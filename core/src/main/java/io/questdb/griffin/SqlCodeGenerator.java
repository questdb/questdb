/*******************************************************************************
 *     ___                  _   ____  ____
 *    / _ \ _   _  ___  ___| |_|  _ \| __ )
 *   | | | | | | |/ _ \/ __| __| | | |  _ \
 *   | |_| | |_| |  __/\__ \ |_| |_| | |_) |
 *    \__\_\\__,_|\___||___/\__|____/|____/
 *
 *  Copyright (c) 2014-2019 Appsicle
 *  Copyright (c) 2019-2024 QuestDB
 *
 *  Licensed under the Apache License, Version 2.0 (the "License");
 *  you may not use this file except in compliance with the License.
 *  You may obtain a copy of the License at
 *
 *  http://www.apache.org/licenses/LICENSE-2.0
 *
 *  Unless required by applicable law or agreed to in writing, software
 *  distributed under the License is distributed on an "AS IS" BASIS,
 *  WITHOUT WARRANTIES OR CONDITIONS OF ANY KIND, either express or implied.
 *  See the License for the specific language governing permissions and
 *  limitations under the License.
 *
 ******************************************************************************/

package io.questdb.griffin;

import io.questdb.cairo.AbstractPartitionFrameCursorFactory;
import io.questdb.cairo.AbstractRecordCursorFactory;
import io.questdb.cairo.ArrayColumnTypes;
import io.questdb.cairo.BitmapIndexReader;
import io.questdb.cairo.CairoConfiguration;
import io.questdb.cairo.CairoEngine;
import io.questdb.cairo.CairoException;
import io.questdb.cairo.ColumnFilter;
import io.questdb.cairo.ColumnType;
import io.questdb.cairo.ColumnTypes;
import io.questdb.cairo.EntityColumnFilter;
import io.questdb.cairo.FullBwdPartitionFrameCursorFactory;
import io.questdb.cairo.FullFwdPartitionFrameCursorFactory;
import io.questdb.cairo.GenericRecordMetadata;
import io.questdb.cairo.IntervalBwdPartitionFrameCursorFactory;
import io.questdb.cairo.IntervalFwdPartitionFrameCursorFactory;
import io.questdb.cairo.ListColumnFilter;
import io.questdb.cairo.PartitionBy;
import io.questdb.cairo.RecordSink;
import io.questdb.cairo.RecordSinkFactory;
import io.questdb.cairo.SqlJitMode;
import io.questdb.cairo.SymbolMapReader;
import io.questdb.cairo.TableColumnMetadata;
import io.questdb.cairo.TableReader;
import io.questdb.cairo.TableReaderMetadata;
import io.questdb.cairo.TableToken;
import io.questdb.cairo.TableUtils;
import io.questdb.cairo.map.RecordValueSink;
import io.questdb.cairo.map.RecordValueSinkFactory;
import io.questdb.cairo.sql.Function;
import io.questdb.cairo.sql.PageFrameCursor;
import io.questdb.cairo.sql.PartitionFrameCursorFactory;
import io.questdb.cairo.sql.Record;
import io.questdb.cairo.sql.RecordCursor;
import io.questdb.cairo.sql.RecordCursorFactory;
import io.questdb.cairo.sql.RecordMetadata;
import io.questdb.cairo.sql.RowCursorFactory;
import io.questdb.cairo.sql.SingleSymbolFilter;
import io.questdb.cairo.sql.SymbolTable;
import io.questdb.cairo.sql.TableRecordMetadata;
import io.questdb.cairo.sql.VirtualRecord;
import io.questdb.cairo.sql.async.PageFrameReduceTask;
import io.questdb.cairo.sql.async.PageFrameReduceTaskFactory;
import io.questdb.cairo.vm.Vm;
import io.questdb.cairo.vm.api.MemoryCARW;
import io.questdb.griffin.engine.EmptyTableRecordCursorFactory;
import io.questdb.griffin.engine.ExplainPlanFactory;
import io.questdb.griffin.engine.LimitOverflowException;
import io.questdb.griffin.engine.LimitRecordCursorFactory;
import io.questdb.griffin.engine.RecordComparator;
import io.questdb.griffin.engine.functions.GroupByFunction;
import io.questdb.griffin.engine.functions.SymbolFunction;
import io.questdb.griffin.engine.functions.cast.CastByteToCharFunctionFactory;
import io.questdb.griffin.engine.functions.cast.CastByteToStrFunctionFactory;
import io.questdb.griffin.engine.functions.cast.CastByteToVarcharFunctionFactory;
import io.questdb.griffin.engine.functions.cast.CastDateToStrFunctionFactory;
import io.questdb.griffin.engine.functions.cast.CastDateToTimestampFunctionFactory;
import io.questdb.griffin.engine.functions.cast.CastDateToVarcharFunctionFactory;
import io.questdb.griffin.engine.functions.cast.CastDoubleToStrFunctionFactory;
import io.questdb.griffin.engine.functions.cast.CastDoubleToVarcharFunctionFactory;
import io.questdb.griffin.engine.functions.cast.CastFloatToStrFunctionFactory;
import io.questdb.griffin.engine.functions.cast.CastFloatToVarcharFunctionFactory;
import io.questdb.griffin.engine.functions.cast.CastGeoHashToGeoHashFunctionFactory;
import io.questdb.griffin.engine.functions.cast.CastIPv4ToStrFunctionFactory;
import io.questdb.griffin.engine.functions.cast.CastIPv4ToVarcharFunctionFactory;
import io.questdb.griffin.engine.functions.cast.CastIntToStrFunctionFactory;
import io.questdb.griffin.engine.functions.cast.CastIntToVarcharFunctionFactory;
import io.questdb.griffin.engine.functions.cast.CastIntervalToStrFunctionFactory;
import io.questdb.griffin.engine.functions.cast.CastLong256ToStrFunctionFactory;
import io.questdb.griffin.engine.functions.cast.CastLong256ToVarcharFunctionFactory;
import io.questdb.griffin.engine.functions.cast.CastLongToStrFunctionFactory;
import io.questdb.griffin.engine.functions.cast.CastLongToVarcharFunctionFactory;
import io.questdb.griffin.engine.functions.cast.CastShortToStrFunctionFactory;
import io.questdb.griffin.engine.functions.cast.CastShortToVarcharFunctionFactory;
import io.questdb.griffin.engine.functions.cast.CastStrToGeoHashFunctionFactory;
import io.questdb.griffin.engine.functions.cast.CastSymbolToStrFunctionFactory;
import io.questdb.griffin.engine.functions.cast.CastSymbolToVarcharFunctionFactory;
import io.questdb.griffin.engine.functions.cast.CastTimestampToStrFunctionFactory;
import io.questdb.griffin.engine.functions.cast.CastTimestampToVarcharFunctionFactory;
import io.questdb.griffin.engine.functions.cast.CastUuidToStrFunctionFactory;
import io.questdb.griffin.engine.functions.cast.CastUuidToVarcharFunctionFactory;
import io.questdb.griffin.engine.functions.cast.CastVarcharToGeoHashFunctionFactory;
import io.questdb.griffin.engine.functions.columns.BinColumn;
import io.questdb.griffin.engine.functions.columns.BooleanColumn;
import io.questdb.griffin.engine.functions.columns.ByteColumn;
import io.questdb.griffin.engine.functions.columns.CharColumn;
import io.questdb.griffin.engine.functions.columns.DateColumn;
import io.questdb.griffin.engine.functions.columns.DoubleColumn;
import io.questdb.griffin.engine.functions.columns.FloatColumn;
import io.questdb.griffin.engine.functions.columns.GeoByteColumn;
import io.questdb.griffin.engine.functions.columns.GeoIntColumn;
import io.questdb.griffin.engine.functions.columns.GeoLongColumn;
import io.questdb.griffin.engine.functions.columns.GeoShortColumn;
import io.questdb.griffin.engine.functions.columns.IPv4Column;
import io.questdb.griffin.engine.functions.columns.IntColumn;
import io.questdb.griffin.engine.functions.columns.IntervalColumn;
import io.questdb.griffin.engine.functions.columns.Long256Column;
import io.questdb.griffin.engine.functions.columns.LongColumn;
import io.questdb.griffin.engine.functions.columns.ShortColumn;
import io.questdb.griffin.engine.functions.columns.StrColumn;
import io.questdb.griffin.engine.functions.columns.SymbolColumn;
import io.questdb.griffin.engine.functions.columns.TimestampColumn;
import io.questdb.griffin.engine.functions.columns.UuidColumn;
import io.questdb.griffin.engine.functions.columns.VarcharColumn;
import io.questdb.griffin.engine.functions.constants.ConstantFunction;
import io.questdb.griffin.engine.functions.constants.LongConstant;
import io.questdb.griffin.engine.functions.constants.NullConstant;
import io.questdb.griffin.engine.functions.constants.StrConstant;
import io.questdb.griffin.engine.functions.constants.SymbolConstant;
import io.questdb.griffin.engine.functions.constants.TimestampConstant;
import io.questdb.griffin.engine.groupby.CountRecordCursorFactory;
import io.questdb.griffin.engine.groupby.DistinctIntKeyRecordCursorFactory;
import io.questdb.griffin.engine.groupby.DistinctRecordCursorFactory;
import io.questdb.griffin.engine.groupby.DistinctSymbolRecordCursorFactory;
import io.questdb.griffin.engine.groupby.DistinctTimeSeriesRecordCursorFactory;
import io.questdb.griffin.engine.groupby.FillRangeRecordCursorFactory;
import io.questdb.griffin.engine.groupby.GroupByNotKeyedRecordCursorFactory;
import io.questdb.griffin.engine.groupby.GroupByUtils;
import io.questdb.griffin.engine.groupby.SampleByFillNoneNotKeyedRecordCursorFactory;
import io.questdb.griffin.engine.groupby.SampleByFillNoneRecordCursorFactory;
import io.questdb.griffin.engine.groupby.SampleByFillNullNotKeyedRecordCursorFactory;
import io.questdb.griffin.engine.groupby.SampleByFillNullRecordCursorFactory;
import io.questdb.griffin.engine.groupby.SampleByFillPrevNotKeyedRecordCursorFactory;
import io.questdb.griffin.engine.groupby.SampleByFillPrevRecordCursorFactory;
import io.questdb.griffin.engine.groupby.SampleByFillValueNotKeyedRecordCursorFactory;
import io.questdb.griffin.engine.groupby.SampleByFillValueRecordCursorFactory;
import io.questdb.griffin.engine.groupby.SampleByFirstLastRecordCursorFactory;
import io.questdb.griffin.engine.groupby.SampleByInterpolateRecordCursorFactory;
import io.questdb.griffin.engine.groupby.TimestampSampler;
import io.questdb.griffin.engine.groupby.TimestampSamplerFactory;
import io.questdb.griffin.engine.groupby.vect.AvgDoubleVectorAggregateFunction;
import io.questdb.griffin.engine.groupby.vect.AvgIntVectorAggregateFunction;
import io.questdb.griffin.engine.groupby.vect.AvgLongVectorAggregateFunction;
import io.questdb.griffin.engine.groupby.vect.AvgShortVectorAggregateFunction;
import io.questdb.griffin.engine.groupby.vect.CountDoubleVectorAggregateFunction;
import io.questdb.griffin.engine.groupby.vect.CountIntVectorAggregateFunction;
import io.questdb.griffin.engine.groupby.vect.CountLongVectorAggregateFunction;
import io.questdb.griffin.engine.groupby.vect.CountVectorAggregateFunction;
import io.questdb.griffin.engine.groupby.vect.GroupByNotKeyedVectorRecordCursorFactory;
import io.questdb.griffin.engine.groupby.vect.GroupByRecordCursorFactory;
import io.questdb.griffin.engine.groupby.vect.KSumDoubleVectorAggregateFunction;
import io.questdb.griffin.engine.groupby.vect.MaxDateVectorAggregateFunction;
import io.questdb.griffin.engine.groupby.vect.MaxDoubleVectorAggregateFunction;
import io.questdb.griffin.engine.groupby.vect.MaxIntVectorAggregateFunction;
import io.questdb.griffin.engine.groupby.vect.MaxLongVectorAggregateFunction;
import io.questdb.griffin.engine.groupby.vect.MaxShortVectorAggregateFunction;
import io.questdb.griffin.engine.groupby.vect.MaxTimestampVectorAggregateFunction;
import io.questdb.griffin.engine.groupby.vect.MinDateVectorAggregateFunction;
import io.questdb.griffin.engine.groupby.vect.MinDoubleVectorAggregateFunction;
import io.questdb.griffin.engine.groupby.vect.MinIntVectorAggregateFunction;
import io.questdb.griffin.engine.groupby.vect.MinLongVectorAggregateFunction;
import io.questdb.griffin.engine.groupby.vect.MinShortVectorAggregateFunction;
import io.questdb.griffin.engine.groupby.vect.MinTimestampVectorAggregateFunction;
import io.questdb.griffin.engine.groupby.vect.NSumDoubleVectorAggregateFunction;
import io.questdb.griffin.engine.groupby.vect.SumDoubleVectorAggregateFunction;
import io.questdb.griffin.engine.groupby.vect.SumIntVectorAggregateFunction;
import io.questdb.griffin.engine.groupby.vect.SumLong256VectorAggregateFunction;
import io.questdb.griffin.engine.groupby.vect.SumLongVectorAggregateFunction;
import io.questdb.griffin.engine.groupby.vect.SumShortVectorAggregateFunction;
import io.questdb.griffin.engine.groupby.vect.VectorAggregateFunction;
import io.questdb.griffin.engine.groupby.vect.VectorAggregateFunctionConstructor;
import io.questdb.griffin.engine.join.AsOfJoinFastRecordCursorFactory;
import io.questdb.griffin.engine.join.AsOfJoinLightRecordCursorFactory;
import io.questdb.griffin.engine.join.AsOfJoinNoKeyFastRecordCursorFactory;
import io.questdb.griffin.engine.join.AsOfJoinNoKeyRecordCursorFactory;
import io.questdb.griffin.engine.join.AsOfJoinRecordCursorFactory;
import io.questdb.griffin.engine.join.CrossJoinRecordCursorFactory;
import io.questdb.griffin.engine.join.HashJoinLightRecordCursorFactory;
import io.questdb.griffin.engine.join.HashJoinRecordCursorFactory;
import io.questdb.griffin.engine.join.HashOuterJoinFilteredLightRecordCursorFactory;
import io.questdb.griffin.engine.join.HashOuterJoinFilteredRecordCursorFactory;
import io.questdb.griffin.engine.join.HashOuterJoinLightRecordCursorFactory;
import io.questdb.griffin.engine.join.HashOuterJoinRecordCursorFactory;
import io.questdb.griffin.engine.join.JoinRecordMetadata;
import io.questdb.griffin.engine.join.LtJoinLightRecordCursorFactory;
import io.questdb.griffin.engine.join.LtJoinNoKeyFastRecordCursorFactory;
import io.questdb.griffin.engine.join.LtJoinNoKeyRecordCursorFactory;
import io.questdb.griffin.engine.join.LtJoinRecordCursorFactory;
import io.questdb.griffin.engine.join.NestedLoopLeftJoinRecordCursorFactory;
import io.questdb.griffin.engine.join.NullRecordFactory;
import io.questdb.griffin.engine.join.RecordAsAFieldRecordCursorFactory;
import io.questdb.griffin.engine.join.SpliceJoinLightRecordCursorFactory;
import io.questdb.griffin.engine.orderby.LimitedSizeSortedLightRecordCursorFactory;
import io.questdb.griffin.engine.orderby.LongSortedLightRecordCursorFactory;
import io.questdb.griffin.engine.orderby.LongTopKRecordCursorFactory;
import io.questdb.griffin.engine.orderby.RecordComparatorCompiler;
import io.questdb.griffin.engine.orderby.SortedLightRecordCursorFactory;
import io.questdb.griffin.engine.orderby.SortedRecordCursorFactory;
import io.questdb.griffin.engine.table.AsyncFilteredRecordCursorFactory;
import io.questdb.griffin.engine.table.AsyncGroupByNotKeyedRecordCursorFactory;
import io.questdb.griffin.engine.table.AsyncGroupByRecordCursorFactory;
import io.questdb.griffin.engine.table.AsyncJitFilteredRecordCursorFactory;
import io.questdb.griffin.engine.table.BwdPageFrameRowCursorFactory;
import io.questdb.griffin.engine.table.DeferredSingleSymbolFilterPageFrameRecordCursorFactory;
import io.questdb.griffin.engine.table.DeferredSymbolIndexFilteredRowCursorFactory;
import io.questdb.griffin.engine.table.DeferredSymbolIndexRowCursorFactory;
import io.questdb.griffin.engine.table.FilterOnExcludedValuesRecordCursorFactory;
import io.questdb.griffin.engine.table.FilterOnSubQueryRecordCursorFactory;
import io.questdb.griffin.engine.table.FilterOnValuesRecordCursorFactory;
import io.questdb.griffin.engine.table.FilteredRecordCursorFactory;
import io.questdb.griffin.engine.table.FwdPageFrameRowCursorFactory;
import io.questdb.griffin.engine.table.LatestByAllFilteredRecordCursorFactory;
import io.questdb.griffin.engine.table.LatestByAllIndexedRecordCursorFactory;
import io.questdb.griffin.engine.table.LatestByAllSymbolsFilteredRecordCursorFactory;
import io.questdb.griffin.engine.table.LatestByDeferredListValuesFilteredRecordCursorFactory;
import io.questdb.griffin.engine.table.LatestByLightRecordCursorFactory;
import io.questdb.griffin.engine.table.LatestByRecordCursorFactory;
import io.questdb.griffin.engine.table.LatestBySubQueryRecordCursorFactory;
import io.questdb.griffin.engine.table.LatestByValueDeferredFilteredRecordCursorFactory;
import io.questdb.griffin.engine.table.LatestByValueDeferredIndexedFilteredRecordCursorFactory;
import io.questdb.griffin.engine.table.LatestByValueDeferredIndexedRowCursorFactory;
import io.questdb.griffin.engine.table.LatestByValueFilteredRecordCursorFactory;
import io.questdb.griffin.engine.table.LatestByValueIndexedFilteredRecordCursorFactory;
import io.questdb.griffin.engine.table.LatestByValueIndexedRowCursorFactory;
import io.questdb.griffin.engine.table.LatestByValuesIndexedFilteredRecordCursorFactory;
import io.questdb.griffin.engine.table.PageFrameRecordCursorFactory;
import io.questdb.griffin.engine.table.SelectedRecordCursorFactory;
import io.questdb.griffin.engine.table.SortedSymbolIndexRecordCursorFactory;
import io.questdb.griffin.engine.table.SymbolIndexFilteredRowCursorFactory;
import io.questdb.griffin.engine.table.SymbolIndexRowCursorFactory;
import io.questdb.griffin.engine.table.VirtualRecordCursorFactory;
import io.questdb.griffin.engine.union.ExceptAllRecordCursorFactory;
import io.questdb.griffin.engine.union.ExceptRecordCursorFactory;
import io.questdb.griffin.engine.union.IntersectAllRecordCursorFactory;
import io.questdb.griffin.engine.union.IntersectRecordCursorFactory;
import io.questdb.griffin.engine.union.SetRecordCursorFactoryConstructor;
import io.questdb.griffin.engine.union.UnionAllRecordCursorFactory;
import io.questdb.griffin.engine.union.UnionRecordCursorFactory;
import io.questdb.griffin.engine.window.CachedWindowRecordCursorFactory;
import io.questdb.griffin.engine.window.WindowFunction;
import io.questdb.griffin.engine.window.WindowRecordCursorFactory;
import io.questdb.griffin.model.ExecutionModel;
import io.questdb.griffin.model.ExplainModel;
import io.questdb.griffin.model.ExpressionNode;
import io.questdb.griffin.model.IntrinsicModel;
import io.questdb.griffin.model.JoinContext;
import io.questdb.griffin.model.QueryColumn;
import io.questdb.griffin.model.QueryModel;
import io.questdb.griffin.model.RuntimeIntrinsicIntervalModel;
import io.questdb.griffin.model.WindowColumn;
import io.questdb.jit.CompiledFilter;
import io.questdb.jit.CompiledFilterIRSerializer;
import io.questdb.jit.JitUtil;
import io.questdb.log.Log;
import io.questdb.log.LogFactory;
import io.questdb.std.BitSet;
import io.questdb.std.BufferWindowCharSequence;
import io.questdb.std.BytecodeAssembler;
import io.questdb.std.Chars;
import io.questdb.std.IntHashSet;
import io.questdb.std.IntList;
import io.questdb.std.IntObjHashMap;
import io.questdb.std.LongList;
import io.questdb.std.LowerCaseCharSequenceIntHashMap;
import io.questdb.std.MemoryTag;
import io.questdb.std.Misc;
import io.questdb.std.Mutable;
import io.questdb.std.Numbers;
import io.questdb.std.ObjList;
import io.questdb.std.ObjObjHashMap;
import io.questdb.std.ObjectPool;
import io.questdb.std.Transient;
import io.questdb.std.Unsafe;
import io.questdb.std.str.StringSink;
import org.jetbrains.annotations.NotNull;
import org.jetbrains.annotations.Nullable;
import org.jetbrains.annotations.TestOnly;

import java.io.Closeable;
import java.util.ArrayDeque;

import static io.questdb.cairo.ColumnType.getGeoHashBits;
import static io.questdb.cairo.sql.PartitionFrameCursorFactory.*;
import static io.questdb.griffin.SqlKeywords.*;
import static io.questdb.griffin.model.ExpressionNode.*;
import static io.questdb.griffin.model.QueryModel.QUERY;
import static io.questdb.griffin.model.QueryModel.*;

public class SqlCodeGenerator implements Mutable, Closeable {
    public static final int GKK_HOUR_INT = 1;
    public static final int GKK_VANILLA_INT = 0;
    private static final VectorAggregateFunctionConstructor COUNT_CONSTRUCTOR = (keyKind, columnIndex, workerCount) -> new CountVectorAggregateFunction(keyKind);
    private static final FullFatJoinGenerator CREATE_FULL_FAT_AS_OF_JOIN = SqlCodeGenerator::createFullFatAsOfJoin;
    private static final FullFatJoinGenerator CREATE_FULL_FAT_LT_JOIN = SqlCodeGenerator::createFullFatLtJoin;
    private static final Log LOG = LogFactory.getLog(SqlCodeGenerator.class);
    private static final ModelOperator RESTORE_WHERE_CLAUSE = QueryModel::restoreWhereClause;
    private static final SetRecordCursorFactoryConstructor SET_EXCEPT_ALL_CONSTRUCTOR = ExceptAllRecordCursorFactory::new;
    private static final SetRecordCursorFactoryConstructor SET_EXCEPT_CONSTRUCTOR = ExceptRecordCursorFactory::new;
    private static final SetRecordCursorFactoryConstructor SET_INTERSECT_ALL_CONSTRUCTOR = IntersectAllRecordCursorFactory::new;
    private static final SetRecordCursorFactoryConstructor SET_INTERSECT_CONSTRUCTOR = IntersectRecordCursorFactory::new;
    private static final SetRecordCursorFactoryConstructor SET_UNION_CONSTRUCTOR = UnionRecordCursorFactory::new;
    // @formatter:off
    /**
     * Autogenerated. See `SqlCodeGeneratorTest.testUnionCastMatrix`.
     * <p>
     * The UNION_CAST_MATRIX captures all the combinations of "left" and "right" column types
     * in a set operation (UNION etc.), providing the desired output type. Since there are many
     * special cases in the conversion logic, we decided to use a matrix of literals instead.
     * The matrix doesn't cover generic types (e.g. geohash) since they have a more complex structure.
     * Initially, we used the code below to print out the values for the matrix:
     */
    private static final int[][] UNION_CAST_MATRIX = new int[][]{
            { 0, 11, 11, 11, 11, 11, 11, 11, 11, 11, 11, 11, 11, 11, -1, -1, -1, -1, 11, 11, 11, 11, 11, 11, 11, 11, 26, 11, 11, 11, 11, 11,  0}, //  0 = unknown
            {11,  1, 11, 11, 11, 11, 11, 11, 11, 11, 11, 11, 11, 11, -1, -1, -1, -1, 11, 11, 11, 11, 11, 11, 11, 11, 26, 11, 11, 11, 11, 11,  1}, //  1 = BOOLEAN
            {11, 11,  2,  3, 11,  5,  6,  7,  8,  9, 10, 11, 11, 11, -1, -1, -1, -1, 11, 11, 11, 11, 11, 11, 11, 11, 26, 11, 11, 11, 11, 11,  2}, //  2 = BYTE
            {11, 11,  3,  3,  3,  5,  6,  7,  8,  9, 10, 11, 11, 11, -1, -1, -1, -1, 11, 11, 11, 11, 11, 11, 11, 11, 26, 11, 11, 11, 11, 11,  3}, //  3 = SHORT
            {11, 11, 11,  3,  4,  5,  6,  7,  8,  9, 10, 11, 11, 11, -1, -1, -1, -1, 11, 11, 11, 11, 11, 11, 11, 11, 26, 11, 11, 11, 11, 11, 11}, //  4 = CHAR
            {11, 11,  5,  5,  5,  5,  6,  7,  8,  9, 10, 11, 11, 11, -1, -1, -1, -1, 11, 11, 11, 11, 11, 11, 11, 11, 26, 11, 11, 11, 11, 11,  5}, //  5 = INT
            {11, 11,  6,  6,  6,  6,  6,  7,  8,  9, 10, 11, 11, 11, -1, -1, -1, -1, 11, 11, 11, 11, 11, 11, 11, 11, 26, 11, 11, 11, 11, 11,  6}, //  6 = LONG
            {11, 11,  7,  7,  7,  7,  7,  7,  8,  9, 10, 11, 11, 11, -1, -1, -1, -1, 11, 11, 11, 11, 11, 11, 11, 11, 26, 11, 11, 11, 11, 11,  7}, //  7 = DATE
            {11, 11,  8,  8,  8,  8,  8,  8,  8,  9, 10, 11,  8, 11, -1, -1, -1, -1, 11, 11, 11, 11, 11, 11, 11, 11, 26, 11, 11, 11, 11, 11,  8}, //  8 = TIMESTAMP
            {11, 11,  9,  9,  9,  9,  9,  9,  9,  9, 10, 11, 11, 11, -1, -1, -1, -1, 11, 11, 11, 11, 11, 11, 11, 11, 26, 11, 11, 11, 11, 11,  9}, //  9 = FLOAT
            {11, 11, 10, 10, 10, 10, 10, 10, 10, 10, 10, 11, 11, 11, -1, -1, -1, -1, 11, 11, 11, 11, 11, 11, 11, 11, 26, 11, 11, 11, 11, 11, 10}, // 10 = DOUBLE
            {11, 11, 11, 11, 11, 11, 11, 11, 11, 11, 11, 11, 11, 11, -1, -1, -1, -1, 11, 11, 11, 11, 11, 11, 11, 11, 11, 11, 11, 11, 11, 11, 11}, // 11 = STRING
            {11, 11, 11, 11, 11, 11, 11, 11,  8, 11, 11, 11, 11, 11, -1, -1, -1, -1, 11, 11, 11, 11, 11, 11, 11, 11, 26, 11, 11, 11, 11, 11, 11}, // 12 = SYMBOL
            {11, 11, 11, 11, 11, 11, 11, 11, 11, 11, 11, 11, 11, 13, -1, -1, -1, -1, 11, 11, 11, 11, 11, 11, 11, 11, 26, 11, 11, 11, 11, 11, 13}, // 13 = LONG256
            {-1, -1, -1, -1, -1, -1, -1, -1, -1, -1, -1, -1, -1, -1, -1, -1, -1, -1, -1, -1, -1, -1, -1, -1, -1, -1, -1, -1, -1, -1, -1, -1, -1}, // 14 = unknown
            {-1, -1, -1, -1, -1, -1, -1, -1, -1, -1, -1, -1, -1, -1, -1, -1, -1, -1, -1, -1, -1, -1, -1, -1, -1, -1, -1, -1, -1, -1, -1, -1, -1}, // 15 = unknown
            {-1, -1, -1, -1, -1, -1, -1, -1, -1, -1, -1, -1, -1, -1, -1, -1, -1, -1, -1, -1, -1, -1, -1, -1, -1, -1, -1, -1, -1, -1, -1, -1, -1}, // 16 = unknown
            {-1, -1, -1, -1, -1, -1, -1, -1, -1, -1, -1, -1, -1, -1, -1, -1, -1, -1, -1, -1, -1, -1, -1, -1, -1, -1, -1, -1, -1, -1, -1, -1, -1}, // 17 = unknown
            {11, 11, 11, 11, 11, 11, 11, 11, 11, 11, 11, 11, 11, 11, -1, -1, -1, -1, 18, 11, 11, 11, 11, 11, 11, 11, 26, 11, 11, 11, 11, 11, 18}, // 18 = BINARY
            {11, 11, 11, 11, 11, 11, 11, 11, 11, 11, 11, 11, 11, 11, -1, -1, -1, -1, 11, 19, 11, 11, 11, 11, 11, 11, 26, 11, 11, 11, 11, 11, 19}, // 19 = UUID
            {11, 11, 11, 11, 11, 11, 11, 11, 11, 11, 11, 11, 11, 11, -1, -1, -1, -1, 11, 11, 20, 11, 11, 11, 11, 11, 26, 11, 11, 11, 11, 11, 20}, // 20 = CURSOR
            {11, 11, 11, 11, 11, 11, 11, 11, 11, 11, 11, 11, 11, 11, -1, -1, -1, -1, 11, 11, 11, 21, 11, 11, 11, 11, 26, 11, 11, 11, 11, 11, 21}, // 21 = VARARG
            {11, 11, 11, 11, 11, 11, 11, 11, 11, 11, 11, 11, 11, 11, -1, -1, -1, -1, 11, 11, 11, 11, 22, 11, 11, 11, 26, 11, 11, 11, 11, 11, 22}, // 22 = RECORD
            {11, 11, 11, 11, 11, 11, 11, 11, 11, 11, 11, 11, 11, 11, -1, -1, -1, -1, 11, 11, 11, 11, 11, 23, 11, 11, 26, 11, 11, 11, 11, 11, 23}, // 23 = GEOHASH
            {11, 11, 11, 11, 11, 11, 11, 11, 11, 11, 11, 11, 11, 11, -1, -1, -1, -1, 11, 11, 11, 11, 11, 11, 24, 11, 26, 11, 11, 11, 11, 11, 24}, // 24 = LONG128
            {11, 11, 11, 11, 11, 11, 11, 11, 11, 11, 11, 11, 11, 11, -1, -1, -1, -1, 11, 11, 11, 11, 11, 11, 11, 25, 26, 11, 11, 11, 11, 11, 25}, // 25 = IPv4
            {26, 26, 26, 26, 26, 26, 26, 26, 26, 26, 26, 11, 26, 26, -1, -1, -1, -1, 26, 26, 26, 26, 26, 26, 26, 26, 26, 26, 26, 26, 26, 26, 26}, // 26 = VARCHAR
            {11, 11, 11, 11, 11, 11, 11, 11, 11, 11, 11, 11, 11, 11, -1, -1, -1, -1, 11, 11, 11, 11, 11, 11, 11, 11, 26, 27, 11, 11, 11, 11, 27}, // 27 = regclass
            {11, 11, 11, 11, 11, 11, 11, 11, 11, 11, 11, 11, 11, 11, -1, -1, -1, -1, 11, 11, 11, 11, 11, 11, 11, 11, 26, 11, 28, 11, 11, 11, 28}, // 28 = regprocedure
            {11, 11, 11, 11, 11, 11, 11, 11, 11, 11, 11, 11, 11, 11, -1, -1, -1, -1, 11, 11, 11, 11, 11, 11, 11, 11, 26, 11, 11, 29, 11, 11, 29}, // 29 = text[]
            {11, 11, 11, 11, 11, 11, 11, 11, 11, 11, 11, 11, 11, 11, -1, -1, -1, -1, 11, 11, 11, 11, 11, 11, 11, 11, 26, 11, 11, 11, 30, 11, 30}, // 30 = PARAMETER
            {11, 11, 11, 11, 11, 11, 11, 11, 11, 11, 11, 11, 11, 11, -1, -1, -1, -1, 11, 11, 11, 11, 11, 11, 11, 11, 26, 11, 11, 11, 11, 31, 31}, // 31 = INTERVAL
            { 0,  1,  2,  3, 11,  5,  6,  7,  8,  9, 10, 11, 11, 13, -1, -1, -1, -1, 18, 19, 20, 21, 22, 23, 24, 25, 26, 27, 28, 29, 30, 31, 32}  // 32 = NULL
    };
    // @formatter:on
    private static final IntObjHashMap<VectorAggregateFunctionConstructor> avgConstructors = new IntObjHashMap<>();
    private static final ModelOperator backupWhereClauseRef = QueryModel::backupWhereClause;
    private static final IntObjHashMap<VectorAggregateFunctionConstructor> countConstructors = new IntObjHashMap<>();
    private static final boolean[] joinsRequiringTimestamp = new boolean[JOIN_MAX + 1];
    private static final IntObjHashMap<VectorAggregateFunctionConstructor> ksumConstructors = new IntObjHashMap<>();
    private static final IntHashSet limitTypes = new IntHashSet();
    private static final IntObjHashMap<VectorAggregateFunctionConstructor> maxConstructors = new IntObjHashMap<>();
    private static final IntObjHashMap<VectorAggregateFunctionConstructor> minConstructors = new IntObjHashMap<>();
    private static final IntObjHashMap<VectorAggregateFunctionConstructor> nsumConstructors = new IntObjHashMap<>();
    private static final IntObjHashMap<VectorAggregateFunctionConstructor> sumConstructors = new IntObjHashMap<>();
    private final ArrayColumnTypes arrayColumnTypes = new ArrayColumnTypes();
    private final BytecodeAssembler asm = new BytecodeAssembler();
    private final CairoConfiguration configuration;
    private final ObjList<TableColumnMetadata> deferredWindowMetadata = new ObjList<>();
    private final boolean enableJitDebug;
    private final CairoEngine engine;
    private final EntityColumnFilter entityColumnFilter = new EntityColumnFilter();
    private final ObjectPool<ExpressionNode> expressionNodePool;
    private final boolean fastAsOfJoins;
    private final FunctionParser functionParser;
    private final IntList groupByFunctionPositions = new IntList();
    private final ObjObjHashMap<IntList, ObjList<WindowFunction>> groupedWindow = new ObjObjHashMap<>();
    private final IntHashSet intHashSet = new IntHashSet();
    private final ObjectPool<IntList> intListPool = new ObjectPool<>(IntList::new, 4);
    private final MemoryCARW jitIRMem;
    private final CompiledFilterIRSerializer jitIRSerializer = new CompiledFilterIRSerializer();
    private final ArrayColumnTypes keyTypes = new ArrayColumnTypes();
    // this list is used to generate record sinks
    private final ListColumnFilter listColumnFilterA = new ListColumnFilter();
    private final ListColumnFilter listColumnFilterB = new ListColumnFilter();
    private final LongList prefixes = new LongList();
    private final RecordComparatorCompiler recordComparatorCompiler;
    private final IntList recordFunctionPositions = new IntList();
    private final PageFrameReduceTaskFactory reduceTaskFactory;
    private final ArrayDeque<ExpressionNode> sqlNodeStack = new ArrayDeque<>();
    private final WhereClauseSymbolEstimator symbolEstimator = new WhereClauseSymbolEstimator();
    private final IntList tempAggIndex = new IntList();
    private final IntList tempKeyIndex = new IntList();
    private final IntList tempKeyIndexesInBase = new IntList();
    private final IntList tempKeyKinds = new IntList();
    private final GenericRecordMetadata tempMetadata = new GenericRecordMetadata();
    private final IntList tempSymbolSkewIndexes = new IntList();
    private final ObjList<VectorAggregateFunction> tempVaf = new ObjList<>();
    private final IntList tempVecConstructorArgIndexes = new IntList();
    private final ObjList<VectorAggregateFunctionConstructor> tempVecConstructors = new ObjList<>();
    private final ArrayColumnTypes valueTypes = new ArrayColumnTypes();
    private final WhereClauseParser whereClauseParser = new WhereClauseParser();
    // a bitset of string/symbol columns forced to be serialised as varchar
    private final BitSet writeStringAsVarcharA = new BitSet();
    private final BitSet writeStringAsVarcharB = new BitSet();
    private final BitSet writeSymbolAsString = new BitSet();
    private boolean enableJitNullChecks = true;
    private boolean fullFatJoins = false;
    private boolean validateSampleByFillType;

    public SqlCodeGenerator(
            CairoEngine engine,
            CairoConfiguration configuration,
            FunctionParser functionParser,
            ObjectPool<ExpressionNode> expressionNodePool
    ) {
        try {
            this.engine = engine;
            this.configuration = configuration;
            this.functionParser = functionParser;
            this.recordComparatorCompiler = new RecordComparatorCompiler(asm);
            this.enableJitDebug = configuration.isSqlJitDebugEnabled();
            this.jitIRMem = Vm.getCARWInstance(
                    configuration.getSqlJitIRMemoryPageSize(),
                    configuration.getSqlJitIRMemoryMaxPages(),
                    MemoryTag.NATIVE_SQL_COMPILER
            );
            // Pre-touch JIT IR memory to avoid false positive memory leak detections.
            jitIRMem.putByte((byte) 0);
            jitIRMem.truncate();
            this.expressionNodePool = expressionNodePool;
            this.reduceTaskFactory = () -> new PageFrameReduceTask(configuration, MemoryTag.NATIVE_SQL_COMPILER);
            this.fastAsOfJoins = configuration.useFastAsOfJoin();
            this.validateSampleByFillType = configuration.isValidateSampleByFillType();
        } catch (Throwable th) {
            close();
            throw th;
        }
    }

    @TestOnly
    public static int[][] actualUnionCastMatrix() {
        return UNION_CAST_MATRIX;
    }

    @TestOnly
    public static int[][] expectedUnionCastMatrix() {
        final int[][] expected = new int[ColumnType.NULL + 1][ColumnType.NULL + 1];
        for (int typeA = 0; typeA <= ColumnType.NULL; typeA++) {
            for (int typeB = 0; typeB <= ColumnType.NULL; typeB++) {
                final int outType = (isGeoType(typeA) || isGeoType(typeB)) ? -1 : castToType(typeA, typeB);
                expected[typeA][typeB] = outType;
            }
        }
        return expected;
    }

    public static int getUnionCastType(int typeA, int typeB) {
        short tagA = ColumnType.tagOf(typeA);
        short tagB = ColumnType.tagOf(typeB);
        int geoBitsA = getGeoHashBits(typeA);
        int geoBitsB = getGeoHashBits(typeB);
        boolean isGeoHashA = geoBitsA != 0;
        boolean isGeoHashB = geoBitsB != 0;
        if (isGeoHashA != isGeoHashB) {
            // One type is geohash, the other isn't. Since a stringy type can be parsed
            // into geohash, output geohash when the other type is stringy. If not,
            // cast both types to string.
            return isStringyType(typeA) ? typeB
                    : isStringyType(typeB) ? typeA
                    : ColumnType.STRING;
        }
        if (isGeoHashA) {
            // Both types are geohash, resolve to the one with less geohash bits.
            return geoBitsA < geoBitsB ? typeA : typeB;
        }
        // Neither type is geohash, use the type cast matrix to resolve.
        return UNION_CAST_MATRIX[tagA][tagB];
    }

    @Override
    public void clear() {
        whereClauseParser.clear();
        symbolEstimator.clear();
        intListPool.clear();
    }

    @Override
    public void close() {
        Misc.free(jitIRMem);
    }

    @NotNull
    public Function compileBooleanFilter(
            ExpressionNode expr,
            RecordMetadata metadata,
            SqlExecutionContext executionContext
    ) throws SqlException {
        final Function filter = functionParser.parseFunction(expr, metadata, executionContext);
        if (ColumnType.isBoolean(filter.getType())) {
            return filter;
        }
        Misc.free(filter);
        throw SqlException.$(expr.position, "boolean expression expected");
    }

    @NotNull
    public Function compileJoinFilter(
            ExpressionNode expr,
            JoinRecordMetadata metadata,
            SqlExecutionContext executionContext
    ) throws SqlException {
        try {
            return compileBooleanFilter(expr, metadata, executionContext);
        } catch (Throwable t) {
            Misc.free(metadata);
            throw t;
        }
    }

    public RecordCursorFactory generate(@Transient QueryModel model, @Transient SqlExecutionContext executionContext) throws SqlException {
        return generateQuery(model, executionContext, true);
    }

    public RecordCursorFactory generateExplain(@Transient ExplainModel model, @Transient SqlExecutionContext executionContext) throws SqlException {
        ExecutionModel innerModel = model.getInnerExecutionModel();
        QueryModel queryModel = innerModel.getQueryModel();
        RecordCursorFactory factory;
        if (queryModel != null) {
            factory = generate(queryModel, executionContext);
            if (innerModel.getModelType() != QUERY) {
                factory = new RecordCursorFactoryStub(innerModel, factory);
            }
        } else {
            factory = new RecordCursorFactoryStub(innerModel, null);
        }

        return new ExplainPlanFactory(factory, model.getFormat());
    }

    public RecordCursorFactory generateExplain(QueryModel model, RecordCursorFactory factory, int format) {
        RecordCursorFactory recordCursorFactory = new RecordCursorFactoryStub(model, factory);
        return new ExplainPlanFactory(recordCursorFactory, format);
    }

    private static boolean allGroupsFirstLastWithSingleSymbolFilter(QueryModel model, RecordMetadata metadata) {
        final ObjList<QueryColumn> columns = model.getColumns();
        CharSequence symbolToken = null;
        int timestampIdx = metadata.getTimestampIndex();

        for (int i = 0, n = columns.size(); i < n; i++) {
            final QueryColumn column = columns.getQuick(i);
            final ExpressionNode node = column.getAst();

            if (node.type == LITERAL) {
                int idx = metadata.getColumnIndex(node.token);
                int columnType = metadata.getColumnType(idx);
                if (columnType == ColumnType.TIMESTAMP) {
                    if (idx != timestampIdx) {
                        return false;
                    }
                } else if (columnType == ColumnType.SYMBOL) {
                    if (symbolToken == null) {
                        symbolToken = node.token;
                    } else if (!Chars.equalsIgnoreCase(symbolToken, node.token)) {
                        return false; //more than one key symbol column
                    }
                } else {
                    return false;
                }
            } else {
                ExpressionNode columnAst = column.getAst();
                CharSequence token = columnAst.token;
                if (!isFirstKeyword(token) && !isLastKeyword(token)) {
                    return false;
                }

                if (columnAst.rhs.type != LITERAL || metadata.getColumnIndex(columnAst.rhs.token) < 0) {
                    return false;
                }
            }
        }

        return true;
    }

    private static int castToType(int typeA, int typeB) {
        return (typeA == typeB && typeA != ColumnType.SYMBOL) ? typeA
                : (isStringyType(typeA) && isStringyType(typeB)) ? ColumnType.STRING
                : (isStringyType(typeA) && isParseableType(typeB)) ? typeA
                : (isStringyType(typeB) && isParseableType(typeA)) ? typeB

                // NULL casts to any other nullable type, except for symbols which can't cross symbol tables.
                : ((typeA == ColumnType.NULL) && (typeB != ColumnType.CHAR) && (typeB != ColumnType.SYMBOL)) ? typeB
                : ((typeB == ColumnType.NULL) && (typeA != ColumnType.CHAR) && (typeA != ColumnType.SYMBOL)) ? typeA

                // cast long and timestamp to timestamp in unions instead of longs.
                : ((typeA == ColumnType.TIMESTAMP) && (typeB == ColumnType.LONG)) ? ColumnType.TIMESTAMP
                : ((typeA == ColumnType.LONG) && (typeB == ColumnType.TIMESTAMP)) ? ColumnType.TIMESTAMP

                // Varchars take priority over strings, but strings over most types.
                : (typeA == ColumnType.VARCHAR || typeB == ColumnType.VARCHAR) ? ColumnType.VARCHAR
                : ((typeA == ColumnType.STRING) || (typeB == ColumnType.STRING)) ? ColumnType.STRING

                // cast booleans vs anything other than varchars to strings.
                : ((typeA == ColumnType.BOOLEAN) || (typeB == ColumnType.BOOLEAN)) ? ColumnType.STRING

                : (ColumnType.isToSameOrWider(typeB, typeA) && typeA != ColumnType.SYMBOL && typeA != ColumnType.CHAR) ? typeA
                : (ColumnType.isToSameOrWider(typeA, typeB) && typeB != ColumnType.SYMBOL && typeB != ColumnType.CHAR) ? typeB
                : ColumnType.STRING;
    }

    private static void coerceRuntimeConstantType(Function func, short type, SqlExecutionContext context, CharSequence message, int pos) throws SqlException {
        if (ColumnType.isUndefined(func.getType())) {
            func.assignType(type, context.getBindVariableService());
        } else if ((!func.isConstant() && !func.isRuntimeConstant()) || !ColumnType.isAssignableFrom(func.getType(), type)) {
            throw SqlException.$(pos, message);
        }
    }

    private static RecordCursorFactory createFullFatAsOfJoin(
            CairoConfiguration configuration,
            RecordMetadata metadata,
            RecordCursorFactory masterFactory,
            RecordCursorFactory slaveFactory,
            @Transient ColumnTypes mapKeyTypes,
            @Transient ColumnTypes mapValueTypes,
            @Transient ColumnTypes slaveColumnTypes,
            RecordSink masterKeySink,
            RecordSink slaveKeySink,
            int columnSplit,
            RecordValueSink slaveValueSink,
            IntList columnIndex,
            JoinContext joinContext,
            ColumnFilter masterTableKeyColumns
    ) {
        return new AsOfJoinRecordCursorFactory(
                configuration,
                metadata,
                masterFactory,
                slaveFactory,
                mapKeyTypes,
                mapValueTypes,
                slaveColumnTypes,
                masterKeySink,
                slaveKeySink,
                columnSplit,
                slaveValueSink,
                columnIndex,
                joinContext,
                masterTableKeyColumns
        );
    }

    private static RecordCursorFactory createFullFatLtJoin(
            CairoConfiguration configuration,
            RecordMetadata metadata,
            RecordCursorFactory masterFactory,
            RecordCursorFactory slaveFactory,
            @Transient ColumnTypes mapKeyTypes,
            @Transient ColumnTypes mapValueTypes,
            @Transient ColumnTypes slaveColumnTypes,
            RecordSink masterKeySink,
            RecordSink slaveKeySink,
            int columnSplit,
            RecordValueSink slaveValueSink,
            IntList columnIndex,
            JoinContext joinContext,
            ColumnFilter masterTableKeyColumns
    ) {
        return new LtJoinRecordCursorFactory(
                configuration,
                metadata,
                masterFactory,
                slaveFactory,
                mapKeyTypes,
                mapValueTypes,
                slaveColumnTypes,
                masterKeySink,
                slaveKeySink,
                columnSplit,
                slaveValueSink,
                columnIndex,
                joinContext,
                masterTableKeyColumns
        );
    }

    private static int getOrderByDirectionOrDefault(QueryModel model, int index) {
        IntList direction = model.getOrderByDirectionAdvice();
        if (index >= direction.size()) {
            return ORDER_DIRECTION_ASCENDING;
        } else {
            return direction.get(index);
        }
    }

    private static boolean isGeoType(int colType) {
        return colType >= ColumnType.GEOBYTE && colType <= ColumnType.GEOLONG;
    }

    private static boolean isParseableType(int colType) {
        return colType == ColumnType.TIMESTAMP || colType == ColumnType.LONG256;
    }

    private static boolean isSingleColumnFunction(ExpressionNode ast, CharSequence name) {
        return ast.type == FUNCTION && ast.paramCount == 1 && Chars.equalsIgnoreCase(ast.token, name) && ast.rhs.type == LITERAL;
    }

    private static boolean isStringyType(int colType) {
        return colType == ColumnType.VARCHAR || colType == ColumnType.STRING;
    }

    private static RecordMetadata widenSetMetadata(RecordMetadata typesA, RecordMetadata typesB) {
        int columnCount = typesA.getColumnCount();
        assert columnCount == typesB.getColumnCount();

        GenericRecordMetadata metadata = new GenericRecordMetadata();
        for (int i = 0; i < columnCount; i++) {
            int typeA = typesA.getColumnType(i);
            int typeB = typesB.getColumnType(i);
            int targetType = getUnionCastType(typeA, typeB);
            metadata.add(new TableColumnMetadata(typesA.getColumnName(i), targetType));
        }
        return metadata;
    }

    private VectorAggregateFunctionConstructor assembleFunctionReference(RecordMetadata metadata, ExpressionNode ast) {
        int columnIndex;
        if (ast.type == FUNCTION && ast.paramCount == 1 && isSumKeyword(ast.token) && ast.rhs.type == LITERAL) {
            columnIndex = metadata.getColumnIndex(ast.rhs.token);
            tempVecConstructorArgIndexes.add(columnIndex);
            return sumConstructors.get(metadata.getColumnType(columnIndex));
        } else if (ast.type == FUNCTION && isCountKeyword(ast.token)
                && (ast.paramCount == 0 || (ast.paramCount == 1 && ast.rhs.type == CONSTANT && !isNullKeyword(ast.rhs.token)))) {
            // count() is a no-arg function, count(1) is the same as count(*)
            tempVecConstructorArgIndexes.add(-1);
            return COUNT_CONSTRUCTOR;
        } else if (isSingleColumnFunction(ast, "count")) {
            columnIndex = metadata.getColumnIndex(ast.rhs.token);
            tempVecConstructorArgIndexes.add(columnIndex);
            return countConstructors.get(metadata.getColumnType(columnIndex));
        } else if (isSingleColumnFunction(ast, "ksum")) {
            columnIndex = metadata.getColumnIndex(ast.rhs.token);
            tempVecConstructorArgIndexes.add(columnIndex);
            return ksumConstructors.get(metadata.getColumnType(columnIndex));
        } else if (isSingleColumnFunction(ast, "nsum")) {
            columnIndex = metadata.getColumnIndex(ast.rhs.token);
            tempVecConstructorArgIndexes.add(columnIndex);
            return nsumConstructors.get(metadata.getColumnType(columnIndex));
        } else if (isSingleColumnFunction(ast, "avg")) {
            columnIndex = metadata.getColumnIndex(ast.rhs.token);
            tempVecConstructorArgIndexes.add(columnIndex);
            return avgConstructors.get(metadata.getColumnType(columnIndex));
        } else if (isSingleColumnFunction(ast, "min")) {
            columnIndex = metadata.getColumnIndex(ast.rhs.token);
            tempVecConstructorArgIndexes.add(columnIndex);
            return minConstructors.get(metadata.getColumnType(columnIndex));
        } else if (isSingleColumnFunction(ast, "max")) {
            columnIndex = metadata.getColumnIndex(ast.rhs.token);
            tempVecConstructorArgIndexes.add(columnIndex);
            return maxConstructors.get(metadata.getColumnType(columnIndex));
        }
        return null;
    }

    private boolean assembleKeysAndFunctionReferences(
            ObjList<QueryColumn> columns,
            RecordMetadata metadata,
            int hourFunctionIndex
    ) {
        tempVaf.clear();
        tempMetadata.clear();
        tempSymbolSkewIndexes.clear();
        tempVecConstructors.clear();
        tempVecConstructorArgIndexes.clear();
        tempAggIndex.clear();

        for (int i = 0, n = columns.size(); i < n; i++) {
            final QueryColumn qc = columns.getQuick(i);
            final ExpressionNode ast = qc.getAst();
            if (ast.type == LITERAL) {
                // when "hour" index is not set (-1) we assume we should be looking for
                // intrinsic cases, such as "columnRef, sum(col)"
                if (hourFunctionIndex == -1) {
                    final int columnIndex = metadata.getColumnIndex(ast.token);
                    final int type = metadata.getColumnType(columnIndex);
                    if (ColumnType.isInt(type)) {
                        tempKeyIndexesInBase.add(columnIndex);
                        tempKeyIndex.add(i);
                        arrayColumnTypes.add(ColumnType.INT);
                        tempKeyKinds.add(GKK_VANILLA_INT);
                    } else if (ColumnType.isSymbol(type)) {
                        tempKeyIndexesInBase.add(columnIndex);
                        tempKeyIndex.add(i);
                        tempSymbolSkewIndexes.extendAndSet(i, columnIndex);
                        arrayColumnTypes.add(ColumnType.SYMBOL);
                        tempKeyKinds.add(GKK_VANILLA_INT);
                    } else {
                        return false;
                    }
                }
            } else if (i != hourFunctionIndex) { // we exclude "hour" call from aggregate lookups
                final VectorAggregateFunctionConstructor constructor = assembleFunctionReference(metadata, ast);
                if (constructor != null) {
                    tempVecConstructors.add(constructor);
                    tempAggIndex.add(i);
                } else {
                    return false;
                }
            }
        }
        return true;
    }

    private void backupWhereClause(ExpressionNode node) {
        processNodeQueryModels(node, backupWhereClauseRef);
    }

    // Checks if lo, hi is set and lo >= 0 while hi < 0 (meaning - return whole result set except some rows at start and some at the end)
    // because such case can't really be optimized by topN/bottomN
    private boolean canSortAndLimitBeOptimized(QueryModel model, SqlExecutionContext context, Function loFunc, Function hiFunc) {
        if (model.getLimitLo() == null && model.getLimitHi() == null) {
            return false;
        }

        if (loFunc != null && loFunc.isConstant()
                && hiFunc != null && hiFunc.isConstant()) {
            try {
                loFunc.init(null, context);
                hiFunc.init(null, context);

                return !(loFunc.getLong(null) >= 0 && hiFunc.getLong(null) < 0);
            } catch (SqlException ex) {
                LOG.error().$("Failed to initialize lo or hi functions [").$("error=").$(ex.getMessage()).I$();
            }
        }

        return true;
    }

    private boolean checkIfSetCastIsRequired(RecordMetadata metadataA, RecordMetadata metadataB, boolean symbolDisallowed) {
        int columnCount = metadataA.getColumnCount();
        assert columnCount == metadataB.getColumnCount();

        for (int i = 0; i < columnCount; i++) {
            int typeA = metadataA.getColumnType(i);
            int typeB = metadataB.getColumnType(i);
            if (typeA != typeB || (typeA == ColumnType.SYMBOL && symbolDisallowed)) {
                return true;
            }
        }
        return false;
    }

    @Nullable
    private Function compileFilter(
            IntrinsicModel intrinsicModel,
            RecordMetadata readerMeta,
            SqlExecutionContext executionContext
    ) throws SqlException {
        if (intrinsicModel.filter != null) {
            return compileBooleanFilter(intrinsicModel.filter, readerMeta, executionContext);
        }
        return null;
    }

    private @Nullable ObjList<Function> compileWorkerFilterConditionally(
            SqlExecutionContext executionContext,
            @Nullable Function filter,
            int workerCount,
            @Nullable ExpressionNode filterExpr,
            RecordMetadata metadata
    ) throws SqlException {
        if (filter != null && !filter.isThreadSafe()) {
            assert filterExpr != null;
            ObjList<Function> workerFilters = new ObjList<>();
            for (int i = 0; i < workerCount; i++) {
                restoreWhereClause(filterExpr); // restore original filters in node query models
                Function workerFilter = compileBooleanFilter(filterExpr, metadata, executionContext);
                workerFilters.extendAndSet(i, workerFilter);
                assert filter.getClass() == workerFilter.getClass();
            }
            return workerFilters;
        }
        return null;
    }

    private @Nullable ObjList<ObjList<GroupByFunction>> compileWorkerGroupByFunctionsConditionally(
            SqlExecutionContext executionContext,
            QueryModel model,
            @NotNull ObjList<GroupByFunction> groupByFunctions,
            int workerCount,
            RecordMetadata metadata
    ) throws SqlException {
        boolean threadSafe = true;
        for (int i = 0, n = groupByFunctions.size(); i < n; i++) {
            if (!groupByFunctions.getQuick(i).isThreadSafe()) {
                threadSafe = false;
                break;
            }
        }
        if (!threadSafe) {
            ObjList<ObjList<GroupByFunction>> allWorkerGroupByFunctions = new ObjList<>();
            for (int i = 0; i < workerCount; i++) {
                ObjList<GroupByFunction> workerGroupByFunctions = new ObjList<>(groupByFunctions.size());
                allWorkerGroupByFunctions.extendAndSet(i, workerGroupByFunctions);
                GroupByUtils.prepareWorkerGroupByFunctions(
                        model,
                        metadata,
                        functionParser,
                        executionContext,
                        groupByFunctions,
                        workerGroupByFunctions
                );
            }
            return allWorkerGroupByFunctions;
        }
        return null;
    }

    private @Nullable ObjList<ObjList<Function>> compileWorkerKeyFunctionsConditionally(
            SqlExecutionContext executionContext,
            @NotNull ObjList<Function> keyFunctions,
            int workerCount,
            @NotNull ObjList<ExpressionNode> keyFunctionNodes,
            RecordMetadata metadata
    ) throws SqlException {
        boolean threadSafe = true;
        for (int i = 0, n = keyFunctions.size(); i < n; i++) {
            if (!keyFunctions.getQuick(i).isThreadSafe()) {
                threadSafe = false;
                break;
            }
        }
        if (!threadSafe) {
            ObjList<ObjList<Function>> allWorkerKeyFunctions = new ObjList<>();
            for (int i = 0; i < workerCount; i++) {
                ObjList<Function> workerKeyFunctions = new ObjList<>(keyFunctionNodes.size());
                allWorkerKeyFunctions.extendAndSet(i, workerKeyFunctions);
                for (int j = 0, n = keyFunctionNodes.size(); j < n; j++) {
                    final Function func = functionParser.parseFunction(
                            keyFunctionNodes.getQuick(j),
                            metadata,
                            executionContext
                    );
                    workerKeyFunctions.add(func);
                }
            }
            return allWorkerKeyFunctions;
        }
        return null;
    }

    private RecordCursorFactory createAsOfJoin(
            RecordMetadata metadata,
            RecordCursorFactory master,
            RecordSink masterKeySink,
            RecordCursorFactory slave,
            RecordSink slaveKeySink,
            int columnSplit,
            JoinContext joinContext
    ) {
        valueTypes.clear();
        valueTypes.add(ColumnType.LONG);
        valueTypes.add(ColumnType.LONG);

        return new AsOfJoinLightRecordCursorFactory(
                configuration,
                metadata,
                master,
                slave,
                keyTypes,
                valueTypes,
                masterKeySink,
                slaveKeySink,
                columnSplit,
                joinContext
        );
    }

    @NotNull
    private RecordCursorFactory createFullFatJoin(
            RecordCursorFactory master,
            RecordMetadata masterMetadata,
            CharSequence masterAlias,
            RecordCursorFactory slave,
            RecordMetadata slaveMetadata,
            CharSequence slaveAlias,
            int joinPosition,
            FullFatJoinGenerator generator,
            JoinContext joinContext
    ) throws SqlException {
        // create hash set of key columns to easily find them
        intHashSet.clear();
        for (int i = 0, n = listColumnFilterA.getColumnCount(); i < n; i++) {
            intHashSet.add(listColumnFilterA.getColumnIndexFactored(i));
        }

        // map doesn't support variable length types in map value, which is ok
        // when we join tables on strings - technically string is the key,
        // and we do not need to store it in value, but we will still reject
        //
        // never mind, this is a stop-gap measure until I understand the problem
        // fully

        for (int k = 0, m = slaveMetadata.getColumnCount(); k < m; k++) {
            if (intHashSet.excludes(k)) {
                // if a slave column is not in key, it must be of fixed length.
                // why? our maps do not support variable length types in values, only in keys
                if (ColumnType.isVarSize(slaveMetadata.getColumnType(k))) {
                    throw SqlException
                            .position(joinPosition).put("right side column '")
                            .put(slaveMetadata.getColumnName(k)).put("' is of unsupported type");
                }
            }
        }

        // at this point listColumnFilterB has column indexes of the master record that are JOIN keys
        // so masterSink writes key columns of master record to a sink
        RecordSink masterSink = RecordSinkFactory.getInstance(
                asm,
                masterMetadata,
                listColumnFilterB,
                writeSymbolAsString,
                writeStringAsVarcharB
        );

        // This metadata allocates native memory, it has to be closed in case join
        // generation is unsuccessful. The exception can be thrown anywhere between
        // try...catch
        JoinRecordMetadata metadata = new JoinRecordMetadata(
                configuration,
                masterMetadata.getColumnCount() + slaveMetadata.getColumnCount()
        );

        try {
            // metadata will have master record verbatim
            metadata.copyColumnMetadataFrom(masterAlias, masterMetadata);

            // slave record is split across key and value of map
            // the rationale is not to store columns twice
            // especially when map value does not support variable
            // length types

            final IntList columnIndex = new IntList(slaveMetadata.getColumnCount());
            // In map record value columns go first, so at this stage
            // we add to metadata all slave columns that are not keys.
            // Add the same columns to filter while we are in this loop.

            // We clear listColumnFilterB because after this loop it will
            // contain indexes of slave table columns that are not keys.
            ColumnFilter masterTableKeyColumns = listColumnFilterB.copy();
            listColumnFilterB.clear();
            valueTypes.clear();
            ArrayColumnTypes slaveTypes = new ArrayColumnTypes();
            for (int i = 0, n = slaveMetadata.getColumnCount(); i < n; i++) {
                if (intHashSet.excludes(i)) {
                    // this is not a key column. Add it to metadata as it is. Symbols columns are kept as symbols
                    final TableColumnMetadata m = slaveMetadata.getColumnMetadata(i);
                    metadata.add(slaveAlias, m);
                    listColumnFilterB.add(i + 1);
                    columnIndex.add(i);
                    valueTypes.add(m.getColumnType());
                    slaveTypes.add(m.getColumnType());
                }
            }

            // now add key columns to metadata
            for (int i = 0, n = listColumnFilterA.getColumnCount(); i < n; i++) {
                int index = listColumnFilterA.getColumnIndexFactored(i);
                final TableColumnMetadata m = slaveMetadata.getColumnMetadata(index);
                metadata.add(slaveAlias, m);
                slaveTypes.add(m.getColumnType());
                columnIndex.add(index);
            }


            if (masterMetadata.getTimestampIndex() != -1) {
                metadata.setTimestampIndex(masterMetadata.getTimestampIndex());
            }
            return generator.create(
                    configuration,
                    metadata,
                    master,
                    slave,
                    keyTypes,
                    valueTypes,
                    slaveTypes,
                    masterSink,
                    RecordSinkFactory.getInstance( // slaveKeySink
                            asm,
                            slaveMetadata,
                            listColumnFilterA,
                            writeSymbolAsString,
                            writeStringAsVarcharA
                    ),
                    masterMetadata.getColumnCount(),
                    RecordValueSinkFactory.getInstance(asm, slaveMetadata, listColumnFilterB), // slaveValueSink
                    columnIndex,
                    joinContext,
                    masterTableKeyColumns
            );

        } catch (Throwable e) {
            Misc.free(metadata);
            throw e;
        }
    }

    private RecordCursorFactory createHashJoin(
            RecordMetadata metadata,
            RecordCursorFactory master,
            RecordCursorFactory slave,
            int joinType,
            Function filter,
            JoinContext context
    ) {
        /*
         * JoinContext provides the following information:
         * a/bIndexes - index of model where join column is coming from
         * a/bNames - name of columns in respective models, these column names are not prefixed with table aliases
         * a/bNodes - the original column references, that can include table alias. Sometimes it doesn't when column name is unambiguous
         *
         * a/b are "inverted" in that "a" for slave and "b" for master
         *
         * The issue is when we use model indexes and vanilla column names they would only work on single-table
         * record cursor but original names with prefixed columns will only work with JoinRecordMetadata
         */
        final RecordMetadata masterMetadata = master.getMetadata();
        final RecordMetadata slaveMetadata = slave.getMetadata();
        final RecordSink masterKeySink = RecordSinkFactory.getInstance(
                asm,
                masterMetadata,
                listColumnFilterB,
                writeSymbolAsString,
                writeStringAsVarcharB
        );

        final RecordSink slaveKeySink = RecordSinkFactory.getInstance(
                asm,
                slaveMetadata,
                listColumnFilterA,
                writeSymbolAsString,
                writeStringAsVarcharA
        );

        if (slave.recordCursorSupportsRandomAccess() && !fullFatJoins) {
            valueTypes.clear();
            valueTypes.add(ColumnType.INT); // chain tail offset

            if (joinType == JOIN_INNER) {
                // For inner join we can also store per-key count to speed up size calculation.
                valueTypes.add(ColumnType.INT); // record count for the key

                return new HashJoinLightRecordCursorFactory(
                        configuration,
                        metadata,
                        master,
                        slave,
                        keyTypes,
                        valueTypes,
                        masterKeySink,
                        slaveKeySink,
                        masterMetadata.getColumnCount(),
                        context
                );
            }

            if (filter != null) {
                return new HashOuterJoinFilteredLightRecordCursorFactory(
                        configuration,
                        metadata,
                        master,
                        slave,
                        keyTypes,
                        valueTypes,
                        masterKeySink,
                        slaveKeySink,
                        masterMetadata.getColumnCount(),
                        filter,
                        context
                );
            }

            return new HashOuterJoinLightRecordCursorFactory(
                    configuration,
                    metadata,
                    master,
                    slave,
                    keyTypes,
                    valueTypes,
                    masterKeySink,
                    slaveKeySink,
                    masterMetadata.getColumnCount(),
                    context
            );
        }

        valueTypes.clear();
        valueTypes.add(ColumnType.LONG); // chain head offset
        valueTypes.add(ColumnType.LONG); // chain tail offset
        valueTypes.add(ColumnType.LONG); // record count for the key

        entityColumnFilter.of(slaveMetadata.getColumnCount());
        RecordSink slaveSink = RecordSinkFactory.getInstance(asm, slaveMetadata, entityColumnFilter);

        if (joinType == JOIN_INNER) {
            return new HashJoinRecordCursorFactory(
                    configuration,
                    metadata,
                    master,
                    slave,
                    keyTypes,
                    valueTypes,
                    masterKeySink,
                    slaveKeySink,
                    slaveSink,
                    masterMetadata.getColumnCount(),
                    context
            );
        }

        if (filter != null) {
            return new HashOuterJoinFilteredRecordCursorFactory(
                    configuration,
                    metadata,
                    master,
                    slave,
                    keyTypes,
                    valueTypes,
                    masterKeySink,
                    slaveKeySink,
                    slaveSink,
                    masterMetadata.getColumnCount(),
                    filter,
                    context
            );
        }

        return new HashOuterJoinRecordCursorFactory(
                configuration,
                metadata,
                master,
                slave,
                keyTypes,
                valueTypes,
                masterKeySink,
                slaveKeySink,
                slaveSink,
                masterMetadata.getColumnCount(),
                context
        );
    }

    @NotNull
    private JoinRecordMetadata createJoinMetadata(
            CharSequence masterAlias,
            RecordMetadata masterMetadata,
            CharSequence slaveAlias,
            RecordMetadata slaveMetadata
    ) {
        return createJoinMetadata(
                masterAlias,
                masterMetadata,
                slaveAlias,
                slaveMetadata,
                masterMetadata.getTimestampIndex()
        );
    }

    @NotNull
    private JoinRecordMetadata createJoinMetadata(
            CharSequence masterAlias,
            RecordMetadata masterMetadata,
            CharSequence slaveAlias,
            RecordMetadata slaveMetadata,
            int timestampIndex
    ) {
        JoinRecordMetadata metadata;
        metadata = new JoinRecordMetadata(
                configuration,
                masterMetadata.getColumnCount() + slaveMetadata.getColumnCount()
        );

        try {
            metadata.copyColumnMetadataFrom(masterAlias, masterMetadata);
            metadata.copyColumnMetadataFrom(slaveAlias, slaveMetadata);
        } catch (Throwable th) {
            Misc.free(metadata);
            throw th;
        }

        if (timestampIndex != -1) {
            metadata.setTimestampIndex(timestampIndex);
        }
        return metadata;
    }

    private RecordCursorFactory createLtJoin(
            RecordMetadata metadata,
            RecordCursorFactory master,
            RecordSink masterKeySink,
            RecordCursorFactory slave,
            RecordSink slaveKeySink,
            int columnSplit,
            JoinContext joinContext
    ) {
        valueTypes.clear();
        valueTypes.add(ColumnType.LONG);
        valueTypes.add(ColumnType.LONG);

        return new LtJoinLightRecordCursorFactory(
                configuration,
                metadata,
                master,
                slave,
                keyTypes,
                valueTypes,
                masterKeySink,
                slaveKeySink,
                columnSplit,
                joinContext
        );
    }

    private RecordCursorFactory createSpliceJoin(
            RecordMetadata metadata,
            RecordCursorFactory master,
            RecordSink masterKeySink,
            RecordCursorFactory slave,
            RecordSink slaveKeySink,
            int columnSplit,
            JoinContext context
    ) {
        valueTypes.clear();
        valueTypes.add(ColumnType.LONG); // master previous
        valueTypes.add(ColumnType.LONG); // master current
        valueTypes.add(ColumnType.LONG); // slave previous
        valueTypes.add(ColumnType.LONG); // slave current

        return new SpliceJoinLightRecordCursorFactory(
                configuration,
                metadata,
                master,
                slave,
                keyTypes,
                valueTypes,
                masterKeySink,
                slaveKeySink,
                columnSplit,
                context
        );
    }

    private ObjList<Function> generateCastFunctions(
            RecordMetadata castToMetadata,
            RecordMetadata castFromMetadata,
            int modelPosition
    ) throws SqlException {
        int columnCount = castToMetadata.getColumnCount();
        ObjList<Function> castFunctions = new ObjList<>();
        for (int i = 0; i < columnCount; i++) {
            int toType = castToMetadata.getColumnType(i);
            int fromType = castFromMetadata.getColumnType(i);
            int toTag = ColumnType.tagOf(toType);
            int fromTag = ColumnType.tagOf(fromType);
            if (fromTag == ColumnType.NULL) {
                castFunctions.add(NullConstant.NULL);
            } else {
                switch (toTag) {
                    case ColumnType.BOOLEAN:
                        castFunctions.add(new BooleanColumn(i));
                        break;
                    case ColumnType.BYTE:
                        castFunctions.add(new ByteColumn(i));
                        break;
                    case ColumnType.SHORT:
                        switch (fromTag) {
                            // BOOLEAN will not be cast to CHAR
                            // in cast of BOOLEAN -> CHAR combination both will be cast to STRING
                            case ColumnType.BYTE:
                                castFunctions.add(new ByteColumn(i));
                                break;
                            case ColumnType.CHAR:
                                castFunctions.add(new CharColumn(i));
                                break;
                            case ColumnType.SHORT:
                                castFunctions.add(new ShortColumn(i));
                                break;
                            // wider types are not possible here
                            // SHORT will be cast to wider types, not other way around
                            // Wider types tested are: SHORT, INT, LONG, FLOAT, DOUBLE, DATE, TIMESTAMP, SYMBOL, STRING, LONG256
                            // GEOBYTE, GEOSHORT, GEOINT, GEOLONG
                        }
                        break;
                    case ColumnType.CHAR:
                        switch (fromTag) {
                            // BOOLEAN will not be cast to CHAR
                            // in cast of BOOLEAN -> CHAR combination both will be cast to STRING
                            case ColumnType.BYTE:
                                castFunctions.add(new CastByteToCharFunctionFactory.Func(new ByteColumn(i)));
                                break;
                            case ColumnType.CHAR:
                                castFunctions.add(new CharColumn(i));
                                break;
                            // wider types are not possible here
                            // CHAR will be cast to wider types, not other way around
                            // Wider types tested are: SHORT, INT, LONG, FLOAT, DOUBLE, DATE, TIMESTAMP, SYMBOL, STRING, LONG256
                            // GEOBYTE, GEOSHORT, GEOINT, GEOLONG
                            default:
                        }
                        break;
                    case ColumnType.INT:
                        switch (fromTag) {
                            // BOOLEAN will not be cast to INT
                            // in cast of BOOLEAN -> INT combination both will be cast to STRING
                            case ColumnType.BYTE:
                                castFunctions.add(new ByteColumn(i));
                                break;
                            case ColumnType.SHORT:
                                castFunctions.add(new ShortColumn(i));
                                break;
                            case ColumnType.CHAR:
                                castFunctions.add(new CharColumn(i));
                                break;
                            case ColumnType.INT:
                                castFunctions.add(new IntColumn(i));
                                break;
                            // wider types are not possible here
                            // INT will be cast to wider types, not other way around
                            // Wider types tested are: LONG, FLOAT, DOUBLE, DATE, TIMESTAMP, SYMBOL, STRING, LONG256
                            // GEOBYTE, GEOSHORT, GEOINT, GEOLONG
                        }
                        break;
                    case ColumnType.IPv4:
                        if (fromTag == ColumnType.IPv4) {
                            castFunctions.add(new IPv4Column(i));
                        } else {
                            throw SqlException.unsupportedCast(
                                    modelPosition,
                                    castFromMetadata.getColumnName(i),
                                    fromType,
                                    toType
                            );
                        }
                        break;
                    case ColumnType.LONG:
                        switch (fromTag) {
                            // BOOLEAN will not be cast to LONG
                            // in cast of BOOLEAN -> LONG combination both will be cast to STRING
                            case ColumnType.BYTE:
                                castFunctions.add(new ByteColumn(i));
                                break;
                            case ColumnType.SHORT:
                                castFunctions.add(new ShortColumn(i));
                                break;
                            case ColumnType.CHAR:
                                castFunctions.add(new CharColumn(i));
                                break;
                            case ColumnType.INT:
                                castFunctions.add(new IntColumn(i));
                                break;
                            case ColumnType.LONG:
                                castFunctions.add(new LongColumn(i));
                                break;
                            default:
                                throw SqlException.unsupportedCast(
                                        modelPosition,
                                        castFromMetadata.getColumnName(i),
                                        fromType,
                                        toType
                                );
                                // wider types are not possible here
                                // LONG will be cast to wider types, not other way around
                                // Wider types tested are: FLOAT, DOUBLE, DATE, TIMESTAMP, SYMBOL, STRING, LONG256
                                // GEOBYTE, GEOSHORT, GEOINT, GEOLONG
                        }
                        break;
                    case ColumnType.DATE:
                        if (fromTag == ColumnType.DATE) {
                            castFunctions.add(new DateColumn(i));
                        } else {
                            throw SqlException.unsupportedCast(
                                    modelPosition,
                                    castFromMetadata.getColumnName(i),
                                    fromType,
                                    toType
                            );
                        }
                        break;
                    case ColumnType.UUID:
                        assert fromTag == ColumnType.UUID;
                        castFunctions.add(new UuidColumn(i));
                        break;
                    case ColumnType.TIMESTAMP:
                        switch (fromTag) {
                            case ColumnType.DATE:
                                castFunctions.add(new CastDateToTimestampFunctionFactory.CastDateToTimestampFunction(new DateColumn(i)));
                                break;
                            case ColumnType.TIMESTAMP:
                                castFunctions.add(new TimestampColumn(i));
                                break;
                            default:
                                throw SqlException.unsupportedCast(
                                        modelPosition,
                                        castFromMetadata.getColumnName(i),
                                        fromType,
                                        toType
                                );
                        }
                        break;
                    case ColumnType.FLOAT:
                        switch (fromTag) {
                            case ColumnType.BYTE:
                                castFunctions.add(new ByteColumn(i));
                                break;
                            case ColumnType.SHORT:
                                castFunctions.add(new ShortColumn(i));
                                break;
                            case ColumnType.INT:
                                castFunctions.add(new IntColumn(i));
                                break;
                            case ColumnType.LONG:
                                castFunctions.add(new LongColumn(i));
                                break;
                            case ColumnType.FLOAT:
                                castFunctions.add(new FloatColumn(i));
                                break;
                            default:
                                throw SqlException.unsupportedCast(
                                        modelPosition,
                                        castFromMetadata.getColumnName(i),
                                        fromType,
                                        toType
                                );
                        }
                        break;
                    case ColumnType.DOUBLE:
                        switch (fromTag) {
                            case ColumnType.BYTE:
                                castFunctions.add(new ByteColumn(i));
                                break;
                            case ColumnType.SHORT:
                                castFunctions.add(new ShortColumn(i));
                                break;
                            case ColumnType.INT:
                                castFunctions.add(new IntColumn(i));
                                break;
                            case ColumnType.LONG:
                                castFunctions.add(new LongColumn(i));
                                break;
                            case ColumnType.FLOAT:
                                castFunctions.add(new FloatColumn(i));
                                break;
                            case ColumnType.DOUBLE:
                                castFunctions.add(new DoubleColumn(i));
                                break;
                            default:
                                throw SqlException.unsupportedCast(
                                        modelPosition,
                                        castFromMetadata.getColumnName(i),
                                        fromType,
                                        toType
                                );
                        }
                        break;
                    case ColumnType.STRING:
                        switch (fromTag) {
                            case ColumnType.BOOLEAN:
                                castFunctions.add(new BooleanColumn(i));
                                break;
                            case ColumnType.BYTE:
                                castFunctions.add(new CastByteToStrFunctionFactory.Func(new ByteColumn(i)));
                                break;
                            case ColumnType.SHORT:
                                castFunctions.add(new CastShortToStrFunctionFactory.Func(new ShortColumn(i)));
                                break;
                            case ColumnType.CHAR:
                                // CharFunction has built-in cast to String
                                castFunctions.add(new CharColumn(i));
                                break;
                            case ColumnType.INT:
                                castFunctions.add(new CastIntToStrFunctionFactory.Func(new IntColumn(i)));
                                break;
                            case ColumnType.LONG:
                                castFunctions.add(new CastLongToStrFunctionFactory.Func(new LongColumn(i)));
                                break;
                            case ColumnType.DATE:
                                castFunctions.add(new CastDateToStrFunctionFactory.Func(new DateColumn(i)));
                                break;
                            case ColumnType.TIMESTAMP:
                                castFunctions.add(new CastTimestampToStrFunctionFactory.Func(new TimestampColumn(i)));
                                break;
                            case ColumnType.FLOAT:
                                castFunctions.add(new CastFloatToStrFunctionFactory.Func(
                                        new FloatColumn(i),
                                        configuration.getFloatToStrCastScale()
                                ));
                                break;
                            case ColumnType.DOUBLE:
                                castFunctions.add(new CastDoubleToStrFunctionFactory.Func(
                                        new DoubleColumn(i),
                                        configuration.getDoubleToStrCastScale()
                                ));
                                break;
                            case ColumnType.STRING:
                                castFunctions.add(new StrColumn(i));
                                break;
                            case ColumnType.VARCHAR:
                                // VarcharFunction has built-in cast to string
                                castFunctions.add(new VarcharColumn(i));
                                break;
                            case ColumnType.UUID:
                                castFunctions.add(new CastUuidToStrFunctionFactory.Func(new UuidColumn(i)));
                                break;
                            case ColumnType.SYMBOL:
                                castFunctions.add(
                                        new CastSymbolToStrFunctionFactory.Func(
                                                new SymbolColumn(i, castFromMetadata.isSymbolTableStatic(i))
                                        )
                                );
                                break;
                            case ColumnType.LONG256:
                                castFunctions.add(
                                        new CastLong256ToStrFunctionFactory.Func(
                                                new Long256Column(i)
                                        )
                                );
                                break;
                            case ColumnType.GEOBYTE:
                                castFunctions.add(
                                        CastGeoHashToGeoHashFunctionFactory.getGeoByteToStrCastFunction(
                                                new GeoByteColumn(i, toTag),
                                                getGeoHashBits(fromType)
                                        )
                                );
                                break;
                            case ColumnType.GEOSHORT:
                                castFunctions.add(
                                        CastGeoHashToGeoHashFunctionFactory.getGeoShortToStrCastFunction(
                                                new GeoShortColumn(i, toTag),
                                                getGeoHashBits(castFromMetadata.getColumnType(i))
                                        )
                                );
                                break;
                            case ColumnType.GEOINT:
                                castFunctions.add(
                                        CastGeoHashToGeoHashFunctionFactory.getGeoIntToStrCastFunction(
                                                new GeoIntColumn(i, toTag),
                                                getGeoHashBits(castFromMetadata.getColumnType(i))
                                        )
                                );
                                break;
                            case ColumnType.GEOLONG:
                                castFunctions.add(
                                        CastGeoHashToGeoHashFunctionFactory.getGeoLongToStrCastFunction(
                                                new GeoLongColumn(i, toTag),
                                                getGeoHashBits(castFromMetadata.getColumnType(i))
                                        )
                                );
                                break;
                            case ColumnType.INTERVAL:
                                castFunctions.add(new CastIntervalToStrFunctionFactory.Func(new IntervalColumn(i)));
                                break;
                            case ColumnType.BINARY:
                                throw SqlException.unsupportedCast(
                                        modelPosition,
                                        castFromMetadata.getColumnName(i),
                                        fromType,
                                        toType
                                );
                            case ColumnType.IPv4:
                                castFunctions.add(new CastIPv4ToStrFunctionFactory.Func(new IPv4Column(i)));
                                break;
                        }
                        break;
                    case ColumnType.SYMBOL:
                        castFunctions.add(new CastSymbolToStrFunctionFactory.Func(
                                new SymbolColumn(
                                        i,
                                        castFromMetadata.isSymbolTableStatic(i)
                                )
                        ));
                        break;
                    case ColumnType.LONG256:
                        castFunctions.add(new Long256Column(i));
                        break;
                    case ColumnType.GEOBYTE:
                        switch (fromTag) {
                            case ColumnType.STRING:
                                castFunctions.add(
                                        CastStrToGeoHashFunctionFactory.newInstance(
                                                0,
                                                toType,
                                                new StrColumn(i)
                                        )
                                );
                                break;
                            case ColumnType.VARCHAR:
                                castFunctions.add(
                                        CastVarcharToGeoHashFunctionFactory.newInstance(
                                                0,
                                                toType,
                                                new VarcharColumn(i)
                                        )
                                );
                                break;
                            case ColumnType.GEOBYTE:
                                castFunctions.add(new GeoByteColumn(i, fromType));
                                break;
                            case ColumnType.GEOSHORT:
                                castFunctions.add(
                                        CastGeoHashToGeoHashFunctionFactory.newInstance(
                                                0,
                                                new GeoShortColumn(i, fromType),
                                                toType,
                                                fromType
                                        )
                                );
                                break;
                            case ColumnType.GEOINT:
                                castFunctions.add(
                                        CastGeoHashToGeoHashFunctionFactory.newInstance(
                                                0,
                                                new GeoIntColumn(i, fromType),
                                                toType,
                                                fromType
                                        )
                                );
                                break;
                            case ColumnType.GEOLONG:
                                castFunctions.add(
                                        CastGeoHashToGeoHashFunctionFactory.newInstance(
                                                0,
                                                new GeoLongColumn(i, fromType),
                                                toType,
                                                fromType
                                        )
                                );
                                break;
                            default:
                                throw SqlException.unsupportedCast(
                                        modelPosition,
                                        castFromMetadata.getColumnName(i),
                                        fromType,
                                        toType
                                );
                        }
                        break;
                    case ColumnType.GEOSHORT:
                        switch (fromTag) {
                            case ColumnType.STRING:
                                castFunctions.add(
                                        CastStrToGeoHashFunctionFactory.newInstance(
                                                0,
                                                toType,
                                                new StrColumn(i)
                                        )
                                );
                                break;
                            case ColumnType.VARCHAR:
                                castFunctions.add(
                                        CastVarcharToGeoHashFunctionFactory.newInstance(
                                                0,
                                                toType,
                                                new VarcharColumn(i)
                                        )
                                );
                                break;
                            case ColumnType.GEOSHORT:
                                castFunctions.add(new GeoShortColumn(i, toType));
                                break;
                            case ColumnType.GEOINT:
                                castFunctions.add(
                                        CastGeoHashToGeoHashFunctionFactory.newInstance(
                                                0,
                                                new GeoIntColumn(i, fromType),
                                                toType,
                                                fromType
                                        )
                                );
                                break;
                            case ColumnType.GEOLONG:
                                castFunctions.add(
                                        CastGeoHashToGeoHashFunctionFactory.newInstance(
                                                0,
                                                new GeoLongColumn(i, fromType),
                                                toType,
                                                fromType
                                        )
                                );
                                break;
                            default:
                                throw SqlException.unsupportedCast(
                                        modelPosition,
                                        castFromMetadata.getColumnName(i),
                                        fromType,
                                        toType
                                );
                        }
                        break;
                    case ColumnType.GEOINT:
                        switch (fromTag) {
                            case ColumnType.STRING:
                                castFunctions.add(
                                        CastStrToGeoHashFunctionFactory.newInstance(
                                                0,
                                                toType,
                                                new StrColumn(i)
                                        )
                                );
                                break;
                            case ColumnType.VARCHAR:
                                castFunctions.add(
                                        CastVarcharToGeoHashFunctionFactory.newInstance(
                                                0,
                                                toType,
                                                new VarcharColumn(i)
                                        )
                                );
                                break;
                            case ColumnType.GEOINT:
                                castFunctions.add(new GeoIntColumn(i, fromType));
                                break;
                            case ColumnType.GEOLONG:
                                castFunctions.add(
                                        CastGeoHashToGeoHashFunctionFactory.newInstance(
                                                0,
                                                new GeoLongColumn(i, fromType),
                                                toType,
                                                fromType
                                        )
                                );
                                break;
                            default:
                                throw SqlException.unsupportedCast(
                                        modelPosition,
                                        castFromMetadata.getColumnName(i),
                                        fromType,
                                        toType
                                );
                        }
                        break;
                    case ColumnType.GEOLONG:
                        switch (fromTag) {
                            case ColumnType.STRING:
                                castFunctions.add(
                                        CastStrToGeoHashFunctionFactory.newInstance(
                                                0,
                                                toType,
                                                new StrColumn(i)
                                        )
                                );
                                break;
                            case ColumnType.VARCHAR:
                                castFunctions.add(
                                        CastVarcharToGeoHashFunctionFactory.newInstance(
                                                0,
                                                toType,
                                                new VarcharColumn(i)
                                        )
                                );
                                break;
                            case ColumnType.GEOLONG:
                                castFunctions.add(new GeoLongColumn(i, fromType));
                                break;
                            default:
                                throw SqlException.unsupportedCast(
                                        modelPosition,
                                        castFromMetadata.getColumnName(i),
                                        fromType,
                                        toType
                                );
                        }
                        break;
                    case ColumnType.BINARY:
                        castFunctions.add(new BinColumn(i));
                        break;
                    case ColumnType.VARCHAR:
                        switch (fromTag) {
                            case ColumnType.BOOLEAN:
                                castFunctions.add(new BooleanColumn(i));
                                break;
                            case ColumnType.BYTE:
                                castFunctions.add(new CastByteToVarcharFunctionFactory.Func(new ByteColumn(i)));
                                break;
                            case ColumnType.SHORT:
                                castFunctions.add(new CastShortToVarcharFunctionFactory.Func(new ShortColumn(i)));
                                break;
                            case ColumnType.CHAR:
                                // CharFunction has built-in cast to varchar
                                castFunctions.add(new CharColumn(i));
                                break;
                            case ColumnType.INT:
                                castFunctions.add(new CastIntToVarcharFunctionFactory.Func(new IntColumn(i)));
                                break;
                            case ColumnType.LONG:
                                castFunctions.add(new CastLongToVarcharFunctionFactory.Func(new LongColumn(i)));
                                break;
                            case ColumnType.DATE:
                                castFunctions.add(new CastDateToVarcharFunctionFactory.Func(new DateColumn(i)));
                                break;
                            case ColumnType.TIMESTAMP:
                                castFunctions.add(new CastTimestampToVarcharFunctionFactory.Func(new TimestampColumn(i)));
                                break;
                            case ColumnType.FLOAT:
                                castFunctions.add(new CastFloatToVarcharFunctionFactory.Func(
                                        new FloatColumn(i),
                                        configuration.getFloatToStrCastScale()
                                ));
                                break;
                            case ColumnType.DOUBLE:
                                castFunctions.add(new CastDoubleToVarcharFunctionFactory.Func(
                                        new DoubleColumn(i),
                                        configuration.getDoubleToStrCastScale()
                                ));
                                break;
                            case ColumnType.STRING:
                                // StrFunction has built-in cast to varchar
                                castFunctions.add(new StrColumn(i));
                                break;
                            case ColumnType.VARCHAR:
                                castFunctions.add(new VarcharColumn(i));
                                break;
                            case ColumnType.UUID:
                                castFunctions.add(new CastUuidToVarcharFunctionFactory.Func(new UuidColumn(i)));
                                break;
                            case ColumnType.IPv4:
                                castFunctions.add(new CastIPv4ToVarcharFunctionFactory.Func(new IPv4Column(i)));
                                break;
                            case ColumnType.SYMBOL:
                                castFunctions.add(
                                        new CastSymbolToVarcharFunctionFactory.Func(
                                                new SymbolColumn(i, castFromMetadata.isSymbolTableStatic(i))
                                        )
                                );
                                break;
                            case ColumnType.LONG256:
                                castFunctions.add(
                                        new CastLong256ToVarcharFunctionFactory.Func(
                                                new Long256Column(i)
                                        )
                                );
                                break;
                            case ColumnType.GEOBYTE:
                                castFunctions.add(
                                        CastGeoHashToGeoHashFunctionFactory.getGeoByteToVarcharCastFunction(
                                                new GeoByteColumn(i, toTag),
                                                getGeoHashBits(fromType)
                                        )
                                );
                                break;
                            case ColumnType.GEOSHORT:
                                castFunctions.add(
                                        CastGeoHashToGeoHashFunctionFactory.getGeoShortToVarcharCastFunction(
                                                new GeoShortColumn(i, toTag),
                                                getGeoHashBits(castFromMetadata.getColumnType(i))
                                        )
                                );
                                break;
                            case ColumnType.GEOINT:
                                castFunctions.add(
                                        CastGeoHashToGeoHashFunctionFactory.getGeoIntToVarcharCastFunction(
                                                new GeoIntColumn(i, toTag),
                                                getGeoHashBits(castFromMetadata.getColumnType(i))
                                        )
                                );
                                break;
                            case ColumnType.GEOLONG:
                                castFunctions.add(
                                        CastGeoHashToGeoHashFunctionFactory.getGeoLongToVarcharCastFunction(
                                                new GeoLongColumn(i, toTag),
                                                getGeoHashBits(castFromMetadata.getColumnType(i))
                                        )
                                );
                                break;
                            case ColumnType.BINARY:
                                throw SqlException.unsupportedCast(
                                        modelPosition,
                                        castFromMetadata.getColumnName(i),
                                        fromType,
                                        toType
                                );
                            default:
                                assert false;
                        }
                        break;
                    case ColumnType.INTERVAL:
                        castFunctions.add(new IntervalColumn(i));
                        break;
                }
            }
        }
        return castFunctions;
    }

    private RecordCursorFactory generateFill(QueryModel model, RecordCursorFactory groupByFactory, SqlExecutionContext executionContext) throws SqlException {
        // locate fill
        QueryModel curr = model;

        while (curr != null && curr.getFillStride() == null) {
            curr = curr.getNestedModel();
        }

        if (curr == null || curr.getFillStride() == null) {
            return groupByFactory;
        }

        ObjList<Function> fillValues = null;
        Function fillFromFunc = TimestampConstant.NULL;
        Function fillToFunc = TimestampConstant.NULL;

        final ExpressionNode fillFrom = curr.getFillFrom();
        final ExpressionNode fillTo = curr.getFillTo();
        final ExpressionNode fillStride = curr.getFillStride();
        ObjList<ExpressionNode> fillValuesExprs = curr.getFillValues();

        try {
            if (fillValuesExprs == null) {
                throw SqlException.$(-1, "fill values were null");
            }

            fillValues = new ObjList<>(fillValuesExprs.size());

            ExpressionNode expr;
            for (int i = 0, n = fillValuesExprs.size(); i < n; i++) {
                expr = fillValuesExprs.getQuick(0);
                if (isNoneKeyword(expr.token)) {
                    Misc.freeObjList(fillValues);
                    return groupByFactory;
                }
                final Function fillValueFunc = functionParser.parseFunction(expr, EmptyRecordMetadata.INSTANCE, executionContext);
                fillValues.add(fillValueFunc);
            }

            if (fillValues.size() == 0 || (fillValues.size() == 1 && isNoneKeyword(fillValues.getQuick(0).getName()))) {
                Misc.freeObjList(fillValues);
                return groupByFactory;
            }

            if (fillFrom != null) {
                fillFromFunc = functionParser.parseFunction(fillFrom, EmptyRecordMetadata.INSTANCE, executionContext);
                coerceRuntimeConstantType(fillFromFunc, ColumnType.TIMESTAMP, executionContext, "from lower bound must be a constant expression convertible to a TIMESTAMP", fillFrom.position);
            }

            if (fillTo != null) {
                fillToFunc = functionParser.parseFunction(fillTo, EmptyRecordMetadata.INSTANCE, executionContext);
                coerceRuntimeConstantType(fillToFunc, ColumnType.TIMESTAMP, executionContext, "to upper bound must be a constant expression convertible to a TIMESTAMP", fillTo.position);
            }


            QueryModel temp = model;
            ExpressionNode timestamp = model.getTimestamp();

            while (timestamp == null && temp != null) {
                temp = temp.getNestedModel();

                if (temp != null) {
                    timestamp = temp.getTimestamp();
                }
            }

            assert timestamp != null;

            // look for timestamp_floor to check for an alias
            CharSequence alias = timestamp.token;
            final CharSequence currTimestamp = curr.getTimestamp().token;
            for (int i = 0, n = model.getBottomUpColumns().size(); i < n; i++) {
                final QueryColumn col = model.getColumns().getQuick(i);
                final ExpressionNode ast = col.getAst();
                if (Chars.equalsIgnoreCase("timestamp_floor", ast.token)) {
                    final CharSequence ts = ast.paramCount == 3 ? ast.args.getQuick(1).token : ast.rhs.token;
                    if (Chars.equals(ts, currTimestamp)) {
                        alias = col.getAlias();
                    }
                }
            }

            int timestampIndex = groupByFactory.getMetadata().getColumnIndexQuiet(alias);

            int samplingIntervalEnd = TimestampSamplerFactory.findIntervalEndIndex(fillStride.token, fillStride.position);
            long samplingInterval = TimestampSamplerFactory.parseInterval(fillStride.token, samplingIntervalEnd, fillStride.position);
            assert samplingInterval > 0;
            assert samplingIntervalEnd < fillStride.token.length();
            char samplingIntervalUnit = fillStride.token.charAt(samplingIntervalEnd);
            TimestampSampler timestampSampler = TimestampSamplerFactory.getInstance(samplingInterval, samplingIntervalUnit, fillStride.position);

            return new FillRangeRecordCursorFactory(
                    groupByFactory.getMetadata(),
                    groupByFactory,
                    fillFromFunc,
                    fillToFunc,
                    samplingInterval,
                    samplingIntervalUnit,
                    timestampSampler,
                    fillValues,
                    timestampIndex
            );
        } catch (Throwable e) {
            Misc.freeObjList(fillValues);
            Misc.free(fillFromFunc);
            Misc.free(fillToFunc);
            Misc.free(groupByFactory);
            throw e;
        }
    }

    private RecordCursorFactory generateFilter(RecordCursorFactory factory, QueryModel model, SqlExecutionContext executionContext) throws SqlException {
        return model.getWhereClause() == null ? factory : generateFilter0(factory, model, executionContext);
    }

    @NotNull
    private RecordCursorFactory generateFilter0(
            RecordCursorFactory factory,
            QueryModel model,
            SqlExecutionContext executionContext
    ) throws SqlException {
        final ExpressionNode filterExpr = model.getWhereClause();

        // back up in case if the above factory steals the filter
        model.setBackupWhereClause(deepClone(expressionNodePool, filterExpr));
        // back up in case filters need to be compiled again
        backupWhereClause(filterExpr);
        model.setWhereClause(null);

        final Function filter;
        try {
            filter = compileBooleanFilter(filterExpr, factory.getMetadata(), executionContext);
        } catch (Throwable e) {
            Misc.free(factory);
            throw e;
        }

        if (filter.isConstant()) {
            try {
                if (filter.getBool(null)) {
                    return factory;
                }
                RecordMetadata metadata = factory.getMetadata();
                assert (metadata instanceof GenericRecordMetadata);
                Misc.free(factory);
                return new EmptyTableRecordCursorFactory(metadata);
            } finally {
                filter.close();
            }
        }

        final boolean enableParallelFilter = executionContext.isParallelFilterEnabled();
        final boolean preTouchColumns = configuration.isSqlParallelFilterPreTouchEnabled();
        if (enableParallelFilter && factory.supportsPageFrameCursor()) {
            final boolean useJit = executionContext.getJitMode() != SqlJitMode.JIT_MODE_DISABLED
                    && (!model.isUpdate() || executionContext.isWalApplication());
            final boolean canCompile = factory.supportsPageFrameCursor() && JitUtil.isJitSupported();
            if (useJit && canCompile) {
                CompiledFilter compiledFilter = null;
                try {
                    int jitOptions;
                    final ObjList<Function> bindVarFunctions = new ObjList<>();
                    try (PageFrameCursor cursor = factory.getPageFrameCursor(executionContext, ORDER_ANY)) {
                        final boolean forceScalar = executionContext.getJitMode() == SqlJitMode.JIT_MODE_FORCE_SCALAR;
                        jitIRSerializer.of(jitIRMem, executionContext, factory.getMetadata(), cursor, bindVarFunctions);
                        jitOptions = jitIRSerializer.serialize(filterExpr, forceScalar, enableJitDebug, enableJitNullChecks);
                    }

                    compiledFilter = new CompiledFilter();
                    compiledFilter.compile(jitIRMem, jitOptions);

                    final Function limitLoFunction = getLimitLoFunctionOnly(model, executionContext);
                    final int limitLoPos = model.getLimitAdviceLo() != null ? model.getLimitAdviceLo().position : 0;

                    LOG.debug()
                            .$("JIT enabled for (sub)query [tableName=").utf8(model.getName())
                            .$(", fd=").$(executionContext.getRequestFd())
                            .I$();
                    return new AsyncJitFilteredRecordCursorFactory(
                            configuration,
                            executionContext.getMessageBus(),
                            factory,
                            bindVarFunctions,
                            compiledFilter,
                            filter,
                            reduceTaskFactory,
                            compileWorkerFilterConditionally(
                                    executionContext,
                                    filter,
                                    executionContext.getSharedWorkerCount(),
                                    filterExpr,
                                    factory.getMetadata()
                            ),
                            limitLoFunction,
                            limitLoPos,
                            preTouchColumns,
                            executionContext.getSharedWorkerCount()
                    );
                } catch (SqlException | LimitOverflowException ex) {
                    Misc.free(compiledFilter);
                    LOG.debug()
                            .$("JIT cannot be applied to (sub)query [tableName=").utf8(model.getName())
                            .$(", ex=").$(ex.getFlyweightMessage())
                            .$(", fd=").$(executionContext.getRequestFd()).$(']').$();
                } finally {
                    jitIRSerializer.clear();
                    jitIRMem.truncate();
                }
            }

            // Use Java filter.
            final Function limitLoFunction;
            try {
                limitLoFunction = getLimitLoFunctionOnly(model, executionContext);
                final int limitLoPos = model.getLimitAdviceLo() != null ? model.getLimitAdviceLo().position : 0;
                return new AsyncFilteredRecordCursorFactory(
                        configuration,
                        executionContext.getMessageBus(),
                        factory,
                        filter,
                        reduceTaskFactory,
                        compileWorkerFilterConditionally(
                                executionContext,
                                filter,
                                executionContext.getSharedWorkerCount(),
                                filterExpr,
                                factory.getMetadata()
                        ),
                        limitLoFunction,
                        limitLoPos,
                        preTouchColumns,
                        executionContext.getSharedWorkerCount()
                );
            } catch (Throwable e) {
                Misc.free(filter);
                Misc.free(factory);
                throw e;
            }
        }
        return new FilteredRecordCursorFactory(factory, filter);
    }

    private RecordCursorFactory generateFunctionQuery(QueryModel model, SqlExecutionContext executionContext) throws SqlException {
        final RecordCursorFactory tableFactory = model.getTableNameFunction();
        if (tableFactory != null) {
            // We're transferring ownership of the tableFactory's factory to another factory
            // setting tableFactory to NULL will prevent double-ownership.
            // We should not release tableFactory itself, they typically just a lightweight factory wrapper.
            model.setTableNameFunction(null);
            return tableFactory;
        } else {
            // when tableFactory is null we have to recompile it from scratch, including creating new factory
            return TableUtils.createCursorFunction(functionParser, model, executionContext).getRecordCursorFactory();
        }
    }

    private RecordCursorFactory generateIntersectOrExceptAllFactory(
            QueryModel model,
            SqlExecutionContext executionContext,
            RecordCursorFactory factoryA,
            RecordCursorFactory factoryB,
            ObjList<Function> castFunctionsA,
            ObjList<Function> castFunctionsB,
            RecordMetadata unionMetadata,
            SetRecordCursorFactoryConstructor constructor
    ) throws SqlException {
        writeSymbolAsString.clear();
        valueTypes.clear();
        // Remap symbol columns to string type since that's how recordSink copies them.
        keyTypes.clear();
        for (int i = 0, n = unionMetadata.getColumnCount(); i < n; i++) {
            final int columnType = unionMetadata.getColumnType(i);
            if (ColumnType.isSymbol(columnType)) {
                keyTypes.add(ColumnType.STRING);
                writeSymbolAsString.set(i);
            } else {
                keyTypes.add(columnType);
            }
        }

        entityColumnFilter.of(factoryA.getMetadata().getColumnCount());
        final RecordSink recordSink = RecordSinkFactory.getInstance(
                asm,
                unionMetadata,
                entityColumnFilter,
                writeSymbolAsString
        );

        RecordCursorFactory unionAllFactory = constructor.create(
                configuration,
                unionMetadata,
                factoryA,
                factoryB,
                castFunctionsA,
                castFunctionsB,
                recordSink,
                keyTypes,
                valueTypes
        );

        if (model.getUnionModel().getUnionModel() != null) {
            return generateSetFactory(model.getUnionModel(), unionAllFactory, executionContext);
        }
        return unionAllFactory;
    }

    private RecordCursorFactory generateJoins(QueryModel model, SqlExecutionContext executionContext) throws SqlException {
        final ObjList<QueryModel> joinModels = model.getJoinModels();
        IntList ordered = model.getOrderedJoinModels();
        JoinRecordMetadata joinMetadata = null;
        RecordCursorFactory master = null;
        CharSequence masterAlias = null;

        try {
            int n = ordered.size();
            assert n > 1;
            for (int i = 0; i < n; i++) {
                int index = ordered.getQuick(i);
                QueryModel slaveModel = joinModels.getQuick(index);

                if (i > 0) {
                    executionContext.pushTimestampRequiredFlag(joinsRequiringTimestamp[slaveModel.getJoinType()]);
                } else { // i == 0
                    // This is first model in the sequence of joins
                    // TS requirement is symmetrical on both right and left sides
                    // check if next join requires a timestamp
                    int nextJointType = joinModels.getQuick(ordered.getQuick(1)).getJoinType();
                    executionContext.pushTimestampRequiredFlag(joinsRequiringTimestamp[nextJointType]);
                }

                RecordCursorFactory slave = null;
                boolean releaseSlave = true;
                try {
                    // compile
                    slave = generateQuery(slaveModel, executionContext, index > 0);

                    // check if this is the root of joins
                    if (master == null) {
                        // This is an opportunistic check of order by clause
                        // to determine if we can get away ordering main record source only
                        // Ordering main record source could benefit from rowid access thus
                        // making it faster compared to ordering of join record source that
                        // doesn't allow rowid access.
                        master = slave;
                        releaseSlave = false;
                        masterAlias = slaveModel.getName();
                    } else {
                        // not the root, join to "master"
                        final int joinType = slaveModel.getJoinType();
                        final RecordMetadata masterMetadata = master.getMetadata();
                        final RecordMetadata slaveMetadata = slave.getMetadata();
                        Function filter = null;

                        switch (joinType) {
                            case JOIN_CROSS_LEFT:
                                assert slaveModel.getOuterJoinExpressionClause() != null;
                                joinMetadata = createJoinMetadata(masterAlias, masterMetadata, slaveModel.getName(), slaveMetadata);
                                filter = compileJoinFilter(slaveModel.getOuterJoinExpressionClause(), joinMetadata, executionContext);

                                master = new NestedLoopLeftJoinRecordCursorFactory(
                                        joinMetadata,
                                        master,
                                        slave,
                                        masterMetadata.getColumnCount(),
                                        filter,
                                        NullRecordFactory.getInstance(slaveMetadata)
                                );
                                masterAlias = null;
                                break;
                            case JOIN_CROSS:
                                validateOuterJoinExpressions(slaveModel, "CROSS");
                                master = new CrossJoinRecordCursorFactory(
                                        createJoinMetadata(masterAlias, masterMetadata, slaveModel.getName(), slaveMetadata),
                                        master,
                                        slave,
                                        masterMetadata.getColumnCount()
                                );
                                masterAlias = null;
                                break;
                            case JOIN_ASOF:
                                validateBothTimestamps(slaveModel, masterMetadata, slaveMetadata);
                                validateOuterJoinExpressions(slaveModel, "ASOF");
                                processJoinContext(index == 1, isSameTable(master, slave), slaveModel.getContext(), masterMetadata, slaveMetadata);
                                if (slave.recordCursorSupportsRandomAccess() && !fullFatJoins) {
                                    if (isKeyedTemporalJoin(masterMetadata, slaveMetadata)) {
                                        RecordSink masterSink = RecordSinkFactory.getInstance(
                                                asm,
                                                masterMetadata,
                                                listColumnFilterB,
                                                writeSymbolAsString,
                                                writeStringAsVarcharB
                                        );
                                        RecordSink slaveSink = RecordSinkFactory.getInstance(
                                                asm,
                                                slaveMetadata,
                                                listColumnFilterA,
                                                writeSymbolAsString,
                                                writeStringAsVarcharA
                                        );
                                        if (slave.supportsTimeFrameCursor() && fastAsOfJoins) {
                                            master = new AsOfJoinFastRecordCursorFactory(
                                                    configuration,
                                                    createJoinMetadata(masterAlias, masterMetadata, slaveModel.getName(), slaveMetadata),
                                                    master,
                                                    masterSink,
                                                    slave,
                                                    slaveSink,
                                                    masterMetadata.getColumnCount(),
                                                    slaveModel.getContext()
                                            );
                                        } else {
                                            master = createAsOfJoin(
                                                    createJoinMetadata(masterAlias, masterMetadata, slaveModel.getName(), slaveMetadata),
                                                    master,
                                                    masterSink,
                                                    slave,
                                                    slaveSink,
                                                    masterMetadata.getColumnCount(),
                                                    slaveModel.getContext()
                                            );
                                        }
                                    } else {
                                        if (slave.supportsTimeFrameCursor()) {
                                            master = new AsOfJoinNoKeyFastRecordCursorFactory(
                                                    configuration,
                                                    createJoinMetadata(masterAlias, masterMetadata, slaveModel.getName(), slaveMetadata),
                                                    master,
                                                    slave,
                                                    masterMetadata.getColumnCount()
                                            );
                                        } else {
                                            master = new AsOfJoinNoKeyRecordCursorFactory(
                                                    createJoinMetadata(masterAlias, masterMetadata, slaveModel.getName(), slaveMetadata),
                                                    master,
                                                    slave,
                                                    masterMetadata.getColumnCount()
                                            );
                                        }
                                    }
                                } else {
                                    master = createFullFatJoin(
                                            master,
                                            masterMetadata,
                                            masterAlias,
                                            slave,
                                            slaveMetadata,
                                            slaveModel.getName(),
                                            slaveModel.getJoinKeywordPosition(),
                                            CREATE_FULL_FAT_AS_OF_JOIN,
                                            slaveModel.getContext()
                                    );
                                }
                                masterAlias = null;
                                // if we fail after this step, master will release slave
                                releaseSlave = false;
                                validateBothTimestampOrders(master, slave, slaveModel.getJoinKeywordPosition());
                                break;
                            case JOIN_LT:
                                validateBothTimestamps(slaveModel, masterMetadata, slaveMetadata);
                                validateOuterJoinExpressions(slaveModel, "LT");
                                processJoinContext(index == 1, isSameTable(master, slave), slaveModel.getContext(), masterMetadata, slaveMetadata);
                                if (slave.recordCursorSupportsRandomAccess() && !fullFatJoins) {
                                    if (isKeyedTemporalJoin(masterMetadata, slaveMetadata)) {
                                        master = createLtJoin(
                                                createJoinMetadata(masterAlias, masterMetadata, slaveModel.getName(), slaveMetadata),
                                                master,
                                                RecordSinkFactory.getInstance(
                                                        asm,
                                                        masterMetadata,
                                                        listColumnFilterB,
                                                        writeSymbolAsString,
                                                        writeStringAsVarcharB
                                                ),
                                                slave,
                                                RecordSinkFactory.getInstance(
                                                        asm,
                                                        slaveMetadata,
                                                        listColumnFilterA,
                                                        writeSymbolAsString,
                                                        writeStringAsVarcharA
                                                ),
                                                masterMetadata.getColumnCount(),
                                                slaveModel.getContext()
                                        );
                                    } else {
                                        if (slave.supportsTimeFrameCursor()) {
                                            master = new LtJoinNoKeyFastRecordCursorFactory(
                                                    configuration,
                                                    createJoinMetadata(masterAlias, masterMetadata, slaveModel.getName(), slaveMetadata),
                                                    master,
                                                    slave,
                                                    masterMetadata.getColumnCount()
                                            );
                                        } else {
                                            master = new LtJoinNoKeyRecordCursorFactory(
                                                    createJoinMetadata(masterAlias, masterMetadata, slaveModel.getName(), slaveMetadata),
                                                    master,
                                                    slave,
                                                    masterMetadata.getColumnCount()
                                            );
                                        }
                                    }
                                } else {
                                    master = createFullFatJoin(
                                            master,
                                            masterMetadata,
                                            masterAlias,
                                            slave,
                                            slaveMetadata,
                                            slaveModel.getName(),
                                            slaveModel.getJoinKeywordPosition(),
                                            CREATE_FULL_FAT_LT_JOIN,
                                            slaveModel.getContext()
                                    );
                                }
                                masterAlias = null;
                                // if we fail after this step, master will release slave
                                releaseSlave = false;
                                validateBothTimestampOrders(master, slave, slaveModel.getJoinKeywordPosition());
                                break;
                            case JOIN_SPLICE:
                                validateBothTimestamps(slaveModel, masterMetadata, slaveMetadata);
                                validateOuterJoinExpressions(slaveModel, "SPLICE");
                                processJoinContext(index == 1, isSameTable(master, slave), slaveModel.getContext(), masterMetadata, slaveMetadata);
                                if (slave.recordCursorSupportsRandomAccess() && master.recordCursorSupportsRandomAccess() && !fullFatJoins) {
                                    master = createSpliceJoin(
                                            // splice join result does not have timestamp
                                            createJoinMetadata(masterAlias, masterMetadata, slaveModel.getName(), slaveMetadata, -1),
                                            master,
                                            RecordSinkFactory.getInstance(
                                                    asm,
                                                    masterMetadata,
                                                    listColumnFilterB,
                                                    writeSymbolAsString,
                                                    writeStringAsVarcharB
                                            ),
                                            slave,
                                            RecordSinkFactory.getInstance(
                                                    asm,
                                                    slaveMetadata,
                                                    listColumnFilterA,
                                                    writeSymbolAsString,
                                                    writeStringAsVarcharA
                                            ),
                                            masterMetadata.getColumnCount(),
                                            slaveModel.getContext()
                                    );
                                    // if we fail after this step, master will release slave
                                    releaseSlave = false;
                                    validateBothTimestampOrders(master, slave, slaveModel.getJoinKeywordPosition());
                                } else {
                                    if (!master.recordCursorSupportsRandomAccess()) {
                                        throw SqlException.position(slaveModel.getJoinKeywordPosition()).put("left side of splice join doesn't support random access");
                                    } else if (!slave.recordCursorSupportsRandomAccess()) {
                                        throw SqlException.position(slaveModel.getJoinKeywordPosition()).put("right side of splice join doesn't support random access");
                                    } else {
                                        throw SqlException.position(slaveModel.getJoinKeywordPosition()).put("splice join doesn't support full fat mode");
                                    }
                                }
                                break;
                            default:
                                processJoinContext(index == 1, isSameTable(master, slave), slaveModel.getContext(), masterMetadata, slaveMetadata);

                                joinMetadata = createJoinMetadata(masterAlias, masterMetadata, slaveModel.getName(), slaveMetadata);
                                if (slaveModel.getOuterJoinExpressionClause() != null) {
                                    filter = compileJoinFilter(slaveModel.getOuterJoinExpressionClause(), joinMetadata, executionContext);
                                }

                                if (joinType == JOIN_OUTER
                                        && filter != null && filter.isConstant() && !filter.getBool(null)) {
                                    Misc.free(slave);
                                    slave = new EmptyTableRecordCursorFactory(slaveMetadata);
                                }

                                if (joinType == JOIN_INNER) {
                                    validateOuterJoinExpressions(slaveModel, "INNER");
                                }

                                master = createHashJoin(
                                        joinMetadata,
                                        master,
                                        slave,
                                        joinType,
                                        filter,
                                        slaveModel.getContext()
                                );
                                masterAlias = null;
                                break;
                        }
                    }
                } catch (Throwable th) {
                    Misc.free(joinMetadata);
                    master = Misc.free(master);
                    if (releaseSlave) {
                        Misc.free(slave);
                    }
                    throw th;
                } finally {
                    executionContext.popTimestampRequiredFlag();
                }

                // check if there are post-filters
                ExpressionNode filterExpr = slaveModel.getPostJoinWhereClause();
                if (filterExpr != null) {
                    if (executionContext.isParallelFilterEnabled() && master.supportsPageFrameCursor()) {
                        final Function filter = compileJoinFilter(
                                filterExpr,
                                (JoinRecordMetadata) master.getMetadata(),
                                executionContext
                        );

                        master = new AsyncFilteredRecordCursorFactory(
                                configuration,
                                executionContext.getMessageBus(),
                                master,
                                filter,
                                reduceTaskFactory,
                                compileWorkerFilterConditionally(
                                        executionContext,
                                        filter,
                                        executionContext.getSharedWorkerCount(),
                                        filterExpr,
                                        master.getMetadata()
                                ),
                                null,
                                0,
                                false,
                                executionContext.getSharedWorkerCount()
                        );
                    } else {
                        master = new FilteredRecordCursorFactory(
                                master,
                                compileJoinFilter(filterExpr, (JoinRecordMetadata) master.getMetadata(), executionContext)
                        );
                    }
                }
            }

            // unfortunately we had to go all out to create join metadata
            // now it is time to check if we have constant conditions
            ExpressionNode constFilterExpr = model.getConstWhereClause();
            if (constFilterExpr != null) {
                Function filter = functionParser.parseFunction(constFilterExpr, null, executionContext);
                if (!ColumnType.isBoolean(filter.getType())) {
                    throw SqlException.position(constFilterExpr.position).put("boolean expression expected");
                }
                filter.init(null, executionContext);
                if (filter.isConstant()) {
                    if (!filter.getBool(null)) {
                        // do not copy metadata here
                        // this would have been JoinRecordMetadata, which is new instance anyway
                        // we have to make sure that this metadata is safely transitioned
                        // to empty cursor factory
                        JoinRecordMetadata metadata = (JoinRecordMetadata) master.getMetadata();
                        metadata.incrementRefCount();
                        RecordCursorFactory factory = new EmptyTableRecordCursorFactory(metadata);
                        Misc.free(master);
                        return factory;
                    }
                } else {
                    // make it a post-join filter (same as for post join where clause above)
                    if (executionContext.isParallelFilterEnabled() && master.supportsPageFrameCursor()) {
                        master = new AsyncFilteredRecordCursorFactory(
                                configuration,
                                executionContext.getMessageBus(),
                                master,
                                filter,
                                reduceTaskFactory,
                                compileWorkerFilterConditionally(
                                        executionContext,
                                        filter,
                                        executionContext.getSharedWorkerCount(),
                                        constFilterExpr,
                                        master.getMetadata()
                                ),
                                null,
                                0,
                                false,
                                executionContext.getSharedWorkerCount()
                        );
                    } else {
                        master = new FilteredRecordCursorFactory(master, filter);
                    }
                }
            }
            return master;
        } catch (Throwable e) {
            Misc.free(master);
            throw e;
        }
    }

    @NotNull
    private RecordCursorFactory generateLatestBy(RecordCursorFactory factory, QueryModel model) throws SqlException {
        final ObjList<ExpressionNode> latestBy = model.getLatestBy();
        if (latestBy.size() == 0) {
            return factory;
        }

        // We require timestamp with any order.
        final int timestampIndex;
        try {
            timestampIndex = getTimestampIndex(model, factory);
            if (timestampIndex == -1) {
                throw SqlException.$(model.getModelPosition(), "latest by query does not provide dedicated TIMESTAMP column");
            }
        } catch (Throwable e) {
            Misc.free(factory);
            throw e;
        }

        final RecordMetadata metadata = factory.getMetadata();
        prepareLatestByColumnIndexes(latestBy, metadata);

        if (!factory.recordCursorSupportsRandomAccess()) {
            return new LatestByRecordCursorFactory(
                    configuration,
                    factory,
                    RecordSinkFactory.getInstance(asm, metadata, listColumnFilterA),
                    keyTypes,
                    timestampIndex
            );
        }

        boolean orderedByTimestampAsc = false;
        final QueryModel nested = model.getNestedModel();
        assert nested != null;
        final LowerCaseCharSequenceIntHashMap orderBy = nested.getOrderHash();
        CharSequence timestampColumn = metadata.getColumnName(timestampIndex);
        if (orderBy.get(timestampColumn) == ORDER_DIRECTION_ASCENDING) {
            // ORDER BY the timestamp column case.
            orderedByTimestampAsc = true;
        } else if (timestampIndex == metadata.getTimestampIndex() && orderBy.size() == 0) {
            // Empty ORDER BY, but the timestamp column in the designated timestamp.
            orderedByTimestampAsc = true;
        }

        return new LatestByLightRecordCursorFactory(
                configuration,
                factory,
                RecordSinkFactory.getInstance(asm, metadata, listColumnFilterA),
                keyTypes,
                timestampIndex,
                orderedByTimestampAsc
        );
    }

    @NotNull
    private RecordCursorFactory generateLatestByTableQuery(
            QueryModel model,
            @Transient TableReader reader,
            RecordMetadata metadata,
            TableToken tableToken,
            IntrinsicModel intrinsicModel,
            Function filter,
            @Transient SqlExecutionContext executionContext,
            int timestampIndex,
            @NotNull IntList columnIndexes,
            @NotNull IntList columnSizeShifts,
            @NotNull LongList prefixes
    ) throws SqlException {
        final PartitionFrameCursorFactory partitionFrameCursorFactory;
        if (intrinsicModel.hasIntervalFilters()) {
            partitionFrameCursorFactory = new IntervalBwdPartitionFrameCursorFactory(
                    tableToken,
                    model.getMetadataVersion(),
                    intrinsicModel.buildIntervalModel(),
                    timestampIndex,
                    GenericRecordMetadata.deepCopyOf(reader.getMetadata())
            );
        } else {
            partitionFrameCursorFactory = new FullBwdPartitionFrameCursorFactory(
                    tableToken,
                    model.getMetadataVersion(),
                    GenericRecordMetadata.deepCopyOf(reader.getMetadata())
            );
        }

        assert model.getLatestBy() != null && model.getLatestBy().size() > 0;
        ObjList<ExpressionNode> latestBy = new ObjList<>(model.getLatestBy().size());
        latestBy.addAll(model.getLatestBy());
        final ExpressionNode latestByNode = latestBy.get(0);
        final int latestByIndex = metadata.getColumnIndexQuiet(latestByNode.token);
        final boolean indexed = metadata.isColumnIndexed(latestByIndex);

        // 'latest by' clause takes over the filter and the latest by nodes,
        // so that the later generateFilter() and generateLatestBy() are no-op
        model.setWhereClause(null);
        model.getLatestBy().clear();

        // if there are > 1 columns in the latest by statement, we cannot use indexes
        if (latestBy.size() > 1 || !ColumnType.isSymbol(metadata.getColumnType(latestByIndex))) {
            boolean symbolKeysOnly = true;
            for (int i = 0, n = keyTypes.getColumnCount(); i < n; i++) {
                symbolKeysOnly &= ColumnType.isSymbol(keyTypes.getColumnType(i));
            }
            if (symbolKeysOnly) {
                final IntList partitionByColumnIndexes = new IntList(listColumnFilterA.size());
                for (int i = 0, n = listColumnFilterA.size(); i < n; i++) {
                    partitionByColumnIndexes.add(listColumnFilterA.getColumnIndexFactored(i));
                }
                final IntList partitionBySymbolCounts = symbolEstimator.estimate(
                        model,
                        intrinsicModel.filter,
                        metadata,
                        partitionByColumnIndexes
                );
                return new LatestByAllSymbolsFilteredRecordCursorFactory(
                        configuration,
                        metadata,
                        partitionFrameCursorFactory,
                        RecordSinkFactory.getInstance(asm, metadata, listColumnFilterA),
                        keyTypes,
                        partitionByColumnIndexes,
                        partitionBySymbolCounts,
                        filter,
                        columnIndexes,
                        columnSizeShifts
                );
            }
            return new LatestByAllFilteredRecordCursorFactory(
                    configuration,
                    metadata,
                    partitionFrameCursorFactory,
                    RecordSinkFactory.getInstance(asm, metadata, listColumnFilterA),
                    keyTypes,
                    filter,
                    columnIndexes,
                    columnSizeShifts
            );
        }

        if (intrinsicModel.keyColumn != null) {
            // key column must always be the same as latest by column
            assert latestByIndex == metadata.getColumnIndexQuiet(intrinsicModel.keyColumn);

            if (intrinsicModel.keySubQuery != null) {
                RecordCursorFactory rcf = null;
                final Record.CharSequenceFunction func;
                try {
                    rcf = generate(intrinsicModel.keySubQuery, executionContext);
                    func = validateSubQueryColumnAndGetGetter(intrinsicModel, rcf.getMetadata());
                } catch (Throwable th) {
                    Misc.free(partitionFrameCursorFactory);
                    Misc.free(rcf);
                    throw th;
                }

                return new LatestBySubQueryRecordCursorFactory(
                        configuration,
                        metadata,
                        partitionFrameCursorFactory,
                        latestByIndex,
                        rcf,
                        filter,
                        indexed,
                        func,
                        columnIndexes,
                        columnSizeShifts
                );
            }

            final int nKeyValues = intrinsicModel.keyValueFuncs.size();
            final int nExcludedKeyValues = intrinsicModel.keyExcludedValueFuncs.size();
            if (indexed && nExcludedKeyValues == 0) {
                assert nKeyValues > 0;
                // deal with key values as a list
                // 1. resolve each value of the list to "int"
                // 2. get first row in index for each value (stream)

                final SymbolMapReader symbolMapReader = reader.getSymbolMapReader(columnIndexes.getQuick(latestByIndex));
                final RowCursorFactory rcf;
                if (nKeyValues == 1) {
                    final Function symbolValueFunc = intrinsicModel.keyValueFuncs.get(0);
                    final int symbol = symbolValueFunc.isRuntimeConstant()
                            ? SymbolTable.VALUE_NOT_FOUND
                            : symbolMapReader.keyOf(symbolValueFunc.getStrA(null));

                    if (filter == null) {
                        if (symbol == SymbolTable.VALUE_NOT_FOUND) {
                            rcf = new LatestByValueDeferredIndexedRowCursorFactory(
                                    latestByIndex,
                                    symbolValueFunc,
                                    false
                            );
                        } else {
                            rcf = new LatestByValueIndexedRowCursorFactory(
                                    latestByIndex,
                                    symbol,
                                    false
                            );
                        }
                        return new PageFrameRecordCursorFactory(
                                configuration,
                                metadata,
                                partitionFrameCursorFactory,
                                rcf,
                                false,
                                null,
                                false,
                                columnIndexes,
                                columnSizeShifts,
                                true
                        );
                    }

                    if (symbol == SymbolTable.VALUE_NOT_FOUND) {
                        return new LatestByValueDeferredIndexedFilteredRecordCursorFactory(
                                configuration,
                                metadata,
                                partitionFrameCursorFactory,
                                latestByIndex,
                                symbolValueFunc,
                                filter,
                                columnIndexes,
                                columnSizeShifts
                        );
                    }
                    return new LatestByValueIndexedFilteredRecordCursorFactory(
                            configuration,
                            metadata,
                            partitionFrameCursorFactory,
                            latestByIndex,
                            symbol,
                            filter,
                            columnIndexes,
                            columnSizeShifts
                    );
                }

                return new LatestByValuesIndexedFilteredRecordCursorFactory(
                        configuration,
                        metadata,
                        partitionFrameCursorFactory,
                        latestByIndex,
                        intrinsicModel.keyValueFuncs,
                        symbolMapReader,
                        filter,
                        columnIndexes,
                        columnSizeShifts
                );
            }

            assert nKeyValues > 0 || nExcludedKeyValues > 0;

            // we have "latest by" column values, but no index

            if (nKeyValues > 1 || nExcludedKeyValues > 0) {
                return new LatestByDeferredListValuesFilteredRecordCursorFactory(
                        configuration,
                        metadata,
                        partitionFrameCursorFactory,
                        latestByIndex,
                        intrinsicModel.keyValueFuncs,
                        intrinsicModel.keyExcludedValueFuncs,
                        filter,
                        columnIndexes,
                        columnSizeShifts
                );
            }

            assert nExcludedKeyValues == 0;

            // we have a single symbol key
            final Function symbolKeyFunc = intrinsicModel.keyValueFuncs.get(0);
            final SymbolMapReader symbolMapReader = reader.getSymbolMapReader(columnIndexes.getQuick(latestByIndex));
            final int symbolKey = symbolKeyFunc.isRuntimeConstant()
                    ? SymbolTable.VALUE_NOT_FOUND
                    : symbolMapReader.keyOf(symbolKeyFunc.getStrA(null));
            if (symbolKey == SymbolTable.VALUE_NOT_FOUND) {
                return new LatestByValueDeferredFilteredRecordCursorFactory(
                        configuration,
                        metadata,
                        partitionFrameCursorFactory,
                        latestByIndex,
                        symbolKeyFunc,
                        filter,
                        columnIndexes,
                        columnSizeShifts
                );
            }

            return new LatestByValueFilteredRecordCursorFactory(
                    configuration,
                    metadata,
                    partitionFrameCursorFactory,
                    latestByIndex,
                    symbolKey,
                    filter,
                    columnIndexes,
                    columnSizeShifts
            );
        }
        // we select all values of "latest by" column

        assert intrinsicModel.keyValueFuncs.size() == 0;
        // get the latest rows for all values of "latest by" column

        if (indexed && filter == null) {
            return new LatestByAllIndexedRecordCursorFactory(
                    configuration,
                    metadata,
                    partitionFrameCursorFactory,
                    latestByIndex,
                    columnIndexes,
                    columnSizeShifts,
                    prefixes
            );
        } else {
            return new LatestByDeferredListValuesFilteredRecordCursorFactory(
                    configuration,
                    metadata,
                    partitionFrameCursorFactory,
                    latestByIndex,
                    filter,
                    columnIndexes,
                    columnSizeShifts
            );
        }
    }

    private RecordCursorFactory generateLimit(
            RecordCursorFactory factory,
            QueryModel model,
            SqlExecutionContext executionContext
    ) throws SqlException {
        if (factory.followedLimitAdvice()) {
            return factory;
        }

        ExpressionNode limitLo = model.getLimitLo();
        ExpressionNode limitHi = model.getLimitHi();

        // we've to check model otherwise we could be skipping limit in outer query that's actually different from the one in inner query!
        if ((limitLo == null && limitHi == null) || (factory.implementsLimit() && model.isLimitImplemented())) {
            return factory;
        }

        try {
            final Function loFunc = getLoFunction(model, executionContext);
            final Function hiFunc = getHiFunction(model, executionContext);

            return new LimitRecordCursorFactory(factory, loFunc, hiFunc);
        } catch (Throwable e) {
            Misc.free(factory);
            throw e;
        }
    }

    private RecordCursorFactory generateNoSelect(
            QueryModel model,
            SqlExecutionContext executionContext
    ) throws SqlException {
        ExpressionNode tableNameExpr = model.getTableNameExpr();
        if (tableNameExpr != null) {
            if (tableNameExpr.type == FUNCTION) {
                return generateFunctionQuery(model, executionContext);
            } else {
                return generateTableQuery(model, executionContext);
            }
        }
        return generateSubQuery(model, executionContext);
    }

    private RecordCursorFactory generateOrderBy(
            RecordCursorFactory recordCursorFactory,
            QueryModel model,
            SqlExecutionContext executionContext
    ) throws SqlException {
        if (recordCursorFactory.followedOrderByAdvice()) {
            return recordCursorFactory;
        }
        try {
            final LowerCaseCharSequenceIntHashMap orderByColumnNameToIndexMap = model.getOrderHash();
            final ObjList<CharSequence> orderByColumnNames = orderByColumnNameToIndexMap.keys();
            final int orderByColumnCount = orderByColumnNames.size();

            if (orderByColumnCount > 0) {
                final RecordMetadata metadata = recordCursorFactory.getMetadata();
                final int timestampIndex = metadata.getTimestampIndex();

                listColumnFilterA.clear();
                intHashSet.clear();

                int orderedByTimestampIndex = -1;
                // column index sign indicates direction
                // therefore 0 index is not allowed
                for (int i = 0; i < orderByColumnCount; i++) {
                    final CharSequence column = orderByColumnNames.getQuick(i);
                    int index = metadata.getColumnIndexQuiet(column);

                    // check if column type is supported
                    final int columnType = metadata.getColumnType(index);
                    if (!ColumnType.isComparable(columnType)) {
                        // find position of offending column
                        ObjList<ExpressionNode> nodes = model.getOrderBy();
                        int position = 0;
                        for (int j = 0, y = nodes.size(); j < y; j++) {
                            if (Chars.equals(column, nodes.getQuick(i).token)) {
                                position = nodes.getQuick(i).position;
                                break;
                            }
                        }
                        throw SqlException.$(position, "unsupported column type: ").put(ColumnType.nameOf(columnType));
                    }

                    // we also maintain unique set of column indexes for better performance
                    if (intHashSet.add(index)) {
                        if (orderByColumnNameToIndexMap.get(column) == ORDER_DIRECTION_DESCENDING) {
                            listColumnFilterA.add(-index - 1);
                        } else {
                            listColumnFilterA.add(index + 1);
                            if (i == 0 && metadata.getColumnType(index) == ColumnType.TIMESTAMP) {
                                orderedByTimestampIndex = index;
                            }
                        }
                    }
                }

                boolean preSortedByTs = false;
                // if first column index is the same as timestamp of underlying record cursor factory
                // we could have two possibilities:
                // 1. if we only have one column to order by - the cursor would already be ordered
                //    by timestamp (either ASC or DESC); we have nothing to do
                // 2. metadata of the new cursor will have the timestamp
                if (timestampIndex != -1) {
                    CharSequence column = orderByColumnNames.getQuick(0);
                    int index = metadata.getColumnIndexQuiet(column);
                    if (index == timestampIndex) {
                        if (orderByColumnCount == 1) {
                            if (orderByColumnNameToIndexMap.get(column) == ORDER_DIRECTION_ASCENDING
                                    && recordCursorFactory.getScanDirection() == RecordCursorFactory.SCAN_DIRECTION_FORWARD) {
                                return recordCursorFactory;
                            } else if (orderByColumnNameToIndexMap.get(column) == ORDER_DIRECTION_DESCENDING
                                    && recordCursorFactory.getScanDirection() == RecordCursorFactory.SCAN_DIRECTION_BACKWARD) {
                                return recordCursorFactory;
                            }
                        } else { // orderByColumnCount > 1
                            preSortedByTs = (orderByColumnNameToIndexMap.get(column) == ORDER_DIRECTION_ASCENDING && recordCursorFactory.getScanDirection() == RecordCursorFactory.SCAN_DIRECTION_FORWARD)
                                    || (orderByColumnNameToIndexMap.get(column) == ORDER_DIRECTION_DESCENDING && recordCursorFactory.getScanDirection() == RecordCursorFactory.SCAN_DIRECTION_BACKWARD);
                        }
                    }
                }

                GenericRecordMetadata orderedMetadata;
                int firstOrderByColumnIndex = metadata.getColumnIndexQuiet(orderByColumnNames.getQuick(0));
                if (firstOrderByColumnIndex == timestampIndex) {
                    orderedMetadata = GenericRecordMetadata.copyOf(metadata);
                } else {
                    orderedMetadata = GenericRecordMetadata.copyOfSansTimestamp(metadata);
                    orderedMetadata.setTimestampIndex(orderedByTimestampIndex);
                }
                final Function loFunc = getLoFunction(model, executionContext);
                final Function hiFunc = getHiFunction(model, executionContext);

                if (recordCursorFactory.recordCursorSupportsRandomAccess()) {
                    if (canSortAndLimitBeOptimized(model, executionContext, loFunc, hiFunc)) {
                        model.setLimitImplemented(true);
                        int baseCursorTimestampIndex = preSortedByTs ? timestampIndex : -1;
                        if (
                                !preSortedByTs
                                        && loFunc.isConstant()
                                        && hiFunc == null
                                        && listColumnFilterA.size() == 1
                                        && recordCursorFactory.recordCursorSupportsLongTopK()
                        ) {
                            final long lo = loFunc.getLong(null);
                            final int index = listColumnFilterA.getQuick(0);
                            final int columnIndex = (index > 0 ? index : -index) - 1;
                            if (lo > 0 && lo <= Integer.MAX_VALUE && metadata.getColumnType(columnIndex) == ColumnType.LONG) {
                                return new LongTopKRecordCursorFactory(
                                        orderedMetadata,
                                        recordCursorFactory,
                                        columnIndex,
                                        (int) lo,
                                        index > 0
                                );
                            }
                        }
                        return new LimitedSizeSortedLightRecordCursorFactory(
                                configuration,
                                orderedMetadata,
                                recordCursorFactory,
                                recordComparatorCompiler.compile(metadata, listColumnFilterA),
                                loFunc,
                                hiFunc,
                                listColumnFilterA.copy(),
                                baseCursorTimestampIndex
                        );
                    } else {
                        final int columnType = orderedMetadata.getColumnType(firstOrderByColumnIndex);
                        if (configuration.isSqlOrderBySortEnabled()
                                && orderByColumnNames.size() == 1
                                && LongSortedLightRecordCursorFactory.isSupportedColumnType(columnType)) {
                            return new LongSortedLightRecordCursorFactory(
                                    configuration,
                                    orderedMetadata,
                                    recordCursorFactory,
                                    listColumnFilterA.copy()
                            );
                        }

                        return new SortedLightRecordCursorFactory(
                                configuration,
                                orderedMetadata,
                                recordCursorFactory,
                                recordComparatorCompiler.compile(metadata, listColumnFilterA),
                                listColumnFilterA.copy()
                        );
                    }
                }

                // when base record cursor does not support random access
                // we have to copy entire record into ordered structure

                entityColumnFilter.of(orderedMetadata.getColumnCount());
                return new SortedRecordCursorFactory(
                        configuration,
                        orderedMetadata,
                        recordCursorFactory,
                        RecordSinkFactory.getInstance(asm, orderedMetadata, entityColumnFilter),
                        recordComparatorCompiler.compile(metadata, listColumnFilterA),
                        listColumnFilterA.copy()
                );
            }

            return recordCursorFactory;
        } catch (SqlException | CairoException e) {
            recordCursorFactory.close();
            throw e;
        }
    }

    private RecordCursorFactory generateQuery(QueryModel model, SqlExecutionContext executionContext, boolean processJoins) throws SqlException {
        RecordCursorFactory factory = generateQuery0(model, executionContext, processJoins);
        if (model.getUnionModel() != null) {
            return generateSetFactory(model, factory, executionContext);
        }
        return factory;
    }

    private RecordCursorFactory generateQuery0(QueryModel model, SqlExecutionContext executionContext, boolean processJoins) throws SqlException {
        return generateLimit(
                generateOrderBy(
                        generateLatestBy(
                                generateFilter(
                                        generateSelect(
                                                model,
                                                executionContext,
                                                processJoins
                                        ),
                                        model,
                                        executionContext
                                ),
                                model
                        ),
                        model,
                        executionContext
                ),
                model,
                executionContext
        );
    }

    @NotNull
    private RecordCursorFactory generateSampleBy(
            QueryModel model,
            SqlExecutionContext executionContext,
            ExpressionNode sampleByNode,
            ExpressionNode sampleByUnits
    ) throws SqlException {
        final ExpressionNode timezoneName = model.getSampleByTimezoneName();
        final Function timezoneNameFunc;
        final int timezoneNameFuncPos;
        final ExpressionNode offset = model.getSampleByOffset();
        final Function offsetFunc;
        final int offsetFuncPos;
        final Function sampleFromFunc;
        final int sampleFromFuncPos;
        final Function sampleToFunc;
        final int sampleToFuncPos;

        if (timezoneName != null) {
            timezoneNameFunc = functionParser.parseFunction(
                    timezoneName,
                    EmptyRecordMetadata.INSTANCE,
                    executionContext
            );
            timezoneNameFuncPos = timezoneName.position;
            coerceRuntimeConstantType(timezoneNameFunc, ColumnType.STRING, executionContext, "timezone must be a constant expression of STRING or CHAR type", timezoneNameFuncPos);
        } else {
            timezoneNameFunc = StrConstant.NULL;
            timezoneNameFuncPos = 0;
        }

        if (offset != null) {
            offsetFunc = functionParser.parseFunction(
                    offset,
                    EmptyRecordMetadata.INSTANCE,
                    executionContext
            );
            offsetFuncPos = offset.position;
            coerceRuntimeConstantType(offsetFunc, ColumnType.STRING, executionContext, "offset must be a constant expression of STRING or CHAR type", offsetFuncPos);
        } else {
            offsetFunc = StrConstant.NULL;
            offsetFuncPos = 0;
        }

        if (model.getSampleByFrom() != null) {
            sampleFromFunc = functionParser.parseFunction(model.getSampleByFrom(), EmptyRecordMetadata.INSTANCE, executionContext);
            sampleFromFuncPos = model.getSampleByFrom().position;
            coerceRuntimeConstantType(sampleFromFunc, ColumnType.TIMESTAMP, executionContext, "from lower bound must be a constant expression convertible to a TIMESTAMP", sampleFromFuncPos);
        } else {
            sampleFromFunc = TimestampConstant.NULL;
            sampleFromFuncPos = 0;
        }

        if (model.getSampleByTo() != null) {
            sampleToFunc = functionParser.parseFunction(model.getSampleByTo(), EmptyRecordMetadata.INSTANCE, executionContext);
            sampleToFuncPos = model.getSampleByTo().position;
            coerceRuntimeConstantType(sampleToFunc, ColumnType.TIMESTAMP, executionContext, "to upper bound must be a constant expression convertible to a TIMESTAMP", sampleToFuncPos);
        } else {
            sampleToFunc = TimestampConstant.NULL;
            sampleToFuncPos = 0;
        }

        final boolean isFromTo = sampleFromFunc != TimestampConstant.NULL || sampleToFunc != TimestampConstant.NULL;

        RecordCursorFactory factory = null;
        // We require timestamp with asc order.
        final int timestampIndex;
        // Require timestamp in sub-query when it's not additionally specified as timestamp(col).
        executionContext.pushTimestampRequiredFlag(model.getTimestamp() == null);
        try {
            factory = generateSubQuery(model, executionContext);
            timestampIndex = getTimestampIndex(model, factory);
            if (timestampIndex == -1 || factory.getScanDirection() != RecordCursorFactory.SCAN_DIRECTION_FORWARD) {
                throw SqlException.$(model.getModelPosition(), "base query does not provide ASC order over dedicated TIMESTAMP column");
            }
        } catch (Throwable e) {
            Misc.free(factory);
            throw e;
        } finally {
            executionContext.popTimestampRequiredFlag();
        }

        final RecordMetadata metadata = factory.getMetadata();
        final ObjList<ExpressionNode> sampleByFill = model.getSampleByFill();
        final TimestampSampler timestampSampler;
        final int fillCount = sampleByFill.size();
        try {
            if (sampleByUnits == null) {
                timestampSampler = TimestampSamplerFactory.getInstance(sampleByNode.token, sampleByNode.position);
            } else {
                Function sampleByPeriod = functionParser.parseFunction(
                        sampleByNode,
                        EmptyRecordMetadata.INSTANCE,
                        executionContext
                );
                if (!sampleByPeriod.isConstant() || (sampleByPeriod.getType() != ColumnType.LONG && sampleByPeriod.getType() != ColumnType.INT)) {
                    Misc.free(sampleByPeriod);
                    throw SqlException.$(sampleByNode.position, "sample by period must be a constant expression of INT or LONG type");
                }
                long period = sampleByPeriod.getLong(null);
                sampleByPeriod.close();
                timestampSampler = TimestampSamplerFactory.getInstance(period, sampleByUnits.token, sampleByUnits.position);
            }

            keyTypes.clear();
            valueTypes.clear();
            listColumnFilterA.clear();

            if (fillCount == 1 && Chars.equalsLowerCaseAscii(sampleByFill.getQuick(0).token, "linear")) {
                valueTypes.add(ColumnType.BYTE); // gap flag

                final int columnCount = metadata.getColumnCount();
                final ObjList<GroupByFunction> groupByFunctions = new ObjList<>(columnCount);
                final ObjList<Function> recordFunctions = new ObjList<>(columnCount);
                final GenericRecordMetadata groupByMetadata = new GenericRecordMetadata();
                GroupByUtils.assembleGroupByFunctions(
                        functionParser,
                        sqlNodeStack,
                        model,
                        executionContext,
                        metadata,
                        timestampIndex,
                        false,
                        groupByFunctions,
                        groupByFunctionPositions,
                        recordFunctions,
                        recordFunctionPositions,
                        groupByMetadata,
                        null,
                        null,
                        valueTypes,
                        keyTypes,
                        listColumnFilterA,
                        sampleByFill,
                        validateSampleByFillType
                );

                return new SampleByInterpolateRecordCursorFactory(
                        asm,
                        configuration,
                        factory,
                        groupByMetadata,
                        groupByFunctions,
                        recordFunctions,
                        timestampSampler,
                        model,
                        listColumnFilterA,
                        keyTypes,
                        valueTypes,
                        entityColumnFilter,
                        groupByFunctionPositions,
                        timestampIndex,
                        timezoneNameFunc,
                        timezoneNameFuncPos,
                        offsetFunc,
                        offsetFuncPos
                );
            }

            valueTypes.add(ColumnType.TIMESTAMP); // first value is always timestamp

            final int columnCount = model.getColumns().size();
            final ObjList<GroupByFunction> groupByFunctions = new ObjList<>(columnCount);
            final ObjList<Function> recordFunctions = new ObjList<>(columnCount);
            final GenericRecordMetadata groupByMetadata = new GenericRecordMetadata();
            GroupByUtils.assembleGroupByFunctions(
                    functionParser,
                    sqlNodeStack,
                    model,
                    executionContext,
                    metadata,
                    timestampIndex,
                    false,
                    groupByFunctions,
                    groupByFunctionPositions,
                    recordFunctions,
                    recordFunctionPositions,
                    groupByMetadata,
                    null,
                    null,
                    valueTypes,
                    keyTypes,
                    listColumnFilterA,
                    sampleByFill,
                    validateSampleByFillType
            );

            boolean isFillNone = fillCount == 0 || fillCount == 1 && Chars.equalsLowerCaseAscii(sampleByFill.getQuick(0).token, "none");
            boolean allGroupsFirstLast = isFillNone && allGroupsFirstLastWithSingleSymbolFilter(model, metadata);
            if (allGroupsFirstLast) {
                SingleSymbolFilter symbolFilter = factory.convertToSampleByIndexPageFrameCursorFactory();
                if (symbolFilter != null) {
                    int symbolColIndex = getSampleBySymbolKeyIndex(model, metadata);
                    if (symbolColIndex == -1 || symbolFilter.getColumnIndex() == symbolColIndex) {
                        return new SampleByFirstLastRecordCursorFactory(
                                configuration,
                                factory,
                                timestampSampler,
                                groupByMetadata,
                                model.getColumns(),
                                metadata,
                                timezoneNameFunc,
                                timezoneNameFuncPos,
                                offsetFunc,
                                offsetFuncPos,
                                timestampIndex,
                                symbolFilter,
                                configuration.getSampleByIndexSearchPageSize(),
                                sampleFromFunc,
                                sampleFromFuncPos,
                                sampleToFunc,
                                sampleToFuncPos
                        );
                    }
                    factory.revertFromSampleByIndexPageFrameCursorFactory();
                }
            }

            if (fillCount == 1 && Chars.equalsLowerCaseAscii(sampleByFill.getQuick(0).token, "prev")) {
                if (keyTypes.getColumnCount() == 0) {
                    return new SampleByFillPrevNotKeyedRecordCursorFactory(
                            asm,
                            configuration,
                            factory,
                            timestampSampler,
                            groupByMetadata,
                            groupByFunctions,
                            recordFunctions,
                            timestampIndex,
                            valueTypes.getColumnCount(),
                            timezoneNameFunc,
                            timezoneNameFuncPos,
                            offsetFunc,
                            offsetFuncPos,
                            sampleFromFunc,
                            sampleFromFuncPos,
                            sampleToFunc,
                            sampleToFuncPos
                    );
                }

                guardAgainstFromToWithKeyedSampleBy(isFromTo);

                return new SampleByFillPrevRecordCursorFactory(
                        asm,
                        configuration,
                        factory,
                        timestampSampler,
                        listColumnFilterA,
                        keyTypes,
                        valueTypes,
                        groupByMetadata,
                        groupByFunctions,
                        recordFunctions,
                        timestampIndex,
                        timezoneNameFunc,
                        timezoneNameFuncPos,
                        offsetFunc,
                        offsetFuncPos,
                        sampleFromFunc,
                        sampleFromFuncPos,
                        sampleToFunc,
                        sampleToFuncPos
                );
            }

            if (isFillNone) {
                if (keyTypes.getColumnCount() == 0) {
                    // this sample by is not keyed
                    return new SampleByFillNoneNotKeyedRecordCursorFactory(
                            asm,
                            configuration,
                            factory,
                            timestampSampler,
                            groupByMetadata,
                            groupByFunctions,
                            recordFunctions,
                            valueTypes.getColumnCount(),
                            timestampIndex,
                            timezoneNameFunc,
                            timezoneNameFuncPos,
                            offsetFunc,
                            offsetFuncPos,
                            sampleFromFunc,
                            sampleFromFuncPos,
                            sampleToFunc,
                            sampleToFuncPos
                    );
                }

                guardAgainstFromToWithKeyedSampleBy(isFromTo);

                return new SampleByFillNoneRecordCursorFactory(
                        asm,
                        configuration,
                        factory,
                        groupByMetadata,
                        groupByFunctions,
                        recordFunctions,
                        timestampSampler,
                        listColumnFilterA,
                        keyTypes,
                        valueTypes,
                        timestampIndex,
                        timezoneNameFunc,
                        timezoneNameFuncPos,
                        offsetFunc,
                        offsetFuncPos,
                        sampleFromFunc,
                        sampleFromFuncPos,
                        sampleToFunc,
                        sampleToFuncPos
                );
            }

            if (fillCount == 1 && isNullKeyword(sampleByFill.getQuick(0).token)) {
                if (keyTypes.getColumnCount() == 0) {
                    return new SampleByFillNullNotKeyedRecordCursorFactory(
                            asm,
                            configuration,
                            factory,
                            timestampSampler,
                            groupByMetadata,
                            groupByFunctions,
                            recordFunctions,
                            recordFunctionPositions,
                            valueTypes.getColumnCount(),
                            timestampIndex,
                            timezoneNameFunc,
                            timezoneNameFuncPos,
                            offsetFunc,
                            offsetFuncPos,
                            sampleFromFunc,
                            sampleFromFuncPos,
                            sampleToFunc,
                            sampleToFuncPos
                    );
                }

                guardAgainstFromToWithKeyedSampleBy(isFromTo);

                return new SampleByFillNullRecordCursorFactory(
                        asm,
                        configuration,
                        factory,
                        timestampSampler,
                        listColumnFilterA,
                        keyTypes,
                        valueTypes,
                        groupByMetadata,
                        groupByFunctions,
                        recordFunctions,
                        recordFunctionPositions,
                        timestampIndex,
                        timezoneNameFunc,
                        timezoneNameFuncPos,
                        offsetFunc,
                        offsetFuncPos,
                        sampleFromFunc,
                        sampleFromFuncPos,
                        sampleToFunc,
                        sampleToFuncPos
                );
            }

            assert fillCount > 0;

            if (keyTypes.getColumnCount() == 0) {
                return new SampleByFillValueNotKeyedRecordCursorFactory(
                        asm,
                        configuration,
                        factory,
                        timestampSampler,
                        sampleByFill,
                        groupByMetadata,
                        groupByFunctions,
                        recordFunctions,
                        recordFunctionPositions,
                        valueTypes.getColumnCount(),
                        timestampIndex,
                        timezoneNameFunc,
                        timezoneNameFuncPos,
                        offsetFunc,
                        offsetFuncPos,
                        sampleFromFunc,
                        sampleFromFuncPos,
                        sampleToFunc,
                        sampleToFuncPos
                );
            }

            guardAgainstFromToWithKeyedSampleBy(isFromTo);

            return new SampleByFillValueRecordCursorFactory(
                    asm,
                    configuration,
                    factory,
                    timestampSampler,
                    listColumnFilterA,
                    sampleByFill,
                    keyTypes,
                    valueTypes,
                    groupByMetadata,
                    groupByFunctions,
                    recordFunctions,
                    recordFunctionPositions,
                    timestampIndex,
                    timezoneNameFunc,
                    timezoneNameFuncPos,
                    offsetFunc,
                    offsetFuncPos,
                    sampleFromFunc,
                    sampleFromFuncPos,
                    sampleToFunc,
                    sampleToFuncPos
            );
        } catch (Throwable e) {
            Misc.free(factory);
            throw e;
        }
    }

    private RecordCursorFactory generateSelect(
            QueryModel model,
            SqlExecutionContext executionContext,
            boolean processJoins
    ) throws SqlException {
        switch (model.getSelectModelType()) {
            case SELECT_MODEL_CHOOSE:
                return generateSelectChoose(model, executionContext);
            case SELECT_MODEL_GROUP_BY:
                return generateSelectGroupBy(model, executionContext);
            case SELECT_MODEL_VIRTUAL:
                return generateSelectVirtual(model, executionContext);
            case SELECT_MODEL_WINDOW:
                return generateSelectWindow(model, executionContext);
            case SELECT_MODEL_DISTINCT:
                return generateSelectDistinct(model, executionContext);
            case SELECT_MODEL_CURSOR:
                return generateSelectCursor(model, executionContext);
            case SELECT_MODEL_SHOW:
                return model.getTableNameFunction();
            default:
                if (model.getJoinModels().size() > 1 && processJoins) {
                    return generateJoins(model, executionContext);
                }
                return generateNoSelect(model, executionContext);
        }
    }

    private RecordCursorFactory generateSelectChoose(QueryModel model, SqlExecutionContext executionContext) throws SqlException {
        boolean overrideTimestampRequired = model.hasExplicitTimestamp() && executionContext.isTimestampRequired();
        final RecordCursorFactory factory;
        try {
            // if model uses explicit timestamp (e.g. select * from X timestamp(ts))
            // then we shouldn't expect the inner models to produce one
            if (overrideTimestampRequired) {
                executionContext.pushTimestampRequiredFlag(false);
            }
            factory = generateSubQuery(model, executionContext);
        } finally {
            if (overrideTimestampRequired) {
                executionContext.popTimestampRequiredFlag();
            }
        }

        final RecordMetadata metadata = factory.getMetadata();
        final ObjList<QueryColumn> columns = model.getColumns();
        final int selectColumnCount = columns.size();
        final ExpressionNode timestamp = model.getTimestamp();

        // If this is update query and column types don't match exactly
        // to the column type of table to be updated we have to fall back to
        // select-virtual
        if (model.isUpdate()) {
            boolean columnTypeMismatch = false;
            ObjList<CharSequence> updateColumnNames = model.getUpdateTableColumnNames();
            IntList updateColumnTypes = model.getUpdateTableColumnTypes();

            for (int i = 0, n = columns.size(); i < n; i++) {
                QueryColumn queryColumn = columns.getQuick(i);
                CharSequence columnName = queryColumn.getAlias();
                int index = metadata.getColumnIndexQuiet(queryColumn.getAst().token);
                assert index > -1 : "wtf? " + queryColumn.getAst().token;

                int updateColumnIndex = updateColumnNames.indexOf(columnName);
                int updateColumnType = updateColumnTypes.get(updateColumnIndex);

                if (updateColumnType != metadata.getColumnType(index)) {
                    columnTypeMismatch = true;
                    break;
                }
            }

            if (columnTypeMismatch) {
                return generateSelectVirtualWithSubQuery(model, executionContext, factory);
            }
        }

        boolean entity;
        // the model is considered entity when it doesn't add any value to its nested model
        if (timestamp == null && metadata.getColumnCount() == selectColumnCount) {
            entity = true;
            for (int i = 0; i < selectColumnCount; i++) {
                QueryColumn qc = columns.getQuick(i);
                if (
                        !Chars.equalsIgnoreCase(metadata.getColumnName(i), qc.getAst().token) ||
                                (qc.getAlias() != null && !Chars.equalsIgnoreCase(qc.getAlias(), qc.getAst().token))
                ) {
                    entity = false;
                    break;
                }
            }
        } else {
            final int tsIndex = metadata.getTimestampIndex();
            entity = timestamp != null && tsIndex != -1 && Chars.equalsIgnoreCase(timestamp.token, metadata.getColumnName(tsIndex));
        }

        if (entity) {
            model.setSkipped(true);
            return factory;
        }

        // We require timestamp with asc order.
        final int timestampIndex;
        try {
            timestampIndex = getTimestampIndex(model, factory);
            if (executionContext.isTimestampRequired() && (timestampIndex == -1 || factory.getScanDirection() != RecordCursorFactory.SCAN_DIRECTION_FORWARD)) {
                throw SqlException.$(model.getModelPosition(), "ASC order over TIMESTAMP column is required but not provided");
            }
        } catch (Throwable e) {
            Misc.free(factory);
            throw e;
        }

        final IntList columnCrossIndex = new IntList(selectColumnCount);
        final GenericRecordMetadata selectMetadata = new GenericRecordMetadata();
        boolean timestampSet = false;
        for (int i = 0; i < selectColumnCount; i++) {
            final QueryColumn queryColumn = columns.getQuick(i);
            int index = metadata.getColumnIndexQuiet(queryColumn.getAst().token);
            assert index > -1 : "wtf? " + queryColumn.getAst().token;
            columnCrossIndex.add(index);

            if (queryColumn.getAlias() == null) {
                selectMetadata.add(metadata.getColumnMetadata(index));
            } else {
                selectMetadata.add(
                        new TableColumnMetadata(
                                Chars.toString(queryColumn.getAlias()),
                                metadata.getColumnType(index),
                                metadata.isColumnIndexed(index),
                                metadata.getIndexValueBlockCapacity(index),
                                metadata.isSymbolTableStatic(index),
                                metadata.getMetadata(index)
                        )
                );
            }

            if (index == timestampIndex) {
                selectMetadata.setTimestampIndex(i);
                timestampSet = true;
            }
        }

        if (!timestampSet && executionContext.isTimestampRequired()) {
            TableColumnMetadata colMetadata = metadata.getColumnMetadata(timestampIndex);
            int dot = Chars.indexOf(colMetadata.getColumnName(), '.');
            if (dot > -1) {//remove inner table alias
                selectMetadata.add(
                        new TableColumnMetadata(
                                Chars.toString(colMetadata.getColumnName(), dot + 1, colMetadata.getColumnName().length()),
                                colMetadata.getColumnType(),
                                colMetadata.isSymbolIndexFlag(),
                                colMetadata.getIndexValueBlockCapacity(),
                                colMetadata.isSymbolTableStatic(),
                                metadata
                        )
                );
            } else {
                if (selectMetadata.getColumnIndexQuiet(colMetadata.getColumnName()) < 0) {
                    selectMetadata.add(colMetadata);
                } else {
                    // avoid clashing with other columns using timestamp column name as alias
                    StringSink sink = Misc.getThreadLocalSink();
                    sink.put(colMetadata.getColumnName());
                    int len = sink.length();
                    int sequence = 0;

                    do {
                        sink.trimTo(len);
                        sink.put(sequence++);
                    } while (selectMetadata.getColumnIndexQuiet(sink) > -1);

                    selectMetadata.add(
                            new TableColumnMetadata(
                                    sink.toString(),
                                    colMetadata.getColumnType(),
                                    colMetadata.isSymbolIndexFlag(),
                                    colMetadata.getIndexValueBlockCapacity(),
                                    colMetadata.isSymbolTableStatic(),
                                    metadata
                            )
                    );
                }
            }
            selectMetadata.setTimestampIndex(selectMetadata.getColumnCount() - 1);
            columnCrossIndex.add(timestampIndex);
        }

        return new SelectedRecordCursorFactory(selectMetadata, columnCrossIndex, factory);
    }

    private RecordCursorFactory generateSelectCursor(
            @Transient QueryModel model,
            @Transient SqlExecutionContext executionContext
    ) throws SqlException {
        // sql parser ensures this type of model always has only one column
        return new RecordAsAFieldRecordCursorFactory(
                generate(model.getNestedModel(), executionContext),
                model.getColumns().getQuick(0).getAlias()
        );
    }

    private RecordCursorFactory generateSelectDistinct(QueryModel model, SqlExecutionContext executionContext) throws SqlException {
        QueryModel nested;
        QueryModel twoDeepNested;
        ExpressionNode tableNameEn;

        if (
                model.getColumns().size() == 1
                        && (nested = model.getNestedModel()) != null
                        && model.getNestedModel().getSelectModelType() == SELECT_MODEL_CHOOSE
                        && (twoDeepNested = model.getNestedModel().getNestedModel()) != null
                        && twoDeepNested.getLatestBy().size() == 0
                        && (tableNameEn = twoDeepNested.getTableNameExpr()) != null
                        && tableNameEn.type == LITERAL
                        && twoDeepNested.getWhereClause() == null
                        && twoDeepNested.getJoinModels().size() == 1 // no joins
        ) {
            CharSequence tableName = tableNameEn.token;
            TableToken tableToken = executionContext.getTableToken(tableName);
            try (TableReader reader = executionContext.getReader(tableToken)) {
                QueryColumn queryColumn = nested.getBottomUpColumns().get(0);
                CharSequence physicalColumnName = queryColumn.getAst().token;
                TableReaderMetadata readerMetadata = reader.getMetadata();
                int columnIndex = readerMetadata.getColumnIndex(physicalColumnName);
                int columnType = readerMetadata.getColumnType(columnIndex);

                final GenericRecordMetadata distinctColumnMetadata = new GenericRecordMetadata();
                distinctColumnMetadata.add(readerMetadata.getColumnMetadata(columnIndex));
                if (ColumnType.isSymbol(columnType)) {
                    final RecordCursorFactory factory = generateSubQuery(model.getNestedModel(), executionContext);
                    try {
                        return new DistinctSymbolRecordCursorFactory(engine.getConfiguration(), factory);
                    } catch (Throwable t) {
                        Misc.free(factory);
                        throw t;
                    }
                } else if (columnType == ColumnType.INT) {
                    final RecordCursorFactory factory = generateSubQuery(model.getNestedModel(), executionContext);
                    if (factory.supportsPageFrameCursor()) {
                        try {
                            return new DistinctIntKeyRecordCursorFactory(
                                    engine.getConfiguration(),
                                    factory,
                                    distinctColumnMetadata,
                                    arrayColumnTypes,
                                    tempVaf,
                                    executionContext.getSharedWorkerCount()
                            );
                        } catch (Throwable t) {
                            Misc.free(factory);
                            throw t;
                        }
                    } else {
                        // Shouldn't really happen, we cannot recompile below, QueryModel is changed during compilation
                        Misc.free(factory);
                        throw CairoException.critical(0).put("Optimization error, incorrect path chosen, please contact support.");
                    }
                }
            }
        }

        final RecordCursorFactory factory = generateSubQuery(model, executionContext);
        try {
            if (factory.recordCursorSupportsRandomAccess() && factory.getMetadata().getTimestampIndex() != -1) {
                return new DistinctTimeSeriesRecordCursorFactory(
                        configuration,
                        factory,
                        entityColumnFilter,
                        asm
                );
            }
            return new DistinctRecordCursorFactory(
                    configuration,
                    factory,
                    entityColumnFilter,
                    asm
            );
        } catch (Throwable e) {
            factory.close();
            throw e;
        }
    }

    private RecordCursorFactory generateSelectGroupBy(QueryModel model, SqlExecutionContext executionContext) throws SqlException {
        final ExpressionNode sampleByNode = model.getSampleBy();
        if (sampleByNode != null) {
            return generateSampleBy(model, executionContext, sampleByNode, model.getSampleByUnit());
        }

        RecordCursorFactory factory = null;
        try {
            ObjList<QueryColumn> columns;
            ExpressionNode columnExpr;

            // generate special case plan for "select count() from somewhere"
            columns = model.getColumns();
            if (columns.size() == 1) {
                CharSequence columnName = columns.getQuick(0).getName();
                columnExpr = columns.getQuick(0).getAst();
                if (columnExpr.type == FUNCTION && columnExpr.paramCount == 0 && isCountKeyword(columnExpr.token)) {
                    // check if count() was not aliased, if it was, we need to generate new metadata, bummer
                    final RecordMetadata metadata = isCountKeyword(columnName) ? CountRecordCursorFactory.DEFAULT_COUNT_METADATA :
                            new GenericRecordMetadata().add(new TableColumnMetadata(Chars.toString(columnName), ColumnType.LONG));
                    return new CountRecordCursorFactory(metadata, generateSubQuery(model, executionContext));
                }
            }

            tempKeyIndexesInBase.clear();
            tempKeyIndex.clear();
            arrayColumnTypes.clear();
            tempKeyKinds.clear();

            boolean pageFramingSupported = false;

            QueryModel.backupWhereClause(expressionNodePool, model);

            final QueryModel nested = model.getNestedModel();
            assert nested != null;

            // check for special case time function aggregations
            // check if underlying model has reference to hour(column) function
            // condition - direct aggregation against table, e.g.
            // 1. there is "hour(timestamp)" function somewhere
            // 2. all other columns are functions that can be potentially resolved into known vector aggregate functions
            // we also need to collect the index of the "hour(timestamp)" call so that we do not try to make it
            // vector aggregate function and fail (or fallback to default impl)

            int hourIndex = -1; // assume "hour(timestamp) does not exist
            for (int i = 0, n = columns.size(); i < n; i++) {
                QueryColumn qc = columns.getQuick(i);
                if (qc.getAst() == null || qc.getAst().type != FUNCTION) {
                    // tough luck, no special case
                    // reset hourIndex in case we found it before
                    hourIndex = -1;
                    break;

                }
                columnExpr = qc.getAst();

                if (isHourKeyword(columnExpr.token) && columnExpr.paramCount == 1 && columnExpr.rhs.type == LITERAL) {
                    // check the column type via aliasToColumnMap
                    QueryColumn tableColumn = nested.getAliasToColumnMap().get(columnExpr.rhs.token);
                    if (tableColumn != null && tableColumn.getColumnType() == ColumnType.TIMESTAMP) {
                        hourIndex = i;
                    }
                }
            }

            if (hourIndex != -1) {
                factory = generateSubQuery(model, executionContext);
                pageFramingSupported = factory.supportsPageFrameCursor();
                if (pageFramingSupported) {
                    columnExpr = columns.getQuick(hourIndex).getAst();
                    // find position of the hour() argument in the factory meta
                    tempKeyIndexesInBase.add(factory.getMetadata().getColumnIndex(columnExpr.rhs.token));
                    tempKeyIndex.add(hourIndex);
                    // storage dimension for Rosti is INT when we use hour(). This function produces INT.
                    tempKeyKinds.add(GKK_HOUR_INT);
                    arrayColumnTypes.add(ColumnType.INT);
                } else {
                    factory = Misc.free(factory);
                }
            }

            if (factory == null) {
                // we generated subquery for "hour" intrinsic, but that did not work out
                if (hourIndex != -1) {
                    QueryModel.restoreWhereClause(expressionNodePool, model);
                }
                factory = generateSubQuery(model, executionContext);
                pageFramingSupported = factory.supportsPageFrameCursor();
            }

            RecordMetadata metadata = factory.getMetadata();

            boolean enableParallelGroupBy = configuration.isSqlParallelGroupByEnabled();
            // Inspect model for possibility of vector aggregate intrinsics.
            if (enableParallelGroupBy && pageFramingSupported && assembleKeysAndFunctionReferences(columns, metadata, hourIndex)) {
                // Create metadata from everything we've gathered.
                GenericRecordMetadata meta = new GenericRecordMetadata();

                // Start with keys.
                for (int i = 0, n = tempKeyIndex.size(); i < n; i++) {
                    final int indexInThis = tempKeyIndex.getQuick(i);
                    final int indexInBase = tempKeyIndexesInBase.getQuick(i);
                    final int type = arrayColumnTypes.getColumnType(i);

                    if (ColumnType.isSymbol(type)) {
                        meta.add(
                                indexInThis,
                                new TableColumnMetadata(
                                        Chars.toString(columns.getQuick(indexInThis).getName()),
                                        type,
                                        false,
                                        0,
                                        metadata.isSymbolTableStatic(indexInBase),
                                        null
                                )
                        );
                    } else {
                        meta.add(
                                indexInThis,
                                new TableColumnMetadata(
                                        Chars.toString(columns.getQuick(indexInThis).getName()),
                                        type,
                                        null
                                )
                        );
                    }
                }

                // Add the aggregate functions.
                for (int i = 0, n = tempVecConstructors.size(); i < n; i++) {
                    VectorAggregateFunctionConstructor constructor = tempVecConstructors.getQuick(i);
                    int indexInBase = tempVecConstructorArgIndexes.getQuick(i);
                    int indexInThis = tempAggIndex.getQuick(i);
                    VectorAggregateFunction vaf = constructor.create(
                            tempKeyKinds.size() == 0 ? 0 : tempKeyKinds.getQuick(0),
                            indexInBase,
                            executionContext.getSharedWorkerCount()
                    );
                    tempVaf.add(vaf);
                    meta.add(
                            indexInThis,
                            new TableColumnMetadata(
                                    Chars.toString(columns.getQuick(indexInThis).getName()),
                                    vaf.getType(),
                                    null
                            )
                    );
                }

                if (tempKeyIndexesInBase.size() == 0) {
                    return new GroupByNotKeyedVectorRecordCursorFactory(
                            configuration,
                            factory,
                            meta,
                            executionContext.getSharedWorkerCount(),
                            tempVaf
                    );
                }

                if (tempKeyIndexesInBase.size() == 1) {
                    for (int i = 0, n = tempVaf.size(); i < n; i++) {
                        tempVaf.getQuick(i).pushValueTypes(arrayColumnTypes);
                    }

                    if (tempVaf.size() == 0) { // similar to DistinctKeyRecordCursorFactory, handles e.g. select id from tab group by id
                        int keyKind = hourIndex != -1 ? SqlCodeGenerator.GKK_HOUR_INT : SqlCodeGenerator.GKK_VANILLA_INT;
                        CountVectorAggregateFunction countFunction = new CountVectorAggregateFunction(keyKind);
                        countFunction.pushValueTypes(arrayColumnTypes);
                        tempVaf.add(countFunction);

                        tempSymbolSkewIndexes.clear();
                        tempSymbolSkewIndexes.add(0);
                    }

                    try {
                        GroupByUtils.validateGroupByColumns(sqlNodeStack, model, 1);
                    } catch (Throwable e) {
                        Misc.freeObjList(tempVaf);
                        throw e;
                    }

                    guardAgainstFillWithKeyedGroupBy(model, keyTypes);

                    return generateFill(
                            model,
                            new GroupByRecordCursorFactory(
                                    configuration,
                                    factory,
                                    meta,
                                    arrayColumnTypes,
                                    executionContext.getSharedWorkerCount(),
                                    tempVaf,
                                    tempKeyIndexesInBase.getQuick(0),
                                    tempKeyIndex.getQuick(0),
                                    tempSymbolSkewIndexes
                            ),
                            executionContext
                    );
                }

                // Free the vector aggregate functions since we didn't use them.
                Misc.freeObjList(tempVaf);
            }

            if (hourIndex != -1) {
                // uh-oh, we had special case keys, but could not find implementation for the functions
                // release factory we created unnecessarily
                factory = Misc.free(factory);
                // create factory on top level model
                QueryModel.restoreWhereClause(expressionNodePool, model);
                factory = generateSubQuery(model, executionContext);
                // and reset metadata
                metadata = factory.getMetadata();
            }

            final int timestampIndex = getTimestampIndex(model, factory);

            keyTypes.clear();
            valueTypes.clear();
            listColumnFilterA.clear();

            final int columnCount = model.getColumns().size();
            final ObjList<GroupByFunction> groupByFunctions = new ObjList<>(columnCount);
            final ObjList<Function> keyFunctions = new ObjList<>(columnCount);
            final ObjList<ExpressionNode> keyFunctionNodes = new ObjList<>(columnCount);
            final ObjList<Function> recordFunctions = new ObjList<>(columnCount);
            final GenericRecordMetadata groupByMetadata = new GenericRecordMetadata();

            GroupByUtils.assembleGroupByFunctions(
                    functionParser,
                    sqlNodeStack,
                    model,
                    executionContext,
                    metadata,
                    timestampIndex,
                    true,
                    groupByFunctions,
                    groupByFunctionPositions,
                    recordFunctions,
                    recordFunctionPositions,
                    groupByMetadata,
                    keyFunctions,
                    keyFunctionNodes,
                    valueTypes,
                    keyTypes,
                    listColumnFilterA,
                    null,
                    validateSampleByFillType
            );

            // Check if we have a non-keyed query with all early exit aggregate functions (e.g. count_distinct(symbol))
            // and no filter. In such a case, use single-threaded factories instead of the multithreaded ones.
            if (
                    enableParallelGroupBy
                            && keyTypes.getColumnCount() == 0
                            && GroupByUtils.isEarlyExitSupported(groupByFunctions)
                            && factory.getFilter() == null
            ) {
                enableParallelGroupBy = false;
            }

            if (
                    enableParallelGroupBy
                            && SqlUtil.isParallelismSupported(keyFunctions)
                            && GroupByUtils.isParallelismSupported(groupByFunctions)
            ) {
                boolean supportsParallelism = factory.supportsPageFrameCursor();
                CompiledFilter compiledFilter = null;
                MemoryCARW bindVarMemory = null;
                ObjList<Function> bindVarFunctions = null;
                Function filter = null;
                // Try to steal the filter from the nested factory, if possible.
                // We aim for simple cases such as select key, avg(value) from t where value > 0
                if (!supportsParallelism && factory.supportsFilterStealing()) {
                    RecordCursorFactory filterFactory = factory;
                    factory = factory.getBaseFactory();
                    assert factory.supportsPageFrameCursor();
                    compiledFilter = filterFactory.getCompiledFilter();
                    bindVarMemory = filterFactory.getBindVarMemory();
                    bindVarFunctions = filterFactory.getBindVarFunctions();
                    filter = filterFactory.getFilter();
                    supportsParallelism = true;
                    filterFactory.halfClose();
                }

                if (supportsParallelism) {
                    QueryModel.restoreWhereClause(expressionNodePool, model);

                    // back up required lists as generateSubQuery or compileWorkerFilterConditionally may overwrite them
                    ArrayColumnTypes keyTypesCopy = new ArrayColumnTypes().addAll(keyTypes);
                    ArrayColumnTypes valueTypesCopy = new ArrayColumnTypes().addAll(valueTypes);
                    ListColumnFilter listColumnFilterCopy = listColumnFilterA.copy();

                    if (keyTypesCopy.getColumnCount() == 0) {
                        assert keyFunctions.size() == 0;
                        assert recordFunctions.size() == groupByFunctions.size();

                        return new AsyncGroupByNotKeyedRecordCursorFactory(
                                asm,
                                configuration,
                                executionContext.getMessageBus(),
                                factory,
                                groupByMetadata,
                                groupByFunctions,
                                compileWorkerGroupByFunctionsConditionally(
                                        executionContext,
                                        model,
                                        groupByFunctions,
                                        executionContext.getSharedWorkerCount(),
                                        factory.getMetadata()
                                ),
                                valueTypesCopy.getColumnCount(),
                                compiledFilter,
                                bindVarMemory,
                                bindVarFunctions,
                                filter,
                                reduceTaskFactory,
                                compileWorkerFilterConditionally(
                                        executionContext,
                                        filter,
                                        executionContext.getSharedWorkerCount(),
                                        locatePotentiallyFurtherNestedWhereClause(nested),
                                        factory.getMetadata()
                                ),
                                executionContext.getSharedWorkerCount()
                        );
                    }

                    guardAgainstFillWithKeyedGroupBy(model, keyTypes);

                    return generateFill(
                            model,
                            new AsyncGroupByRecordCursorFactory(
                                    asm,
                                    configuration,
                                    executionContext.getMessageBus(),
                                    factory,
                                    groupByMetadata,
                                    listColumnFilterCopy,
                                    keyTypesCopy,
                                    valueTypesCopy,
                                    groupByFunctions,
                                    compileWorkerGroupByFunctionsConditionally(
                                            executionContext,
                                            model,
                                            groupByFunctions,
                                            executionContext.getSharedWorkerCount(),
                                            factory.getMetadata()
                                    ),
                                    keyFunctions,
                                    compileWorkerKeyFunctionsConditionally(
                                            executionContext,
                                            keyFunctions,
                                            executionContext.getSharedWorkerCount(),
                                            keyFunctionNodes,
                                            factory.getMetadata()
                                    ),
                                    recordFunctions,
                                    compiledFilter,
                                    bindVarMemory,
                                    bindVarFunctions,
                                    filter,
                                    reduceTaskFactory,
                                    compileWorkerFilterConditionally(
                                            executionContext,
                                            filter,
                                            executionContext.getSharedWorkerCount(),
                                            locatePotentiallyFurtherNestedWhereClause(nested),
                                            factory.getMetadata()
                                    ),
                                    executionContext.getSharedWorkerCount()
                            ),
                            executionContext
                    );
                }
            }

            if (keyTypes.getColumnCount() == 0) {
                assert recordFunctions.size() == groupByFunctions.size();
                return new GroupByNotKeyedRecordCursorFactory(
                        asm,
                        configuration,
                        factory,
                        groupByMetadata,
                        groupByFunctions,
                        valueTypes.getColumnCount()
                );
            }


            guardAgainstFillWithKeyedGroupBy(model, keyTypes);

            return generateFill(
                    model,
                    new io.questdb.griffin.engine.groupby.GroupByRecordCursorFactory(
                            asm,
                            configuration,
                            factory,
                            listColumnFilterA,
                            keyTypes,
                            valueTypes,
                            groupByMetadata,
                            groupByFunctions,
                            keyFunctions,
                            recordFunctions
                    ),
                    executionContext
            );
        } catch (Throwable e) {
            Misc.free(factory);
            throw e;
        }
    }

    private RecordCursorFactory generateSelectVirtual(QueryModel model, SqlExecutionContext executionContext) throws SqlException {
        final RecordCursorFactory factory = generateSubQuery(model, executionContext);
        return generateSelectVirtualWithSubQuery(model, executionContext, factory);
    }

    @NotNull
    private VirtualRecordCursorFactory generateSelectVirtualWithSubQuery(QueryModel model, SqlExecutionContext executionContext, RecordCursorFactory factory) throws SqlException {
        final ObjList<QueryColumn> columns = model.getColumns();
        final int columnCount = columns.size();
        final ObjList<Function> functions = new ObjList<>(columnCount);
        final RecordMetadata metadata = factory.getMetadata();
        final GenericRecordMetadata virtualMetadata = new GenericRecordMetadata();
        try {
            // attempt to preserve timestamp on new data set
            CharSequence timestampColumn;
            final int timestampIndex = metadata.getTimestampIndex();
            if (timestampIndex > -1) {
                timestampColumn = metadata.getColumnName(timestampIndex);
            } else {
                timestampColumn = null;
            }

            for (int i = 0; i < columnCount; i++) {
                final QueryColumn column = columns.getQuick(i);
                final ExpressionNode node = column.getAst();
                if (node.type == LITERAL && Chars.equalsNc(node.token, timestampColumn)) {
                    virtualMetadata.setTimestampIndex(i);
                }

                Function function = functionParser.parseFunction(
                        column.getAst(),
                        metadata,
                        executionContext
                );

                int targetColumnType = -1;
                if (model.isUpdate()) {
                    // Check the type of the column to be updated
                    int columnIndex = model.getUpdateTableColumnNames().indexOf(column.getAlias());
                    targetColumnType = model.getUpdateTableColumnTypes().get(columnIndex);
                }

                // define "undefined" functions as string unless it's update.
                if (function.isUndefined()) {
                    if (!model.isUpdate()) {
                        function.assignType(ColumnType.STRING, executionContext.getBindVariableService());
                    } else {
                        // Set bind variable the type of the column
                        function.assignType(targetColumnType, executionContext.getBindVariableService());
                    }
                }

                int columnType = function.getType();
                if (columnType == ColumnType.CURSOR) {
                    throw SqlException.$(node.position, "cursor function cannot be used as a column [column=").put(column.getAlias()).put(']');
                }

                if (targetColumnType != -1 && targetColumnType != columnType) {
                    // This is an update and the target column does not match with column the update is trying to perform
                    if (ColumnType.isBuiltInWideningCast(function.getType(), targetColumnType)) {
                        // All functions will be able to getLong() if they support getInt(), no need to generate cast here
                        columnType = targetColumnType;
                    } else {
                        Function castFunction = functionParser.createImplicitCast(column.getAst().position, function, targetColumnType);
                        if (castFunction != null) {
                            function = castFunction;
                            columnType = targetColumnType;
                        }
                        // else - update code will throw incompatibility exception. It will have better chance close resources then
                    }
                }

                functions.add(function);

                if (columnType == ColumnType.SYMBOL) {
                    if (function instanceof SymbolFunction) {
                        virtualMetadata.add(
                                new TableColumnMetadata(
                                        Chars.toString(column.getAlias()),
                                        function.getType(),
                                        false,
                                        0,
                                        ((SymbolFunction) function).isSymbolTableStatic(),
                                        function.getMetadata()
                                )
                        );
                    } else if (function instanceof NullConstant) {
                        virtualMetadata.add(
                                new TableColumnMetadata(
                                        Chars.toString(column.getAlias()),
                                        ColumnType.SYMBOL,
                                        false,
                                        0,
                                        false,
                                        function.getMetadata()
                                )
                        );
                        // Replace with symbol null constant
                        functions.setQuick(functions.size() - 1, SymbolConstant.NULL);
                    }
                } else {
                    virtualMetadata.add(
                            new TableColumnMetadata(
                                    Chars.toString(column.getAlias()),
                                    columnType,
                                    function.getMetadata()
                            )
                    );
                }
            }

            // if timestamp was required and present in the base model but
            // not selected, we will need to add it
            if (
                    executionContext.isTimestampRequired()
                            && timestampColumn != null
                            && virtualMetadata.getTimestampIndex() == -1
            ) {
                final Function timestampFunction = FunctionParser.createColumn(
                        0,
                        timestampColumn,
                        metadata
                );
                functions.add(timestampFunction);

                // here the base timestamp column name can name-clash with one of the
                // functions, so we have to use bottomUpColumns to lookup alias we should
                // be using. Bottom up column should have our timestamp because optimiser puts it there

                for (int i = 0, n = model.getBottomUpColumns().size(); i < n; i++) {
                    QueryColumn qc = model.getBottomUpColumns().getQuick(i);
                    if (qc.getAst().type == LITERAL && Chars.equals(timestampColumn, qc.getAst().token)) {
                        virtualMetadata.setTimestampIndex(virtualMetadata.getColumnCount());
                        virtualMetadata.add(
                                new TableColumnMetadata(
                                        Chars.toString(qc.getAlias()),
                                        timestampFunction.getType(),
                                        timestampFunction.getMetadata()
                                )
                        );
                        break;
                    }
                }
            }
            return new VirtualRecordCursorFactory(virtualMetadata, functions, factory);
        } catch (SqlException | CairoException e) {
            Misc.freeObjList(functions);
            factory.close();
            throw e;
        }
    }

    private RecordCursorFactory generateSelectWindow(
            QueryModel model,
            SqlExecutionContext executionContext
    ) throws SqlException {
        final RecordCursorFactory base = generateSubQuery(model, executionContext);
        final RecordMetadata baseMetadata = base.getMetadata();
        final ObjList<QueryColumn> columns = model.getColumns();
        final int columnCount = columns.size();
        groupedWindow.clear();

        valueTypes.clear();
        ArrayColumnTypes chainTypes = valueTypes;
        GenericRecordMetadata chainMetadata = new GenericRecordMetadata();
        GenericRecordMetadata factoryMetadata = new GenericRecordMetadata();

        ObjList<Function> functions = new ObjList<>();
        ObjList<WindowFunction> naturalOrderFunctions = null;
        ObjList<Function> partitionByFunctions = null;
        try {
            // if all window function don't require sorting or more than one pass then use streaming factory
            boolean isFastPath = true;

            for (int i = 0; i < columnCount; i++) {
                final QueryColumn qc = columns.getQuick(i);
                if (qc.isWindowColumn()) {
                    final WindowColumn ac = (WindowColumn) qc;
                    final ExpressionNode ast = qc.getAst();

                    partitionByFunctions = null;
                    int psz = ac.getPartitionBy().size();
                    if (psz > 0) {
                        partitionByFunctions = new ObjList<>(psz);
                        for (int j = 0; j < psz; j++) {
                            final Function function = functionParser.parseFunction(ac.getPartitionBy().getQuick(j), baseMetadata, executionContext);
                            partitionByFunctions.add(function);
                            if (function instanceof GroupByFunction) {
                                throw SqlException.$(ast.position, "aggregate functions in partition by are not supported");
                            }
                        }
                    }

                    final VirtualRecord partitionByRecord;
                    final RecordSink partitionBySink;

                    if (partitionByFunctions != null) {
                        partitionByRecord = new VirtualRecord(partitionByFunctions);
                        keyTypes.clear();
                        final int partitionByCount = partitionByFunctions.size();

                        for (int j = 0; j < partitionByCount; j++) {
                            keyTypes.add(partitionByFunctions.getQuick(j).getType());
                        }
                        entityColumnFilter.of(partitionByCount);
                        partitionBySink = RecordSinkFactory.getInstance(asm, keyTypes, entityColumnFilter);
                    } else {
                        partitionByRecord = null;
                        partitionBySink = null;
                    }

                    final int osz = ac.getOrderBy().size();

                    // analyze order by clause on the current model and optimise out
                    // order by on window function if it matches the one on the model
                    final LowerCaseCharSequenceIntHashMap orderHash = model.getOrderHash();
                    boolean dismissOrder = false;
                    int timestampIdx = base.getMetadata().getTimestampIndex();
                    int orderByPos = osz > 0 ? ac.getOrderBy().getQuick(0).position : -1;

                    if (base.followedOrderByAdvice() && osz > 0 && orderHash.size() > 0) {
                        dismissOrder = true;
                        for (int j = 0; j < osz; j++) {
                            ExpressionNode node = ac.getOrderBy().getQuick(j);
                            int direction = ac.getOrderByDirection().getQuick(j);
                            if (!Chars.equalsIgnoreCase(node.token, orderHash.keys().get(j)) ||
                                    orderHash.get(node.token) != direction) {
                                dismissOrder = false;
                                break;
                            }
                        }
                    }
                    if (!dismissOrder && osz == 1 && timestampIdx != -1 && orderHash.size() < 2) {
                        ExpressionNode orderByNode = ac.getOrderBy().getQuick(0);
                        int orderByDirection = ac.getOrderByDirection().getQuick(0);

                        if (baseMetadata.getColumnIndexQuiet(orderByNode.token) == timestampIdx &&
                                ((orderByDirection == ORDER_ASC && base.getScanDirection() == RecordCursorFactory.SCAN_DIRECTION_FORWARD) ||
                                        (orderByDirection == ORDER_DESC && base.getScanDirection() == RecordCursorFactory.SCAN_DIRECTION_BACKWARD))) {
                            dismissOrder = true;
                        }
                    }

                    executionContext.configureWindowContext(
                            partitionByRecord,
                            partitionBySink,
                            keyTypes,
                            osz > 0,
                            dismissOrder ? base.getScanDirection() : RecordCursorFactory.SCAN_DIRECTION_OTHER,
                            orderByPos,
                            base.recordCursorSupportsRandomAccess(),
                            ac.getFramingMode(),
                            ac.getRowsLo(),
                            ac.getRowsLoKindPos(),
                            ac.getRowsHi(),
                            ac.getRowsHiKindPos(),
                            ac.getExclusionKind(),
                            ac.getExclusionKindPos(),
                            baseMetadata.getTimestampIndex(),
                            ac.isIgnoreNulls(),
                            ac.getNullsDescPos()
                    );
                    final Function f;
                    try {
                        f = functionParser.parseFunction(ast, baseMetadata, executionContext);
                        if (!(f instanceof WindowFunction)) {
                            Misc.free(f);
                            throw SqlException.$(ast.position, "non-window function called in window context");
                        }

                        WindowFunction af = (WindowFunction) f;
                        functions.extendAndSet(i, f);

                        // sorting and/or multiple passes are required, so fall back to old implementation
                        if ((osz > 0 && !dismissOrder) || af.getPassCount() != WindowFunction.ZERO_PASS) {
                            isFastPath = false;
                            break;
                        }
                    } finally {
                        executionContext.clearWindowContext();
                    }

                    WindowFunction windowFunction = (WindowFunction) f;
                    windowFunction.setColumnIndex(i);

                    factoryMetadata.add(new TableColumnMetadata(
                            Chars.toString(qc.getAlias()),
                            windowFunction.getType(),
                            false,
                            0,
                            false,
                            null
                    ));
                } else { // column
                    final int columnIndex = baseMetadata.getColumnIndexQuiet(qc.getAst().token);
                    final TableColumnMetadata m = baseMetadata.getColumnMetadata(columnIndex);

                    Function function = functionParser.parseFunction(
                            qc.getAst(),
                            baseMetadata,
                            executionContext
                    );
                    functions.extendAndSet(i, function);

                    if (baseMetadata.getTimestampIndex() != -1 && baseMetadata.getTimestampIndex() == columnIndex) {
                        factoryMetadata.setTimestampIndex(i);
                    }

                    if (Chars.equalsIgnoreCase(qc.getAst().token, qc.getAlias())) {
                        factoryMetadata.add(i, m);
                    } else { // keep alias
                        factoryMetadata.add(i, new TableColumnMetadata(
                                        Chars.toString(qc.getAlias()),
                                        m.getColumnType(),
                                        m.isSymbolIndexFlag(),
                                        m.getIndexValueBlockCapacity(),
                                        m.isSymbolTableStatic(),
                                        baseMetadata
                                )
                        );
                    }
                }
            }

            if (isFastPath) {
                return new WindowRecordCursorFactory(base, factoryMetadata, functions);
            } else {
                factoryMetadata.clear();
                Misc.freeObjListAndClear(functions);
            }

            listColumnFilterA.clear();
            listColumnFilterB.clear();

            // we need two passes over columns because partitionBy and orderBy clauses of
            // the window function must reference the metadata of "this" factory.

            // pass #1 assembles metadata of non-window columns

            // set of column indexes in the base metadata that has already been added to the main
            // metadata instance
            intHashSet.clear();
            final IntList columnIndexes = new IntList();
            for (int i = 0; i < columnCount; i++) {
                final QueryColumn qc = columns.getQuick(i);
                if (!qc.isWindowColumn()) {
                    final int columnIndex = baseMetadata.getColumnIndexQuiet(qc.getAst().token);
                    final TableColumnMetadata m = baseMetadata.getColumnMetadata(columnIndex);
                    chainMetadata.addIfNotExists(i, m);
                    if (Chars.equalsIgnoreCase(qc.getAst().token, qc.getAlias())) {
                        factoryMetadata.add(i, m);
                    } else { // keep alias
                        factoryMetadata.add(i, new TableColumnMetadata(
                                        Chars.toString(qc.getAlias()),
                                        m.getColumnType(),
                                        m.isSymbolIndexFlag(),
                                        m.getIndexValueBlockCapacity(),
                                        m.isSymbolTableStatic(),
                                        baseMetadata
                                )
                        );
                    }
                    chainTypes.add(i, m.getColumnType());
                    listColumnFilterA.extendAndSet(i, i + 1);
                    listColumnFilterB.extendAndSet(i, columnIndex);
                    intHashSet.add(columnIndex);
                    columnIndexes.extendAndSet(i, columnIndex);

                    if (baseMetadata.getTimestampIndex() != -1 && baseMetadata.getTimestampIndex() == columnIndex) {
                        factoryMetadata.setTimestampIndex(i);
                    }
                }
            }

            // pass #2 - add remaining base metadata column that are not in intHashSet already
            // we need to pay attention to stepping over window column slots
            // Chain metadata is assembled in such way that all columns the factory
            // needs to provide are at the beginning of the metadata so the record the factory cursor
            // returns can be chain record, because the chain record is always longer than record needed out of the
            // cursor and relevant columns are 0..n limited by factory metadata

            int addAt = columnCount;
            for (int i = 0, n = baseMetadata.getColumnCount(); i < n; i++) {
                if (intHashSet.excludes(i)) {
                    final TableColumnMetadata m = baseMetadata.getColumnMetadata(i);
                    chainMetadata.add(addAt, m);
                    chainTypes.add(addAt, m.getColumnType());
                    listColumnFilterA.extendAndSet(addAt, addAt + 1);
                    listColumnFilterB.extendAndSet(addAt, i);
                    columnIndexes.extendAndSet(addAt, i);
                    addAt++;
                }
            }

            // pass #3 assembles window column metadata into a list
            // not main metadata to avoid partitionBy functions accidentally looking up
            // window columns recursively

            deferredWindowMetadata.clear();
            for (int i = 0; i < columnCount; i++) {
                final QueryColumn qc = columns.getQuick(i);
                if (qc.isWindowColumn()) {
                    final WindowColumn ac = (WindowColumn) qc;
                    final ExpressionNode ast = qc.getAst();

                    partitionByFunctions = null;
                    int psz = ac.getPartitionBy().size();
                    if (psz > 0) {
                        partitionByFunctions = new ObjList<>(psz);
                        for (int j = 0; j < psz; j++) {
                            final Function function = functionParser.parseFunction(ac.getPartitionBy().getQuick(j), chainMetadata, executionContext);
                            partitionByFunctions.add(function);
                            if (function instanceof GroupByFunction) {
                                throw SqlException.$(ast.position, "aggregate functions in partition by are not supported");
                            }
                        }
                    }

                    final VirtualRecord partitionByRecord;
                    final RecordSink partitionBySink;

                    if (partitionByFunctions != null) {
                        partitionByRecord = new VirtualRecord(partitionByFunctions);
                        keyTypes.clear();
                        final int partitionByCount = partitionByFunctions.size();

                        for (int j = 0; j < partitionByCount; j++) {
                            keyTypes.add(partitionByFunctions.getQuick(j).getType());
                        }
                        entityColumnFilter.of(partitionByCount);
                        // create sink
                        partitionBySink = RecordSinkFactory.getInstance(asm, keyTypes, entityColumnFilter);
                    } else {
                        partitionByRecord = null;
                        partitionBySink = null;
                    }

                    final int osz = ac.getOrderBy().size();

                    // analyze order by clause on the current model and optimise out
                    // order by on window function if it matches the one on the model
                    final LowerCaseCharSequenceIntHashMap orderHash = model.getOrderHash();
                    boolean dismissOrder = false;
                    int timestampIdx = base.getMetadata().getTimestampIndex();
                    int orderByPos = osz > 0 ? ac.getOrderBy().getQuick(0).position : -1;

                    if (base.followedOrderByAdvice() && osz > 0 && orderHash.size() > 0) {
                        dismissOrder = true;
                        for (int j = 0; j < osz; j++) {
                            ExpressionNode node = ac.getOrderBy().getQuick(j);
                            int direction = ac.getOrderByDirection().getQuick(j);
                            if (!Chars.equalsIgnoreCase(node.token, orderHash.keys().get(j))
                                    || orderHash.get(node.token) != direction) {
                                dismissOrder = false;
                                break;
                            }
                        }
                    }
                    if (osz == 1 && timestampIdx != -1 && orderHash.size() < 2) {
                        ExpressionNode orderByNode = ac.getOrderBy().getQuick(0);
                        int orderByDirection = ac.getOrderByDirection().getQuick(0);

                        if (baseMetadata.getColumnIndexQuiet(orderByNode.token) == timestampIdx
                                && ((orderByDirection == ORDER_ASC && base.getScanDirection() == RecordCursorFactory.SCAN_DIRECTION_FORWARD)
                                || (orderByDirection == ORDER_DESC && base.getScanDirection() == RecordCursorFactory.SCAN_DIRECTION_BACKWARD))) {
                            dismissOrder = true;
                        }
                    }

                    executionContext.configureWindowContext(
                            partitionByRecord,
                            partitionBySink,
                            keyTypes,
                            osz > 0,
                            dismissOrder ? base.getScanDirection() : RecordCursorFactory.SCAN_DIRECTION_OTHER,
                            orderByPos,
                            base.recordCursorSupportsRandomAccess(),
                            ac.getFramingMode(),
                            ac.getRowsLo(),
                            ac.getRowsLoKindPos(),
                            ac.getRowsHi(),
                            ac.getRowsHiKindPos(),
                            ac.getExclusionKind(),
                            ac.getExclusionKindPos(),
                            chainMetadata.getTimestampIndex(),
                            ac.isIgnoreNulls(),
                            ac.getNullsDescPos()
                    );
                    final Function f;
                    try {
                        // function needs to resolve args against chain metadata
                        f = functionParser.parseFunction(ast, chainMetadata, executionContext);
                        if (!(f instanceof WindowFunction)) {
                            Misc.free(f);
                            throw SqlException.$(ast.position, "non-window function called in window context");
                        }
                    } finally {
                        executionContext.clearWindowContext();
                    }

                    WindowFunction windowFunction = (WindowFunction) f;

                    if (osz > 0 && !dismissOrder) {
                        IntList directions = ac.getOrderByDirection();
                        if (windowFunction.getPass1ScanDirection() == WindowFunction.Pass1ScanDirection.BACKWARD) {
                            for (int j = 0, size = directions.size(); j < size; j++) {
                                directions.set(j, 1 - directions.getQuick(j));
                            }
                        }

                        IntList order = toOrderIndices(chainMetadata, ac.getOrderBy(), ac.getOrderByDirection());
                        // init comparator if we need
                        windowFunction.initRecordComparator(recordComparatorCompiler, chainTypes, order);
                        ObjList<WindowFunction> funcs = groupedWindow.get(order);
                        if (funcs == null) {
                            groupedWindow.put(order, funcs = new ObjList<>());
                        }
                        funcs.add(windowFunction);
                    } else {
                        if (naturalOrderFunctions == null) {
                            naturalOrderFunctions = new ObjList<>();
                        }
                        naturalOrderFunctions.add(windowFunction);
                    }

                    windowFunction.setColumnIndex(i);

                    deferredWindowMetadata.extendAndSet(i, new TableColumnMetadata(
                            Chars.toString(qc.getAlias()),
                            windowFunction.getType(),
                            false,
                            0,
                            false,
                            null
                    ));

                    listColumnFilterA.extendAndSet(i, -i - 1);
                }
            }

            // after all columns are processed we can re-insert deferred metadata
            for (int i = 0, n = deferredWindowMetadata.size(); i < n; i++) {
                TableColumnMetadata m = deferredWindowMetadata.getQuick(i);
                if (m != null) {
                    chainTypes.add(i, m.getColumnType());
                    factoryMetadata.add(i, m);
                }
            }

            final ObjList<RecordComparator> windowComparators = new ObjList<>(groupedWindow.size());
            final ObjList<ObjList<WindowFunction>> functionGroups = new ObjList<>(groupedWindow.size());
            final ObjList<IntList> keys = new ObjList<>();
            for (ObjObjHashMap.Entry<IntList, ObjList<WindowFunction>> e : groupedWindow) {
                windowComparators.add(recordComparatorCompiler.compile(chainTypes, e.key));
                functionGroups.add(e.value);
                keys.add(e.key);
            }

            final RecordSink recordSink = RecordSinkFactory.getInstance(
                    asm,
                    chainTypes,
                    listColumnFilterA,
                    listColumnFilterB,
                    null
            );

            return new CachedWindowRecordCursorFactory(
                    configuration,
                    base,
                    recordSink,
                    factoryMetadata,
                    chainTypes,
                    windowComparators,
                    functionGroups,
                    naturalOrderFunctions,
                    columnIndexes,
                    keys,
                    chainMetadata
            );
        } catch (Throwable th) {
            for (ObjObjHashMap.Entry<IntList, ObjList<WindowFunction>> e : groupedWindow) {
                Misc.freeObjList(e.value);
            }
            Misc.free(base);
            Misc.freeObjList(functions);
            Misc.freeObjList(naturalOrderFunctions);
            Misc.freeObjList(partitionByFunctions);
            throw th;
        }
    }

    /**
     * Generates chain of parent factories each of which takes only two argument factories.
     * Parent factory will perform one of SET operations on its arguments, such as UNION, UNION ALL,
     * INTERSECT or EXCEPT
     *
     * @param model            incoming model is expected to have a chain of models via its QueryModel.getUnionModel() function
     * @param factoryA         is compiled first argument
     * @param executionContext execution context for authorization and parallel execution purposes
     * @return factory that performs a SET operation
     * @throws SqlException when query contains syntax errors
     */
    private RecordCursorFactory generateSetFactory(
            QueryModel model,
            RecordCursorFactory factoryA,
            SqlExecutionContext executionContext
    ) throws SqlException {
        RecordCursorFactory factoryB = null;
        ObjList<Function> castFunctionsA = null;
        ObjList<Function> castFunctionsB = null;
        try {
            factoryB = generateQuery0(model.getUnionModel(), executionContext, true);

            final RecordMetadata metadataA = factoryA.getMetadata();
            final RecordMetadata metadataB = factoryB.getMetadata();
            final int positionA = model.getModelPosition();
            final int positionB = model.getUnionModel().getModelPosition();

            switch (model.getSetOperationType()) {
                case SET_OPERATION_UNION: {
                    final boolean castIsRequired = checkIfSetCastIsRequired(metadataA, metadataB, true);
                    final RecordMetadata unionMetadata = castIsRequired ? widenSetMetadata(metadataA, metadataB) : GenericRecordMetadata.removeTimestamp(metadataA);
                    if (castIsRequired) {
                        castFunctionsA = generateCastFunctions(unionMetadata, metadataA, positionA);
                        castFunctionsB = generateCastFunctions(unionMetadata, metadataB, positionB);
                    }

                    return generateUnionFactory(
                            model,
                            executionContext,
                            factoryA,
                            factoryB,
                            castFunctionsA,
                            castFunctionsB,
                            unionMetadata,
                            SET_UNION_CONSTRUCTOR
                    );
                }
                case SET_OPERATION_UNION_ALL: {
                    final boolean castIsRequired = checkIfSetCastIsRequired(metadataA, metadataB, true);
                    final RecordMetadata unionMetadata = castIsRequired ? widenSetMetadata(metadataA, metadataB) : GenericRecordMetadata.removeTimestamp(metadataA);
                    if (castIsRequired) {
                        castFunctionsA = generateCastFunctions(unionMetadata, metadataA, positionA);
                        castFunctionsB = generateCastFunctions(unionMetadata, metadataB, positionB);
                    }

                    return generateUnionAllFactory(
                            model,
                            executionContext,
                            factoryA,
                            factoryB,
                            castFunctionsA,
                            castFunctionsB,
                            unionMetadata
                    );
                }
                case SET_OPERATION_EXCEPT: {
                    final boolean castIsRequired = checkIfSetCastIsRequired(metadataA, metadataB, false);
                    final RecordMetadata unionMetadata = castIsRequired ? widenSetMetadata(metadataA, metadataB) : metadataA;
                    if (castIsRequired) {
                        castFunctionsA = generateCastFunctions(unionMetadata, metadataA, positionA);
                        castFunctionsB = generateCastFunctions(unionMetadata, metadataB, positionB);
                    }

                    return generateUnionFactory(
                            model,
                            executionContext,
                            factoryA,
                            factoryB,
                            castFunctionsA,
                            castFunctionsB,
                            unionMetadata,
                            SET_EXCEPT_CONSTRUCTOR
                    );
                }
                case SET_OPERATION_EXCEPT_ALL: {
                    final boolean castIsRequired = checkIfSetCastIsRequired(metadataA, metadataB, false);
                    final RecordMetadata unionMetadata = castIsRequired ? widenSetMetadata(metadataA, metadataB) : metadataA;
                    if (castIsRequired) {
                        castFunctionsA = generateCastFunctions(unionMetadata, metadataA, positionA);
                        castFunctionsB = generateCastFunctions(unionMetadata, metadataB, positionB);
                    }

                    return generateIntersectOrExceptAllFactory(
                            model,
                            executionContext,
                            factoryA,
                            factoryB,
                            castFunctionsA,
                            castFunctionsB,
                            unionMetadata,
                            SET_EXCEPT_ALL_CONSTRUCTOR
                    );
                }
                case SET_OPERATION_INTERSECT: {
                    final boolean castIsRequired = checkIfSetCastIsRequired(metadataA, metadataB, false);
                    final RecordMetadata unionMetadata = castIsRequired ? widenSetMetadata(metadataA, metadataB) : metadataA;
                    if (castIsRequired) {
                        castFunctionsA = generateCastFunctions(unionMetadata, metadataA, positionA);
                        castFunctionsB = generateCastFunctions(unionMetadata, metadataB, positionB);
                    }

                    return generateUnionFactory(
                            model,
                            executionContext,
                            factoryA,
                            factoryB,
                            castFunctionsA,
                            castFunctionsB,
                            unionMetadata,
                            SET_INTERSECT_CONSTRUCTOR
                    );
                }
                case SET_OPERATION_INTERSECT_ALL: {
                    final boolean castIsRequired = checkIfSetCastIsRequired(metadataA, metadataB, false);
                    final RecordMetadata unionMetadata = castIsRequired ? widenSetMetadata(metadataA, metadataB) : metadataA;
                    if (castIsRequired) {
                        castFunctionsA = generateCastFunctions(unionMetadata, metadataA, positionA);
                        castFunctionsB = generateCastFunctions(unionMetadata, metadataB, positionB);
                    }

                    return generateIntersectOrExceptAllFactory(
                            model,
                            executionContext,
                            factoryA,
                            factoryB,
                            castFunctionsA,
                            castFunctionsB,
                            unionMetadata,
                            SET_INTERSECT_ALL_CONSTRUCTOR
                    );
                }
                default:
                    assert false;
                    return null;
            }
        } catch (Throwable e) {
            Misc.free(factoryA);
            Misc.free(factoryB);
            Misc.freeObjList(castFunctionsA);
            Misc.freeObjList(castFunctionsB);
            throw e;
        }
    }

    private RecordCursorFactory generateSubQuery(QueryModel model, SqlExecutionContext executionContext) throws SqlException {
        assert model.getNestedModel() != null;
        return generateQuery(model.getNestedModel(), executionContext, true);
    }

    private RecordCursorFactory generateTableQuery(
            QueryModel model,
            SqlExecutionContext executionContext
    ) throws SqlException {
        final ObjList<ExpressionNode> latestBy = model.getLatestBy();

        final boolean supportsRandomAccess;
        CharSequence tableName = model.getTableName();
        if (Chars.startsWith(tableName, NO_ROWID_MARKER)) {
            final BufferWindowCharSequence tab = (BufferWindowCharSequence) tableName;
            tab.shiftLo(NO_ROWID_MARKER.length());
            supportsRandomAccess = false;
        } else {
            supportsRandomAccess = true;
        }

        final TableToken tableToken = executionContext.getTableToken(tableName);
        if (model.isUpdate() && !executionContext.isWalApplication() && executionContext.getCairoEngine().isWalTable(tableToken)) {
            // two phase update execution, this is client-side branch. It has to execute against the sequencer metadata
            // to allow the client to succeed even if WAL apply does not run.
            try (TableRecordMetadata metadata = executionContext.getMetadataForWrite(tableToken, model.getMetadataVersion())) {
                // it is not enough to rely on execution context to be different for WAL APPLY;
                // in WAL APPLY we also must supply reader, outside of WAL APPLY reader is null
                return generateTableQuery0(model, executionContext, latestBy, supportsRandomAccess, null, metadata);
            }
        } else {
            // this is server side execution of the update. It executes against the reader metadata, which by now
            // has to be fully up-to-date due to WAL apply execution order.
            try (TableReader reader = executionContext.getReader(tableToken, model.getMetadataVersion())) {
                return generateTableQuery0(model, executionContext, latestBy, supportsRandomAccess, reader, reader.getMetadata());
            }
        }
    }

    private RecordCursorFactory generateTableQuery0(
            @Transient QueryModel model,
            @Transient SqlExecutionContext executionContext,
            ObjList<ExpressionNode> latestBy,
            boolean supportsRandomAccess,
            @Transient @Nullable TableReader reader,
            @Transient TableRecordMetadata metadata
    ) throws SqlException {
        final long tid = Thread.currentThread().getId();
        final long ticks = Unsafe.ticks.get();
        final boolean logDetail = ticks == 21000;

        if (logDetail) LOG.info().$("generateTableQuery0 :: (A) tid: ").$(tid).$();
        // create metadata based on top-down columns that are required

        final ObjList<QueryColumn> topDownColumns = model.getTopDownColumns();
        final int topDownColumnCount = topDownColumns.size();
        final IntList columnIndexes = new IntList();
        final IntList columnSizeShifts = new IntList();

        // topDownColumnCount can be 0 for 'select count()' queries

        int readerTimestampIndex;
        readerTimestampIndex = getTimestampIndex(model, metadata);

        // Latest by on a table requires the provided timestamp column to be the designated timestamp.
        if (latestBy.size() > 0 && readerTimestampIndex != metadata.getTimestampIndex()) {
            if (logDetail) LOG.info().$("generateTableQuery0 :: (B) tid: ").$(tid).$();
            throw SqlException.$(model.getTimestamp().position, "latest by over a table requires designated TIMESTAMP");
        }

        boolean requiresTimestamp = joinsRequiringTimestamp[model.getJoinType()];
        final GenericRecordMetadata myMeta = new GenericRecordMetadata();
        try {
            if (logDetail) LOG.info().$("generateTableQuery0 :: (C) tid: ").$(tid).$();
            if (requiresTimestamp) {
                if (logDetail) LOG.info().$("generateTableQuery0 :: (D) tid: ").$(tid).$();
                executionContext.pushTimestampRequiredFlag(true);
            }

            boolean contextTimestampRequired = executionContext.isTimestampRequired();
            // some "sample by" queries don't select any cols but needs timestamp col selected
            // for example "select count() from x sample by 1h" implicitly needs timestamp column selected
            if (topDownColumnCount > 0 || contextTimestampRequired || model.isUpdate()) {
                if (logDetail) LOG.info().$("generateTableQuery0 :: (E) tid: ").$(tid).$();
                for (int i = 0; i < topDownColumnCount; i++) {
                    if (logDetail) LOG.info().$("generateTableQuery0 :: (F) tid: ").$(tid).$();
                    int columnIndex = metadata.getColumnIndexQuiet(topDownColumns.getQuick(i).getName());
                    int type = metadata.getColumnType(columnIndex);
                    int typeSize = ColumnType.sizeOf(type);

                    columnIndexes.add(columnIndex);
                    columnSizeShifts.add(Numbers.msb(typeSize));

                    myMeta.add(new TableColumnMetadata(
                            Chars.toString(topDownColumns.getQuick(i).getName()),
                            type,
                            metadata.isColumnIndexed(columnIndex),
                            metadata.getIndexValueBlockCapacity(columnIndex),
                            metadata.isSymbolTableStatic(columnIndex),
                            metadata.getMetadata(columnIndex),
                            -1,
                            false,
                            0,
                            metadata.getColumnMetadata(columnIndex).isSymbolCacheFlag(),
                            metadata.getColumnMetadata(columnIndex).getSymbolCapacity()

                    ));

                    if (columnIndex == readerTimestampIndex) {
                        if (logDetail) LOG.info().$("generateTableQuery0 :: (G) tid: ").$(tid).$();
                        myMeta.setTimestampIndex(myMeta.getColumnCount() - 1);
                    }
                }

                if (logDetail) LOG.info().$("generateTableQuery0 :: (H) tid: ").$(tid).$();

                // select timestamp when it is required but not already selected
                if (readerTimestampIndex != -1 && myMeta.getTimestampIndex() == -1 && contextTimestampRequired) {
                    if (logDetail) LOG.info().$("generateTableQuery0 :: (I) tid: ").$(tid).$();
                    myMeta.add(new TableColumnMetadata(
                            metadata.getColumnName(readerTimestampIndex),
                            metadata.getColumnType(readerTimestampIndex),
                            metadata.getMetadata(readerTimestampIndex)
                    ));
                    myMeta.setTimestampIndex(myMeta.getColumnCount() - 1);

                    columnIndexes.add(readerTimestampIndex);
                    columnSizeShifts.add((Numbers.msb(ColumnType.TIMESTAMP)));
                }
                if (logDetail) LOG.info().$("generateTableQuery0 :: (J) tid: ").$(tid).$();
            }
        } finally {
            if (logDetail) LOG.info().$("generateTableQuery0 :: (J) tid: ").$(tid).$();
            if (requiresTimestamp) {
                if (logDetail) LOG.info().$("generateTableQuery0 :: (L) tid: ").$(tid).$();
                executionContext.popTimestampRequiredFlag();
            }
        }

        if (logDetail) LOG.info().$("generateTableQuery0 :: (M) tid: ").$(tid).$();

        if (reader == null) {
            if (logDetail) LOG.info().$("generateTableQuery0 :: (N) tid: ").$(tid).$();
            // This is WAL serialisation compilation. We don't need to read data from table
            // and don't need optimisation for query validation.
            return new AbstractRecordCursorFactory(myMeta) {
                @Override
                public boolean recordCursorSupportsRandomAccess() {
                    return false;
                }

                @Override
                public boolean supportsUpdateRowId(TableToken tableToken) {
                    return metadata.getTableToken() == tableToken;
                }
            };
        }

        if (logDetail) LOG.info().$("generateTableQuery0 :: (O) tid: ").$(tid).$();

        GenericRecordMetadata dfcFactoryMeta = GenericRecordMetadata.deepCopyOf(metadata);
        final int latestByColumnCount = prepareLatestByColumnIndexes(latestBy, myMeta);
        final TableToken tableToken = metadata.getTableToken();

        final ExpressionNode withinExtracted = whereClauseParser.extractWithin(
                model,
                model.getWhereClause(),
                myMeta,
                functionParser,
                executionContext,
                prefixes
        );

        if (prefixes.size() > 0) {

            if (logDetail) LOG.info().$("generateTableQuery0 :: (P) tid: ").$(tid).$();
            if (latestByColumnCount < 1) {
                if (logDetail) LOG.info().$("generateTableQuery0 :: (Q) tid: ").$(tid).$();
                throw SqlException.$(whereClauseParser.getWithinPosition(), "WITHIN clause requires LATEST BY clause");
            } else {
                if (logDetail) LOG.info().$("generateTableQuery0 :: (R) tid: ").$(tid).$();
                for (int i = 0; i < latestByColumnCount; i++) {
                    if (logDetail) LOG.info().$("generateTableQuery0 :: (S) tid: ").$(tid).$();
                    int idx = listColumnFilterA.getColumnIndexFactored(i);
                    if (!ColumnType.isSymbol(myMeta.getColumnType(idx)) || !myMeta.isColumnIndexed(idx)) {
                        if (logDetail) LOG.info().$("generateTableQuery0 :: (T) tid: ").$(tid).$();
                        throw SqlException.$(whereClauseParser.getWithinPosition(), "WITHIN clause requires LATEST BY using only indexed symbol columns");
                    }
                }
            }
        }

        if (logDetail) LOG.info().$("generateTableQuery0 :: (U) tid: ").$(tid).$();

        model.setWhereClause(withinExtracted);

        // Either this: `ORDER BY timestamp DESC`
        // Or this: `ORDER BY timestamp DESC, side DESC LIMIT 3`
        // In the latter case, we would like to generate a partially sorted cursor in `generateOrderBy`
        // So we need to return a bwd scan here first.
        boolean orderDescendingByDesignatedTimestampOnly = isOrderDescendingByDesignatedTimestampOnly(model);

        boolean shouldGenerateBackwardsScan = orderDescendingByDesignatedTimestampOnly
                || isOrderByStartingWithDescDesignatedTimestampAndLimited(model);

        if (withinExtracted != null) {

            if (logDetail) LOG.info().$("generateTableQuery0 :: (V) tid: ").$(tid).$();
            CharSequence preferredKeyColumn = null;
            if (latestByColumnCount == 1) {

                if (logDetail) LOG.info().$("generateTableQuery0 :: (W) tid: ").$(tid).$();
                final int latestByIndex = listColumnFilterA.getColumnIndexFactored(0);

                if (ColumnType.isSymbol(myMeta.getColumnType(latestByIndex))) {
                    preferredKeyColumn = latestBy.getQuick(0).token;
                }
            }


            if (logDetail) LOG.info().$("generateTableQuery0 :: (X) tid: ").$(tid).$();

            final IntrinsicModel intrinsicModel = whereClauseParser.extract(
                    model,
                    withinExtracted,
                    metadata,
                    preferredKeyColumn,
                    readerTimestampIndex,
                    functionParser,
                    myMeta,
                    executionContext,
                    latestByColumnCount > 1,
                    reader
            );

            // intrinsic parser can collapse where clause when removing parts it can replace
            // need to make sure that filter is updated on the model in case it is processed up the call stack
            //
            // At this juncture filter can use used up by one of the implementations below.
            // We will clear it preemptively. If nothing picks filter up we will set model "where"
            // to the downsized filter
            model.setWhereClause(null);

            if (intrinsicModel.intrinsicValue == IntrinsicModel.FALSE) {

                if (logDetail) LOG.info().$("generateTableQuery0 :: (Y) tid: ").$(tid).$();
                return new EmptyTableRecordCursorFactory(myMeta);
            }

            PartitionFrameCursorFactory dfcFactory;

            if (latestByColumnCount > 0) {
                if (logDetail) LOG.info().$("generateTableQuery0 :: (Z) tid: ").$(tid).$();
                Function filter = compileFilter(intrinsicModel, myMeta, executionContext);
                if (filter != null && filter.isConstant() && !filter.getBool(null)) {
                    if (logDetail) LOG.info().$("generateTableQuery0 :: (a) tid: ").$(tid).$();
                    // 'latest by' clause takes over the latest by nodes, so that the later generateLatestBy() is no-op
                    model.getLatestBy().clear();
                    Misc.free(filter);
                    return new EmptyTableRecordCursorFactory(myMeta);
                }

                if (prefixes.size() > 0 && filter != null) {
                    if (logDetail) LOG.info().$("generateTableQuery0 :: (b) tid: ").$(tid).$();
                    throw SqlException.$(whereClauseParser.getWithinPosition(), "WITHIN clause doesn't work with filters");
                }

                // a sub-query present in the filter may have used the latest by
                // column index lists, so we need to regenerate them
                prepareLatestByColumnIndexes(latestBy, myMeta);

                if (logDetail) LOG.info().$("generateTableQuery0 :: (c) tid: ").$(tid).$();

                return generateLatestByTableQuery(
                        model,
                        reader,
                        myMeta,
                        tableToken,
                        intrinsicModel,
                        filter,
                        executionContext,
                        readerTimestampIndex,
                        columnIndexes,
                        columnSizeShifts,
                        prefixes
                );
            }

            if (logDetail) LOG.info().$("generateTableQuery0 :: (d) tid: ").$(tid).$();

            // below code block generates index-based filter
            final boolean intervalHitsOnlyOnePartition;
            if (intrinsicModel.hasIntervalFilters()) {
                if (logDetail) LOG.info().$("generateTableQuery0 :: (e) tid: ").$(tid).$();
                RuntimeIntrinsicIntervalModel intervalModel = intrinsicModel.buildIntervalModel();
                if (shouldGenerateBackwardsScan) {
                    if (logDetail) LOG.info().$("generateTableQuery0 :: (f) tid: ").$(tid).$();
                    dfcFactory = new IntervalBwdPartitionFrameCursorFactory(
                            tableToken,
                            model.getMetadataVersion(),
                            intervalModel,
                            readerTimestampIndex,
                            dfcFactoryMeta
                    );
                } else {
                    if (logDetail) LOG.info().$("generateTableQuery0 :: (g) tid: ").$(tid).$();
                    dfcFactory = new IntervalFwdPartitionFrameCursorFactory(
                            tableToken,
                            model.getMetadataVersion(),
                            intervalModel,
                            readerTimestampIndex,
                            dfcFactoryMeta
                    );
                }
                if (logDetail) LOG.info().$("generateTableQuery0 :: (h) tid: ").$(tid).$();
                intervalHitsOnlyOnePartition = intervalModel.allIntervalsHitOnePartition(reader.getPartitionedBy());
            } else {
                if (logDetail) LOG.info().$("generateTableQuery0 :: (i) tid: ").$(tid).$();
                if (shouldGenerateBackwardsScan) {
                    if (logDetail) LOG.info().$("generateTableQuery0 :: (j) tid: ").$(tid).$();
                    dfcFactory = new FullBwdPartitionFrameCursorFactory(tableToken, model.getMetadataVersion(), dfcFactoryMeta);
                } else {
                    if (logDetail) LOG.info().$("generateTableQuery0 :: (k) tid: ").$(tid).$();
                    dfcFactory = new FullFwdPartitionFrameCursorFactory(tableToken, model.getMetadataVersion(), dfcFactoryMeta);
                }
                if (logDetail) LOG.info().$("generateTableQuery0 :: (l) tid: ").$(tid).$();
                intervalHitsOnlyOnePartition = reader.getPartitionedBy() == PartitionBy.NONE;
            }

            if (logDetail) LOG.info().$("generateTableQuery0 :: (m) tid: ").$(tid).$();
            if (intrinsicModel.keyColumn != null) {
                if (logDetail) LOG.info().$("generateTableQuery0 :: (n) tid: ").$(tid).$();
                // existence of column would have been already validated
                final int keyColumnIndex = myMeta.getColumnIndexQuiet(intrinsicModel.keyColumn);
                final int nKeyValues = intrinsicModel.keyValueFuncs.size();
                final int nKeyExcludedValues = intrinsicModel.keyExcludedValueFuncs.size();

                if (intrinsicModel.keySubQuery != null) {
                    if (logDetail) LOG.info().$("generateTableQuery0 :: (o) tid: ").$(tid).$();
                    RecordCursorFactory rcf = null;
                    final Record.CharSequenceFunction func;
                    Function filter;
                    try {
                        if (logDetail) LOG.info().$("generateTableQuery0 :: (p) tid: ").$(tid).$();
                        rcf = generate(intrinsicModel.keySubQuery, executionContext);
                        func = validateSubQueryColumnAndGetGetter(intrinsicModel, rcf.getMetadata());
                        filter = compileFilter(intrinsicModel, myMeta, executionContext);
                    } catch (Throwable th) {
                        if (logDetail) LOG.info().$("generateTableQuery0 :: (q) tid: ").$(tid).$();
                        Misc.free(dfcFactory);
                        Misc.free(rcf);
                        throw th;
                    }
                    if (logDetail) LOG.info().$("generateTableQuery0 :: (r) tid: ").$(tid).$();

                    if (filter != null && filter.isConstant() && !filter.getBool(null)) {
                        if (logDetail) LOG.info().$("generateTableQuery0 :: (s) tid: ").$(tid).$();
                        Misc.free(dfcFactory);
                        return new EmptyTableRecordCursorFactory(myMeta);
                    }
                    if (logDetail) LOG.info().$("generateTableQuery0 :: (t) tid: ").$(tid).$();
                    return new FilterOnSubQueryRecordCursorFactory(
                            configuration,
                            myMeta,
                            dfcFactory,
                            rcf,
                            keyColumnIndex,
                            filter,
                            func,
                            columnIndexes,
                            columnSizeShifts
                    );
                }

                if (logDetail) LOG.info().$("generateTableQuery0 :: (u) tid: ").$(tid).$();
                assert nKeyValues > 0 || nKeyExcludedValues > 0;

                boolean orderByKeyColumn = false;
                int indexDirection = BitmapIndexReader.DIR_FORWARD;
                if (intervalHitsOnlyOnePartition) {
                    if (logDetail) LOG.info().$("generateTableQuery0 :: (v) tid: ").$(tid).$();
                    final ObjList<ExpressionNode> orderByAdvice = model.getOrderByAdvice();
                    final int orderByAdviceSize = orderByAdvice.size();
                    if (orderByAdviceSize > 0 && orderByAdviceSize < 3) {
                        if (logDetail) LOG.info().$("generateTableQuery0 :: (w) tid: ").$(tid).$();
                        guardAgainstDotsInOrderByAdvice(model);
                        // todo: when order by coincides with keyColumn and there is index we can incorporate
                        //    ordering in the code that returns rows from index rather than having an
                        //    "overhead" order by implementation, which would be trying to oder already ordered symbols
                        if (Chars.equals(orderByAdvice.getQuick(0).token, intrinsicModel.keyColumn)) {
                            if (logDetail) LOG.info().$("generateTableQuery0 :: (x) tid: ").$(tid).$();
                            myMeta.setTimestampIndex(-1);
                            if (orderByAdviceSize == 1) {
                                if (logDetail) LOG.info().$("generateTableQuery0 :: (y) tid: ").$(tid).$();
                                orderByKeyColumn = true;
                            } else if (Chars.equals(orderByAdvice.getQuick(1).token, model.getTimestamp().token)) {
                                if (logDetail) LOG.info().$("generateTableQuery0 :: (z) tid: ").$(tid).$();
                                orderByKeyColumn = true;
                                if (getOrderByDirectionOrDefault(model, 1) == ORDER_DIRECTION_DESCENDING) {
                                    if (logDetail) LOG.info().$("generateTableQuery0 :: (0) tid: ").$(tid).$();
                                    indexDirection = BitmapIndexReader.DIR_BACKWARD;
                                }
                            }
                        }
                    }
                }
                if (logDetail) LOG.info().$("generateTableQuery0 :: (1) tid: ").$(tid).$();
                boolean orderByTimestamp = false;
                // we can use skip sorting by timestamp if we:
                // - query index with a single value or
                // - query index with multiple values but use table order with forward scan (heap row cursor factory doesn't support backward scan)
                // it doesn't matter if we hit one or more partitions
                if (!orderByKeyColumn && isOrderByDesignatedTimestampOnly(model)) {
                    if (logDetail) LOG.info().$("generateTableQuery0 :: (2) tid: ").$(tid).$();
                    int orderByDirection = getOrderByDirectionOrDefault(model, 0);
                    if (nKeyValues == 1 || (nKeyValues > 1 && orderByDirection == ORDER_DIRECTION_ASCENDING)) {
                        if (logDetail) LOG.info().$("generateTableQuery0 :: (3) tid: ").$(tid).$();
                        orderByTimestamp = true;

                        if (orderByDirection == ORDER_DIRECTION_DESCENDING) {
                            if (logDetail) LOG.info().$("generateTableQuery0 :: (4) tid: ").$(tid).$();
                            indexDirection = BitmapIndexReader.DIR_BACKWARD;
                        }
                    } else if (nKeyExcludedValues > 0 && orderByDirection == ORDER_DIRECTION_ASCENDING) {
                        if (logDetail) LOG.info().$("generateTableQuery0 :: (5) tid: ").$(tid).$();
                        orderByTimestamp = true;
                    }
                }

                if (logDetail) LOG.info().$("generateTableQuery0 :: (6) tid: ").$(tid).$();
                if (nKeyExcludedValues == 0) {
<<<<<<< HEAD
                    if (logDetail) LOG.info().$("generateTableQuery0 :: (7) tid: ").$(tid).$();
                    Function filter = compileFilter(intrinsicModel, myMeta, executionContext);
=======
                    Function filter;
                    try {
                        filter = compileFilter(intrinsicModel, myMeta, executionContext);
                    } catch (Throwable th) {
                        Misc.free(dfcFactory);
                        throw th;
                    }
>>>>>>> 6e26c328
                    if (filter != null && filter.isConstant()) {
                        if (logDetail) LOG.info().$("generateTableQuery0 :: (8) tid: ").$(tid).$();
                        try {
                            if (logDetail) LOG.info().$("generateTableQuery0 :: (9) tid: ").$(tid).$();
                            if (!filter.getBool(null)) {
                                if (logDetail) LOG.info().$("generateTableQuery0 :: (10) tid: ").$(tid).$();
                                Misc.free(dfcFactory);
                                return new EmptyTableRecordCursorFactory(myMeta);
                            }
                        } finally {
                            if (logDetail) LOG.info().$("generateTableQuery0 :: (11) tid: ").$(tid).$();
                            filter = Misc.free(filter);
                        }
                    }
<<<<<<< HEAD
                    if (logDetail) LOG.info().$("generateTableQuery0 :: (12) tid: ").$(tid).$();
=======

>>>>>>> 6e26c328
                    if (nKeyValues == 1) {
                        if (logDetail) LOG.info().$("generateTableQuery0 :: (13) tid: ").$(tid).$();
                        final RowCursorFactory rcf;
                        final Function symbolFunc = intrinsicModel.keyValueFuncs.get(0);
                        final SymbolMapReader symbolMapReader = reader.getSymbolMapReader(columnIndexes.getQuick(keyColumnIndex));
                        final int symbolKey = symbolFunc.isRuntimeConstant()
                                ? SymbolTable.VALUE_NOT_FOUND
                                : symbolMapReader.keyOf(symbolFunc.getStrA(null));

                        if (symbolKey == SymbolTable.VALUE_NOT_FOUND) {
                            if (logDetail) LOG.info().$("generateTableQuery0 :: (14) tid: ").$(tid).$();
                            if (filter == null) {
                                if (logDetail) LOG.info().$("generateTableQuery0 :: (15) tid: ").$(tid).$();
                                rcf = new DeferredSymbolIndexRowCursorFactory(
                                        keyColumnIndex,
                                        symbolFunc,
                                        true,
                                        indexDirection
                                );
                            } else {
                                if (logDetail) LOG.info().$("generateTableQuery0 :: (16) tid: ").$(tid).$();
                                rcf = new DeferredSymbolIndexFilteredRowCursorFactory(
                                        keyColumnIndex,
                                        symbolFunc,
                                        filter,
                                        true,
                                        indexDirection
                                );
                            }
                        } else {
                            if (logDetail) LOG.info().$("generateTableQuery0 :: (17) tid: ").$(tid).$();
                            if (filter == null) {
                                if (logDetail) LOG.info().$("generateTableQuery0 :: (18) tid: ").$(tid).$();
                                rcf = new SymbolIndexRowCursorFactory(
                                        keyColumnIndex,
                                        symbolKey,
                                        true,
                                        indexDirection,
                                        null
                                );
                            } else {
                                if (logDetail) LOG.info().$("generateTableQuery0 :: (19) tid: ").$(tid).$();
                                rcf = new SymbolIndexFilteredRowCursorFactory(
                                        keyColumnIndex,
                                        symbolKey,
                                        filter,
                                        true,
                                        indexDirection,
                                        null
                                );
                            }
                        }

                        if (logDetail) LOG.info().$("generateTableQuery0 :: (20) tid: ").$(tid).$();

                        if (filter == null) {
                            if (logDetail) LOG.info().$("generateTableQuery0 :: (21) tid: ").$(tid).$();
                            // This special case factory can later be disassembled to framing and index
                            // cursors in SAMPLE BY processing
                            return new DeferredSingleSymbolFilterPageFrameRecordCursorFactory(
                                    configuration,
                                    keyColumnIndex,
                                    symbolFunc,
                                    rcf,
                                    myMeta,
                                    dfcFactory,
                                    orderByKeyColumn || orderByTimestamp,
                                    columnIndexes,
                                    columnSizeShifts,
                                    supportsRandomAccess
                            );
                        }

                        if (logDetail) LOG.info().$("generateTableQuery0 :: (22) tid: ").$(tid).$();
                        return new PageFrameRecordCursorFactory(
                                configuration,
                                myMeta,
                                dfcFactory,
                                rcf,
                                orderByKeyColumn || orderByTimestamp,
                                filter,
                                false,
                                columnIndexes,
                                columnSizeShifts,
                                supportsRandomAccess
                        );
                    }

                    if (logDetail) LOG.info().$("generateTableQuery0 :: (23) tid: ").$(tid).$();

                    if (orderByKeyColumn) {
                        if (logDetail) LOG.info().$("generateTableQuery0 :: (25) tid: ").$(tid).$();
                        myMeta.setTimestampIndex(-1);
                    }

                    if (logDetail) LOG.info().$("generateTableQuery0 :: (26) tid: ").$(tid).$();
                    return new FilterOnValuesRecordCursorFactory(
                            configuration,
                            myMeta,
                            dfcFactory,
                            intrinsicModel.keyValueFuncs,
                            keyColumnIndex,
                            reader,
                            filter,
                            model.getOrderByAdviceMnemonic(),
                            orderByKeyColumn,
                            orderByTimestamp,
                            getOrderByDirectionOrDefault(model, 0),
                            indexDirection,
                            columnIndexes,
                            columnSizeShifts
                    );
                } else if (nKeyExcludedValues > 0) {
                    if (logDetail) LOG.info().$("generateTableQuery0 :: (27) tid: ").$(tid).$();
                    if (reader.getSymbolMapReader(columnIndexes.getQuick(keyColumnIndex)).getSymbolCount() < configuration.getMaxSymbolNotEqualsCount()) {
<<<<<<< HEAD
                        if (logDetail) LOG.info().$("generateTableQuery0 :: (28) tid: ").$(tid).$();
                        Function filter = compileFilter(intrinsicModel, myMeta, executionContext);
=======
                        Function filter;
                        try {
                            filter = compileFilter(intrinsicModel, myMeta, executionContext);
                        } catch (Throwable th) {
                            Misc.free(dfcFactory);
                            throw th;
                        }
>>>>>>> 6e26c328
                        if (filter != null && filter.isConstant()) {
                            if (logDetail) LOG.info().$("generateTableQuery0 :: (29) tid: ").$(tid).$();
                            try {
                                if (logDetail) LOG.info().$("generateTableQuery0 :: (30) tid: ").$(tid).$();
                                if (!filter.getBool(null)) {
                                    if (logDetail) LOG.info().$("generateTableQuery0 :: (31) tid: ").$(tid).$();
                                    Misc.free(dfcFactory);
                                    return new EmptyTableRecordCursorFactory(myMeta);
                                }
                            } finally {
                                if (logDetail) LOG.info().$("generateTableQuery0 :: (32) tid: ").$(tid).$();
                                filter = Misc.free(filter);
                            }
                        }

                        if (logDetail) LOG.info().$("generateTableQuery0 :: (33) tid: ").$(tid).$();

                        return new FilterOnExcludedValuesRecordCursorFactory(
                                configuration,
                                myMeta,
                                dfcFactory,
                                intrinsicModel.keyExcludedValueFuncs,
                                keyColumnIndex,
                                filter,
                                model.getOrderByAdviceMnemonic(),
                                orderByKeyColumn,
                                orderByTimestamp,
                                getOrderByDirectionOrDefault(model, 0),
                                indexDirection,
                                columnIndexes,
                                columnSizeShifts,
                                configuration.getMaxSymbolNotEqualsCount()
                        );
                    } else if (intrinsicModel.keyExcludedNodes.size() > 0) {
                        if (logDetail) LOG.info().$("generateTableQuery0 :: (34) tid: ").$(tid).$();

                        // restore filter
                        ExpressionNode root = intrinsicModel.keyExcludedNodes.getQuick(0);

                        for (int i = 1, n = intrinsicModel.keyExcludedNodes.size(); i < n; i++) {
                            if (logDetail) LOG.info().$("generateTableQuery0 :: (35) tid: ").$(tid).$();
                            ExpressionNode expression = intrinsicModel.keyExcludedNodes.getQuick(i);

                            OperatorExpression andOp = OperatorExpression.chooseRegistry(configuration.getCairoSqlLegacyOperatorPrecedence()).getOperatorDefinition("and");
                            ExpressionNode newRoot = expressionNodePool.next().of(OPERATION, andOp.operator.token, andOp.precedence, 0);
                            newRoot.paramCount = 2;
                            newRoot.lhs = expression;
                            newRoot.rhs = root;

                            root = newRoot;
                        }

                        if (logDetail) LOG.info().$("generateTableQuery0 :: (36) tid: ").$(tid).$();
                        if (intrinsicModel.filter == null) {
                            if (logDetail) LOG.info().$("generateTableQuery0 :: (37) tid: ").$(tid).$();
                            intrinsicModel.filter = root;
                        } else {
                            if (logDetail) LOG.info().$("generateTableQuery0 :: (38) tid: ").$(tid).$();
                            OperatorExpression andOp = OperatorExpression.chooseRegistry(configuration.getCairoSqlLegacyOperatorPrecedence()).getOperatorDefinition("and");
                            ExpressionNode filter = expressionNodePool.next().of(OPERATION, andOp.operator.token, andOp.precedence, 0);
                            filter.paramCount = 2;
                            filter.lhs = intrinsicModel.filter;
                            filter.rhs = root;
                            intrinsicModel.filter = filter;
                        }
                    }
                }
            }

            if (logDetail) LOG.info().$("generateTableQuery0 :: (39) tid: ").$(tid).$();

            if (intervalHitsOnlyOnePartition && intrinsicModel.filter == null) {
                if (logDetail) LOG.info().$("generateTableQuery0 :: (40) tid: ").$(tid).$();
                final ObjList<ExpressionNode> orderByAdvice = model.getOrderByAdvice();
                final int orderByAdviceSize = orderByAdvice.size();
                if (orderByAdviceSize > 0 && orderByAdviceSize < 3 && intrinsicModel.hasIntervalFilters()) {
                    if (logDetail) LOG.info().$("generateTableQuery0 :: (41) tid: ").$(tid).$();
                    // This function cannot handle dotted aliases
                    guardAgainstDotsInOrderByAdvice(model);

                    // we can only deal with 'order by symbol, timestamp' at best
                    // skip this optimisation if order by is more extensive
                    final int columnIndex = myMeta.getColumnIndexQuiet(model.getOrderByAdvice().getQuick(0).token);
                    assert columnIndex > -1;

                    // this is our kind of column
                    if (myMeta.isColumnIndexed(columnIndex)) {
                        if (logDetail) LOG.info().$("generateTableQuery0 :: (42) tid: ").$(tid).$();
                        boolean orderByKeyColumn = false;
                        int indexDirection = BitmapIndexReader.DIR_FORWARD;
                        if (orderByAdviceSize == 1) {
                            if (logDetail) LOG.info().$("generateTableQuery0 :: (43) tid: ").$(tid).$();
                            orderByKeyColumn = true;
                        } else if (Chars.equals(orderByAdvice.getQuick(1).token, model.getTimestamp().token)) {
                            if (logDetail) LOG.info().$("generateTableQuery0 :: (44) tid: ").$(tid).$();
                            orderByKeyColumn = true;
                            if (getOrderByDirectionOrDefault(model, 1) == ORDER_DIRECTION_DESCENDING) {
                                indexDirection = BitmapIndexReader.DIR_BACKWARD;
                            }
                        }

                        if (logDetail) LOG.info().$("generateTableQuery0 :: (45) tid: ").$(tid).$();

                        if (orderByKeyColumn) {
                            if (logDetail) LOG.info().$("generateTableQuery0 :: (46) tid: ").$(tid).$();
                            // check that intrinsicModel.intervals hit only one partition
                            myMeta.setTimestampIndex(-1);
                            return new SortedSymbolIndexRecordCursorFactory(
                                    configuration,
                                    myMeta,
                                    dfcFactory,
                                    columnIndex,
                                    getOrderByDirectionOrDefault(model, 0) == ORDER_DIRECTION_ASCENDING,
                                    indexDirection,
                                    columnIndexes,
                                    columnSizeShifts
                            );
                        }
                    }
                }
            }

            if (logDetail) LOG.info().$("generateTableQuery0 :: (47) tid: ").$(tid).$();

            RowCursorFactory rowFactory;
            if (shouldGenerateBackwardsScan) {
                if (logDetail) LOG.info().$("generateTableQuery0 :: (48) tid: ").$(tid).$();
                rowFactory = new BwdPageFrameRowCursorFactory();
            } else {
                if (logDetail) LOG.info().$("generateTableQuery0 :: (49) tid: ").$(tid).$();
                rowFactory = new FwdPageFrameRowCursorFactory();
            }

            model.setWhereClause(intrinsicModel.filter);

            if (logDetail) LOG.info().$("generateTableQuery0 :: (50) tid: ").$(tid).$();
            return new PageFrameRecordCursorFactory(
                    configuration,
                    myMeta,
                    dfcFactory,
                    rowFactory,
                    false,
                    null,
                    true,
                    columnIndexes,
                    columnSizeShifts,
                    supportsRandomAccess
            );
        }

        if (logDetail) LOG.info().$("generateTableQuery0 :: (51) tid: ").$(tid).$();

        // no where clause
        if (latestByColumnCount == 0) {
            if (logDetail) LOG.info().$("generateTableQuery0 :: (52) tid: ").$(tid).$();
            // construct new metadata, which is a copy of what we constructed just above, but
            // in the interest of isolating problems we will only affect this factory

            AbstractPartitionFrameCursorFactory cursorFactory;
            RowCursorFactory rowCursorFactory;

            if (shouldGenerateBackwardsScan) {
                if (logDetail) LOG.info().$("generateTableQuery0 :: (53) tid: ").$(tid).$();
                cursorFactory = new FullBwdPartitionFrameCursorFactory(tableToken, model.getMetadataVersion(), dfcFactoryMeta);
                rowCursorFactory = new BwdPageFrameRowCursorFactory();
            } else {
                if (logDetail) LOG.info().$("generateTableQuery0 :: (54) tid: ").$(tid).$();
                cursorFactory = new FullFwdPartitionFrameCursorFactory(tableToken, model.getMetadataVersion(), dfcFactoryMeta);
                rowCursorFactory = new FwdPageFrameRowCursorFactory();
            }

            if (logDetail) LOG.info().$("generateTableQuery0 :: (55) tid: ").$(tid).$();

            return new PageFrameRecordCursorFactory(
                    configuration,
                    myMeta,
                    cursorFactory,
                    rowCursorFactory,
                    orderDescendingByDesignatedTimestampOnly,
                    null,
                    true,
                    columnIndexes,
                    columnSizeShifts,
                    supportsRandomAccess
            );
        }

        if (logDetail) LOG.info().$("generateTableQuery0 :: (56) tid: ").$(tid).$();

        // 'latest by' clause takes over the latest by nodes, so that the later generateLatestBy() is no-op
        model.getLatestBy().clear();

        // listColumnFilterA = latest by column indexes
        if (latestByColumnCount == 1) {
            if (logDetail) LOG.info().$("generateTableQuery0 :: (57) tid: ").$(tid).$();
            int latestByColumnIndex = listColumnFilterA.getColumnIndexFactored(0);
            if (myMeta.isColumnIndexed(latestByColumnIndex)) {
                return new LatestByAllIndexedRecordCursorFactory(
                        configuration,
                        myMeta,
                        new FullBwdPartitionFrameCursorFactory(tableToken, model.getMetadataVersion(), dfcFactoryMeta),
                        listColumnFilterA.getColumnIndexFactored(0),
                        columnIndexes,
                        columnSizeShifts,
                        prefixes
                );
            }

            if (logDetail) LOG.info().$("generateTableQuery0 :: (58) tid: ").$(tid).$();
            if (ColumnType.isSymbol(myMeta.getColumnType(latestByColumnIndex))
                    && myMeta.isSymbolTableStatic(latestByColumnIndex)) {
                if (logDetail) LOG.info().$("generateTableQuery0 :: (59) tid: ").$(tid).$();
                // we have "latest by" symbol column values, but no index
                return new LatestByDeferredListValuesFilteredRecordCursorFactory(
                        configuration,
                        myMeta,
                        new FullBwdPartitionFrameCursorFactory(tableToken, model.getMetadataVersion(), dfcFactoryMeta),
                        latestByColumnIndex,
                        null,
                        columnIndexes,
                        columnSizeShifts
                );
            }
        }

        if (logDetail) LOG.info().$("generateTableQuery0 :: (60) tid: ").$(tid).$();

        boolean symbolKeysOnly = true;
        for (int i = 0, n = keyTypes.getColumnCount(); i < n; i++) {
            if (logDetail) LOG.info().$("generateTableQuery0 :: (61) tid: ").$(tid).$();
            symbolKeysOnly &= ColumnType.isSymbol(keyTypes.getColumnType(i));
        }
        if (logDetail) LOG.info().$("generateTableQuery0 :: (62) tid: ").$(tid).$();
        if (symbolKeysOnly) {
            if (logDetail) LOG.info().$("generateTableQuery0 :: (63) tid: ").$(tid).$();
            IntList partitionByColumnIndexes = new IntList(listColumnFilterA.size());
            for (int i = 0, n = listColumnFilterA.size(); i < n; i++) {
                if (logDetail) LOG.info().$("generateTableQuery0 :: (64) tid: ").$(tid).$();
                partitionByColumnIndexes.add(listColumnFilterA.getColumnIndexFactored(i));
            }
            if (logDetail) LOG.info().$("generateTableQuery0 :: (65) tid: ").$(tid).$();
            return new LatestByAllSymbolsFilteredRecordCursorFactory(
                    configuration,
                    myMeta,
                    new FullBwdPartitionFrameCursorFactory(tableToken, model.getMetadataVersion(), dfcFactoryMeta),
                    RecordSinkFactory.getInstance(asm, myMeta, listColumnFilterA),
                    keyTypes,
                    partitionByColumnIndexes,
                    null,
                    null,
                    columnIndexes,
                    columnSizeShifts
            );
        }

        if (logDetail) LOG.info().$("generateTableQuery0 :: (66) tid: ").$(tid).$();

        return new LatestByAllFilteredRecordCursorFactory(
                configuration,
                myMeta,
                new FullBwdPartitionFrameCursorFactory(tableToken, model.getMetadataVersion(), dfcFactoryMeta),
                RecordSinkFactory.getInstance(asm, myMeta, listColumnFilterA),
                keyTypes,
                null,
                columnIndexes,
                columnSizeShifts
        );
    }

    private RecordCursorFactory generateUnionAllFactory(
            QueryModel model,
            SqlExecutionContext executionContext,
            RecordCursorFactory factoryA,
            RecordCursorFactory factoryB,
            ObjList<Function> castFunctionsA,
            ObjList<Function> castFunctionsB,
            RecordMetadata unionMetadata
    ) throws SqlException {
        final RecordCursorFactory unionFactory = new UnionAllRecordCursorFactory(
                unionMetadata,
                factoryA,
                factoryB,
                castFunctionsA,
                castFunctionsB
        );

        if (model.getUnionModel().getUnionModel() != null) {
            return generateSetFactory(model.getUnionModel(), unionFactory, executionContext);
        }
        return unionFactory;
    }

    private RecordCursorFactory generateUnionFactory(
            QueryModel model,
            SqlExecutionContext executionContext,
            RecordCursorFactory factoryA,
            RecordCursorFactory factoryB,
            ObjList<Function> castFunctionsA,
            ObjList<Function> castFunctionsB,
            RecordMetadata unionMetadata,
            SetRecordCursorFactoryConstructor constructor
    ) throws SqlException {
        writeSymbolAsString.clear();
        valueTypes.clear();
        // Remap symbol columns to string type since that's how recordSink copies them.
        keyTypes.clear();
        for (int i = 0, n = unionMetadata.getColumnCount(); i < n; i++) {
            final int columnType = unionMetadata.getColumnType(i);
            if (ColumnType.isSymbol(columnType)) {
                keyTypes.add(ColumnType.STRING);
                writeSymbolAsString.set(i);
            } else {
                keyTypes.add(columnType);
            }
        }

        entityColumnFilter.of(factoryA.getMetadata().getColumnCount());
        final RecordSink recordSink = RecordSinkFactory.getInstance(
                asm,
                unionMetadata,
                entityColumnFilter,
                writeSymbolAsString
        );

        RecordCursorFactory unionFactory = constructor.create(
                configuration,
                unionMetadata,
                factoryA,
                factoryB,
                castFunctionsA,
                castFunctionsB,
                recordSink,
                keyTypes,
                valueTypes
        );

        if (model.getUnionModel().getUnionModel() != null) {
            return generateSetFactory(model.getUnionModel(), unionFactory, executionContext);
        }
        return unionFactory;
    }

    @Nullable
    private Function getHiFunction(QueryModel model, SqlExecutionContext executionContext) throws SqlException {
        return toLimitFunction(executionContext, model.getLimitHi(), null);
    }

    @Nullable
    private Function getLimitLoFunctionOnly(QueryModel model, SqlExecutionContext executionContext) throws SqlException {
        if (model.getLimitAdviceLo() != null && model.getLimitAdviceHi() == null) {
            return toLimitFunction(executionContext, model.getLimitAdviceLo(), LongConstant.ZERO);
        }
        return null;
    }

    @NotNull
    private Function getLoFunction(QueryModel model, SqlExecutionContext executionContext) throws SqlException {
        return toLimitFunction(executionContext, model.getLimitLo(), LongConstant.ZERO);
    }

    private int getSampleBySymbolKeyIndex(QueryModel model, RecordMetadata metadata) {
        final ObjList<QueryColumn> columns = model.getColumns();

        for (int i = 0, n = columns.size(); i < n; i++) {
            final QueryColumn column = columns.getQuick(i);
            final ExpressionNode node = column.getAst();

            if (node.type == LITERAL) {
                int idx = metadata.getColumnIndex(node.token);
                int columnType = metadata.getColumnType(idx);

                if (columnType == ColumnType.SYMBOL) {
                    return idx;
                }
            }
        }

        return -1;
    }

    private int getTimestampIndex(QueryModel model, RecordCursorFactory factory) throws SqlException {
        return getTimestampIndex(model, factory.getMetadata());
    }

    private int getTimestampIndex(QueryModel model, RecordMetadata metadata) throws SqlException {
        final ExpressionNode timestamp = model.getTimestamp();
        if (timestamp != null) {
            int timestampIndex = metadata.getColumnIndexQuiet(timestamp.token);
            if (timestampIndex == -1) {
                throw SqlException.invalidColumn(timestamp.position, timestamp.token);
            }
            if (!ColumnType.isTimestamp(metadata.getColumnType(timestampIndex))) {
                throw SqlException.$(timestamp.position, "not a TIMESTAMP");
            }
            return timestampIndex;
        }
        return metadata.getTimestampIndex();
    }

    private void guardAgainstDotsInOrderByAdvice(QueryModel model) throws SqlException {
        ObjList<ExpressionNode> advice = model.getOrderByAdvice();
        for (int i = 0, n = advice.size(); i < n; i++) {
            if (Chars.indexOf(advice.getQuick(i).token, '.') > -1) {
                throw SqlException.$(advice.getQuick(i).position, "cannot use table-prefixed names in order by");
            }
        }
    }

    private void guardAgainstFillWithKeyedGroupBy(QueryModel model, ArrayColumnTypes keyTypes) throws SqlException {
        // locate fill
        QueryModel curr = model;
        while (curr != null && curr.getFillStride() == null) {
            curr = curr.getNestedModel();
        }

        if (curr == null || curr.getFillStride() == null || curr.getFillValues() == null || curr.getFillValues().size() == 0) {
            return;
        }

        if (curr.getFillValues().size() == 1 && isNoneKeyword(curr.getFillValues().getQuick(0).token)) {
            return;
        }

        if (keyTypes.getColumnCount() == 1) {
            return;
        }

        throw SqlException.$(0, "cannot use FILL with a keyed GROUP BY");
    }

    private void guardAgainstFromToWithKeyedSampleBy(boolean isFromTo) throws SqlException {
        if (isFromTo) {
            throw SqlException.$(0, "FROM-TO intervals are not supported for keyed SAMPLE BY queries");
        }
    }

    private boolean isKeyedTemporalJoin(RecordMetadata masterMetadata, RecordMetadata slaveMetadata) {
        // Check if we can simplify ASOF JOIN ON (ts) to ASOF JOIN.
        if (listColumnFilterA.size() == 1 && listColumnFilterB.size() == 1) {
            int masterIndex = listColumnFilterB.getColumnIndexFactored(0);
            int slaveIndex = listColumnFilterA.getColumnIndexFactored(0);
            return masterIndex != masterMetadata.getTimestampIndex() || slaveIndex != slaveMetadata.getTimestampIndex();
        }
        return listColumnFilterA.size() > 0 && listColumnFilterB.size() > 0;
    }

    private boolean isOrderByDesignatedTimestampOnly(QueryModel model) {
        return model.getOrderByAdvice().size() == 1
                && model.getTimestamp() != null
                && Chars.equalsIgnoreCase(model.getOrderByAdvice().getQuick(0).token,
                model.getTimestamp().token);
    }

    private boolean isOrderByStartingWithDescDesignatedTimestampAndLimited(QueryModel model) {
        return model.getOrderByAdvice().size() > 1
                && model.getTimestamp() != null
                && Chars.equalsIgnoreCase(model.getOrderByAdvice().getQuick(0).token,
                model.getTimestamp().token)
                && model.getLimitLo() != null && !Chars.equals(model.getLimitLo().token, '-');
    }

    private boolean isOrderDescendingByDesignatedTimestampOnly(QueryModel model) {
        return isOrderByDesignatedTimestampOnly(model) &&
                getOrderByDirectionOrDefault(model, 0) == ORDER_DIRECTION_DESCENDING;
    }

    private boolean isSameTable(RecordCursorFactory masterFactory, RecordCursorFactory slaveFactory) {
        return masterFactory.getTableToken() != null && masterFactory.getTableToken().equals(slaveFactory.getTableToken());
    }

    // skips skipped models until finding a WHERE clause
    private ExpressionNode locatePotentiallyFurtherNestedWhereClause(QueryModel model) {
        QueryModel curr = model;
        ExpressionNode expr = curr.getWhereClause();

        while (curr.isSkipped() && expr == null) {
            expr = curr.getWhereClause();
            curr = curr.getNestedModel();
        }

        if (expr == null) {
            expr = curr.getWhereClause();
        }

        return expr;
    }

    private void lookupColumnIndexes(
            ListColumnFilter filter,
            ObjList<ExpressionNode> columnNames,
            RecordMetadata metadata
    ) throws SqlException {
        filter.clear();
        for (int i = 0, n = columnNames.size(); i < n; i++) {
            final CharSequence columnName = columnNames.getQuick(i).token;
            int columnIndex = metadata.getColumnIndexQuiet(columnName);
            if (columnIndex > -1) {
                filter.add(columnIndex + 1);
            } else {
                int dot = Chars.indexOf(columnName, '.');
                if (dot > -1) {
                    columnIndex = metadata.getColumnIndexQuiet(columnName, dot + 1, columnName.length());
                    if (columnIndex > -1) {
                        filter.add(columnIndex + 1);
                        return;
                    }
                }
                throw SqlException.invalidColumn(columnNames.getQuick(i).position, columnName);
            }
        }
    }

    private void lookupColumnIndexesUsingVanillaNames(
            ListColumnFilter filter,
            ObjList<CharSequence> columnNames,
            RecordMetadata metadata
    ) {
        filter.clear();
        for (int i = 0, n = columnNames.size(); i < n; i++) {
            filter.add(metadata.getColumnIndex(columnNames.getQuick(i)) + 1);
        }
    }

    private int prepareLatestByColumnIndexes(ObjList<ExpressionNode> latestBy, RecordMetadata myMeta) throws SqlException {
        keyTypes.clear();
        listColumnFilterA.clear();

        final int latestByColumnCount = latestBy.size();
        if (latestByColumnCount > 0) {
            // validate the latest by against the current reader
            // first check if column is valid
            for (int i = 0; i < latestByColumnCount; i++) {
                final ExpressionNode latestByNode = latestBy.getQuick(i);
                final int index = myMeta.getColumnIndexQuiet(latestByNode.token);
                if (index == -1) {
                    throw SqlException.invalidColumn(latestByNode.position, latestByNode.token);
                }

                // check the type of the column, not all are supported
                int columnType = myMeta.getColumnType(index);
                switch (ColumnType.tagOf(columnType)) {
                    case ColumnType.BOOLEAN:
                    case ColumnType.BYTE:
                    case ColumnType.CHAR:
                    case ColumnType.SHORT:
                    case ColumnType.INT:
                    case ColumnType.IPv4:
                    case ColumnType.LONG:
                    case ColumnType.DATE:
                    case ColumnType.TIMESTAMP:
                    case ColumnType.FLOAT:
                    case ColumnType.DOUBLE:
                    case ColumnType.LONG256:
                    case ColumnType.STRING:
                    case ColumnType.VARCHAR:
                    case ColumnType.SYMBOL:
                    case ColumnType.UUID:
                    case ColumnType.GEOBYTE:
                    case ColumnType.GEOSHORT:
                    case ColumnType.GEOINT:
                    case ColumnType.GEOLONG:
                    case ColumnType.LONG128:
                        // we are reusing collections which leads to confusing naming for this method
                        // keyTypes are types of columns we collect 'latest by' for
                        keyTypes.add(columnType);
                        // listColumnFilterA are indexes of columns we collect 'latest by' for
                        listColumnFilterA.add(index + 1);
                        break;

                    default:
                        throw SqlException
                                .position(latestByNode.position)
                                .put(latestByNode.token)
                                .put(" (")
                                .put(ColumnType.nameOf(columnType))
                                .put("): invalid type, only [BOOLEAN, BYTE, SHORT, INT, LONG, DATE, TIMESTAMP, FLOAT, DOUBLE, LONG128, LONG256, CHAR, STRING, VARCHAR, SYMBOL, UUID, GEOHASH, IPv4] are supported in LATEST ON");
                }
            }
        }
        return latestByColumnCount;
    }

    private void processJoinContext(
            boolean vanillaMaster,
            boolean selfJoin,
            JoinContext jc,
            RecordMetadata masterMetadata,
            RecordMetadata slaveMetadata
    ) throws SqlException {
        lookupColumnIndexesUsingVanillaNames(listColumnFilterA, jc.aNames, slaveMetadata);
        if (vanillaMaster) {
            lookupColumnIndexesUsingVanillaNames(listColumnFilterB, jc.bNames, masterMetadata);
        } else {
            lookupColumnIndexes(listColumnFilterB, jc.bNodes, masterMetadata);
        }

        // compare types and populate keyTypes
        keyTypes.clear();
        writeSymbolAsString.clear();
        writeStringAsVarcharA.clear();
        writeStringAsVarcharB.clear();
        for (int k = 0, m = listColumnFilterA.getColumnCount(); k < m; k++) {
            // Don't use tagOf(columnType) to compare the types.
            // Key types have too much exactly except SYMBOL and STRING special case
            final int columnIndexA = listColumnFilterA.getColumnIndexFactored(k);
            final int columnIndexB = listColumnFilterB.getColumnIndexFactored(k);
            final int columnTypeA = slaveMetadata.getColumnType(columnIndexA);
            final String columnNameA = slaveMetadata.getColumnName(columnIndexA);
            final int columnTypeB = masterMetadata.getColumnType(columnIndexB);
            final String columnNameB = masterMetadata.getColumnName(columnIndexB);
            if (columnTypeB != columnTypeA && !(ColumnType.isSymbolOrString(columnTypeB) && ColumnType.isSymbolOrString(columnTypeA))) {
                // index in column filter and join context is the same
                throw SqlException.$(jc.aNodes.getQuick(k).position, "join column type mismatch");
            }
            if (ColumnType.isVarchar(columnTypeA) || ColumnType.isVarchar(columnTypeB)) {
                keyTypes.add(ColumnType.VARCHAR);
                if (ColumnType.isVarchar(columnTypeA)) {
                    writeStringAsVarcharB.set(columnIndexB);
                } else {
                    writeStringAsVarcharA.set(columnIndexA);
                }
                writeSymbolAsString.set(columnIndexA);
                writeSymbolAsString.set(columnIndexB);
            } else if (columnTypeB == ColumnType.SYMBOL) {
                if (selfJoin && Chars.equalsIgnoreCase(columnNameA, columnNameB)) {
                    keyTypes.add(ColumnType.SYMBOL);
                } else {
                    keyTypes.add(ColumnType.STRING);
                    writeSymbolAsString.set(columnIndexA);
                    writeSymbolAsString.set(columnIndexB);
                }
            } else if (ColumnType.isString(columnTypeA) || ColumnType.isString(columnTypeB)) {
                keyTypes.add(columnTypeB);
                writeSymbolAsString.set(columnIndexA);
                writeSymbolAsString.set(columnIndexB);
            } else {
                keyTypes.add(columnTypeB);
            }
        }
    }

    private void processNodeQueryModels(ExpressionNode node, ModelOperator operator) {
        sqlNodeStack.clear();
        while (node != null) {
            if (node.queryModel != null) {
                operator.operate(expressionNodePool, node.queryModel);
            }

            if (node.lhs != null) {
                sqlNodeStack.push(node.lhs);
            }

            if (node.rhs != null) {
                node = node.rhs;
            } else {
                if (!sqlNodeStack.isEmpty()) {
                    node = sqlNodeStack.poll();
                } else {
                    node = null;
                }
            }
        }
    }

    private void restoreWhereClause(ExpressionNode node) {
        processNodeQueryModels(node, RESTORE_WHERE_CLAUSE);
    }

    private Function toLimitFunction(
            SqlExecutionContext executionContext,
            ExpressionNode limit,
            ConstantFunction defaultValue
    ) throws SqlException {
        if (limit == null) {
            return defaultValue;
        }

        final Function func = functionParser.parseFunction(limit, EmptyRecordMetadata.INSTANCE, executionContext);
        final int type = func.getType();
        if (limitTypes.excludes(type)) {
            throw SqlException.$(limit.position, "invalid type: ").put(ColumnType.nameOf(type));
        }
        return func;
    }

    private IntList toOrderIndices(RecordMetadata m, ObjList<ExpressionNode> orderBy, IntList orderByDirection) throws SqlException {
        final IntList indices = intListPool.next();
        for (int i = 0, n = orderBy.size(); i < n; i++) {
            ExpressionNode tok = orderBy.getQuick(i);
            int index = m.getColumnIndexQuiet(tok.token);
            if (index == -1) {
                throw SqlException.invalidColumn(tok.position, tok.token);
            }

            // shift index by 1 to use sign as sort direction
            index++;

            // negative column index means descending order of sort
            if (orderByDirection.getQuick(i) == ORDER_DIRECTION_DESCENDING) {
                index = -index;
            }

            indices.add(index);
        }
        return indices;
    }

    private void validateBothTimestampOrders(RecordCursorFactory masterFactory, RecordCursorFactory slaveFactory, int position) throws SqlException {
        if (masterFactory.getScanDirection() != RecordCursorFactory.SCAN_DIRECTION_FORWARD) {
            throw SqlException.$(position, "left side of time series join doesn't have ASC timestamp order");
        }
        if (slaveFactory.getScanDirection() != RecordCursorFactory.SCAN_DIRECTION_FORWARD) {
            throw SqlException.$(position, "right side of time series join doesn't have ASC timestamp order");
        }
    }

    private void validateBothTimestamps(QueryModel slaveModel, RecordMetadata masterMetadata, RecordMetadata slaveMetadata) throws SqlException {
        if (masterMetadata.getTimestampIndex() == -1) {
            throw SqlException.$(slaveModel.getJoinKeywordPosition(), "left side of time series join has no timestamp");
        }
        if (slaveMetadata.getTimestampIndex() == -1) {
            throw SqlException.$(slaveModel.getJoinKeywordPosition(), "right side of time series join has no timestamp");
        }
    }

    private void validateOuterJoinExpressions(QueryModel model, CharSequence joinType) throws SqlException {
        if (model.getOuterJoinExpressionClause() != null) {
            throw SqlException.$(model.getOuterJoinExpressionClause().position, "unsupported ").put(joinType).put(" join expression ")
                    .put("[expr='").put(model.getOuterJoinExpressionClause()).put("']");
        }
    }

    private Record.CharSequenceFunction validateSubQueryColumnAndGetGetter(IntrinsicModel intrinsicModel, RecordMetadata metadata) throws SqlException {
        int columnType = metadata.getColumnType(0);
        switch (columnType) {
            case ColumnType.STRING:
                return Record.GET_STR;
            case ColumnType.SYMBOL:
                return Record.GET_SYM;
            case ColumnType.VARCHAR:
                return Record.GET_VARCHAR;
            default:
                assert intrinsicModel.keySubQuery.getColumns() != null;
                assert intrinsicModel.keySubQuery.getColumns().size() > 0;
                throw SqlException
                        .position(intrinsicModel.keySubQuery.getColumns().getQuick(0).getAst().position)
                        .put("unsupported column type: ")
                        .put(metadata.getColumnName(0))
                        .put(": ")
                        .put(ColumnType.nameOf(columnType));
        }
    }

    // used in tests
    void setEnableJitNullChecks(boolean value) {
        enableJitNullChecks = value;
    }

    void setFullFatJoins(boolean fullFatJoins) {
        this.fullFatJoins = fullFatJoins;
    }

    @FunctionalInterface
    public interface FullFatJoinGenerator {
        RecordCursorFactory create(
                CairoConfiguration configuration,
                RecordMetadata metadata,
                RecordCursorFactory masterFactory,
                RecordCursorFactory slaveFactory,
                @Transient ColumnTypes mapKeyTypes,
                @Transient ColumnTypes mapValueTypes,
                @Transient ColumnTypes slaveColumnTypes,
                RecordSink masterKeySink,
                RecordSink slaveKeySink,
                int columnSplit,
                RecordValueSink slaveValueSink,
                IntList columnIndex,
                JoinContext joinContext,
                ColumnFilter masterTableKeyColumns
        );
    }

    @FunctionalInterface
    interface ModelOperator {
        void operate(ObjectPool<ExpressionNode> pool, QueryModel model);
    }

    private static class RecordCursorFactoryStub implements RecordCursorFactory {
        final ExecutionModel model;
        RecordCursorFactory factory;

        protected RecordCursorFactoryStub(ExecutionModel model, RecordCursorFactory factory) {
            this.model = model;
            this.factory = factory;
        }

        @Override
        public void close() {
            factory = Misc.free(factory);
        }

        @Override
        public RecordCursor getCursor(SqlExecutionContext executionContext) throws SqlException {
            if (factory != null) {
                return factory.getCursor(executionContext);
            } else {
                return null;
            }
        }

        @Override
        public RecordMetadata getMetadata() {
            return null;
        }

        @Override
        public boolean recordCursorSupportsRandomAccess() {
            return false;
        }

        @Override
        public void toPlan(PlanSink sink) {
            sink.type(model.getTypeName());

            CharSequence tableName = model.getTableName();
            if (tableName != null) {
                sink.meta("table").val(tableName);
            }
            if (factory != null) {
                sink.child(factory);
            }
        }
    }

    static {
        joinsRequiringTimestamp[JOIN_INNER] = false;
        joinsRequiringTimestamp[JOIN_OUTER] = false;
        joinsRequiringTimestamp[JOIN_CROSS] = false;
        joinsRequiringTimestamp[JOIN_ASOF] = true;
        joinsRequiringTimestamp[JOIN_SPLICE] = true;
        joinsRequiringTimestamp[JOIN_LT] = true;
        joinsRequiringTimestamp[JOIN_ONE] = false;
    }

    static {
        limitTypes.add(ColumnType.LONG);
        limitTypes.add(ColumnType.BYTE);
        limitTypes.add(ColumnType.SHORT);
        limitTypes.add(ColumnType.INT);
        limitTypes.add(ColumnType.UNDEFINED);
    }

    static {
        countConstructors.put(ColumnType.DOUBLE, CountDoubleVectorAggregateFunction::new);
        countConstructors.put(ColumnType.INT, CountIntVectorAggregateFunction::new);
        countConstructors.put(ColumnType.LONG, CountLongVectorAggregateFunction::new);
        countConstructors.put(ColumnType.DATE, CountLongVectorAggregateFunction::new);
        countConstructors.put(ColumnType.TIMESTAMP, CountLongVectorAggregateFunction::new);

        sumConstructors.put(ColumnType.DOUBLE, SumDoubleVectorAggregateFunction::new);
        sumConstructors.put(ColumnType.INT, SumIntVectorAggregateFunction::new);
        sumConstructors.put(ColumnType.LONG, SumLongVectorAggregateFunction::new);
        sumConstructors.put(ColumnType.LONG256, SumLong256VectorAggregateFunction::new);
        sumConstructors.put(ColumnType.SHORT, SumShortVectorAggregateFunction::new);

        ksumConstructors.put(ColumnType.DOUBLE, KSumDoubleVectorAggregateFunction::new);
        nsumConstructors.put(ColumnType.DOUBLE, NSumDoubleVectorAggregateFunction::new);

        avgConstructors.put(ColumnType.DOUBLE, AvgDoubleVectorAggregateFunction::new);
        avgConstructors.put(ColumnType.LONG, AvgLongVectorAggregateFunction::new);
        avgConstructors.put(ColumnType.INT, AvgIntVectorAggregateFunction::new);
        avgConstructors.put(ColumnType.SHORT, AvgShortVectorAggregateFunction::new);

        minConstructors.put(ColumnType.DOUBLE, MinDoubleVectorAggregateFunction::new);
        minConstructors.put(ColumnType.LONG, MinLongVectorAggregateFunction::new);
        minConstructors.put(ColumnType.DATE, MinDateVectorAggregateFunction::new);
        minConstructors.put(ColumnType.TIMESTAMP, MinTimestampVectorAggregateFunction::new);
        minConstructors.put(ColumnType.INT, MinIntVectorAggregateFunction::new);
        minConstructors.put(ColumnType.SHORT, MinShortVectorAggregateFunction::new);

        maxConstructors.put(ColumnType.DOUBLE, MaxDoubleVectorAggregateFunction::new);
        maxConstructors.put(ColumnType.LONG, MaxLongVectorAggregateFunction::new);
        maxConstructors.put(ColumnType.DATE, MaxDateVectorAggregateFunction::new);
        maxConstructors.put(ColumnType.TIMESTAMP, MaxTimestampVectorAggregateFunction::new);
        maxConstructors.put(ColumnType.INT, MaxIntVectorAggregateFunction::new);
        maxConstructors.put(ColumnType.SHORT, MaxShortVectorAggregateFunction::new);
    }
}<|MERGE_RESOLUTION|>--- conflicted
+++ resolved
@@ -5563,10 +5563,6 @@
 
                 if (logDetail) LOG.info().$("generateTableQuery0 :: (6) tid: ").$(tid).$();
                 if (nKeyExcludedValues == 0) {
-<<<<<<< HEAD
-                    if (logDetail) LOG.info().$("generateTableQuery0 :: (7) tid: ").$(tid).$();
-                    Function filter = compileFilter(intrinsicModel, myMeta, executionContext);
-=======
                     Function filter;
                     try {
                         filter = compileFilter(intrinsicModel, myMeta, executionContext);
@@ -5574,7 +5570,6 @@
                         Misc.free(dfcFactory);
                         throw th;
                     }
->>>>>>> 6e26c328
                     if (filter != null && filter.isConstant()) {
                         if (logDetail) LOG.info().$("generateTableQuery0 :: (8) tid: ").$(tid).$();
                         try {
@@ -5589,11 +5584,7 @@
                             filter = Misc.free(filter);
                         }
                     }
-<<<<<<< HEAD
-                    if (logDetail) LOG.info().$("generateTableQuery0 :: (12) tid: ").$(tid).$();
-=======
-
->>>>>>> 6e26c328
+
                     if (nKeyValues == 1) {
                         if (logDetail) LOG.info().$("generateTableQuery0 :: (13) tid: ").$(tid).$();
                         final RowCursorFactory rcf;
@@ -5709,10 +5700,6 @@
                 } else if (nKeyExcludedValues > 0) {
                     if (logDetail) LOG.info().$("generateTableQuery0 :: (27) tid: ").$(tid).$();
                     if (reader.getSymbolMapReader(columnIndexes.getQuick(keyColumnIndex)).getSymbolCount() < configuration.getMaxSymbolNotEqualsCount()) {
-<<<<<<< HEAD
-                        if (logDetail) LOG.info().$("generateTableQuery0 :: (28) tid: ").$(tid).$();
-                        Function filter = compileFilter(intrinsicModel, myMeta, executionContext);
-=======
                         Function filter;
                         try {
                             filter = compileFilter(intrinsicModel, myMeta, executionContext);
@@ -5720,7 +5707,6 @@
                             Misc.free(dfcFactory);
                             throw th;
                         }
->>>>>>> 6e26c328
                         if (filter != null && filter.isConstant()) {
                             if (logDetail) LOG.info().$("generateTableQuery0 :: (29) tid: ").$(tid).$();
                             try {
