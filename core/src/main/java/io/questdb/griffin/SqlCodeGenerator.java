--- conflicted
+++ resolved
@@ -310,8 +310,8 @@
 import static io.questdb.cairo.sql.PartitionFrameCursorFactory.*;
 import static io.questdb.griffin.SqlKeywords.*;
 import static io.questdb.griffin.model.ExpressionNode.*;
+import static io.questdb.griffin.model.QueryModel.*;
 import static io.questdb.griffin.model.QueryModel.QUERY;
-import static io.questdb.griffin.model.QueryModel.*;
 
 public class SqlCodeGenerator implements Mutable, Closeable {
     public static final int GKK_MICRO_HOUR_INT = 1;
@@ -2776,7 +2776,7 @@
                                                 boolean isOptimizable = symbolShortCircuit != DisabledSymbolShortCircuit.INSTANCE;
                                                 JoinRecordMetadata metadata = createJoinMetadata(masterAlias, masterMetadata, slaveModel.getName(), slaveMetadata);
                                                 int joinColumnSplit = masterMetadata.getColumnCount();
-                                                JoinContext slaveContext = slaveModel.getContext();
+                                                JoinContext slaveContext = slaveModel.getJoinContext();
                                                 if (isOptimizable && isSingleSymbolJoinWithIndex(slaveMetadata)) {
                                                     master = new AsOfJoinIndexedRecordCursorFactory(
                                                             configuration,
@@ -2786,7 +2786,6 @@
                                                             joinColumnSplit,
                                                             slaveSymbolColumnIndex,
                                                             symbolShortCircuit,
-<<<<<<< HEAD
                                                             slaveContext,
                                                             asOfToleranceInterval
                                                     );
@@ -2802,9 +2801,6 @@
                                                             slaveSymbolColumnIndex,
                                                             symbolShortCircuit,
                                                             slaveContext,
-=======
-                                                            slaveModel.getJoinContext(),
->>>>>>> 111f8721
                                                             asOfToleranceInterval
                                                     );
                                                 } else {
@@ -2817,11 +2813,7 @@
                                                             slaveSink,
                                                             joinColumnSplit,
                                                             symbolShortCircuit,
-<<<<<<< HEAD
                                                             slaveContext,
-=======
-                                                            slaveModel.getJoinContext(),
->>>>>>> 111f8721
                                                             asOfToleranceInterval
                                                     );
                                                 }
