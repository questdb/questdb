/*******************************************************************************
 *     ___                  _   ____  ____
 *    / _ \ _   _  ___  ___| |_|  _ \| __ )
 *   | | | | | | |/ _ \/ __| __| | | |  _ \
 *   | |_| | |_| |  __/\__ \ |_| |_| | |_) |
 *    \__\_\\__,_|\___||___/\__|____/|____/
 *
 *  Copyright (c) 2014-2019 Appsicle
 *  Copyright (c) 2019-2024 QuestDB
 *
 *  Licensed under the Apache License, Version 2.0 (the "License");
 *  you may not use this file except in compliance with the License.
 *  You may obtain a copy of the License at
 *
 *  http://www.apache.org/licenses/LICENSE-2.0
 *
 *  Unless required by applicable law or agreed to in writing, software
 *  distributed under the License is distributed on an "AS IS" BASIS,
 *  WITHOUT WARRANTIES OR CONDITIONS OF ANY KIND, either express or implied.
 *  See the License for the specific language governing permissions and
 *  limitations under the License.
 *
 ******************************************************************************/

package io.questdb.griffin;

import io.questdb.cairo.AbstractPartitionFrameCursorFactory;
import io.questdb.cairo.AbstractRecordCursorFactory;
import io.questdb.cairo.ArrayColumnTypes;
import io.questdb.cairo.BitmapIndexReader;
import io.questdb.cairo.CairoConfiguration;
import io.questdb.cairo.CairoException;
import io.questdb.cairo.ColumnFilter;
import io.questdb.cairo.ColumnType;
import io.questdb.cairo.ColumnTypes;
import io.questdb.cairo.EntityColumnFilter;
import io.questdb.cairo.FullPartitionFrameCursorFactory;
import io.questdb.cairo.GenericRecordMetadata;
import io.questdb.cairo.IntervalPartitionFrameCursorFactory;
import io.questdb.cairo.ListColumnFilter;
import io.questdb.cairo.PartitionBy;
import io.questdb.cairo.RecordSink;
import io.questdb.cairo.RecordSinkFactory;
import io.questdb.cairo.SqlJitMode;
import io.questdb.cairo.SymbolMapReader;
import io.questdb.cairo.TableColumnMetadata;
import io.questdb.cairo.TableReader;
import io.questdb.cairo.TableToken;
import io.questdb.cairo.TableUtils;
import io.questdb.cairo.TimestampDriver;
import io.questdb.cairo.map.RecordValueSink;
import io.questdb.cairo.map.RecordValueSinkFactory;
import io.questdb.cairo.sql.Function;
import io.questdb.cairo.sql.PageFrameCursor;
import io.questdb.cairo.sql.PartitionFrameCursorFactory;
import io.questdb.cairo.sql.Record;
import io.questdb.cairo.sql.RecordCursor;
import io.questdb.cairo.sql.RecordCursorFactory;
import io.questdb.cairo.sql.RecordMetadata;
import io.questdb.cairo.sql.RowCursorFactory;
import io.questdb.cairo.sql.SingleSymbolFilter;
import io.questdb.cairo.sql.SymbolTable;
import io.questdb.cairo.sql.TableRecordMetadata;
import io.questdb.cairo.sql.VirtualRecord;
import io.questdb.cairo.sql.async.PageFrameReduceTask;
import io.questdb.cairo.sql.async.PageFrameReduceTaskFactory;
import io.questdb.cairo.vm.Vm;
import io.questdb.cairo.vm.api.MemoryCARW;
import io.questdb.griffin.engine.EmptyTableRecordCursorFactory;
import io.questdb.griffin.engine.ExplainPlanFactory;
import io.questdb.griffin.engine.LimitOverflowException;
import io.questdb.griffin.engine.LimitRecordCursorFactory;
import io.questdb.griffin.engine.RecordComparator;
import io.questdb.griffin.engine.functions.GroupByFunction;
import io.questdb.griffin.engine.functions.SymbolFunction;
import io.questdb.griffin.engine.functions.cast.CastByteToCharFunctionFactory;
import io.questdb.griffin.engine.functions.cast.CastByteToDecimalFunctionFactory;
import io.questdb.griffin.engine.functions.cast.CastByteToStrFunctionFactory;
import io.questdb.griffin.engine.functions.cast.CastByteToVarcharFunctionFactory;
import io.questdb.griffin.engine.functions.cast.CastDateToStrFunctionFactory;
import io.questdb.griffin.engine.functions.cast.CastDateToTimestampFunctionFactory;
import io.questdb.griffin.engine.functions.cast.CastDateToVarcharFunctionFactory;
import io.questdb.griffin.engine.functions.cast.CastDecimalToDecimalFunctionFactory;
import io.questdb.griffin.engine.functions.cast.CastDecimalToStrFunctionFactory;
import io.questdb.griffin.engine.functions.cast.CastDoubleArrayToDoubleArrayFunctionFactory;
import io.questdb.griffin.engine.functions.cast.CastDoubleArrayToStrFunctionFactory;
import io.questdb.griffin.engine.functions.cast.CastDoubleArrayToVarcharFunctionFactory;
import io.questdb.griffin.engine.functions.cast.CastDoubleToDoubleArray;
import io.questdb.griffin.engine.functions.cast.CastDoubleToStrFunctionFactory;
import io.questdb.griffin.engine.functions.cast.CastDoubleToVarcharFunctionFactory;
import io.questdb.griffin.engine.functions.cast.CastFloatToStrFunctionFactory;
import io.questdb.griffin.engine.functions.cast.CastFloatToVarcharFunctionFactory;
import io.questdb.griffin.engine.functions.cast.CastGeoHashToGeoHashFunctionFactory;
import io.questdb.griffin.engine.functions.cast.CastIPv4ToStrFunctionFactory;
import io.questdb.griffin.engine.functions.cast.CastIPv4ToVarcharFunctionFactory;
import io.questdb.griffin.engine.functions.cast.CastIntToDecimalFunctionFactory;
import io.questdb.griffin.engine.functions.cast.CastIntToStrFunctionFactory;
import io.questdb.griffin.engine.functions.cast.CastIntToVarcharFunctionFactory;
import io.questdb.griffin.engine.functions.cast.CastIntervalToStrFunctionFactory;
import io.questdb.griffin.engine.functions.cast.CastLong256ToStrFunctionFactory;
import io.questdb.griffin.engine.functions.cast.CastLong256ToVarcharFunctionFactory;
import io.questdb.griffin.engine.functions.cast.CastLongToDecimalFunctionFactory;
import io.questdb.griffin.engine.functions.cast.CastLongToStrFunctionFactory;
import io.questdb.griffin.engine.functions.cast.CastLongToVarcharFunctionFactory;
import io.questdb.griffin.engine.functions.cast.CastShortToDecimalFunctionFactory;
import io.questdb.griffin.engine.functions.cast.CastShortToStrFunctionFactory;
import io.questdb.griffin.engine.functions.cast.CastShortToVarcharFunctionFactory;
import io.questdb.griffin.engine.functions.cast.CastStrToDecimalFunctionFactory;
import io.questdb.griffin.engine.functions.cast.CastStrToGeoHashFunctionFactory;
import io.questdb.griffin.engine.functions.cast.CastSymbolToStrFunctionFactory;
import io.questdb.griffin.engine.functions.cast.CastSymbolToVarcharFunctionFactory;
import io.questdb.griffin.engine.functions.cast.CastTimestampToStrFunctionFactory;
import io.questdb.griffin.engine.functions.cast.CastTimestampToTimestampFunctionFactory;
import io.questdb.griffin.engine.functions.cast.CastTimestampToVarcharFunctionFactory;
import io.questdb.griffin.engine.functions.cast.CastUuidToStrFunctionFactory;
import io.questdb.griffin.engine.functions.cast.CastUuidToVarcharFunctionFactory;
import io.questdb.griffin.engine.functions.cast.CastVarcharToDecimalFunctionFactory;
import io.questdb.griffin.engine.functions.cast.CastVarcharToGeoHashFunctionFactory;
import io.questdb.griffin.engine.functions.columns.ArrayColumn;
import io.questdb.griffin.engine.functions.columns.BinColumn;
import io.questdb.griffin.engine.functions.columns.BooleanColumn;
import io.questdb.griffin.engine.functions.columns.ByteColumn;
import io.questdb.griffin.engine.functions.columns.CharColumn;
import io.questdb.griffin.engine.functions.columns.DateColumn;
import io.questdb.griffin.engine.functions.columns.DecimalColumn;
import io.questdb.griffin.engine.functions.columns.DoubleColumn;
import io.questdb.griffin.engine.functions.columns.FloatColumn;
import io.questdb.griffin.engine.functions.columns.GeoByteColumn;
import io.questdb.griffin.engine.functions.columns.GeoIntColumn;
import io.questdb.griffin.engine.functions.columns.GeoLongColumn;
import io.questdb.griffin.engine.functions.columns.GeoShortColumn;
import io.questdb.griffin.engine.functions.columns.IPv4Column;
import io.questdb.griffin.engine.functions.columns.IntColumn;
import io.questdb.griffin.engine.functions.columns.IntervalColumn;
import io.questdb.griffin.engine.functions.columns.Long256Column;
import io.questdb.griffin.engine.functions.columns.LongColumn;
import io.questdb.griffin.engine.functions.columns.ShortColumn;
import io.questdb.griffin.engine.functions.columns.StrColumn;
import io.questdb.griffin.engine.functions.columns.SymbolColumn;
import io.questdb.griffin.engine.functions.columns.TimestampColumn;
import io.questdb.griffin.engine.functions.columns.UuidColumn;
import io.questdb.griffin.engine.functions.columns.VarcharColumn;
import io.questdb.griffin.engine.functions.constants.ConstantFunction;
import io.questdb.griffin.engine.functions.constants.LongConstant;
import io.questdb.griffin.engine.functions.constants.NullConstant;
import io.questdb.griffin.engine.functions.constants.StrConstant;
import io.questdb.griffin.engine.functions.constants.SymbolConstant;
import io.questdb.griffin.engine.functions.date.TimestampFloorFunctionFactory;
import io.questdb.griffin.engine.functions.decimal.Decimal64LoaderFunctionFactory;
import io.questdb.griffin.engine.groupby.CountRecordCursorFactory;
import io.questdb.griffin.engine.groupby.DistinctRecordCursorFactory;
import io.questdb.griffin.engine.groupby.DistinctTimeSeriesRecordCursorFactory;
import io.questdb.griffin.engine.groupby.FillRangeRecordCursorFactory;
import io.questdb.griffin.engine.groupby.GroupByNotKeyedRecordCursorFactory;
import io.questdb.griffin.engine.groupby.GroupByUtils;
import io.questdb.griffin.engine.groupby.SampleByFillNoneNotKeyedRecordCursorFactory;
import io.questdb.griffin.engine.groupby.SampleByFillNoneRecordCursorFactory;
import io.questdb.griffin.engine.groupby.SampleByFillNullNotKeyedRecordCursorFactory;
import io.questdb.griffin.engine.groupby.SampleByFillNullRecordCursorFactory;
import io.questdb.griffin.engine.groupby.SampleByFillPrevNotKeyedRecordCursorFactory;
import io.questdb.griffin.engine.groupby.SampleByFillPrevRecordCursorFactory;
import io.questdb.griffin.engine.groupby.SampleByFillValueNotKeyedRecordCursorFactory;
import io.questdb.griffin.engine.groupby.SampleByFillValueRecordCursorFactory;
import io.questdb.griffin.engine.groupby.SampleByFirstLastRecordCursorFactory;
import io.questdb.griffin.engine.groupby.SampleByInterpolateRecordCursorFactory;
import io.questdb.griffin.engine.groupby.TimestampSampler;
import io.questdb.griffin.engine.groupby.TimestampSamplerFactory;
import io.questdb.griffin.engine.groupby.vect.AvgDoubleVectorAggregateFunction;
import io.questdb.griffin.engine.groupby.vect.AvgIntVectorAggregateFunction;
import io.questdb.griffin.engine.groupby.vect.AvgLongVectorAggregateFunction;
import io.questdb.griffin.engine.groupby.vect.AvgShortVectorAggregateFunction;
import io.questdb.griffin.engine.groupby.vect.CountDoubleVectorAggregateFunction;
import io.questdb.griffin.engine.groupby.vect.CountIntVectorAggregateFunction;
import io.questdb.griffin.engine.groupby.vect.CountLongVectorAggregateFunction;
import io.questdb.griffin.engine.groupby.vect.CountVectorAggregateFunction;
import io.questdb.griffin.engine.groupby.vect.GroupByNotKeyedVectorRecordCursorFactory;
import io.questdb.griffin.engine.groupby.vect.GroupByRecordCursorFactory;
import io.questdb.griffin.engine.groupby.vect.KSumDoubleVectorAggregateFunction;
import io.questdb.griffin.engine.groupby.vect.MaxDateVectorAggregateFunction;
import io.questdb.griffin.engine.groupby.vect.MaxDoubleVectorAggregateFunction;
import io.questdb.griffin.engine.groupby.vect.MaxIntVectorAggregateFunction;
import io.questdb.griffin.engine.groupby.vect.MaxLongVectorAggregateFunction;
import io.questdb.griffin.engine.groupby.vect.MaxShortVectorAggregateFunction;
import io.questdb.griffin.engine.groupby.vect.MaxTimestampVectorAggregateFunction;
import io.questdb.griffin.engine.groupby.vect.MinDateVectorAggregateFunction;
import io.questdb.griffin.engine.groupby.vect.MinDoubleVectorAggregateFunction;
import io.questdb.griffin.engine.groupby.vect.MinIntVectorAggregateFunction;
import io.questdb.griffin.engine.groupby.vect.MinLongVectorAggregateFunction;
import io.questdb.griffin.engine.groupby.vect.MinShortVectorAggregateFunction;
import io.questdb.griffin.engine.groupby.vect.MinTimestampVectorAggregateFunction;
import io.questdb.griffin.engine.groupby.vect.NSumDoubleVectorAggregateFunction;
import io.questdb.griffin.engine.groupby.vect.SumDoubleVectorAggregateFunction;
import io.questdb.griffin.engine.groupby.vect.SumIntVectorAggregateFunction;
import io.questdb.griffin.engine.groupby.vect.SumLong256VectorAggregateFunction;
import io.questdb.griffin.engine.groupby.vect.SumLongVectorAggregateFunction;
import io.questdb.griffin.engine.groupby.vect.SumShortVectorAggregateFunction;
import io.questdb.griffin.engine.groupby.vect.VectorAggregateFunction;
import io.questdb.griffin.engine.groupby.vect.VectorAggregateFunctionConstructor;
import io.questdb.griffin.engine.join.AsOfJoinDenseRecordCursorFactory;
import io.questdb.griffin.engine.join.AsOfJoinDenseSingleSymbolRecordCursorFactory;
import io.questdb.griffin.engine.join.AsOfJoinFastRecordCursorFactory;
import io.questdb.griffin.engine.join.AsOfJoinIndexedRecordCursorFactory;
import io.questdb.griffin.engine.join.AsOfJoinLightNoKeyRecordCursorFactory;
import io.questdb.griffin.engine.join.AsOfJoinLightRecordCursorFactory;
import io.questdb.griffin.engine.join.AsOfJoinMemoizedRecordCursorFactory;
import io.questdb.griffin.engine.join.AsOfJoinNoKeyFastRecordCursorFactory;
import io.questdb.griffin.engine.join.AsOfJoinRecordCursorFactory;
<<<<<<< HEAD
import io.questdb.griffin.engine.join.AsOfJoinSingleSymbolRecordCursorFactory;
import io.questdb.griffin.engine.join.AsofJoinColumnAccessHelper;
import io.questdb.griffin.engine.join.AsyncFastWindowJoinRecordCursorFactory;
import io.questdb.griffin.engine.join.AsyncWindowJoinRecordCursorFactory;
import io.questdb.griffin.engine.join.ChainedSymbolColumnAccessHelper;
=======
import io.questdb.griffin.engine.join.ChainedSymbolShortCircuit;
>>>>>>> 020ec804
import io.questdb.griffin.engine.join.CrossJoinRecordCursorFactory;
import io.questdb.griffin.engine.join.FilteredAsOfJoinFastRecordCursorFactory;
import io.questdb.griffin.engine.join.FilteredAsOfJoinNoKeyFastRecordCursorFactory;
import io.questdb.griffin.engine.join.HashJoinLightRecordCursorFactory;
import io.questdb.griffin.engine.join.HashJoinRecordCursorFactory;
import io.questdb.griffin.engine.join.HashOuterJoinFilteredLightRecordCursorFactory;
import io.questdb.griffin.engine.join.HashOuterJoinFilteredRecordCursorFactory;
import io.questdb.griffin.engine.join.HashOuterJoinLightRecordCursorFactory;
import io.questdb.griffin.engine.join.HashOuterJoinRecordCursorFactory;
import io.questdb.griffin.engine.join.JoinRecordMetadata;
import io.questdb.griffin.engine.join.LtJoinLightRecordCursorFactory;
import io.questdb.griffin.engine.join.LtJoinNoKeyFastRecordCursorFactory;
import io.questdb.griffin.engine.join.LtJoinNoKeyRecordCursorFactory;
import io.questdb.griffin.engine.join.LtJoinRecordCursorFactory;
import io.questdb.griffin.engine.join.NestedLoopFullJoinRecordCursorFactory;
import io.questdb.griffin.engine.join.NestedLoopLeftJoinRecordCursorFactory;
import io.questdb.griffin.engine.join.NestedLoopRightJoinRecordCursorFactory;
import io.questdb.griffin.engine.join.NoopSymbolShortCircuit;
import io.questdb.griffin.engine.join.NullRecordFactory;
import io.questdb.griffin.engine.join.RecordAsAFieldRecordCursorFactory;
import io.questdb.griffin.engine.join.SpliceJoinLightRecordCursorFactory;
<<<<<<< HEAD
import io.questdb.griffin.engine.join.WindowJoinFilteredRecordCursorFactory;
import io.questdb.griffin.engine.join.WindowJoinLightFilteredRecordCursorFactory;
=======
import io.questdb.griffin.engine.join.StringToSymbolJoinKeyMapping;
import io.questdb.griffin.engine.join.SymbolJoinKeyMapping;
import io.questdb.griffin.engine.join.SymbolKeyMappingRecordCopier;
import io.questdb.griffin.engine.join.SymbolShortCircuit;
import io.questdb.griffin.engine.join.SymbolToSymbolJoinKeyMapping;
import io.questdb.griffin.engine.join.VarcharToSymbolJoinKeyMapping;
>>>>>>> 020ec804
import io.questdb.griffin.engine.orderby.LimitedSizeSortedLightRecordCursorFactory;
import io.questdb.griffin.engine.orderby.LongSortedLightRecordCursorFactory;
import io.questdb.griffin.engine.orderby.LongTopKRecordCursorFactory;
import io.questdb.griffin.engine.orderby.RecordComparatorCompiler;
import io.questdb.griffin.engine.orderby.SortedLightRecordCursorFactory;
import io.questdb.griffin.engine.orderby.SortedRecordCursorFactory;
import io.questdb.griffin.engine.table.AsyncFilteredRecordCursorFactory;
import io.questdb.griffin.engine.table.AsyncGroupByNotKeyedRecordCursorFactory;
import io.questdb.griffin.engine.table.AsyncGroupByRecordCursorFactory;
import io.questdb.griffin.engine.table.AsyncJitFilteredRecordCursorFactory;
import io.questdb.griffin.engine.table.AsyncTopKRecordCursorFactory;
import io.questdb.griffin.engine.table.DeferredSingleSymbolFilterPageFrameRecordCursorFactory;
import io.questdb.griffin.engine.table.DeferredSymbolIndexFilteredRowCursorFactory;
import io.questdb.griffin.engine.table.DeferredSymbolIndexRowCursorFactory;
import io.questdb.griffin.engine.table.ExtraNullColumnCursorFactory;
import io.questdb.griffin.engine.table.FilterOnExcludedValuesRecordCursorFactory;
import io.questdb.griffin.engine.table.FilterOnSubQueryRecordCursorFactory;
import io.questdb.griffin.engine.table.FilterOnValuesRecordCursorFactory;
import io.questdb.griffin.engine.table.FilteredRecordCursorFactory;
import io.questdb.griffin.engine.table.LatestByAllFilteredRecordCursorFactory;
import io.questdb.griffin.engine.table.LatestByAllIndexedRecordCursorFactory;
import io.questdb.griffin.engine.table.LatestByAllSymbolsFilteredRecordCursorFactory;
import io.questdb.griffin.engine.table.LatestByDeferredListValuesFilteredRecordCursorFactory;
import io.questdb.griffin.engine.table.LatestByLightRecordCursorFactory;
import io.questdb.griffin.engine.table.LatestByRecordCursorFactory;
import io.questdb.griffin.engine.table.LatestBySubQueryRecordCursorFactory;
import io.questdb.griffin.engine.table.LatestByValueDeferredFilteredRecordCursorFactory;
import io.questdb.griffin.engine.table.LatestByValueDeferredIndexedFilteredRecordCursorFactory;
import io.questdb.griffin.engine.table.LatestByValueDeferredIndexedRowCursorFactory;
import io.questdb.griffin.engine.table.LatestByValueFilteredRecordCursorFactory;
import io.questdb.griffin.engine.table.LatestByValueIndexedFilteredRecordCursorFactory;
import io.questdb.griffin.engine.table.LatestByValueIndexedRowCursorFactory;
import io.questdb.griffin.engine.table.LatestByValuesIndexedFilteredRecordCursorFactory;
import io.questdb.griffin.engine.table.PageFrameRecordCursorFactory;
import io.questdb.griffin.engine.table.PageFrameRowCursorFactory;
import io.questdb.griffin.engine.table.SelectedRecordCursorFactory;
import io.questdb.griffin.engine.table.SortedSymbolIndexRecordCursorFactory;
import io.questdb.griffin.engine.table.SymbolIndexFilteredRowCursorFactory;
import io.questdb.griffin.engine.table.SymbolIndexRowCursorFactory;
import io.questdb.griffin.engine.table.VirtualRecordCursorFactory;
import io.questdb.griffin.engine.union.ExceptAllRecordCursorFactory;
import io.questdb.griffin.engine.union.ExceptRecordCursorFactory;
import io.questdb.griffin.engine.union.IntersectAllRecordCursorFactory;
import io.questdb.griffin.engine.union.IntersectRecordCursorFactory;
import io.questdb.griffin.engine.union.SetRecordCursorFactoryConstructor;
import io.questdb.griffin.engine.union.UnionAllRecordCursorFactory;
import io.questdb.griffin.engine.union.UnionRecordCursorFactory;
import io.questdb.griffin.engine.window.CachedWindowRecordCursorFactory;
import io.questdb.griffin.engine.window.WindowFunction;
import io.questdb.griffin.engine.window.WindowRecordCursorFactory;
import io.questdb.griffin.model.ExecutionModel;
import io.questdb.griffin.model.ExplainModel;
import io.questdb.griffin.model.ExpressionNode;
import io.questdb.griffin.model.IntrinsicModel;
import io.questdb.griffin.model.JoinContext;
import io.questdb.griffin.model.QueryColumn;
import io.questdb.griffin.model.QueryModel;
import io.questdb.griffin.model.RuntimeIntrinsicIntervalModel;
import io.questdb.griffin.model.WindowColumn;
import io.questdb.griffin.model.WindowJoinContext;
import io.questdb.jit.CompiledFilter;
import io.questdb.jit.CompiledFilterIRSerializer;
import io.questdb.jit.JitUtil;
import io.questdb.log.Log;
import io.questdb.log.LogFactory;
import io.questdb.std.BitSet;
import io.questdb.std.BufferWindowCharSequence;
import io.questdb.std.BytecodeAssembler;
import io.questdb.std.Chars;
import io.questdb.std.Decimals;
import io.questdb.std.IntHashSet;
import io.questdb.std.IntList;
import io.questdb.std.IntObjHashMap;
import io.questdb.std.LongList;
import io.questdb.std.LowerCaseCharSequenceIntHashMap;
import io.questdb.std.MemoryTag;
import io.questdb.std.Misc;
import io.questdb.std.Mutable;
import io.questdb.std.Numbers;
import io.questdb.std.ObjList;
import io.questdb.std.ObjObjHashMap;
import io.questdb.std.ObjectPool;
import io.questdb.std.Transient;
import org.jetbrains.annotations.NotNull;
import org.jetbrains.annotations.Nullable;
import org.jetbrains.annotations.TestOnly;

import java.io.Closeable;
import java.util.ArrayDeque;
import java.util.Arrays;

import static io.questdb.cairo.ColumnType.*;
import static io.questdb.cairo.sql.PartitionFrameCursorFactory.*;
import static io.questdb.griffin.SqlKeywords.*;
import static io.questdb.griffin.SqlOptimiser.concatFilters;
import static io.questdb.griffin.SqlOptimiser.evalNonNegativeLongConstantOrDie;
import static io.questdb.griffin.model.ExpressionNode.*;
import static io.questdb.griffin.model.QueryModel.*;
import static io.questdb.griffin.model.QueryModel.QUERY;

public class SqlCodeGenerator implements Mutable, Closeable {
    public static final int GKK_MICRO_HOUR_INT = 1;
    public static final int GKK_NANO_HOUR_INT = 2;
    public static final int GKK_VANILLA_INT = 0;
    public static final boolean[] joinsRequiringTimestamp = new boolean[JOIN_MAX + 1];
    private static final VectorAggregateFunctionConstructor COUNT_CONSTRUCTOR = (keyKind, columnIndex, workerCount) -> new CountVectorAggregateFunction(keyKind);
    private static final FullFatJoinGenerator CREATE_FULL_FAT_AS_OF_JOIN = SqlCodeGenerator::createFullFatAsOfJoin;
    private static final FullFatJoinGenerator CREATE_FULL_FAT_LT_JOIN = SqlCodeGenerator::createFullFatLtJoin;
    private static final Log LOG = LogFactory.getLog(SqlCodeGenerator.class);
    private static final ModelOperator RESTORE_WHERE_CLAUSE = QueryModel::restoreWhereClause;
    private static final SetRecordCursorFactoryConstructor SET_EXCEPT_ALL_CONSTRUCTOR = ExceptAllRecordCursorFactory::new;
    private static final SetRecordCursorFactoryConstructor SET_EXCEPT_CONSTRUCTOR = ExceptRecordCursorFactory::new;
    private static final SetRecordCursorFactoryConstructor SET_INTERSECT_ALL_CONSTRUCTOR = IntersectAllRecordCursorFactory::new;
    private static final SetRecordCursorFactoryConstructor SET_INTERSECT_CONSTRUCTOR = IntersectRecordCursorFactory::new;
    // @formatter:off
    private static final SetRecordCursorFactoryConstructor SET_UNION_CONSTRUCTOR = UnionRecordCursorFactory::new;
    /**
     * Autogenerated. See `SqlCodeGeneratorTest.testUnionCastMatrix`.
     * <p>
     * The UNION_CAST_MATRIX captures all the combinations of "left" and "right" column types
     * in a set operation (UNION etc.), providing the desired output type. Since there are many
     * special cases in the conversion logic, we decided to use a matrix of literals instead.
     * The matrix doesn't cover generic types (e.g. geohash) since they have a more complex structure.
     */
    private static final int[][] UNION_CAST_MATRIX = new int[][]{
            { 0, 11, 11, 11, 11, 11, 11, 11, 11, 11, 11, 11, 11, 11, -1, -1, -1, -1, 11, 11, 11, 11, 11, 11, 11, 11, 26, 11, -1, -1, -1, -1, -1, -1, 11, 11, 11, 11, 11, 11,  0}, //  0 = unknown
            {11,  1, 11, 11, 11, 11, 11, 11, 11, 11, 11, 11, 11, 11, -1, -1, -1, -1, 11, 11, 11, 11, 11, 11, 11, 11, 26, 11, -1, -1, -1, -1, -1, -1, 11, 11, 11, 11, 11, 11,  1}, //  1 = BOOLEAN
            {11, 11,  2,  3, 11,  5,  6,  7,  8,  9, 10, 11, 11, 11, -1, -1, -1, -1, 11, 11, 11, 11, 11, 11, 11, 11, 26, 11, -1, -1, -1, -1, -1, -1, 11, 11, 11, 11, 11, 11,  2}, //  2 = BYTE
            {11, 11,  3,  3,  3,  5,  6,  7,  8,  9, 10, 11, 11, 11, -1, -1, -1, -1, 11, 11, 11, 11, 11, 11, 11, 11, 26, 11, -1, -1, -1, -1, -1, -1, 11, 11, 11, 11, 11, 11,  3}, //  3 = SHORT
            {11, 11, 11,  3,  4,  5,  6,  7,  8,  9, 10, 11, 11, 11, -1, -1, -1, -1, 11, 11, 11, 11, 11, 11, 11, 11, 26, 11, -1, -1, -1, -1, -1, -1, 11, 11, 11, 11, 11, 11, 11}, //  4 = CHAR
            {11, 11,  5,  5,  5,  5,  6,  7,  8,  9, 10, 11, 11, 11, -1, -1, -1, -1, 11, 11, 11, 11, 11, 11, 11, 11, 26, 11, -1, -1, -1, -1, -1, -1, 11, 11, 11, 11, 11, 11,  5}, //  5 = INT
            {11, 11,  6,  6,  6,  6,  6,  7,  8,  9, 10, 11, 11, 11, -1, -1, -1, -1, 11, 11, 11, 11, 11, 11, 11, 11, 26, 11, -1, -1, -1, -1, -1, -1, 11, 11, 11, 11, 11, 11,  6}, //  6 = LONG
            {11, 11,  7,  7,  7,  7,  7,  7,  8,  9, 10, 11, 11, 11, -1, -1, -1, -1, 11, 11, 11, 11, 11, 11, 11, 11, 26, 11, -1, -1, -1, -1, -1, -1, 11, 11, 11, 11, 11, 11,  7}, //  7 = DATE
            {11, 11,  8,  8,  8,  8,  8,  8,  8,  9, 10, 11,  8, 11, -1, -1, -1, -1, 11, 11, 11, 11, 11, 11, 11, 11, 26, 11, -1, -1, -1, -1, -1, -1, 11, 11, 11, 11, 11, 11,  8}, //  8 = TIMESTAMP
            {11, 11,  9,  9,  9,  9,  9,  9,  9,  9, 10, 11, 11, 11, -1, -1, -1, -1, 11, 11, 11, 11, 11, 11, 11, 11, 26, 11, -1, -1, -1, -1, -1, -1, 11, 11, 11, 11, 11, 11,  9}, //  9 = FLOAT
            {11, 11, 10, 10, 10, 10, 10, 10, 10, 10, 10, 11, 11, 11, -1, -1, -1, -1, 11, 11, 11, 11, 11, 11, 11, 11, 26, 11, -1, -1, -1, -1, -1, -1, 11, 11, 11, 11, 11, 11, 10}, // 10 = DOUBLE
            {11, 11, 11, 11, 11, 11, 11, 11, 11, 11, 11, 11, 11, 11, -1, -1, -1, -1, 11, 11, 11, 11, 11, 11, 11, 11, 11, 11, -1, -1, -1, -1, -1, -1, 11, 11, 11, 11, 11, 11, 11}, // 11 = STRING
            {11, 11, 11, 11, 11, 11, 11, 11,  8, 11, 11, 11, 11, 11, -1, -1, -1, -1, 11, 11, 11, 11, 11, 11, 11, 11, 26, 11, -1, -1, -1, -1, -1, -1, 11, 11, 11, 11, 11, 11, 11}, // 12 = SYMBOL
            {11, 11, 11, 11, 11, 11, 11, 11, 11, 11, 11, 11, 11, 13, -1, -1, -1, -1, 11, 11, 11, 11, 11, 11, 11, 11, 26, 11, -1, -1, -1, -1, -1, -1, 11, 11, 11, 11, 11, 11, 13}, // 13 = LONG256
            {-1, -1, -1, -1, -1, -1, -1, -1, -1, -1, -1, -1, -1, -1, -1, -1, -1, -1, -1, -1, -1, -1, -1, -1, -1, -1, -1, -1, -1, -1, -1, -1, -1, -1, -1, -1, -1, -1, -1, -1, -1}, // 14 = unknown
            {-1, -1, -1, -1, -1, -1, -1, -1, -1, -1, -1, -1, -1, -1, -1, -1, -1, -1, -1, -1, -1, -1, -1, -1, -1, -1, -1, -1, -1, -1, -1, -1, -1, -1, -1, -1, -1, -1, -1, -1, -1}, // 15 = unknown
            {-1, -1, -1, -1, -1, -1, -1, -1, -1, -1, -1, -1, -1, -1, -1, -1, -1, -1, -1, -1, -1, -1, -1, -1, -1, -1, -1, -1, -1, -1, -1, -1, -1, -1, -1, -1, -1, -1, -1, -1, -1}, // 16 = unknown
            {-1, -1, -1, -1, -1, -1, -1, -1, -1, -1, -1, -1, -1, -1, -1, -1, -1, -1, -1, -1, -1, -1, -1, -1, -1, -1, -1, -1, -1, -1, -1, -1, -1, -1, -1, -1, -1, -1, -1, -1, -1}, // 17 = unknown
            {11, 11, 11, 11, 11, 11, 11, 11, 11, 11, 11, 11, 11, 11, -1, -1, -1, -1, 18, 11, 11, 11, 11, 11, 11, 11, 26, 11, -1, -1, -1, -1, -1, -1, 11, 11, 11, 11, 11, 11, 18}, // 18 = BINARY
            {11, 11, 11, 11, 11, 11, 11, 11, 11, 11, 11, 11, 11, 11, -1, -1, -1, -1, 11, 19, 11, 11, 11, 11, 11, 11, 26, 11, -1, -1, -1, -1, -1, -1, 11, 11, 11, 11, 11, 11, 19}, // 19 = UUID
            {11, 11, 11, 11, 11, 11, 11, 11, 11, 11, 11, 11, 11, 11, -1, -1, -1, -1, 11, 11, 20, 11, 11, 11, 11, 11, 26, 11, -1, -1, -1, -1, -1, -1, 11, 11, 11, 11, 11, 11, 20}, // 20 = CURSOR
            {11, 11, 11, 11, 11, 11, 11, 11, 11, 11, 11, 11, 11, 11, -1, -1, -1, -1, 11, 11, 11, 21, 11, 11, 11, 11, 26, 11, -1, -1, -1, -1, -1, -1, 11, 11, 11, 11, 11, 11, 21}, // 21 = VARARG
            {11, 11, 11, 11, 11, 11, 11, 11, 11, 11, 11, 11, 11, 11, -1, -1, -1, -1, 11, 11, 11, 11, 22, 11, 11, 11, 26, 11, -1, -1, -1, -1, -1, -1, 11, 11, 11, 11, 11, 11, 22}, // 22 = RECORD
            {11, 11, 11, 11, 11, 11, 11, 11, 11, 11, 11, 11, 11, 11, -1, -1, -1, -1, 11, 11, 11, 11, 11, 23, 11, 11, 26, 11, -1, -1, -1, -1, -1, -1, 11, 11, 11, 11, 11, 11, 23}, // 23 = GEOHASH
            {11, 11, 11, 11, 11, 11, 11, 11, 11, 11, 11, 11, 11, 11, -1, -1, -1, -1, 11, 11, 11, 11, 11, 11, 24, 11, 26, 11, -1, -1, -1, -1, -1, -1, 11, 11, 11, 11, 11, 11, 24}, // 24 = LONG128
            {11, 11, 11, 11, 11, 11, 11, 11, 11, 11, 11, 11, 11, 11, -1, -1, -1, -1, 11, 11, 11, 11, 11, 11, 11, 25, 26, 11, -1, -1, -1, -1, -1, -1, 11, 11, 11, 11, 11, 11, 25}, // 25 = IPv4
            {26, 26, 26, 26, 26, 26, 26, 26, 26, 26, 26, 11, 26, 26, -1, -1, -1, -1, 26, 26, 26, 26, 26, 26, 26, 26, 26, 26, -1, -1, -1, -1, -1, -1, 26, 26, 26, 26, 26, 26, 26}, // 26 = VARCHAR
            {11, 11, 11, 11, 11, 11, 11, 11, 11, 11, 11, 11, 11, 11, -1, -1, -1, -1, 11, 11, 11, 11, 11, 11, 11, 11, 26, 27, -1, -1, -1, -1, -1, -1, 11, 11, 11, 11, 11, 11, 27}, // 27 = ARRAY
            {-1, -1, -1, -1, -1, -1, -1, -1, -1, -1, -1, -1, -1, -1, -1, -1, -1, -1, -1, -1, -1, -1, -1, -1, -1, -1, -1, -1, -1, -1, -1, -1, -1, -1, -1, -1, -1, -1, -1, -1, -1}, // 28 = unknown
            {-1, -1, -1, -1, -1, -1, -1, -1, -1, -1, -1, -1, -1, -1, -1, -1, -1, -1, -1, -1, -1, -1, -1, -1, -1, -1, -1, -1, -1, -1, -1, -1, -1, -1, -1, -1, -1, -1, -1, -1, -1}, // 29 = unknown
            {-1, -1, -1, -1, -1, -1, -1, -1, -1, -1, -1, -1, -1, -1, -1, -1, -1, -1, -1, -1, -1, -1, -1, -1, -1, -1, -1, -1, -1, -1, -1, -1, -1, -1, -1, -1, -1, -1, -1, -1, -1}, // 30 = unknown
            {-1, -1, -1, -1, -1, -1, -1, -1, -1, -1, -1, -1, -1, -1, -1, -1, -1, -1, -1, -1, -1, -1, -1, -1, -1, -1, -1, -1, -1, -1, -1, -1, -1, -1, -1, -1, -1, -1, -1, -1, -1}, // 31 = unknown
            {-1, -1, -1, -1, -1, -1, -1, -1, -1, -1, -1, -1, -1, -1, -1, -1, -1, -1, -1, -1, -1, -1, -1, -1, -1, -1, -1, -1, -1, -1, -1, -1, -1, -1, -1, -1, -1, -1, -1, -1, -1}, // 32 = unknown
            {-1, -1, -1, -1, -1, -1, -1, -1, -1, -1, -1, -1, -1, -1, -1, -1, -1, -1, -1, -1, -1, -1, -1, -1, -1, -1, -1, -1, -1, -1, -1, -1, -1, -1, -1, -1, -1, -1, -1, -1, -1}, // 33 = unknown
            {11, 11, 11, 11, 11, 11, 11, 11, 11, 11, 11, 11, 11, 11, -1, -1, -1, -1, 11, 11, 11, 11, 11, 11, 11, 11, 26, 11, -1, -1, -1, -1, -1, -1, 34, 11, 11, 11, 11, 11, 34}, // 34 = DECIMAL
            {11, 11, 11, 11, 11, 11, 11, 11, 11, 11, 11, 11, 11, 11, -1, -1, -1, -1, 11, 11, 11, 11, 11, 11, 11, 11, 26, 11, -1, -1, -1, -1, -1, -1, 11, 35, 11, 11, 11, 11, 35}, // 35 = regclass
            {11, 11, 11, 11, 11, 11, 11, 11, 11, 11, 11, 11, 11, 11, -1, -1, -1, -1, 11, 11, 11, 11, 11, 11, 11, 11, 26, 11, -1, -1, -1, -1, -1, -1, 11, 11, 36, 11, 11, 11, 36}, // 36 = regprocedure
            {11, 11, 11, 11, 11, 11, 11, 11, 11, 11, 11, 11, 11, 11, -1, -1, -1, -1, 11, 11, 11, 11, 11, 11, 11, 11, 26, 11, -1, -1, -1, -1, -1, -1, 11, 11, 11, 37, 11, 11, 37}, // 37 = text[]
            {11, 11, 11, 11, 11, 11, 11, 11, 11, 11, 11, 11, 11, 11, -1, -1, -1, -1, 11, 11, 11, 11, 11, 11, 11, 11, 26, 11, -1, -1, -1, -1, -1, -1, 11, 11, 11, 11, 38, 11, 38}, // 38 = PARAMETER
            {11, 11, 11, 11, 11, 11, 11, 11, 11, 11, 11, 11, 11, 11, -1, -1, -1, -1, 11, 11, 11, 11, 11, 11, 11, 11, 26, 11, -1, -1, -1, -1, -1, -1, 11, 11, 11, 11, 11, 39, 39}, // 39 = INTERVAL
            { 0,  1,  2,  3, 11,  5,  6,  7,  8,  9, 10, 11, 11, 13, -1, -1, -1, -1, 18, 19, 20, 21, 22, 23, 24, 25, 26, 27, -1, -1, -1, -1, -1, -1, 34, 35, 36, 37, 38, 39, 40}  // 40 = NULL
    };
    // @formatter:on
    private static final IntObjHashMap<VectorAggregateFunctionConstructor> avgConstructors = new IntObjHashMap<>();
    private static final ModelOperator backupWhereClauseRef = QueryModel::backupWhereClause;
    private static final IntObjHashMap<VectorAggregateFunctionConstructor> countConstructors = new IntObjHashMap<>();
    private static final IntObjHashMap<VectorAggregateFunctionConstructor> ksumConstructors = new IntObjHashMap<>();
    private static final IntHashSet limitTypes = new IntHashSet();
    private static final IntObjHashMap<VectorAggregateFunctionConstructor> maxConstructors = new IntObjHashMap<>();
    private static final IntObjHashMap<VectorAggregateFunctionConstructor> minConstructors = new IntObjHashMap<>();
    private static final IntObjHashMap<VectorAggregateFunctionConstructor> nsumConstructors = new IntObjHashMap<>();
    private static final IntObjHashMap<VectorAggregateFunctionConstructor> sumConstructors = new IntObjHashMap<>();
    public static boolean ALLOW_FUNCTION_MEMOIZATION = true;
    private final ArrayColumnTypes arrayColumnTypes = new ArrayColumnTypes();
    private final BytecodeAssembler asm = new BytecodeAssembler();
    private final CairoConfiguration configuration;
    private final ObjList<TableColumnMetadata> deferredWindowMetadata = new ObjList<>();
    private final boolean enableJitDebug;
    private final EntityColumnFilter entityColumnFilter = new EntityColumnFilter();
    private final ObjectPool<ExpressionNode> expressionNodePool;
    private final FunctionParser functionParser;
    private final IntList groupByFunctionPositions = new IntList();
    private final ObjObjHashMap<IntList, ObjList<WindowFunction>> groupedWindow = new ObjObjHashMap<>();
    private final IntHashSet intHashSet = new IntHashSet();
    private final ObjectPool<IntList> intListPool = new ObjectPool<>(IntList::new, 4);
    private final MemoryCARW jitIRMem;
    private final CompiledFilterIRSerializer jitIRSerializer = new CompiledFilterIRSerializer();
    private final ArrayColumnTypes keyTypes = new ArrayColumnTypes();
    // this list is used to generate record sinks
    private final ListColumnFilter listColumnFilterA = new ListColumnFilter();
    private final ListColumnFilter listColumnFilterB = new ListColumnFilter();
    private final LongList prefixes = new LongList();
    private final RecordComparatorCompiler recordComparatorCompiler;
    private final IntList recordFunctionPositions = new IntList();
    private final PageFrameReduceTaskFactory reduceTaskFactory;
    private final ArrayDeque<ExpressionNode> sqlNodeStack = new ArrayDeque<>();
    private final ArrayDeque<ExpressionNode> sqlNodeStack2 = new ArrayDeque<>();
    private final WhereClauseSymbolEstimator symbolEstimator = new WhereClauseSymbolEstimator();
    private final IntList tempAggIndex = new IntList();
    private final ObjList<QueryColumn> tempColumnsList = new ObjList<>();
    private final ObjList<ExpressionNode> tempExpressionNodeList = new ObjList<>();
    private final ObjList<Function> tempInnerProjectionFunctions = new ObjList<>();
    private final IntList tempKeyIndex = new IntList();
    private final IntList tempKeyIndexesInBase = new IntList();
    private final IntList tempKeyKinds = new IntList();
    private final GenericRecordMetadata tempMetadata = new GenericRecordMetadata();
    private final ObjList<Function> tempOuterProjectionFunctions = new ObjList<>();
    private final IntList tempSymbolSkewIndexes = new IntList();
    private final ObjList<VectorAggregateFunction> tempVaf = new ObjList<>();
    private final IntList tempVecConstructorArgIndexes = new IntList();
    private final ObjList<VectorAggregateFunctionConstructor> tempVecConstructors = new ObjList<>();
    private final boolean validateSampleByFillType;
    private final ArrayColumnTypes valueTypes = new ArrayColumnTypes();
    private final WhereClauseParser whereClauseParser = new WhereClauseParser();
    // a bitset of string/symbol columns forced to be serialised as varchar
    private final BitSet writeStringAsVarcharA = new BitSet();
    private final BitSet writeStringAsVarcharB = new BitSet();
    private final BitSet writeSymbolAsString = new BitSet();
    // bitsets for timestamp conversion to higher precision type
    private final BitSet writeTimestampAsNanosA = new BitSet();
    private final BitSet writeTimestampAsNanosB = new BitSet();
    private boolean enableJitNullChecks = true;
    private boolean fullFatJoins = false;

    public SqlCodeGenerator(
            CairoConfiguration configuration,
            FunctionParser functionParser,
            ObjectPool<ExpressionNode> expressionNodePool
    ) {
        try {
            this.configuration = configuration;
            this.functionParser = functionParser;
            this.recordComparatorCompiler = new RecordComparatorCompiler(asm);
            this.enableJitDebug = configuration.isSqlJitDebugEnabled();
            this.jitIRMem = Vm.getCARWInstance(
                    configuration.getSqlJitIRMemoryPageSize(),
                    configuration.getSqlJitIRMemoryMaxPages(),
                    MemoryTag.NATIVE_SQL_COMPILER
            );
            // Pre-touch JIT IR memory to avoid false positive memory leak detections.
            jitIRMem.putByte((byte) 0);
            jitIRMem.truncate();
            this.expressionNodePool = expressionNodePool;
            this.reduceTaskFactory = () -> new PageFrameReduceTask(configuration, MemoryTag.NATIVE_SQL_COMPILER);
            this.validateSampleByFillType = configuration.isValidateSampleByFillType();
        } catch (Throwable th) {
            close();
            throw th;
        }
    }

    @TestOnly
    public static int[][] actualUnionCastMatrix() {
        return UNION_CAST_MATRIX;
    }

    @TestOnly
    public static int[][] expectedUnionCastMatrix() {
<<<<<<< HEAD
        final int[][] expected = new int[NULL + 1][NULL + 1];
        for (int typeA = 0; typeA <= NULL; typeA++) {
            for (int typeB = 0; typeB <= NULL; typeB++) {
                final int outType = (isGeoType(typeA) || isGeoType(typeB)) ? -1 : commonWideningType(typeA, typeB);
=======
        final int[][] expected = new int[ColumnType.NULL + 1][ColumnType.NULL + 1];
        for (int typeA = 0; typeA <= ColumnType.NULL; typeA++) {
            for (int typeB = 0; typeB <= ColumnType.NULL; typeB++) {
                final int outType = (isGeoType(typeA) || isGeoType(typeB) || isDecimalType(typeA) || isDecimalType(typeB)) ? -1 : commonWideningType(typeA, typeB);
>>>>>>> 020ec804
                expected[typeA][typeB] = outType;
            }
        }
        return expected;
    }

    public static int getUnionCastType(int typeA, int typeB) throws SqlException {
        short tagA = tagOf(typeA);
        short tagB = tagOf(typeB);

        final boolean aIsArray = tagA == ARRAY;
        final boolean bIsArray = tagB == ARRAY;
        if (aIsArray && bIsArray) {
            short elementTypeA = decodeArrayElementType(typeA);
            if (elementTypeA != decodeArrayElementType(typeB)) {
                return VARCHAR;
            }
            int dimsA = decodeWeakArrayDimensionality(typeA);
            int dimsB = decodeWeakArrayDimensionality(typeB);
            if (dimsA == -1 || dimsB == -1) {
                throw SqlException.$(0, "array bind variables are not supported in UNION queries");
            }
            return encodeArrayType(elementTypeA, Math.max(dimsA, dimsB));
        } else if (aIsArray) {
            if (tagB == DOUBLE) {
                // if B is scalar then we coarse it to array of the same dimensionality as A is
                return typeA;
            }
            return (tagB == STRING) ? STRING : VARCHAR;
        } else if (bIsArray) {
            if (tagA == DOUBLE) {
                return typeB;
            }
            return (tagA == STRING ? STRING : VARCHAR);
        }

        int geoBitsA = getGeoHashBits(typeA);
        int geoBitsB = getGeoHashBits(typeB);
        boolean isGeoHashA = ColumnType.isGeoHash(typeA);
        boolean isGeoHashB = ColumnType.isGeoHash(typeB);
        if (isGeoHashA != isGeoHashB) {
            // One type is geohash, the other isn't. Since a stringy type can be parsed
            // into geohash, output geohash when the other type is stringy. If not,
            // cast both types to string.
            return isStringyType(typeA) ? typeB
                    : isStringyType(typeB) ? typeA
                    : STRING;
        }
        if (isGeoHashA) {
            // Both types are geohash, resolve to the one with fewer geohash bits.
            return geoBitsA < geoBitsB ? typeA : typeB;
        }

        boolean isDecimalA = ColumnType.isDecimalType(tagA);
        boolean isDecimalB = ColumnType.isDecimalType(tagB);
        if (isDecimalA || isDecimalB) {
            int a = DecimalUtil.getTypePrecisionScale(typeA);
            int b = DecimalUtil.getTypePrecisionScale(typeB);
            if (a != 0 && b != 0) {
                // Both types are decimal/implicitly castable to decimal.
                int precisionA = Numbers.decodeLowShort(a);
                int scaleA = Numbers.decodeHighShort(a);
                int precisionB = Numbers.decodeLowShort(b);
                int scaleB = Numbers.decodeHighShort(b);
                final int scale = Math.max(scaleA, scaleB);
                final int precision = Math.min(Math.max(precisionA - scaleA, precisionB - scaleB) + scale, Decimals.MAX_PRECISION);
                return ColumnType.getDecimalType(precision, scale);
            }
            // We also support casting between decimal and stringy types.
            return isStringyType(typeA) ? typeB :
                    isStringyType(typeB) ? typeA :
                            ColumnType.STRING; // Fallback should be supported by any type
        }

        if (tagA == INTERVAL || tagB == INTERVAL) {
            if (tagA == INTERVAL && tagB == INTERVAL) {
                return Math.max(typeA, typeB);
            }
            if (tagA == INTERVAL && tagB == NULL) {
                return typeA;
            }
            if (tagB == INTERVAL && tagA == NULL) {
                return typeB;
            }
        }

        // Neither type is geohash, use the type cast matrix to resolve.
        int result = UNION_CAST_MATRIX[tagA][tagB];

        //  indicate at least one of typeA or typeB is timestamp(timestamp_ns) type
        if (result == TIMESTAMP) {
            if (isTimestamp(typeA) && isTimestamp(typeB)) {
                return getHigherPrecisionTimestampType(typeA, typeB);
            } else if (isTimestamp(typeA)) {
                return typeA;
            } else {
                return typeB;
            }
        }
        return result;
    }

    @Override
    public void clear() {
        whereClauseParser.clear();
        symbolEstimator.clear();
        intListPool.clear();
    }

    @Override
    public void close() {
        Misc.free(jitIRMem);
    }

    @NotNull
    public Function compileBooleanFilter(
            ExpressionNode expr,
            RecordMetadata metadata,
            SqlExecutionContext executionContext
    ) throws SqlException {
        final Function filter = functionParser.parseFunction(expr, metadata, executionContext);
        if (isBoolean(filter.getType())) {
            return filter;
        }
        Misc.free(filter);
        throw SqlException.$(expr.position, "boolean expression expected");
    }

    @NotNull
    public Function compileJoinFilter(
            ExpressionNode expr,
            JoinRecordMetadata metadata,
            SqlExecutionContext executionContext
    ) throws SqlException {
        try {
            return compileBooleanFilter(expr, metadata, executionContext);
        } catch (Throwable t) {
            Misc.free(metadata);
            throw t;
        }
    }

    public RecordCursorFactory generate(@Transient QueryModel model, @Transient SqlExecutionContext executionContext) throws SqlException {
        return generateQuery(model, executionContext, true);
    }

    public RecordCursorFactory generateExplain(@Transient ExplainModel model, @Transient SqlExecutionContext executionContext) throws SqlException {
        final ExecutionModel innerModel = model.getInnerExecutionModel();
        final QueryModel queryModel = innerModel.getQueryModel();
        RecordCursorFactory factory;
        if (queryModel != null) {
            factory = generate(queryModel, executionContext);
            if (innerModel.getModelType() != QUERY) {
                factory = new RecordCursorFactoryStub(innerModel, factory);
            }
        } else {
            factory = new RecordCursorFactoryStub(innerModel, null);
        }

        return new ExplainPlanFactory(factory, model.getFormat());
    }

    public RecordCursorFactory generateExplain(QueryModel model, RecordCursorFactory factory, int format) {
        RecordCursorFactory recordCursorFactory = new RecordCursorFactoryStub(model, factory);
        return new ExplainPlanFactory(recordCursorFactory, format);
    }

    public BytecodeAssembler getAsm() {
        return asm;
    }

    public EntityColumnFilter getEntityColumnFilter() {
        return entityColumnFilter;
    }

    public ListColumnFilter getIndexColumnFilter() {
        return listColumnFilterA;
    }

    public RecordComparatorCompiler getRecordComparatorCompiler() {
        return recordComparatorCompiler;
    }

    public IntList toOrderIndices(RecordMetadata m, ObjList<ExpressionNode> orderBy, IntList orderByDirection) throws SqlException {
        final IntList indices = intListPool.next();
        for (int i = 0, n = orderBy.size(); i < n; i++) {
            ExpressionNode tok = orderBy.getQuick(i);
            int index = m.getColumnIndexQuiet(tok.token);
            if (index == -1) {
                throw SqlException.invalidColumn(tok.position, tok.token);
            }

            // shift index by 1 to use sign as sort direction
            index++;

            // negative column index means descending order of sort
            if (orderByDirection.getQuick(i) == ORDER_DIRECTION_DESCENDING) {
                index = -index;
            }

            indices.add(index);
        }
        return indices;
    }

    private static boolean allGroupsFirstLastWithSingleSymbolFilter(QueryModel model, RecordMetadata metadata) {
        final ObjList<QueryColumn> columns = model.getColumns();
        CharSequence symbolToken = null;
        int timestampIdx = metadata.getTimestampIndex();

        for (int i = 0, n = columns.size(); i < n; i++) {
            final QueryColumn column = columns.getQuick(i);
            final ExpressionNode node = column.getAst();

            if (node.type == LITERAL) {
                int idx = metadata.getColumnIndex(node.token);
                int columnType = metadata.getColumnType(idx);
                if (isTimestamp(columnType)) {
                    if (idx != timestampIdx) {
                        return false;
                    }
                } else if (columnType == SYMBOL) {
                    if (symbolToken == null) {
                        symbolToken = node.token;
                    } else if (!Chars.equalsIgnoreCase(symbolToken, node.token)) {
                        return false; // more than one key symbol column
                    }
                } else {
                    return false;
                }
            } else {
                ExpressionNode columnAst = column.getAst();
                CharSequence token = columnAst.token;
                if (!isFirstKeyword(token) && !isLastKeyword(token)) {
                    return false;
                }

                if (columnAst.rhs.type != LITERAL || metadata.getColumnIndex(columnAst.rhs.token) < 0) {
                    return false;
                }
            }
        }

        return true;
    }

    private static void coerceRuntimeConstantType(Function func, int type, SqlExecutionContext context, CharSequence message, int pos) throws SqlException {
        if (isUndefined(func.getType())) {
            func.assignType(type, context.getBindVariableService());
        } else if ((!func.isConstant() && !func.isRuntimeConstant()) || !isAssignableFrom(func.getType(), type)) {
            throw SqlException.$(pos, message);
        }
    }

    private static RecordCursorFactory createFullFatAsOfJoin(
            CairoConfiguration configuration,
            RecordMetadata metadata,
            RecordCursorFactory masterFactory,
            RecordCursorFactory slaveFactory,
            @Transient ColumnTypes mapKeyTypes,
            @Transient ColumnTypes mapValueTypes,
            @Transient ColumnTypes slaveColumnTypes,
            RecordSink masterKeySink,
            RecordSink slaveKeySink,
            int columnSplit,
            RecordValueSink slaveValueSink,
            IntList columnIndex,
            JoinContext joinContext,
            ColumnFilter masterTableKeyColumns,
            long toleranceInterval,
            int slaveValueTimestampIndex
    ) {
        return new AsOfJoinRecordCursorFactory(
                configuration,
                metadata,
                masterFactory,
                slaveFactory,
                mapKeyTypes,
                mapValueTypes,
                slaveColumnTypes,
                masterKeySink,
                slaveKeySink,
                columnSplit,
                slaveValueSink,
                columnIndex,
                joinContext,
                masterTableKeyColumns,
                toleranceInterval,
                slaveValueTimestampIndex
        );
    }

    private static RecordCursorFactory createFullFatLtJoin(
            CairoConfiguration configuration,
            RecordMetadata metadata,
            RecordCursorFactory masterFactory,
            RecordCursorFactory slaveFactory,
            @Transient ColumnTypes mapKeyTypes,
            @Transient ColumnTypes mapValueTypes,
            @Transient ColumnTypes slaveColumnTypes,
            RecordSink masterKeySink,
            RecordSink slaveKeySink,
            int columnSplit,
            RecordValueSink slaveValueSink,
            IntList columnIndex,
            JoinContext joinContext,
            ColumnFilter masterTableKeyColumns,
            long toleranceInterval,
            int slaveValueTimestampIndex
    ) {
        return new LtJoinRecordCursorFactory(
                configuration,
                metadata,
                masterFactory,
                slaveFactory,
                mapKeyTypes,
                mapValueTypes,
                slaveColumnTypes,
                masterKeySink,
                slaveKeySink,
                columnSplit,
                slaveValueSink,
                columnIndex,
                joinContext,
                masterTableKeyColumns,
                toleranceInterval,
                slaveValueTimestampIndex
        );
    }

    @SuppressWarnings("unchecked")
    private static <T extends Function> @Nullable ObjList<ObjList<T>> extractWorkerFunctionsConditionally(
            ObjList<Function> projectionFunctions,
            IntList projectionFunctionFlags,
            ObjList<ObjList<Function>> perThreadFunctions,
            int flag
    ) {
        ObjList<ObjList<T>> perThreadKeyFunctions = null;
        boolean keysThreadSafe = true;
        for (int i = 0, n = projectionFunctions.size(); i < n; i++) {
            if ((flag == GroupByUtils.PROJECTION_FUNCTION_FLAG_ANY || projectionFunctionFlags.get(i) == flag) && !projectionFunctions.getQuick(i).isThreadSafe()) {
                keysThreadSafe = false;
                break;
            }
        }

        if (!keysThreadSafe) {
            assert perThreadFunctions != null;
            perThreadKeyFunctions = new ObjList<>();
            for (int i = 0, n = perThreadFunctions.size(); i < n; i++) {
                ObjList<T> threadFunctions = new ObjList<>();
                perThreadKeyFunctions.add(threadFunctions);
                ObjList<Function> funcs = perThreadFunctions.getQuick(i);
                for (int j = 0, m = funcs.size(); j < m; j++) {
                    if (flag == GroupByUtils.PROJECTION_FUNCTION_FLAG_ANY || projectionFunctionFlags.get(j) == flag) {
                        threadFunctions.add((T) funcs.getQuick(j));
                    }
                }
            }
        }
        return perThreadKeyFunctions;
    }

    private static int getOrderByDirectionOrDefault(QueryModel model, int index) {
        final IntList direction = model.getOrderByDirectionAdvice();
        return index >= direction.size() ? ORDER_DIRECTION_ASCENDING : direction.getQuick(index);
    }

    private static boolean isSingleColumnFunction(ExpressionNode ast, CharSequence name) {
        return ast.type == FUNCTION && ast.paramCount == 1 && Chars.equalsIgnoreCase(ast.token, name) && ast.rhs.type == LITERAL;
    }

    private static long tolerance(QueryModel slaveModel, int leftTimestamp, int rightTimestampType) throws SqlException {
        ExpressionNode tolerance = slaveModel.getAsOfJoinTolerance();
        long toleranceInterval = Numbers.LONG_NULL;
        if (tolerance != null) {
            int k = TimestampSamplerFactory.findIntervalEndIndex(tolerance.token, tolerance.position, "tolerance");
            assert tolerance.token.length() > k;
            char unit = tolerance.token.charAt(k);
            TimestampDriver timestampDriver = getTimestampDriver(getHigherPrecisionTimestampType(leftTimestamp, rightTimestampType));
            long multiplier;
            switch (unit) {
                case 'n':
                    toleranceInterval = TimestampSamplerFactory.parseInterval(tolerance.token, k, tolerance.position, "tolerance", Integer.MAX_VALUE, unit);
                    return timestampDriver.fromNanos(toleranceInterval);
                case 'U':
                    multiplier = timestampDriver.fromMicros(1);
                    break;
                case 'T':
                    multiplier = timestampDriver.fromMillis(1);
                    break;
                case 's':
                    multiplier = timestampDriver.fromSeconds(1);
                    break;
                case 'm':
                    multiplier = timestampDriver.fromMinutes(1);
                    break;
                case 'h':
                    multiplier = timestampDriver.fromHours(1);
                    break;
                case 'd':
                    multiplier = timestampDriver.fromDays(1);
                    break;
                case 'w':
                    multiplier = timestampDriver.fromWeeks(1);
                    break;
                default:
                    throw SqlException.$(tolerance.position, "unsupported TOLERANCE unit [unit=").put(unit).put(']');
            }
            int maxValue = (int) Math.min(Long.MAX_VALUE / multiplier, Integer.MAX_VALUE);
            toleranceInterval = TimestampSamplerFactory.parseInterval(tolerance.token, k, tolerance.position, "tolerance", maxValue, unit);
            toleranceInterval *= multiplier;
        }
        return toleranceInterval;
    }

    private static int validateAndGetSlaveTimestampIndex(RecordMetadata slaveMetadata, RecordCursorFactory slaveBase) {
        int slaveTimestampIndex = slaveMetadata.getTimestampIndex();

        // slave.supportsFilterStealing() means slave is nothing but a filter.
        // if slave is just a filter, then it must have the same metadata as its base,
        // that includes the timestamp index.
        assert slaveBase.getMetadata().getTimestampIndex() == slaveTimestampIndex;
        return slaveTimestampIndex;
    }

    private static RecordMetadata widenSetMetadata(RecordMetadata typesA, RecordMetadata typesB) throws SqlException {
        int columnCount = typesA.getColumnCount();
        assert columnCount == typesB.getColumnCount();

        GenericRecordMetadata metadata = new GenericRecordMetadata();
        for (int i = 0; i < columnCount; i++) {
            int typeA = typesA.getColumnType(i);
            int typeB = typesB.getColumnType(i);
            int targetType = getUnionCastType(typeA, typeB);
            metadata.add(new TableColumnMetadata(typesA.getColumnName(i), targetType));
        }
        return metadata;
    }

    private VectorAggregateFunctionConstructor assembleFunctionReference(RecordMetadata metadata, ExpressionNode ast) {
        int columnIndex;
        if (ast.type == FUNCTION && ast.paramCount == 1 && isSumKeyword(ast.token) && ast.rhs.type == LITERAL) {
            columnIndex = metadata.getColumnIndex(ast.rhs.token);
            tempVecConstructorArgIndexes.add(columnIndex);
            return sumConstructors.get(metadata.getColumnType(columnIndex));
        } else if (ast.type == FUNCTION && isCountKeyword(ast.token)
                && (ast.paramCount == 0 || (ast.paramCount == 1 && ast.rhs.type == CONSTANT && !isNullKeyword(ast.rhs.token)))) {
            // count() is a no-arg function, count(1) is the same as count(*)
            tempVecConstructorArgIndexes.add(-1);
            return COUNT_CONSTRUCTOR;
        } else if (isSingleColumnFunction(ast, "count")) {
            columnIndex = metadata.getColumnIndex(ast.rhs.token);
            tempVecConstructorArgIndexes.add(columnIndex);
            return countConstructors.get(metadata.getColumnType(columnIndex));
        } else if (isSingleColumnFunction(ast, "ksum")) {
            columnIndex = metadata.getColumnIndex(ast.rhs.token);
            tempVecConstructorArgIndexes.add(columnIndex);
            return ksumConstructors.get(metadata.getColumnType(columnIndex));
        } else if (isSingleColumnFunction(ast, "nsum")) {
            columnIndex = metadata.getColumnIndex(ast.rhs.token);
            tempVecConstructorArgIndexes.add(columnIndex);
            return nsumConstructors.get(metadata.getColumnType(columnIndex));
        } else if (isSingleColumnFunction(ast, "avg")) {
            columnIndex = metadata.getColumnIndex(ast.rhs.token);
            tempVecConstructorArgIndexes.add(columnIndex);
            return avgConstructors.get(metadata.getColumnType(columnIndex));
        } else if (isSingleColumnFunction(ast, "min")) {
            columnIndex = metadata.getColumnIndex(ast.rhs.token);
            tempVecConstructorArgIndexes.add(columnIndex);
            return minConstructors.get(metadata.getColumnType(columnIndex));
        } else if (isSingleColumnFunction(ast, "max")) {
            columnIndex = metadata.getColumnIndex(ast.rhs.token);
            tempVecConstructorArgIndexes.add(columnIndex);
            return maxConstructors.get(metadata.getColumnType(columnIndex));
        }
        return null;
    }

    private boolean assembleKeysAndFunctionReferences(
            ObjList<QueryColumn> columns,
            RecordMetadata metadata,
            int hourFunctionIndex
    ) {
        tempVaf.clear();
        tempMetadata.clear();
        tempSymbolSkewIndexes.clear();
        tempVecConstructors.clear();
        tempVecConstructorArgIndexes.clear();
        tempAggIndex.clear();

        for (int i = 0, n = columns.size(); i < n; i++) {
            final QueryColumn qc = columns.getQuick(i);
            final ExpressionNode ast = qc.getAst();
            if (ast.type == LITERAL) {
                // when "hour" index is not set (-1) we assume we should be looking for
                // intrinsic cases, such as "columnRef, sum(col)"
                if (hourFunctionIndex == -1) {
                    final int columnIndex = metadata.getColumnIndex(ast.token);
                    final int type = metadata.getColumnType(columnIndex);
                    if (isInt(type)) {
                        tempKeyIndexesInBase.add(columnIndex);
                        tempKeyIndex.add(i);
                        arrayColumnTypes.add(INT);
                        tempKeyKinds.add(GKK_VANILLA_INT);
                    } else if (isSymbol(type)) {
                        tempKeyIndexesInBase.add(columnIndex);
                        tempKeyIndex.add(i);
                        tempSymbolSkewIndexes.extendAndSet(i, columnIndex);
                        arrayColumnTypes.add(SYMBOL);
                        tempKeyKinds.add(GKK_VANILLA_INT);
                    } else {
                        return false;
                    }
                }
            } else if (i != hourFunctionIndex) { // we exclude "hour" call from aggregate lookups
                final VectorAggregateFunctionConstructor constructor = assembleFunctionReference(metadata, ast);
                if (constructor != null) {
                    tempVecConstructors.add(constructor);
                    tempAggIndex.add(i);
                } else {
                    return false;
                }
            }
        }
        return true;
    }

    private void backupWhereClause(ExpressionNode node) {
        processNodeQueryModels(node, backupWhereClauseRef);
    }

    // Checks if lo, hi is set and lo >= 0 while hi < 0 (meaning - return whole result set except some rows at start and some at the end)
    // because such case can't really be optimized by topN/bottomN
    private boolean canSortAndLimitBeOptimized(QueryModel model, SqlExecutionContext context, Function loFunc, Function hiFunc) {
        if (model.getLimitLo() == null && model.getLimitHi() == null) {
            return false;
        }

        if (loFunc != null && loFunc.isConstant()
                && hiFunc != null && hiFunc.isConstant()) {
            try {
                loFunc.init(null, context);
                hiFunc.init(null, context);

                return !(loFunc.getLong(null) >= 0 && hiFunc.getLong(null) < 0);
            } catch (SqlException ex) {
                LOG.error().$("Failed to initialize lo or hi functions [").$("error=").$safe(ex.getMessage()).I$();
            }
        }

        return true;
    }

    private boolean checkIfSetCastIsRequired(RecordMetadata metadataA, RecordMetadata metadataB, boolean symbolDisallowed) {
        int columnCount = metadataA.getColumnCount();
        assert columnCount == metadataB.getColumnCount();

        for (int i = 0; i < columnCount; i++) {
            int typeA = metadataA.getColumnType(i);
            int typeB = metadataB.getColumnType(i);
            if (typeA != typeB || (typeA == SYMBOL && symbolDisallowed)) {
                return true;
            }
        }
        return false;
    }

    @Nullable
    private Function compileFilter(
            IntrinsicModel intrinsicModel,
            RecordMetadata readerMeta,
            SqlExecutionContext executionContext
    ) throws SqlException {
        if (intrinsicModel.filter != null) {
            return compileBooleanFilter(intrinsicModel.filter, readerMeta, executionContext);
        }
        return null;
    }

    private @Nullable ObjList<ObjList<Function>> compilePerWorkerInnerProjectionFunctions(
            SqlExecutionContext executionContext,
            ObjList<QueryColumn> queryColumns,
            ObjList<Function> innerProjectionFunctions,
            int workerCount,
            RecordMetadata metadata
    ) throws SqlException {
        boolean threadSafe = true;

        assert innerProjectionFunctions.size() == queryColumns.size();

        for (int i = 0, n = innerProjectionFunctions.size(); i < n; i++) {
            if (!innerProjectionFunctions.getQuick(i).isThreadSafe()) {
                threadSafe = false;
                break;
            }
        }
        if (!threadSafe) {
            ObjList<ObjList<Function>> allWorkerKeyFunctions = new ObjList<>();
            int columnCount = queryColumns.size();
            for (int i = 0; i < workerCount; i++) {
                ObjList<Function> workerKeyFunctions = new ObjList<>(columnCount);
                allWorkerKeyFunctions.add(workerKeyFunctions);
                for (int j = 0; j < columnCount; j++) {
                    final Function func = functionParser.parseFunction(
                            queryColumns.getQuick(j).getAst(),
                            metadata,
                            executionContext
                    );
                    if (func instanceof GroupByFunction) {
                        // ensure value indexes are set correctly
                        ((GroupByFunction) func).initValueIndex(((GroupByFunction) innerProjectionFunctions.getQuick(j)).getValueIndex());
                    }
                    workerKeyFunctions.add(func);
                }
            }
            return allWorkerKeyFunctions;
        }
        return null;
    }

    private @Nullable ObjList<Function> compileWorkerFilterConditionally(
            SqlExecutionContext executionContext,
            @Nullable Function filter,
            int sharedQueryWorkerCount,
            @Nullable ExpressionNode filterExpr,
            RecordMetadata metadata
    ) throws SqlException {
        if (filter != null && !filter.isThreadSafe() && sharedQueryWorkerCount > 0) {
            assert filterExpr != null;
            ObjList<Function> workerFilters = new ObjList<>();
            for (int i = 0; i < sharedQueryWorkerCount; i++) {
                restoreWhereClause(filterExpr); // restore original filters in node query models
                Function workerFilter = compileBooleanFilter(filterExpr, metadata, executionContext);
                workerFilters.extendAndSet(i, workerFilter);
                assert filter.getClass() == workerFilter.getClass();
            }
            return workerFilters;
        }
        return null;
    }

    private @Nullable ObjList<ObjList<GroupByFunction>> compileWorkerGroupByFunctionsConditionally(
            SqlExecutionContext executionContext,
            QueryModel model,
            @NotNull ObjList<GroupByFunction> groupByFunctions,
            int workerCount,
            RecordMetadata metadata
    ) throws SqlException {
        boolean threadSafe = true;
        for (int i = 0, n = groupByFunctions.size(); i < n; i++) {
            if (!groupByFunctions.getQuick(i).isThreadSafe()) {
                threadSafe = false;
                break;
            }
        }
        if (!threadSafe) {
            ObjList<ObjList<GroupByFunction>> allWorkerGroupByFunctions = new ObjList<>();
            for (int i = 0; i < workerCount; i++) {
                ObjList<GroupByFunction> workerGroupByFunctions = new ObjList<>(groupByFunctions.size());
                allWorkerGroupByFunctions.extendAndSet(i, workerGroupByFunctions);
                GroupByUtils.prepareWorkerGroupByFunctions(
                        model,
                        metadata,
                        functionParser,
                        executionContext,
                        groupByFunctions,
                        workerGroupByFunctions
                );
            }
            return allWorkerGroupByFunctions;
        }
        return null;
    }

<<<<<<< HEAD
    private @NotNull AsofJoinColumnAccessHelper createAsofColumnAccessHelper(
            RecordMetadata masterMetadata,
            RecordMetadata slaveMetadata,
            boolean isSelfJoin
    ) {
        AsofJoinColumnAccessHelper columnAccessHelper = NoopColumnAccessHelper.INSTANCE;
        assert listColumnFilterA.getColumnCount() == listColumnFilterB.getColumnCount();
        AsofJoinColumnAccessHelper[] symbolShortCircuits = null;
        for (int i = 0, n = listColumnFilterA.getColumnCount(); i < n; i++) {
            int masterIndex = listColumnFilterB.getColumnIndexFactored(i);
            int slaveIndex = listColumnFilterA.getColumnIndexFactored(i);
            if (slaveMetadata.getColumnType(slaveIndex) == SYMBOL && slaveMetadata.isSymbolTableStatic(slaveIndex)) {
                int masterColType = masterMetadata.getColumnType(masterIndex);
                AsofJoinColumnAccessHelper newSymbolShortCircuit;
                switch (masterColType) {
                    case SYMBOL:
                        if (isSelfJoin && masterIndex == slaveIndex) {
                            // self join on the same column -> there is no point in attempting short-circuiting
                            // NOTE: This check is naive, it can generate false positives
                            //       For example 'select t1.s, t2.s2 from t as t1 asof join t as t2 on t1.s = t2.s2'
                            //       This is deemed as a self-join (which it is), and due to the way columns are projected
                            //       it will take this branch (even when it fact it's comparing different columns)
                            //       and won't create a short circuit. This is OK from correctness perspective,
                            //       but it is a missed opportunity for performance optimization. Doing a perfect check
                            //       would require a more complex logic, which is not worth it for now
                            continue;
                        }
                        newSymbolShortCircuit = new SingleSymbolColumnAccessHelper(configuration, masterIndex, slaveIndex);
                        break;
                    case VARCHAR:
                        newSymbolShortCircuit = new SingleVarcharColumnAccessHelper(masterIndex, slaveIndex);
                        break;
                    case STRING:
                        newSymbolShortCircuit = new SingleStringColumnAccessHelper(masterIndex, slaveIndex);
                        break;
                    default:
                        // unsupported type for short circuit
                        continue;
                }
                if (columnAccessHelper == NoopColumnAccessHelper.INSTANCE) {
                    // ok, a single symbol short circuit
                    columnAccessHelper = newSymbolShortCircuit;
                } else if (symbolShortCircuits == null) {
                    // 2 symbol short circuits, we need to chain them
                    symbolShortCircuits = new AsofJoinColumnAccessHelper[2];
                    symbolShortCircuits[0] = columnAccessHelper;
                    symbolShortCircuits[1] = newSymbolShortCircuit;
                    columnAccessHelper = new ChainedSymbolColumnAccessHelper(symbolShortCircuits);
                } else {
                    // ok, this is pretty uncommon - a join key with more than 2 symbol short circuits
                    // this allocates arrays, but it should be very rare
                    int size = symbolShortCircuits.length;
                    AsofJoinColumnAccessHelper[] newSymbolShortCircuits = new AsofJoinColumnAccessHelper[size + 1];
                    System.arraycopy(symbolShortCircuits, 0, newSymbolShortCircuits, 0, size);
                    newSymbolShortCircuits[size] = newSymbolShortCircuit;
                    columnAccessHelper = new ChainedSymbolColumnAccessHelper(newSymbolShortCircuits);
                    symbolShortCircuits = newSymbolShortCircuits;
                }
            }
        }
        return columnAccessHelper;
    }

=======
>>>>>>> 020ec804
    @NotNull
    private RecordCursorFactory createFullFatJoin(
            RecordCursorFactory master,
            RecordMetadata masterMetadata,
            CharSequence masterAlias,
            RecordCursorFactory slave,
            RecordMetadata slaveMetadata,
            CharSequence slaveAlias,
            int joinPosition,
            FullFatJoinGenerator generator,
            JoinContext joinContext,
            long toleranceInterval
    ) throws SqlException {
        // create hash set of key columns to easily find them
        intHashSet.clear();
        for (int i = 0, n = listColumnFilterA.getColumnCount(); i < n; i++) {
            intHashSet.add(listColumnFilterA.getColumnIndexFactored(i));
        }

        // map doesn't support variable length types in map value, which is ok
        // when we join tables on strings - technically string is the key,
        // and we do not need to store it in value, but we will still reject
        //
        // never mind, this is a stop-gap measure until I understand the problem
        // fully

        for (int k = 0, m = slaveMetadata.getColumnCount(); k < m; k++) {
            if (intHashSet.excludes(k)) {
                // if a slave column is not in key, it must be of fixed length.
                // why? our maps do not support variable length types in values, only in keys
                if (isVarSize(slaveMetadata.getColumnType(k))) {
                    throw SqlException
                            .position(joinPosition).put("right side column '")
                            .put(slaveMetadata.getColumnName(k)).put("' is of unsupported type");
                }
            }
        }

        // at this point listColumnFilterB has column indexes of the master record that are JOIN keys
        // so masterCopier writes key columns of master record to a sink
        RecordSink masterCopier = createRecordCopierMaster(masterMetadata);

        // This metadata allocates native memory, it has to be closed in case join
        // generation is unsuccessful. The exception can be thrown anywhere between
        // try...catch
        JoinRecordMetadata metadata = new JoinRecordMetadata(
                configuration,
                masterMetadata.getColumnCount() + slaveMetadata.getColumnCount()
        );

        try {
            // metadata will have master record verbatim
            metadata.copyColumnMetadataFrom(masterAlias, masterMetadata);

            // slave record is split across key and value of map
            // the rationale is not to store columns twice
            // especially when map value does not support variable
            // length types

            final IntList columnIndex = new IntList(slaveMetadata.getColumnCount());
            // In map record value columns go first, so at this stage
            // we add to metadata all slave columns that are not keys.
            // Add the same columns to filter while we are in this loop.

            // We clear listColumnFilterB because after this loop it will
            // contain indexes of slave table columns that are not keys.
            ColumnFilter masterTableKeyColumns = listColumnFilterB.copy();
            listColumnFilterB.clear();
            valueTypes.clear();
            ArrayColumnTypes slaveTypes = new ArrayColumnTypes();
            int slaveTimestampIndex = slaveMetadata.getTimestampIndex();
            int slaveValueTimestampIndex = -1;
            for (int i = 0, n = slaveMetadata.getColumnCount(); i < n; i++) {
                if (intHashSet.excludes(i)) {
                    // this is not a key column. Add it to metadata as it is. Symbols columns are kept as symbols
                    final TableColumnMetadata m = slaveMetadata.getColumnMetadata(i);
                    metadata.add(slaveAlias, m);
                    listColumnFilterB.add(i + 1);
                    columnIndex.add(i);
                    valueTypes.add(m.getColumnType());
                    slaveTypes.add(m.getColumnType());
                    if (i == slaveTimestampIndex) {
                        slaveValueTimestampIndex = valueTypes.getColumnCount() - 1;
                    }
                }
            }
            assert slaveValueTimestampIndex != -1;

            // now add key columns to metadata
            for (int i = 0, n = listColumnFilterA.getColumnCount(); i < n; i++) {
                int index = listColumnFilterA.getColumnIndexFactored(i);
                final TableColumnMetadata m = slaveMetadata.getColumnMetadata(index);
                metadata.add(slaveAlias, m);
                slaveTypes.add(m.getColumnType());
                columnIndex.add(index);
            }

            if (masterMetadata.getTimestampIndex() != -1) {
                metadata.setTimestampIndex(masterMetadata.getTimestampIndex());
            }
            return generator.create(
                    configuration,
                    metadata,
                    master,
                    slave,
                    keyTypes,
                    valueTypes,
                    slaveTypes,
                    masterCopier,
                    createRecordCopierSlave(slaveMetadata),
                    masterMetadata.getColumnCount(),
                    RecordValueSinkFactory.getInstance(asm, slaveMetadata, listColumnFilterB), // slaveValueSink
                    columnIndex,
                    joinContext,
                    masterTableKeyColumns,
                    toleranceInterval,
                    slaveValueTimestampIndex
            );

        } catch (Throwable e) {
            Misc.free(metadata);
            throw e;
        }
    }

    private RecordCursorFactory createHashJoin(
            JoinRecordMetadata metadata,
            RecordCursorFactory master,
            RecordCursorFactory slave,
            int joinType,
            Function filter,
            JoinContext context,
            SqlExecutionContext executionContext
    ) throws SqlException {
        /*
         * JoinContext provides the following information:
         * a/bIndexes - index of model where join column is coming from
         * a/bNames - name of columns in respective models, these column names are not prefixed with table aliases
         * a/bNodes - the original column references, that can include table alias. Sometimes it doesn't when column name is unambiguous
         *
         * a/b are "inverted" in that "a" for slave and "b" for master
         *
         * The issue is when we use model indexes and vanilla column names they would only work on single-table
         * record cursor but original names with prefixed columns will only work with JoinRecordMetadata
         */
        final RecordMetadata masterMetadata = master.getMetadata();
        final RecordMetadata slaveMetadata = slave.getMetadata();
        final RecordSink masterKeyCopier = createRecordCopierMaster(masterMetadata);
        final RecordSink slaveKeyCopier = createRecordCopierSlave(slaveMetadata);

        if (slave.recordCursorSupportsRandomAccess() && !fullFatJoins) {
            valueTypes.clear();
            valueTypes.add(INT); // chain tail offset

            if (joinType == JOIN_INNER) {
                // For inner join we can also store per-key count to speed up size calculation.
                valueTypes.add(INT); // record count for the key

                return new HashJoinLightRecordCursorFactory(
                        configuration,
                        metadata,
                        master,
                        slave,
                        keyTypes,
                        valueTypes,
                        masterKeyCopier,
                        slaveKeyCopier,
                        masterMetadata.getColumnCount(),
                        context
                );
            }

            if (joinType == JOIN_RIGHT_OUTER || joinType == JOIN_FULL_OUTER) {
                valueTypes.add(BOOLEAN);
            }
            if (filter != null) {
                return new HashOuterJoinFilteredLightRecordCursorFactory(
                        configuration,
                        metadata,
                        master,
                        slave,
                        keyTypes,
                        valueTypes,
                        masterKeyCopier,
                        slaveKeyCopier,
                        masterMetadata.getColumnCount(),
                        filter,
                        context,
                        joinType
                );
            }

            return new HashOuterJoinLightRecordCursorFactory(
                    configuration,
                    metadata,
                    master,
                    slave,
                    keyTypes,
                    valueTypes,
                    masterKeyCopier,
                    slaveKeyCopier,
                    masterMetadata.getColumnCount(),
                    context,
                    joinType
            );
        }

        valueTypes.clear();
        valueTypes.add(LONG); // chain head offset
        valueTypes.add(LONG); // chain tail offset
        valueTypes.add(LONG); // record count for the key
        if (filter == null && (joinType == JOIN_RIGHT_OUTER || joinType == JOIN_FULL_OUTER)) {
            valueTypes.add(BOOLEAN);
        }

        entityColumnFilter.of(slaveMetadata.getColumnCount());
        RecordSink slaveSink = RecordSinkFactory.getInstance(asm, slaveMetadata, entityColumnFilter);

        if (joinType == JOIN_INNER) {
            return new HashJoinRecordCursorFactory(
                    configuration,
                    metadata,
                    master,
                    slave,
                    keyTypes,
                    valueTypes,
                    masterKeyCopier,
                    slaveKeyCopier,
                    slaveSink,
                    masterMetadata.getColumnCount(),
                    context
            );
        }

        if (filter != null) {
            return new HashOuterJoinFilteredRecordCursorFactory(
                    configuration,
                    metadata,
                    master,
                    slave,
                    keyTypes,
                    valueTypes,
                    masterKeyCopier,
                    slaveKeyCopier,
                    slaveSink,
                    masterMetadata.getColumnCount(),
                    filter,
                    context,
                    joinType
            );
        }

        return new HashOuterJoinRecordCursorFactory(
                configuration,
                metadata,
                master,
                slave,
                keyTypes,
                valueTypes,
                masterKeyCopier,
                slaveKeyCopier,
                slaveSink,
                masterMetadata.getColumnCount(),
                context,
                joinType
        );
    }

    @NotNull
    private JoinRecordMetadata createJoinMetadata(
            CharSequence masterAlias,
            RecordMetadata masterMetadata,
            CharSequence slaveAlias,
            RecordMetadata slaveMetadata
    ) {
        return createJoinMetadata(
                masterAlias,
                masterMetadata,
                slaveAlias,
                slaveMetadata,
                masterMetadata.getTimestampIndex()
        );
    }

    @NotNull
    private JoinRecordMetadata createJoinMetadata(
            CharSequence masterAlias,
            RecordMetadata masterMetadata,
            CharSequence slaveAlias,
            RecordMetadata slaveMetadata,
            int timestampIndex
    ) {
        JoinRecordMetadata metadata;
        metadata = new JoinRecordMetadata(
                configuration,
                masterMetadata.getColumnCount() + slaveMetadata.getColumnCount()
        );

        try {
            metadata.copyColumnMetadataFrom(masterAlias, masterMetadata);
            metadata.copyColumnMetadataFrom(slaveAlias, slaveMetadata);
        } catch (Throwable th) {
            Misc.free(metadata);
            throw th;
        }

        if (timestampIndex != -1) {
            metadata.setTimestampIndex(timestampIndex);
        }
        return metadata;
    }

    private @NotNull RecordSink createRecordCopierMaster(RecordMetadata masterMetadata) {
        return RecordSinkFactory.getInstance(
                asm,
                masterMetadata,
                listColumnFilterB,
                writeSymbolAsString,
                writeStringAsVarcharB,
                writeTimestampAsNanosB
        );
    }

    private @NotNull RecordSink createRecordCopierSlave(RecordMetadata slaveMetadata) {
        return RecordSinkFactory.getInstance(
                asm,
                slaveMetadata,
                listColumnFilterA,
                writeSymbolAsString,
                writeStringAsVarcharA,
                writeTimestampAsNanosA
        );
    }

    private RecordCursorFactory createSpliceJoin(
            RecordMetadata metadata,
            RecordCursorFactory master,
            RecordSink masterKeySink,
            RecordCursorFactory slave,
            RecordSink slaveKeySink,
            int columnSplit,
            JoinContext context
    ) {
        valueTypes.clear();
        valueTypes.add(LONG); // master previous
        valueTypes.add(LONG); // master current
        valueTypes.add(LONG); // slave previous
        valueTypes.add(LONG); // slave current

        return new SpliceJoinLightRecordCursorFactory(
                configuration,
                metadata,
                master,
                slave,
                keyTypes,
                valueTypes,
                masterKeySink,
                slaveKeySink,
                columnSplit,
                context
        );
    }

    private @NotNull SymbolShortCircuit createSymbolShortCircuit(
            RecordMetadata masterMetadata,
            RecordMetadata slaveMetadata,
            boolean isSelfJoin
    ) {
        SymbolShortCircuit symbolShortCircuit = NoopSymbolShortCircuit.INSTANCE;
        assert listColumnFilterA.getColumnCount() == listColumnFilterB.getColumnCount();
        SymbolJoinKeyMapping[] mappings = null;
        for (int i = 0, n = listColumnFilterA.getColumnCount(); i < n; i++) {
            int masterIndex = listColumnFilterB.getColumnIndexFactored(i);
            int slaveIndex = listColumnFilterA.getColumnIndexFactored(i);
            if (slaveMetadata.getColumnType(slaveIndex) == ColumnType.SYMBOL && slaveMetadata.isSymbolTableStatic(slaveIndex)) {
                int masterColType = masterMetadata.getColumnType(masterIndex);
                SymbolJoinKeyMapping newMapping;
                switch (masterColType) {
                    case SYMBOL:
                        if (isSelfJoin && masterIndex == slaveIndex) {
                            // self join on the same column -> there is no point in attempting short-circuiting
                            // NOTE: This check is naive, it can generate false positives
                            //       For example 'select t1.s, t2.s2 from t as t1 asof join t as t2 on t1.s = t2.s2'
                            //       This is deemed as a self-join (which it is), and due to the way columns are projected
                            //       it will take this branch (even when it fact it's comparing different columns)
                            //       and won't create a short circuit. This is OK from correctness perspective,
                            //       but it is a missed opportunity for performance optimization. Doing a perfect check
                            //       would require a more complex logic, which is not worth it for now
                            continue;
                        }
                        newMapping = new SymbolToSymbolJoinKeyMapping(configuration, masterIndex, slaveIndex);
                        break;
                    case VARCHAR:
                        newMapping = new VarcharToSymbolJoinKeyMapping(masterIndex, slaveIndex);
                        break;
                    case STRING:
                        newMapping = new StringToSymbolJoinKeyMapping(masterIndex, slaveIndex);
                        break;
                    default:
                        // unsupported type for short circuit
                        continue;
                }
                if (symbolShortCircuit == NoopSymbolShortCircuit.INSTANCE) {
                    // ok, a single symbol short circuit
                    symbolShortCircuit = (SymbolShortCircuit) newMapping;
                } else if (mappings == null) {
                    // 2 symbol mappings, we need to chain them
                    mappings = new SymbolJoinKeyMapping[2];
                    mappings[0] = (SymbolJoinKeyMapping) symbolShortCircuit;
                    mappings[1] = newMapping;
                    symbolShortCircuit = new ChainedSymbolShortCircuit(mappings);
                } else {
                    // ok, this is pretty uncommon - a join key with more than 2 symbol short circuits
                    // this allocates arrays, but it should be very rare
                    int size = mappings.length;
                    SymbolJoinKeyMapping[] newMappings = Arrays.copyOf(mappings, size + 1);
                    newMappings[size] = newMapping;
                    symbolShortCircuit = new ChainedSymbolShortCircuit(newMappings);
                    mappings = newMappings;
                }
            }
        }
        return symbolShortCircuit;
    }

    private @NotNull ObjList<Function> extractVirtualFunctionsFromProjection(ObjList<Function> projectionFunctions, IntList projectionFunctionFlags) {
        final ObjList<Function> result = new ObjList<>();
        for (int i = 0, n = projectionFunctions.size(); i < n; i++) {
            if (projectionFunctionFlags.getQuick(i) == GroupByUtils.PROJECTION_FUNCTION_FLAG_VIRTUAL) {
                result.add(projectionFunctions.getQuick(i));
            }
        }
        return result;
    }

    private ObjList<Function> generateCastFunctions(
            SqlExecutionContext executionContext,
            RecordMetadata castToMetadata,
            RecordMetadata castFromMetadata,
            int modelPosition
    ) throws SqlException {
        int columnCount = castToMetadata.getColumnCount();
        ObjList<Function> castFunctions = new ObjList<>();
        for (int i = 0; i < columnCount; i++) {
            int toType = castToMetadata.getColumnType(i);
            int fromType = castFromMetadata.getColumnType(i);
            int toTag = tagOf(toType);
            int fromTag = tagOf(fromType);
            if (fromTag == NULL) {
                castFunctions.add(NullConstant.NULL);
            } else {
                switch (toTag) {
                    case BOOLEAN:
                        castFunctions.add(BooleanColumn.newInstance(i));
                        break;
                    case BYTE:
                        castFunctions.add(ByteColumn.newInstance(i));
                        break;
                    case SHORT:
                        switch (fromTag) {
                            // BOOLEAN will not be cast to CHAR
                            // in cast of BOOLEAN -> CHAR combination both will be cast to STRING
                            case BYTE:
                                castFunctions.add(ByteColumn.newInstance(i));
                                break;
                            case CHAR:
                                castFunctions.add(new CharColumn(i));
                                break;
                            case SHORT:
                                castFunctions.add(ShortColumn.newInstance(i));
                                break;
                            // wider types are not possible here
                            // SHORT will be cast to wider types, not other way around
                            // Wider types tested are: SHORT, INT, LONG, FLOAT, DOUBLE, DATE, TIMESTAMP, SYMBOL, STRING, LONG256
                            // GEOBYTE, GEOSHORT, GEOINT, GEOLONG
                        }
                        break;
                    case CHAR:
                        switch (fromTag) {
                            // BOOLEAN will not be cast to CHAR
                            // in cast of BOOLEAN -> CHAR combination both will be cast to STRING
                            case BYTE:
                                castFunctions.add(new CastByteToCharFunctionFactory.Func(ByteColumn.newInstance(i)));
                                break;
                            case CHAR:
                                castFunctions.add(new CharColumn(i));
                                break;
                            // wider types are not possible here
                            // CHAR will be cast to wider types, not other way around
                            // Wider types tested are: SHORT, INT, LONG, FLOAT, DOUBLE, DATE, TIMESTAMP, SYMBOL, STRING, LONG256
                            // GEOBYTE, GEOSHORT, GEOINT, GEOLONG
                            default:
                        }
                        break;
                    case INT:
                        switch (fromTag) {
                            // BOOLEAN will not be cast to INT
                            // in cast of BOOLEAN -> INT combination both will be cast to STRING
                            case BYTE:
                                castFunctions.add(ByteColumn.newInstance(i));
                                break;
                            case SHORT:
                                castFunctions.add(ShortColumn.newInstance(i));
                                break;
                            case CHAR:
                                castFunctions.add(new CharColumn(i));
                                break;
                            case INT:
                                castFunctions.add(IntColumn.newInstance(i));
                                break;
                            // wider types are not possible here
                            // INT will be cast to wider types, not other way around
                            // Wider types tested are: LONG, FLOAT, DOUBLE, DATE, TIMESTAMP, SYMBOL, STRING, LONG256
                            // GEOBYTE, GEOSHORT, GEOINT, GEOLONG
                        }
                        break;
                    case IPv4:
                        if (fromTag == IPv4) {
                            castFunctions.add(IPv4Column.newInstance(i));
                        } else {
                            throw SqlException.unsupportedCast(
                                    modelPosition,
                                    castFromMetadata.getColumnName(i),
                                    fromType,
                                    toType
                            );
                        }
                        break;
                    case LONG:
                        switch (fromTag) {
                            // BOOLEAN will not be cast to LONG
                            // in cast of BOOLEAN -> LONG combination both will be cast to STRING
                            case BYTE:
                                castFunctions.add(ByteColumn.newInstance(i));
                                break;
                            case SHORT:
                                castFunctions.add(ShortColumn.newInstance(i));
                                break;
                            case CHAR:
                                castFunctions.add(new CharColumn(i));
                                break;
                            case INT:
                                castFunctions.add(IntColumn.newInstance(i));
                                break;
                            case LONG:
                                castFunctions.add(LongColumn.newInstance(i));
                                break;
                            default:
                                throw SqlException.unsupportedCast(
                                        modelPosition,
                                        castFromMetadata.getColumnName(i),
                                        fromType,
                                        toType
                                );
                                // wider types are not possible here
                                // LONG will be cast to wider types, not other way around
                                // Wider types tested are: FLOAT, DOUBLE, DATE, TIMESTAMP, SYMBOL, STRING, LONG256
                                // GEOBYTE, GEOSHORT, GEOINT, GEOLONG
                        }
                        break;
                    case DATE:
                        if (fromTag == DATE) {
                            castFunctions.add(DateColumn.newInstance(i));
                        } else {
                            throw SqlException.unsupportedCast(
                                    modelPosition,
                                    castFromMetadata.getColumnName(i),
                                    fromType,
                                    toType
                            );
                        }
                        break;
                    case UUID:
                        assert fromTag == UUID;
                        castFunctions.add(UuidColumn.newInstance(i));
                        break;
                    case TIMESTAMP:
                        switch (fromTag) {
                            case DATE:
                                castFunctions.add(new CastDateToTimestampFunctionFactory.Func(DateColumn.newInstance(i), toType));
                                break;
                            case TIMESTAMP:
                                if (fromType == toType) {
                                    castFunctions.add(TimestampColumn.newInstance(i, fromType));
                                } else {
                                    castFunctions.add(new CastTimestampToTimestampFunctionFactory.Func(TimestampColumn.newInstance(i, fromType), fromType, toType));
                                }
                                break;
                            default:
                                throw SqlException.unsupportedCast(
                                        modelPosition,
                                        castFromMetadata.getColumnName(i),
                                        fromType,
                                        toType
                                );
                        }
                        break;
                    case FLOAT:
                        switch (fromTag) {
                            case BYTE:
                                castFunctions.add(ByteColumn.newInstance(i));
                                break;
                            case SHORT:
                                castFunctions.add(ShortColumn.newInstance(i));
                                break;
                            case INT:
                                castFunctions.add(IntColumn.newInstance(i));
                                break;
                            case LONG:
                                castFunctions.add(LongColumn.newInstance(i));
                                break;
                            case FLOAT:
                                castFunctions.add(FloatColumn.newInstance(i));
                                break;
                            default:
                                throw SqlException.unsupportedCast(
                                        modelPosition,
                                        castFromMetadata.getColumnName(i),
                                        fromType,
                                        toType
                                );
                        }
                        break;
                    case DOUBLE:
                        switch (fromTag) {
                            case BYTE:
                                castFunctions.add(ByteColumn.newInstance(i));
                                break;
                            case SHORT:
                                castFunctions.add(ShortColumn.newInstance(i));
                                break;
                            case INT:
                                castFunctions.add(IntColumn.newInstance(i));
                                break;
                            case LONG:
                                castFunctions.add(LongColumn.newInstance(i));
                                break;
                            case FLOAT:
                                castFunctions.add(FloatColumn.newInstance(i));
                                break;
                            case DOUBLE:
                                castFunctions.add(DoubleColumn.newInstance(i));
                                break;
                            default:
                                throw SqlException.unsupportedCast(
                                        modelPosition,
                                        castFromMetadata.getColumnName(i),
                                        fromType,
                                        toType
                                );
                        }
                        break;
                    case STRING:
                        switch (fromTag) {
                            case BOOLEAN:
                                castFunctions.add(BooleanColumn.newInstance(i));
                                break;
                            case BYTE:
                                castFunctions.add(new CastByteToStrFunctionFactory.Func(ByteColumn.newInstance(i)));
                                break;
                            case SHORT:
                                castFunctions.add(new CastShortToStrFunctionFactory.Func(ShortColumn.newInstance(i)));
                                break;
                            case CHAR:
                                // CharFunction has built-in cast to String
                                castFunctions.add(new CharColumn(i));
                                break;
                            case INT:
                                castFunctions.add(new CastIntToStrFunctionFactory.Func(IntColumn.newInstance(i)));
                                break;
                            case LONG:
                                castFunctions.add(new CastLongToStrFunctionFactory.Func(LongColumn.newInstance(i)));
                                break;
                            case DATE:
                                castFunctions.add(new CastDateToStrFunctionFactory.Func(DateColumn.newInstance(i)));
                                break;
                            case TIMESTAMP:
                                castFunctions.add(new CastTimestampToStrFunctionFactory.Func(TimestampColumn.newInstance(i, fromType)));
                                break;
                            case FLOAT:
                                castFunctions.add(new CastFloatToStrFunctionFactory.Func(
                                        FloatColumn.newInstance(i)
                                ));
                                break;
                            case DOUBLE:
                                castFunctions.add(new CastDoubleToStrFunctionFactory.Func(
                                        DoubleColumn.newInstance(i)
                                ));
                                break;
                            case STRING:
                                castFunctions.add(new StrColumn(i));
                                break;
                            case VARCHAR:
                                // VarcharFunction has built-in cast to string
                                castFunctions.add(new VarcharColumn(i));
                                break;
                            case UUID:
                                castFunctions.add(new CastUuidToStrFunctionFactory.Func(UuidColumn.newInstance(i)));
                                break;
                            case SYMBOL:
                                castFunctions.add(
                                        new CastSymbolToStrFunctionFactory.Func(
                                                new SymbolColumn(i, castFromMetadata.isSymbolTableStatic(i))
                                        )
                                );
                                break;
                            case LONG256:
                                castFunctions.add(
                                        new CastLong256ToStrFunctionFactory.Func(
                                                Long256Column.newInstance(i)
                                        )
                                );
                                break;
                            case GEOBYTE:
                                castFunctions.add(
                                        CastGeoHashToGeoHashFunctionFactory.getGeoByteToStrCastFunction(
                                                GeoByteColumn.newInstance(i, fromType),
                                                getGeoHashBits(fromType)
                                        )
                                );
                                break;
                            case GEOSHORT:
                                castFunctions.add(
                                        CastGeoHashToGeoHashFunctionFactory.getGeoShortToStrCastFunction(
                                                GeoShortColumn.newInstance(i, fromType),
                                                getGeoHashBits(fromType)
                                        )
                                );
                                break;
                            case GEOINT:
                                castFunctions.add(
                                        CastGeoHashToGeoHashFunctionFactory.getGeoIntToStrCastFunction(
                                                GeoIntColumn.newInstance(i, fromType),
                                                getGeoHashBits(fromType)
                                        )
                                );
                                break;
                            case GEOLONG:
                                castFunctions.add(
                                        CastGeoHashToGeoHashFunctionFactory.getGeoLongToStrCastFunction(
                                                GeoLongColumn.newInstance(i, fromType),
                                                getGeoHashBits(fromType)
                                        )
                                );
                                break;
<<<<<<< HEAD
                            case INTERVAL:
=======
                            case ColumnType.DECIMAL8:
                            case ColumnType.DECIMAL16:
                            case ColumnType.DECIMAL32:
                            case ColumnType.DECIMAL64:
                                castFunctions.add(
                                        new CastDecimalToStrFunctionFactory.Func64(
                                                Decimal64LoaderFunctionFactory.getInstance(DecimalColumn.newInstance(i, fromType))
                                        )
                                );
                                break;
                            case ColumnType.DECIMAL128:
                                castFunctions.add(
                                        new CastDecimalToStrFunctionFactory.Func128(DecimalColumn.newInstance(i, fromType))
                                );
                                break;
                            case ColumnType.DECIMAL256:
                                castFunctions.add(
                                        new CastDecimalToStrFunctionFactory.Func(DecimalColumn.newInstance(i, fromType))
                                );
                                break;
                            case ColumnType.INTERVAL:
>>>>>>> 020ec804
                                castFunctions.add(new CastIntervalToStrFunctionFactory.Func(IntervalColumn.newInstance(i, fromType)));
                                break;
                            case BINARY:
                                throw SqlException.unsupportedCast(
                                        modelPosition,
                                        castFromMetadata.getColumnName(i),
                                        fromType,
                                        toType
                                );
                            case ARRAY:
                                int arrayType = decodeArrayElementType(fromType);
                                if (arrayType != DOUBLE) {
                                    throw SqlException.unsupportedCast(
                                            modelPosition,
                                            castFromMetadata.getColumnName(i),
                                            fromType,
                                            toType
                                    );
                                }
                                castFunctions.add(new CastDoubleArrayToStrFunctionFactory.Func(ArrayColumn.newInstance(i, fromType)));
                                break;
                            case IPv4:
                                castFunctions.add(new CastIPv4ToStrFunctionFactory.Func(IPv4Column.newInstance(i)));
                                break;
                        }
                        break;
                    case SYMBOL:
                        castFunctions.add(new CastSymbolToStrFunctionFactory.Func(
                                new SymbolColumn(
                                        i,
                                        castFromMetadata.isSymbolTableStatic(i)
                                )
                        ));
                        break;
                    case LONG256:
                        castFunctions.add(Long256Column.newInstance(i));
                        break;
                    case GEOBYTE:
                        switch (fromTag) {
                            case STRING:
                                castFunctions.add(
                                        CastStrToGeoHashFunctionFactory.newInstance(
                                                0,
                                                toType,
                                                new StrColumn(i)
                                        )
                                );
                                break;
                            case VARCHAR:
                                castFunctions.add(
                                        CastVarcharToGeoHashFunctionFactory.newInstance(
                                                0,
                                                toType,
                                                new VarcharColumn(i)
                                        )
                                );
                                break;
                            case GEOBYTE:
                                castFunctions.add(GeoByteColumn.newInstance(i, fromType));
                                break;
                            case GEOSHORT:
                                castFunctions.add(
                                        CastGeoHashToGeoHashFunctionFactory.newInstance(
                                                0,
                                                GeoShortColumn.newInstance(i, fromType),
                                                toType,
                                                fromType
                                        )
                                );
                                break;
                            case GEOINT:
                                castFunctions.add(
                                        CastGeoHashToGeoHashFunctionFactory.newInstance(
                                                0,
                                                GeoIntColumn.newInstance(i, fromType),
                                                toType,
                                                fromType
                                        )
                                );
                                break;
                            case GEOLONG:
                                castFunctions.add(
                                        CastGeoHashToGeoHashFunctionFactory.newInstance(
                                                0,
                                                GeoLongColumn.newInstance(i, fromType),
                                                toType,
                                                fromType
                                        )
                                );
                                break;
                            default:
                                throw SqlException.unsupportedCast(
                                        modelPosition,
                                        castFromMetadata.getColumnName(i),
                                        fromType,
                                        toType
                                );
                        }
                        break;
                    case GEOSHORT:
                        switch (fromTag) {
                            case STRING:
                                castFunctions.add(
                                        CastStrToGeoHashFunctionFactory.newInstance(
                                                0,
                                                toType,
                                                new StrColumn(i)
                                        )
                                );
                                break;
                            case VARCHAR:
                                castFunctions.add(
                                        CastVarcharToGeoHashFunctionFactory.newInstance(
                                                0,
                                                toType,
                                                new VarcharColumn(i)
                                        )
                                );
                                break;
                            case GEOSHORT:
                                castFunctions.add(GeoShortColumn.newInstance(i, toType));
                                break;
                            case GEOINT:
                                castFunctions.add(
                                        CastGeoHashToGeoHashFunctionFactory.newInstance(
                                                0,
                                                GeoIntColumn.newInstance(i, fromType),
                                                toType,
                                                fromType
                                        )
                                );
                                break;
                            case GEOLONG:
                                castFunctions.add(
                                        CastGeoHashToGeoHashFunctionFactory.newInstance(
                                                0,
                                                GeoLongColumn.newInstance(i, fromType),
                                                toType,
                                                fromType
                                        )
                                );
                                break;
                            default:
                                throw SqlException.unsupportedCast(
                                        modelPosition,
                                        castFromMetadata.getColumnName(i),
                                        fromType,
                                        toType
                                );
                        }
                        break;
                    case GEOINT:
                        switch (fromTag) {
                            case STRING:
                                castFunctions.add(
                                        CastStrToGeoHashFunctionFactory.newInstance(
                                                0,
                                                toType,
                                                new StrColumn(i)
                                        )
                                );
                                break;
                            case VARCHAR:
                                castFunctions.add(
                                        CastVarcharToGeoHashFunctionFactory.newInstance(
                                                0,
                                                toType,
                                                new VarcharColumn(i)
                                        )
                                );
                                break;
                            case GEOINT:
                                castFunctions.add(GeoIntColumn.newInstance(i, fromType));
                                break;
                            case GEOLONG:
                                castFunctions.add(
                                        CastGeoHashToGeoHashFunctionFactory.newInstance(
                                                0,
                                                GeoLongColumn.newInstance(i, fromType),
                                                toType,
                                                fromType
                                        )
                                );
                                break;
                            default:
                                throw SqlException.unsupportedCast(
                                        modelPosition,
                                        castFromMetadata.getColumnName(i),
                                        fromType,
                                        toType
                                );
                        }
                        break;
                    case GEOLONG:
                        switch (fromTag) {
                            case STRING:
                                castFunctions.add(
                                        CastStrToGeoHashFunctionFactory.newInstance(
                                                0,
                                                toType,
                                                new StrColumn(i)
                                        )
                                );
                                break;
                            case VARCHAR:
                                castFunctions.add(
                                        CastVarcharToGeoHashFunctionFactory.newInstance(
                                                0,
                                                toType,
                                                new VarcharColumn(i)
                                        )
                                );
                                break;
                            case GEOLONG:
                                castFunctions.add(GeoLongColumn.newInstance(i, fromType));
                                break;
                            default:
                                throw SqlException.unsupportedCast(
                                        modelPosition,
                                        castFromMetadata.getColumnName(i),
                                        fromType,
                                        toType
                                );
                        }
                        break;
<<<<<<< HEAD
                    case BINARY:
=======
                    case ColumnType.DECIMAL8:
                    case ColumnType.DECIMAL16:
                    case ColumnType.DECIMAL32:
                    case ColumnType.DECIMAL64:
                    case ColumnType.DECIMAL128:
                    case ColumnType.DECIMAL256:
                        if (ColumnType.isDecimalType(fromTag)) {
                            if (fromType == toType) {
                                castFunctions.add(DecimalColumn.newInstance(i, fromType));
                                break;
                            }
                            castFunctions.add(
                                    CastDecimalToDecimalFunctionFactory.newInstance(
                                            0,
                                            new DecimalColumn(i, fromType),
                                            toType,
                                            executionContext
                                    )
                            );
                            break;
                        }
                        switch (fromTag) {
                            case INT:
                                castFunctions.add(
                                        CastIntToDecimalFunctionFactory.newInstance(
                                                0,
                                                IntColumn.newInstance(i),
                                                toType,
                                                executionContext
                                        )
                                );
                                break;
                            case SHORT:
                                castFunctions.add(
                                        CastShortToDecimalFunctionFactory.newInstance(
                                                0,
                                                ShortColumn.newInstance(i),
                                                toType,
                                                executionContext
                                        )
                                );
                                break;
                            case LONG:
                                castFunctions.add(
                                        CastLongToDecimalFunctionFactory.newInstance(
                                                0,
                                                LongColumn.newInstance(i),
                                                toType,
                                                executionContext.getDecimal256()
                                        )
                                );
                                break;
                            case BYTE:
                                castFunctions.add(
                                        CastByteToDecimalFunctionFactory.newInstance(
                                                0,
                                                ByteColumn.newInstance(i),
                                                toType,
                                                executionContext
                                        )
                                );
                                break;
                            case STRING:
                                castFunctions.add(
                                        CastStrToDecimalFunctionFactory.newInstance(
                                                executionContext.getDecimal256(),
                                                0,
                                                toType,
                                                new StrColumn(i)
                                        )
                                );
                                break;
                            case VARCHAR:
                                castFunctions.add(
                                        CastVarcharToDecimalFunctionFactory.newInstance(
                                                executionContext.getDecimal256(),
                                                0,
                                                toType,
                                                new VarcharColumn(i)
                                        )
                                );
                                break;
                            default:
                                throw SqlException.unsupportedCast(
                                        modelPosition,
                                        castFromMetadata.getColumnName(i),
                                        fromType,
                                        toType
                                );
                        }
                    case ColumnType.BINARY:
>>>>>>> 020ec804
                        castFunctions.add(BinColumn.newInstance(i));
                        break;
                    case VARCHAR:
                        switch (fromTag) {
                            case BOOLEAN:
                                castFunctions.add(BooleanColumn.newInstance(i));
                                break;
                            case BYTE:
                                castFunctions.add(new CastByteToVarcharFunctionFactory.Func(ByteColumn.newInstance(i)));
                                break;
                            case SHORT:
                                castFunctions.add(new CastShortToVarcharFunctionFactory.Func(ShortColumn.newInstance(i)));
                                break;
                            case CHAR:
                                // CharFunction has built-in cast to varchar
                                castFunctions.add(new CharColumn(i));
                                break;
                            case INT:
                                castFunctions.add(new CastIntToVarcharFunctionFactory.Func(IntColumn.newInstance(i)));
                                break;
                            case LONG:
                                castFunctions.add(new CastLongToVarcharFunctionFactory.Func(LongColumn.newInstance(i)));
                                break;
                            case DATE:
                                castFunctions.add(new CastDateToVarcharFunctionFactory.Func(DateColumn.newInstance(i)));
                                break;
                            case TIMESTAMP:
                                castFunctions.add(new CastTimestampToVarcharFunctionFactory.Func(TimestampColumn.newInstance(i, fromType), fromType));
                                break;
                            case FLOAT:
                                castFunctions.add(new CastFloatToVarcharFunctionFactory.Func(
                                        FloatColumn.newInstance(i)
                                ));
                                break;
                            case DOUBLE:
                                castFunctions.add(new CastDoubleToVarcharFunctionFactory.Func(
                                        DoubleColumn.newInstance(i)
                                ));
                                break;
                            case STRING:
                                // StrFunction has built-in cast to varchar
                                castFunctions.add(new StrColumn(i));
                                break;
                            case VARCHAR:
                                castFunctions.add(new VarcharColumn(i));
                                break;
                            case UUID:
                                castFunctions.add(new CastUuidToVarcharFunctionFactory.Func(UuidColumn.newInstance(i)));
                                break;
                            case IPv4:
                                castFunctions.add(new CastIPv4ToVarcharFunctionFactory.Func(IPv4Column.newInstance(i)));
                                break;
                            case SYMBOL:
                                castFunctions.add(
                                        new CastSymbolToVarcharFunctionFactory.Func(
                                                new SymbolColumn(i, castFromMetadata.isSymbolTableStatic(i))
                                        )
                                );
                                break;
                            case LONG256:
                                castFunctions.add(
                                        new CastLong256ToVarcharFunctionFactory.Func(
                                                Long256Column.newInstance(i)
                                        )
                                );
                                break;
                            case GEOBYTE:
                                castFunctions.add(
                                        CastGeoHashToGeoHashFunctionFactory.getGeoByteToVarcharCastFunction(
                                                GeoShortColumn.newInstance(i, toTag),
                                                getGeoHashBits(fromType)
                                        )
                                );
                                break;
                            case GEOSHORT:
                                castFunctions.add(
                                        CastGeoHashToGeoHashFunctionFactory.getGeoShortToVarcharCastFunction(
                                                GeoShortColumn.newInstance(i, toTag),
                                                getGeoHashBits(castFromMetadata.getColumnType(i))
                                        )
                                );
                                break;
                            case GEOINT:
                                castFunctions.add(
                                        CastGeoHashToGeoHashFunctionFactory.getGeoIntToVarcharCastFunction(
                                                GeoIntColumn.newInstance(i, toTag),
                                                getGeoHashBits(castFromMetadata.getColumnType(i))
                                        )
                                );
                                break;
                            case GEOLONG:
                                castFunctions.add(
                                        CastGeoHashToGeoHashFunctionFactory.getGeoLongToVarcharCastFunction(
                                                GeoLongColumn.newInstance(i, toTag),
                                                getGeoHashBits(castFromMetadata.getColumnType(i))
                                        )
                                );
                                break;
                            case BINARY:
                                throw SqlException.unsupportedCast(
                                        modelPosition,
                                        castFromMetadata.getColumnName(i),
                                        fromType,
                                        toType
                                );
                            case ARRAY:
                                int arrayType = decodeArrayElementType(fromType);
                                if (arrayType != DOUBLE) {
                                    throw SqlException.unsupportedCast(
                                            modelPosition,
                                            castFromMetadata.getColumnName(i),
                                            fromType,
                                            toType
                                    );
                                }
                                castFunctions.add(new CastDoubleArrayToVarcharFunctionFactory.Func(ArrayColumn.newInstance(i, fromType)));
                                break;
                            default:
                                assert false;
                        }
                        break;
                    case INTERVAL:
                        castFunctions.add(IntervalColumn.newInstance(i, toType));
                        break;
                    case ARRAY:
                        switch (fromTag) {
                            case ARRAY:
                                assert decodeArrayElementType(fromType) == DOUBLE;
                                assert decodeArrayElementType(toType) == DOUBLE;
                                final int fromDims = decodeWeakArrayDimensionality(fromType);
                                final int toDims = decodeWeakArrayDimensionality(toType);
                                if (toDims == -1) {
                                    throw SqlException.$(modelPosition, "cast to array bind variable type is not supported [column=")
                                            .put(castFromMetadata.getColumnName(i)).put(']');
                                }
                                if (fromDims == toDims) {
                                    castFunctions.add(ArrayColumn.newInstance(i, fromType));
                                } else {
                                    if (fromDims > toDims) {
                                        throw SqlException.$(modelPosition, "array cast to lower dimensionality is not supported [column=")
                                                .put(castFromMetadata.getColumnName(i)).put(']');
                                    }
                                    if (fromDims == -1) {
                                        // must be a bind variable, i.e. weak dimensionality case
                                        castFunctions.add(new CastDoubleArrayToDoubleArrayFunctionFactory.WeakDimsFunc(ArrayColumn.newInstance(i, fromType), toType, modelPosition));
                                    } else {
                                        castFunctions.add(new CastDoubleArrayToDoubleArrayFunctionFactory.Func(ArrayColumn.newInstance(i, fromType), toType, toDims - fromDims));
                                    }
                                }
                                break;
                            case DOUBLE:
                                assert decodeArrayElementType(toType) == DOUBLE;
                                final int dims = decodeWeakArrayDimensionality(toType);
                                if (dims == -1) {
                                    throw SqlException
                                            .$(modelPosition, "cast to array bind variable type is not supported [column=").put(castFromMetadata.getColumnName(i))
                                            .put(']');
                                }
                                castFunctions.add(new CastDoubleToDoubleArray.Func(DoubleColumn.newInstance(i), toType));
                                break;
                            default:
                                assert false;
                        }
                }
            }
        }
        return castFunctions;
    }

    private RecordCursorFactory generateFill(QueryModel model, RecordCursorFactory groupByFactory, SqlExecutionContext executionContext) throws SqlException {
        // locate fill
        QueryModel curr = model;

        while (curr != null && curr.getFillStride() == null) {
            curr = curr.getNestedModel();
        }

        if (curr == null || curr.getFillStride() == null) {
            return groupByFactory;
        }

        ObjList<Function> fillValues = null;
        final ExpressionNode fillFrom = curr.getFillFrom();
        final ExpressionNode fillTo = curr.getFillTo();
        final ExpressionNode fillStride = curr.getFillStride();
        ObjList<ExpressionNode> fillValuesExprs = curr.getFillValues();
        Function fillFromFunc = null;
        Function fillToFunc = null;

        try {
            if (fillValuesExprs == null) {
                throw SqlException.$(-1, "fill values were null");
            }

            fillValues = new ObjList<>(fillValuesExprs.size());

            ExpressionNode expr;
            for (int i = 0, n = fillValuesExprs.size(); i < n; i++) {
                expr = fillValuesExprs.getQuick(0);
                if (isNoneKeyword(expr.token)) {
                    Misc.freeObjList(fillValues);
                    return groupByFactory;
                }
                final Function fillValueFunc = functionParser.parseFunction(expr, EmptyRecordMetadata.INSTANCE, executionContext);
                fillValues.add(fillValueFunc);
            }

            if (fillValues.size() == 0 || (fillValues.size() == 1 && isNoneKeyword(fillValues.getQuick(0).getName()))) {
                Misc.freeObjList(fillValues);
                return groupByFactory;
            }


            QueryModel temp = model;
            ExpressionNode timestamp = model.getTimestamp();

            while (timestamp == null && temp != null) {
                temp = temp.getNestedModel();

                if (temp != null) {
                    timestamp = temp.getTimestamp();
                }
            }

            assert timestamp != null;

            // look for timestamp_floor to check for an alias
            CharSequence alias = timestamp.token;
            final CharSequence currTimestamp = curr.getTimestamp().token;
            for (int i = 0, n = model.getBottomUpColumns().size(); i < n; i++) {
                final QueryColumn col = model.getColumns().getQuick(i);
                final ExpressionNode ast = col.getAst();
                if (ast.type == FUNCTION && Chars.equalsIgnoreCase(TimestampFloorFunctionFactory.NAME, ast.token)) {
                    final CharSequence ts;
                    // there are three timestamp_floor() overloads, so check all of them
                    if (ast.paramCount == 3 || ast.paramCount == 5) {
                        final int idx = ast.paramCount - 2;
                        ts = ast.args.getQuick(idx).token;
                    } else {
                        ts = ast.rhs.token;
                    }
                    if (Chars.equalsIgnoreCase(ts, currTimestamp)) {
                        alias = col.getAlias();
                    }
                }
            }

            int timestampIndex = groupByFactory.getMetadata().getColumnIndexQuiet(alias);
            int timestampType = groupByFactory.getMetadata().getColumnType(timestampIndex);
            TimestampDriver driver = getTimestampDriver(timestampType);
            fillFromFunc = driver.getTimestampConstantNull();
            fillToFunc = driver.getTimestampConstantNull();
            if (fillFrom != null) {
                fillFromFunc = functionParser.parseFunction(fillFrom, EmptyRecordMetadata.INSTANCE, executionContext);
                coerceRuntimeConstantType(fillFromFunc, timestampType, executionContext, "from lower bound must be a constant expression convertible to a TIMESTAMP", fillFrom.position);
            }

            if (fillTo != null) {
                fillToFunc = functionParser.parseFunction(fillTo, EmptyRecordMetadata.INSTANCE, executionContext);
                coerceRuntimeConstantType(fillToFunc, timestampType, executionContext, "to upper bound must be a constant expression convertible to a TIMESTAMP", fillTo.position);
            }

            int samplingIntervalEnd = TimestampSamplerFactory.findIntervalEndIndex(fillStride.token, fillStride.position, "sample");
            long samplingInterval = TimestampSamplerFactory.parseInterval(fillStride.token, samplingIntervalEnd, fillStride.position, "sample", Numbers.INT_NULL, ' ');
            assert samplingInterval > 0;
            assert samplingIntervalEnd < fillStride.token.length();
            char samplingIntervalUnit = fillStride.token.charAt(samplingIntervalEnd);
            TimestampSampler timestampSampler = TimestampSamplerFactory.getInstance(driver, samplingInterval, samplingIntervalUnit, fillStride.position);

            return new FillRangeRecordCursorFactory(
                    groupByFactory.getMetadata(),
                    groupByFactory,
                    fillFromFunc,
                    fillToFunc,
                    samplingInterval,
                    samplingIntervalUnit,
                    timestampSampler,
                    fillValues,
                    timestampIndex,
                    timestampType

            );
        } catch (Throwable e) {
            Misc.freeObjList(fillValues);
            Misc.free(fillFromFunc);
            Misc.free(fillToFunc);
            Misc.free(groupByFactory);
            throw e;
        }
    }

    private RecordCursorFactory generateFilter(RecordCursorFactory factory, QueryModel model, SqlExecutionContext executionContext) throws SqlException {
        return model.getWhereClause() == null ? factory : generateFilter0(factory, model, executionContext);
    }

    @NotNull
    private RecordCursorFactory generateFilter0(
            RecordCursorFactory factory,
            QueryModel model,
            SqlExecutionContext executionContext
    ) throws SqlException {
        final ExpressionNode filterExpr = model.getWhereClause();

        // back up in case if the above factory steals the filter
        model.setBackupWhereClause(deepClone(expressionNodePool, filterExpr));
        // back up in case filters need to be compiled again
        backupWhereClause(filterExpr);
        model.setWhereClause(null);

        final Function filter;
        try {
            filter = compileBooleanFilter(filterExpr, factory.getMetadata(), executionContext);
        } catch (Throwable e) {
            Misc.free(factory);
            throw e;
        }

        if (filter.isConstant()) {
            try {
                if (filter.getBool(null)) {
                    return factory;
                }
                RecordMetadata metadata = factory.getMetadata();
                assert (metadata instanceof GenericRecordMetadata);
                Misc.free(factory);
                return new EmptyTableRecordCursorFactory(metadata);
            } finally {
                filter.close();
            }
        }

        final boolean enableParallelFilter = executionContext.isParallelFilterEnabled();
        final boolean enablePreTouch = SqlHints.hasEnablePreTouchHint(model, model.getName());
        if (enableParallelFilter && factory.supportsPageFrameCursor()) {
            final boolean useJit = executionContext.getJitMode() != SqlJitMode.JIT_MODE_DISABLED
                    && (!model.isUpdate() || executionContext.isWalApplication());
            final boolean canCompile = factory.supportsPageFrameCursor() && JitUtil.isJitSupported();
            if (useJit && canCompile) {
                CompiledFilter compiledFilter = null;
                try {
                    int jitOptions;
                    final ObjList<Function> bindVarFunctions = new ObjList<>();
                    try (PageFrameCursor cursor = factory.getPageFrameCursor(executionContext, ORDER_ANY)) {
                        final boolean forceScalar = executionContext.getJitMode() == SqlJitMode.JIT_MODE_FORCE_SCALAR;
                        jitIRSerializer.of(jitIRMem, executionContext, factory.getMetadata(), cursor, bindVarFunctions);
                        jitOptions = jitIRSerializer.serialize(filterExpr, forceScalar, enableJitDebug, enableJitNullChecks);
                    }

                    compiledFilter = new CompiledFilter();
                    compiledFilter.compile(jitIRMem, jitOptions);

                    final Function limitLoFunction = getLimitLoFunctionOnly(model, executionContext);
                    final int limitLoPos = model.getLimitAdviceLo() != null ? model.getLimitAdviceLo().position : 0;

                    LOG.debug()
                            .$("JIT enabled for (sub)query [tableName=").$safe(model.getName())
                            .$(", fd=").$(executionContext.getRequestFd())
                            .I$();
                    return new AsyncJitFilteredRecordCursorFactory(
                            executionContext.getCairoEngine(),
                            configuration,
                            executionContext.getMessageBus(),
                            factory,
                            bindVarFunctions,
                            compiledFilter,
                            filter,
                            reduceTaskFactory,
                            compileWorkerFilterConditionally(
                                    executionContext,
                                    filter,
                                    executionContext.getSharedQueryWorkerCount(),
                                    filterExpr,
                                    factory.getMetadata()
                            ),
                            deepClone(expressionNodePool, filterExpr),
                            limitLoFunction,
                            limitLoPos,
                            executionContext.getSharedQueryWorkerCount(),
                            enablePreTouch
                    );
                } catch (SqlException | LimitOverflowException ex) {
                    // for these errors we are intentionally **not** rethrowing the exception
                    // if a JIT filter cannot be used, we will simply use a Java filter
                    Misc.free(compiledFilter);
                    LOG.debug()
                            .$("JIT cannot be applied to (sub)query [tableName=").$safe(model.getName())
                            .$(", ex=").$safe(ex.getFlyweightMessage())
                            .$(", fd=").$(executionContext.getRequestFd()).$(']').$();
                } catch (Throwable t) {
                    // other errors are fatal -> rethrow them
                    Misc.free(compiledFilter);
                    Misc.free(filter);
                    Misc.free(factory);
                    throw t;
                } finally {
                    jitIRSerializer.clear();
                    jitIRMem.truncate();
                }
            }

            // Use Java filter.
            final Function limitLoFunction;
            try {
                limitLoFunction = getLimitLoFunctionOnly(model, executionContext);
                final int limitLoPos = model.getLimitAdviceLo() != null ? model.getLimitAdviceLo().position : 0;
                return new AsyncFilteredRecordCursorFactory(
                        executionContext.getCairoEngine(),
                        configuration,
                        executionContext.getMessageBus(),
                        factory,
                        filter,
                        reduceTaskFactory,
                        compileWorkerFilterConditionally(
                                executionContext,
                                filter,
                                executionContext.getSharedQueryWorkerCount(),
                                filterExpr,
                                factory.getMetadata()
                        ),
                        deepClone(expressionNodePool, filterExpr),
                        limitLoFunction,
                        limitLoPos,
                        executionContext.getSharedQueryWorkerCount(),
                        enablePreTouch
                );
            } catch (Throwable e) {
                Misc.free(filter);
                Misc.free(factory);
                throw e;
            }
        }
        return new FilteredRecordCursorFactory(factory, filter);
    }

    private RecordCursorFactory generateFunctionQuery(QueryModel model, SqlExecutionContext executionContext) throws SqlException {
        final RecordCursorFactory tableFactory = model.getTableNameFunction();
        if (tableFactory != null) {
            // We're transferring ownership of the tableFactory's factory to another factory
            // setting tableFactory to NULL will prevent double-ownership.
            // We should not release tableFactory itself, they typically just a lightweight factory wrapper.
            model.setTableNameFunction(null);
            return tableFactory;
        } else {
            // when tableFactory is null we have to recompile it from scratch, including creating new factory
            return TableUtils.createCursorFunction(functionParser, model, executionContext).getRecordCursorFactory();
        }
    }

    private RecordCursorFactory generateIntersectOrExceptAllFactory(
            QueryModel model,
            SqlExecutionContext executionContext,
            RecordCursorFactory factoryA,
            RecordCursorFactory factoryB,
            ObjList<Function> castFunctionsA,
            ObjList<Function> castFunctionsB,
            RecordMetadata unionMetadata,
            SetRecordCursorFactoryConstructor constructor
    ) throws SqlException {
        writeSymbolAsString.clear();
        valueTypes.clear();
        // Remap symbol columns to string type since that's how recordSink copies them.
        keyTypes.clear();
        for (int i = 0, n = unionMetadata.getColumnCount(); i < n; i++) {
            final int columnType = unionMetadata.getColumnType(i);
            if (isSymbol(columnType)) {
                keyTypes.add(STRING);
                writeSymbolAsString.set(i);
            } else {
                keyTypes.add(columnType);
            }
        }

        entityColumnFilter.of(factoryA.getMetadata().getColumnCount());
        final RecordSink recordSink = RecordSinkFactory.getInstance(
                asm,
                unionMetadata,
                entityColumnFilter,
                writeSymbolAsString
        );

        RecordCursorFactory unionAllFactory = constructor.create(
                configuration,
                unionMetadata,
                factoryA,
                factoryB,
                castFunctionsA,
                castFunctionsB,
                recordSink,
                keyTypes,
                valueTypes
        );

        if (model.getUnionModel().getUnionModel() != null) {
            return generateSetFactory(model.getUnionModel(), unionAllFactory, executionContext);
        }
        return unionAllFactory;
    }

    private RecordCursorFactory generateJoinAsof(
            final boolean isSelfJoin,
            final QueryModel model,
            final QueryModel slaveModel,
            final RecordCursorFactory master,
            final RecordMetadata masterMetadata,
            final CharSequence masterAlias,
            final RecordCursorFactory slave,
            final RecordMetadata slaveMetadata
    ) throws SqlException {
        long toleranceInterval = tolerance(slaveModel, masterMetadata.getTimestampType(), slaveMetadata.getTimestampType());
        CharSequence slaveAlias = slaveModel.getName();

        if (fullFatJoins || !slave.recordCursorSupportsRandomAccess()) {
            return createFullFatJoin(
                    master,
                    masterMetadata,
                    masterAlias,
                    slave,
                    slaveMetadata,
                    slaveAlias,
                    slaveModel.getJoinKeywordPosition(),
                    CREATE_FULL_FAT_AS_OF_JOIN,
                    slaveModel.getJoinContext(),
                    toleranceInterval
            );
        }

        final JoinRecordMetadata joinMetadata = createJoinMetadata(masterAlias, masterMetadata, slaveAlias, slaveMetadata);
        try {
            boolean hasLinearHint = SqlHints.hasAsOfLinearHint(model, masterAlias, slaveAlias);
            if (isKeyedTemporalJoin(masterMetadata, slaveMetadata)) {
                SymbolShortCircuit symbolShortCircuit = createSymbolShortCircuit(masterMetadata, slaveMetadata, isSelfJoin);
                int joinColumnSplit = masterMetadata.getColumnCount();
                JoinContext slaveContext = slaveModel.getJoinContext();
                if (!hasLinearHint) {
                    if (slave.supportsTimeFrameCursor()) {
                        boolean isSingleSymbolJoin = isSingleSymbolJoin(symbolShortCircuit);
                        boolean hasDenseHint = SqlHints.hasAsOfDenseHint(model, masterAlias, slaveModel.getName());
                        if (hasDenseHint) {
                            if (isSingleSymbolJoin) {
                                int slaveSymbolColumnIndex = listColumnFilterA.getColumnIndexFactored(0);
                                return new AsOfJoinDenseSingleSymbolRecordCursorFactory(
                                        configuration,
                                        joinMetadata,
                                        master,
                                        slave,
                                        joinColumnSplit,
                                        slaveSymbolColumnIndex,
                                        (SymbolJoinKeyMapping) symbolShortCircuit,
                                        slaveContext,
                                        toleranceInterval
                                );
                            }
                            return new AsOfJoinDenseRecordCursorFactory(
                                    configuration,
                                    joinMetadata,
                                    master,
                                    createRecordCopierMaster(masterMetadata),
                                    slave,
                                    createRecordCopierSlave(slaveMetadata),
                                    joinColumnSplit,
                                    keyTypes,
                                    slaveContext,
                                    toleranceInterval
                            );
                        }
                        RecordSink recordCopierMaster;
                        if (isSingleSymbolJoin) {
                            SymbolJoinKeyMapping symbolJoinKeyMapping = (SymbolJoinKeyMapping) symbolShortCircuit;
                            int slaveSymbolColumnIndex = listColumnFilterA.getColumnIndexFactored(0);
                            boolean hasIndexHint = SqlHints.hasAsOfIndexHint(model, masterAlias, slaveAlias);
                            if (hasIndexHint && slaveMetadata.isColumnIndexed(slaveSymbolColumnIndex)) {
                                return new AsOfJoinIndexedRecordCursorFactory(
                                        configuration,
                                        joinMetadata,
                                        master,
                                        slave,
                                        joinColumnSplit,
                                        slaveSymbolColumnIndex,
                                        symbolJoinKeyMapping,
                                        slaveContext,
                                        toleranceInterval
                                );
                            }
                            boolean hasMemoizedHint = SqlHints.hasAsOfMemoizedHint(model, masterAlias, slaveAlias);
                            boolean hasMemoizedDrivebyHint = SqlHints.hasAsOfMemoizedDrivebyHint(model, masterAlias, slaveAlias);
                            if (hasMemoizedHint || hasMemoizedDrivebyHint) {
                                return new AsOfJoinMemoizedRecordCursorFactory(
                                        configuration,
                                        joinMetadata,
                                        master,
                                        slave,
                                        joinColumnSplit,
                                        slaveSymbolColumnIndex,
                                        symbolJoinKeyMapping,
                                        slaveContext,
                                        toleranceInterval,
                                        hasMemoizedDrivebyHint
                                );
                            }

                            // We're falling back to the default Fast scan. We can still optimize one thing:
                            // join key equality check. Instead of comparing symbols as strings, compare symbol keys.
                            // For that to work, we need code that maps master symbol key to slave symbol key.
                            writeSymbolAsString.unset(slaveSymbolColumnIndex);
                            recordCopierMaster = new SymbolKeyMappingRecordCopier((SymbolJoinKeyMapping) symbolShortCircuit);
                        } else {
                            recordCopierMaster = createRecordCopierMaster(masterMetadata);
                        }
                        return new AsOfJoinFastRecordCursorFactory(
                                configuration,
                                joinMetadata,
                                master,
                                recordCopierMaster,
                                slave,
                                createRecordCopierSlave(slaveMetadata),
                                joinColumnSplit,
                                symbolShortCircuit,
                                slaveContext,
                                toleranceInterval
                        );
                    } else if (slave.supportsFilterStealing() && slave.getBaseFactory().supportsTimeFrameCursor()) {
                        RecordCursorFactory slaveBase = slave.getBaseFactory();
                        int slaveTimestampIndex = validateAndGetSlaveTimestampIndex(slaveMetadata, slaveBase);

                        Function stolenFilter = slave.getFilter();
                        assert stolenFilter != null;

                        Misc.free(slave.getCompiledFilter());
                        Misc.free(slave.getBindVarMemory());
                        Misc.freeObjList(slave.getBindVarFunctions());
                        slave.halfClose();

                        return new FilteredAsOfJoinFastRecordCursorFactory(
                                configuration,
                                joinMetadata,
                                master,
                                createRecordCopierMaster(masterMetadata),
                                slaveBase,
                                createRecordCopierSlave(slaveMetadata),
                                stolenFilter,
                                masterMetadata.getColumnCount(),
                                NullRecordFactory.getInstance(slaveMetadata),
                                null,
                                slaveTimestampIndex,
                                toleranceInterval
                        );
                    } else if (slave.isProjection()) {
                        RecordCursorFactory projectionBase = slave.getBaseFactory();
                        // We know projectionBase does not support supportsTimeFrameCursor, because
                        // Projections forward this call to its base factory and if we are in this branch
                        // then slave.supportsTimeFrameCursor() returned false in one the previous branches.
                        // There is still chance that projectionBase is just a filter
                        // and its own base supports timeFrameCursor. let's see.
                        if (projectionBase.supportsFilterStealing()) {
                            // ok cool, it's used only as a filter.
                            RecordCursorFactory filterStealingBase = projectionBase.getBaseFactory();
                            if (filterStealingBase.supportsTimeFrameCursor()) {
                                IntList stolenCrossIndex = slave.getColumnCrossIndex();
                                assert stolenCrossIndex != null;
                                Function stolenFilter = projectionBase.getFilter();
                                assert stolenFilter != null;

                                // index *after* applying the projection
                                int slaveTimestampIndex = slaveMetadata.getTimestampIndex();
                                assert stolenCrossIndex.get(slaveTimestampIndex) == filterStealingBase.getMetadata().getTimestampIndex();

                                Misc.free(projectionBase.getCompiledFilter());
                                Misc.free(projectionBase.getBindVarMemory());
                                Misc.freeObjList(projectionBase.getBindVarFunctions());
                                projectionBase.halfClose();

                                return new FilteredAsOfJoinFastRecordCursorFactory(
                                        configuration,
                                        joinMetadata,
                                        master,
                                        createRecordCopierMaster(masterMetadata),
                                        filterStealingBase,
                                        createRecordCopierSlave(slaveMetadata),
                                        stolenFilter,
                                        masterMetadata.getColumnCount(),
                                        NullRecordFactory.getInstance(slaveMetadata),
                                        stolenCrossIndex,
                                        slaveTimestampIndex,
                                        toleranceInterval
                                );
                            }
                        }
                    }
                }

                // fallback for keyed join when no optimizations are applicable, or when asof_linear hint is used:
                if (isSingleSymbolJoin(symbolShortCircuit)) {
                    // We're falling back to the default Light scan. We can still optimize one thing:
                    // join key equality check. Instead of comparing symbols as strings, compare symbol keys.
                    // For that to work, we need code that maps master symbol key to slave symbol key.
                    int slaveSymbolColumnIndex = listColumnFilterA.getColumnIndexFactored(0);
                    writeSymbolAsString.unset(slaveSymbolColumnIndex);
                    SymbolJoinKeyMapping joinKeyMapping = (SymbolJoinKeyMapping) symbolShortCircuit;
                    return new AsOfJoinLightRecordCursorFactory(
                            configuration,
                            joinMetadata,
                            master,
                            slave,
                            keyTypes,
                            new SymbolKeyMappingRecordCopier(joinKeyMapping),
                            createRecordCopierSlave(slaveMetadata),
                            joinKeyMapping,
                            joinColumnSplit,
                            slaveContext,
                            toleranceInterval
                    );
                } else {
                    return new AsOfJoinLightRecordCursorFactory(
                            configuration,
                            joinMetadata,
                            master,
                            slave,
                            keyTypes,
                            createRecordCopierMaster(masterMetadata),
                            createRecordCopierSlave(slaveMetadata),
                            null,
                            joinColumnSplit,
                            slaveContext,
                            toleranceInterval
                    );
                }
            }

            // reaching this point means the join is non-keyed
            if (!hasLinearHint) {
                if (slave.supportsTimeFrameCursor()) {
                    return new AsOfJoinNoKeyFastRecordCursorFactory(
                            configuration,
                            joinMetadata,
                            master,
                            slave,
                            masterMetadata.getColumnCount(),
                            toleranceInterval
                    );
                }
                if (slave.supportsFilterStealing() && slave.getBaseFactory().supportsTimeFrameCursor()) {
                    // Try to steal the filter from the slave. This downgrades to
                    // single-threaded Java-level filtering, so it's only worth it if the filter
                    // selectivity is low. We don't have statistics to tell selectivity, so
                    // we allow the user to disable this with the asof_linear_search hint.
                    RecordCursorFactory slaveBase = slave.getBaseFactory();
                    int slaveTimestampIndex = validateAndGetSlaveTimestampIndex(slaveMetadata, slaveBase);

                    Function stolenFilter = slave.getFilter();
                    assert stolenFilter != null;

                    Misc.free(slave.getCompiledFilter());
                    Misc.free(slave.getBindVarMemory());
                    Misc.freeObjList(slave.getBindVarFunctions());
                    slave.halfClose();
                    return new FilteredAsOfJoinNoKeyFastRecordCursorFactory(
                            configuration,
                            joinMetadata,
                            master,
                            slaveBase,
                            stolenFilter,
                            masterMetadata.getColumnCount(),
                            NullRecordFactory.getInstance(slaveMetadata),
                            null,
                            slaveTimestampIndex,
                            toleranceInterval
                    );
                }
                if (slave.isProjection()) {
                    RecordCursorFactory projectionBase = slave.getBaseFactory();
                    // We know projectionBase does not support supportsTimeFrameCursor, because
                    // projections forward this call to its base factory, and if we are in this branch,
                    // slave.supportsTimeFrameCursor() returned false in a previous branch.
                    // There is still chance that projectionBase is just a filter
                    // and its own base supports timeFrameCursor. Let's see.
                    if (projectionBase.supportsFilterStealing()) {
                        // ok, cool, it's used only as a filter
                        RecordCursorFactory filterStealingBase = projectionBase.getBaseFactory();
                        if (filterStealingBase.supportsTimeFrameCursor()) {
                            IntList stolenCrossIndex = slave.getColumnCrossIndex();
                            assert stolenCrossIndex != null;
                            Function stolenFilter = projectionBase.getFilter();
                            assert stolenFilter != null;

                            // index *after* applying the projection
                            int slaveTimestampIndex = slaveMetadata.getTimestampIndex();
                            assert stolenCrossIndex.get(slaveTimestampIndex) == filterStealingBase.getMetadata().getTimestampIndex();

                            Misc.free(projectionBase.getCompiledFilter());
                            Misc.free(projectionBase.getBindVarMemory());
                            Misc.freeObjList(projectionBase.getBindVarFunctions());
                            projectionBase.halfClose();

                            return new FilteredAsOfJoinNoKeyFastRecordCursorFactory(
                                    configuration,
                                    joinMetadata,
                                    master,
                                    filterStealingBase,
                                    stolenFilter,
                                    masterMetadata.getColumnCount(),
                                    NullRecordFactory.getInstance(slaveMetadata),
                                    stolenCrossIndex,
                                    slaveTimestampIndex,
                                    toleranceInterval
                            );
                        }
                    }
                }
            }
            // fallback for non-keyed join when no optimizations are applicable, or the asof_linear hint is used:
            return new AsOfJoinLightNoKeyRecordCursorFactory(
                    joinMetadata,
                    master,
                    slave,
                    masterMetadata.getColumnCount(),
                    toleranceInterval
            );
        } catch (Throwable t) {
            Misc.free(joinMetadata);
            throw t;
        }
    }

    private @NotNull RecordCursorFactory generateJoinLt(
            QueryModel model,
            QueryModel slaveModel,
            RecordCursorFactory master,
            RecordMetadata masterMetadata,
            CharSequence masterAlias,
            RecordCursorFactory slave,
            RecordMetadata slaveMetadata
    ) throws SqlException {
        long toleranceInterval = tolerance(slaveModel, masterMetadata.getTimestampType(), slaveMetadata.getTimestampType());
        CharSequence slaveAlias = slaveModel.getName();

        if (!slave.recordCursorSupportsRandomAccess() || fullFatJoins) {
            return createFullFatJoin(
                    master,
                    masterMetadata,
                    masterAlias,
                    slave,
                    slaveMetadata,
                    slaveAlias,
                    slaveModel.getJoinKeywordPosition(),
                    CREATE_FULL_FAT_LT_JOIN,
                    slaveModel.getJoinContext(),
                    toleranceInterval
            );
        }

        JoinRecordMetadata joinMetadata = createJoinMetadata(masterAlias, masterMetadata, slaveAlias, slaveMetadata);
        try {
            if (isKeyedTemporalJoin(masterMetadata, slaveMetadata)) {
                RecordSink masterKeyCopier = createRecordCopierMaster(masterMetadata);
                RecordSink slaveKeyCopier = createRecordCopierSlave(slaveMetadata);
                int columnSplit = masterMetadata.getColumnCount();
                JoinContext joinContext = slaveModel.getJoinContext();
                valueTypes.clear();
                valueTypes.add(LONG);
                return new LtJoinLightRecordCursorFactory(
                        configuration,
                        joinMetadata,
                        master,
                        slave,
                        keyTypes,
                        valueTypes,
                        masterKeyCopier,
                        slaveKeyCopier,
                        columnSplit,
                        joinContext,
                        toleranceInterval
                );
            }

            boolean hasLinearHint = SqlHints.hasAsOfLinearHint(model, masterAlias, slaveAlias);
            if (!hasLinearHint && slave.supportsTimeFrameCursor()) {
                return new LtJoinNoKeyFastRecordCursorFactory(
                        configuration,
                        joinMetadata,
                        master,
                        slave,
                        masterMetadata.getColumnCount(),
                        toleranceInterval
                );
            }

            return new LtJoinNoKeyRecordCursorFactory(
                    joinMetadata,
                    master,
                    slave,
                    masterMetadata.getColumnCount(),
                    toleranceInterval
            );
        } catch (Throwable t) {
            Misc.free(joinMetadata);
            throw t;
        }
    }

    private RecordCursorFactory generateJoins(QueryModel model, SqlExecutionContext executionContext) throws SqlException {
        final ObjList<QueryModel> joinModels = model.getJoinModels();
        IntList ordered = model.getOrderedJoinModels();
        JoinRecordMetadata joinMetadata = null;
        RecordCursorFactory master = null;
        CharSequence masterAlias = null;

        try {
            int n = ordered.size();
            assert n > 1;
            for (int i = 0; i < n; i++) {
                int index = ordered.getQuick(i);
                QueryModel slaveModel = joinModels.getQuick(index);

                if (i > 0) {
                    executionContext.pushTimestampRequiredFlag(joinsRequiringTimestamp[slaveModel.getJoinType()]);
                } else { // i == 0
                    // This is first model in the sequence of joins
                    // TS requirement is symmetrical on both right and left sides
                    // check if next join requires a timestamp
                    int nextJointType = joinModels.getQuick(ordered.getQuick(1)).getJoinType();
                    executionContext.pushTimestampRequiredFlag(joinsRequiringTimestamp[nextJointType]);
                }

                RecordCursorFactory slave = null;
                boolean closeSlaveOnFail = true;
                try {
                    // compile
                    slave = generateQuery(slaveModel, executionContext, index > 0);

                    // check if this is the root of joins
                    if (master == null) {
                        // This is an opportunistic check of order by clause
                        // to determine if we can get away ordering main record source only
                        // Ordering main record source could benefit from rowid access thus
                        // making it faster compared to ordering of join record source that
                        // doesn't allow rowid access.
                        master = slave;
                        closeSlaveOnFail = false;
                        masterAlias = slaveModel.getName();
                    } else {
                        // not the root, join to "master"
                        final int joinType = slaveModel.getJoinType();
                        final RecordMetadata masterMetadata = master.getMetadata();
                        final RecordMetadata slaveMetadata = slave.getMetadata();
                        Function filter = null;

                        switch (joinType) {
                            case JOIN_CROSS_LEFT:
                            case JOIN_CROSS_RIGHT:
                            case JOIN_CROSS_FULL:
                                assert slaveModel.getOuterJoinExpressionClause() != null;
                                joinMetadata = createJoinMetadata(
                                        masterAlias,
                                        masterMetadata,
                                        slaveModel.getName(),
                                        slaveMetadata,
                                        joinType == JOIN_CROSS_LEFT ? masterMetadata.getTimestampIndex() : -1);
                                filter = compileJoinFilter(slaveModel.getOuterJoinExpressionClause(), joinMetadata, executionContext);
                                master = switch (joinType) {
                                    case JOIN_CROSS_LEFT -> new NestedLoopLeftJoinRecordCursorFactory(
                                            joinMetadata,
                                            master,
                                            slave,
                                            masterMetadata.getColumnCount(),
                                            filter,
                                            NullRecordFactory.getInstance(slaveMetadata)
                                    );
                                    case JOIN_CROSS_RIGHT -> new NestedLoopRightJoinRecordCursorFactory(
                                            joinMetadata,
                                            master,
                                            slave,
                                            masterMetadata.getColumnCount(),
                                            filter,
                                            NullRecordFactory.getInstance(masterMetadata)
                                    );
                                    case JOIN_CROSS_FULL -> new NestedLoopFullJoinRecordCursorFactory(
                                            configuration,
                                            joinMetadata,
                                            master,
                                            slave,
                                            masterMetadata.getColumnCount(),
                                            filter,
                                            NullRecordFactory.getInstance(masterMetadata),
                                            NullRecordFactory.getInstance(slaveMetadata)
                                    );
                                    default -> throw new AssertionError("unreachable");
                                };
                                masterAlias = null;
                                break;
                            case JOIN_CROSS:
                                validateOuterJoinExpressions(slaveModel, "CROSS");
                                master = new CrossJoinRecordCursorFactory(
                                        createJoinMetadata(masterAlias, masterMetadata, slaveModel.getName(), slaveMetadata),
                                        master,
                                        slave,
                                        masterMetadata.getColumnCount()
                                );
                                masterAlias = null;
                                break;
                            case JOIN_ASOF:
                            case JOIN_LT:
                                validateBothTimestamps(slaveModel, masterMetadata, slaveMetadata);
                                validateOuterJoinExpressions(slaveModel, joinType == JOIN_ASOF ? "ASOF" : "LT");
                                validateBothTimestampOrders(master, slave, slaveModel.getJoinKeywordPosition());
                                // isSelfJoin is imperfect and might generate false negatives when using subqueries:
                                //  - if `true`, the join is a self-join for sure
                                //  - if `false`, the join may or may not be self-join
                                boolean isSelfJoin = isSameTable(master, slave);
                                processJoinContext(index == 1, isSelfJoin, slaveModel.getJoinContext(), masterMetadata, slaveMetadata);
                                master = joinType == JOIN_ASOF
                                        ? generateJoinAsof(isSelfJoin, model, slaveModel, master, masterMetadata, masterAlias, slave, slaveMetadata)
                                        : generateJoinLt(model, slaveModel, master, masterMetadata, masterAlias, slave, slaveMetadata);
                                masterAlias = null;
                                // from now on, master owns slave, so we don't have to close it
                                closeSlaveOnFail = false;
                                break;
                            case JOIN_SPLICE:
                                validateBothTimestamps(slaveModel, masterMetadata, slaveMetadata);
                                validateBothTimestampOrders(master, slave, slaveModel.getJoinKeywordPosition());
                                validateOuterJoinExpressions(slaveModel, "SPLICE");
                                processJoinContext(index == 1, isSameTable(master, slave), slaveModel.getJoinContext(), masterMetadata, slaveMetadata);
                                if (slave.recordCursorSupportsRandomAccess() && master.recordCursorSupportsRandomAccess() && !fullFatJoins) {
                                    master = createSpliceJoin(
                                            // splice join result does not have timestamp
                                            createJoinMetadata(masterAlias, masterMetadata, slaveModel.getName(), slaveMetadata, -1),
                                            master,
                                            createRecordCopierMaster(masterMetadata),
                                            slave,
                                            createRecordCopierSlave(slaveMetadata),
                                            masterMetadata.getColumnCount(),
                                            slaveModel.getJoinContext()
                                    );
                                    // from now on, master owns slave, so we don't have to close it
                                    closeSlaveOnFail = false;
                                } else {
                                    if (!master.recordCursorSupportsRandomAccess()) {
                                        throw SqlException.position(slaveModel.getJoinKeywordPosition()).put("left side of splice join doesn't support random access");
                                    } else if (!slave.recordCursorSupportsRandomAccess()) {
                                        throw SqlException.position(slaveModel.getJoinKeywordPosition()).put("right side of splice join doesn't support random access");
                                    } else {
                                        throw SqlException.position(slaveModel.getJoinKeywordPosition()).put("splice join doesn't support full fat mode");
                                    }
                                }
                                break;
                            case JOIN_WINDOW:
                                validateBothTimestamps(slaveModel, masterMetadata, slaveMetadata);
                                validateBothTimestampOrders(master, slave, slaveModel.getJoinKeywordPosition());
                                WindowJoinContext context = slaveModel.getWindowJoinContext();
                                if (context.isIncludePrevailing()) {
                                    throw SqlException.position(0).put("including prevailing is not supported in WINDOW joins");
                                }
                                TimestampDriver timestampDriver = getTimestampDriver(masterMetadata.getTimestampType());
                                long lo = 0, hi = 0;
                                switch (context.getLoKind()) {
                                    case WindowJoinContext.PRECEDING:
                                        lo = evalNonNegativeLongConstantOrDie(functionParser, context.getLoExpr(), executionContext);
                                        if (context.getLoExprTimeUnit() != 0) {
                                            lo = timestampDriver.from(lo, context.getLoExprTimeUnit());
                                        }
                                        break;
                                    case WindowJoinContext.FOLLOWING:
                                        lo = evalNonNegativeLongConstantOrDie(functionParser, context.getLoExpr(), executionContext);
                                        if (context.getLoExprTimeUnit() != 0) {
                                            lo = timestampDriver.from(lo, context.getLoExprTimeUnit());
                                        }
                                        if (lo == Long.MAX_VALUE) {
                                            lo = Long.MIN_VALUE;
                                        } else {
                                            lo *= -1;
                                        }
                                }
                                switch (context.getHiKind()) {
                                    case WindowJoinContext.PRECEDING:
                                        hi = evalNonNegativeLongConstantOrDie(functionParser, context.getHiExpr(), executionContext);
                                        if (context.getHiExprTimeUnit() != 0) {
                                            hi = timestampDriver.from(hi, context.getHiExprTimeUnit());
                                        }
                                        if (hi == Long.MAX_VALUE) {
                                            hi = Long.MIN_VALUE;
                                        } else {
                                            hi *= -1;
                                        }
                                        break;
                                    case WindowJoinContext.FOLLOWING:
                                        hi = evalNonNegativeLongConstantOrDie(functionParser, context.getHiExpr(), executionContext);
                                        if (context.getHiExprTimeUnit() != 0) {
                                            hi = timestampDriver.from(hi, context.getHiExprTimeUnit());
                                        }
                                }
                                if (hi < lo * -1) {
                                    int hiPos = context.getHiExprPos();
                                    throw SqlException.position(hiPos == 0 ? context.getLoExprPos() : hiPos).put("WINDOW join hi value cannot be less than lo value");
                                }

                                // validate columns in aggregate model
                                QueryModel aggModel = context.getParentModel();
                                processJoinContext(index == 1, isSameTable(master, slave), slaveModel.getJoinContext(), masterMetadata, slaveMetadata);
                                joinMetadata = createJoinMetadata(masterAlias, masterMetadata, slaveModel.getName(), slaveMetadata, masterMetadata.getTimestampIndex());
                                ObjList<QueryColumn> cols = aggModel.getColumns();
                                IntList columnIndex = new IntList(cols.size());
                                int groupByCnt = 0;
                                int splitIndex = masterMetadata.getColumnCount();
                                int timestampIndex = -1;

                                for (int j = 0, m = cols.size(); j < m; j++) {
                                    ExpressionNode ast = cols.get(j).getAst();
                                    if (!functionParser.getFunctionFactoryCache().isGroupBy(ast.token)) {
                                        int colIndex = joinMetadata.getColumnIndexQuiet(ast.token);
                                        if (colIndex == -1) {
                                            throw SqlException.invalidColumn(ast.position, ast.token);
                                        }
                                        if (colIndex >= splitIndex) {
                                            throw SqlException.position(ast.position).put("WINDOW join cannot reference right table non-aggregate column: ").put(ast.token);
                                        }
                                        if (colIndex == masterMetadata.getTimestampIndex()) {
                                            timestampIndex = colIndex;
                                        }
                                        columnIndex.add(colIndex);
                                    } else {
                                        columnIndex.add(splitIndex + groupByCnt);
                                        groupByCnt++;
                                    }
                                }
                                if (columnIndex.size() == splitIndex + groupByCnt) {
                                    boolean skipColumnIndex = true;
                                    for (int j = 0, m = columnIndex.size(); j < m; j++) {
                                        if (j != columnIndex.getQuick(j)) {
                                            skipColumnIndex = false;
                                            break;
                                        }
                                    }
                                    if (skipColumnIndex) {
                                        columnIndex = null;
                                    }
                                }

                                // assemble groupBy function
                                ObjList<QueryColumn> columns = aggModel.getColumns();
                                keyTypes.clear();
                                valueTypes.clear();
                                listColumnFilterA.clear();
                                final int columnCount = columns.size();
                                final ObjList<GroupByFunction> groupByFunctions = new ObjList<>(columnCount);
                                tempInnerProjectionFunctions.clear();
                                tempOuterProjectionFunctions.clear();
                                final GenericRecordMetadata outerProjectionMetadata = new GenericRecordMetadata();
                                final PriorityMetadata priorityMetadata = new PriorityMetadata(columnCount, joinMetadata);
                                final IntList projectionFunctionFlags = new IntList(columnCount);
                                GroupByUtils.assembleGroupByFunctions(
                                        functionParser,
                                        sqlNodeStack,
                                        aggModel,
                                        executionContext,
                                        joinMetadata,
                                        masterMetadata.getTimestampIndex(),
                                        true,
                                        groupByFunctions,
                                        groupByFunctionPositions,
                                        tempOuterProjectionFunctions,
                                        tempInnerProjectionFunctions,
                                        recordFunctionPositions,
                                        projectionFunctionFlags,
                                        outerProjectionMetadata,
                                        priorityMetadata,
                                        valueTypes,
                                        keyTypes,
                                        listColumnFilterA,
                                        null,
                                        validateSampleByFillType
                                );
                                outerProjectionMetadata.setTimestampIndex(timestampIndex);

                                ExpressionNode node = slaveModel.getOuterJoinExpressionClause();
                                ExpressionNode constFilterExpr = model.getConstWhereClause();
                                boolean alwaysTrue = false;
                                if (constFilterExpr != null) {
                                    Function constFilter = functionParser.parseFunction(constFilterExpr, null, executionContext);
                                    try {
                                        if (!isBoolean(constFilter.getType())) {
                                            throw SqlException.position(constFilterExpr.position).put("boolean expression expected");
                                        }
                                        constFilter.init(null, executionContext);
                                        if (constFilter.isConstant()) {
                                            if (!constFilter.getBool(null)) {
                                                GenericRecordMetadata metadata = GenericRecordMetadata.copyOf(masterMetadata);
                                                for (int k = 0; k < groupByCnt; k++) {
                                                    metadata.add(new TableColumnMetadata(groupByFunctions.get(k).getName(), groupByFunctions.get(k).getType()));
                                                }
                                                RecordCursorFactory factory = new ExtraNullColumnCursorFactory(outerProjectionMetadata, masterMetadata.getColumnCount(), master);
                                                if (columnIndex != null) {
                                                    factory = new SelectedRecordCursorFactory(outerProjectionMetadata, columnIndex, factory);
                                                }
                                                Misc.free(slave);
                                                Misc.free(joinMetadata);
                                                return factory;
                                            } else {
                                                alwaysTrue = true;
                                            }
                                        }
                                    } finally {
                                        Misc.free(constFilter);
                                    }
                                    if (!alwaysTrue) {
                                        node = concatFilters(configuration.getCairoSqlLegacyOperatorPrecedence(), expressionNodePool, node, constFilterExpr);
                                    }
                                    model.setConstWhereClause(null);
                                }

                                // is parallel windowJoin?
                                if (slave.supportsTimeFrameCursor() && (master.supportsPageFrameCursor() ||
                                        (master.supportsFilterStealing() && master.getBaseFactory().supportsPageFrameCursor()))) {
                                    // steal master filter
                                    CompiledFilter compiledFilter = null;
                                    MemoryCARW bindVarMemory = null;
                                    ObjList<Function> bindVarFunctions = null;
                                    Function masterFilter = null;
                                    ExpressionNode masterFilterExpr = null;
                                    if (master.supportsFilterStealing()) {
                                        RecordCursorFactory filterFactory = master;
                                        master = master.getBaseFactory();
                                        compiledFilter = filterFactory.getCompiledFilter();
                                        bindVarMemory = filterFactory.getBindVarMemory();
                                        bindVarFunctions = filterFactory.getBindVarFunctions();
                                        masterFilter = filterFactory.getFilter();
                                        masterFilterExpr = filterFactory.getStealFilterExpr();
                                        filterFactory.halfClose();
                                    }

                                    master.setSmalePageFrameRows(configuration.getSqlSmallPageFrameMinRows(), configuration.getSqlSmallPageFrameMaxRows());
                                    // try to extract symbols equal function from join filter
                                    int leftSymbolIndex = -1;
                                    int rightSymbolIndex = -1;
                                    ExpressionNode parent = null;
                                    if (node != null) {
                                        final int columnSplit = master.getMetadata().getColumnCount();
                                        ExpressionNode nn = node;
                                        sqlNodeStack.clear();
                                        sqlNodeStack2.clear();
                                        boolean isLeft = false;
                                        while (!sqlNodeStack.isEmpty() || nn != null) {
                                            if (nn != null) {
                                                if (Chars.equals(nn.token, "=")) {
                                                    ExpressionNode l = nn.lhs;
                                                    ExpressionNode r = nn.rhs;
                                                    if (l != null && r != null && l.type == ExpressionNode.LITERAL && r.type == ExpressionNode.LITERAL) {
                                                        int index1 = joinMetadata.getColumnIndexQuiet(l.token);
                                                        int index2 = joinMetadata.getColumnIndexQuiet(r.token);
                                                        if (index1 >= 0 && index2 >= 0) {
                                                            boolean index1IsSymbol = joinMetadata.getColumnType(index1) == ColumnType.SYMBOL;
                                                            boolean index2IsSymbol = joinMetadata.getColumnType(index2) == ColumnType.SYMBOL;
                                                            boolean index1IsLeft = index1 < columnSplit;
                                                            boolean index2IsLeft = index2 < columnSplit;
                                                            isLeft = parent != null && parent.lhs == nn;

                                                            if (index1IsSymbol && index2IsSymbol && index1IsLeft != index2IsLeft) {
                                                                leftSymbolIndex = index1IsLeft ? index1 : index2;
                                                                rightSymbolIndex = index1IsLeft ? index2 : index1;
                                                                rightSymbolIndex = rightSymbolIndex - columnSplit;
                                                                break;
                                                            }
                                                        }
                                                    }
                                                    nn = null;
                                                } else if (Chars.equals(nn.token, "and")) {
                                                    if (nn.rhs != null) {
                                                        sqlNodeStack.push(nn.rhs);
                                                        sqlNodeStack2.push(nn);
                                                    }
                                                    parent = nn;
                                                    nn = nn.lhs;
                                                } else {
                                                    nn = null;
                                                }
                                            } else {
                                                nn = sqlNodeStack.poll();
                                                parent = sqlNodeStack2.pop();
                                            }
                                        }

                                        // extract success!
                                        if (leftSymbolIndex != -1) {
                                            if (parent != null && Chars.equals(parent.token, "and")) {
                                                if (isLeft) {
                                                    parent.copyFrom(parent.rhs);
                                                } else {
                                                    parent.copyFrom(parent.lhs);
                                                }
                                                parent = node;
                                            } else {
                                                parent = null;
                                            }
                                        } else {
                                            parent = node;
                                        }
                                        if (parent != null) {
                                            filter = compileJoinFilter(parent, joinMetadata, executionContext);
                                        }
                                    }

                                    if (leftSymbolIndex != -1) {
                                        master = new AsyncFastWindowJoinRecordCursorFactory(
                                                executionContext.getCairoEngine(),
                                                asm,
                                                configuration,
                                                executionContext.getMessageBus(),
                                                joinMetadata,
                                                outerProjectionMetadata,
                                                columnIndex,
                                                master,
                                                slave,
                                                filter,
                                                compileWorkerFilterConditionally(
                                                        executionContext,
                                                        filter,
                                                        executionContext.getSharedQueryWorkerCount(),
                                                        parent,
                                                        joinMetadata
                                                ),
                                                leftSymbolIndex,
                                                rightSymbolIndex,
                                                lo,
                                                hi,
                                                valueTypes,
                                                groupByFunctions,
                                                compileWorkerGroupByFunctionsConditionally(
                                                        executionContext,
                                                        aggModel,
                                                        groupByFunctions,
                                                        executionContext.getSharedQueryWorkerCount(),
                                                        joinMetadata
                                                ),
                                                compiledFilter,
                                                bindVarMemory,
                                                bindVarFunctions,
                                                masterFilter,
                                                compileWorkerFilterConditionally(
                                                        executionContext,
                                                        masterFilter,
                                                        executionContext.getSharedQueryWorkerCount(),
                                                        masterFilterExpr,
                                                        master.getMetadata()
                                                ),
                                                reduceTaskFactory,
                                                executionContext.getSharedQueryWorkerCount()
                                        );
                                    } else {
                                        master = new AsyncWindowJoinRecordCursorFactory(
                                                executionContext.getCairoEngine(),
                                                asm,
                                                configuration,
                                                executionContext.getMessageBus(),
                                                joinMetadata,
                                                outerProjectionMetadata,
                                                columnIndex,
                                                master,
                                                slave,
                                                filter,
                                                compileWorkerFilterConditionally(
                                                        executionContext,
                                                        filter,
                                                        executionContext.getSharedQueryWorkerCount(),
                                                        node,
                                                        joinMetadata
                                                ),
                                                lo,
                                                hi,
                                                valueTypes,
                                                groupByFunctions,
                                                compileWorkerGroupByFunctionsConditionally(
                                                        executionContext,
                                                        aggModel,
                                                        groupByFunctions,
                                                        executionContext.getSharedQueryWorkerCount(),
                                                        joinMetadata
                                                ),
                                                compiledFilter,
                                                bindVarMemory,
                                                bindVarFunctions,
                                                masterFilter,
                                                compileWorkerFilterConditionally(
                                                        executionContext,
                                                        masterFilter,
                                                        executionContext.getSharedQueryWorkerCount(),
                                                        masterFilterExpr,
                                                        master.getMetadata()
                                                ),
                                                reduceTaskFactory,
                                                executionContext.getSharedQueryWorkerCount()
                                        );
                                    }
                                } else {
                                    if (slave.supportsTimeFrameCursor()) {
                                        if (node != null) {
                                            filter = compileJoinFilter(node, joinMetadata, executionContext);
                                        }

                                        return new WindowJoinFilteredRecordCursorFactory(
                                                configuration,
                                                outerProjectionMetadata,
                                                joinMetadata,
                                                master,
                                                slave,
                                                master.getMetadata().getColumnCount(),
                                                lo,
                                                hi,
                                                groupByFunctions,
                                                valueTypes,
                                                filter
                                        );
                                    }

                                    if (!slave.recordCursorSupportsRandomAccess()) {
                                        throw SqlException.position(slaveModel.getJoinKeywordPosition()).put("right side of window join doesn't support random access");
                                    }

                                    if (node != null) {
                                        filter = compileJoinFilter(node, joinMetadata, executionContext);
                                    }
                                    master = new WindowJoinLightFilteredRecordCursorFactory(
                                            configuration,
                                            outerProjectionMetadata,
                                            joinMetadata,
                                            master,
                                            slave,
                                            master.getMetadata().getColumnCount(),
                                            lo,
                                            hi,
                                            groupByFunctions,
                                            valueTypes,
                                            filter
                                    );
                                }
                                break;
                            default:
                                processJoinContext(index == 1, isSameTable(master, slave), slaveModel.getJoinContext(), masterMetadata, slaveMetadata);
                                joinMetadata = createJoinMetadata(masterAlias, masterMetadata, slaveModel.getName(), slaveMetadata, joinType == JOIN_RIGHT_OUTER || joinType == JOIN_FULL_OUTER ? -1 : masterMetadata.getTimestampIndex());
                                if (slaveModel.getOuterJoinExpressionClause() != null) {
                                    filter = compileJoinFilter(slaveModel.getOuterJoinExpressionClause(), joinMetadata, executionContext);
                                }

                                if (filter != null && filter.isConstant() && !filter.getBool(null)) {
                                    if (joinType == JOIN_LEFT_OUTER) {
                                        Misc.free(slave);
                                        slave = new EmptyTableRecordCursorFactory(slaveMetadata);
                                    } else if (joinType == JOIN_INNER) {
                                        Misc.free(master);
                                        Misc.free(slave);
                                        return new EmptyTableRecordCursorFactory(joinMetadata);
                                    } else if (joinType == JOIN_RIGHT_OUTER) {
                                        Misc.free(master);
                                        master = new EmptyTableRecordCursorFactory(masterMetadata);
                                    }
                                }

                                if (joinType == JOIN_INNER) {
                                    validateOuterJoinExpressions(slaveModel, "INNER");
                                }

                                master = createHashJoin(
                                        joinMetadata,
                                        master,
                                        slave,
                                        joinType,
                                        filter,
                                        slaveModel.getJoinContext(),
                                        executionContext
                                );
                                masterAlias = null;
                                break;
                        }
                    }
                } catch (Throwable th) {
                    Misc.free(joinMetadata);
                    master = Misc.free(master);
                    if (closeSlaveOnFail) {
                        Misc.free(slave);
                    }
                    throw th;
                } finally {
                    executionContext.popTimestampRequiredFlag();
                }

                // check if there are post-filters
                ExpressionNode filterExpr = slaveModel.getPostJoinWhereClause();
                if (filterExpr != null) {
                    if (executionContext.isParallelFilterEnabled() && master.supportsPageFrameCursor()) {
                        final Function filter = compileJoinFilter(
                                filterExpr,
                                (JoinRecordMetadata) master.getMetadata(),
                                executionContext
                        );

                        master = new AsyncFilteredRecordCursorFactory(
                                executionContext.getCairoEngine(),
                                configuration,
                                executionContext.getMessageBus(),
                                master,
                                filter,
                                reduceTaskFactory,
                                compileWorkerFilterConditionally(
                                        executionContext,
                                        filter,
                                        executionContext.getSharedQueryWorkerCount(),
                                        filterExpr,
                                        master.getMetadata()
                                ),
                                deepClone(expressionNodePool, filterExpr),
                                null,
                                0,
                                executionContext.getSharedQueryWorkerCount(),
                                SqlHints.hasEnablePreTouchHint(model, masterAlias)
                        );
                    } else {
                        master = new FilteredRecordCursorFactory(
                                master,
                                compileJoinFilter(filterExpr, (JoinRecordMetadata) master.getMetadata(), executionContext)
                        );
                    }
                }
            }

            // unfortunately we had to go all out to create join metadata
            // now it is time to check if we have constant conditions
            ExpressionNode constFilterExpr = model.getConstWhereClause();
            if (constFilterExpr != null) {
                Function filter = functionParser.parseFunction(constFilterExpr, null, executionContext);
                if (!isBoolean(filter.getType())) {
                    throw SqlException.position(constFilterExpr.position).put("boolean expression expected");
                }
                filter.init(null, executionContext);
                if (filter.isConstant()) {
                    if (!filter.getBool(null)) {
                        // do not copy metadata here
                        // this would have been JoinRecordMetadata, which is new instance anyway
                        // we have to make sure that this metadata is safely transitioned
                        // to empty cursor factory
                        JoinRecordMetadata metadata = (JoinRecordMetadata) master.getMetadata();
                        metadata.incrementRefCount();
                        RecordCursorFactory factory = new EmptyTableRecordCursorFactory(metadata);
                        Misc.free(master);
                        return factory;
                    }
                } else {
                    // make it a post-join filter (same as for post join where clause above)
                    if (executionContext.isParallelFilterEnabled() && master.supportsPageFrameCursor()) {
                        master = new AsyncFilteredRecordCursorFactory(
                                executionContext.getCairoEngine(),
                                configuration,
                                executionContext.getMessageBus(),
                                master,
                                filter,
                                reduceTaskFactory,
                                compileWorkerFilterConditionally(
                                        executionContext,
                                        filter,
                                        executionContext.getSharedQueryWorkerCount(),
                                        constFilterExpr,
                                        master.getMetadata()
                                ),
                                deepClone(expressionNodePool, constFilterExpr),
                                null,
                                0,
                                executionContext.getSharedQueryWorkerCount(),
                                SqlHints.hasEnablePreTouchHint(model, masterAlias)
                        );
                    } else {
                        master = new FilteredRecordCursorFactory(master, filter);
                    }
                }
            }
            return master;
        } catch (Throwable e) {
            Misc.free(master);
            throw e;
        }
    }

    @NotNull
    private RecordCursorFactory generateLatestBy(RecordCursorFactory factory, QueryModel model) throws SqlException {
        final ObjList<ExpressionNode> latestBy = model.getLatestBy();
        if (latestBy.size() == 0) {
            return factory;
        }

        // We require timestamp with any order.
        final int timestampIndex;
        try {
            timestampIndex = getTimestampIndex(model, factory);
            if (timestampIndex == -1) {
                throw SqlException.$(model.getModelPosition(), "latest by query does not provide dedicated TIMESTAMP column");
            }
        } catch (Throwable e) {
            Misc.free(factory);
            throw e;
        }

        final RecordMetadata metadata = factory.getMetadata();
        prepareLatestByColumnIndexes(latestBy, metadata);

        if (!factory.recordCursorSupportsRandomAccess()) {
            return new LatestByRecordCursorFactory(
                    configuration,
                    factory,
                    RecordSinkFactory.getInstance(asm, metadata, listColumnFilterA),
                    keyTypes,
                    timestampIndex
            );
        }

        boolean orderedByTimestampAsc = false;
        final QueryModel nested = model.getNestedModel();
        assert nested != null;
        final LowerCaseCharSequenceIntHashMap orderBy = nested.getOrderHash();
        CharSequence timestampColumn = metadata.getColumnName(timestampIndex);
        if (orderBy.get(timestampColumn) == ORDER_DIRECTION_ASCENDING) {
            // ORDER BY the timestamp column case.
            orderedByTimestampAsc = true;
        } else if (timestampIndex == metadata.getTimestampIndex() && orderBy.size() == 0) {
            // Empty ORDER BY, but the timestamp column in the designated timestamp.
            orderedByTimestampAsc = true;
        }

        return new LatestByLightRecordCursorFactory(
                configuration,
                factory,
                RecordSinkFactory.getInstance(asm, metadata, listColumnFilterA),
                keyTypes,
                timestampIndex,
                orderedByTimestampAsc
        );
    }

    @NotNull
    private RecordCursorFactory generateLatestByTableQuery(
            QueryModel model,
            @Transient TableReader reader,
            RecordMetadata metadata,
            TableToken tableToken,
            IntrinsicModel intrinsicModel,
            Function filter,
            @Transient SqlExecutionContext executionContext,
            int timestampIndex,
            @NotNull IntList columnIndexes,
            @NotNull IntList columnSizeShifts,
            @NotNull LongList prefixes
    ) throws SqlException {
        final PartitionFrameCursorFactory partitionFrameCursorFactory;
        if (intrinsicModel.hasIntervalFilters()) {
            partitionFrameCursorFactory = new IntervalPartitionFrameCursorFactory(
                    tableToken,
                    model.getMetadataVersion(),
                    intrinsicModel.buildIntervalModel(),
                    timestampIndex,
                    GenericRecordMetadata.deepCopyOf(reader.getMetadata()),
                    ORDER_DESC
            );
        } else {
            partitionFrameCursorFactory = new FullPartitionFrameCursorFactory(
                    tableToken,
                    model.getMetadataVersion(),
                    GenericRecordMetadata.deepCopyOf(reader.getMetadata()),
                    ORDER_DESC
            );
        }

        assert model.getLatestBy() != null && model.getLatestBy().size() > 0;
        ObjList<ExpressionNode> latestBy = new ObjList<>(model.getLatestBy().size());
        latestBy.addAll(model.getLatestBy());
        final ExpressionNode latestByNode = latestBy.get(0);
        final int latestByIndex = metadata.getColumnIndexQuiet(latestByNode.token);
        final boolean indexed = metadata.isColumnIndexed(latestByIndex);

        // 'latest by' clause takes over the filter and the latest by nodes,
        // so that the later generateFilter() and generateLatestBy() are no-op
        model.setWhereClause(null);
        model.getLatestBy().clear();

        // if there are > 1 columns in the latest by statement, we cannot use indexes
        if (latestBy.size() > 1 || !isSymbol(metadata.getColumnType(latestByIndex))) {
            boolean symbolKeysOnly = true;
            for (int i = 0, n = keyTypes.getColumnCount(); i < n; i++) {
                symbolKeysOnly &= isSymbol(keyTypes.getColumnType(i));
            }
            if (symbolKeysOnly) {
                final IntList partitionByColumnIndexes = new IntList(listColumnFilterA.size());
                for (int i = 0, n = listColumnFilterA.size(); i < n; i++) {
                    partitionByColumnIndexes.add(listColumnFilterA.getColumnIndexFactored(i));
                }
                final IntList partitionBySymbolCounts = symbolEstimator.estimate(
                        model,
                        intrinsicModel.filter,
                        metadata,
                        partitionByColumnIndexes
                );
                return new LatestByAllSymbolsFilteredRecordCursorFactory(
                        configuration,
                        metadata,
                        partitionFrameCursorFactory,
                        RecordSinkFactory.getInstance(asm, metadata, listColumnFilterA),
                        keyTypes,
                        partitionByColumnIndexes,
                        partitionBySymbolCounts,
                        filter,
                        columnIndexes,
                        columnSizeShifts
                );
            }
            return new LatestByAllFilteredRecordCursorFactory(
                    configuration,
                    metadata,
                    partitionFrameCursorFactory,
                    RecordSinkFactory.getInstance(asm, metadata, listColumnFilterA),
                    keyTypes,
                    filter,
                    columnIndexes,
                    columnSizeShifts
            );
        }

        if (intrinsicModel.keyColumn != null) {
            // key column must always be the same as latest by column
            assert latestByIndex == metadata.getColumnIndexQuiet(intrinsicModel.keyColumn);

            if (intrinsicModel.keySubQuery != null) {
                RecordCursorFactory rcf = null;
                final Record.CharSequenceFunction func;
                try {
                    rcf = generate(intrinsicModel.keySubQuery, executionContext);
                    func = validateSubQueryColumnAndGetGetter(intrinsicModel, rcf.getMetadata());
                } catch (Throwable th) {
                    Misc.free(partitionFrameCursorFactory);
                    Misc.free(rcf);
                    throw th;
                }

                return new LatestBySubQueryRecordCursorFactory(
                        configuration,
                        metadata,
                        partitionFrameCursorFactory,
                        latestByIndex,
                        rcf,
                        filter,
                        indexed,
                        func,
                        columnIndexes,
                        columnSizeShifts
                );
            }

            final int nKeyValues = intrinsicModel.keyValueFuncs.size();
            final int nExcludedKeyValues = intrinsicModel.keyExcludedValueFuncs.size();
            if (indexed && nExcludedKeyValues == 0) {
                assert nKeyValues > 0;
                // deal with key values as a list
                // 1. resolve each value of the list to "int"
                // 2. get first row in index for each value (stream)

                final SymbolMapReader symbolMapReader = reader.getSymbolMapReader(columnIndexes.getQuick(latestByIndex));
                final RowCursorFactory rcf;
                if (nKeyValues == 1) {
                    final Function symbolValueFunc = intrinsicModel.keyValueFuncs.get(0);
                    final int symbol = symbolValueFunc.isRuntimeConstant()
                            ? SymbolTable.VALUE_NOT_FOUND
                            : symbolMapReader.keyOf(symbolValueFunc.getStrA(null));

                    if (filter == null) {
                        if (symbol == SymbolTable.VALUE_NOT_FOUND) {
                            rcf = new LatestByValueDeferredIndexedRowCursorFactory(
                                    latestByIndex,
                                    symbolValueFunc,
                                    false
                            );
                        } else {
                            rcf = new LatestByValueIndexedRowCursorFactory(
                                    latestByIndex,
                                    symbol,
                                    false
                            );
                        }
                        return new PageFrameRecordCursorFactory(
                                configuration,
                                metadata,
                                partitionFrameCursorFactory,
                                rcf,
                                false,
                                null,
                                false,
                                columnIndexes,
                                columnSizeShifts,
                                true,
                                true
                        );
                    }

                    if (symbol == SymbolTable.VALUE_NOT_FOUND) {
                        return new LatestByValueDeferredIndexedFilteredRecordCursorFactory(
                                configuration,
                                metadata,
                                partitionFrameCursorFactory,
                                latestByIndex,
                                symbolValueFunc,
                                filter,
                                columnIndexes,
                                columnSizeShifts
                        );
                    }
                    return new LatestByValueIndexedFilteredRecordCursorFactory(
                            configuration,
                            metadata,
                            partitionFrameCursorFactory,
                            latestByIndex,
                            symbol,
                            filter,
                            columnIndexes,
                            columnSizeShifts
                    );
                }

                return new LatestByValuesIndexedFilteredRecordCursorFactory(
                        configuration,
                        metadata,
                        partitionFrameCursorFactory,
                        latestByIndex,
                        intrinsicModel.keyValueFuncs,
                        symbolMapReader,
                        filter,
                        columnIndexes,
                        columnSizeShifts
                );
            }

            assert nKeyValues > 0 || nExcludedKeyValues > 0;

            // we have "latest by" column values, but no index

            if (nKeyValues > 1 || nExcludedKeyValues > 0) {
                return new LatestByDeferredListValuesFilteredRecordCursorFactory(
                        configuration,
                        metadata,
                        partitionFrameCursorFactory,
                        latestByIndex,
                        intrinsicModel.keyValueFuncs,
                        intrinsicModel.keyExcludedValueFuncs,
                        filter,
                        columnIndexes,
                        columnSizeShifts
                );
            }

            assert nExcludedKeyValues == 0;

            // we have a single symbol key
            final Function symbolKeyFunc = intrinsicModel.keyValueFuncs.get(0);
            final SymbolMapReader symbolMapReader = reader.getSymbolMapReader(columnIndexes.getQuick(latestByIndex));
            final int symbolKey = symbolKeyFunc.isRuntimeConstant()
                    ? SymbolTable.VALUE_NOT_FOUND
                    : symbolMapReader.keyOf(symbolKeyFunc.getStrA(null));
            if (symbolKey == SymbolTable.VALUE_NOT_FOUND) {
                return new LatestByValueDeferredFilteredRecordCursorFactory(
                        configuration,
                        metadata,
                        partitionFrameCursorFactory,
                        latestByIndex,
                        symbolKeyFunc,
                        filter,
                        columnIndexes,
                        columnSizeShifts
                );
            }

            return new LatestByValueFilteredRecordCursorFactory(
                    configuration,
                    metadata,
                    partitionFrameCursorFactory,
                    latestByIndex,
                    symbolKey,
                    filter,
                    columnIndexes,
                    columnSizeShifts
            );
        }
        // we select all values of "latest by" column

        assert intrinsicModel.keyValueFuncs.size() == 0;
        // get the latest rows for all values of "latest by" column

        if (indexed && filter == null && configuration.useWithinLatestByOptimisation()) {
            return new LatestByAllIndexedRecordCursorFactory(
                    executionContext.getCairoEngine(),
                    configuration,
                    metadata,
                    partitionFrameCursorFactory,
                    latestByIndex,
                    columnIndexes,
                    columnSizeShifts,
                    prefixes
            );
        } else {
            return new LatestByDeferredListValuesFilteredRecordCursorFactory(
                    configuration,
                    metadata,
                    partitionFrameCursorFactory,
                    latestByIndex,
                    filter,
                    columnIndexes,
                    columnSizeShifts
            );
        }
    }

    private RecordCursorFactory generateLimit(
            RecordCursorFactory factory,
            QueryModel model,
            SqlExecutionContext executionContext
    ) throws SqlException {
        if (factory.followedLimitAdvice()) {
            return factory;
        }

        ExpressionNode limitLo = model.getLimitLo();
        ExpressionNode limitHi = model.getLimitHi();

        // we've to check model otherwise we could be skipping limit in outer query that's actually different from the one in inner query!
        if ((limitLo == null && limitHi == null) || (factory.implementsLimit() && model.isLimitImplemented())) {
            return factory;
        }

        try {
            final Function loFunc = getLoFunction(model, executionContext);
            final Function hiFunc = getHiFunction(model, executionContext);
            return new LimitRecordCursorFactory(factory, loFunc, hiFunc);
        } catch (Throwable e) {
            Misc.free(factory);
            throw e;
        }
    }

    private RecordCursorFactory generateNoSelect(
            QueryModel model,
            SqlExecutionContext executionContext
    ) throws SqlException {
        ExpressionNode tableNameExpr = model.getTableNameExpr();
        if (tableNameExpr != null) {
            if (tableNameExpr.type == FUNCTION) {
                return generateFunctionQuery(model, executionContext);
            } else {
                return generateTableQuery(model, executionContext);
            }
        }
        return generateSubQuery(model, executionContext);
    }

    private RecordCursorFactory generateOrderBy(
            RecordCursorFactory recordCursorFactory,
            QueryModel model,
            SqlExecutionContext executionContext
    ) throws SqlException {
        if (recordCursorFactory.followedOrderByAdvice()) {
            return recordCursorFactory;
        }
        try {
            final LowerCaseCharSequenceIntHashMap orderByColumnNameToIndexMap = model.getOrderHash();
            final ObjList<CharSequence> orderByColumnNames = orderByColumnNameToIndexMap.keys();
            final int orderByColumnCount = orderByColumnNames.size();

            if (orderByColumnCount > 0) {
                final RecordMetadata metadata = recordCursorFactory.getMetadata();
                final int timestampIndex = metadata.getTimestampIndex();

                listColumnFilterA.clear();
                intHashSet.clear();

                int orderedByTimestampIndex = -1;
                // column index sign indicates a direction;
                // therefore, 0 index is not allowed
                for (int i = 0; i < orderByColumnCount; i++) {
                    final CharSequence column = orderByColumnNames.getQuick(i);
                    int index = metadata.getColumnIndexQuiet(column);

                    // check if the column type is supported
                    final int columnType = metadata.getColumnType(index);
                    if (!isComparable(columnType)) {
                        // find position of offending column
                        ObjList<ExpressionNode> nodes = model.getOrderBy();
                        int position = 0;
                        for (int j = 0, y = nodes.size(); j < y; j++) {
                            if (Chars.equals(column, nodes.getQuick(i).token)) {
                                position = nodes.getQuick(i).position;
                                break;
                            }
                        }
                        throw SqlException.$(position, ColumnType.nameOf(columnType)).put(" is not a supported type in ORDER BY clause");
                    }

                    // we also maintain a unique set of column indexes for better performance
                    if (intHashSet.add(index)) {
                        if (orderByColumnNameToIndexMap.get(column) == ORDER_DIRECTION_DESCENDING) {
                            listColumnFilterA.add(-index - 1);
                        } else {
                            listColumnFilterA.add(index + 1);
                        }
                        if (i == 0 && isTimestamp(metadata.getColumnType(index))) {
                            orderedByTimestampIndex = index;
                        }
                    }
                }

                boolean preSortedByTs = false;
                // if first column index is the same as timestamp of underlying record cursor factory
                // we could have two possibilities:
                // 1. if we only have one column to order by - the cursor would already be ordered
                //    by timestamp (either ASC or DESC); we have nothing to do
                // 2. metadata of the new cursor will have the timestamp
                if (timestampIndex != -1) {
                    CharSequence column = orderByColumnNames.getQuick(0);
                    int index = metadata.getColumnIndexQuiet(column);
                    if (index == timestampIndex) {
                        if (orderByColumnCount == 1) {
                            if (orderByColumnNameToIndexMap.get(column) == ORDER_DIRECTION_ASCENDING
                                    && recordCursorFactory.getScanDirection() == RecordCursorFactory.SCAN_DIRECTION_FORWARD) {
                                return recordCursorFactory;
                            } else if (orderByColumnNameToIndexMap.get(column) == ORDER_DIRECTION_DESCENDING
                                    && recordCursorFactory.getScanDirection() == RecordCursorFactory.SCAN_DIRECTION_BACKWARD) {
                                return recordCursorFactory;
                            }
                        } else { // orderByColumnCount > 1
                            preSortedByTs = (orderByColumnNameToIndexMap.get(column) == ORDER_DIRECTION_ASCENDING && recordCursorFactory.getScanDirection() == RecordCursorFactory.SCAN_DIRECTION_FORWARD)
                                    || (orderByColumnNameToIndexMap.get(column) == ORDER_DIRECTION_DESCENDING && recordCursorFactory.getScanDirection() == RecordCursorFactory.SCAN_DIRECTION_BACKWARD);
                        }
                    }
                }

                GenericRecordMetadata orderedMetadata;
                int firstOrderByColumnIndex = metadata.getColumnIndexQuiet(orderByColumnNames.getQuick(0));
                if (firstOrderByColumnIndex == timestampIndex) {
                    orderedMetadata = GenericRecordMetadata.copyOf(metadata);
                } else {
                    orderedMetadata = GenericRecordMetadata.copyOfSansTimestamp(metadata);
                    orderedMetadata.setTimestampIndex(orderedByTimestampIndex);
                }
                final Function loFunc = getLoFunction(model, executionContext);
                final Function hiFunc = getHiFunction(model, executionContext);

                if (recordCursorFactory.recordCursorSupportsRandomAccess()) {
                    if (canSortAndLimitBeOptimized(model, executionContext, loFunc, hiFunc)) {
                        model.setLimitImplemented(true);
                        if (!preSortedByTs && loFunc.isConstant() && hiFunc == null) {
                            final long lo = loFunc.getLong(null);
                            if (lo > 0 && lo <= Integer.MAX_VALUE) {
                                // Long top K has decent performance even though being single-threaded,
                                // so we prefer it over the parallel top K factory.
                                if (listColumnFilterA.size() == 1) {
                                    final int index = listColumnFilterA.getQuick(0);
                                    final int columnIndex = (index > 0 ? index : -index) - 1;
                                    if (recordCursorFactory.recordCursorSupportsLongTopK(columnIndex)) {
                                        return new LongTopKRecordCursorFactory(
                                                orderedMetadata,
                                                recordCursorFactory,
                                                columnIndex,
                                                (int) lo,
                                                index > 0
                                        );
                                    }
                                }

                                final boolean parallelTopKEnabled = executionContext.isParallelTopKEnabled();
                                if (parallelTopKEnabled && (recordCursorFactory.supportsPageFrameCursor() || recordCursorFactory.supportsFilterStealing())) {
                                    QueryModel.restoreWhereClause(expressionNodePool, model);

                                    RecordCursorFactory baseFactory = recordCursorFactory;
                                    CompiledFilter compiledFilter = null;
                                    MemoryCARW bindVarMemory = null;
                                    ObjList<Function> bindVarFunctions = null;
                                    Function filter = null;
                                    ExpressionNode filterExpr = null;
                                    if (recordCursorFactory.supportsFilterStealing()) {
                                        baseFactory = recordCursorFactory.getBaseFactory();
                                        compiledFilter = recordCursorFactory.getCompiledFilter();
                                        bindVarMemory = recordCursorFactory.getBindVarMemory();
                                        bindVarFunctions = recordCursorFactory.getBindVarFunctions();
                                        filter = recordCursorFactory.getFilter();
                                        filterExpr = recordCursorFactory.getStealFilterExpr();
                                        recordCursorFactory.halfClose();
                                    }

                                    final QueryModel nested = model.getNestedModel();
                                    assert nested != null;

                                    return new AsyncTopKRecordCursorFactory(
                                            executionContext.getCairoEngine(),
                                            configuration,
                                            executionContext.getMessageBus(),
                                            orderedMetadata,
                                            baseFactory,
                                            reduceTaskFactory,
                                            filter,
                                            compileWorkerFilterConditionally(
                                                    executionContext,
                                                    filter,
                                                    executionContext.getSharedQueryWorkerCount(),
                                                    filterExpr,
                                                    baseFactory.getMetadata()
                                            ),
                                            compiledFilter,
                                            bindVarMemory,
                                            bindVarFunctions,
                                            recordComparatorCompiler,
                                            listColumnFilterA.copy(),
                                            metadata,
                                            lo,
                                            executionContext.getSharedQueryWorkerCount()
                                    );
                                }
                            }
                        }

                        final int baseCursorTimestampIndex = preSortedByTs ? timestampIndex : -1;
                        return new LimitedSizeSortedLightRecordCursorFactory(
                                configuration,
                                orderedMetadata,
                                recordCursorFactory,
                                recordComparatorCompiler.newInstance(metadata, listColumnFilterA),
                                loFunc,
                                hiFunc,
                                listColumnFilterA.copy(),
                                baseCursorTimestampIndex
                        );
                    } else {
                        final int columnType = orderedMetadata.getColumnType(firstOrderByColumnIndex);
                        if (
                                configuration.isSqlOrderBySortEnabled()
                                        && orderByColumnNames.size() == 1
                                        && LongSortedLightRecordCursorFactory.isSupportedColumnType(columnType)
                        ) {
                            return new LongSortedLightRecordCursorFactory(
                                    configuration,
                                    orderedMetadata,
                                    recordCursorFactory,
                                    listColumnFilterA.copy()
                            );
                        }

                        return new SortedLightRecordCursorFactory(
                                configuration,
                                orderedMetadata,
                                recordCursorFactory,
                                recordComparatorCompiler.newInstance(metadata, listColumnFilterA),
                                listColumnFilterA.copy()
                        );
                    }
                }

                // when base record cursor does not support random access
                // we have to copy entire record into ordered structure

                entityColumnFilter.of(orderedMetadata.getColumnCount());
                return new SortedRecordCursorFactory(
                        configuration,
                        orderedMetadata,
                        recordCursorFactory,
                        RecordSinkFactory.getInstance(asm, orderedMetadata, entityColumnFilter),
                        recordComparatorCompiler.newInstance(metadata, listColumnFilterA),
                        listColumnFilterA.copy()
                );
            }

            return recordCursorFactory;
        } catch (SqlException | CairoException e) {
            recordCursorFactory.close();
            throw e;
        }
    }

    private RecordCursorFactory generateQuery(QueryModel model, SqlExecutionContext executionContext, boolean processJoins) throws SqlException {
        RecordCursorFactory factory = generateQuery0(model, executionContext, processJoins);
        if (model.getUnionModel() != null) {
            return generateSetFactory(model, factory, executionContext);
        }
        return factory;
    }

    private RecordCursorFactory generateQuery0(QueryModel model, SqlExecutionContext executionContext, boolean processJoins) throws SqlException {
        return generateLimit(
                generateOrderBy(
                        generateLatestBy(
                                generateFilter(
                                        generateSelect(
                                                model,
                                                executionContext,
                                                processJoins
                                        ),
                                        model,
                                        executionContext
                                ),
                                model
                        ),
                        model,
                        executionContext
                ),
                model,
                executionContext
        );
    }

    @NotNull
    private RecordCursorFactory generateSampleBy(
            QueryModel model,
            SqlExecutionContext executionContext,
            ExpressionNode sampleByNode,
            ExpressionNode sampleByUnits
    ) throws SqlException {
        final ExpressionNode timezoneName = model.getSampleByTimezoneName();
        final Function timezoneNameFunc;
        final int timezoneNameFuncPos;
        final ExpressionNode offset = model.getSampleByOffset();
        final Function offsetFunc;
        final int offsetFuncPos;
        final Function sampleFromFunc;
        final int sampleFromFuncPos;
        final Function sampleToFunc;
        final int sampleToFuncPos;

        if (timezoneName != null) {
            timezoneNameFunc = functionParser.parseFunction(
                    timezoneName,
                    EmptyRecordMetadata.INSTANCE,
                    executionContext
            );
            timezoneNameFuncPos = timezoneName.position;
            coerceRuntimeConstantType(timezoneNameFunc, STRING, executionContext, "timezone must be a constant expression of STRING or CHAR type", timezoneNameFuncPos);
        } else {
            timezoneNameFunc = StrConstant.NULL;
            timezoneNameFuncPos = 0;
        }

        if (offset != null) {
            offsetFunc = functionParser.parseFunction(
                    offset,
                    EmptyRecordMetadata.INSTANCE,
                    executionContext
            );
            offsetFuncPos = offset.position;
            coerceRuntimeConstantType(offsetFunc, STRING, executionContext, "offset must be a constant expression of STRING or CHAR type", offsetFuncPos);
        } else {
            offsetFunc = StrConstant.NULL;
            offsetFuncPos = 0;
        }

        RecordCursorFactory factory = null;
        // We require timestamp with asc order.
        final int timestampIndex;
        // Require timestamp in sub-query when it's not additionally specified as timestamp(col).
        executionContext.pushTimestampRequiredFlag(model.getTimestamp() == null);
        try {
            factory = generateSubQuery(model, executionContext);
            timestampIndex = getTimestampIndex(model, factory);
            if (timestampIndex == -1 || factory.getScanDirection() != RecordCursorFactory.SCAN_DIRECTION_FORWARD) {
                throw SqlException.$(model.getModelPosition(), "base query does not provide ASC order over designated TIMESTAMP column");
            }
        } catch (Throwable e) {
            Misc.free(factory);
            throw e;
        } finally {
            executionContext.popTimestampRequiredFlag();
        }

        final RecordMetadata baseMetadata = factory.getMetadata();
        ObjList<ExpressionNode> sampleByFill = model.getSampleByFill();
        final int timestampType = baseMetadata.getColumnType(timestampIndex);
        final TimestampDriver timestampDriver = getTimestampDriver(timestampType);

        if (model.getSampleByFrom() != null) {
            sampleFromFunc = functionParser.parseFunction(model.getSampleByFrom(), EmptyRecordMetadata.INSTANCE, executionContext);
            sampleFromFuncPos = model.getSampleByFrom().position;
            coerceRuntimeConstantType(sampleFromFunc, timestampType, executionContext, "from lower bound must be a constant expression convertible to a TIMESTAMP", sampleFromFuncPos);
        } else {
            sampleFromFunc = timestampDriver.getTimestampConstantNull();
            sampleFromFuncPos = 0;
        }

        if (model.getSampleByTo() != null) {
            sampleToFunc = functionParser.parseFunction(model.getSampleByTo(), EmptyRecordMetadata.INSTANCE, executionContext);
            sampleToFuncPos = model.getSampleByTo().position;
            coerceRuntimeConstantType(sampleToFunc, timestampType, executionContext, "to upper bound must be a constant expression convertible to a TIMESTAMP", sampleToFuncPos);
        } else {
            sampleToFunc = timestampDriver.getTimestampConstantNull();
            sampleToFuncPos = 0;
        }

        final boolean isFromTo = sampleFromFunc != timestampDriver.getTimestampConstantNull() || sampleToFunc != timestampDriver.getTimestampConstantNull();
        final TimestampSampler timestampSampler;
        int fillCount = sampleByFill.size();

        // sampleByFill is originally set up based on GroupByFunctions in BottomUpColumns,
        // but TopDownColumns may have different order and count with BottomUpColumns.
        // Need to reorganize sampleByFill according to the position relationship between
        // TopDownColumns and BottomUpColumns to ensure correct fill value alignment.
        if (fillCount != 0 && model.getTopDownColumns().size() != 0) {
            tempColumnsList.clear();
            for (int i = 0, n = model.getBottomUpColumns().size(); i < n; i++) {
                final QueryColumn column = model.getBottomUpColumns().getQuick(i);
                if (!column.isWindowColumn()) {
                    final ExpressionNode node = column.getAst();
                    if (node.type == FUNCTION && functionParser.getFunctionFactoryCache().isGroupBy(node.token)) {
                        tempColumnsList.add(column);
                    }
                }
            }

            tempExpressionNodeList.clear();
            for (int i = 0, n = model.getTopDownColumns().size(); i < n; i++) {
                int index = tempColumnsList.indexOf(model.getTopDownColumns().getQuick(i));
                if (index != -1 && fillCount > index) {
                    tempExpressionNodeList.add(sampleByFill.getQuick(index));
                }
            }
            sampleByFill = tempExpressionNodeList;
            fillCount = sampleByFill.size();
        }

        try {
            if (sampleByUnits == null) {
                timestampSampler = TimestampSamplerFactory.getInstance(timestampDriver, sampleByNode.token, sampleByNode.position);
            } else {
                Function sampleByPeriod = functionParser.parseFunction(
                        sampleByNode,
                        EmptyRecordMetadata.INSTANCE,
                        executionContext
                );
                if (!sampleByPeriod.isConstant() || (sampleByPeriod.getType() != LONG && sampleByPeriod.getType() != INT)) {
                    Misc.free(sampleByPeriod);
                    throw SqlException.$(sampleByNode.position, "sample by period must be a constant expression of INT or LONG type");
                }
                long period = sampleByPeriod.getLong(null);
                sampleByPeriod.close();
                timestampSampler = TimestampSamplerFactory.getInstance(timestampDriver, period, sampleByUnits.token, sampleByUnits.position);
            }

            keyTypes.clear();
            valueTypes.clear();
            listColumnFilterA.clear();

            if (fillCount == 1 && Chars.equalsLowerCaseAscii(sampleByFill.getQuick(0).token, "linear")) {
                valueTypes.add(BYTE); // gap flag

                final int columnCount = baseMetadata.getColumnCount();
                final ObjList<GroupByFunction> groupByFunctions = new ObjList<>(columnCount);
                tempOuterProjectionFunctions.clear();
                tempInnerProjectionFunctions.clear();
                final GenericRecordMetadata projectionMetadata = new GenericRecordMetadata();
                final PriorityMetadata priorityMetadata = new PriorityMetadata(columnCount, baseMetadata);
                final IntList projectionFunctionFlags = new IntList(columnCount);

                GroupByUtils.assembleGroupByFunctions(
                        functionParser,
                        sqlNodeStack,
                        model,
                        executionContext,
                        baseMetadata,
                        timestampIndex,
                        false,
                        groupByFunctions,
                        groupByFunctionPositions,
                        tempOuterProjectionFunctions,
                        tempInnerProjectionFunctions,
                        recordFunctionPositions,
                        projectionFunctionFlags,
                        projectionMetadata,
                        priorityMetadata,
                        valueTypes,
                        keyTypes,
                        listColumnFilterA,
                        sampleByFill,
                        validateSampleByFillType
                );

                return new SampleByInterpolateRecordCursorFactory(
                        asm,
                        configuration,
                        factory,
                        projectionMetadata,
                        groupByFunctions,
                        new ObjList<>(tempOuterProjectionFunctions),
                        timestampSampler,
                        model,
                        listColumnFilterA,
                        keyTypes,
                        valueTypes,
                        entityColumnFilter,
                        groupByFunctionPositions,
                        timestampIndex,
                        timestampType,
                        timezoneNameFunc,
                        timezoneNameFuncPos,
                        offsetFunc,
                        offsetFuncPos
                );
            }

            valueTypes.add(timestampType); // first value is always timestamp

            final int columnCount = model.getColumns().size();
            final ObjList<GroupByFunction> groupByFunctions = new ObjList<>(columnCount);
            tempInnerProjectionFunctions.clear();
            final ObjList<Function> outerProjectionFunctions = new ObjList<>(columnCount);
            final GenericRecordMetadata projectionMetadata = new GenericRecordMetadata();
            final PriorityMetadata priorityMetadata = new PriorityMetadata(columnCount, baseMetadata);
            final IntList projectionFunctionFlags = new IntList(columnCount);

            GroupByUtils.assembleGroupByFunctions(
                    functionParser,
                    sqlNodeStack,
                    model,
                    executionContext,
                    baseMetadata,
                    timestampIndex,
                    false,
                    groupByFunctions,
                    groupByFunctionPositions,
                    outerProjectionFunctions,
                    tempInnerProjectionFunctions,
                    recordFunctionPositions,
                    projectionFunctionFlags,
                    projectionMetadata,
                    priorityMetadata,
                    valueTypes,
                    keyTypes,
                    listColumnFilterA,
                    sampleByFill,
                    validateSampleByFillType
            );

            boolean isFillNone = fillCount == 0 || fillCount == 1 && Chars.equalsLowerCaseAscii(sampleByFill.getQuick(0).token, "none");
            boolean allGroupsFirstLast = isFillNone && allGroupsFirstLastWithSingleSymbolFilter(model, baseMetadata);
            if (allGroupsFirstLast) {
                SingleSymbolFilter symbolFilter = factory.convertToSampleByIndexPageFrameCursorFactory();
                if (symbolFilter != null) {
                    int symbolColIndex = getSampleBySymbolKeyIndex(model, baseMetadata);
                    if (symbolColIndex == -1 || symbolFilter.getColumnIndex() == symbolColIndex) {
                        return new SampleByFirstLastRecordCursorFactory(
                                configuration,
                                factory,
                                timestampSampler,
                                projectionMetadata,
                                model.getColumns(),
                                baseMetadata,
                                timezoneNameFunc,
                                timezoneNameFuncPos,
                                offsetFunc,
                                offsetFuncPos,
                                timestampIndex,
                                symbolFilter,
                                configuration.getSampleByIndexSearchPageSize(),
                                sampleFromFunc,
                                sampleFromFuncPos,
                                sampleToFunc,
                                sampleToFuncPos
                        );
                    }
                    factory.revertFromSampleByIndexPageFrameCursorFactory();
                }
            }

            if (fillCount == 1 && Chars.equalsLowerCaseAscii(sampleByFill.getQuick(0).token, "prev")) {
                if (keyTypes.getColumnCount() == 0) {
                    return new SampleByFillPrevNotKeyedRecordCursorFactory(
                            asm,
                            configuration,
                            factory,
                            timestampSampler,
                            projectionMetadata,
                            groupByFunctions,
                            outerProjectionFunctions,
                            timestampIndex,
                            timestampType,
                            valueTypes.getColumnCount(),
                            timezoneNameFunc,
                            timezoneNameFuncPos,
                            offsetFunc,
                            offsetFuncPos,
                            sampleFromFunc,
                            sampleFromFuncPos,
                            sampleToFunc,
                            sampleToFuncPos
                    );
                }

                guardAgainstFromToWithKeyedSampleBy(isFromTo);

                return new SampleByFillPrevRecordCursorFactory(
                        asm,
                        configuration,
                        factory,
                        timestampSampler,
                        listColumnFilterA,
                        keyTypes,
                        valueTypes,
                        projectionMetadata,
                        groupByFunctions,
                        outerProjectionFunctions,
                        timestampIndex,
                        timestampType,
                        timezoneNameFunc,
                        timezoneNameFuncPos,
                        offsetFunc,
                        offsetFuncPos,
                        sampleFromFunc,
                        sampleFromFuncPos,
                        sampleToFunc,
                        sampleToFuncPos
                );
            }

            if (isFillNone) {
                if (keyTypes.getColumnCount() == 0) {
                    // this sample by is not keyed
                    return new SampleByFillNoneNotKeyedRecordCursorFactory(
                            asm,
                            configuration,
                            factory,
                            timestampSampler,
                            projectionMetadata,
                            groupByFunctions,
                            outerProjectionFunctions,
                            valueTypes.getColumnCount(),
                            timestampIndex,
                            timestampType,
                            timezoneNameFunc,
                            timezoneNameFuncPos,
                            offsetFunc,
                            offsetFuncPos,
                            sampleFromFunc,
                            sampleFromFuncPos,
                            sampleToFunc,
                            sampleToFuncPos
                    );
                }

                guardAgainstFromToWithKeyedSampleBy(isFromTo);

                return new SampleByFillNoneRecordCursorFactory(
                        asm,
                        configuration,
                        factory,
                        projectionMetadata,
                        groupByFunctions,
                        outerProjectionFunctions,
                        timestampSampler,
                        listColumnFilterA,
                        keyTypes,
                        valueTypes,
                        timestampIndex,
                        timestampType,
                        timezoneNameFunc,
                        timezoneNameFuncPos,
                        offsetFunc,
                        offsetFuncPos,
                        sampleFromFunc,
                        sampleFromFuncPos,
                        sampleToFunc,
                        sampleToFuncPos
                );
            }

            if (fillCount == 1 && isNullKeyword(sampleByFill.getQuick(0).token)) {
                if (keyTypes.getColumnCount() == 0) {
                    return new SampleByFillNullNotKeyedRecordCursorFactory(
                            asm,
                            configuration,
                            factory,
                            timestampSampler,
                            projectionMetadata,
                            groupByFunctions,
                            outerProjectionFunctions,
                            recordFunctionPositions,
                            valueTypes.getColumnCount(),
                            timestampIndex,
                            timestampType,
                            timezoneNameFunc,
                            timezoneNameFuncPos,
                            offsetFunc,
                            offsetFuncPos,
                            sampleFromFunc,
                            sampleFromFuncPos,
                            sampleToFunc,
                            sampleToFuncPos
                    );
                }

                guardAgainstFromToWithKeyedSampleBy(isFromTo);

                return new SampleByFillNullRecordCursorFactory(
                        asm,
                        configuration,
                        factory,
                        timestampSampler,
                        listColumnFilterA,
                        keyTypes,
                        valueTypes,
                        projectionMetadata,
                        groupByFunctions,
                        outerProjectionFunctions,
                        recordFunctionPositions,
                        timestampIndex,
                        timestampType,
                        timezoneNameFunc,
                        timezoneNameFuncPos,
                        offsetFunc,
                        offsetFuncPos,
                        sampleFromFunc,
                        sampleFromFuncPos,
                        sampleToFunc,
                        sampleToFuncPos
                );
            }

            assert fillCount > 0;

            if (keyTypes.getColumnCount() == 0) {
                return new SampleByFillValueNotKeyedRecordCursorFactory(
                        asm,
                        configuration,
                        factory,
                        timestampSampler,
                        sampleByFill,
                        projectionMetadata,
                        groupByFunctions,
                        outerProjectionFunctions,
                        recordFunctionPositions,
                        valueTypes.getColumnCount(),
                        timestampIndex,
                        timestampType,
                        timezoneNameFunc,
                        timezoneNameFuncPos,
                        offsetFunc,
                        offsetFuncPos,
                        sampleFromFunc,
                        sampleFromFuncPos,
                        sampleToFunc,
                        sampleToFuncPos
                );
            }

            guardAgainstFromToWithKeyedSampleBy(isFromTo);

            return new SampleByFillValueRecordCursorFactory(
                    asm,
                    configuration,
                    factory,
                    timestampSampler,
                    listColumnFilterA,
                    sampleByFill,
                    keyTypes,
                    valueTypes,
                    projectionMetadata,
                    groupByFunctions,
                    outerProjectionFunctions,
                    recordFunctionPositions,
                    timestampIndex,
                    timestampType,
                    timezoneNameFunc,
                    timezoneNameFuncPos,
                    offsetFunc,
                    offsetFuncPos,
                    sampleFromFunc,
                    sampleFromFuncPos,
                    sampleToFunc,
                    sampleToFuncPos
            );
        } catch (Throwable e) {
            Misc.free(factory);
            throw e;
        } finally {
            tempInnerProjectionFunctions.clear();
            tempOuterProjectionFunctions.clear();
        }
    }

    private RecordCursorFactory generateSelect(
            QueryModel model,
            SqlExecutionContext executionContext,
            boolean processJoins
    ) throws SqlException {
        return switch (model.getSelectModelType()) {
            case SELECT_MODEL_CHOOSE -> generateSelectChoose(model, executionContext);
            case SELECT_MODEL_GROUP_BY -> generateSelectGroupBy(model, executionContext);
            case SELECT_MODEL_VIRTUAL -> generateSelectVirtual(model, executionContext);
            case SELECT_MODEL_WINDOW -> generateSelectWindow(model, executionContext);
            case SELECT_MODEL_WINDOW_JOIN -> generateSelectWindowJoin(model, executionContext);
            case SELECT_MODEL_DISTINCT -> generateSelectDistinct(model, executionContext);
            case SELECT_MODEL_CURSOR -> generateSelectCursor(model, executionContext);
            case SELECT_MODEL_SHOW -> model.getTableNameFunction();
            default -> {
                if (model.getJoinModels().size() > 1 && processJoins) {
                    yield generateJoins(model, executionContext);
                }
                yield generateNoSelect(model, executionContext);
            }
        };
    }

    private RecordCursorFactory generateSelectChoose(QueryModel model, SqlExecutionContext executionContext) throws SqlException {
        boolean overrideTimestampRequired = model.hasExplicitTimestamp() && executionContext.isTimestampRequired();
        final RecordCursorFactory factory;
        try {
            // if model uses explicit timestamp (e.g. select * from X timestamp(ts))
            // then we shouldn't expect the inner models to produce one
            if (overrideTimestampRequired) {
                executionContext.pushTimestampRequiredFlag(false);
            }
            factory = generateSubQuery(model, executionContext);
        } finally {
            if (overrideTimestampRequired) {
                executionContext.popTimestampRequiredFlag();
            }
        }

        final RecordMetadata metadata = factory.getMetadata();
        final ObjList<QueryColumn> columns = model.getColumns();
        final int selectColumnCount = columns.size();
        final ExpressionNode timestamp = model.getTimestamp();

        // If this is update query and column types don't match exactly
        // to the column type of table to be updated we have to fall back to
        // select-virtual
        if (model.isUpdate()) {
            boolean columnTypeMismatch = false;
            ObjList<CharSequence> updateColumnNames = model.getUpdateTableColumnNames();
            IntList updateColumnTypes = model.getUpdateTableColumnTypes();

            for (int i = 0, n = columns.size(); i < n; i++) {
                QueryColumn queryColumn = columns.getQuick(i);
                CharSequence columnName = queryColumn.getAlias();
                int index = metadata.getColumnIndexQuiet(queryColumn.getAst().token);
                assert index > -1 : "wtf? " + queryColumn.getAst().token;

                int updateColumnIndex = updateColumnNames.indexOf(columnName);
                int updateColumnType = updateColumnTypes.get(updateColumnIndex);

                if (updateColumnType != metadata.getColumnType(index)) {
                    columnTypeMismatch = true;
                    break;
                }
            }

            if (columnTypeMismatch) {
                return generateSelectVirtualWithSubQuery(model, executionContext, factory);
            }
        }

        boolean entity;
        // the model is considered entity when it doesn't add any value to its nested model
        if (timestamp == null && metadata.getColumnCount() == selectColumnCount) {
            entity = true;
            for (int i = 0; i < selectColumnCount; i++) {
                QueryColumn qc = columns.getQuick(i);
                if (
                        !Chars.equals(metadata.getColumnName(i), qc.getAst().token) ||
                                (qc.getAlias() != null && !Chars.equals(qc.getAlias(), qc.getAst().token))
                ) {
                    entity = false;
                    break;
                }
            }
        } else {
            final int tsIndex = metadata.getTimestampIndex();
            entity = timestamp != null && tsIndex != -1 && Chars.equalsIgnoreCase(timestamp.token, metadata.getColumnName(tsIndex));
        }

        if (entity) {
            model.setSkipped(true);
            return factory;
        }

        // We require timestamp with asc order.
        final int timestampIndex;
        try {
            timestampIndex = getTimestampIndex(model, factory);
            if (executionContext.isTimestampRequired() && (timestampIndex == -1 || factory.getScanDirection() != RecordCursorFactory.SCAN_DIRECTION_FORWARD)) {
                throw SqlException.$(model.getModelPosition(), "ASC order over TIMESTAMP column is required but not provided");
            }
        } catch (Throwable e) {
            Misc.free(factory);
            throw e;
        }

        CharSequence timestampName = null;
        int timestampNameDot = -1;
        if (timestampIndex != -1) {
            timestampName = factory.getMetadata().getColumnName(timestampIndex);
            timestampNameDot = Chars.indexOfLastUnquoted(timestampName, '.');
        }
        final CharSequence firstOrderByColumn = model.getOrderBy().size() > 0 && model.getOrderBy().getQuick(0).type == LITERAL
                ? model.getOrderBy().getQuick(0).token
                : null;

        final IntList columnCrossIndex = new IntList(selectColumnCount);
        final GenericRecordMetadata queryMetadata = new GenericRecordMetadata();
        boolean timestampSet = false;
        for (int i = 0; i < selectColumnCount; i++) {
            final QueryColumn queryColumn = columns.getQuick(i);
            int index = metadata.getColumnIndexQuiet(queryColumn.getAst().token);
            assert index > -1 : "wtf? " + queryColumn.getAst().token;
            columnCrossIndex.add(index);

            if (queryColumn.getAlias() == null) {
                queryMetadata.add(metadata.getColumnMetadata(index));
            } else {
                queryMetadata.add(
                        new TableColumnMetadata(
                                Chars.toString(queryColumn.getAlias()),
                                metadata.getColumnType(index),
                                metadata.isColumnIndexed(index),
                                metadata.getIndexValueBlockCapacity(index),
                                metadata.isSymbolTableStatic(index),
                                metadata.getMetadata(index)
                        )
                );
            }

            if (index == timestampIndex) {
                // Always prefer the column matching the first ORDER BY column as the designated
                // timestamp in case of multiple timestamp aliases, e.g. `select ts, ts as ts1, ...`.
                // That's to choose the optimal plan in generateOrderBy().
                // Otherwise, prefer columns with aliases matching the base column name, e.g.
                // prefer `t1.ts as ts` over `t1.ts as ts2`.
                if (Chars.equalsIgnoreCaseNc(queryColumn.getAlias(), firstOrderByColumn)
                        || Chars.equalsIgnoreCase(queryColumn.getAlias(), timestampName, timestampNameDot + 1, timestampName.length())
                        || !timestampSet) {
                    queryMetadata.setTimestampIndex(i);
                    timestampSet = true;
                }
            }
        }

        if (!timestampSet && executionContext.isTimestampRequired()) {
            TableColumnMetadata colMetadata = metadata.getColumnMetadata(timestampIndex);
            queryMetadata.add(
                    new TableColumnMetadata(
                            "", // implicitly added timestamp - should never be referenced by a user, we only need the timestamp index position
                            colMetadata.getColumnType(),
                            colMetadata.isSymbolIndexFlag(),
                            colMetadata.getIndexValueBlockCapacity(),
                            colMetadata.isSymbolTableStatic(),
                            metadata
                    )
            );
            queryMetadata.setTimestampIndex(queryMetadata.getColumnCount() - 1);
            columnCrossIndex.add(timestampIndex);
        }

        return new SelectedRecordCursorFactory(queryMetadata, columnCrossIndex, factory);
    }

    private RecordCursorFactory generateSelectCursor(
            @Transient QueryModel model,
            @Transient SqlExecutionContext executionContext
    ) throws SqlException {
        // sql parser ensures this type of model always has only one column
        return new RecordAsAFieldRecordCursorFactory(
                generate(model.getNestedModel(), executionContext),
                model.getColumns().getQuick(0).getAlias()
        );
    }

    private RecordCursorFactory generateSelectDistinct(QueryModel model, SqlExecutionContext executionContext) throws SqlException {
        final RecordCursorFactory factory = generateSubQuery(model, executionContext);
        try {
            if (factory.recordCursorSupportsRandomAccess() && factory.getMetadata().getTimestampIndex() != -1) {
                return new DistinctTimeSeriesRecordCursorFactory(
                        configuration,
                        factory,
                        entityColumnFilter,
                        asm
                );
            }

            final Function limitLoFunc;
            final Function limitHiFunc;
            if (model.getOrderBy().size() == 0) {
                limitLoFunc = getLoFunction(model, executionContext);
                limitHiFunc = getHiFunction(model, executionContext);
            } else {
                limitLoFunc = null;
                limitHiFunc = null;
            }

            return new DistinctRecordCursorFactory(
                    configuration,
                    factory,
                    entityColumnFilter,
                    asm,
                    limitLoFunc,
                    limitHiFunc
            );
        } catch (Throwable e) {
            factory.close();
            throw e;
        }
    }

    private RecordCursorFactory generateSelectGroupBy(QueryModel model, SqlExecutionContext executionContext) throws SqlException {
        final ExpressionNode sampleByNode = model.getSampleBy();
        if (sampleByNode != null) {
            return generateSampleBy(model, executionContext, sampleByNode, model.getSampleByUnit());
        }

        RecordCursorFactory factory = null;
        try {
            ObjList<QueryColumn> columns;
            ExpressionNode columnExpr;

            // generate special case plan for "select count() from somewhere"
            columns = model.getColumns();
            if (columns.size() == 1) {
                CharSequence columnName = columns.getQuick(0).getName();
                columnExpr = columns.getQuick(0).getAst();
                if (columnExpr.type == FUNCTION && columnExpr.paramCount == 0 && isCountKeyword(columnExpr.token)) {
                    // check if count() was not aliased, if it was, we need to generate new baseMetadata, bummer
                    final RecordMetadata metadata = isCountKeyword(columnName) ? CountRecordCursorFactory.DEFAULT_COUNT_METADATA :
                            new GenericRecordMetadata().add(new TableColumnMetadata(Chars.toString(columnName), LONG));
                    return new CountRecordCursorFactory(metadata, generateSubQuery(model, executionContext));
                }
            }

            tempKeyIndexesInBase.clear();
            tempKeyIndex.clear();
            arrayColumnTypes.clear();
            tempKeyKinds.clear();

            boolean pageFramingSupported = false;

            QueryModel.backupWhereClause(expressionNodePool, model);

            final QueryModel nested = model.getNestedModel();
            assert nested != null;

            // check for special case time function aggregations
            // check if underlying model has reference to hour(column) function
            // condition - direct aggregation against table, e.g.
            // 1. there is "hour(timestamp)" function somewhere
            // 2. all other columns are functions that can be potentially resolved into known vector aggregate functions
            // we also need to collect the index of the "hour(timestamp)" call so that we do not try to make it
            // vector aggregate function and fail (or fallback to default impl)

            int hourIndex = -1; // assume "hour(timestamp) does not exist
            int timestampType = 0;
            for (int i = 0, n = columns.size(); i < n; i++) {
                QueryColumn qc = columns.getQuick(i);
                if (qc.getAst() == null || qc.getAst().type != FUNCTION) {
                    // tough luck, no special case
                    // reset hourIndex in case we found it before
                    hourIndex = -1;
                    break;

                }
                columnExpr = qc.getAst();

                if (isHourKeyword(columnExpr.token) && columnExpr.paramCount == 1 && columnExpr.rhs.type == LITERAL) {
                    // check the column type via aliasToColumnMap
                    QueryColumn tableColumn = nested.getAliasToColumnMap().get(columnExpr.rhs.token);
                    timestampType = tableColumn.getColumnType();
                    if (isTimestamp(timestampType)) {
                        hourIndex = i;
                    }
                }
            }

            if (hourIndex != -1) {
                factory = generateSubQuery(model, executionContext);
                pageFramingSupported = factory.supportsPageFrameCursor();
                if (pageFramingSupported) {
                    columnExpr = columns.getQuick(hourIndex).getAst();
                    // find position of the hour() argument in the factory meta
                    tempKeyIndexesInBase.add(factory.getMetadata().getColumnIndex(columnExpr.rhs.token));
                    tempKeyIndex.add(hourIndex);
                    // storage dimension for Rosti is INT when we use hour(). This function produces INT.
                    tempKeyKinds.add(getTimestampDriver(timestampType).getGKKHourInt());
                    arrayColumnTypes.add(INT);
                } else {
                    factory = Misc.free(factory);
                }
            }

            if (factory == null) {
                // we generated subquery for "hour" intrinsic, but that did not work out
                if (hourIndex != -1) {
                    QueryModel.restoreWhereClause(expressionNodePool, model);
                }
                factory = generateSubQuery(model, executionContext);
                pageFramingSupported = factory.supportsPageFrameCursor();
            }

            RecordMetadata baseMetadata = factory.getMetadata();

            boolean enableParallelGroupBy = executionContext.isParallelGroupByEnabled();
            // Inspect model for possibility of vector aggregate intrinsics.
            if (enableParallelGroupBy && pageFramingSupported && assembleKeysAndFunctionReferences(columns, baseMetadata, hourIndex)) {
                // Create baseMetadata from everything we've gathered.
                GenericRecordMetadata meta = new GenericRecordMetadata();

                // Start with keys.
                for (int i = 0, n = tempKeyIndex.size(); i < n; i++) {
                    final int indexInThis = tempKeyIndex.getQuick(i);
                    final int indexInBase = tempKeyIndexesInBase.getQuick(i);
                    final int type = arrayColumnTypes.getColumnType(i);

                    if (isSymbol(type)) {
                        meta.add(
                                indexInThis,
                                new TableColumnMetadata(
                                        Chars.toString(columns.getQuick(indexInThis).getName()),
                                        type,
                                        false,
                                        0,
                                        baseMetadata.isSymbolTableStatic(indexInBase),
                                        null
                                )
                        );
                    } else {
                        meta.add(
                                indexInThis,
                                new TableColumnMetadata(
                                        Chars.toString(columns.getQuick(indexInThis).getName()),
                                        type,
                                        null
                                )
                        );
                    }
                }

                // Add the aggregate functions.
                for (int i = 0, n = tempVecConstructors.size(); i < n; i++) {
                    VectorAggregateFunctionConstructor constructor = tempVecConstructors.getQuick(i);
                    int indexInBase = tempVecConstructorArgIndexes.getQuick(i);
                    int indexInThis = tempAggIndex.getQuick(i);
                    VectorAggregateFunction vaf = constructor.create(
                            tempKeyKinds.size() == 0 ? 0 : tempKeyKinds.getQuick(0),
                            indexInBase,
                            executionContext.getSharedQueryWorkerCount()
                    );
                    tempVaf.add(vaf);
                    meta.add(
                            indexInThis,
                            new TableColumnMetadata(
                                    Chars.toString(columns.getQuick(indexInThis).getName()),
                                    vaf.getType(),
                                    null
                            )
                    );
                }

                if (tempKeyIndexesInBase.size() == 0) {
                    return new GroupByNotKeyedVectorRecordCursorFactory(
                            executionContext.getCairoEngine(),
                            configuration,
                            factory,
                            meta,
                            executionContext.getSharedQueryWorkerCount(),
                            tempVaf
                    );
                }

                if (tempKeyIndexesInBase.size() == 1) {
                    for (int i = 0, n = tempVaf.size(); i < n; i++) {
                        tempVaf.getQuick(i).pushValueTypes(arrayColumnTypes);
                    }

                    if (tempVaf.size() == 0) { // similar to DistinctKeyRecordCursorFactory, handles e.g. select id from tab group by id
                        int keyKind = hourIndex != -1 ? getTimestampDriver(timestampType).getGKKHourInt() : SqlCodeGenerator.GKK_VANILLA_INT;
                        CountVectorAggregateFunction countFunction = new CountVectorAggregateFunction(keyKind);
                        countFunction.pushValueTypes(arrayColumnTypes);
                        tempVaf.add(countFunction);

                        tempSymbolSkewIndexes.clear();
                        tempSymbolSkewIndexes.add(0);
                    }

                    try {
                        GroupByUtils.validateGroupByColumns(sqlNodeStack, model, 1);
                    } catch (Throwable e) {
                        Misc.freeObjList(tempVaf);
                        throw e;
                    }

                    guardAgainstFillWithKeyedGroupBy(model, keyTypes);

                    return generateFill(
                            model,
                            new GroupByRecordCursorFactory(
                                    executionContext.getCairoEngine(),
                                    configuration,
                                    factory,
                                    meta,
                                    arrayColumnTypes,
                                    executionContext.getSharedQueryWorkerCount(),
                                    tempVaf,
                                    tempKeyIndexesInBase.getQuick(0),
                                    tempKeyIndex.getQuick(0),
                                    tempSymbolSkewIndexes
                            ),
                            executionContext
                    );
                }

                // Free the vector aggregate functions since we didn't use them.
                Misc.freeObjList(tempVaf);
            }

            if (hourIndex != -1) {
                // uh-oh, we had special case keys, but could not find implementation for the functions
                // release factory we created unnecessarily
                factory = Misc.free(factory);
                // create factory on top level model
                QueryModel.restoreWhereClause(expressionNodePool, model);
                factory = generateSubQuery(model, executionContext);
                // and reset baseMetadata
                baseMetadata = factory.getMetadata();
            }

            final int timestampIndex = getTimestampIndex(model, factory);

            keyTypes.clear();
            valueTypes.clear();
            listColumnFilterA.clear();

            final int columnCount = model.getColumns().size();
            final ObjList<GroupByFunction> groupByFunctions = new ObjList<>(columnCount);
            tempInnerProjectionFunctions.clear();
            tempOuterProjectionFunctions.clear();
            final GenericRecordMetadata outerProjectionMetadata = new GenericRecordMetadata();
            final PriorityMetadata priorityMetadata = new PriorityMetadata(columnCount, baseMetadata);
            final IntList projectionFunctionFlags = new IntList(columnCount);

            GroupByUtils.assembleGroupByFunctions(
                    functionParser,
                    sqlNodeStack,
                    model,
                    executionContext,
                    baseMetadata,
                    timestampIndex,
                    true,
                    groupByFunctions,
                    groupByFunctionPositions,
                    tempOuterProjectionFunctions,
                    tempInnerProjectionFunctions,
                    recordFunctionPositions,
                    projectionFunctionFlags,
                    outerProjectionMetadata,
                    priorityMetadata,
                    valueTypes,
                    keyTypes,
                    listColumnFilterA,
                    null,
                    validateSampleByFillType
            );

            // Check if we have a non-keyed query with all early exit aggregate functions (e.g. count_distinct(symbol))
            // and no filter. In such a case, use single-threaded factories instead of the multithreaded ones.
            if (
                    enableParallelGroupBy
                            && keyTypes.getColumnCount() == 0
                            && GroupByUtils.isEarlyExitSupported(groupByFunctions)
                            && factory.getFilter() == null
            ) {
                enableParallelGroupBy = false;
            }

            ObjList<Function> keyFunctions = extractVirtualFunctionsFromProjection(tempInnerProjectionFunctions, projectionFunctionFlags);
            if (
                    enableParallelGroupBy
                            && SqlUtil.isParallelismSupported(keyFunctions)
                            && GroupByUtils.isParallelismSupported(groupByFunctions)
            ) {
                boolean supportsParallelism = factory.supportsPageFrameCursor();
                CompiledFilter compiledFilter = null;
                MemoryCARW bindVarMemory = null;
                ObjList<Function> bindVarFunctions = null;
                Function filter = null;
                ExpressionNode filterExpr = null;
                // Try to steal the filter from the nested factory, if possible.
                // We aim for simple cases such as select key, avg(value) from t where value > 0
                if (!supportsParallelism && factory.supportsFilterStealing()) {
                    RecordCursorFactory filterFactory = factory;
                    factory = factory.getBaseFactory();
                    assert factory.supportsPageFrameCursor();
                    compiledFilter = filterFactory.getCompiledFilter();
                    bindVarMemory = filterFactory.getBindVarMemory();
                    bindVarFunctions = filterFactory.getBindVarFunctions();
                    filter = filterFactory.getFilter();
                    supportsParallelism = true;
                    filterExpr = filterFactory.getStealFilterExpr();
                    filterFactory.halfClose();
                }

                if (supportsParallelism) {
                    QueryModel.restoreWhereClause(expressionNodePool, model);

                    // back up required lists as generateSubQuery or compileWorkerFilterConditionally may overwrite them
                    ArrayColumnTypes keyTypesCopy = new ArrayColumnTypes().addAll(keyTypes);
                    ArrayColumnTypes valueTypesCopy = new ArrayColumnTypes().addAll(valueTypes);
                    ListColumnFilter listColumnFilterCopy = listColumnFilterA.copy();

                    if (keyTypesCopy.getColumnCount() == 0) {
                        assert keyFunctions.size() == 0;
                        assert tempOuterProjectionFunctions.size() == groupByFunctions.size();

                        return new AsyncGroupByNotKeyedRecordCursorFactory(
                                executionContext.getCairoEngine(),
                                asm,
                                configuration,
                                executionContext.getMessageBus(),
                                factory,
                                outerProjectionMetadata,
                                groupByFunctions,
                                compileWorkerGroupByFunctionsConditionally(
                                        executionContext,
                                        model,
                                        groupByFunctions,
                                        executionContext.getSharedQueryWorkerCount(),
                                        factory.getMetadata()
                                ),
                                valueTypesCopy.getColumnCount(),
                                compiledFilter,
                                bindVarMemory,
                                bindVarFunctions,
                                filter,
                                reduceTaskFactory,
                                compileWorkerFilterConditionally(
                                        executionContext,
                                        filter,
                                        executionContext.getSharedQueryWorkerCount(),
                                        filterExpr,
                                        factory.getMetadata()
                                ),
                                executionContext.getSharedQueryWorkerCount()
                        );
                    }

                    guardAgainstFillWithKeyedGroupBy(model, keyTypes);

                    ObjList<ObjList<Function>> perWorkerInnerProjectionFunctions = compilePerWorkerInnerProjectionFunctions(
                            executionContext,
                            model.getColumns(),
                            tempInnerProjectionFunctions,
                            executionContext.getSharedQueryWorkerCount(),
                            baseMetadata
                    );

                    return generateFill(
                            model,
                            new AsyncGroupByRecordCursorFactory(
                                    executionContext.getCairoEngine(),
                                    asm,
                                    configuration,
                                    executionContext.getMessageBus(),
                                    factory,
                                    outerProjectionMetadata,
                                    listColumnFilterCopy,
                                    keyTypesCopy,
                                    valueTypesCopy,
                                    groupByFunctions,
                                    extractWorkerFunctionsConditionally(
                                            tempInnerProjectionFunctions,
                                            projectionFunctionFlags,
                                            perWorkerInnerProjectionFunctions,
                                            GroupByUtils.PROJECTION_FUNCTION_FLAG_GROUP_BY
                                    ),
                                    keyFunctions,
                                    extractWorkerFunctionsConditionally(
                                            tempInnerProjectionFunctions,
                                            projectionFunctionFlags,
                                            perWorkerInnerProjectionFunctions,
                                            GroupByUtils.PROJECTION_FUNCTION_FLAG_VIRTUAL
                                    ),
                                    new ObjList<>(tempOuterProjectionFunctions),
                                    compiledFilter,
                                    bindVarMemory,
                                    bindVarFunctions,
                                    filter,
                                    compileWorkerFilterConditionally(
                                            executionContext,
                                            filter,
                                            executionContext.getSharedQueryWorkerCount(),
                                            filterExpr,
                                            factory.getMetadata()
                                    ),
                                    reduceTaskFactory,
                                    executionContext.getSharedQueryWorkerCount()
                            ),
                            executionContext
                    );
                }
            }

            if (keyTypes.getColumnCount() == 0) {
                assert tempOuterProjectionFunctions.size() == groupByFunctions.size();
                return new GroupByNotKeyedRecordCursorFactory(
                        asm,
                        configuration,
                        factory,
                        outerProjectionMetadata,
                        groupByFunctions,
                        valueTypes.getColumnCount()
                );
            }

            guardAgainstFillWithKeyedGroupBy(model, keyTypes);

            return generateFill(
                    model,
                    new io.questdb.griffin.engine.groupby.GroupByRecordCursorFactory(
                            asm,
                            configuration,
                            factory,
                            listColumnFilterA,
                            keyTypes,
                            valueTypes,
                            outerProjectionMetadata,
                            groupByFunctions,
                            keyFunctions,
                            new ObjList<>(tempOuterProjectionFunctions)
                    ),
                    executionContext
            );
        } catch (Throwable e) {
            Misc.free(factory);
            throw e;
        }
    }

    private RecordCursorFactory generateSelectVirtual(QueryModel model, SqlExecutionContext executionContext) throws SqlException {
        final RecordCursorFactory factory = generateSubQuery(model, executionContext);
        return generateSelectVirtualWithSubQuery(model, executionContext, factory);
    }

    @NotNull
    private VirtualRecordCursorFactory generateSelectVirtualWithSubQuery(
            QueryModel model,
            SqlExecutionContext executionContext,
            RecordCursorFactory factory
    ) throws SqlException {
        final ObjList<QueryColumn> columns = model.getColumns();
        final int columnCount = columns.size();
        final ObjList<Function> functions = new ObjList<>(columnCount);
        final RecordMetadata baseMetadata = factory.getMetadata();
        // Lookup metadata will resolve column references, prioritising references to the projection
        // over the references to the base table. +1 accounts for timestamp, which can be added conditionally later.
        final int virtualColumnReservedSlots = columnCount + 1;
        final PriorityMetadata priorityMetadata = new PriorityMetadata(virtualColumnReservedSlots, baseMetadata);
        final GenericRecordMetadata virtualMetadata = new GenericRecordMetadata();
        try {
            // attempt to preserve timestamp on new data set
            CharSequence timestampColumn;
            final int timestampIndex = baseMetadata.getTimestampIndex();
            if (timestampIndex > -1) {
                timestampColumn = baseMetadata.getColumnName(timestampIndex);
            } else {
                timestampColumn = null;
            }

            for (int i = 0; i < columnCount; i++) {
                final QueryColumn column = columns.getQuick(i);
                final ExpressionNode node = column.getAst();
                if (node.type == LITERAL && Chars.equalsNc(node.token, timestampColumn)) {
                    virtualMetadata.setTimestampIndex(i);
                }

                Function function = functionParser.parseFunction(
                        column.getAst(),
                        priorityMetadata,
                        executionContext
                );

                int targetColumnType = -1;
                if (model.isUpdate()) {
                    // Check the type of the column to be updated
                    int columnIndex = model.getUpdateTableColumnNames().indexOf(column.getAlias());
                    int toType = model.getUpdateTableColumnTypes().get(columnIndex);
                    // If the column is timestamp, we will not change the type, otherwise we will lose timestamp's precision.
                    if (!isTimestamp(toType)) {
                        targetColumnType = toType;
                    }
                }

                // define "undefined" functions as string unless it's update.
                if (model.isUpdate()) {
                    if (isUndefined(function.getType())) {
                        function.assignType(targetColumnType, executionContext.getBindVariableService());
                    }
                } else if (function.isUndefined()) {
                    function.assignType(STRING, executionContext.getBindVariableService());
                }

                int columnType = function.getType();
                if (columnType == CURSOR) {
                    throw SqlException.$(node.position, "cursor function cannot be used as a column [column=").put(column.getAlias()).put(']');
                }

                if (targetColumnType != -1 && targetColumnType != columnType) {
                    // This is an update and the target column does not match with column the update is trying to perform
                    if (isBuiltInWideningCast(function.getType(), targetColumnType)) {
                        // All functions will be able to getLong() if they support getInt(), no need to generate cast here
                        columnType = targetColumnType;
                    } else {
                        Function castFunction = functionParser.createImplicitCast(column.getAst().position, function, targetColumnType);
                        if (castFunction != null) {
                            function = castFunction;
                            columnType = targetColumnType;
                        }
                        // else - update code will throw incompatibility exception. It will have better chance close resources then
                    }
                }

                functions.add(function);
                TableColumnMetadata m = null;
                if (columnType == SYMBOL) {
                    if (function instanceof SymbolFunction) {
                        m = new TableColumnMetadata(
                                Chars.toString(column.getAlias()),
                                function.getType(),
                                false,
                                0,
                                ((SymbolFunction) function).isSymbolTableStatic(),
                                function.getMetadata()
                        );
                    } else if (function instanceof NullConstant) {
                        m = new TableColumnMetadata(
                                Chars.toString(column.getAlias()),
                                SYMBOL,
                                false,
                                0,
                                false,
                                function.getMetadata()
                        );
                        // Replace with symbol null constant
                        functions.setQuick(functions.size() - 1, SymbolConstant.NULL);
                    }
                } else {
                    m = new TableColumnMetadata(
                            Chars.toString(column.getAlias()),
                            columnType,
                            function.getMetadata()
                    );
                }
                assert m != null;
                virtualMetadata.add(m);
                priorityMetadata.add(m);
            }

            // if timestamp was required and present in the base model but
            // not selected, we will need to add it
            if (
                    executionContext.isTimestampRequired()
                            && timestampColumn != null
                            && virtualMetadata.getTimestampIndex() == -1
            ) {
                final Function timestampFunction = FunctionParser.createColumn(
                        0,
                        timestampColumn,
                        priorityMetadata
                );
                functions.add(timestampFunction);

                // here the base timestamp column name can name-clash with one of the
                // functions, so we have to use bottomUpColumns to lookup alias we should
                // be using. Bottom up column should have our timestamp because optimiser puts it there

                for (int i = 0, n = model.getBottomUpColumns().size(); i < n; i++) {
                    QueryColumn qc = model.getBottomUpColumns().getQuick(i);
                    if (qc.getAst().type == LITERAL && Chars.equals(timestampColumn, qc.getAst().token)) {
                        virtualMetadata.setTimestampIndex(virtualMetadata.getColumnCount());
                        TableColumnMetadata m;
                        m = new TableColumnMetadata(
                                Chars.toString(qc.getAlias()),
                                timestampFunction.getType(),
                                timestampFunction.getMetadata()
                        );
                        virtualMetadata.add(m);
                        priorityMetadata.add(m);
                        break;
                    }
                }
            }
            return new VirtualRecordCursorFactory(
                    virtualMetadata,
                    priorityMetadata,
                    functions,
                    factory,
                    virtualColumnReservedSlots,
                    ALLOW_FUNCTION_MEMOIZATION
            );
        } catch (SqlException | CairoException e) {
            Misc.freeObjList(functions);
            factory.close();
            throw e;
        }
    }

    private RecordCursorFactory generateSelectWindow(
            QueryModel model,
            SqlExecutionContext executionContext
    ) throws SqlException {
        final RecordCursorFactory base = generateSubQuery(model, executionContext);
        final RecordMetadata baseMetadata = base.getMetadata();
        final ObjList<QueryColumn> columns = model.getColumns();
        final int columnCount = columns.size();
        groupedWindow.clear();

        valueTypes.clear();
        ArrayColumnTypes chainTypes = valueTypes;
        GenericRecordMetadata chainMetadata = new GenericRecordMetadata();
        GenericRecordMetadata factoryMetadata = new GenericRecordMetadata();

        ObjList<Function> functions = new ObjList<>();
        ObjList<WindowFunction> naturalOrderFunctions = null;
        ObjList<Function> partitionByFunctions = null;
        try {
            // if all window function don't require sorting or more than one pass then use streaming factory
            boolean isFastPath = true;

            for (int i = 0; i < columnCount; i++) {
                final QueryColumn qc = columns.getQuick(i);
                if (qc.isWindowColumn()) {
                    final WindowColumn ac = (WindowColumn) qc;
                    final ExpressionNode ast = qc.getAst();

                    partitionByFunctions = null;
                    int psz = ac.getPartitionBy().size();
                    if (psz > 0) {
                        partitionByFunctions = new ObjList<>(psz);
                        for (int j = 0; j < psz; j++) {
                            final Function function = functionParser.parseFunction(ac.getPartitionBy().getQuick(j), baseMetadata, executionContext);
                            partitionByFunctions.add(function);
                            if (function instanceof GroupByFunction) {
                                throw SqlException.$(ast.position, "aggregate functions in partition by are not supported");
                            }
                        }
                    }

                    final VirtualRecord partitionByRecord;
                    final RecordSink partitionBySink;

                    if (partitionByFunctions != null) {
                        partitionByRecord = new VirtualRecord(partitionByFunctions);
                        keyTypes.clear();
                        final int partitionByCount = partitionByFunctions.size();

                        for (int j = 0; j < partitionByCount; j++) {
                            keyTypes.add(partitionByFunctions.getQuick(j).getType());
                        }
                        entityColumnFilter.of(partitionByCount);
                        partitionBySink = RecordSinkFactory.getInstance(asm, keyTypes, entityColumnFilter);
                    } else {
                        partitionByRecord = null;
                        partitionBySink = null;
                    }

                    final int osz = ac.getOrderBy().size();

                    // analyze order by clause on the current model and optimise out
                    // order by on window function if it matches the one on the model
                    final LowerCaseCharSequenceIntHashMap orderHash = model.getOrderHash();
                    boolean dismissOrder = false;
                    int timestampIdx = base.getMetadata().getTimestampIndex();
                    int orderByPos = osz > 0 ? ac.getOrderBy().getQuick(0).position : -1;

                    if (base.followedOrderByAdvice() && osz > 0 && orderHash.size() > 0) {
                        dismissOrder = true;
                        for (int j = 0; j < osz; j++) {
                            ExpressionNode node = ac.getOrderBy().getQuick(j);
                            int direction = ac.getOrderByDirection().getQuick(j);
                            if (!Chars.equalsIgnoreCase(node.token, orderHash.keys().get(j)) ||
                                    orderHash.get(node.token) != direction) {
                                dismissOrder = false;
                                break;
                            }
                        }
                    }
                    if (!dismissOrder && osz == 1 && timestampIdx != -1 && orderHash.size() < 2) {
                        ExpressionNode orderByNode = ac.getOrderBy().getQuick(0);
                        int orderByDirection = ac.getOrderByDirection().getQuick(0);

                        if (baseMetadata.getColumnIndexQuiet(orderByNode.token) == timestampIdx &&
                                ((orderByDirection == ORDER_ASC && base.getScanDirection() == RecordCursorFactory.SCAN_DIRECTION_FORWARD) ||
                                        (orderByDirection == ORDER_DESC && base.getScanDirection() == RecordCursorFactory.SCAN_DIRECTION_BACKWARD))) {
                            dismissOrder = true;
                        }
                    }

                    executionContext.configureWindowContext(
                            partitionByRecord,
                            partitionBySink,
                            keyTypes,
                            osz > 0,
                            dismissOrder ? base.getScanDirection() : RecordCursorFactory.SCAN_DIRECTION_OTHER,
                            orderByPos,
                            base.recordCursorSupportsRandomAccess(),
                            ac.getFramingMode(),
                            ac.getRowsLo(),
                            ac.getRowsLoExprTimeUnit(),
                            ac.getRowsLoKindPos(),
                            ac.getRowsHi(),
                            ac.getRowsHiExprTimeUnit(),
                            ac.getRowsHiKindPos(),
                            ac.getExclusionKind(),
                            ac.getExclusionKindPos(),
                            baseMetadata.getTimestampIndex(),
                            baseMetadata.getTimestampType(),
                            ac.isIgnoreNulls(),
                            ac.getNullsDescPos()
                    );
                    final Function f;
                    try {
                        f = functionParser.parseFunction(ast, baseMetadata, executionContext);
                        if (!(f instanceof WindowFunction af)) {
                            Misc.free(f);
                            throw SqlException.$(ast.position, "non-window function called in window context");
                        }

                        functions.extendAndSet(i, f);

                        // sorting and/or multiple passes are required, so fall back to old implementation
                        if ((osz > 0 && !dismissOrder) || af.getPassCount() != WindowFunction.ZERO_PASS) {
                            isFastPath = false;
                            break;
                        }
                    } finally {
                        executionContext.clearWindowContext();
                    }

                    WindowFunction windowFunction = (WindowFunction) f;
                    windowFunction.setColumnIndex(i);

                    factoryMetadata.add(new TableColumnMetadata(
                            Chars.toString(qc.getAlias()),
                            windowFunction.getType(),
                            false,
                            0,
                            false,
                            null
                    ));
                } else { // column
                    final int columnIndex = baseMetadata.getColumnIndexQuiet(qc.getAst().token);
                    final TableColumnMetadata m = baseMetadata.getColumnMetadata(columnIndex);

                    Function function = functionParser.parseFunction(
                            qc.getAst(),
                            baseMetadata,
                            executionContext
                    );
                    functions.extendAndSet(i, function);

                    if (baseMetadata.getTimestampIndex() != -1 && baseMetadata.getTimestampIndex() == columnIndex) {
                        factoryMetadata.setTimestampIndex(i);
                    }

                    if (Chars.equalsIgnoreCase(qc.getAst().token, qc.getAlias())) {
                        factoryMetadata.add(i, m);
                    } else { // keep alias
                        factoryMetadata.add(i, new TableColumnMetadata(
                                        Chars.toString(qc.getAlias()),
                                        m.getColumnType(),
                                        m.isSymbolIndexFlag(),
                                        m.getIndexValueBlockCapacity(),
                                        m.isSymbolTableStatic(),
                                        baseMetadata
                                )
                        );
                    }
                }
            }

            if (isFastPath) {
                for (int i = 0, size = functions.size(); i < size; i++) {
                    Function func = functions.getQuick(i);
                    if (func instanceof WindowFunction) {
                        WindowColumn qc = (WindowColumn) columns.getQuick(i);
                        if (qc.getOrderBy().size() > 0) {
                            chainTypes.clear();
                            ((WindowFunction) func).initRecordComparator(this, baseMetadata, chainTypes, null,
                                    qc.getOrderBy(), qc.getOrderByDirection());
                        }
                    }
                }
                return new WindowRecordCursorFactory(base, factoryMetadata, functions);
            } else {
                factoryMetadata.clear();
                Misc.freeObjListAndClear(functions);
            }

            listColumnFilterA.clear();
            listColumnFilterB.clear();

            // we need two passes over columns because partitionBy and orderBy clauses of
            // the window function must reference the metadata of "this" factory.

            // pass #1 assembles metadata of non-window columns

            // set of column indexes in the base metadata that has already been added to the main
            // metadata instance
            intHashSet.clear();
            final IntList columnIndexes = new IntList();
            for (int i = 0; i < columnCount; i++) {
                final QueryColumn qc = columns.getQuick(i);
                if (!qc.isWindowColumn()) {
                    final int columnIndex = baseMetadata.getColumnIndexQuiet(qc.getAst().token);
                    final TableColumnMetadata m = baseMetadata.getColumnMetadata(columnIndex);
                    chainMetadata.addIfNotExists(i, m);
                    if (Chars.equalsIgnoreCase(qc.getAst().token, qc.getAlias())) {
                        factoryMetadata.add(i, m);
                    } else { // keep alias
                        factoryMetadata.add(i, new TableColumnMetadata(
                                        Chars.toString(qc.getAlias()),
                                        m.getColumnType(),
                                        m.isSymbolIndexFlag(),
                                        m.getIndexValueBlockCapacity(),
                                        m.isSymbolTableStatic(),
                                        baseMetadata
                                )
                        );
                    }
                    chainTypes.add(i, m.getColumnType());
                    listColumnFilterA.extendAndSet(i, i + 1);
                    listColumnFilterB.extendAndSet(i, columnIndex);
                    intHashSet.add(columnIndex);
                    columnIndexes.extendAndSet(i, columnIndex);

                    if (baseMetadata.getTimestampIndex() != -1 && baseMetadata.getTimestampIndex() == columnIndex) {
                        factoryMetadata.setTimestampIndex(i);
                    }
                }
            }

            // pass #2 - add remaining base metadata column that are not in intHashSet already
            // we need to pay attention to stepping over window column slots
            // Chain metadata is assembled in such way that all columns the factory
            // needs to provide are at the beginning of the metadata so the record the factory cursor
            // returns can be chain record, because the chain record is always longer than record needed out of the
            // cursor and relevant columns are 0..n limited by factory metadata

            int addAt = columnCount;
            for (int i = 0, n = baseMetadata.getColumnCount(); i < n; i++) {
                if (intHashSet.excludes(i)) {
                    final TableColumnMetadata m = baseMetadata.getColumnMetadata(i);
                    chainMetadata.add(addAt, m);
                    chainTypes.add(addAt, m.getColumnType());
                    listColumnFilterA.extendAndSet(addAt, addAt + 1);
                    listColumnFilterB.extendAndSet(addAt, i);
                    columnIndexes.extendAndSet(addAt, i);
                    addAt++;
                }
            }

            // pass #3 assembles window column metadata into a list
            // not main metadata to avoid partitionBy functions accidentally looking up
            // window columns recursively

            deferredWindowMetadata.clear();
            for (int i = 0; i < columnCount; i++) {
                final QueryColumn qc = columns.getQuick(i);
                if (qc.isWindowColumn()) {
                    final WindowColumn ac = (WindowColumn) qc;
                    final ExpressionNode ast = qc.getAst();

                    partitionByFunctions = null;
                    int psz = ac.getPartitionBy().size();
                    if (psz > 0) {
                        partitionByFunctions = new ObjList<>(psz);
                        for (int j = 0; j < psz; j++) {
                            final Function function = functionParser.parseFunction(ac.getPartitionBy().getQuick(j), chainMetadata, executionContext);
                            partitionByFunctions.add(function);
                            if (function instanceof GroupByFunction) {
                                throw SqlException.$(ast.position, "aggregate functions in partition by are not supported");
                            }
                        }
                    }

                    final VirtualRecord partitionByRecord;
                    final RecordSink partitionBySink;

                    if (partitionByFunctions != null) {
                        partitionByRecord = new VirtualRecord(partitionByFunctions);
                        keyTypes.clear();
                        final int partitionByCount = partitionByFunctions.size();

                        for (int j = 0; j < partitionByCount; j++) {
                            keyTypes.add(partitionByFunctions.getQuick(j).getType());
                        }
                        entityColumnFilter.of(partitionByCount);
                        // create sink
                        partitionBySink = RecordSinkFactory.getInstance(asm, keyTypes, entityColumnFilter);
                    } else {
                        partitionByRecord = null;
                        partitionBySink = null;
                    }

                    final int osz = ac.getOrderBy().size();

                    // analyze order by clause on the current model and optimise out
                    // order by on window function if it matches the one on the model
                    final LowerCaseCharSequenceIntHashMap orderHash = model.getOrderHash();
                    boolean dismissOrder = false;
                    int timestampIdx = base.getMetadata().getTimestampIndex();
                    int orderByPos = osz > 0 ? ac.getOrderBy().getQuick(0).position : -1;

                    if (base.followedOrderByAdvice() && osz > 0 && orderHash.size() > 0) {
                        dismissOrder = true;
                        for (int j = 0; j < osz; j++) {
                            ExpressionNode node = ac.getOrderBy().getQuick(j);
                            int direction = ac.getOrderByDirection().getQuick(j);
                            if (!Chars.equalsIgnoreCase(node.token, orderHash.keys().get(j))
                                    || orderHash.get(node.token) != direction) {
                                dismissOrder = false;
                                break;
                            }
                        }
                    }
                    if (osz == 1 && timestampIdx != -1 && orderHash.size() < 2) {
                        ExpressionNode orderByNode = ac.getOrderBy().getQuick(0);
                        int orderByDirection = ac.getOrderByDirection().getQuick(0);

                        if (baseMetadata.getColumnIndexQuiet(orderByNode.token) == timestampIdx
                                && ((orderByDirection == ORDER_ASC && base.getScanDirection() == RecordCursorFactory.SCAN_DIRECTION_FORWARD)
                                || (orderByDirection == ORDER_DESC && base.getScanDirection() == RecordCursorFactory.SCAN_DIRECTION_BACKWARD))) {
                            dismissOrder = true;
                        }
                    }

                    executionContext.configureWindowContext(
                            partitionByRecord,
                            partitionBySink,
                            keyTypes,
                            osz > 0,
                            dismissOrder ? base.getScanDirection() : RecordCursorFactory.SCAN_DIRECTION_OTHER,
                            orderByPos,
                            base.recordCursorSupportsRandomAccess(),
                            ac.getFramingMode(),
                            ac.getRowsLo(),
                            ac.getRowsLoExprTimeUnit(),
                            ac.getRowsLoKindPos(),
                            ac.getRowsHi(),
                            ac.getRowsHiExprTimeUnit(),
                            ac.getRowsHiKindPos(),
                            ac.getExclusionKind(),
                            ac.getExclusionKindPos(),
                            baseMetadata.getTimestampIndex(),
                            baseMetadata.getTimestampType(),
                            ac.isIgnoreNulls(),
                            ac.getNullsDescPos()
                    );
                    final Function f;
                    try {
                        // function needs to resolve args against chain metadata
                        f = functionParser.parseFunction(ast, chainMetadata, executionContext);
                        if (!(f instanceof WindowFunction)) {
                            Misc.free(f);
                            throw SqlException.$(ast.position, "non-window function called in window context");
                        }
                    } finally {
                        executionContext.clearWindowContext();
                    }

                    WindowFunction windowFunction = (WindowFunction) f;

                    if (osz > 0 && !dismissOrder) {
                        IntList directions = ac.getOrderByDirection();
                        if (windowFunction.getPass1ScanDirection() == WindowFunction.Pass1ScanDirection.BACKWARD) {
                            for (int j = 0, size = directions.size(); j < size; j++) {
                                directions.set(j, 1 - directions.getQuick(j));
                            }
                        }

                        IntList order = toOrderIndices(chainMetadata, ac.getOrderBy(), ac.getOrderByDirection());
                        // init comparator if we need
                        windowFunction.initRecordComparator(this, chainMetadata, chainTypes, order, null, null);
                        ObjList<WindowFunction> funcs = groupedWindow.get(order);
                        if (funcs == null) {
                            groupedWindow.put(order, funcs = new ObjList<>());
                        }
                        funcs.add(windowFunction);
                    } else {
                        if (osz > 0) {
                            windowFunction.initRecordComparator(this, chainMetadata, chainTypes, null, ac.getOrderBy(), ac.getOrderByDirection());
                        }

                        if (naturalOrderFunctions == null) {
                            naturalOrderFunctions = new ObjList<>();
                        }
                        naturalOrderFunctions.add(windowFunction);
                    }

                    windowFunction.setColumnIndex(i);

                    deferredWindowMetadata.extendAndSet(i, new TableColumnMetadata(
                            Chars.toString(qc.getAlias()),
                            windowFunction.getType(),
                            false,
                            0,
                            false,
                            null
                    ));

                    listColumnFilterA.extendAndSet(i, -i - 1);
                }
            }

            // after all columns are processed we can re-insert deferred metadata
            for (int i = 0, n = deferredWindowMetadata.size(); i < n; i++) {
                TableColumnMetadata m = deferredWindowMetadata.getQuick(i);
                if (m != null) {
                    chainTypes.add(i, m.getColumnType());
                    factoryMetadata.add(i, m);
                }
            }

            final ObjList<RecordComparator> windowComparators = new ObjList<>(groupedWindow.size());
            final ObjList<ObjList<WindowFunction>> functionGroups = new ObjList<>(groupedWindow.size());
            final ObjList<IntList> keys = new ObjList<>();
            for (ObjObjHashMap.Entry<IntList, ObjList<WindowFunction>> e : groupedWindow) {
                windowComparators.add(recordComparatorCompiler.newInstance(chainTypes, e.key));
                functionGroups.add(e.value);
                keys.add(e.key);
            }

            final RecordSink recordSink = RecordSinkFactory.getInstance(
                    asm,
                    chainTypes,
                    listColumnFilterA,
                    null,
                    listColumnFilterB,
                    null,
                    null);

            return new CachedWindowRecordCursorFactory(
                    configuration,
                    base,
                    recordSink,
                    factoryMetadata,
                    chainTypes,
                    windowComparators,
                    functionGroups,
                    naturalOrderFunctions,
                    columnIndexes,
                    keys,
                    chainMetadata
            );
        } catch (Throwable th) {
            for (ObjObjHashMap.Entry<IntList, ObjList<WindowFunction>> e : groupedWindow) {
                Misc.freeObjList(e.value);
            }
            Misc.free(base);
            Misc.freeObjList(functions);
            Misc.freeObjList(naturalOrderFunctions);
            Misc.freeObjList(partitionByFunctions);
            throw th;
        }
    }

    private RecordCursorFactory generateSelectWindowJoin(QueryModel model, SqlExecutionContext executionContext) throws SqlException {
        QueryModel child = model.getNestedModel();
        if (!isWindowJoin(child)) {
            throw SqlException.$(0, "expected window join model");
        }
        ObjList<QueryModel> jms = child.getJoinModels();
        jms.getQuick(jms.size() - 1).getWindowJoinContext().setParentModel(model);
        return generate(child, executionContext);
    }

    /**
     * Generates chain of parent factories each of which takes only two argument factories.
     * Parent factory will perform one of SET operations on its arguments, such as UNION, UNION ALL,
     * INTERSECT or EXCEPT
     *
     * @param model            incoming model is expected to have a chain of models via its QueryModel.getUnionModel() function
     * @param factoryA         is compiled first argument
     * @param executionContext execution context for authorization and parallel execution purposes
     * @return factory that performs a SET operation
     * @throws SqlException when query contains syntax errors
     */
    private RecordCursorFactory generateSetFactory(
            QueryModel model,
            RecordCursorFactory factoryA,
            SqlExecutionContext executionContext
    ) throws SqlException {
        RecordCursorFactory factoryB = null;
        ObjList<Function> castFunctionsA = null;
        ObjList<Function> castFunctionsB = null;
        try {
            factoryB = generateQuery0(model.getUnionModel(), executionContext, true);

            final RecordMetadata metadataA = factoryA.getMetadata();
            final RecordMetadata metadataB = factoryB.getMetadata();
            final int positionA = model.getModelPosition();
            final int positionB = model.getUnionModel().getModelPosition();

            switch (model.getSetOperationType()) {
                case SET_OPERATION_UNION: {
                    final boolean castIsRequired = checkIfSetCastIsRequired(metadataA, metadataB, true);
                    final RecordMetadata unionMetadata = castIsRequired ? widenSetMetadata(metadataA, metadataB) : GenericRecordMetadata.removeTimestamp(metadataA);
                    if (castIsRequired) {
                        castFunctionsA = generateCastFunctions(executionContext, unionMetadata, metadataA, positionA);
                        castFunctionsB = generateCastFunctions(executionContext, unionMetadata, metadataB, positionB);
                    }

                    return generateUnionFactory(
                            model,
                            executionContext,
                            factoryA,
                            factoryB,
                            castFunctionsA,
                            castFunctionsB,
                            unionMetadata,
                            SET_UNION_CONSTRUCTOR
                    );
                }
                case SET_OPERATION_UNION_ALL: {
                    final boolean castIsRequired = checkIfSetCastIsRequired(metadataA, metadataB, true);
                    final RecordMetadata unionMetadata = castIsRequired ? widenSetMetadata(metadataA, metadataB) : GenericRecordMetadata.removeTimestamp(metadataA);
                    if (castIsRequired) {
                        castFunctionsA = generateCastFunctions(executionContext, unionMetadata, metadataA, positionA);
                        castFunctionsB = generateCastFunctions(executionContext, unionMetadata, metadataB, positionB);
                    }

                    return generateUnionAllFactory(
                            model,
                            executionContext,
                            factoryA,
                            factoryB,
                            castFunctionsA,
                            castFunctionsB,
                            unionMetadata
                    );
                }
                case SET_OPERATION_EXCEPT: {
                    final boolean castIsRequired = checkIfSetCastIsRequired(metadataA, metadataB, false);
                    final RecordMetadata unionMetadata = castIsRequired ? widenSetMetadata(metadataA, metadataB) : metadataA;
                    if (castIsRequired) {
                        castFunctionsA = generateCastFunctions(executionContext, unionMetadata, metadataA, positionA);
                        castFunctionsB = generateCastFunctions(executionContext, unionMetadata, metadataB, positionB);
                    }

                    return generateUnionFactory(
                            model,
                            executionContext,
                            factoryA,
                            factoryB,
                            castFunctionsA,
                            castFunctionsB,
                            unionMetadata,
                            SET_EXCEPT_CONSTRUCTOR
                    );
                }
                case SET_OPERATION_EXCEPT_ALL: {
                    final boolean castIsRequired = checkIfSetCastIsRequired(metadataA, metadataB, false);
                    final RecordMetadata unionMetadata = castIsRequired ? widenSetMetadata(metadataA, metadataB) : metadataA;
                    if (castIsRequired) {
                        castFunctionsA = generateCastFunctions(executionContext, unionMetadata, metadataA, positionA);
                        castFunctionsB = generateCastFunctions(executionContext, unionMetadata, metadataB, positionB);
                    }

                    return generateIntersectOrExceptAllFactory(
                            model,
                            executionContext,
                            factoryA,
                            factoryB,
                            castFunctionsA,
                            castFunctionsB,
                            unionMetadata,
                            SET_EXCEPT_ALL_CONSTRUCTOR
                    );
                }
                case SET_OPERATION_INTERSECT: {
                    final boolean castIsRequired = checkIfSetCastIsRequired(metadataA, metadataB, false);
                    final RecordMetadata unionMetadata = castIsRequired ? widenSetMetadata(metadataA, metadataB) : metadataA;
                    if (castIsRequired) {
                        castFunctionsA = generateCastFunctions(executionContext, unionMetadata, metadataA, positionA);
                        castFunctionsB = generateCastFunctions(executionContext, unionMetadata, metadataB, positionB);
                    }

                    return generateUnionFactory(
                            model,
                            executionContext,
                            factoryA,
                            factoryB,
                            castFunctionsA,
                            castFunctionsB,
                            unionMetadata,
                            SET_INTERSECT_CONSTRUCTOR
                    );
                }
                case SET_OPERATION_INTERSECT_ALL: {
                    final boolean castIsRequired = checkIfSetCastIsRequired(metadataA, metadataB, false);
                    final RecordMetadata unionMetadata = castIsRequired ? widenSetMetadata(metadataA, metadataB) : metadataA;
                    if (castIsRequired) {
                        castFunctionsA = generateCastFunctions(executionContext, unionMetadata, metadataA, positionA);
                        castFunctionsB = generateCastFunctions(executionContext, unionMetadata, metadataB, positionB);
                    }

                    return generateIntersectOrExceptAllFactory(
                            model,
                            executionContext,
                            factoryA,
                            factoryB,
                            castFunctionsA,
                            castFunctionsB,
                            unionMetadata,
                            SET_INTERSECT_ALL_CONSTRUCTOR
                    );
                }
                default:
                    assert false;
                    return null;
            }
        } catch (Throwable e) {
            Misc.free(factoryA);
            Misc.free(factoryB);
            Misc.freeObjList(castFunctionsA);
            Misc.freeObjList(castFunctionsB);
            throw e;
        }
    }

    private RecordCursorFactory generateSubQuery(QueryModel model, SqlExecutionContext executionContext) throws SqlException {
        assert model.getNestedModel() != null;
        return generateQuery(model.getNestedModel(), executionContext, true);
    }

    private RecordCursorFactory generateTableQuery(
            QueryModel model,
            SqlExecutionContext executionContext
    ) throws SqlException {
        final ObjList<ExpressionNode> latestBy = model.getLatestBy();

        final boolean supportsRandomAccess;
        CharSequence tableName = model.getTableName();
        if (Chars.startsWith(tableName, NO_ROWID_MARKER)) {
            final BufferWindowCharSequence tab = (BufferWindowCharSequence) tableName;
            tab.shiftLo(NO_ROWID_MARKER.length());
            supportsRandomAccess = false;
        } else {
            supportsRandomAccess = true;
        }

        final TableToken tableToken = executionContext.getTableToken(tableName);
        if (model.isUpdate() && !executionContext.isWalApplication() && executionContext.getCairoEngine().isWalTable(tableToken)) {
            // two phase update execution, this is client-side branch. It has to execute against the sequencer metadata
            // to allow the client to succeed even if WAL apply does not run.
            try (TableRecordMetadata metadata = executionContext.getMetadataForWrite(tableToken, model.getMetadataVersion())) {
                // it is not enough to rely on execution context to be different for WAL APPLY;
                // in WAL APPLY we also must supply reader, outside of WAL APPLY reader is null
                return generateTableQuery0(model, executionContext, latestBy, supportsRandomAccess, null, metadata);
            }
        } else {
            // this is server side execution of the update. It executes against the reader metadata, which by now
            // has to be fully up-to-date due to WAL apply execution order.
            try (TableReader reader = executionContext.getReader(tableToken, model.getMetadataVersion())) {
                return generateTableQuery0(model, executionContext, latestBy, supportsRandomAccess, reader, reader.getMetadata());
            }
        }
    }

    private RecordCursorFactory generateTableQuery0(
            @Transient QueryModel model,
            @Transient SqlExecutionContext executionContext,
            ObjList<ExpressionNode> latestBy,
            boolean supportsRandomAccess,
            @Transient @Nullable TableReader reader,
            @Transient TableRecordMetadata metadata
    ) throws SqlException {
        // create metadata based on top-down columns that are required

        final ObjList<QueryColumn> topDownColumns = model.getTopDownColumns();
        final int topDownColumnCount = topDownColumns.size();
        final IntList columnIndexes = new IntList();
        final IntList columnSizeShifts = new IntList();

        // topDownColumnCount can be 0 for 'select count()' queries

        int readerTimestampIndex;
        readerTimestampIndex = getTimestampIndex(model, metadata);

        // Latest by on a table requires the provided timestamp column to be the designated timestamp.
        if (latestBy.size() > 0 && readerTimestampIndex != metadata.getTimestampIndex()) {
            throw SqlException.$(model.getTimestamp().position, "latest by over a table requires designated TIMESTAMP");
        }

        boolean requiresTimestamp = joinsRequiringTimestamp[model.getJoinType()];
        final GenericRecordMetadata queryMeta = new GenericRecordMetadata();
        try {
            if (requiresTimestamp) {
                executionContext.pushTimestampRequiredFlag(true);
            }

            boolean contextTimestampRequired = executionContext.isTimestampRequired();
            // some "sample by" queries don't select any cols but needs timestamp col selected
            // for example "select count() from x sample by 1h" implicitly needs timestamp column selected
            if (topDownColumnCount > 0 || contextTimestampRequired || model.isUpdate()) {
                for (int i = 0; i < topDownColumnCount; i++) {
                    QueryColumn column = topDownColumns.getQuick(i);
                    int columnIndex = metadata.getColumnIndexQuiet(column.getName());
                    if (columnIndex == -1) {
                        throw SqlException.invalidColumn(column.getAst().position, column.getName());
                    }
                    int type = metadata.getColumnType(columnIndex);
                    int typeSize = sizeOf(type);

                    columnIndexes.add(columnIndex);
                    columnSizeShifts.add(Numbers.msb(typeSize));

                    queryMeta.add(new TableColumnMetadata(
                            Chars.toString(column.getName()),
                            type,
                            metadata.isColumnIndexed(columnIndex),
                            metadata.getIndexValueBlockCapacity(columnIndex),
                            metadata.isSymbolTableStatic(columnIndex),
                            metadata.getMetadata(columnIndex),
                            -1,
                            false,
                            0,
                            metadata.getColumnMetadata(columnIndex).isSymbolCacheFlag(),
                            metadata.getColumnMetadata(columnIndex).getSymbolCapacity()
                    ));

                    if (columnIndex == readerTimestampIndex) {
                        queryMeta.setTimestampIndex(queryMeta.getColumnCount() - 1);
                    }
                }

                // select timestamp when it is required but not already selected
                if (readerTimestampIndex != -1 && queryMeta.getTimestampIndex() == -1 && contextTimestampRequired) {
                    queryMeta.add(new TableColumnMetadata(
                            metadata.getColumnName(readerTimestampIndex),
                            metadata.getColumnType(readerTimestampIndex),
                            metadata.getMetadata(readerTimestampIndex)
                    ));
                    queryMeta.setTimestampIndex(queryMeta.getColumnCount() - 1);

                    columnIndexes.add(readerTimestampIndex);
                    columnSizeShifts.add(Numbers.msb(TIMESTAMP));
                }
            }
        } finally {
            if (requiresTimestamp) {
                executionContext.popTimestampRequiredFlag();
            }
        }

        if (reader == null) {
            // This is WAL serialisation compilation. We don't need to read data from table
            // and don't need optimisation for query validation.
            return new AbstractRecordCursorFactory(queryMeta) {
                @Override
                public boolean recordCursorSupportsRandomAccess() {
                    return false;
                }

                @Override
                public boolean supportsUpdateRowId(TableToken tableToken) {
                    return metadata.getTableToken() == tableToken;
                }
            };
        }

        GenericRecordMetadata dfcFactoryMeta = GenericRecordMetadata.deepCopyOf(metadata);
        final int latestByColumnCount = prepareLatestByColumnIndexes(latestBy, queryMeta);
        final TableToken tableToken = metadata.getTableToken();
        ExpressionNode withinExtracted;

        if (latestByColumnCount > 0 && configuration.useWithinLatestByOptimisation()) {
            withinExtracted = whereClauseParser.extractWithin(
                    model,
                    model.getWhereClause(),
                    queryMeta,
                    functionParser,
                    executionContext,
                    prefixes
            );

            boolean allSymbolsAreIndexed = true;
            if (prefixes.size() > 0) {
                for (int i = 0; i < latestByColumnCount; i++) {
                    int idx = listColumnFilterA.getColumnIndexFactored(i);
                    if (!isSymbol(queryMeta.getColumnType(idx)) || !queryMeta.isColumnIndexed(idx)) {
                        allSymbolsAreIndexed = false;
                    }
                }
            }

            if (allSymbolsAreIndexed) {
                model.setWhereClause(withinExtracted);
            }
        }

        ExpressionNode whereClause = model.getWhereClause();

        if (whereClause != null || executionContext.isOverriddenIntrinsics(reader.getTableToken())) {
            final IntrinsicModel intrinsicModel;
            if (whereClause != null) {
                CharSequence preferredKeyColumn = null;
                if (latestByColumnCount == 1) {
                    final int latestByIndex = listColumnFilterA.getColumnIndexFactored(0);
                    if (isSymbol(queryMeta.getColumnType(latestByIndex))) {
                        preferredKeyColumn = latestBy.getQuick(0).token;
                    }
                }

                intrinsicModel = whereClauseParser.extract(
                        model,
                        whereClause,
                        metadata,
                        preferredKeyColumn,
                        metadata.getTimestampIndex(),
                        functionParser,
                        queryMeta,
                        executionContext,
                        latestByColumnCount > 1,
                        reader
                );
            } else {
                intrinsicModel = whereClauseParser.getEmpty(
                        reader.getMetadata().getTimestampType(),
                        reader.getPartitionedBy()
                );
            }

            // When we run materialized view refresh we want to restrict queries to the base table
            // to the timestamp range that is updated by the previous transactions.
            executionContext.overrideWhereIntrinsics(reader.getTableToken(), intrinsicModel, reader.getMetadata().getTimestampType());

            // intrinsic parser can collapse where clause when removing parts it can replace
            // need to make sure that filter is updated on the model in case it is processed up the call stack
            //
            // At this juncture filter can use used up by one of the implementations below.
            // We will clear it preemptively. If nothing picks filter up we will set model "where"
            // to the downsized filter
            model.setWhereClause(null);

            if (intrinsicModel.intrinsicValue == IntrinsicModel.FALSE) {
                return new EmptyTableRecordCursorFactory(queryMeta);
            }

            PartitionFrameCursorFactory dfcFactory;

            if (latestByColumnCount > 0) {
                Function filter = compileFilter(intrinsicModel, queryMeta, executionContext);
                if (filter != null && filter.isConstant() && !filter.getBool(null)) {
                    // 'latest by' clause takes over the latest by nodes, so that the later generateLatestBy() is no-op
                    model.getLatestBy().clear();
                    Misc.free(filter);
                    return new EmptyTableRecordCursorFactory(queryMeta);
                }

                // a sub-query present in the filter may have used the latest by
                // column index lists, so we need to regenerate them
                prepareLatestByColumnIndexes(latestBy, queryMeta);

                return generateLatestByTableQuery(
                        model,
                        reader,
                        queryMeta,
                        tableToken,
                        intrinsicModel,
                        filter,
                        executionContext,
                        metadata.getTimestampIndex(),
                        columnIndexes,
                        columnSizeShifts,
                        prefixes
                );
            }

            // below code block generates index-based filter
            final boolean intervalHitsOnlyOnePartition;
            final int order = model.isForceBackwardScan() ? ORDER_DESC : ORDER_ASC;
            if (intrinsicModel.hasIntervalFilters()) {
                RuntimeIntrinsicIntervalModel intervalModel = intrinsicModel.buildIntervalModel();
                dfcFactory = new IntervalPartitionFrameCursorFactory(
                        tableToken,
                        model.getMetadataVersion(),
                        intervalModel,
                        metadata.getTimestampIndex(),
                        dfcFactoryMeta,
                        order
                );
                intervalHitsOnlyOnePartition = intervalModel.allIntervalsHitOnePartition();
            } else {
                dfcFactory = new FullPartitionFrameCursorFactory(tableToken, model.getMetadataVersion(), dfcFactoryMeta, order);
                intervalHitsOnlyOnePartition = reader.getPartitionedBy() == PartitionBy.NONE;
            }

            if (intrinsicModel.keyColumn != null) {
                // existence of column would have been already validated
                final int keyColumnIndex = queryMeta.getColumnIndexQuiet(intrinsicModel.keyColumn);
                final int nKeyValues = intrinsicModel.keyValueFuncs.size();
                final int nKeyExcludedValues = intrinsicModel.keyExcludedValueFuncs.size();

                if (intrinsicModel.keySubQuery != null) {
                    RecordCursorFactory rcf = null;
                    final Record.CharSequenceFunction func;
                    Function filter;
                    try {
                        rcf = generate(intrinsicModel.keySubQuery, executionContext);
                        func = validateSubQueryColumnAndGetGetter(intrinsicModel, rcf.getMetadata());
                        filter = compileFilter(intrinsicModel, queryMeta, executionContext);
                    } catch (Throwable th) {
                        Misc.free(dfcFactory);
                        Misc.free(rcf);
                        throw th;
                    }

                    if (filter != null && filter.isConstant() && !filter.getBool(null)) {
                        Misc.free(dfcFactory);
                        return new EmptyTableRecordCursorFactory(queryMeta);
                    }
                    return new FilterOnSubQueryRecordCursorFactory(
                            configuration,
                            queryMeta,
                            dfcFactory,
                            rcf,
                            keyColumnIndex,
                            filter,
                            func,
                            columnIndexes,
                            columnSizeShifts
                    );
                }
                assert nKeyValues > 0 || nKeyExcludedValues > 0;

                boolean orderByKeyColumn = false;
                int indexDirection = BitmapIndexReader.DIR_FORWARD;
                if (intervalHitsOnlyOnePartition) {
                    final ObjList<ExpressionNode> orderByAdvice = model.getOrderByAdvice();
                    final int orderByAdviceSize = orderByAdvice.size();
                    if (orderByAdviceSize > 0 && orderByAdviceSize < 3) {
                        guardAgainstDotsInOrderByAdvice(model);
                        // todo: when order by coincides with keyColumn and there is index we can incorporate
                        //    ordering in the code that returns rows from index rather than having an
                        //    "overhead" order by implementation, which would be trying to oder already ordered symbols
                        if (Chars.equals(orderByAdvice.getQuick(0).token, intrinsicModel.keyColumn)) {
                            queryMeta.setTimestampIndex(-1);
                            if (orderByAdviceSize == 1) {
                                orderByKeyColumn = true;
                            } else if (Chars.equals(orderByAdvice.getQuick(1).token, model.getTimestamp().token)) {
                                orderByKeyColumn = true;
                                if (getOrderByDirectionOrDefault(model, 1) == ORDER_DIRECTION_DESCENDING) {
                                    indexDirection = BitmapIndexReader.DIR_BACKWARD;
                                }
                            }
                        }
                    }
                }
                boolean orderByTimestamp = false;
                // we can use skip sorting by timestamp if we:
                // - query index with a single value or
                // - query index with multiple values but use table order with forward scan (heap row cursor factory doesn't support backward scan)
                // it doesn't matter if we hit one or more partitions
                if (!orderByKeyColumn && isOrderByDesignatedTimestampOnly(model)) {
                    int orderByDirection = getOrderByDirectionOrDefault(model, 0);
                    if (nKeyValues == 1 || (nKeyValues > 1 && orderByDirection == ORDER_DIRECTION_ASCENDING)) {
                        orderByTimestamp = true;

                        if (orderByDirection == ORDER_DIRECTION_DESCENDING) {
                            indexDirection = BitmapIndexReader.DIR_BACKWARD;
                        }
                    } else if (nKeyExcludedValues > 0 && orderByDirection == ORDER_DIRECTION_ASCENDING) {
                        orderByTimestamp = true;
                    }
                }

                if (nKeyExcludedValues == 0) {
                    Function filter;
                    try {
                        filter = compileFilter(intrinsicModel, queryMeta, executionContext);
                    } catch (Throwable th) {
                        Misc.free(dfcFactory);
                        throw th;
                    }
                    if (filter != null && filter.isConstant()) {
                        try {
                            if (!filter.getBool(null)) {
                                Misc.free(dfcFactory);
                                return new EmptyTableRecordCursorFactory(queryMeta);
                            }
                        } finally {
                            filter = Misc.free(filter);
                        }
                    }

                    if (nKeyValues == 1) {
                        final RowCursorFactory rcf;
                        final Function symbolFunc = intrinsicModel.keyValueFuncs.get(0);
                        final SymbolMapReader symbolMapReader = reader.getSymbolMapReader(columnIndexes.getQuick(keyColumnIndex));
                        final int symbolKey = symbolFunc.isRuntimeConstant()
                                ? SymbolTable.VALUE_NOT_FOUND
                                : symbolMapReader.keyOf(symbolFunc.getStrA(null));

                        if (symbolKey == SymbolTable.VALUE_NOT_FOUND) {
                            if (filter == null) {
                                rcf = new DeferredSymbolIndexRowCursorFactory(
                                        keyColumnIndex,
                                        symbolFunc,
                                        true,
                                        indexDirection
                                );
                            } else {
                                rcf = new DeferredSymbolIndexFilteredRowCursorFactory(
                                        keyColumnIndex,
                                        symbolFunc,
                                        filter,
                                        true,
                                        indexDirection
                                );
                            }
                        } else {
                            if (filter == null) {
                                rcf = new SymbolIndexRowCursorFactory(
                                        keyColumnIndex,
                                        symbolKey,
                                        true,
                                        indexDirection,
                                        null
                                );
                            } else {
                                rcf = new SymbolIndexFilteredRowCursorFactory(
                                        keyColumnIndex,
                                        symbolKey,
                                        filter,
                                        true,
                                        indexDirection,
                                        null
                                );
                            }
                        }

                        if (filter == null) {
                            // This special case factory can later be disassembled to framing and index
                            // cursors in SAMPLE BY processing
                            return new DeferredSingleSymbolFilterPageFrameRecordCursorFactory(
                                    configuration,
                                    keyColumnIndex,
                                    symbolFunc,
                                    rcf,
                                    queryMeta,
                                    dfcFactory,
                                    orderByKeyColumn || orderByTimestamp,
                                    columnIndexes,
                                    columnSizeShifts,
                                    supportsRandomAccess
                            );
                        }
                        return new PageFrameRecordCursorFactory(
                                configuration,
                                queryMeta,
                                dfcFactory,
                                rcf,
                                orderByKeyColumn || orderByTimestamp,
                                filter,
                                false,
                                columnIndexes,
                                columnSizeShifts,
                                supportsRandomAccess,
                                false
                        );
                    }

                    if (orderByKeyColumn) {
                        queryMeta.setTimestampIndex(-1);
                    }

                    return new FilterOnValuesRecordCursorFactory(
                            configuration,
                            queryMeta,
                            dfcFactory,
                            intrinsicModel.keyValueFuncs,
                            keyColumnIndex,
                            reader,
                            filter,
                            model.getOrderByAdviceMnemonic(),
                            orderByKeyColumn,
                            orderByTimestamp,
                            getOrderByDirectionOrDefault(model, 0),
                            indexDirection,
                            columnIndexes,
                            columnSizeShifts
                    );
                } else if (nKeyExcludedValues > 0) {
                    if (reader.getSymbolMapReader(columnIndexes.getQuick(keyColumnIndex)).getSymbolCount() < configuration.getMaxSymbolNotEqualsCount()) {
                        Function filter;
                        try {
                            filter = compileFilter(intrinsicModel, queryMeta, executionContext);
                        } catch (Throwable th) {
                            Misc.free(dfcFactory);
                            throw th;
                        }
                        if (filter != null && filter.isConstant()) {
                            try {
                                if (!filter.getBool(null)) {
                                    Misc.free(dfcFactory);
                                    return new EmptyTableRecordCursorFactory(queryMeta);
                                }
                            } finally {
                                filter = Misc.free(filter);
                            }
                        }

                        return new FilterOnExcludedValuesRecordCursorFactory(
                                configuration,
                                queryMeta,
                                dfcFactory,
                                intrinsicModel.keyExcludedValueFuncs,
                                keyColumnIndex,
                                filter,
                                model.getOrderByAdviceMnemonic(),
                                orderByKeyColumn,
                                orderByTimestamp,
                                getOrderByDirectionOrDefault(model, 0),
                                indexDirection,
                                columnIndexes,
                                columnSizeShifts,
                                configuration.getMaxSymbolNotEqualsCount()
                        );
                    } else if (intrinsicModel.keyExcludedNodes.size() > 0) {
                        // restore filter
                        ExpressionNode root = intrinsicModel.keyExcludedNodes.getQuick(0);

                        for (int i = 1, n = intrinsicModel.keyExcludedNodes.size(); i < n; i++) {
                            ExpressionNode expression = intrinsicModel.keyExcludedNodes.getQuick(i);

                            OperatorExpression andOp = OperatorExpression.chooseRegistry(configuration.getCairoSqlLegacyOperatorPrecedence()).getOperatorDefinition("and");
                            ExpressionNode newRoot = expressionNodePool.next().of(OPERATION, andOp.operator.token, andOp.precedence, 0);
                            newRoot.paramCount = 2;
                            newRoot.lhs = expression;
                            newRoot.rhs = root;

                            root = newRoot;
                        }

                        if (intrinsicModel.filter == null) {
                            intrinsicModel.filter = root;
                        } else {
                            OperatorExpression andOp = OperatorExpression.chooseRegistry(configuration.getCairoSqlLegacyOperatorPrecedence()).getOperatorDefinition("and");
                            ExpressionNode filter = expressionNodePool.next().of(OPERATION, andOp.operator.token, andOp.precedence, 0);
                            filter.paramCount = 2;
                            filter.lhs = intrinsicModel.filter;
                            filter.rhs = root;
                            intrinsicModel.filter = filter;
                        }
                    }
                }
            }

            if (intervalHitsOnlyOnePartition && intrinsicModel.filter == null) {
                final ObjList<ExpressionNode> orderByAdvice = model.getOrderByAdvice();
                final int orderByAdviceSize = orderByAdvice.size();
                if (orderByAdviceSize > 0 && orderByAdviceSize < 3 && intrinsicModel.hasIntervalFilters()) {
                    // This function cannot handle dotted aliases
                    guardAgainstDotsInOrderByAdvice(model);

                    // we can only deal with 'order by symbol, timestamp' at best
                    // skip this optimisation if order by is more extensive
                    final int columnIndex = queryMeta.getColumnIndexQuiet(model.getOrderByAdvice().getQuick(0).token);
                    assert columnIndex > -1;

                    // this is our kind of column
                    if (queryMeta.isColumnIndexed(columnIndex)) {
                        boolean orderByKeyColumn = false;
                        int indexDirection = BitmapIndexReader.DIR_FORWARD;
                        if (orderByAdviceSize == 1) {
                            orderByKeyColumn = true;
                        } else if (Chars.equals(orderByAdvice.getQuick(1).token, model.getTimestamp().token)) {
                            orderByKeyColumn = true;
                            if (getOrderByDirectionOrDefault(model, 1) == ORDER_DIRECTION_DESCENDING) {
                                indexDirection = BitmapIndexReader.DIR_BACKWARD;
                            }
                        }

                        if (orderByKeyColumn) {
                            // check that intrinsicModel.intervals hit only one partition
                            queryMeta.setTimestampIndex(-1);
                            return new SortedSymbolIndexRecordCursorFactory(
                                    configuration,
                                    queryMeta,
                                    dfcFactory,
                                    columnIndex,
                                    getOrderByDirectionOrDefault(model, 0) == ORDER_DIRECTION_ASCENDING,
                                    indexDirection,
                                    columnIndexes,
                                    columnSizeShifts
                            );
                        }
                    }
                }
            }

            final RowCursorFactory rowFactory = new PageFrameRowCursorFactory(model.isForceBackwardScan() ? ORDER_DESC : ORDER_ASC);

            model.setWhereClause(intrinsicModel.filter);
            return new PageFrameRecordCursorFactory(
                    configuration,
                    queryMeta,
                    dfcFactory,
                    rowFactory,
                    false,
                    null,
                    true,
                    columnIndexes,
                    columnSizeShifts,
                    supportsRandomAccess,
                    false
            );
        }

        // no where clause
        if (latestByColumnCount == 0) {
            // construct new metadata, which is a copy of what we constructed just above, but
            // in the interest of isolating problems we will only affect this factory

            final int order = model.isForceBackwardScan() ? ORDER_DESC : ORDER_ASC;

            AbstractPartitionFrameCursorFactory cursorFactory = new FullPartitionFrameCursorFactory(tableToken, model.getMetadataVersion(), dfcFactoryMeta, order);
            RowCursorFactory rowCursorFactory = new PageFrameRowCursorFactory(order);

            return new PageFrameRecordCursorFactory(
                    configuration,
                    queryMeta,
                    cursorFactory,
                    rowCursorFactory,
                    model.isOrderDescendingByDesignatedTimestampOnly(),
                    null,
                    true,
                    columnIndexes,
                    columnSizeShifts,
                    supportsRandomAccess,
                    false
            );
        }

        // 'latest by' clause takes over the latest by nodes, so that the later generateLatestBy() is no-op
        model.getLatestBy().clear();

        // listColumnFilterA = latest by column indexes
        if (latestByColumnCount == 1) {
            int latestByColumnIndex = listColumnFilterA.getColumnIndexFactored(0);
            if (queryMeta.isColumnIndexed(latestByColumnIndex)) {
                return new LatestByAllIndexedRecordCursorFactory(
                        executionContext.getCairoEngine(),
                        configuration,
                        queryMeta,
                        new FullPartitionFrameCursorFactory(tableToken, model.getMetadataVersion(), dfcFactoryMeta, ORDER_DESC),
                        listColumnFilterA.getColumnIndexFactored(0),
                        columnIndexes,
                        columnSizeShifts,
                        prefixes
                );
            }

            if (isSymbol(queryMeta.getColumnType(latestByColumnIndex))
                    && queryMeta.isSymbolTableStatic(latestByColumnIndex)) {
                // we have "latest by" symbol column values, but no index
                return new LatestByDeferredListValuesFilteredRecordCursorFactory(
                        configuration,
                        queryMeta,
                        new FullPartitionFrameCursorFactory(tableToken, model.getMetadataVersion(), dfcFactoryMeta, ORDER_DESC),
                        latestByColumnIndex,
                        null,
                        columnIndexes,
                        columnSizeShifts
                );
            }
        }

        boolean symbolKeysOnly = true;
        for (int i = 0, n = keyTypes.getColumnCount(); i < n; i++) {
            symbolKeysOnly &= isSymbol(keyTypes.getColumnType(i));
        }
        if (symbolKeysOnly) {
            IntList partitionByColumnIndexes = new IntList(listColumnFilterA.size());
            for (int i = 0, n = listColumnFilterA.size(); i < n; i++) {
                partitionByColumnIndexes.add(listColumnFilterA.getColumnIndexFactored(i));
            }
            return new LatestByAllSymbolsFilteredRecordCursorFactory(
                    configuration,
                    queryMeta,
                    new FullPartitionFrameCursorFactory(tableToken, model.getMetadataVersion(), dfcFactoryMeta, ORDER_DESC),
                    RecordSinkFactory.getInstance(asm, queryMeta, listColumnFilterA),
                    keyTypes,
                    partitionByColumnIndexes,
                    null,
                    null,
                    columnIndexes,
                    columnSizeShifts
            );
        }

        return new LatestByAllFilteredRecordCursorFactory(
                configuration,
                queryMeta,
                new FullPartitionFrameCursorFactory(tableToken, model.getMetadataVersion(), dfcFactoryMeta, ORDER_DESC),
                RecordSinkFactory.getInstance(asm, queryMeta, listColumnFilterA),
                keyTypes,
                null,
                columnIndexes,
                columnSizeShifts
        );
    }

    private RecordCursorFactory generateUnionAllFactory(
            QueryModel model,
            SqlExecutionContext executionContext,
            RecordCursorFactory factoryA,
            RecordCursorFactory factoryB,
            ObjList<Function> castFunctionsA,
            ObjList<Function> castFunctionsB,
            RecordMetadata unionMetadata
    ) throws SqlException {
        final RecordCursorFactory unionFactory = new UnionAllRecordCursorFactory(
                unionMetadata,
                factoryA,
                factoryB,
                castFunctionsA,
                castFunctionsB
        );

        if (model.getUnionModel().getUnionModel() != null) {
            return generateSetFactory(model.getUnionModel(), unionFactory, executionContext);
        }
        return unionFactory;
    }

    private RecordCursorFactory generateUnionFactory(
            QueryModel model,
            SqlExecutionContext executionContext,
            RecordCursorFactory factoryA,
            RecordCursorFactory factoryB,
            ObjList<Function> castFunctionsA,
            ObjList<Function> castFunctionsB,
            RecordMetadata unionMetadata,
            SetRecordCursorFactoryConstructor constructor
    ) throws SqlException {
        writeSymbolAsString.clear();
        valueTypes.clear();
        // Remap symbol columns to string type since that's how recordSink copies them.
        keyTypes.clear();
        for (int i = 0, n = unionMetadata.getColumnCount(); i < n; i++) {
            final int columnType = unionMetadata.getColumnType(i);
            if (isSymbol(columnType)) {
                keyTypes.add(STRING);
                writeSymbolAsString.set(i);
            } else {
                keyTypes.add(columnType);
            }
        }

        entityColumnFilter.of(factoryA.getMetadata().getColumnCount());
        final RecordSink recordSink = RecordSinkFactory.getInstance(
                asm,
                unionMetadata,
                entityColumnFilter,
                writeSymbolAsString
        );

        RecordCursorFactory unionFactory = constructor.create(
                configuration,
                unionMetadata,
                factoryA,
                factoryB,
                castFunctionsA,
                castFunctionsB,
                recordSink,
                keyTypes,
                valueTypes
        );

        if (model.getUnionModel().getUnionModel() != null) {
            return generateSetFactory(model.getUnionModel(), unionFactory, executionContext);
        }
        return unionFactory;
    }

    @Nullable
    private Function getHiFunction(QueryModel model, SqlExecutionContext executionContext) throws SqlException {
        return toLimitFunction(executionContext, model.getLimitHi(), null);
    }

    @Nullable
    private Function getLimitLoFunctionOnly(QueryModel model, SqlExecutionContext executionContext) throws SqlException {
        if (model.getLimitAdviceLo() != null && model.getLimitAdviceHi() == null) {
            return toLimitFunction(executionContext, model.getLimitAdviceLo(), LongConstant.ZERO);
        }
        return null;
    }

    @NotNull
    private Function getLoFunction(QueryModel model, SqlExecutionContext executionContext) throws SqlException {
        return toLimitFunction(executionContext, model.getLimitLo(), LongConstant.ZERO);
    }

    private int getSampleBySymbolKeyIndex(QueryModel model, RecordMetadata metadata) {
        final ObjList<QueryColumn> columns = model.getColumns();

        for (int i = 0, n = columns.size(); i < n; i++) {
            final QueryColumn column = columns.getQuick(i);
            final ExpressionNode node = column.getAst();

            if (node.type == LITERAL) {
                int idx = metadata.getColumnIndex(node.token);
                int columnType = metadata.getColumnType(idx);

                if (columnType == SYMBOL) {
                    return idx;
                }
            }
        }

        return -1;
    }

    private int getTimestampIndex(QueryModel model, RecordCursorFactory factory) throws SqlException {
        return getTimestampIndex(model, factory.getMetadata());
    }

    private int getTimestampIndex(QueryModel model, RecordMetadata metadata) throws SqlException {
        final ExpressionNode timestamp = model.getTimestamp();
        if (timestamp != null) {
            int timestampIndex = metadata.getColumnIndexQuiet(timestamp.token);
            if (timestampIndex == -1) {
                throw SqlException.invalidColumn(timestamp.position, timestamp.token);
            }
            if (!isTimestamp(metadata.getColumnType(timestampIndex))) {
                throw SqlException.$(timestamp.position, "not a TIMESTAMP");
            }
            return timestampIndex;
        }
        return metadata.getTimestampIndex();
    }

    private void guardAgainstDotsInOrderByAdvice(QueryModel model) throws SqlException {
        ObjList<ExpressionNode> advice = model.getOrderByAdvice();
        for (int i = 0, n = advice.size(); i < n; i++) {
            if (Chars.indexOf(advice.getQuick(i).token, '.') > -1) {
                throw SqlException.$(advice.getQuick(i).position, "cannot use table-prefixed names in order by");
            }
        }
    }

    private void guardAgainstFillWithKeyedGroupBy(QueryModel model, ArrayColumnTypes keyTypes) throws SqlException {
        // locate fill
        QueryModel curr = model;
        while (curr != null && curr.getFillStride() == null) {
            curr = curr.getNestedModel();
        }

        if (curr == null || curr.getFillStride() == null || curr.getFillValues() == null || curr.getFillValues().size() == 0) {
            return;
        }

        if (curr.getFillValues().size() == 1 && isNoneKeyword(curr.getFillValues().getQuick(0).token)) {
            return;
        }

        if (keyTypes.getColumnCount() == 1) {
            return;
        }

        throw SqlException.$(0, "cannot use FILL with a keyed GROUP BY");
    }

    private void guardAgainstFromToWithKeyedSampleBy(boolean isFromTo) throws SqlException {
        if (isFromTo) {
            throw SqlException.$(0, "FROM-TO intervals are not supported for keyed SAMPLE BY queries");
        }
    }

    private boolean isKeyedTemporalJoin(RecordMetadata masterMetadata, RecordMetadata slaveMetadata) {
        // Check if we can simplify ASOF JOIN ON (ts) to ASOF JOIN.
        if (listColumnFilterA.size() == 1 && listColumnFilterB.size() == 1) {
            int masterIndex = listColumnFilterB.getColumnIndexFactored(0);
            int slaveIndex = listColumnFilterA.getColumnIndexFactored(0);
            return masterIndex != masterMetadata.getTimestampIndex() || slaveIndex != slaveMetadata.getTimestampIndex();
        }
        return listColumnFilterA.size() > 0 && listColumnFilterB.size() > 0;
    }

    private boolean isOrderByDesignatedTimestampOnly(QueryModel model) {
        return model.getOrderByAdvice().size() == 1
                && model.getTimestamp() != null
                && Chars.equalsIgnoreCase(model.getOrderByAdvice().getQuick(0).token, model.getTimestamp().token);
    }

    private boolean isSameTable(RecordCursorFactory masterFactory, RecordCursorFactory slaveFactory) {
        return masterFactory.getTableToken() != null && masterFactory.getTableToken().equals(slaveFactory.getTableToken());
    }

<<<<<<< HEAD
    private boolean isSingleSymbolJoin(RecordMetadata slaveMetadata) {
        return isSingleSymbolJoin(slaveMetadata, false);
    }

    /**
     * Checks if the ASOF JOIN is on a single symbol column, and optionally requires the slave column is indexed.
     * This is a precondition to enable some optimized ASOF JOIN implementations.
     */
    private boolean isSingleSymbolJoin(RecordMetadata slaveMetadata, boolean requireSlaveIndex) {
        // Must be joining on exactly one column (besides timestamps)
        if (listColumnFilterA.size() != 1 || listColumnFilterB.size() != 1) {
            return false;
        }
        int slaveIndex = listColumnFilterA.getColumnIndexFactored(0);
        return slaveMetadata.getColumnType(slaveIndex) == SYMBOL &&
                (!requireSlaveIndex || slaveMetadata.isColumnIndexed(slaveIndex));
    }

    private boolean isSingleSymbolJoinWithIndex(RecordMetadata slaveMetadata) {
        return isSingleSymbolJoin(slaveMetadata, true);
=======
    private boolean isSingleSymbolJoin(SymbolShortCircuit symbolShortCircuit) {
        return symbolShortCircuit != NoopSymbolShortCircuit.INSTANCE &&
                !(symbolShortCircuit instanceof ChainedSymbolShortCircuit);
>>>>>>> 020ec804
    }

    private void lookupColumnIndexes(
            ListColumnFilter filter,
            ObjList<ExpressionNode> columnNames,
            RecordMetadata metadata
    ) throws SqlException {
        filter.clear();
        for (int i = 0, n = columnNames.size(); i < n; i++) {
            final CharSequence columnName = columnNames.getQuick(i).token;
            int columnIndex = metadata.getColumnIndexQuiet(columnName);
            if (columnIndex > -1) {
                filter.add(columnIndex + 1);
            } else {
                int dot = Chars.indexOfLastUnquoted(columnName, '.');
                if (dot > -1) {
                    columnIndex = metadata.getColumnIndexQuiet(columnName, dot + 1, columnName.length());
                    if (columnIndex > -1) {
                        filter.add(columnIndex + 1);
                        return;
                    }
                }
                throw SqlException.invalidColumn(columnNames.getQuick(i).position, columnName);
            }
        }
    }

    private void lookupColumnIndexesUsingVanillaNames(
            ListColumnFilter filter,
            ObjList<CharSequence> columnNames,
            RecordMetadata metadata
    ) {
        filter.clear();
        for (int i = 0, n = columnNames.size(); i < n; i++) {
            filter.add(metadata.getColumnIndex(columnNames.getQuick(i)) + 1);
        }
    }

    private int prepareLatestByColumnIndexes(ObjList<ExpressionNode> latestBy, RecordMetadata myMeta) throws SqlException {
        keyTypes.clear();
        listColumnFilterA.clear();

        final int latestByColumnCount = latestBy.size();
        if (latestByColumnCount > 0) {
            // validate the latest by against the current reader
            // first check if column is valid
            for (int i = 0; i < latestByColumnCount; i++) {
                final ExpressionNode latestByNode = latestBy.getQuick(i);
                final int index = myMeta.getColumnIndexQuiet(latestByNode.token);
                if (index == -1) {
                    throw SqlException.invalidColumn(latestByNode.position, latestByNode.token);
                }

                // check the type of the column, not all are supported
                int columnType = myMeta.getColumnType(index);
                switch (tagOf(columnType)) {
                    case BOOLEAN:
                    case BYTE:
                    case CHAR:
                    case SHORT:
                    case INT:
                    case IPv4:
                    case LONG:
                    case DATE:
                    case TIMESTAMP:
                    case FLOAT:
                    case DOUBLE:
                    case LONG256:
                    case STRING:
                    case VARCHAR:
                    case SYMBOL:
                    case UUID:
                    case GEOBYTE:
                    case GEOSHORT:
                    case GEOINT:
                    case GEOLONG:
                    case LONG128:
                        // we are reusing collections which leads to confusing naming for this method
                        // keyTypes are types of columns we collect 'latest by' for
                        keyTypes.add(columnType);
                        // listColumnFilterA are indexes of columns we collect 'latest by' for
                        listColumnFilterA.add(index + 1);
                        break;

                    default:
                        throw SqlException
                                .position(latestByNode.position)
                                .put(latestByNode.token)
                                .put(" (")
                                .put(ColumnType.nameOf(columnType))
                                .put("): invalid type, only [BOOLEAN, BYTE, SHORT, INT, LONG, DATE, TIMESTAMP, FLOAT, DOUBLE, LONG128, LONG256, CHAR, STRING, VARCHAR, SYMBOL, UUID, GEOHASH, IPv4] are supported in LATEST ON");
                }
            }
        }
        return latestByColumnCount;
    }

    private void processJoinContext(
            boolean vanillaMaster,
            boolean isSelfJoin,
            JoinContext jc,
            RecordMetadata masterMetadata,
            RecordMetadata slaveMetadata
    ) throws SqlException {
        lookupColumnIndexesUsingVanillaNames(listColumnFilterA, jc.aNames, slaveMetadata);
        if (vanillaMaster) {
            lookupColumnIndexesUsingVanillaNames(listColumnFilterB, jc.bNames, masterMetadata);
        } else {
            lookupColumnIndexes(listColumnFilterB, jc.bNodes, masterMetadata);
        }

        // compare types and populate keyTypes
        keyTypes.clear();
        writeSymbolAsString.clear();
        writeStringAsVarcharA.clear();
        writeStringAsVarcharB.clear();
        writeTimestampAsNanosA.clear();
        writeTimestampAsNanosB.clear();
        for (int k = 0, m = listColumnFilterA.getColumnCount(); k < m; k++) {
            // Don't use tagOf(columnType) to compare the types.
            // Key types have too much exactly except SYMBOL and STRING special case
            final int columnIndexA = listColumnFilterA.getColumnIndexFactored(k);
            final int columnIndexB = listColumnFilterB.getColumnIndexFactored(k);
            final int columnTypeA = slaveMetadata.getColumnType(columnIndexA);
            final String columnNameA = slaveMetadata.getColumnName(columnIndexA);
            final int columnTypeB = masterMetadata.getColumnType(columnIndexB);
            final String columnNameB = masterMetadata.getColumnName(columnIndexB);
            if (columnTypeB != columnTypeA &&
                    !(isSymbolOrStringOrVarchar(columnTypeB) && isSymbolOrStringOrVarchar(columnTypeA)) &&
                    !(isTimestamp(columnTypeB) && isTimestamp(columnTypeA))
            ) {
                // index in column filter and join context is the same
                throw SqlException.$(jc.aNodes.getQuick(k).position, "join column type mismatch");
            }
            if (isVarchar(columnTypeA) || isVarchar(columnTypeB)) {
                keyTypes.add(VARCHAR);
                if (isVarchar(columnTypeA)) {
                    writeStringAsVarcharB.set(columnIndexB);
                } else {
                    writeStringAsVarcharA.set(columnIndexA);
                }
                writeSymbolAsString.set(columnIndexA);
                writeSymbolAsString.set(columnIndexB);
            } else if (columnTypeB == ColumnType.SYMBOL) {
                if (isSelfJoin && Chars.equalsIgnoreCase(columnNameA, columnNameB)) {
                    keyTypes.add(ColumnType.SYMBOL);
                } else {
                    keyTypes.add(STRING);
                    writeSymbolAsString.set(columnIndexA);
                    writeSymbolAsString.set(columnIndexB);
                }
            } else if (isString(columnTypeA) || isString(columnTypeB)) {
                keyTypes.add(columnTypeB);
                writeSymbolAsString.set(columnIndexA);
                writeSymbolAsString.set(columnIndexB);
            } else if (columnTypeA != columnTypeB &&
                    isTimestamp(columnTypeA) && isTimestamp(columnTypeB)
            ) {
                keyTypes.add(TIMESTAMP_NANO);
                // Mark columns that need conversion to nanoseconds
                if (!isTimestampNano(columnTypeA)) {
                    writeTimestampAsNanosA.set(columnIndexA);
                }
                if (!isTimestampNano(columnTypeB)) {
                    writeTimestampAsNanosB.set(columnIndexB);
                }
            } else {
                keyTypes.add(columnTypeB);
            }
        }
    }

    private void processNodeQueryModels(ExpressionNode node, ModelOperator operator) {
        sqlNodeStack.clear();
        while (node != null) {
            if (node.queryModel != null) {
                operator.operate(expressionNodePool, node.queryModel);
            }

            if (node.lhs != null) {
                sqlNodeStack.push(node.lhs);
            }

            if (node.rhs != null) {
                node = node.rhs;
            } else {
                if (!sqlNodeStack.isEmpty()) {
                    node = sqlNodeStack.poll();
                } else {
                    node = null;
                }
            }
        }
    }

    private void restoreWhereClause(ExpressionNode node) {
        processNodeQueryModels(node, RESTORE_WHERE_CLAUSE);
    }

    private Function toLimitFunction(
            SqlExecutionContext executionContext,
            ExpressionNode limit,
            ConstantFunction defaultValue
    ) throws SqlException {
        if (limit == null) {
            return defaultValue;
        }

        final Function limitFunc = functionParser.parseFunction(limit, EmptyRecordMetadata.INSTANCE, executionContext);

        // coerce to a convertible type
        coerceRuntimeConstantType(limitFunc, LONG, executionContext, "LIMIT expressions must be convertible to INT", limit.position);

        // also rule out string, varchar etc.
        int limitFuncType = limitFunc.getType();
        if (limitTypes.excludes(limitFuncType)) {
            throw SqlException.$(limit.position, "invalid type: ").put(ColumnType.nameOf(limitFuncType));
        }

        return limitFunc;
    }

    private void validateBothTimestampOrders(RecordCursorFactory masterFactory, RecordCursorFactory slaveFactory, int position) throws SqlException {
        if (masterFactory.getScanDirection() != RecordCursorFactory.SCAN_DIRECTION_FORWARD) {
            throw SqlException.$(position, "left side of time series join doesn't have ASC timestamp order");
        }
        if (slaveFactory.getScanDirection() != RecordCursorFactory.SCAN_DIRECTION_FORWARD) {
            throw SqlException.$(position, "right side of time series join doesn't have ASC timestamp order");
        }
    }

    private void validateBothTimestamps(QueryModel slaveModel, RecordMetadata masterMetadata, RecordMetadata slaveMetadata) throws SqlException {
        if (masterMetadata.getTimestampIndex() == -1) {
            throw SqlException.$(slaveModel.getJoinKeywordPosition(), "left side of time series join has no timestamp");
        }
        if (slaveMetadata.getTimestampIndex() == -1) {
            throw SqlException.$(slaveModel.getJoinKeywordPosition(), "right side of time series join has no timestamp");
        }
    }

    private void validateOuterJoinExpressions(QueryModel model, CharSequence joinType) throws SqlException {
        if (model.getOuterJoinExpressionClause() != null) {
            throw SqlException.$(model.getOuterJoinExpressionClause().position, "unsupported ").put(joinType).put(" join expression ")
                    .put("[expr='").put(model.getOuterJoinExpressionClause()).put("']");
        }
    }

    private Record.CharSequenceFunction validateSubQueryColumnAndGetGetter(IntrinsicModel intrinsicModel, RecordMetadata metadata) throws SqlException {
        int columnType = metadata.getColumnType(0);
        switch (columnType) {
            case STRING:
                return Record.GET_STR;
            case SYMBOL:
                return Record.GET_SYM;
            case VARCHAR:
                return Record.GET_VARCHAR;
            default:
                assert intrinsicModel.keySubQuery.getColumns() != null;
                assert intrinsicModel.keySubQuery.getColumns().size() > 0;
                throw SqlException
                        .position(intrinsicModel.keySubQuery.getColumns().getQuick(0).getAst().position)
                        .put("unsupported column type: ")
                        .put(metadata.getColumnName(0))
                        .put(": ")
                        .put(ColumnType.nameOf(columnType));
        }
    }

    // used in tests
    void setEnableJitNullChecks(boolean value) {
        enableJitNullChecks = value;
    }

    void setFullFatJoins(boolean fullFatJoins) {
        this.fullFatJoins = fullFatJoins;
    }

    @FunctionalInterface
    public interface FullFatJoinGenerator {
        RecordCursorFactory create(
                CairoConfiguration configuration,
                RecordMetadata metadata,
                RecordCursorFactory masterFactory,
                RecordCursorFactory slaveFactory,
                @Transient ColumnTypes mapKeyTypes,
                @Transient ColumnTypes mapValueTypes,
                @Transient ColumnTypes slaveColumnTypes,
                RecordSink masterKeySink,
                RecordSink slaveKeySink,
                int columnSplit,
                RecordValueSink slaveValueSink,
                IntList columnIndex,
                JoinContext joinContext,
                ColumnFilter masterTableKeyColumns,
                long toleranceInterval,
                int slaveValueTimestampIndex
        );
    }

    @FunctionalInterface
    interface ModelOperator {
        void operate(ObjectPool<ExpressionNode> pool, QueryModel model);
    }

    private static class RecordCursorFactoryStub implements RecordCursorFactory {
        final ExecutionModel model;
        RecordCursorFactory factory;

        protected RecordCursorFactoryStub(ExecutionModel model, RecordCursorFactory factory) {
            this.model = model;
            this.factory = factory;
        }

        @Override
        public void close() {
            factory = Misc.free(factory);
        }

        @Override
        public RecordCursor getCursor(SqlExecutionContext executionContext) throws SqlException {
            if (factory != null) {
                return factory.getCursor(executionContext);
            } else {
                return null;
            }
        }

        @Override
        public RecordMetadata getMetadata() {
            return null;
        }

        @Override
        public boolean recordCursorSupportsRandomAccess() {
            return false;
        }

        @Override
        public void toPlan(PlanSink sink) {
            sink.type(model.getTypeName());

            final CharSequence tableName = model.getTableName();
            if (tableName != null) {
                sink.meta(model.getModelType() == CREATE_MAT_VIEW ? "view" : "table").val(tableName);
            }
            if (factory != null) {
                sink.child(factory);
            }
        }
    }

    static {
        joinsRequiringTimestamp[JOIN_ASOF] = true;
        joinsRequiringTimestamp[JOIN_SPLICE] = true;
        joinsRequiringTimestamp[JOIN_LT] = true;
        joinsRequiringTimestamp[JOIN_WINDOW] = true;
    }

    static {
        limitTypes.add(LONG);
        limitTypes.add(BYTE);
        limitTypes.add(SHORT);
        limitTypes.add(INT);
        limitTypes.add(UNDEFINED);
    }

    static {
        countConstructors.put(DOUBLE, CountDoubleVectorAggregateFunction::new);
        countConstructors.put(INT, CountIntVectorAggregateFunction::new);
        countConstructors.put(LONG, CountLongVectorAggregateFunction::new);
        countConstructors.put(DATE, CountLongVectorAggregateFunction::new);
        countConstructors.put(TIMESTAMP_MICRO, CountLongVectorAggregateFunction::new);
        countConstructors.put(TIMESTAMP_NANO, CountLongVectorAggregateFunction::new);

        sumConstructors.put(DOUBLE, SumDoubleVectorAggregateFunction::new);
        sumConstructors.put(INT, SumIntVectorAggregateFunction::new);
        sumConstructors.put(LONG, SumLongVectorAggregateFunction::new);
        sumConstructors.put(LONG256, SumLong256VectorAggregateFunction::new);
        sumConstructors.put(SHORT, SumShortVectorAggregateFunction::new);

        ksumConstructors.put(DOUBLE, KSumDoubleVectorAggregateFunction::new);
        nsumConstructors.put(DOUBLE, NSumDoubleVectorAggregateFunction::new);

        avgConstructors.put(DOUBLE, AvgDoubleVectorAggregateFunction::new);
        avgConstructors.put(LONG, AvgLongVectorAggregateFunction::new);
        avgConstructors.put(INT, AvgIntVectorAggregateFunction::new);
        avgConstructors.put(SHORT, AvgShortVectorAggregateFunction::new);

        minConstructors.put(DOUBLE, MinDoubleVectorAggregateFunction::new);
        minConstructors.put(LONG, MinLongVectorAggregateFunction::new);
        minConstructors.put(DATE, MinDateVectorAggregateFunction::new);
        minConstructors.put(TIMESTAMP_MICRO, (int keyKind, int columnIndex, int workerCount) -> new MinTimestampVectorAggregateFunction(keyKind, columnIndex, workerCount, TIMESTAMP_MICRO));
        minConstructors.put(TIMESTAMP_NANO, (int keyKind, int columnIndex, int workerCount) -> new MinTimestampVectorAggregateFunction(keyKind, columnIndex, workerCount, TIMESTAMP_NANO));
        minConstructors.put(INT, MinIntVectorAggregateFunction::new);
        minConstructors.put(SHORT, MinShortVectorAggregateFunction::new);

        maxConstructors.put(DOUBLE, MaxDoubleVectorAggregateFunction::new);
        maxConstructors.put(LONG, MaxLongVectorAggregateFunction::new);
        maxConstructors.put(DATE, MaxDateVectorAggregateFunction::new);
        maxConstructors.put(TIMESTAMP_MICRO, (int keyKind, int columnIndex, int workerCount) -> new MaxTimestampVectorAggregateFunction(keyKind, columnIndex, workerCount, TIMESTAMP_MICRO));
        maxConstructors.put(TIMESTAMP_NANO, (int keyKind, int columnIndex, int workerCount) -> new MaxTimestampVectorAggregateFunction(keyKind, columnIndex, workerCount, TIMESTAMP_NANO));
        maxConstructors.put(INT, MaxIntVectorAggregateFunction::new);
        maxConstructors.put(SHORT, MaxShortVectorAggregateFunction::new);
    }
}<|MERGE_RESOLUTION|>--- conflicted
+++ resolved
@@ -205,15 +205,9 @@
 import io.questdb.griffin.engine.join.AsOfJoinMemoizedRecordCursorFactory;
 import io.questdb.griffin.engine.join.AsOfJoinNoKeyFastRecordCursorFactory;
 import io.questdb.griffin.engine.join.AsOfJoinRecordCursorFactory;
-<<<<<<< HEAD
-import io.questdb.griffin.engine.join.AsOfJoinSingleSymbolRecordCursorFactory;
-import io.questdb.griffin.engine.join.AsofJoinColumnAccessHelper;
 import io.questdb.griffin.engine.join.AsyncFastWindowJoinRecordCursorFactory;
 import io.questdb.griffin.engine.join.AsyncWindowJoinRecordCursorFactory;
-import io.questdb.griffin.engine.join.ChainedSymbolColumnAccessHelper;
-=======
 import io.questdb.griffin.engine.join.ChainedSymbolShortCircuit;
->>>>>>> 020ec804
 import io.questdb.griffin.engine.join.CrossJoinRecordCursorFactory;
 import io.questdb.griffin.engine.join.FilteredAsOfJoinFastRecordCursorFactory;
 import io.questdb.griffin.engine.join.FilteredAsOfJoinNoKeyFastRecordCursorFactory;
@@ -235,17 +229,14 @@
 import io.questdb.griffin.engine.join.NullRecordFactory;
 import io.questdb.griffin.engine.join.RecordAsAFieldRecordCursorFactory;
 import io.questdb.griffin.engine.join.SpliceJoinLightRecordCursorFactory;
-<<<<<<< HEAD
-import io.questdb.griffin.engine.join.WindowJoinFilteredRecordCursorFactory;
-import io.questdb.griffin.engine.join.WindowJoinLightFilteredRecordCursorFactory;
-=======
 import io.questdb.griffin.engine.join.StringToSymbolJoinKeyMapping;
 import io.questdb.griffin.engine.join.SymbolJoinKeyMapping;
 import io.questdb.griffin.engine.join.SymbolKeyMappingRecordCopier;
 import io.questdb.griffin.engine.join.SymbolShortCircuit;
 import io.questdb.griffin.engine.join.SymbolToSymbolJoinKeyMapping;
 import io.questdb.griffin.engine.join.VarcharToSymbolJoinKeyMapping;
->>>>>>> 020ec804
+import io.questdb.griffin.engine.join.WindowJoinFilteredRecordCursorFactory;
+import io.questdb.griffin.engine.join.WindowJoinLightFilteredRecordCursorFactory;
 import io.questdb.griffin.engine.orderby.LimitedSizeSortedLightRecordCursorFactory;
 import io.questdb.griffin.engine.orderby.LongSortedLightRecordCursorFactory;
 import io.questdb.griffin.engine.orderby.LongTopKRecordCursorFactory;
@@ -509,17 +500,10 @@
 
     @TestOnly
     public static int[][] expectedUnionCastMatrix() {
-<<<<<<< HEAD
         final int[][] expected = new int[NULL + 1][NULL + 1];
         for (int typeA = 0; typeA <= NULL; typeA++) {
             for (int typeB = 0; typeB <= NULL; typeB++) {
-                final int outType = (isGeoType(typeA) || isGeoType(typeB)) ? -1 : commonWideningType(typeA, typeB);
-=======
-        final int[][] expected = new int[ColumnType.NULL + 1][ColumnType.NULL + 1];
-        for (int typeA = 0; typeA <= ColumnType.NULL; typeA++) {
-            for (int typeB = 0; typeB <= ColumnType.NULL; typeB++) {
                 final int outType = (isGeoType(typeA) || isGeoType(typeB) || isDecimalType(typeA) || isDecimalType(typeB)) ? -1 : commonWideningType(typeA, typeB);
->>>>>>> 020ec804
                 expected[typeA][typeB] = outType;
             }
         }
@@ -1195,72 +1179,6 @@
         return null;
     }
 
-<<<<<<< HEAD
-    private @NotNull AsofJoinColumnAccessHelper createAsofColumnAccessHelper(
-            RecordMetadata masterMetadata,
-            RecordMetadata slaveMetadata,
-            boolean isSelfJoin
-    ) {
-        AsofJoinColumnAccessHelper columnAccessHelper = NoopColumnAccessHelper.INSTANCE;
-        assert listColumnFilterA.getColumnCount() == listColumnFilterB.getColumnCount();
-        AsofJoinColumnAccessHelper[] symbolShortCircuits = null;
-        for (int i = 0, n = listColumnFilterA.getColumnCount(); i < n; i++) {
-            int masterIndex = listColumnFilterB.getColumnIndexFactored(i);
-            int slaveIndex = listColumnFilterA.getColumnIndexFactored(i);
-            if (slaveMetadata.getColumnType(slaveIndex) == SYMBOL && slaveMetadata.isSymbolTableStatic(slaveIndex)) {
-                int masterColType = masterMetadata.getColumnType(masterIndex);
-                AsofJoinColumnAccessHelper newSymbolShortCircuit;
-                switch (masterColType) {
-                    case SYMBOL:
-                        if (isSelfJoin && masterIndex == slaveIndex) {
-                            // self join on the same column -> there is no point in attempting short-circuiting
-                            // NOTE: This check is naive, it can generate false positives
-                            //       For example 'select t1.s, t2.s2 from t as t1 asof join t as t2 on t1.s = t2.s2'
-                            //       This is deemed as a self-join (which it is), and due to the way columns are projected
-                            //       it will take this branch (even when it fact it's comparing different columns)
-                            //       and won't create a short circuit. This is OK from correctness perspective,
-                            //       but it is a missed opportunity for performance optimization. Doing a perfect check
-                            //       would require a more complex logic, which is not worth it for now
-                            continue;
-                        }
-                        newSymbolShortCircuit = new SingleSymbolColumnAccessHelper(configuration, masterIndex, slaveIndex);
-                        break;
-                    case VARCHAR:
-                        newSymbolShortCircuit = new SingleVarcharColumnAccessHelper(masterIndex, slaveIndex);
-                        break;
-                    case STRING:
-                        newSymbolShortCircuit = new SingleStringColumnAccessHelper(masterIndex, slaveIndex);
-                        break;
-                    default:
-                        // unsupported type for short circuit
-                        continue;
-                }
-                if (columnAccessHelper == NoopColumnAccessHelper.INSTANCE) {
-                    // ok, a single symbol short circuit
-                    columnAccessHelper = newSymbolShortCircuit;
-                } else if (symbolShortCircuits == null) {
-                    // 2 symbol short circuits, we need to chain them
-                    symbolShortCircuits = new AsofJoinColumnAccessHelper[2];
-                    symbolShortCircuits[0] = columnAccessHelper;
-                    symbolShortCircuits[1] = newSymbolShortCircuit;
-                    columnAccessHelper = new ChainedSymbolColumnAccessHelper(symbolShortCircuits);
-                } else {
-                    // ok, this is pretty uncommon - a join key with more than 2 symbol short circuits
-                    // this allocates arrays, but it should be very rare
-                    int size = symbolShortCircuits.length;
-                    AsofJoinColumnAccessHelper[] newSymbolShortCircuits = new AsofJoinColumnAccessHelper[size + 1];
-                    System.arraycopy(symbolShortCircuits, 0, newSymbolShortCircuits, 0, size);
-                    newSymbolShortCircuits[size] = newSymbolShortCircuit;
-                    columnAccessHelper = new ChainedSymbolColumnAccessHelper(newSymbolShortCircuits);
-                    symbolShortCircuits = newSymbolShortCircuits;
-                }
-            }
-        }
-        return columnAccessHelper;
-    }
-
-=======
->>>>>>> 020ec804
     @NotNull
     private RecordCursorFactory createFullFatJoin(
             RecordCursorFactory master,
@@ -2006,9 +1924,6 @@
                                         )
                                 );
                                 break;
-<<<<<<< HEAD
-                            case INTERVAL:
-=======
                             case ColumnType.DECIMAL8:
                             case ColumnType.DECIMAL16:
                             case ColumnType.DECIMAL32:
@@ -2029,8 +1944,7 @@
                                         new CastDecimalToStrFunctionFactory.Func(DecimalColumn.newInstance(i, fromType))
                                 );
                                 break;
-                            case ColumnType.INTERVAL:
->>>>>>> 020ec804
+                            case INTERVAL:
                                 castFunctions.add(new CastIntervalToStrFunctionFactory.Func(IntervalColumn.newInstance(i, fromType)));
                                 break;
                             case BINARY:
@@ -2256,9 +2170,6 @@
                                 );
                         }
                         break;
-<<<<<<< HEAD
-                    case BINARY:
-=======
                     case ColumnType.DECIMAL8:
                     case ColumnType.DECIMAL16:
                     case ColumnType.DECIMAL32:
@@ -2349,8 +2260,7 @@
                                         toType
                                 );
                         }
-                    case ColumnType.BINARY:
->>>>>>> 020ec804
+                    case BINARY:
                         castFunctions.add(BinColumn.newInstance(i));
                         break;
                     case VARCHAR:
@@ -7345,32 +7255,9 @@
         return masterFactory.getTableToken() != null && masterFactory.getTableToken().equals(slaveFactory.getTableToken());
     }
 
-<<<<<<< HEAD
-    private boolean isSingleSymbolJoin(RecordMetadata slaveMetadata) {
-        return isSingleSymbolJoin(slaveMetadata, false);
-    }
-
-    /**
-     * Checks if the ASOF JOIN is on a single symbol column, and optionally requires the slave column is indexed.
-     * This is a precondition to enable some optimized ASOF JOIN implementations.
-     */
-    private boolean isSingleSymbolJoin(RecordMetadata slaveMetadata, boolean requireSlaveIndex) {
-        // Must be joining on exactly one column (besides timestamps)
-        if (listColumnFilterA.size() != 1 || listColumnFilterB.size() != 1) {
-            return false;
-        }
-        int slaveIndex = listColumnFilterA.getColumnIndexFactored(0);
-        return slaveMetadata.getColumnType(slaveIndex) == SYMBOL &&
-                (!requireSlaveIndex || slaveMetadata.isColumnIndexed(slaveIndex));
-    }
-
-    private boolean isSingleSymbolJoinWithIndex(RecordMetadata slaveMetadata) {
-        return isSingleSymbolJoin(slaveMetadata, true);
-=======
     private boolean isSingleSymbolJoin(SymbolShortCircuit symbolShortCircuit) {
         return symbolShortCircuit != NoopSymbolShortCircuit.INSTANCE &&
                 !(symbolShortCircuit instanceof ChainedSymbolShortCircuit);
->>>>>>> 020ec804
     }
 
     private void lookupColumnIndexes(
