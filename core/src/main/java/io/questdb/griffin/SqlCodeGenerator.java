--- conflicted
+++ resolved
@@ -2364,13 +2364,6 @@
             if (qc instanceof AnalyticColumn) {
                 final AnalyticColumn ac = (AnalyticColumn) qc;
                 final ExpressionNode ast = qc.getAst();
-<<<<<<< HEAD
-=======
-                if (ast.paramCount > 1) {
-                    Misc.free(base);
-                    throw SqlException.$(ast.position, "too many arguments");
-                }
->>>>>>> e87d8a1b
 
                 ObjList<Function> partitionBy = null;
                 int psz = ac.getPartitionBy().size();
