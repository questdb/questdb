/*******************************************************************************
 *     ___                  _   ____  ____
 *    / _ \ _   _  ___  ___| |_|  _ \| __ )
 *   | | | | | | |/ _ \/ __| __| | | |  _ \
 *   | |_| | |_| |  __/\__ \ |_| |_| | |_) |
 *    \__\_\\__,_|\___||___/\__|____/|____/
 *
 *  Copyright (c) 2014-2019 Appsicle
 *  Copyright (c) 2019-2022 QuestDB
 *
 *  Licensed under the Apache License, Version 2.0 (the "License");
 *  you may not use this file except in compliance with the License.
 *  You may obtain a copy of the License at
 *
 *  http://www.apache.org/licenses/LICENSE-2.0
 *
 *  Unless required by applicable law or agreed to in writing, software
 *  distributed under the License is distributed on an "AS IS" BASIS,
 *  WITHOUT WARRANTIES OR CONDITIONS OF ANY KIND, either express or implied.
 *  See the License for the specific language governing permissions and
 *  limitations under the License.
 *
 ******************************************************************************/

package io.questdb.griffin;

import io.questdb.cairo.*;
import io.questdb.cairo.map.RecordValueSink;
import io.questdb.cairo.map.RecordValueSinkFactory;
import io.questdb.cairo.sql.Record;
import io.questdb.cairo.sql.*;
import io.questdb.cairo.sql.async.PageFrameReduceTask;
import io.questdb.cairo.vm.Vm;
import io.questdb.cairo.vm.api.MemoryCARW;
import io.questdb.griffin.engine.EmptyTableRecordCursorFactory;
import io.questdb.griffin.engine.LimitOverflowException;
import io.questdb.griffin.engine.LimitRecordCursorFactory;
import io.questdb.griffin.engine.RecordComparator;
import io.questdb.griffin.engine.analytic.AnalyticFunction;
import io.questdb.griffin.engine.analytic.CachedAnalyticRecordCursorFactory;
import io.questdb.griffin.engine.functions.GroupByFunction;
import io.questdb.griffin.engine.functions.SymbolFunction;
import io.questdb.griffin.engine.functions.bind.IndexedParameterLinkFunction;
import io.questdb.griffin.engine.functions.bind.NamedParameterLinkFunction;
import io.questdb.griffin.engine.functions.cast.*;
import io.questdb.griffin.engine.functions.columns.*;
import io.questdb.griffin.engine.functions.constants.*;
import io.questdb.griffin.engine.groupby.*;
import io.questdb.griffin.engine.groupby.vect.GroupByRecordCursorFactory;
import io.questdb.griffin.engine.groupby.vect.*;
import io.questdb.griffin.engine.join.*;
import io.questdb.griffin.engine.orderby.LimitedSizeSortedLightRecordCursorFactory;
import io.questdb.griffin.engine.orderby.RecordComparatorCompiler;
import io.questdb.griffin.engine.orderby.SortedLightRecordCursorFactory;
import io.questdb.griffin.engine.orderby.SortedRecordCursorFactory;
import io.questdb.griffin.engine.table.*;
import io.questdb.griffin.engine.union.*;
import io.questdb.griffin.model.*;
import io.questdb.jit.CompiledFilter;
import io.questdb.jit.CompiledFilterIRSerializer;
import io.questdb.jit.JitUtil;
import io.questdb.log.Log;
import io.questdb.log.LogFactory;
import io.questdb.std.*;
import org.jetbrains.annotations.NotNull;
import org.jetbrains.annotations.Nullable;

import java.io.Closeable;

import static io.questdb.cairo.sql.DataFrameCursorFactory.ORDER_ANY;
import static io.questdb.griffin.SqlKeywords.*;
import static io.questdb.griffin.model.ExpressionNode.FUNCTION;
import static io.questdb.griffin.model.ExpressionNode.LITERAL;
import static io.questdb.griffin.model.QueryModel.*;

public class SqlCodeGenerator implements Mutable, Closeable {
    public static final int GKK_VANILLA_INT = 0;
    public static final int GKK_HOUR_INT = 1;
    private static final Log LOG = LogFactory.getLog(SqlCodeGenerator.class);
    private static final IntHashSet limitTypes = new IntHashSet();
    private static final FullFatJoinGenerator CREATE_FULL_FAT_LT_JOIN = SqlCodeGenerator::createFullFatLtJoin;
    private static final FullFatJoinGenerator CREATE_FULL_FAT_AS_OF_JOIN = SqlCodeGenerator::createFullFatAsOfJoin;
    private static final boolean[] joinsRequiringTimestamp = new boolean[JOIN_MAX + 1];
    private static final IntObjHashMap<VectorAggregateFunctionConstructor> sumConstructors = new IntObjHashMap<>();
    private static final IntObjHashMap<VectorAggregateFunctionConstructor> ksumConstructors = new IntObjHashMap<>();
    private static final IntObjHashMap<VectorAggregateFunctionConstructor> nsumConstructors = new IntObjHashMap<>();
    private static final IntObjHashMap<VectorAggregateFunctionConstructor> avgConstructors = new IntObjHashMap<>();
    private static final IntObjHashMap<VectorAggregateFunctionConstructor> minConstructors = new IntObjHashMap<>();
    private static final IntObjHashMap<VectorAggregateFunctionConstructor> maxConstructors = new IntObjHashMap<>();
    private static final VectorAggregateFunctionConstructor COUNT_CONSTRUCTOR = (keyKind, columnIndex, workerCount) -> new CountVectorAggregateFunction(keyKind);
    private static final SetRecordCursorFactoryConstructor SET_UNION_CONSTRUCTOR = UnionRecordCursorFactory::new;
    private static final SetRecordCursorFactoryConstructor SET_INTERSECT_CONSTRUCTOR = IntersectRecordCursorFactory::new;
    private static final SetRecordCursorFactoryConstructor SET_EXCEPT_CONSTRUCTOR = ExceptRecordCursorFactory::new;
    private final WhereClauseParser whereClauseParser = new WhereClauseParser();
    private final CompiledFilterIRSerializer jitIRSerializer = new CompiledFilterIRSerializer();
    private final MemoryCARW jitIRMem;
    private final boolean enableJitDebug;
    private final FunctionParser functionParser;
    private final CairoEngine engine;
    private final BytecodeAssembler asm = new BytecodeAssembler();
    // this list is used to generate record sinks
    private final ListColumnFilter listColumnFilterA = new ListColumnFilter();
    private final ListColumnFilter listColumnFilterB = new ListColumnFilter();
    private final CairoConfiguration configuration;
    private final RecordComparatorCompiler recordComparatorCompiler;
    private final IntHashSet intHashSet = new IntHashSet();
    private final ArrayColumnTypes keyTypes = new ArrayColumnTypes();
    private final ArrayColumnTypes valueTypes = new ArrayColumnTypes();
    private final EntityColumnFilter entityColumnFilter = new EntityColumnFilter();
    private final ObjList<VectorAggregateFunction> tempVaf = new ObjList<>();
    private final GenericRecordMetadata tempMetadata = new GenericRecordMetadata();
    private final ArrayColumnTypes arrayColumnTypes = new ArrayColumnTypes();
    private final IntList tempKeyIndexesInBase = new IntList();
    private final IntList tempSymbolSkewIndexes = new IntList();
    private final IntList tempKeyIndex = new IntList();
    private final IntList tempAggIndex = new IntList();
    private final ObjList<VectorAggregateFunctionConstructor> tempVecConstructors = new ObjList<>();
    private final IntList tempVecConstructorArgIndexes = new IntList();
    private final IntList tempKeyKinds = new IntList();
    private final ObjObjHashMap<IntList, ObjList<AnalyticFunction>> groupedAnalytic = new ObjObjHashMap<>();
    private final IntList recordFunctionPositions = new IntList();
    private final IntList groupByFunctionPositions = new IntList();
    private final LongList prefixes = new LongList();
    private final ObjectPool<ExpressionNode> expressionNodePool;
    private final WeakClosableObjectPool<PageFrameReduceTask> reduceTaskPool;
    private boolean enableJitNullChecks = true;
    private boolean fullFatJoins = false;

    public SqlCodeGenerator(
            CairoEngine engine,
            CairoConfiguration configuration,
            FunctionParser functionParser,
            ObjectPool<ExpressionNode> expressionNodePool
    ) {
        this.engine = engine;
        this.configuration = configuration;
        this.functionParser = functionParser;
        this.recordComparatorCompiler = new RecordComparatorCompiler(asm);
        this.enableJitDebug = configuration.isSqlJitDebugEnabled();
        this.jitIRMem = Vm.getCARWInstance(configuration.getSqlJitIRMemoryPageSize(),
                configuration.getSqlJitIRMemoryMaxPages(), MemoryTag.NATIVE_JIT);
        // Pre-touch JIT IR memory to avoid false positive memory leak detections.
        jitIRMem.putByte((byte) 0);
        jitIRMem.truncate();
        this.expressionNodePool = expressionNodePool;
        this.reduceTaskPool = new WeakClosableObjectPool<>(
                () -> new PageFrameReduceTask(configuration),
                configuration.getPageFrameReduceTaskPoolCapacity()
        );
    }

    @Override
    public void clear() {
        whereClauseParser.clear();
    }

    @Override
    public void close() {
        Misc.free(jitIRMem);
        Misc.free(reduceTaskPool);
    }

    @NotNull
    public Function compileFilter(ExpressionNode expr, RecordMetadata metadata, SqlExecutionContext executionContext) throws SqlException {
        final Function filter = functionParser.parseFunction(expr, metadata, executionContext);
        if (ColumnType.isBoolean(filter.getType())) {
            return filter;
        }
        Misc.free(filter);
        throw SqlException.$(expr.position, "boolean expression expected");
    }

    public RecordCursorFactory generate(QueryModel model, SqlExecutionContext executionContext) throws SqlException {
        return generateQuery(model, executionContext, true);
    }

    private static RecordCursorFactory createFullFatAsOfJoin(CairoConfiguration configuration,
                                                             RecordMetadata metadata,
                                                             RecordCursorFactory masterFactory,
                                                             RecordCursorFactory slaveFactory,
                                                             @Transient ColumnTypes mapKeyTypes,
                                                             @Transient ColumnTypes mapValueTypes,
                                                             @Transient ColumnTypes slaveColumnTypes,
                                                             RecordSink masterKeySink,
                                                             RecordSink slaveKeySink,
                                                             int columnSplit,
                                                             RecordValueSink slaveValueSink,
                                                             IntList columnIndex) {
        return new AsOfJoinRecordCursorFactory(configuration, metadata, masterFactory, slaveFactory, mapKeyTypes, mapValueTypes, slaveColumnTypes, masterKeySink, slaveKeySink, columnSplit, slaveValueSink, columnIndex);
    }

    private static RecordCursorFactory createFullFatLtJoin(CairoConfiguration configuration,
                                                           RecordMetadata metadata,
                                                           RecordCursorFactory masterFactory,
                                                           RecordCursorFactory slaveFactory,
                                                           @Transient ColumnTypes mapKeyTypes,
                                                           @Transient ColumnTypes mapValueTypes,
                                                           @Transient ColumnTypes slaveColumnTypes,
                                                           RecordSink masterKeySink,
                                                           RecordSink slaveKeySink,
                                                           int columnSplit,
                                                           RecordValueSink slaveValueSink,
                                                           IntList columnIndex) {
        return new LtJoinRecordCursorFactory(configuration, metadata, masterFactory, slaveFactory, mapKeyTypes, mapValueTypes, slaveColumnTypes, masterKeySink, slaveKeySink, columnSplit, slaveValueSink, columnIndex);
    }

    private static int getOrderByDirectionOrDefault(QueryModel model, int index) {
        IntList direction = model.getOrderByDirectionAdvice();
        if (index >= direction.size()) {
            return ORDER_DIRECTION_ASCENDING;
        }
        return model.getOrderByDirectionAdvice().getQuick(index);
    }

    private static boolean allGroupsFirstLastWithSingleSymbolFilter(QueryModel model, RecordMetadata metadata) {
        final ObjList<QueryColumn> columns = model.getColumns();
        for (int i = 0, n = columns.size(); i < n; i++) {
            final QueryColumn column = columns.getQuick(i);
            final ExpressionNode node = column.getAst();

            if (node.type != ExpressionNode.LITERAL) {
                ExpressionNode columnAst = column.getAst();
                CharSequence token = columnAst.token;
                if (!SqlKeywords.isFirstKeyword(token) && !SqlKeywords.isLastFunction(token)) {
                    return false;
                }

                if (columnAst.rhs.type != ExpressionNode.LITERAL || metadata.getColumnIndex(columnAst.rhs.token) < 0) {
                    return false;
                }
            }
        }

        return true;
    }

    private VectorAggregateFunctionConstructor assembleFunctionReference(RecordMetadata metadata, ExpressionNode ast) {
        int columnIndex;
        if (ast.type == FUNCTION && ast.paramCount == 1 && SqlKeywords.isSumKeyword(ast.token) && ast.rhs.type == LITERAL) {
            columnIndex = metadata.getColumnIndex(ast.rhs.token);
            tempVecConstructorArgIndexes.add(columnIndex);
            return sumConstructors.get(metadata.getColumnType(columnIndex));
        } else if (ast.type == FUNCTION && ast.paramCount == 0 && SqlKeywords.isCountKeyword(ast.token)) {
            // count() is a no-arg function
            tempVecConstructorArgIndexes.add(-1);
            return COUNT_CONSTRUCTOR;
        } else if (isSingleColumnFunction(ast, "ksum")) {
            columnIndex = metadata.getColumnIndex(ast.rhs.token);
            tempVecConstructorArgIndexes.add(columnIndex);
            return ksumConstructors.get(metadata.getColumnType(columnIndex));
        } else if (isSingleColumnFunction(ast, "nsum")) {
            columnIndex = metadata.getColumnIndex(ast.rhs.token);
            tempVecConstructorArgIndexes.add(columnIndex);
            return nsumConstructors.get(metadata.getColumnType(columnIndex));
        } else if (isSingleColumnFunction(ast, "avg")) {
            columnIndex = metadata.getColumnIndex(ast.rhs.token);
            tempVecConstructorArgIndexes.add(columnIndex);
            return avgConstructors.get(metadata.getColumnType(columnIndex));
        } else if (isSingleColumnFunction(ast, "min")) {
            columnIndex = metadata.getColumnIndex(ast.rhs.token);
            tempVecConstructorArgIndexes.add(columnIndex);
            return minConstructors.get(metadata.getColumnType(columnIndex));
        } else if (isSingleColumnFunction(ast, "max")) {
            columnIndex = metadata.getColumnIndex(ast.rhs.token);
            tempVecConstructorArgIndexes.add(columnIndex);
            return maxConstructors.get(metadata.getColumnType(columnIndex));
        }
        return null;
    }

    private boolean assembleKeysAndFunctionReferences(
            ObjList<QueryColumn> columns,
            RecordMetadata metadata,
            boolean checkLiterals
    ) {
        tempVaf.clear();
        tempMetadata.clear();
        tempSymbolSkewIndexes.clear();
        tempVecConstructors.clear();
        tempVecConstructorArgIndexes.clear();
        tempAggIndex.clear();

        for (int i = 0, n = columns.size(); i < n; i++) {
            final QueryColumn qc = columns.getQuick(i);
            final ExpressionNode ast = qc.getAst();
            if (ast.type == LITERAL) {
                if (checkLiterals) {
                    final int columnIndex = metadata.getColumnIndex(ast.token);
                    final int type = metadata.getColumnType(columnIndex);
                    if (ColumnType.isInt(type)) {
                        tempKeyIndexesInBase.add(columnIndex);
                        tempKeyIndex.add(i);
                        arrayColumnTypes.add(ColumnType.INT);
                        tempKeyKinds.add(GKK_VANILLA_INT);
                    } else if (ColumnType.isSymbol(type)) {
                        tempKeyIndexesInBase.add(columnIndex);
                        tempKeyIndex.add(i);
                        tempSymbolSkewIndexes.extendAndSet(i, columnIndex);
                        arrayColumnTypes.add(ColumnType.SYMBOL);
                        tempKeyKinds.add(GKK_VANILLA_INT);
                    } else {
                        return false;
                    }
                }
            } else {
                final VectorAggregateFunctionConstructor constructor = assembleFunctionReference(metadata, ast);
                if (constructor != null) {
                    tempVecConstructors.add(constructor);
                    tempAggIndex.add(i);
                } else {
                    return false;
                }
            }
        }
        return true;
    }

    // Check if lo, hi is set and lo >=0 while hi < 0 (meaning - return whole result set except some rows at start and some at the end)
    // because such case can't really be optimized by topN/bottomN
    private boolean canBeOptimized(QueryModel model, SqlExecutionContext context, Function loFunc, Function hiFunc) {
        if (model.getLimitLo() == null && model.getLimitHi() == null) {
            return false;
        }

        if (loFunc != null && loFunc.isConstant() &&
                hiFunc != null && hiFunc.isConstant()) {
            try {
                loFunc.init(null, context);
                hiFunc.init(null, context);

                return !(loFunc.getLong(null) >= 0 && hiFunc.getLong(null) < 0);
            } catch (SqlException ex) {
                LOG.error().$("Failed to initialize lo or hi functions [").$("error=").$(ex.getMessage()).I$();
            }
        }

        return true;
    }

    private boolean checkIfSetCastIsRequired(RecordMetadata metadataA, RecordMetadata metadataB, boolean symbolDisallowed) {
        int columnCount = metadataA.getColumnCount();
        assert columnCount == metadataB.getColumnCount();

        for (int i = 0; i < columnCount; i++) {
            int typeA = metadataA.getColumnType(i);
            int typeB = metadataB.getColumnType(i);
            if (typeA != typeB || (typeA == ColumnType.SYMBOL && symbolDisallowed)) {
                return true;
            }
        }
        return false;
    }

    @Nullable
    private Function compileFilter(IntrinsicModel intrinsicModel, RecordMetadata readerMeta, SqlExecutionContext executionContext) throws SqlException {
        if (intrinsicModel.filter != null) {
            return compileFilter(intrinsicModel.filter, readerMeta, executionContext);
        }
        return null;
    }

    private RecordCursorFactory createAsOfJoin(
            RecordMetadata metadata,
            RecordCursorFactory master,
            RecordSink masterKeySink,
            RecordCursorFactory slave,
            RecordSink slaveKeySink,
            int columnSplit
    ) {
        valueTypes.clear();
        valueTypes.add(ColumnType.LONG);
        valueTypes.add(ColumnType.LONG);

        return new AsOfJoinLightRecordCursorFactory(
                configuration,
                metadata,
                master,
                slave,
                keyTypes,
                valueTypes,
                masterKeySink,
                slaveKeySink,
                columnSplit
        );
    }

    @NotNull
    private RecordCursorFactory createFullFatJoin(
            RecordCursorFactory master,
            RecordMetadata masterMetadata,
            CharSequence masterAlias,
            RecordCursorFactory slave,
            RecordMetadata slaveMetadata,
            CharSequence slaveAlias,
            int joinPosition,
            FullFatJoinGenerator generator) throws SqlException {

        // create hash set of key columns to easily find them
        intHashSet.clear();
        for (int i = 0, n = listColumnFilterA.getColumnCount(); i < n; i++) {
            intHashSet.add(listColumnFilterA.getColumnIndexFactored(i));
        }

        // map doesn't support variable length types in map value, which is ok
        // when we join tables on strings - technically string is the key,
        // and we do not need to store it in value, but we will still reject
        //
        // never mind, this is a stop-gap measure until I understand the problem
        // fully

        for (int k = 0, m = slaveMetadata.getColumnCount(); k < m; k++) {
            if (intHashSet.excludes(k)) {
                if (ColumnType.isVariableLength(slaveMetadata.getColumnType(k))) {
                    throw SqlException
                            .position(joinPosition).put("right side column '")
                            .put(slaveMetadata.getColumnName(k)).put("' is of unsupported type");
                }
            }
        }

        RecordSink masterSink = RecordSinkFactory.getInstance(
                asm,
                masterMetadata,
                listColumnFilterB,
                true
        );

        JoinRecordMetadata metadata = new JoinRecordMetadata(
                configuration,
                masterMetadata.getColumnCount() + slaveMetadata.getColumnCount()
        );

        // metadata will have master record verbatim
        metadata.copyColumnMetadataFrom(masterAlias, masterMetadata);

        // slave record is split across key and value of map
        // the rationale is not to store columns twice
        // especially when map value does not support variable
        // length types


        final IntList columnIndex = new IntList(slaveMetadata.getColumnCount());
        // In map record value columns go first, so at this stage
        // we add to metadata all slave columns that are not keys.
        // Add same columns to filter while we are in this loop.
        listColumnFilterB.clear();
        valueTypes.clear();
        ArrayColumnTypes slaveTypes = new ArrayColumnTypes();
        if (slaveMetadata instanceof BaseRecordMetadata) {
            for (int i = 0, n = slaveMetadata.getColumnCount(); i < n; i++) {
                if (intHashSet.excludes(i)) {
                    final TableColumnMetadata m = ((BaseRecordMetadata) slaveMetadata).getColumnQuick(i);
                    metadata.add(slaveAlias, m);
                    listColumnFilterB.add(i + 1);
                    columnIndex.add(i);
                    valueTypes.add(m.getType());
                    slaveTypes.add(m.getType());
                }
            }

            // now add key columns to metadata
            for (int i = 0, n = listColumnFilterA.getColumnCount(); i < n; i++) {
                int index = listColumnFilterA.getColumnIndexFactored(i);
                final TableColumnMetadata m = ((BaseRecordMetadata) slaveMetadata).getColumnQuick(index);
                if (ColumnType.isSymbol(m.getType())) {
                    metadata.add(
                            slaveAlias,
                            m.getName(),
                            m.getHash(),
                            ColumnType.STRING,
                            false,
                            0,
                            false,
                            null
                    );
                    slaveTypes.add(ColumnType.STRING);
                } else {
                    metadata.add(slaveAlias, m);
                    slaveTypes.add(m.getType());
                }
                columnIndex.add(index);
            }
        } else {
            for (int i = 0, n = slaveMetadata.getColumnCount(); i < n; i++) {
                if (intHashSet.excludes(i)) {
                    int type = slaveMetadata.getColumnType(i);
                    metadata.add(
                            slaveAlias,
                            slaveMetadata.getColumnName(i),
                            slaveMetadata.getColumnHash(i),
                            type,
                            slaveMetadata.isColumnIndexed(i),
                            slaveMetadata.getIndexValueBlockCapacity(i),
                            slaveMetadata.isSymbolTableStatic(i),
                            slaveMetadata.getMetadata(i)
                    );
                    listColumnFilterB.add(i + 1);
                    columnIndex.add(i);
                    valueTypes.add(type);
                    slaveTypes.add(type);
                }
            }

            // now add key columns to metadata
            for (int i = 0, n = listColumnFilterA.getColumnCount(); i < n; i++) {
                int index = listColumnFilterA.getColumnIndexFactored(i);
                int type = slaveMetadata.getColumnType(index);
                if (ColumnType.isSymbol(type)) {
                    type = ColumnType.STRING;
                }
                metadata.add(
                        slaveAlias,
                        slaveMetadata.getColumnName(index),
                        slaveMetadata.getColumnHash(index),
                        type,
                        slaveMetadata.isColumnIndexed(i),
                        slaveMetadata.getIndexValueBlockCapacity(i),
                        slaveMetadata.isSymbolTableStatic(i),
                        slaveMetadata.getMetadata(i)
                );
                columnIndex.add(index);
                slaveTypes.add(type);
            }
        }


        if (masterMetadata.getTimestampIndex() != -1) {
            metadata.setTimestampIndex(masterMetadata.getTimestampIndex());
        }

        return generator.create(
                configuration,
                metadata,
                master,
                slave,
                keyTypes,
                valueTypes,
                slaveTypes,
                masterSink,
                RecordSinkFactory.getInstance(
                        asm,
                        slaveMetadata,
                        listColumnFilterA,
                        true
                ),
                masterMetadata.getColumnCount(),
                RecordValueSinkFactory.getInstance(asm, slaveMetadata, listColumnFilterB),
                columnIndex
        );
    }

    private RecordCursorFactory createHashJoin(
            RecordMetadata metadata,
            RecordCursorFactory master,
            RecordCursorFactory slave,
            int joinType
    ) {
        /*
         * JoinContext provides the following information:
         * a/bIndexes - index of model where join column is coming from
         * a/bNames - name of columns in respective models, these column names are not prefixed with table aliases
         * a/bNodes - the original column references, that can include table alias. Sometimes it doesn't when column name is unambiguous
         *
         * a/b are "inverted" in that "a" for slave and "b" for master
         *
         * The issue is when we use model indexes and vanilla column names they would only work on single-table
         * record cursor but original names with prefixed columns will only work with JoinRecordMetadata
         */
        final RecordMetadata masterMetadata = master.getMetadata();
        final RecordMetadata slaveMetadata = slave.getMetadata();
        final RecordSink masterKeySink = RecordSinkFactory.getInstance(
                asm,
                masterMetadata,
                listColumnFilterB,
                true
        );

        final RecordSink slaveKeySink = RecordSinkFactory.getInstance(
                asm,
                slaveMetadata,
                listColumnFilterA,
                true
        );

        valueTypes.clear();
        valueTypes.add(ColumnType.LONG);
        valueTypes.add(ColumnType.LONG);

        if (slave.recordCursorSupportsRandomAccess() && !fullFatJoins) {
            if (joinType == JOIN_INNER) {
                return new HashJoinLightRecordCursorFactory(
                        configuration,
                        metadata,
                        master,
                        slave,
                        keyTypes,
                        valueTypes,
                        masterKeySink,
                        slaveKeySink,
                        masterMetadata.getColumnCount()
                );
            }

            return new HashOuterJoinLightRecordCursorFactory(
                    configuration,
                    metadata,
                    master,
                    slave,
                    keyTypes,
                    valueTypes,
                    masterKeySink,
                    slaveKeySink,
                    masterMetadata.getColumnCount()
            );
        }

        entityColumnFilter.of(slaveMetadata.getColumnCount());
        RecordSink slaveSink = RecordSinkFactory.getInstance(
                asm,
                slaveMetadata,
                entityColumnFilter,
                false
        );

        if (joinType == JOIN_INNER) {
            return new HashJoinRecordCursorFactory(
                    configuration,
                    metadata,
                    master,
                    slave,
                    keyTypes,
                    valueTypes,
                    masterKeySink,
                    slaveKeySink,
                    slaveSink,
                    masterMetadata.getColumnCount()
            );
        }

        return new HashOuterJoinRecordCursorFactory(
                configuration,
                metadata,
                master,
                slave,
                keyTypes,
                valueTypes,
                masterKeySink,
                slaveKeySink,
                slaveSink,
                masterMetadata.getColumnCount()
        );
    }

    @NotNull
    private JoinRecordMetadata createJoinMetadata(
            CharSequence masterAlias,
            RecordMetadata masterMetadata,
            CharSequence slaveAlias,
            RecordMetadata slaveMetadata
    ) {
        return createJoinMetadata(
                masterAlias,
                masterMetadata,
                slaveAlias,
                slaveMetadata,
                masterMetadata.getTimestampIndex()
        );
    }

    @NotNull
    private JoinRecordMetadata createJoinMetadata(
            CharSequence masterAlias,
            RecordMetadata masterMetadata,
            CharSequence slaveAlias,
            RecordMetadata slaveMetadata,
            int timestampIndex
    ) {
        JoinRecordMetadata metadata;
        metadata = new JoinRecordMetadata(
                configuration,
                masterMetadata.getColumnCount() + slaveMetadata.getColumnCount()
        );

        metadata.copyColumnMetadataFrom(masterAlias, masterMetadata);
        metadata.copyColumnMetadataFrom(slaveAlias, slaveMetadata);

        if (timestampIndex != -1) {
            metadata.setTimestampIndex(timestampIndex);
        }
        return metadata;
    }

    private RecordCursorFactory createLtJoin(
            RecordMetadata metadata,
            RecordCursorFactory master,
            RecordSink masterKeySink,
            RecordCursorFactory slave,
            RecordSink slaveKeySink,
            int columnSplit
    ) {
        valueTypes.clear();
        valueTypes.add(ColumnType.LONG);
        valueTypes.add(ColumnType.LONG);

        return new LtJoinLightRecordCursorFactory(
                configuration,
                metadata,
                master,
                slave,
                keyTypes,
                valueTypes,
                masterKeySink,
                slaveKeySink,
                columnSplit
        );
    }

    private RecordCursorFactory createSpliceJoin(
            RecordMetadata metadata,
            RecordCursorFactory master,
            RecordSink masterKeySink,
            RecordCursorFactory slave,
            RecordSink slaveKeySink,
            int columnSplit
    ) {
        valueTypes.clear();
        valueTypes.add(ColumnType.LONG); // master previous
        valueTypes.add(ColumnType.LONG); // master current
        valueTypes.add(ColumnType.LONG); // slave previous
        valueTypes.add(ColumnType.LONG); // slave current

        return new SpliceJoinLightRecordCursorFactory(
                configuration,
                metadata,
                master,
                slave,
                keyTypes,
                valueTypes,
                masterKeySink,
                slaveKeySink,
                columnSplit
        );
    }

<<<<<<< HEAD
=======
    private ObjList<Function> generateCastFunctions(
            RecordMetadata castToMetadata,
            RecordMetadata castFromMetadata,
            int modelPosition
    ) throws SqlException {
        int columnCount = castToMetadata.getColumnCount();
        ObjList<Function> castFunctions = new ObjList<>();
        for (int i = 0; i < columnCount; i++) {
            int toType = castToMetadata.getColumnType(i);
            int fromType = castFromMetadata.getColumnType(i);
            int toTag = ColumnType.tagOf(toType);
            int fromTag = ColumnType.tagOf(fromType);
            if (fromTag == ColumnType.NULL) {
                castFunctions.add(NullConstant.NULL);
            } else {
                switch (toTag) {
                    case ColumnType.BOOLEAN:
                        castFunctions.add(new BooleanColumn(i));
                        break;
                    case ColumnType.BYTE:
                        castFunctions.add(new ByteColumn(i));
                        break;
                    case ColumnType.SHORT:
                        switch (fromTag) {
                            // BOOLEAN will not be cast to CHAR
                            // in cast of BOOLEAN -> CHAR combination both will be cast to STRING
                            case ColumnType.BYTE:
                                castFunctions.add(new ByteColumn(i));
                                break;
                            case ColumnType.CHAR:
                                castFunctions.add(new CharColumn(i));
                                break;
                            case ColumnType.SHORT:
                                castFunctions.add(new ShortColumn(i));
                                break;
                            // wider types are not possible here
                            // SHORT will be cast to wider types, not other way around
                            // Wider types tested are: SHORT, INT, LONG, FLOAT, DOUBLE, DATE, TIMESTAMP, SYMBOL, STRING, LONG256
                            // GEOBYTE, GEOSHORT, GEOINT, GEOLONG
                        }
                        break;
                    case ColumnType.CHAR:
                        switch (fromTag) {
                            // BOOLEAN will not be cast to CHAR
                            // in cast of BOOLEAN -> CHAR combination both will be cast to STRING
                            case ColumnType.BYTE:
                                castFunctions.add(new CastByteToCharFunctionFactory.CastByteToCharFunction(new ByteColumn(i)));
                                break;
                            case ColumnType.CHAR:
                                castFunctions.add(new CharColumn(i));
                                break;
                            // wider types are not possible here
                            // CHAR will be cast to wider types, not other way around
                            // Wider types tested are: SHORT, INT, LONG, FLOAT, DOUBLE, DATE, TIMESTAMP, SYMBOL, STRING, LONG256
                            // GEOBYTE, GEOSHORT, GEOINT, GEOLONG
                            default:

                        }
                        break;
                    case ColumnType.INT:
                        switch (fromTag) {
                            // BOOLEAN will not be cast to INT
                            // in cast of BOOLEAN -> INT combination both will be cast to STRING
                            case ColumnType.BYTE:
                                castFunctions.add(new ByteColumn(i));
                                break;
                            case ColumnType.SHORT:
                                castFunctions.add(new ShortColumn(i));
                                break;
                            case ColumnType.CHAR:
                                castFunctions.add(new CharColumn(i));
                                break;
                            case ColumnType.INT:
                                castFunctions.add(new IntColumn(i));
                                break;
                            // wider types are not possible here
                            // INT will be cast to wider types, not other way around
                            // Wider types tested are: LONG, FLOAT, DOUBLE, DATE, TIMESTAMP, SYMBOL, STRING, LONG256
                            // GEOBYTE, GEOSHORT, GEOINT, GEOLONG
                        }
                        break;
                    case ColumnType.LONG:
                        switch (fromTag) {
                            // BOOLEAN will not be cast to LONG
                            // in cast of BOOLEAN -> LONG combination both will be cast to STRING
                            case ColumnType.BYTE:
                                castFunctions.add(new ByteColumn(i));
                                break;
                            case ColumnType.SHORT:
                                castFunctions.add(new ShortColumn(i));
                                break;
                            case ColumnType.CHAR:
                                castFunctions.add(new CharColumn(i));
                                break;
                            case ColumnType.INT:
                                castFunctions.add(new IntColumn(i));
                                break;
                            case ColumnType.LONG:
                                castFunctions.add(new LongColumn(i));
                                break;
                            default:
                                throw SqlException.unsupportedCast(
                                        modelPosition,
                                        castFromMetadata.getColumnName(i),
                                        fromType,
                                        toType
                                );
                                // wider types are not possible here
                                // LONG will be cast to wider types, not other way around
                                // Wider types tested are: FLOAT, DOUBLE, DATE, TIMESTAMP, SYMBOL, STRING, LONG256
                                // GEOBYTE, GEOSHORT, GEOINT, GEOLONG
                        }
                        break;
                    case ColumnType.DATE:
                        if (fromTag == ColumnType.DATE) {
                            castFunctions.add(new DateColumn(i));
                        } else {
                            throw SqlException.unsupportedCast(
                                    modelPosition,
                                    castFromMetadata.getColumnName(i),
                                    fromType,
                                    toType
                            );
                        }
                        break;
                    case ColumnType.TIMESTAMP:
                        switch (fromTag) {
                            case ColumnType.DATE:
                                castFunctions.add(new CastDateToTimestampFunctionFactory.CastDateToTimestampFunction(new DateColumn(i)));
                                break;
                            case ColumnType.TIMESTAMP:
                                castFunctions.add(new TimestampColumn(i));
                                break;
                            default:
                                throw SqlException.unsupportedCast(
                                        modelPosition,
                                        castFromMetadata.getColumnName(i),
                                        fromType,
                                        toType
                                );
                        }
                        break;
                    case ColumnType.FLOAT:
                        switch (fromTag) {
                            case ColumnType.BYTE:
                                castFunctions.add(new ByteColumn(i));
                                break;
                            case ColumnType.SHORT:
                                castFunctions.add(new ShortColumn(i));
                                break;
                            case ColumnType.INT:
                                castFunctions.add(new IntColumn(i));
                                break;
                            case ColumnType.LONG:
                                castFunctions.add(new LongColumn(i));
                                break;
                            case ColumnType.FLOAT:
                                castFunctions.add(new FloatColumn(i));
                                break;
                            default:
                                throw SqlException.unsupportedCast(
                                        modelPosition,
                                        castFromMetadata.getColumnName(i),
                                        fromType,
                                        toType
                                );
                        }
                        break;
                    case ColumnType.DOUBLE:
                        switch (fromTag) {
                            case ColumnType.BYTE:
                                castFunctions.add(new ByteColumn(i));
                                break;
                            case ColumnType.SHORT:
                                castFunctions.add(new ShortColumn(i));
                                break;
                            case ColumnType.INT:
                                castFunctions.add(new IntColumn(i));
                                break;
                            case ColumnType.LONG:
                                castFunctions.add(new LongColumn(i));
                                break;
                            case ColumnType.FLOAT:
                                castFunctions.add(new FloatColumn(i));
                                break;
                            case ColumnType.DOUBLE:
                                castFunctions.add(new DoubleColumn(i));
                                break;
                            default:
                                throw SqlException.unsupportedCast(
                                        modelPosition,
                                        castFromMetadata.getColumnName(i),
                                        fromType,
                                        toType
                                );
                        }
                        break;
                    case ColumnType.STRING:
                        switch (fromTag) {
                            case ColumnType.BOOLEAN:
                                castFunctions.add(new BooleanColumn(i));
                                break;
                            case ColumnType.BYTE:
                                castFunctions.add(new CastByteToStrFunctionFactory.CastByteToStrFunction(new ByteColumn(i)));
                                break;
                            case ColumnType.SHORT:
                                castFunctions.add(new CastShortToStrFunctionFactory.CastShortToStrFunction(new ShortColumn(i)));
                                break;
                            case ColumnType.CHAR:
                                // CharFunction has built-in cast to String
                                castFunctions.add(new CharColumn(i));
                                break;
                            case ColumnType.INT:
                                castFunctions.add(new CastIntToStrFunctionFactory.CastIntToStrFunction(new IntColumn(i)));
                                break;
                            case ColumnType.LONG:
                                castFunctions.add(new CastLongToStrFunctionFactory.CastLongToStrFunction(new LongColumn(i)));
                                break;
                            case ColumnType.DATE:
                                castFunctions.add(new CastDateToStrFunctionFactory.CastDateToStrFunction(new DateColumn(i)));
                                break;
                            case ColumnType.TIMESTAMP:
                                castFunctions.add(new CastTimestampToStrFunctionFactory.CastTimestampToStrFunction(new TimestampColumn(i)));
                                break;
                            case ColumnType.FLOAT:
                                castFunctions.add(new CastFloatToStrFunctionFactory.CastFloatToStrFunction(
                                        new FloatColumn(i),
                                        configuration.getFloatToStrCastScale()
                                ));
                                break;
                            case ColumnType.DOUBLE:
                                castFunctions.add(new CastDoubleToStrFunctionFactory.CastDoubleToStrFunction(
                                        new DoubleColumn(i),
                                        configuration.getDoubleToStrCastScale()
                                ));
                                break;
                            case ColumnType.STRING:
                                castFunctions.add(new StrColumn(i));
                                break;
                            case ColumnType.SYMBOL:
                                castFunctions.add(
                                        new CastSymbolToStrFunctionFactory.CastSymbolToStrFunction(
                                                new SymbolColumn(i, castFromMetadata.isSymbolTableStatic(i))
                                        )
                                );
                                break;
                            case ColumnType.LONG256:
                                castFunctions.add(
                                        new CastLong256ToStrFunctionFactory.CastLong256ToStrFunction(
                                                new Long256Column(i)
                                        )
                                );
                                break;
                            case ColumnType.GEOBYTE:
                                castFunctions.add(
                                        CastGeoHashToGeoHashFunctionFactory.getGeoByteToStrCastFunction(
                                                new GeoByteColumn(i, toTag),
                                                ColumnType.getGeoHashBits(fromType)
                                        )
                                );
                                break;
                            case ColumnType.GEOSHORT:
                                castFunctions.add(
                                        CastGeoHashToGeoHashFunctionFactory.getGeoShortToStrCastFunction(
                                                new GeoShortColumn(i, toTag),
                                                ColumnType.getGeoHashBits(castFromMetadata.getColumnType(i))
                                        )
                                );
                                break;
                            case ColumnType.GEOINT:
                                castFunctions.add(
                                        CastGeoHashToGeoHashFunctionFactory.getGeoIntToStrCastFunction(
                                                new GeoIntColumn(i, toTag),
                                                ColumnType.getGeoHashBits(castFromMetadata.getColumnType(i))
                                        )
                                );
                                break;
                            case ColumnType.GEOLONG:
                                castFunctions.add(
                                        CastGeoHashToGeoHashFunctionFactory.getGeoLongToStrCastFunction(
                                                new GeoLongColumn(i, toTag),
                                                ColumnType.getGeoHashBits(castFromMetadata.getColumnType(i))
                                        )
                                );
                                break;
                            case ColumnType.BINARY:
                                throw SqlException.unsupportedCast(
                                        modelPosition,
                                        castFromMetadata.getColumnName(i),
                                        fromType,
                                        toType
                                );
                        }
                        break;
                    case ColumnType.SYMBOL:
                        castFunctions.add(new CastSymbolToStrFunctionFactory.CastSymbolToStrFunction(
                                new SymbolColumn(
                                        i,
                                        castFromMetadata.isSymbolTableStatic(i)
                                )));
                        break;
                    case ColumnType.LONG256:
                        castFunctions.add(new Long256Column(i));
                        break;
                    case ColumnType.GEOBYTE:
                        castFunctions.add(new GeoByteColumn(i, toType));
                        break;
                    case ColumnType.GEOSHORT:
                        castFunctions.add(new GeoShortColumn(i, toType));
                        break;
                    case ColumnType.GEOINT:
                        castFunctions.add(new GeoIntColumn(i, toType));
                        break;
                    case ColumnType.GEOLONG:
                        castFunctions.add(new GeoLongColumn(i, toType));
                        break;
                    case ColumnType.BINARY:
                        castFunctions.add(new BinColumn(i));
                        break;
                }
            }
        }
        return castFunctions;
    }

>>>>>>> 11178856
    private RecordCursorFactory generateFilter(RecordCursorFactory factory, QueryModel model, SqlExecutionContext executionContext) throws SqlException {
        final ExpressionNode filter = model.getWhereClause();
        return filter == null ? factory : generateFilter0(factory, model, executionContext, filter);
    }

    @NotNull
    private RecordCursorFactory generateFilter0(RecordCursorFactory factory, QueryModel model, SqlExecutionContext executionContext, ExpressionNode filter) throws SqlException {
        model.setWhereClause(null);

        final Function f = compileFilter(filter, factory.getMetadata(), executionContext);
        if (f.isConstant()) {
            try {
                if (f.getBool(null)) {
                    return factory;
                }
                // metadata is always a GenericRecordMetadata instance
                return new EmptyTableRecordCursorFactory(factory.getMetadata());
            } finally {
                f.close();
            }
        }

        final boolean enableParallelFilter = configuration.isSqlParallelFilterEnabled();
        if (enableParallelFilter && factory.supportPageFrameCursor()) {
            ObjList<Function> perWorkerFilters = preparePerWorkerFilters(factory.getMetadata(), executionContext, filter, f);

            final boolean useJit = executionContext.getJitMode() != SqlJitMode.JIT_MODE_DISABLED;
            if (useJit) {
                final boolean optimize = factory.supportPageFrameCursor() && JitUtil.isJitSupported();
                if (optimize) {
                    try {
                        int jitOptions;
                        final ObjList<Function> bindVarFunctions = new ObjList<>();
                        try (PageFrameCursor cursor = factory.getPageFrameCursor(executionContext, ORDER_ANY)) {
                            final boolean forceScalar = executionContext.getJitMode() == SqlJitMode.JIT_MODE_FORCE_SCALAR;
                            jitIRSerializer.of(jitIRMem, executionContext, factory.getMetadata(), cursor, bindVarFunctions);
                            jitOptions = jitIRSerializer.serialize(filter, forceScalar, enableJitDebug, enableJitNullChecks);
                        }

                        final CompiledFilter jitFilter = new CompiledFilter();
                        jitFilter.compile(jitIRMem, jitOptions);

                        final Function limitLoFunction = getLimitLoFunctionOnly(model, executionContext);
                        final int limitLoPos = model.getLimitAdviceLo() != null ? model.getLimitAdviceLo().position : 0;

                        LOG.info()
                                .$("JIT enabled for (sub)query [tableName=").utf8(model.getName())
                                .$(", fd=").$(executionContext.getRequestFd()).$(']').$();
                        return new AsyncJitFilteredRecordCursorFactory(
                                configuration,
                                executionContext.getMessageBus(),
                                factory,
                                bindVarFunctions,
                                f,
                                perWorkerFilters,
                                jitFilter,
                                reduceTaskPool,
                                limitLoFunction,
                                limitLoPos
                        );
                    } catch (SqlException | LimitOverflowException ex) {
                        LOG.debug()
                                .$("JIT cannot be applied to (sub)query [tableName=").utf8(model.getName())
                                .$(", ex=").$(ex.getFlyweightMessage())
                                .$(", fd=").$(executionContext.getRequestFd()).$(']').$();
                    } finally {
                        jitIRSerializer.clear();
                        jitIRMem.truncate();
                    }
                }
            }

            // Use Java filter.
            final Function limitLoFunction = getLimitLoFunctionOnly(model, executionContext);
            final int limitLoPos = model.getLimitAdviceLo() != null ? model.getLimitAdviceLo().position : 0;
            return new AsyncFilteredRecordCursorFactory(
                    configuration,
                    executionContext.getMessageBus(),
                    factory,
                    f,
                    reduceTaskPool,
                    perWorkerFilters,
                    limitLoFunction,
                    limitLoPos
            );
        }
        return new FilteredRecordCursorFactory(factory, f);
    }

<<<<<<< HEAD
    private RecordCursorFactory generateFunctionQuery(QueryModel model, SqlExecutionContext executionContext) throws SqlException {
=======
    private RecordCursorFactory generateFunctionQuery(QueryModel model) throws SqlException {
>>>>>>> 11178856
        final Function function = model.getTableNameFunction();
        if (function != null) {
            // We're transferring ownership of the function's factory to another factory
            // setting function to NULL will prevent double-ownership.
            // We should not release function itself, they typically just a lightweight factory wrapper.
            // Releasing function will also release the factory, which we don't want to happen.
            model.setTableNameFunction(null);
            return function.getRecordCursorFactory();
        } else {
            // when function is null we have to recompile it from scratch, including creating new factory
            return TableUtils.createCursorFunction(functionParser, model, executionContext).getRecordCursorFactory();
        }
    }

    private RecordCursorFactory generateJoins(QueryModel model, SqlExecutionContext executionContext) throws SqlException {
        final ObjList<QueryModel> joinModels = model.getJoinModels();
        IntList ordered = model.getOrderedJoinModels();
        RecordCursorFactory master = null;
        CharSequence masterAlias = null;

        try {
            int n = ordered.size();
            assert n > 1;
            for (int i = 0; i < n; i++) {
                int index = ordered.getQuick(i);
                QueryModel slaveModel = joinModels.getQuick(index);

                if (i > 0) {
                    executionContext.pushTimestampRequiredFlag(joinsRequiringTimestamp[slaveModel.getJoinType()]);
                } else { // i == 0
                    // This is first model in the sequence of joins
                    // TS requirement is symmetrical on both right and left sides
                    // check if next join requires a timestamp
                    int nextJointType = joinModels.getQuick(ordered.getQuick(1)).getJoinType();
                    executionContext.pushTimestampRequiredFlag(joinsRequiringTimestamp[nextJointType]);
                }

                RecordCursorFactory slave = null;
                boolean releaseSlave = true;
                try {
                    // compile
                    slave = generateQuery(slaveModel, executionContext, index > 0);

                    // check if this is the root of joins
                    if (master == null) {
                        // This is an opportunistic check of order by clause
                        // to determine if we can get away ordering main record source only
                        // Ordering main record source could benefit from rowid access thus
                        // making it faster compared to ordering of join record source that
                        // doesn't allow rowid access.
                        master = slave;
                        releaseSlave = false;
                        masterAlias = slaveModel.getName();
                    } else {
                        // not the root, join to "master"
                        final int joinType = slaveModel.getJoinType();
                        final RecordMetadata masterMetadata = master.getMetadata();
                        final RecordMetadata slaveMetadata = slave.getMetadata();

                        switch (joinType) {
                            case JOIN_CROSS:
                                master = new CrossJoinRecordCursorFactory(
                                        createJoinMetadata(masterAlias, masterMetadata, slaveModel.getName(), slaveMetadata),
                                        master,
                                        slave,
                                        masterMetadata.getColumnCount()
                                );
                                masterAlias = null;
                                break;
                            case JOIN_ASOF:
                                validateBothTimestamps(slaveModel, masterMetadata, slaveMetadata);
                                processJoinContext(index == 1, slaveModel.getContext(), masterMetadata, slaveMetadata);
                                if (slave.recordCursorSupportsRandomAccess() && !fullFatJoins) {
                                    if (listColumnFilterA.size() > 0 && listColumnFilterB.size() > 0) {
                                        master = createAsOfJoin(
                                                createJoinMetadata(masterAlias, masterMetadata, slaveModel.getName(), slaveMetadata),
                                                master,
                                                RecordSinkFactory.getInstance(
                                                        asm,
                                                        masterMetadata,
                                                        listColumnFilterB,
                                                        true
                                                ),
                                                slave,
                                                RecordSinkFactory.getInstance(
                                                        asm,
                                                        slaveMetadata,
                                                        listColumnFilterA,
                                                        true
                                                ),
                                                masterMetadata.getColumnCount()
                                        );
                                    } else {
                                        master = new AsOfJoinNoKeyRecordCursorFactory(
                                                createJoinMetadata(masterAlias, masterMetadata, slaveModel.getName(), slaveMetadata),
                                                master,
                                                slave,
                                                masterMetadata.getColumnCount()
                                        );
                                    }
                                } else {
                                    master = createFullFatJoin(
                                            master,
                                            masterMetadata,
                                            masterAlias,
                                            slave,
                                            slaveMetadata,
                                            slaveModel.getName(),
                                            slaveModel.getJoinKeywordPosition(),
                                            CREATE_FULL_FAT_AS_OF_JOIN
                                    );
                                }
                                masterAlias = null;
                                // if we fail after this step, master will release slave
                                releaseSlave = false;
                                validateBothTimestampOrders(master, slave, slaveModel.getJoinKeywordPosition());
                                break;
                            case JOIN_LT:
                                validateBothTimestamps(slaveModel, masterMetadata, slaveMetadata);
                                processJoinContext(index == 1, slaveModel.getContext(), masterMetadata, slaveMetadata);
                                if (slave.recordCursorSupportsRandomAccess() && !fullFatJoins) {
                                    if (listColumnFilterA.size() > 0 && listColumnFilterB.size() > 0) {
                                        master = createLtJoin(
                                                createJoinMetadata(masterAlias, masterMetadata, slaveModel.getName(), slaveMetadata),
                                                master,
                                                RecordSinkFactory.getInstance(
                                                        asm,
                                                        masterMetadata,
                                                        listColumnFilterB,
                                                        true
                                                ),
                                                slave,
                                                RecordSinkFactory.getInstance(
                                                        asm,
                                                        slaveMetadata,
                                                        listColumnFilterA,
                                                        true
                                                ),
                                                masterMetadata.getColumnCount()
                                        );
                                    } else {
                                        master = new LtJoinNoKeyRecordCursorFactory(
                                                createJoinMetadata(masterAlias, masterMetadata, slaveModel.getName(), slaveMetadata),
                                                master,
                                                slave,
                                                masterMetadata.getColumnCount()
                                        );
                                    }
                                } else {
                                    master = createFullFatJoin(
                                            master,
                                            masterMetadata,
                                            masterAlias,
                                            slave,
                                            slaveMetadata,
                                            slaveModel.getName(),
                                            slaveModel.getJoinKeywordPosition(),
                                            CREATE_FULL_FAT_LT_JOIN
                                    );
                                }
                                masterAlias = null;
                                // if we fail after this step, master will release slave
                                releaseSlave = false;
                                validateBothTimestampOrders(master, slave, slaveModel.getJoinKeywordPosition());
                                break;
                            case JOIN_SPLICE:
                                validateBothTimestamps(slaveModel, masterMetadata, slaveMetadata);
                                processJoinContext(index == 1, slaveModel.getContext(), masterMetadata, slaveMetadata);
                                if (slave.recordCursorSupportsRandomAccess() && master.recordCursorSupportsRandomAccess() && !fullFatJoins) {
                                    master = createSpliceJoin(
                                            // splice join result does not have timestamp
                                            createJoinMetadata(masterAlias, masterMetadata, slaveModel.getName(), slaveMetadata, -1),
                                            master,
                                            RecordSinkFactory.getInstance(
                                                    asm,
                                                    masterMetadata,
                                                    listColumnFilterB,
                                                    true
                                            ),
                                            slave,
                                            RecordSinkFactory.getInstance(
                                                    asm,
                                                    slaveMetadata,
                                                    listColumnFilterA,
                                                    true
                                            ),
                                            masterMetadata.getColumnCount()
                                    );
                                    // if we fail after this step, master will release slave
                                    releaseSlave = false;
                                    validateBothTimestampOrders(master, slave, slaveModel.getJoinKeywordPosition());
                                } else {
                                    assert false;
                                }
                                break;
                            default:
                                processJoinContext(index == 1, slaveModel.getContext(), masterMetadata, slaveMetadata);
                                master = createHashJoin(
                                        createJoinMetadata(masterAlias, masterMetadata, slaveModel.getName(), slaveMetadata),
                                        master,
                                        slave,
                                        joinType
                                );
                                masterAlias = null;
                                break;
                        }
                    }
                } catch (Throwable th) {
                    master = Misc.free(master);
                    if (releaseSlave) {
                        Misc.free(slave);
                    }
                    throw th;
                } finally {
                    executionContext.popTimestampRequiredFlag();
                }

                // check if there are post-filters
                ExpressionNode filter = slaveModel.getPostJoinWhereClause();
                if (filter != null) {
                    if (configuration.isSqlParallelFilterEnabled() && master.supportPageFrameCursor()) {
                        final Function f = functionParser.parseFunction(filter, master.getMetadata(), executionContext);
                        ObjList<Function> perWorkerFilters = preparePerWorkerFilters(master.getMetadata(), executionContext, filter, f);
                        master = new AsyncFilteredRecordCursorFactory(
                                configuration,
                                executionContext.getMessageBus(),
                                master,
                                f,
                                reduceTaskPool,
                                perWorkerFilters,
                                null,
                                0
                        );
                    } else {
                        master = new FilteredRecordCursorFactory(master, functionParser.parseFunction(filter, master.getMetadata(), executionContext));
                    }
                }
            }

            // unfortunately we had to go all out to create join metadata
            // now it is time to check if we have constant conditions
            ExpressionNode constFilter = model.getConstWhereClause();
            if (constFilter != null) {
                Function function = functionParser.parseFunction(constFilter, null, executionContext);
                if (!function.getBool(null)) {
                    // do not copy metadata here
                    // this would have been JoinRecordMetadata, which is new instance anyway
                    // we have to make sure that this metadata is safely transitioned
                    // to empty cursor factory
                    JoinRecordMetadata metadata = (JoinRecordMetadata) master.getMetadata();
                    metadata.incrementRefCount();
                    RecordCursorFactory factory = new EmptyTableRecordCursorFactory(metadata);
                    Misc.free(master);
                    return factory;
                }
            }
            return master;
        } catch (Throwable e) {
            Misc.free(master);
            throw e;
        }
    }

    @NotNull
    private RecordCursorFactory generateLatestBy(RecordCursorFactory factory, QueryModel model) throws SqlException {
        final ObjList<ExpressionNode> latestBy = model.getLatestBy();
        if (latestBy.size() == 0) {
            return factory;
        }

        // We require timestamp with any order.
        final int timestampIndex = getTimestampIndex(model, factory);
        if (timestampIndex == -1) {
            Misc.free(factory);
            throw SqlException.$(model.getModelPosition(), "latest by query does not provide dedicated TIMESTAMP column");
        }

        final RecordMetadata metadata = factory.getMetadata();
        prepareLatestByColumnIndexes(latestBy, metadata);

        if (!factory.recordCursorSupportsRandomAccess()) {
            return new LatestByRecordCursorFactory(
                    configuration,
                    factory,
                    RecordSinkFactory.getInstance(asm, metadata, listColumnFilterA, false),
                    keyTypes,
                    timestampIndex
            );
        }

        boolean orderedByTimestampAsc = false;
        final QueryModel nested = model.getNestedModel();
        assert nested != null;
        final LowerCaseCharSequenceIntHashMap orderBy = nested.getOrderHash();
        CharSequence timestampColumn = metadata.getColumnName(timestampIndex);
        if (orderBy.get(timestampColumn) == QueryModel.ORDER_DIRECTION_ASCENDING) {
            // ORDER BY the timestamp column case.
            orderedByTimestampAsc = true;
        } else if (timestampIndex == metadata.getTimestampIndex() && orderBy.size() == 0) {
            // Empty ORDER BY, but the timestamp column in the designated timestamp.
            orderedByTimestampAsc = true;
        }

        return new LatestByLightRecordCursorFactory(
                configuration,
                factory,
                RecordSinkFactory.getInstance(asm, metadata, listColumnFilterA, false),
                keyTypes,
                timestampIndex,
                orderedByTimestampAsc
        );
    }

    @NotNull
    private RecordCursorFactory generateLatestByTableQuery(
            QueryModel model,
            @Transient TableReader reader,
            RecordMetadata metadata,
            String tableName,
            IntrinsicModel intrinsicModel,
            Function filter,
            SqlExecutionContext executionContext,
            int timestampIndex,
            @NotNull IntList columnIndexes,
            @NotNull IntList columnSizes,
            @NotNull LongList prefixes
    ) throws SqlException {
        final DataFrameCursorFactory dataFrameCursorFactory;
        if (intrinsicModel.hasIntervalFilters()) {
            dataFrameCursorFactory = new IntervalBwdDataFrameCursorFactory(engine, tableName, model.getTableId(), model.getTableVersion(), intrinsicModel.buildIntervalModel(), timestampIndex);
        } else {
            dataFrameCursorFactory = new FullBwdDataFrameCursorFactory(engine, tableName, model.getTableId(), model.getTableVersion());
        }

        assert model.getLatestBy() != null && model.getLatestBy().size() > 0;
        ObjList<ExpressionNode> latestBy = new ObjList<>(model.getLatestBy().size());
        latestBy.addAll(model.getLatestBy());
        final ExpressionNode latestByNode = latestBy.get(0);
        final int latestByIndex = metadata.getColumnIndexQuiet(latestByNode.token);
        final boolean indexed = metadata.isColumnIndexed(latestByIndex);

        // 'latest by' clause takes over the filter and the latest by nodes,
        // so that the later generateFilter() and generateLatestBy() are no-op
        model.setWhereClause(null);
        model.getLatestBy().clear();

        // if there are > 1 columns in the latest by statement we cannot use indexes
        if (latestBy.size() > 1 || !ColumnType.isSymbol(metadata.getColumnType(latestByIndex))) {
            return new LatestByAllFilteredRecordCursorFactory(
                    metadata,
                    configuration,
                    dataFrameCursorFactory,
                    RecordSinkFactory.getInstance(asm, metadata, listColumnFilterA, false),
                    keyTypes,
                    filter,
                    columnIndexes
            );
        }

        if (intrinsicModel.keyColumn != null) {
            // key column must always be the same as latest by column
            assert latestByIndex == metadata.getColumnIndexQuiet(intrinsicModel.keyColumn);

            if (intrinsicModel.keySubQuery != null) {

                final RecordCursorFactory rcf = generate(intrinsicModel.keySubQuery, executionContext);
                final Record.CharSequenceFunction func = validateSubQueryColumnAndGetGetter(intrinsicModel, rcf.getMetadata());

                return new LatestBySubQueryRecordCursorFactory(
                        configuration,
                        metadata,
                        dataFrameCursorFactory,
                        latestByIndex,
                        rcf,
                        filter,
                        indexed,
                        func,
                        columnIndexes
                );
            }

            final int nKeyValues = intrinsicModel.keyValueFuncs.size();
            if (indexed) {

                assert nKeyValues > 0;
                // deal with key values as a list
                // 1. resolve each value of the list to "int"
                // 2. get first row in index for each value (stream)

                final SymbolMapReader symbolMapReader = reader.getSymbolMapReader(columnIndexes.getQuick(latestByIndex));
                final RowCursorFactory rcf;
                if (nKeyValues == 1) {
                    final Function symbolValueFunc = intrinsicModel.keyValueFuncs.get(0);
                    final int symbol = symbolValueFunc.isRuntimeConstant()
                            ? SymbolTable.VALUE_NOT_FOUND
                            : symbolMapReader.keyOf(symbolValueFunc.getStr(null));

                    if (filter == null) {
                        if (symbol == SymbolTable.VALUE_NOT_FOUND) {
                            rcf = new LatestByValueDeferredIndexedRowCursorFactory(
                                    columnIndexes.getQuick(latestByIndex),
                                    symbolValueFunc,
                                    false
                            );
                        } else {
                            rcf = new LatestByValueIndexedRowCursorFactory(
                                    columnIndexes.getQuick(latestByIndex),
                                    symbol,
                                    false
                            );
                        }
                        return new DataFrameRecordCursorFactory(
                                configuration,
                                metadata,
                                dataFrameCursorFactory,
                                rcf,
                                false,
                                null,
                                false,
                                columnIndexes,
                                columnSizes,
                                true
                        );
                    }

                    if (symbol == SymbolTable.VALUE_NOT_FOUND) {
                        return new LatestByValueDeferredIndexedFilteredRecordCursorFactory(
                                metadata,
                                dataFrameCursorFactory,
                                latestByIndex,
                                symbolValueFunc,
                                filter,
                                columnIndexes
                        );
                    }
                    return new LatestByValueIndexedFilteredRecordCursorFactory(
                            metadata,
                            dataFrameCursorFactory,
                            latestByIndex,
                            symbol,
                            filter,
                            columnIndexes
                    );
                }

                return new LatestByValuesIndexedFilteredRecordCursorFactory(
                        configuration,
                        metadata,
                        dataFrameCursorFactory,
                        latestByIndex,
                        intrinsicModel.keyValueFuncs,
                        symbolMapReader,
                        filter,
                        columnIndexes
                );
            }

            assert nKeyValues > 0;

            // we have "latest by" column values, but no index
            final SymbolMapReader symbolMapReader = reader.getSymbolMapReader(columnIndexes.getQuick(latestByIndex));

            if (nKeyValues > 1) {
                return new LatestByDeferredListValuesFilteredRecordCursorFactory(
                        configuration,
                        metadata,
                        dataFrameCursorFactory,
                        latestByIndex,
                        intrinsicModel.keyValueFuncs,
                        filter,
                        columnIndexes
                );
            }

            // we have a single symbol key
            final Function symbolKeyFunc = intrinsicModel.keyValueFuncs.get(0);
            final int symbolKey = symbolKeyFunc.isRuntimeConstant()
                    ? SymbolTable.VALUE_NOT_FOUND
                    : symbolMapReader.keyOf(symbolKeyFunc.getStr(null));
            if (symbolKey == SymbolTable.VALUE_NOT_FOUND) {
                return new LatestByValueDeferredFilteredRecordCursorFactory(
                        metadata,
                        dataFrameCursorFactory,
                        latestByIndex,
                        symbolKeyFunc,
                        filter,
                        columnIndexes
                );
            }

            return new LatestByValueFilteredRecordCursorFactory(
                    metadata,
                    dataFrameCursorFactory,
                    latestByIndex,
                    symbolKey,
                    filter,
                    columnIndexes
            );
        }
        // we select all values of "latest by" column

        assert intrinsicModel.keyValueFuncs.size() == 0;
        // get the latest rows for all values of "latest by" column

        if (indexed && filter == null) {
            return new LatestByAllIndexedRecordCursorFactory(
                    metadata,
                    configuration,
                    dataFrameCursorFactory,
                    latestByIndex,
                    columnIndexes,
                    prefixes
            );
        } else {
            return new LatestByDeferredListValuesFilteredRecordCursorFactory(
                    configuration,
                    metadata,
                    dataFrameCursorFactory,
                    latestByIndex,
                    filter,
                    columnIndexes
            );
        }
    }

    private RecordCursorFactory generateLimit(
            RecordCursorFactory factory,
            QueryModel model,
            SqlExecutionContext executionContext
    ) throws SqlException {

        if (factory.followedLimitAdvice()) {
            return factory;
        }

        ExpressionNode limitLo = model.getLimitLo();
        ExpressionNode limitHi = model.getLimitHi();

        //we've to check model otherwise we could be skipping limit in outer query that's actually different from the one in inner query!
        if ((limitLo == null && limitHi == null) || (factory.implementsLimit() && model.isLimitImplemented())) {
            return factory;
        }

        final Function loFunc = getLoFunction(model, executionContext);
        final Function hiFunc = getHiFunction(model, executionContext);

        return new LimitRecordCursorFactory(factory, loFunc, hiFunc);
    }

    private RecordCursorFactory generateNoSelect(
            QueryModel model,
            SqlExecutionContext executionContext
    ) throws SqlException {
        ExpressionNode tableName = model.getTableName();
        if (tableName != null) {
            if (tableName.type == FUNCTION) {
                return generateFunctionQuery(model, executionContext);
            } else {
                return generateTableQuery(model, executionContext);
            }
        }
        return generateSubQuery(model, executionContext);
    }

    private RecordCursorFactory generateOrderBy(
            RecordCursorFactory recordCursorFactory,
            QueryModel model,
            SqlExecutionContext executionContext
    ) throws SqlException {
        if (recordCursorFactory.followedOrderByAdvice()) {
            return recordCursorFactory;
        }
        try {
            final LowerCaseCharSequenceIntHashMap orderBy = model.getOrderHash();
            final ObjList<CharSequence> columnNames = orderBy.keys();
            final int orderByColumnCount = columnNames.size();

            if (orderByColumnCount > 0) {

                final RecordMetadata metadata = recordCursorFactory.getMetadata();
                final int timestampIndex = metadata.getTimestampIndex();

                listColumnFilterA.clear();
                intHashSet.clear();

                // column index sign indicates direction
                // therefore 0 index is not allowed
                for (int i = 0; i < orderByColumnCount; i++) {
                    final CharSequence column = columnNames.getQuick(i);
                    int index = metadata.getColumnIndexQuiet(column);

                    // check if column type is supported
                    if (ColumnType.isBinary(metadata.getColumnType(index))) {
                        // find position of offending column

                        ObjList<ExpressionNode> nodes = model.getOrderBy();
                        int position = 0;
                        for (int j = 0, y = nodes.size(); j < y; j++) {
                            if (Chars.equals(column, nodes.getQuick(i).token)) {
                                position = nodes.getQuick(i).position;
                                break;
                            }
                        }
                        throw SqlException.$(position, "unsupported column type: ").put(ColumnType.nameOf(metadata.getColumnType(index)));
                    }

                    // we also maintain unique set of column indexes for better performance
                    if (intHashSet.add(index)) {
                        if (orderBy.get(column) == QueryModel.ORDER_DIRECTION_DESCENDING) {
                            listColumnFilterA.add(-index - 1);
                        } else {
                            listColumnFilterA.add(index + 1);
                        }
                    }
                }

                // if first column index is the same as timestamp of underling record cursor factory
                // we could have two possibilities:
                // 1. if we only have one column to order by - the cursor would already be ordered
                //    by timestamp (either ASC or DESC); we have nothing to do
                // 2. metadata of the new cursor will have the timestamp

                RecordMetadata orderedMetadata;
                if (timestampIndex != -1) {
                    CharSequence column = columnNames.getQuick(0);
                    int index = metadata.getColumnIndexQuiet(column);
                    if (index == timestampIndex) {
                        if (orderByColumnCount == 1) {
                            if (orderBy.get(column) == QueryModel.ORDER_DIRECTION_ASCENDING) {
                                return recordCursorFactory;
                            } else if (orderBy.get(column) == ORDER_DIRECTION_DESCENDING &&
                                    recordCursorFactory.hasDescendingOrder()) {
                                return recordCursorFactory;
                            }
                        }
                    }
                }

                orderedMetadata = GenericRecordMetadata.copyOfSansTimestamp(metadata);

                final Function loFunc = getLoFunction(model, executionContext);
                final Function hiFunc = getHiFunction(model, executionContext);

                if (recordCursorFactory.recordCursorSupportsRandomAccess()) {
                    if (canBeOptimized(model, executionContext, loFunc, hiFunc)) {
                        model.setLimitImplemented(true);
                        return new LimitedSizeSortedLightRecordCursorFactory(
                                configuration,
                                orderedMetadata,
                                recordCursorFactory,
                                recordComparatorCompiler.compile(metadata, listColumnFilterA),
                                loFunc,
                                hiFunc
                        );
                    } else {
                        return new SortedLightRecordCursorFactory(
                                configuration,
                                orderedMetadata,
                                recordCursorFactory,
                                recordComparatorCompiler.compile(metadata, listColumnFilterA)
                        );
                    }
                }

                // when base record cursor does not support random access
                // we have to copy entire record into ordered structure

                entityColumnFilter.of(orderedMetadata.getColumnCount());
                return new SortedRecordCursorFactory(
                        configuration,
                        orderedMetadata,
                        recordCursorFactory,
                        RecordSinkFactory.getInstance(
                                asm,
                                orderedMetadata,
                                entityColumnFilter,
                                false
                        ),
                        recordComparatorCompiler.compile(metadata, listColumnFilterA)
                );
            }

            return recordCursorFactory;
        } catch (SqlException | CairoException e) {
            recordCursorFactory.close();
            throw e;
        }
    }

    private RecordCursorFactory generateQuery(QueryModel model, SqlExecutionContext executionContext, boolean processJoins) throws SqlException {
        RecordCursorFactory factory = generateQuery0(model, executionContext, processJoins);
        if (model.getUnionModel() != null) {
            return generateSetFactory(model, factory, executionContext);
        }
        return factory;
    }

    private RecordCursorFactory generateQuery0(QueryModel model, SqlExecutionContext executionContext, boolean processJoins) throws SqlException {
        return generateLimit(
                generateOrderBy(
                        generateLatestBy(
                                generateFilter(
                                        generateSelect(
                                                model,
                                                executionContext,
                                                processJoins
                                        ),
                                        model,
                                        executionContext
                                ),
                                model
                        ),
                        model,
                        executionContext
                ),
                model,
                executionContext
        );
    }

    @NotNull
    private RecordCursorFactory generateSampleBy(
            QueryModel model,
            SqlExecutionContext executionContext,
            ExpressionNode sampleByNode,
            ExpressionNode sampleByUnits
    ) throws SqlException {
        executionContext.pushTimestampRequiredFlag(true);
        try {
            final ExpressionNode timezoneName = model.getSampleByTimezoneName();
            final Function timezoneNameFunc;
            final int timezoneNameFuncPos;
            final ExpressionNode offset = model.getSampleByOffset();
            final Function offsetFunc;
            final int offsetFuncPos;

            if (timezoneName != null) {
                timezoneNameFunc = functionParser.parseFunction(
                        timezoneName,
                        EmptyRecordMetadata.INSTANCE,
                        executionContext
                );
                timezoneNameFuncPos = timezoneName.position;
            } else {
                timezoneNameFunc = StrConstant.NULL;
                timezoneNameFuncPos = 0;
            }

            if (offset != null) {
                offsetFunc = functionParser.parseFunction(
                        offset,
                        EmptyRecordMetadata.INSTANCE,
                        executionContext
                );
                offsetFuncPos = offset.position;
            } else {
                offsetFunc = StrConstant.NULL;
                offsetFuncPos = 0;
            }

            final RecordCursorFactory factory = generateSubQuery(model, executionContext);

            // We require timestamp with asc order.
            final int timestampIndex;
            try {
                timestampIndex = getTimestampIndex(model, factory);
                if (timestampIndex == -1 || factory.hasDescendingOrder()) {
                    throw SqlException.$(model.getModelPosition(), "base query does not provide ASC order over dedicated TIMESTAMP column");
                }
            } catch (Throwable e) {
                Misc.free(factory);
                throw e;
            }

            final RecordMetadata metadata = factory.getMetadata();
            final ObjList<ExpressionNode> sampleByFill = model.getSampleByFill();
            final TimestampSampler timestampSampler;
            if (sampleByUnits == null) {
                timestampSampler = TimestampSamplerFactory.getInstance(sampleByNode.token, sampleByNode.position);
            } else {
                Function sampleByPeriod = functionParser.parseFunction(
                        sampleByNode,
                        EmptyRecordMetadata.INSTANCE,
                        executionContext
                );
                if (!sampleByPeriod.isConstant() || (sampleByPeriod.getType() != ColumnType.LONG && sampleByPeriod.getType() != ColumnType.INT)) {
                    sampleByPeriod.close();
                    throw SqlException.$(sampleByNode.position, "sample by period must be a constant expression of INT or LONG type");
                }
                long period = sampleByPeriod.getLong(null);
                sampleByPeriod.close();
                timestampSampler = TimestampSamplerFactory.getInstance(period, sampleByUnits.token, sampleByUnits.position);
            }

            final int fillCount = sampleByFill.size();
            try {
                keyTypes.clear();
                valueTypes.clear();
                listColumnFilterA.clear();

                if (fillCount == 1 && Chars.equalsLowerCaseAscii(sampleByFill.getQuick(0).token, "linear")) {

                    final int columnCount = metadata.getColumnCount();
                    final ObjList<GroupByFunction> groupByFunctions = new ObjList<>(columnCount);
                    final ObjList<Function> recordFunctions = new ObjList<>(columnCount);

                    valueTypes.add(ColumnType.BYTE); // gap flag

                    GroupByUtils.prepareGroupByFunctions(
                            model,
                            metadata,
                            functionParser,
                            executionContext,
                            groupByFunctions,
                            groupByFunctionPositions,
                            valueTypes
                    );

                    final GenericRecordMetadata groupByMetadata = new GenericRecordMetadata();
                    GroupByUtils.prepareGroupByRecordFunctions(
                            model,
                            metadata,
                            listColumnFilterA,
                            groupByFunctions,
                            groupByFunctionPositions,
                            recordFunctions,
                            recordFunctionPositions,
                            groupByMetadata,
                            keyTypes,
                            valueTypes.getColumnCount(),
                            false,
                            timestampIndex
                    );

                    return new SampleByInterpolateRecordCursorFactory(
                            configuration,
                            factory,
                            groupByMetadata,
                            groupByFunctions,
                            recordFunctions,
                            timestampSampler,
                            model,
                            listColumnFilterA,
                            asm,
                            keyTypes,
                            valueTypes,
                            entityColumnFilter,
                            groupByFunctionPositions,
                            timestampIndex
                    );
                }

                final int columnCount = model.getColumns().size();
                final ObjList<GroupByFunction> groupByFunctions = new ObjList<>(columnCount);
                valueTypes.add(ColumnType.TIMESTAMP); // first value is always timestamp

                GroupByUtils.prepareGroupByFunctions(
                        model,
                        metadata,
                        functionParser,
                        executionContext,
                        groupByFunctions,
                        groupByFunctionPositions,
                        valueTypes
                );

                final ObjList<Function> recordFunctions = new ObjList<>(columnCount);
                final GenericRecordMetadata groupByMetadata = new GenericRecordMetadata();

                GroupByUtils.prepareGroupByRecordFunctions(
                        model,
                        metadata,
                        listColumnFilterA,
                        groupByFunctions,
                        groupByFunctionPositions,
                        recordFunctions,
                        recordFunctionPositions,
                        groupByMetadata,
                        keyTypes,
                        valueTypes.getColumnCount(),
                        false,
                        timestampIndex
                );


                boolean isFillNone = fillCount == 0 || fillCount == 1 && Chars.equalsLowerCaseAscii(sampleByFill.getQuick(0).token, "none");
                boolean allGroupsFirstLast = isFillNone && allGroupsFirstLastWithSingleSymbolFilter(model, metadata);
                if (allGroupsFirstLast) {
                    SingleSymbolFilter symbolFilter = factory.convertToSampleByIndexDataFrameCursorFactory();
                    if (symbolFilter != null) {
                        return new SampleByFirstLastRecordCursorFactory(
                                factory,
                                timestampSampler,
                                groupByMetadata,
                                model.getColumns(),
                                metadata,
                                timezoneNameFunc,
                                timezoneNameFuncPos,
                                offsetFunc,
                                offsetFuncPos,
                                timestampIndex,
                                symbolFilter,
                                configuration.getSampleByIndexSearchPageSize()
                        );
                    }
                }

                if (fillCount == 1 && Chars.equalsLowerCaseAscii(sampleByFill.getQuick(0).token, "prev")) {
                    if (keyTypes.getColumnCount() == 0) {
                        return new SampleByFillPrevNotKeyedRecordCursorFactory(
                                factory,
                                timestampSampler,
                                groupByMetadata,
                                groupByFunctions,
                                recordFunctions,
                                timestampIndex,
                                valueTypes.getColumnCount(),
                                timezoneNameFunc,
                                timezoneNameFuncPos,
                                offsetFunc,
                                offsetFuncPos
                        );
                    }

                    return new SampleByFillPrevRecordCursorFactory(
                            configuration,
                            factory,
                            timestampSampler,
                            listColumnFilterA,
                            asm,
                            keyTypes,
                            valueTypes,
                            groupByMetadata,
                            groupByFunctions,
                            recordFunctions,
                            timestampIndex,
                            timezoneNameFunc,
                            timezoneNameFuncPos,
                            offsetFunc,
                            offsetFuncPos
                    );
                }

                if (isFillNone) {

                    if (keyTypes.getColumnCount() == 0) {
                        // this sample by is not keyed
                        return new SampleByFillNoneNotKeyedRecordCursorFactory(
                                factory,
                                timestampSampler,
                                groupByMetadata,
                                groupByFunctions,
                                recordFunctions,
                                valueTypes.getColumnCount(),
                                timestampIndex,
                                timezoneNameFunc,
                                timezoneNameFuncPos,
                                offsetFunc,
                                offsetFuncPos
                        );
                    }

                    return new SampleByFillNoneRecordCursorFactory(
                            configuration,
                            factory,
                            groupByMetadata,
                            groupByFunctions,
                            recordFunctions,
                            timestampSampler,
                            listColumnFilterA,
                            asm,
                            keyTypes,
                            valueTypes,
                            timestampIndex,
                            timezoneNameFunc,
                            timezoneNameFuncPos,
                            offsetFunc,
                            offsetFuncPos
                    );
                }

                if (fillCount == 1 && isNullKeyword(sampleByFill.getQuick(0).token)) {
                    if (keyTypes.getColumnCount() == 0) {
                        return new SampleByFillNullNotKeyedRecordCursorFactory(
                                factory,
                                timestampSampler,
                                groupByMetadata,
                                groupByFunctions,
                                recordFunctions,
                                recordFunctionPositions,
                                valueTypes.getColumnCount(),
                                timestampIndex,
                                timezoneNameFunc,
                                timezoneNameFuncPos,
                                offsetFunc,
                                offsetFuncPos
                        );
                    }

                    return new SampleByFillNullRecordCursorFactory(
                            configuration,
                            factory,
                            timestampSampler,
                            listColumnFilterA,
                            asm,
                            keyTypes,
                            valueTypes,
                            groupByMetadata,
                            groupByFunctions,
                            recordFunctions,
                            recordFunctionPositions,
                            timestampIndex,
                            timezoneNameFunc,
                            timezoneNameFuncPos,
                            offsetFunc,
                            offsetFuncPos
                    );
                }

                assert fillCount > 0;

                if (keyTypes.getColumnCount() == 0) {
                    return new SampleByFillValueNotKeyedRecordCursorFactory(
                            factory,
                            timestampSampler,
                            sampleByFill,
                            groupByMetadata,
                            groupByFunctions,
                            recordFunctions,
                            recordFunctionPositions,
                            valueTypes.getColumnCount(),
                            timestampIndex,
                            timezoneNameFunc,
                            timezoneNameFuncPos,
                            offsetFunc,
                            offsetFuncPos
                    );
                }

                return new SampleByFillValueRecordCursorFactory(
                        configuration,
                        factory,
                        timestampSampler,
                        listColumnFilterA,
                        asm,
                        sampleByFill,
                        keyTypes,
                        valueTypes,
                        groupByMetadata,
                        groupByFunctions,
                        recordFunctions,
                        recordFunctionPositions,
                        timestampIndex,
                        timezoneNameFunc,
                        timezoneNameFuncPos,
                        offsetFunc,
                        offsetFuncPos
                );
            } catch (Throwable e) {
                factory.close();
                throw e;
            }
        } finally {
            executionContext.popTimestampRequiredFlag();
        }
    }

    private RecordCursorFactory generateSelect(
            QueryModel model,
            SqlExecutionContext executionContext,
            boolean processJoins
    ) throws SqlException {
        switch (model.getSelectModelType()) {
            case QueryModel.SELECT_MODEL_CHOOSE:
                return generateSelectChoose(model, executionContext);
            case QueryModel.SELECT_MODEL_GROUP_BY:
                return generateSelectGroupBy(model, executionContext);
            case QueryModel.SELECT_MODEL_VIRTUAL:
                return generateSelectVirtual(model, executionContext);
            case QueryModel.SELECT_MODEL_ANALYTIC:
                return generateSelectAnalytic(model, executionContext);
            case QueryModel.SELECT_MODEL_DISTINCT:
                return generateSelectDistinct(model, executionContext);
            case QueryModel.SELECT_MODEL_CURSOR:
                return generateSelectCursor(model, executionContext);
            default:
                if (model.getJoinModels().size() > 1 && processJoins) {
                    return generateJoins(model, executionContext);
                }
                return generateNoSelect(model, executionContext);
        }
    }

    private RecordCursorFactory generateSelectAnalytic(QueryModel model, SqlExecutionContext executionContext) throws SqlException {
        final RecordCursorFactory base = generateSubQuery(model, executionContext);
        final RecordMetadata baseMetadata = base.getMetadata();
        final ObjList<QueryColumn> columns = model.getColumns();
        final int columnCount = columns.size();
        groupedAnalytic.clear();
        ObjList<AnalyticFunction> naturalOrderFunctions = null;

        valueTypes.clear();
        ArrayColumnTypes chainTypes = valueTypes;
        GenericRecordMetadata chainMetadata = new GenericRecordMetadata();
        GenericRecordMetadata factoryMetadata = new GenericRecordMetadata();

        listColumnFilterA.clear();
        listColumnFilterB.clear();

        // we need two passes over columns because partitionBy and orderBy clauses of
        // the analytical function must reference the metadata of "this" factory.

        // pass #1 assembles metadata of non-analytic columns

        // set of column indexes in the base metadata that has already been added to the main
        // metadata instance
        // todo: reuse this set
        IntHashSet columnSet = new IntHashSet();
        for (int i = 0; i < columnCount; i++) {
            final QueryColumn qc = columns.getQuick(i);
            if (!(qc instanceof AnalyticColumn)) {
                final int columnIndex = baseMetadata.getColumnIndexQuiet(qc.getAst().token);
                final TableColumnMetadata m = BaseRecordMetadata.copyOf(baseMetadata, columnIndex);
                chainMetadata.add(i, m);
                factoryMetadata.add(i, m);
                chainTypes.add(i, m.getType());
                listColumnFilterA.extendAndSet(i, i + 1);
                listColumnFilterB.extendAndSet(i, columnIndex);
                columnSet.add(columnIndex);
            }
        }

        // pass #2 - add remaining base metadata column that are not in columnSet already
        // we need to pay attention to stepping over analytic column slots
        // Chain metadata is assembled in such way that all columns the factory
        // needs to provide are at the beginning of the metadata so the record the factory cursor
        // returns can be chain record, because the chain record is always longer than record needed out of the
        // cursor and relevant columns are 0..n limited by factory metadata

        int addAt = columnCount;
        for (int i = 0, n = baseMetadata.getColumnCount(); i < n; i++) {
            if (columnSet.excludes(i)) {
                final TableColumnMetadata m = BaseRecordMetadata.copyOf(baseMetadata, i);
                chainMetadata.add(addAt, m);
                chainTypes.add(addAt, m.getType());
                listColumnFilterA.extendAndSet(addAt, addAt + 1);
                listColumnFilterB.extendAndSet(addAt, i);
                addAt++;
            }
        }

        // pass #3 assembles analytic column metadata into a list
        // not main metadata to avoid partitionBy functions accidentally looking up
        // analytic columns recursively

        // todo: these ar transient list, we can cache and reuse
        final ObjList<TableColumnMetadata> deferredAnalyticMetadata = new ObjList<>();

        for (int i = 0; i < columnCount; i++) {
            final QueryColumn qc = columns.getQuick(i);
            if (qc instanceof AnalyticColumn) {
                final AnalyticColumn ac = (AnalyticColumn) qc;
                final ExpressionNode ast = qc.getAst();
                if (ast.paramCount > 1) {
                    throw SqlException.$(ast.position, "Too many arguments");
                }

                ObjList<Function> partitionBy = null;
                int psz = ac.getPartitionBy().size();
                if (psz > 0) {
                    partitionBy = new ObjList<>(psz);
                    for (int j = 0; j < psz; j++) {
                        partitionBy.add(
                                functionParser.parseFunction(ac.getPartitionBy().getQuick(j), chainMetadata, executionContext)
                        );
                    }
                }

                final VirtualRecord partitionByRecord;
                final RecordSink partitionBySink;

                if (partitionBy != null) {
                    partitionByRecord = new VirtualRecord(partitionBy);
                    keyTypes.clear();
                    final int partitionByCount = partitionBy.size();

                    for (int j = 0; j < partitionByCount; j++) {
                        keyTypes.add(partitionBy.getQuick(j).getType());
                    }
                    entityColumnFilter.of(partitionByCount);
                    // create sink
                    partitionBySink = RecordSinkFactory.getInstance(
                            asm,
                            keyTypes,
                            entityColumnFilter,
                            false
                    );
                } else {
                    partitionByRecord = null;
                    partitionBySink = null;
                }


                final int osz = ac.getOrderBy().size();
                executionContext.configureAnalyticContext(
                        partitionByRecord,
                        partitionBySink,
                        keyTypes,
                        osz > 0,
                        base.recordCursorSupportsRandomAccess()
                );

                final Function f = functionParser.parseFunction(ac.getAst(), baseMetadata, executionContext);
                // todo: throw an error when non-analytic function is called in analytic context
                assert f instanceof AnalyticFunction;
                AnalyticFunction analyticFunction = (AnalyticFunction) f;

                // analyze order by clause on the current model and optimise out
                // order by on analytic function if it matches the one on the model
                final LowerCaseCharSequenceIntHashMap orderHash = model.getOrderHash();
                boolean dismissOrder;
                if (osz > 0 && orderHash.size() > 0) {
                    dismissOrder = true;
                    for (int j = 0; j < osz; j++) {
                        ExpressionNode node = ac.getOrderBy().getQuick(j);
                        int direction = ac.getOrderByDirection().getQuick(j);
                        if (orderHash.get(node.token) != direction) {
                            dismissOrder = false;
                            break;
                        }
                    }
                } else {
                    dismissOrder = false;
                }

                if (osz > 0 && !dismissOrder) {
                    IntList order = toOrderIndices(chainMetadata, ac.getOrderBy(), ac.getOrderByDirection());
                    ObjList<AnalyticFunction> funcs = groupedAnalytic.get(order);
                    if (funcs == null) {
                        groupedAnalytic.put(order, funcs = new ObjList<>());
                    }
                    funcs.add(analyticFunction);
                } else {
                    if (naturalOrderFunctions == null) {
                        naturalOrderFunctions = new ObjList<>();
                    }
                    naturalOrderFunctions.add(analyticFunction);
                }

                analyticFunction.setColumnIndex(i);

                deferredAnalyticMetadata.extendAndSet(i, new TableColumnMetadata(
                        Chars.toString(qc.getAlias()),
                        0, // transient column hash is 0
                        analyticFunction.getType(),
                        false,
                        0,
                        false,
                        null
                ));

                listColumnFilterA.extendAndSet(i, -i - 1);
            }
        }

        // after all columns are processed we can re-insert deferred metadata
        for (int i = 0, n = deferredAnalyticMetadata.size(); i < n; i++) {
            TableColumnMetadata m = deferredAnalyticMetadata.getQuick(i);
            if (m != null) {
                chainTypes.add(i, m.getType());
                factoryMetadata.add(i, m);
            }
        }

        final ObjList<RecordComparator> analyticComparators = new ObjList<>(groupedAnalytic.size());
        final ObjList<ObjList<AnalyticFunction>> functionGroups = new ObjList<>(groupedAnalytic.size());
        for (ObjObjHashMap.Entry<IntList, ObjList<AnalyticFunction>> e : groupedAnalytic) {
            analyticComparators.add(recordComparatorCompiler.compile(chainTypes, e.key));
            functionGroups.add(e.value);
        }

        final RecordSink recordSink = RecordSinkFactory.getInstance(
                asm,
                chainTypes,
                listColumnFilterA,
                false,
                listColumnFilterB
        );

        return new CachedAnalyticRecordCursorFactory(
                configuration,
                base,
                recordSink,
                factoryMetadata,
                chainTypes,
                analyticComparators,
                functionGroups,
                naturalOrderFunctions
        );
    }

    private RecordCursorFactory generateSelectChoose(QueryModel model, SqlExecutionContext executionContext) throws SqlException {
        final RecordCursorFactory factory = generateSubQuery(model, executionContext);

        final RecordMetadata metadata = factory.getMetadata();
        final ObjList<QueryColumn> columns = model.getColumns();
        final int selectColumnCount = columns.size();
        final ExpressionNode timestamp = model.getTimestamp();

        // If this is update query and column types don't match exactly
        // to the column type of table to be updated we have to fall back to
        // select-virtual
        if (model.isUpdate()) {
            boolean columnTypeMismatch = false;
            ObjList<CharSequence> updateColumnNames = model.getUpdateTableColumnNames();
            IntList updateColumnTypes = model.getUpdateTableColumnTypes();

            for (int i = 0, n = columns.size(); i < n; i++) {
                QueryColumn queryColumn = columns.getQuick(i);
                CharSequence columnName = queryColumn.getAlias();
                int index = metadata.getColumnIndexQuiet(queryColumn.getAst().token);
                assert index > -1 : "wtf? " + queryColumn.getAst().token;

                int updateColumnIndex = updateColumnNames.indexOf(columnName);
                int updateColumnType = updateColumnTypes.get(updateColumnIndex);

                if (updateColumnType != metadata.getColumnType(index)) {
                    columnTypeMismatch = true;
                    break;
                }
            }

            if (columnTypeMismatch) {
                return generateSelectVirtualWithSubquery(model, executionContext, factory);
            }
        }

        boolean entity;
        // the model is considered entity when it doesn't add any value to its nested model
        //
        if (timestamp == null && metadata.getColumnCount() == selectColumnCount) {
            entity = true;
            for (int i = 0; i < selectColumnCount; i++) {
                QueryColumn qc = columns.getQuick(i);
                if (
                        !Chars.equals(metadata.getColumnName(i), qc.getAst().token) ||
                                qc.getAlias() != null && !(Chars.equals(qc.getAlias(), qc.getAst().token))
                ) {
                    entity = false;
                    break;
                }
            }
        } else {
            entity = false;
        }

        if (entity) {
            return factory;
        }

        // We require timestamp with asc order.
        final int timestampIndex = getTimestampIndex(model, factory);
        if (executionContext.isTimestampRequired() && (timestampIndex == -1 || factory.hasDescendingOrder())) {
            Misc.free(factory);
            throw SqlException.$(model.getModelPosition(), "ASC order over TIMESTAMP column is required but not provided");
        }

        final IntList columnCrossIndex = new IntList(selectColumnCount);
        final GenericRecordMetadata selectMetadata = new GenericRecordMetadata();
        boolean timestampSet = false;
        for (int i = 0; i < selectColumnCount; i++) {
            final QueryColumn queryColumn = columns.getQuick(i);
            int index = metadata.getColumnIndexQuiet(queryColumn.getAst().token);
            assert index > -1 : "wtf? " + queryColumn.getAst().token;
            columnCrossIndex.add(index);

            if (queryColumn.getAlias() == null) {
                selectMetadata.add(BaseRecordMetadata.copyOf(metadata, index));
            } else {
                selectMetadata.add(
                        new TableColumnMetadata(
                                Chars.toString(queryColumn.getAlias()),
                                metadata.getColumnHash(index),
                                metadata.getColumnType(index),
                                metadata.isColumnIndexed(index),
                                metadata.getIndexValueBlockCapacity(index),
                                metadata.isSymbolTableStatic(index),
                                metadata.getMetadata(index)
                        )
                );
            }

            if (index == timestampIndex) {
                selectMetadata.setTimestampIndex(i);
                timestampSet = true;
            }
        }

        if (!timestampSet && executionContext.isTimestampRequired()) {
            selectMetadata.add(BaseRecordMetadata.copyOf(metadata, timestampIndex));
            selectMetadata.setTimestampIndex(selectMetadata.getColumnCount() - 1);
            columnCrossIndex.add(timestampIndex);
        }

        return new SelectedRecordCursorFactory(selectMetadata, columnCrossIndex, factory);
    }

    private RecordCursorFactory generateSelectCursor(QueryModel model, SqlExecutionContext executionContext) throws SqlException {
        // sql parser ensures this type of model always has only one column
        return new RecordAsAFieldRecordCursorFactory(
                generate(model.getNestedModel(), executionContext),
                model.getColumns().getQuick(0).getAlias()
        );
    }

    private RecordCursorFactory generateSelectDistinct(QueryModel model, SqlExecutionContext executionContext) throws SqlException {

        QueryModel twoDeepNested;
        ExpressionNode tableNameEn;

        if (
                model.getColumns().size() == 1
                        && model.getNestedModel() != null
                        && model.getNestedModel().getSelectModelType() == QueryModel.SELECT_MODEL_CHOOSE
                        && (twoDeepNested = model.getNestedModel().getNestedModel()) != null
                        && twoDeepNested.getLatestBy().size() == 0
                        && (tableNameEn = twoDeepNested.getTableName()) != null
                        && twoDeepNested.getWhereClause() == null
        ) {
            CharSequence tableName = tableNameEn.token;
            try (TableReader reader = engine.getReader(executionContext.getCairoSecurityContext(), tableName)) {
                CharSequence columnName = model.getBottomUpColumnNames().get(0);
                TableReaderMetadata readerMetadata = reader.getMetadata();
                int columnIndex = readerMetadata.getColumnIndex(columnName);
                int columnType = readerMetadata.getColumnType(columnIndex);

                final GenericRecordMetadata distinctColumnMetadata = new GenericRecordMetadata();
                distinctColumnMetadata.add(BaseRecordMetadata.copyOf(readerMetadata, columnIndex));
                if (ColumnType.isSymbol(columnType) || columnType == ColumnType.INT) {

                    final RecordCursorFactory factory = generateSubQuery(model.getNestedModel(), executionContext);

                    if (factory.supportPageFrameCursor()) {
                        return new DistinctKeyRecordCursorFactory(
                                engine.getConfiguration(),
                                factory,
                                distinctColumnMetadata,
                                arrayColumnTypes,
                                tempVaf,
                                executionContext.getWorkerCount(),
                                tempSymbolSkewIndexes

                        );
                    } else {
                        // Shouldn't really happen, we cannot recompile below, QueryModel is changed during compilation
                        Misc.free(factory);
                        throw CairoException.instance(0).put("Optimization error, incorrect path chosen, please contact support.");
                    }
                }
            }
        }

        final RecordCursorFactory factory = generateSubQuery(model, executionContext);
        try {
            if (factory.recordCursorSupportsRandomAccess() && factory.getMetadata().getTimestampIndex() != -1) {
                return new DistinctTimeSeriesRecordCursorFactory(
                        configuration,
                        factory,
                        entityColumnFilter,
                        asm
                );
            }
            return new DistinctRecordCursorFactory(
                    configuration,
                    factory,
                    entityColumnFilter,
                    asm
            );
        } catch (Throwable e) {
            factory.close();
            throw e;
        }
    }

    private RecordCursorFactory generateSelectGroupBy(QueryModel model, SqlExecutionContext executionContext) throws SqlException {

        // fail fast if we cannot create timestamp sampler

        final ExpressionNode sampleByNode = model.getSampleBy();
        if (sampleByNode != null) {
            return generateSampleBy(model, executionContext, sampleByNode, model.getSampleByUnit());
        }

        RecordCursorFactory factory = null;
        try {
            ObjList<QueryColumn> columns;
            ExpressionNode columnExpr;

            // generate special case plan for "select count() from somewhere"
            columns = model.getColumns();
            if (columns.size() == 1) {
                CharSequence columnName = columns.getQuick(0).getName();
                columnExpr = columns.getQuick(0).getAst();
                if (columnExpr.type == FUNCTION && columnExpr.paramCount == 0 && isCountKeyword(columnExpr.token)) {
                    // check if count() was not aliased, if it was, we need to generate new metadata, bummer
                    final RecordMetadata metadata = isCountKeyword(columnName) ? CountRecordCursorFactory.DEFAULT_COUNT_METADATA :
                            new GenericRecordMetadata().add(new TableColumnMetadata(Chars.toString(columnName), 0, ColumnType.LONG));
                    return new CountRecordCursorFactory(metadata, generateSubQuery(model, executionContext));
                }
            }

            tempKeyIndexesInBase.clear();
            tempKeyIndex.clear();
            arrayColumnTypes.clear();
            tempKeyKinds.clear();

            boolean pageFramingSupported = false;
            boolean specialCaseKeys = false;

            // check for special case time function aggregations
            final QueryModel nested = model.getNestedModel();
            assert nested != null;
            // check if underlying model has reference to hour(column) function
            if (nested.getSelectModelType() == QueryModel.SELECT_MODEL_VIRTUAL
                    && (columnExpr = nested.getColumns().getQuick(0).getAst()).type == FUNCTION
                    && isHourKeyword(columnExpr.token)
                    && columnExpr.paramCount == 1
                    && columnExpr.rhs.type == LITERAL
            ) {
                specialCaseKeys = true;
                QueryModel.backupWhereClause(expressionNodePool, model);
                factory = generateSubQuery(nested, executionContext);
                pageFramingSupported = factory.supportPageFrameCursor();
                if (pageFramingSupported) {

                    // find position of the hour() argument in the factory meta
                    tempKeyIndexesInBase.add(factory.getMetadata().getColumnIndex(columnExpr.rhs.token));

                    // find position of hour() alias in selected columns
                    // also make sure there are no other literal column than our function reference
                    final CharSequence functionColumnName = columns.getQuick(0).getName();
                    for (int i = 0, n = columns.size(); i < n; i++) {
                        columnExpr = columns.getQuick(i).getAst();
                        if (columnExpr.type == LITERAL) {
                            if (Chars.equals(columnExpr.token, functionColumnName)) {
                                tempKeyIndex.add(i);
                                // storage dimension for Rosti is INT when we use hour(). This function produces INT.
                                tempKeyKinds.add(GKK_HOUR_INT);
                                arrayColumnTypes.add(ColumnType.INT);
                            } else {
                                // there is something else here, fallback to default implementation
                                pageFramingSupported = false;
                                break;
                            }
                        }
                    }
                } else {
                    factory = Misc.free(factory);
                }
            }

            if (factory == null) {
                if (specialCaseKeys) {
                    QueryModel.restoreWhereClause(model);
                }
                factory = generateSubQuery(model, executionContext);
                pageFramingSupported = factory.supportPageFrameCursor();
            }

            RecordMetadata metadata = factory.getMetadata();

            // inspect model for possibility of vector aggregate intrinsics
            if (pageFramingSupported && assembleKeysAndFunctionReferences(columns, metadata, !specialCaseKeys)) {
                // create metadata from everything we've gathered
                GenericRecordMetadata meta = new GenericRecordMetadata();

                // start with keys
                for (int i = 0, n = tempKeyIndex.size(); i < n; i++) {
                    final int indexInThis = tempKeyIndex.getQuick(i);
                    final int indexInBase = tempKeyIndexesInBase.getQuick(i);
                    final int type = arrayColumnTypes.getColumnType(i);

                    if (ColumnType.isSymbol(type)) {
                        meta.add(
                                indexInThis,
                                new TableColumnMetadata(
                                        Chars.toString(columns.getQuick(indexInThis).getName())
                                        , 0
                                        , type
                                        , false
                                        , 0
                                        , metadata.isSymbolTableStatic(indexInBase),
                                        null
                                )
                        );
                    } else {
                        meta.add(
                                indexInThis,
                                new TableColumnMetadata(
                                        Chars.toString(columns.getQuick(indexInThis).getName()),
                                        0,
                                        type,
                                        null
                                )
                        );
                    }
                }

                // add aggregates
                for (int i = 0, n = tempVecConstructors.size(); i < n; i++) {
                    VectorAggregateFunctionConstructor constructor = tempVecConstructors.getQuick(i);
                    int indexInBase = tempVecConstructorArgIndexes.getQuick(i);
                    int indexInThis = tempAggIndex.getQuick(i);
                    VectorAggregateFunction vaf = constructor.create(tempKeyKinds.size() == 0 ? 0 : tempKeyKinds.getQuick(0), indexInBase, executionContext.getWorkerCount());
                    tempVaf.add(vaf);
                    meta.add(indexInThis,
                            new TableColumnMetadata(
                                    Chars.toString(columns.getQuick(indexInThis).getName()),
                                    0,
                                    vaf.getType(),
                                    null
                            )
                    );
                }

                if (tempKeyIndexesInBase.size() == 0) {
                    return new GroupByNotKeyedVectorRecordCursorFactory(
                            configuration,
                            factory,
                            meta,
                            tempVaf
                    );
                }

                if (tempKeyIndexesInBase.size() == 1) {
                    for (int i = 0, n = tempVaf.size(); i < n; i++) {
                        tempVaf.getQuick(i).pushValueTypes(arrayColumnTypes);
                    }

                    try {
                        GroupByUtils.validateGroupByColumns(model, 1);
                    } catch (Throwable e) {
                        Misc.freeObjList(tempVaf);
                        throw e;
                    }

                    return new GroupByRecordCursorFactory(
                            configuration,
                            factory,
                            meta,
                            arrayColumnTypes,
                            executionContext.getWorkerCount(),
                            tempVaf,
                            tempKeyIndexesInBase.getQuick(0),
                            tempKeyIndex.getQuick(0),
                            tempSymbolSkewIndexes
                    );
                }
            }

            Misc.freeObjList(tempVaf);

            if (specialCaseKeys) {
                // uh-oh, we had special case keys, but could not find implementation for the functions
                // release factory we created unnecessarily
                Misc.free(factory);
                // create factory on top level model
                QueryModel.restoreWhereClause(model);
                factory = generateSubQuery(model, executionContext);
                // and reset metadata
                metadata = factory.getMetadata();

            }

            final int timestampIndex = getTimestampIndex(model, factory);

            keyTypes.clear();
            valueTypes.clear();
            listColumnFilterA.clear();

            final int columnCount = model.getColumns().size();
            ObjList<GroupByFunction> groupByFunctions = new ObjList<>(columnCount);
            try {
                GroupByUtils.prepareGroupByFunctions(
                        model,
                        metadata,
                        functionParser,
                        executionContext,
                        groupByFunctions,
                        groupByFunctionPositions,
                        valueTypes
                );
            } catch (Throwable e) {
                Misc.freeObjList(groupByFunctions);
                throw e;
            }

            final ObjList<Function> recordFunctions = new ObjList<>(columnCount);
            final GenericRecordMetadata groupByMetadata = new GenericRecordMetadata();
            try {
                GroupByUtils.prepareGroupByRecordFunctions(
                        model,
                        metadata,
                        listColumnFilterA,
                        groupByFunctions,
                        groupByFunctionPositions,
                        recordFunctions,
                        recordFunctionPositions,
                        groupByMetadata,
                        keyTypes,
                        valueTypes.getColumnCount(),
                        true,
                        timestampIndex
                );
            } catch (Throwable e) {
                Misc.freeObjList(recordFunctions);
                throw e;
            }

            if (keyTypes.getColumnCount() == 0) {
                return new GroupByNotKeyedRecordCursorFactory(
                        factory,
                        groupByMetadata,
                        groupByFunctions,
                        recordFunctions,
                        valueTypes.getColumnCount()
                );
            }

            return new io.questdb.griffin.engine.groupby.GroupByRecordCursorFactory(
                    configuration,
                    factory,
                    listColumnFilterA,
                    asm,
                    keyTypes,
                    valueTypes,
                    groupByMetadata,
                    groupByFunctions,
                    recordFunctions
            );

        } catch (Throwable e) {
            Misc.free(factory);
            throw e;
        }
    }

    private RecordCursorFactory generateSelectVirtual(QueryModel model, SqlExecutionContext executionContext) throws SqlException {
        final RecordCursorFactory factory = generateSubQuery(model, executionContext);
        return generateSelectVirtualWithSubquery(model, executionContext, factory);
    }

    @NotNull
    private VirtualRecordCursorFactory generateSelectVirtualWithSubquery(QueryModel model, SqlExecutionContext executionContext, RecordCursorFactory factory) throws SqlException {
        try {
            final ObjList<QueryColumn> columns = model.getColumns();
            final int columnCount = columns.size();
            final RecordMetadata metadata = factory.getMetadata();
            final ObjList<Function> functions = new ObjList<>(columnCount);
            final GenericRecordMetadata virtualMetadata = new GenericRecordMetadata();

            // attempt to preserve timestamp on new data set
            CharSequence timestampColumn;
            final int timestampIndex = metadata.getTimestampIndex();
            if (timestampIndex > -1) {
                timestampColumn = metadata.getColumnName(timestampIndex);
            } else {
                timestampColumn = null;
            }

            for (int i = 0; i < columnCount; i++) {
                final QueryColumn column = columns.getQuick(i);
                final ExpressionNode node = column.getAst();
                if (node.type == ExpressionNode.LITERAL && Chars.equalsNc(node.token, timestampColumn)) {
                    virtualMetadata.setTimestampIndex(i);
                }

                Function function = functionParser.parseFunction(
                        column.getAst(),
                        metadata,
                        executionContext
                );
                int targetColumnType = -1;
                if (model.isUpdate()) {
                    // Check the type of the column to be updated
                    int columnIndex = model.getUpdateTableColumnNames().indexOf(column.getAlias());
                    targetColumnType = model.getUpdateTableColumnTypes().get(columnIndex);
                }

                // define "undefined" functions as string unless it's update. Leave Undefined if update
                if (function.isUndefined()) {
                    if (!model.isUpdate()) {
                        function.assignType(ColumnType.STRING, executionContext.getBindVariableService());
                    } else {
                        // Set bind variable the type of the column
                        function.assignType(targetColumnType, executionContext.getBindVariableService());
                    }
                }

                int columnType = function.getType();
                if (targetColumnType != -1 && targetColumnType != columnType) {
                    // This is an update and the target column does not match with column the update is trying to perform
                    if (ColumnType.isBuiltInWideningCast(targetColumnType, function.getType())) {
                        // All functions will be able to getLong() if they support getInt(), no need to generate cast here
                        columnType = targetColumnType;
                    } else {
                        Function castFunction = functionParser.createImplicitCast(column.getAst().position, function, targetColumnType);
                        if (castFunction != null) {
                            function = castFunction;
                            columnType = targetColumnType;
                        }
                        // else - update code will throw incompatibility exception. It will have better chance close resources then
                    }
                }

                functions.add(function);

                if (columnType == ColumnType.SYMBOL) {
                    if (function instanceof SymbolFunction) {
                        virtualMetadata.add(
                                new TableColumnMetadata(
                                        Chars.toString(column.getAlias()),
                                        configuration.getRandom().nextLong(),
                                        function.getType(),
                                        false,
                                        0,
                                        ((SymbolFunction) function).isSymbolTableStatic(),
                                        function.getMetadata()
                                )
                        );
                    } else if (function instanceof NullConstant) {
                        virtualMetadata.add(
                                new TableColumnMetadata(
                                        Chars.toString(column.getAlias()),
                                        configuration.getRandom().nextLong(),
                                        ColumnType.SYMBOL,
                                        false,
                                        0,
                                        false,
                                        function.getMetadata()
                                )
                        );
                        // Replace with symbol null constant
                        functions.setQuick(functions.size() - 1, SymbolConstant.NULL);
                    }
                } else {
                    virtualMetadata.add(
                            new TableColumnMetadata(
                                    Chars.toString(column.getAlias()),
                                    configuration.getRandom().nextLong(),
                                    columnType,
                                    function.getMetadata()
                            )
                    );
                }
            }

            // if timestamp was required and present in the base model but
            // not selected, we will need to add it
            if (
                    executionContext.isTimestampRequired()
                            && timestampColumn != null
                            && virtualMetadata.getTimestampIndex() == -1
            ) {
                final Function timestampFunction = FunctionParser.createColumn(
                        0,
                        timestampColumn,
                        metadata,
                        executionContext
                );
                functions.add(timestampFunction);

                // here the base timestamp column name can name-clash with one of the
                // functions, so we have to use bottomUpColumns to lookup alias we should
                // be using. Bottom up column should have our timestamp because optimiser puts it there

                for (int i = 0, n = model.getBottomUpColumns().size(); i < n; i++) {
                    QueryColumn qc = model.getBottomUpColumns().getQuick(i);
                    if (qc.getAst().type == LITERAL && Chars.equals(timestampColumn, qc.getAst().token)) {
                        virtualMetadata.setTimestampIndex(virtualMetadata.getColumnCount());
                        virtualMetadata.add(
                                new TableColumnMetadata(
                                        Chars.toString(qc.getAlias()),
                                        0,
                                        timestampFunction.getType(),
                                        timestampFunction.getMetadata()
                                )
                        );
                        break;
                    }
                }
            }
            return new VirtualRecordCursorFactory(virtualMetadata, functions, factory);
        } catch (SqlException | CairoException e) {
            factory.close();
            throw e;
        }
    }

    /**
     * Generates chain of parent factories each of which takes only two argument factories.
     * Parent factory will perform one of SET operations on its arguments, such as UNION, UNION ALL,
     * INTERSECT or EXCEPT
     *
     * @param model            incoming model is expected to have a chain of models via its QueryModel.getUnionModel() function
     * @param factoryA         is compiled first argument
     * @param executionContext execution context for authorization and parallel execution purposes
     * @return factory that performs a SET operation
     * @throws SqlException when query contains syntax errors
     */
    private RecordCursorFactory generateSetFactory(
            QueryModel model,
            RecordCursorFactory factoryA,
            SqlExecutionContext executionContext
    ) throws SqlException {
        final RecordCursorFactory factoryB = generateQuery0(model.getUnionModel(), executionContext, true);
        try {
            final RecordMetadata metadataA = factoryA.getMetadata();
            final RecordMetadata metadataB = factoryB.getMetadata();
            final int positionA = model.getModelPosition();
            final int positionB = model.getUnionModel().getModelPosition();

            switch (model.getSetOperationType()) {
                case SET_OPERATION_UNION: {
                    final boolean castIsRequired = checkIfSetCastIsRequired(metadataA, metadataB, true);
                    final RecordMetadata setMetadata = castIsRequired ? widenSetMetadata(metadataA, metadataB) : GenericRecordMetadata.removeTimestamp(metadataA);

                    return generateUnionFactory(
                            model,
                            executionContext,
                            factoryA,
                            factoryB,
                            castIsRequired ? generateCastFunctions(setMetadata, metadataA, positionA) : null,
                            castIsRequired ? generateCastFunctions(setMetadata, metadataB, positionB) : null,
                            setMetadata,
                            SET_UNION_CONSTRUCTOR
                    );
                }
                case SET_OPERATION_UNION_ALL: {
                    final boolean castIsRequired = checkIfSetCastIsRequired(metadataA, metadataB, true);
                    final RecordMetadata setMetadata = castIsRequired ? widenSetMetadata(metadataA, metadataB) : GenericRecordMetadata.removeTimestamp(metadataA);
                    return generateUnionAllFactory(
                            model,
                            executionContext,
                            factoryA,
                            factoryB,
                            castIsRequired ? generateCastFunctions(setMetadata, metadataA, positionA) : null,
                            castIsRequired ? generateCastFunctions(setMetadata, metadataB, positionB) : null,
                            setMetadata
                    );
                }
                case SET_OPERATION_EXCEPT: {
                    final boolean castIsRequired = checkIfSetCastIsRequired(metadataA, metadataB, false);
                    final RecordMetadata setMetadata = castIsRequired ? widenSetMetadata(metadataA, metadataB) : metadataA;
                    return generateUnionFactory(
                            model,
                            executionContext,
                            factoryA,
                            factoryB,
                            castIsRequired ? generateCastFunctions(setMetadata, metadataA, positionA) : null,
                            castIsRequired ? generateCastFunctions(setMetadata, metadataB, positionB) : null,
                            setMetadata,
                            SET_EXCEPT_CONSTRUCTOR
                    );
                }
                case SET_OPERATION_INTERSECT: {
                    final boolean castIsRequired = checkIfSetCastIsRequired(metadataA, metadataB, false);
                    final RecordMetadata setMetadata = castIsRequired ? widenSetMetadata(metadataA, metadataB) : metadataA;
                    return generateUnionFactory(
                            model,
                            executionContext,
                            factoryA,
                            factoryB,
                            castIsRequired ? generateCastFunctions(setMetadata, metadataA, positionA) : null,
                            castIsRequired ? generateCastFunctions(setMetadata, metadataB, positionB) : null,
                            setMetadata,
                            SET_INTERSECT_CONSTRUCTOR
                    );
                }
                default:
                    assert false;
                    return null;
            }
        } catch (Throwable e) {
            Misc.free(factoryB);
            throw e;
        }
    }

    private RecordCursorFactory generateSubQuery(QueryModel model, SqlExecutionContext executionContext) throws SqlException {
        assert model.getNestedModel() != null;
        return generateQuery(model.getNestedModel(), executionContext, true);
    }

    private RecordCursorFactory generateTableQuery(
            QueryModel model,
            SqlExecutionContext executionContext
    ) throws SqlException {
        final ObjList<ExpressionNode> latestBy = model.getLatestBy();

        final GenericLexer.FloatingSequence tab = (GenericLexer.FloatingSequence) model.getTableName().token;
        final boolean supportsRandomAccess;
        if (Chars.startsWith(tab, NO_ROWID_MARKER)) {
            tab.setLo(tab.getLo() + NO_ROWID_MARKER.length());
            supportsRandomAccess = false;
        } else {
            supportsRandomAccess = true;
        }

        try (TableReader reader = engine.getReader(
                executionContext.getCairoSecurityContext(),
                tab,
                model.getTableId(),
                model.getTableVersion())
        ) {
            final RecordMetadata readerMeta = reader.getMetadata();

            // create metadata based on top-down columns that are required

            final ObjList<QueryColumn> topDownColumns = model.getTopDownColumns();
            final int topDownColumnCount = topDownColumns.size();
            final IntList columnIndexes = new IntList();
            final IntList columnSizes = new IntList();

            // topDownColumnCount can be 0 for 'select count()' queries

            int readerTimestampIndex;
            readerTimestampIndex = getTimestampIndex(model, readerMeta);

            // Latest by on a table requires the provided timestamp column to be the designated timestamp.
            if (latestBy.size() > 0 && readerTimestampIndex != readerMeta.getTimestampIndex()) {
                throw SqlException.$(model.getTimestamp().position, "latest by over a table requires designated TIMESTAMP");
            }

            boolean requiresTimestamp = joinsRequiringTimestamp[model.getJoinType()];
            final GenericRecordMetadata myMeta = new GenericRecordMetadata();
            boolean framingSupported;
            try {
                if (requiresTimestamp) {
                    executionContext.pushTimestampRequiredFlag(true);
                }

                boolean contextTimestampRequired = executionContext.isTimestampRequired();
                // some "sample by" queries don't select any cols but needs timestamp col selected
                // for example "select count() from x sample by 1h" implicitly needs timestamp column selected
                if (topDownColumnCount > 0 || contextTimestampRequired || model.isUpdate()) {
                    framingSupported = true;
                    for (int i = 0; i < topDownColumnCount; i++) {
                        int columnIndex = readerMeta.getColumnIndexQuiet(topDownColumns.getQuick(i).getName());
                        int type = readerMeta.getColumnType(columnIndex);
                        int typeSize = ColumnType.sizeOf(type);

                        columnIndexes.add(columnIndex);
                        columnSizes.add(Numbers.msb(typeSize));

                        myMeta.add(new TableColumnMetadata(
                                Chars.toString(topDownColumns.getQuick(i).getName()),
                                readerMeta.getColumnHash(columnIndex),
                                type,
                                readerMeta.isColumnIndexed(columnIndex),
                                readerMeta.getIndexValueBlockCapacity(columnIndex),
                                readerMeta.isSymbolTableStatic(columnIndex),
                                readerMeta.getMetadata(columnIndex)
                        ));

                        if (columnIndex == readerTimestampIndex) {
                            myMeta.setTimestampIndex(myMeta.getColumnCount() - 1);
                        }
                    }

                    // select timestamp when it is required but not already selected
                    if (readerTimestampIndex != -1 && myMeta.getTimestampIndex() == -1 && contextTimestampRequired) {
                        myMeta.add(new TableColumnMetadata(
                                readerMeta.getColumnName(readerTimestampIndex),
                                readerMeta.getColumnHash(readerTimestampIndex),
                                readerMeta.getColumnType(readerTimestampIndex),
                                readerMeta.getMetadata(readerTimestampIndex)
                        ));
                        myMeta.setTimestampIndex(myMeta.getColumnCount() - 1);

                        columnIndexes.add(readerTimestampIndex);
                        columnSizes.add((Numbers.msb(ColumnType.TIMESTAMP)));
                    }
                } else {
                    framingSupported = false;
                }
            } finally {
                if (requiresTimestamp) {
                    executionContext.popTimestampRequiredFlag();
                }
            }

            final int latestByColumnCount = prepareLatestByColumnIndexes(latestBy, myMeta);
            final String tableName = reader.getTableName();

            final ExpressionNode withinExtracted = whereClauseParser.extractWithin(
                    model,
                    model.getWhereClause(),
                    readerMeta,
                    functionParser,
                    executionContext,
                    prefixes
            );

            model.setWhereClause(withinExtracted);

            if (withinExtracted != null) {

                CharSequence preferredKeyColumn = null;

                if (latestByColumnCount == 1) {
                    final int latestByIndex = listColumnFilterA.getColumnIndexFactored(0);

                    if (ColumnType.isSymbol(myMeta.getColumnType(latestByIndex))) {
                        preferredKeyColumn = latestBy.getQuick(0).token;
                    }
                }

                final IntrinsicModel intrinsicModel = whereClauseParser.extract(
                        model,
                        withinExtracted,
                        readerMeta,
                        preferredKeyColumn,
                        readerTimestampIndex,
                        functionParser,
                        myMeta,
                        executionContext,
                        latestByColumnCount > 1
                );

                // intrinsic parser can collapse where clause when removing parts it can replace
                // need to make sure that filter is updated on the model in case it is processed up the call stack
                //
                // At this juncture filter can use used up by one of the implementations below.
                // We will clear it preemptively. If nothing picks filter up we will set model "where"
                // to the downsized filter
                model.setWhereClause(null);

                if (intrinsicModel.intrinsicValue == IntrinsicModel.FALSE) {
                    return new EmptyTableRecordCursorFactory(myMeta);
                }

                DataFrameCursorFactory dfcFactory;

                if (latestByColumnCount > 0) {
                    Function f = compileFilter(intrinsicModel, myMeta, executionContext);
                    if (f != null && f.isConstant() && !f.getBool(null)) {
                        // 'latest by' clause takes over the latest by nodes, so that the later generateLatestBy() is no-op
                        model.getLatestBy().clear();

                        return new EmptyTableRecordCursorFactory(myMeta);
                    }

                    // a sub-query present in the filter may have used the latest by
                    // column index lists, so we need to regenerate them
                    prepareLatestByColumnIndexes(latestBy, myMeta);

                    return generateLatestByTableQuery(
                            model,
                            reader,
                            myMeta,
                            tableName,
                            intrinsicModel,
                            f,
                            executionContext,
                            readerTimestampIndex,
                            columnIndexes,
                            columnSizes,
                            prefixes
                    );
                }

                // below code block generates index-based filter
                final boolean intervalHitsOnlyOnePartition;
                if (intrinsicModel.hasIntervalFilters()) {
                    RuntimeIntrinsicIntervalModel intervalModel = intrinsicModel.buildIntervalModel();
                    dfcFactory = new IntervalFwdDataFrameCursorFactory(engine, tableName, model.getTableId(), model.getTableVersion(), intervalModel, readerTimestampIndex);
                    intervalHitsOnlyOnePartition = intervalModel.allIntervalsHitOnePartition(reader.getPartitionedBy());
                } else {
                    dfcFactory = new FullFwdDataFrameCursorFactory(engine, tableName, model.getTableId(), model.getTableVersion());
                    intervalHitsOnlyOnePartition = false;
                }

                if (intrinsicModel.keyColumn != null) {
                    // existence of column would have been already validated
                    final int keyColumnIndex = reader.getMetadata().getColumnIndexQuiet(intrinsicModel.keyColumn);
                    final int nKeyValues = intrinsicModel.keyValueFuncs.size();
                    final int nKeyExcludedValues = intrinsicModel.keyExcludedValueFuncs.size();

                    if (intrinsicModel.keySubQuery != null) {
                        final RecordCursorFactory rcf = generate(intrinsicModel.keySubQuery, executionContext);
                        final Record.CharSequenceFunction func = validateSubQueryColumnAndGetGetter(intrinsicModel, rcf.getMetadata());

                        Function f = compileFilter(intrinsicModel, myMeta, executionContext);
                        if (f != null && f.isConstant() && !f.getBool(null)) {
                            return new EmptyTableRecordCursorFactory(myMeta);
                        }
                        return new FilterOnSubQueryRecordCursorFactory(
                                myMeta,
                                dfcFactory,
                                rcf,
                                keyColumnIndex,
                                f,
                                func,
                                columnIndexes
                        );
                    }
                    assert nKeyValues > 0 || nKeyExcludedValues > 0;

                    boolean orderByKeyColumn = false;
                    int indexDirection = BitmapIndexReader.DIR_FORWARD;
                    if (intervalHitsOnlyOnePartition) {
                        final ObjList<ExpressionNode> orderByAdvice = model.getOrderByAdvice();
                        final int orderByAdviceSize = orderByAdvice.size();
                        if (orderByAdviceSize > 0 && orderByAdviceSize < 3) {
                            // todo: when order by coincides with keyColumn and there is index we can incorporate
                            //    ordering in the code that returns rows from index rather than having an
                            //    "overhead" order by implementation, which would be trying to oder already ordered symbols
                            if (Chars.equals(orderByAdvice.getQuick(0).token, intrinsicModel.keyColumn)) {
                                myMeta.setTimestampIndex(-1);
                                if (orderByAdviceSize == 1) {
                                    orderByKeyColumn = true;
                                } else if (Chars.equals(orderByAdvice.getQuick(1).token, model.getTimestamp().token)) {
                                    orderByKeyColumn = true;
                                    if (getOrderByDirectionOrDefault(model, 1) == QueryModel.ORDER_DIRECTION_DESCENDING) {
                                        indexDirection = BitmapIndexReader.DIR_BACKWARD;
                                    }
                                }
                            }
                        }
                    }

                    if (intrinsicModel.keyExcludedValueFuncs.size() == 0) {
                        Function f = compileFilter(intrinsicModel, myMeta, executionContext);
                        if (f != null && f.isConstant()) {
                            try {
                                if (!f.getBool(null)) {
                                    return new EmptyTableRecordCursorFactory(myMeta);
                                }
                            } finally {
                                f = Misc.free(f);
                            }
                        }
                        if (nKeyValues == 1) {
                            final RowCursorFactory rcf;
                            final Function symbolFunc = intrinsicModel.keyValueFuncs.get(0);
                            final SymbolMapReader symbolMapReader = reader.getSymbolMapReader(keyColumnIndex);
                            final int symbolKey = symbolFunc.isRuntimeConstant()
                                    ? SymbolTable.VALUE_NOT_FOUND
                                    : symbolMapReader.keyOf(symbolFunc.getStr(null));

                            if (symbolKey == SymbolTable.VALUE_NOT_FOUND) {
                                if (f == null) {
                                    rcf = new DeferredSymbolIndexRowCursorFactory(keyColumnIndex,
                                            symbolFunc,
                                            true,
                                            indexDirection
                                    );
                                } else {
                                    rcf = new DeferredSymbolIndexFilteredRowCursorFactory(
                                            keyColumnIndex,
                                            symbolFunc,
                                            f,
                                            true,
                                            indexDirection,
                                            columnIndexes
                                    );
                                }
                            } else {
                                if (f == null) {
                                    rcf = new SymbolIndexRowCursorFactory(keyColumnIndex, symbolKey, true, indexDirection, null);
                                } else {
                                    rcf = new SymbolIndexFilteredRowCursorFactory(keyColumnIndex, symbolKey, f, true, indexDirection, columnIndexes, null);
                                }
                            }

                            if (f == null) {
                                // This special case factory can later be disassembled to framing and index
                                // cursors in Sample By processing
                                return new DeferredSingleSymbolFilterDataFrameRecordCursorFactory(
                                        configuration,
                                        keyColumnIndex,
                                        symbolFunc,
                                        rcf,
                                        myMeta,
                                        dfcFactory,
                                        orderByKeyColumn,
                                        columnIndexes,
                                        columnSizes,
                                        supportsRandomAccess
                                );
                            }
                            return new DataFrameRecordCursorFactory(
                                    configuration,
                                    myMeta,
                                    dfcFactory,
                                    rcf,
                                    orderByKeyColumn,
                                    f,
                                    false,
                                    columnIndexes,
                                    columnSizes,
                                    supportsRandomAccess
                            );
                        }

                        if (orderByKeyColumn) {
                            myMeta.setTimestampIndex(-1);
                        }

                        return new FilterOnValuesRecordCursorFactory(
                                myMeta,
                                dfcFactory,
                                intrinsicModel.keyValueFuncs,
                                keyColumnIndex,
                                reader,
                                f,
                                model.getOrderByAdviceMnemonic(),
                                orderByKeyColumn,
                                getOrderByDirectionOrDefault(model, 0),
                                indexDirection,
                                columnIndexes
                        );

                    } else if (
                            intrinsicModel.keyExcludedValueFuncs.size() > 0
                                    && reader.getSymbolMapReader(keyColumnIndex).getSymbolCount() < configuration.getMaxSymbolNotEqualsCount()
                    ) {
                        Function f = compileFilter(intrinsicModel, myMeta, executionContext);
                        if (f != null && f.isConstant()) {
                            try {
                                if (!f.getBool(null)) {
                                    return new EmptyTableRecordCursorFactory(myMeta);
                                }
                            } finally {
                                f = Misc.free(f);
                            }
                        }

                        return new FilterOnExcludedValuesRecordCursorFactory(
                                myMeta,
                                dfcFactory,
                                intrinsicModel.keyExcludedValueFuncs,
                                keyColumnIndex,
                                f,
                                model.getOrderByAdviceMnemonic(),
                                orderByKeyColumn,
                                indexDirection,
                                columnIndexes,
                                configuration.getMaxSymbolNotEqualsCount()
                        );
                    }
                }

                if (intervalHitsOnlyOnePartition && intrinsicModel.filter == null) {
                    final ObjList<ExpressionNode> orderByAdvice = model.getOrderByAdvice();
                    final int orderByAdviceSize = orderByAdvice.size();
                    if (orderByAdviceSize > 0 && orderByAdviceSize < 3 && intrinsicModel.hasIntervalFilters()) {
                        // we can only deal with 'order by symbol, timestamp' at best
                        // skip this optimisation if order by is more extensive
                        final int columnIndex = myMeta.getColumnIndexQuiet(model.getOrderByAdvice().getQuick(0).token);
                        assert columnIndex > -1;

                        // this is our kind of column
                        if (myMeta.isColumnIndexed(columnIndex)) {
                            boolean orderByKeyColumn = false;
                            int indexDirection = BitmapIndexReader.DIR_FORWARD;
                            if (orderByAdviceSize == 1) {
                                orderByKeyColumn = true;
                            } else if (Chars.equals(orderByAdvice.getQuick(1).token, model.getTimestamp().token)) {
                                orderByKeyColumn = true;
                                if (getOrderByDirectionOrDefault(model, 1) == QueryModel.ORDER_DIRECTION_DESCENDING) {
                                    indexDirection = BitmapIndexReader.DIR_BACKWARD;
                                }
                            }

                            if (orderByKeyColumn) {
                                // check that intrinsicModel.intervals hit only one partition
                                myMeta.setTimestampIndex(-1);
                                return new SortedSymbolIndexRecordCursorFactory(
                                        myMeta,
                                        dfcFactory,
                                        columnIndex,
                                        getOrderByDirectionOrDefault(model, 0) == QueryModel.ORDER_DIRECTION_ASCENDING,
                                        indexDirection,
                                        columnIndexes
                                );
                            }
                        }
                    }
                }

                boolean isOrderByTimestampDesc = isOrderDescendingByDesignatedTimestampOnly(model);
                RowCursorFactory rowFactory;

                if (isOrderByTimestampDesc && !intrinsicModel.hasIntervalFilters()) {
                    dfcFactory = new FullBwdDataFrameCursorFactory(engine, tableName, model.getTableId(), model.getTableVersion());
                    rowFactory = new BwdDataFrameRowCursorFactory();
                } else {
                    rowFactory = new DataFrameRowCursorFactory();
                }

                model.setWhereClause(intrinsicModel.filter);
                return new DataFrameRecordCursorFactory(
                        configuration,
                        myMeta,
                        dfcFactory,
                        rowFactory,
                        false,
                        null,
                        framingSupported,
                        columnIndexes,
                        columnSizes,
                        supportsRandomAccess
                );
            }

            // no where clause
            if (latestByColumnCount == 0) {
                // construct new metadata, which is a copy of what we constructed just above, but
                // in the interest of isolating problems we will only affect this factory

                AbstractDataFrameCursorFactory cursorFactory;
                RowCursorFactory rowCursorFactory;

                if (isOrderDescendingByDesignatedTimestampOnly(model)) {
                    cursorFactory = new FullBwdDataFrameCursorFactory(engine, tableName, model.getTableId(), model.getTableVersion());
                    rowCursorFactory = new BwdDataFrameRowCursorFactory();
                } else {
                    cursorFactory = new FullFwdDataFrameCursorFactory(engine, tableName, model.getTableId(), model.getTableVersion());
                    rowCursorFactory = new DataFrameRowCursorFactory();
                }

                return new DataFrameRecordCursorFactory(
                        configuration,
                        myMeta,
                        cursorFactory,
                        rowCursorFactory,
                        false,
                        null,
                        framingSupported,
                        columnIndexes,
                        columnSizes,
                        supportsRandomAccess
                );
            }

            // 'latest by' clause takes over the latest by nodes, so that the later generateLatestBy() is no-op
            model.getLatestBy().clear();

            // listColumnFilterA = latest by column indexes
            if (latestByColumnCount == 1) {
                int latestByColumnIndex = listColumnFilterA.getColumnIndexFactored(0);
                if (myMeta.isColumnIndexed(latestByColumnIndex)) {
                    return new LatestByAllIndexedRecordCursorFactory(
                            myMeta,
                            configuration,
                            new FullBwdDataFrameCursorFactory(engine, tableName, model.getTableId(), model.getTableVersion()),
                            listColumnFilterA.getColumnIndexFactored(0),
                            columnIndexes,
                            prefixes
                    );
                }

                if (ColumnType.isSymbol(myMeta.getColumnType(latestByColumnIndex))
                        && myMeta.isSymbolTableStatic(latestByColumnIndex)) {
                    // we have "latest by" symbol column values, but no index
                    return new LatestByDeferredListValuesFilteredRecordCursorFactory(
                            configuration,
                            myMeta,
                            new FullBwdDataFrameCursorFactory(engine, tableName, model.getTableId(), model.getTableVersion()),
                            latestByColumnIndex,
                            null,
                            columnIndexes
                    );
                }
            }

            return new LatestByAllFilteredRecordCursorFactory(
                    myMeta,
                    configuration,
                    new FullBwdDataFrameCursorFactory(engine, tableName, model.getTableId(), model.getTableVersion()),
                    RecordSinkFactory.getInstance(asm, myMeta, listColumnFilterA, false),
                    keyTypes,
                    null,
                    columnIndexes
            );
        }
    }

    private RecordCursorFactory generateUnionAllFactory(
            QueryModel model,
            SqlExecutionContext executionContext,
            RecordCursorFactory factoryA,
            RecordCursorFactory factoryB,
            ObjList<Function> castFunctionsA,
            ObjList<Function> castFunctionsB,
            RecordMetadata setMetadata
    ) throws SqlException {
        final RecordCursorFactory setFactory = new UnionAllRecordCursorFactory(
                setMetadata,
                factoryA,
                factoryB,
                castFunctionsA,
                castFunctionsB
        );

        if (model.getUnionModel().getUnionModel() != null) {
            return generateSetFactory(model.getUnionModel(), setFactory, executionContext);
        }
        return setFactory;
    }

    private RecordCursorFactory generateUnionFactory(
            QueryModel model,
            SqlExecutionContext executionContext,
            RecordCursorFactory factoryA,
            RecordCursorFactory factoryB,
            ObjList<Function> castFunctionsA,
            ObjList<Function> castFunctionsB,
            RecordMetadata setMetadata,
            SetRecordCursorFactoryConstructor constructor
    ) throws SqlException {
        entityColumnFilter.of(factoryA.getMetadata().getColumnCount());
        final RecordSink recordSink = RecordSinkFactory.getInstance(
                asm,
                setMetadata,
                entityColumnFilter,
                true
        );
        valueTypes.clear();
        RecordCursorFactory unionFactory = constructor.create(
                configuration,
                setMetadata,
                factoryA,
                factoryB,
                castFunctionsA,
                castFunctionsB,
                recordSink,
                valueTypes
        );

        if (model.getUnionModel().getUnionModel() != null) {
            return generateSetFactory(model.getUnionModel(), unionFactory, executionContext);
        }
        return unionFactory;
    }

    @Nullable
    private Function getHiFunction(QueryModel model, SqlExecutionContext executionContext) throws SqlException {
        return toLimitFunction(executionContext, model.getLimitHi(), null);
    }

    @Nullable
    private Function getLimitLoFunctionOnly(QueryModel model, SqlExecutionContext executionContext) throws SqlException {
        if (model.getLimitAdviceLo() != null && model.getLimitAdviceHi() == null) {
            return toLimitFunction(executionContext, model.getLimitAdviceLo(), LongConstant.ZERO);
        }
        return null;
    }

    @NotNull
    private Function getLoFunction(QueryModel model, SqlExecutionContext executionContext) throws SqlException {
        return toLimitFunction(executionContext, model.getLimitLo(), LongConstant.ZERO);
    }

    private int getTimestampIndex(QueryModel model, RecordCursorFactory factory) throws SqlException {
        return getTimestampIndex(model, factory.getMetadata());
    }

    private int getTimestampIndex(QueryModel model, RecordMetadata metadata) throws SqlException {
        final ExpressionNode timestamp = model.getTimestamp();
        if (timestamp != null) {
            int timestampIndex = metadata.getColumnIndexQuiet(timestamp.token);
            if (timestampIndex == -1) {
                throw SqlException.invalidColumn(timestamp.position, timestamp.token);
            }
            if (!ColumnType.isTimestamp(metadata.getColumnType(timestampIndex))) {
                throw SqlException.$(timestamp.position, "not a TIMESTAMP");
            }
            return timestampIndex;
        }
        return metadata.getTimestampIndex();
    }

    private boolean isOrderDescendingByDesignatedTimestampOnly(QueryModel model) {
        return model.getOrderByAdvice().size() == 1 && model.getTimestamp() != null &&
                Chars.equalsIgnoreCase(model.getOrderByAdvice().getQuick(0).token, model.getTimestamp().token) &&
                getOrderByDirectionOrDefault(model, 0) == ORDER_DIRECTION_DESCENDING;
    }

    private boolean isSingleColumnFunction(ExpressionNode ast, CharSequence name) {
        return ast.type == FUNCTION && ast.paramCount == 1 && Chars.equals(ast.token, name) && ast.rhs.type == LITERAL;
    }

    private void lookupColumnIndexes(
            ListColumnFilter filter,
            ObjList<ExpressionNode> columnNames,
            RecordMetadata metadata
    ) throws SqlException {
        filter.clear();
        for (int i = 0, n = columnNames.size(); i < n; i++) {
            final CharSequence columnName = columnNames.getQuick(i).token;
            int columnIndex = metadata.getColumnIndexQuiet(columnName);
            if (columnIndex > -1) {
                filter.add(columnIndex + 1);
            } else {
                int dot = Chars.indexOf(columnName, '.');
                if (dot > -1) {
                    columnIndex = metadata.getColumnIndexQuiet(columnName, dot + 1, columnName.length());
                    if (columnIndex > -1) {
                        filter.add(columnIndex + 1);
                        return;
                    }
                }
                throw SqlException.invalidColumn(columnNames.getQuick(i).position, columnName);
            }
        }
    }

    private void lookupColumnIndexesUsingVanillaNames(
            ListColumnFilter filter,
            ObjList<CharSequence> columnNames,
            RecordMetadata metadata
    ) {
        filter.clear();
        for (int i = 0, n = columnNames.size(); i < n; i++) {
            filter.add(metadata.getColumnIndex(columnNames.getQuick(i)) + 1);
        }
    }

    private int prepareLatestByColumnIndexes(ObjList<ExpressionNode> latestBy, RecordMetadata myMeta) throws SqlException {
        keyTypes.clear();
        listColumnFilterA.clear();

        final int latestByColumnCount = latestBy.size();
        if (latestByColumnCount > 0) {
            // validate the latest by against the current reader
            // first check if column is valid
            for (int i = 0; i < latestByColumnCount; i++) {
                final ExpressionNode latestByNode = latestBy.getQuick(i);
                final int index = myMeta.getColumnIndexQuiet(latestByNode.token);
                if (index == -1) {
                    throw SqlException.invalidColumn(latestByNode.position, latestByNode.token);
                }

                // check the type of the column, not all are supported
                int columnType = myMeta.getColumnType(index);
                switch (ColumnType.tagOf(columnType)) {
                    case ColumnType.BOOLEAN:
                    case ColumnType.CHAR:
                    case ColumnType.SHORT:
                    case ColumnType.INT:
                    case ColumnType.LONG:
                    case ColumnType.LONG256:
                    case ColumnType.STRING:
                    case ColumnType.SYMBOL:
                        // we are reusing collections which leads to confusing naming for this method
                        // keyTypes are types of columns we collect 'latest by' for
                        keyTypes.add(columnType);
                        // listColumnFilterA are indexes of columns we collect 'latest by' for
                        listColumnFilterA.add(index + 1);
                        break;

                    default:
                        throw SqlException
                                .position(latestByNode.position)
                                .put(latestByNode.token)
                                .put(" (")
                                .put(ColumnType.nameOf(columnType))
                                .put("): invalid type, only [BOOLEAN, SHORT, INT, LONG, LONG256, CHAR, STRING, SYMBOL] are supported in LATEST BY");
                }
            }
        }
        return latestByColumnCount;
    }

    private ObjList<Function> preparePerWorkerFilters(
            RecordMetadata metadata,
            SqlExecutionContext executionContext,
            ExpressionNode filter,
            Function filterFunction
    ) throws SqlException {
        if (!filterFunction.isReadThreadSafe()) {
            ObjList<Function> perWorkerFilters = new ObjList<>();
            for (int i = 0, c = executionContext.getWorkerCount(); i < c; i++) {
                final Function perWorkerFilter = compileFilter(filter, metadata, executionContext);
                perWorkerFilters.extendAndSet(i, perWorkerFilter);
            }
            return perWorkerFilters;
        }
        return null;
    }

    private void processJoinContext(
            boolean vanillaMaster,
            JoinContext jc,
            RecordMetadata masterMetadata,
            RecordMetadata slaveMetadata
    ) throws SqlException {
        lookupColumnIndexesUsingVanillaNames(listColumnFilterA, jc.aNames, slaveMetadata);
        if (vanillaMaster) {
            lookupColumnIndexesUsingVanillaNames(listColumnFilterB, jc.bNames, masterMetadata);
        } else {
            lookupColumnIndexes(listColumnFilterB, jc.bNodes, masterMetadata);
        }

        // compare types and populate keyTypes
        keyTypes.clear();
        for (int k = 0, m = listColumnFilterA.getColumnCount(); k < m; k++) {
            // Don't use tagOf(columnType) to compare the types.
            // Key types have too much exactly except SYMBOL and STRING special case
            int columnTypeA = slaveMetadata.getColumnType(listColumnFilterA.getColumnIndexFactored(k));
            int columnTypeB = masterMetadata.getColumnType(listColumnFilterB.getColumnIndexFactored(k));
            if (columnTypeB != columnTypeA && !(ColumnType.isSymbolOrString(columnTypeB) && ColumnType.isSymbolOrString(columnTypeA))) {
                // index in column filter and join context is the same
                throw SqlException.$(jc.aNodes.getQuick(k).position, "join column type mismatch");
            }
            keyTypes.add(columnTypeB == ColumnType.SYMBOL ? ColumnType.STRING : columnTypeB);
        }
    }

    // used in tests
    void setEnableJitNullChecks(boolean value) {
        enableJitNullChecks = value;
    }

    void setFullFatJoins(boolean fullFatJoins) {
        this.fullFatJoins = fullFatJoins;
    }

    private Function toLimitFunction(
            SqlExecutionContext executionContext,
            ExpressionNode limit,
            ConstantFunction defaultValue
    ) throws SqlException {
        if (limit == null) {
            return defaultValue;
        }

        final Function func = functionParser.parseFunction(limit, EmptyRecordMetadata.INSTANCE, executionContext);
        final int type = func.getType();
        if (limitTypes.excludes(type)) {
            if (type == ColumnType.UNDEFINED) {
                if (func instanceof IndexedParameterLinkFunction) {
                    executionContext.getBindVariableService().setLong(((IndexedParameterLinkFunction) func).getVariableIndex(), defaultValue.getLong(null));
                    return func;
                }

                if (func instanceof NamedParameterLinkFunction) {
                    executionContext.getBindVariableService().setLong(((NamedParameterLinkFunction) func).getVariableName(), defaultValue.getLong(null));
                    return func;
                }
            }
            throw SqlException.$(limit.position, "invalid type: ").put(ColumnType.nameOf(type));
        }
        return func;
    }

    private IntList toOrderIndices(RecordMetadata m, ObjList<ExpressionNode> orderBy, IntList orderByDirection) throws SqlException {
        // todo: pool
        final IntList indices = new IntList();
        for (int i = 0, n = orderBy.size(); i < n; i++) {
            ExpressionNode tok = orderBy.getQuick(i);
            int index = m.getColumnIndexQuiet(tok.token);
            if (index == -1) {
                throw SqlException.invalidColumn(tok.position, tok.token);
            }

            // shift index by 1 to use sign as sort direction
            index++;

            // negative column index means descending order of sort
            if (orderByDirection.getQuick(i) == QueryModel.ORDER_DIRECTION_DESCENDING) {
                index = -index;
            }

            indices.add(index);
        }
        return indices;
    }

    private void validateBothTimestampOrders(RecordCursorFactory masterFactory, RecordCursorFactory slaveFactory, int position) throws SqlException {
        if (masterFactory.hasDescendingOrder()) {
            throw SqlException.$(position, "left side of time series join has DESC timestamp order");
        }

        if (slaveFactory.hasDescendingOrder()) {
            throw SqlException.$(position, "right side of time series join has DESC timestamp order");
        }
    }

    private void validateBothTimestamps(QueryModel slaveModel, RecordMetadata masterMetadata, RecordMetadata slaveMetadata) throws SqlException {
        if (masterMetadata.getTimestampIndex() == -1) {
            throw SqlException.$(slaveModel.getJoinKeywordPosition(), "left side of time series join has no timestamp");
        }
<<<<<<< HEAD

        if (slaveMetadata.getTimestampIndex() == -1) {
            throw SqlException.$(slaveModel.getJoinKeywordPosition(), "right side of time series join has no timestamp");
        }
    }

    private void validateJoinColumnTypes(QueryModel model, RecordCursorFactory masterFactory, RecordCursorFactory slaveFactory) throws SqlException {
        final RecordMetadata metadata = masterFactory.getMetadata();
        final RecordMetadata slaveMetadata = slaveFactory.getMetadata();
        final int columnCount = metadata.getColumnCount();
=======
>>>>>>> 11178856

        if (slaveMetadata.getTimestampIndex() == -1) {
            throw SqlException.$(slaveModel.getJoinKeywordPosition(), "right side of time series join has no timestamp");
        }
    }

    private Record.CharSequenceFunction validateSubQueryColumnAndGetGetter(IntrinsicModel intrinsicModel, RecordMetadata metadata) throws SqlException {
        int columnType = metadata.getColumnType(0);
        if (!ColumnType.isSymbolOrString(columnType)) {
            assert intrinsicModel.keySubQuery.getColumns() != null;
            assert intrinsicModel.keySubQuery.getColumns().size() > 0;

            throw SqlException
                    .position(intrinsicModel.keySubQuery.getColumns().getQuick(0).getAst().position)
                    .put("unsupported column type: ")
                    .put(metadata.getColumnName(0))
                    .put(": ")
                    .put(ColumnType.nameOf(columnType));
        }

        return ColumnType.isString(columnType) ? Record.GET_STR : Record.GET_SYM;
    }

    private RecordMetadata widenSetMetadata(RecordMetadata typesA, RecordMetadata typesB) {
        int columnCount = typesA.getColumnCount();
        assert columnCount == typesB.getColumnCount();

        GenericRecordMetadata metadata = new GenericRecordMetadata();
        for (int i = 0; i < columnCount; i++) {
            int typeA = typesA.getColumnType(i);
            int typeB = typesB.getColumnType(i);

            if (typeA == typeB && typeA != ColumnType.SYMBOL) {
                metadata.add(BaseRecordMetadata.copyOf(typesA, i));
            } else if (ColumnType.isToSameOrWider(typeA, typeB) && typeA != ColumnType.SYMBOL && typeA != ColumnType.CHAR) {
                // CHAR is "specially" assignable from SHORT, but we don't want that
                metadata.add(BaseRecordMetadata.copyOf(typesA, i));
            } else if (ColumnType.isToSameOrWider(typeB, typeA) && typeB != ColumnType.SYMBOL) {
                // even though A is assignable to B (e.g. A union B)
                // set metadata will use A column names
                metadata.add(new TableColumnMetadata(
                        typesA.getColumnName(i),
                        typesA.getColumnHash(i),
                        typeB
                ));
            } else {
                // we can cast anything to string
                metadata.add(new TableColumnMetadata(
                        typesA.getColumnName(i),
                        typesA.getColumnHash(i),
                        ColumnType.STRING
                ));
            }
        }

        return metadata;
    }

    @FunctionalInterface
    public interface FullFatJoinGenerator {
        RecordCursorFactory create(
                CairoConfiguration configuration,
                RecordMetadata metadata,
                RecordCursorFactory masterFactory,
                RecordCursorFactory slaveFactory,
                @Transient ColumnTypes mapKeyTypes,
                @Transient ColumnTypes mapValueTypes,
                @Transient ColumnTypes slaveColumnTypes,
                RecordSink masterKeySink,
                RecordSink slaveKeySink,
                int columnSplit,
                RecordValueSink slaveValueSink,
                IntList columnIndex
        );
    }

    static {
        joinsRequiringTimestamp[JOIN_INNER] = false;
        joinsRequiringTimestamp[JOIN_OUTER] = false;
        joinsRequiringTimestamp[JOIN_CROSS] = false;
        joinsRequiringTimestamp[JOIN_ASOF] = true;
        joinsRequiringTimestamp[JOIN_SPLICE] = true;
        joinsRequiringTimestamp[JOIN_LT] = true;
    }

    static {
        limitTypes.add(ColumnType.LONG);
        limitTypes.add(ColumnType.BYTE);
        limitTypes.add(ColumnType.SHORT);
        limitTypes.add(ColumnType.INT);
    }

    static {
        limitTypes.add(ColumnType.LONG);
        limitTypes.add(ColumnType.BYTE);
        limitTypes.add(ColumnType.SHORT);
        limitTypes.add(ColumnType.INT);
    }

    static {
        sumConstructors.put(ColumnType.DOUBLE, SumDoubleVectorAggregateFunction::new);
        sumConstructors.put(ColumnType.INT, SumIntVectorAggregateFunction::new);
        sumConstructors.put(ColumnType.LONG, SumLongVectorAggregateFunction::new);
        sumConstructors.put(ColumnType.LONG256, SumLong256VectorAggregateFunction::new);
        sumConstructors.put(ColumnType.DATE, SumDateVectorAggregateFunction::new);
        sumConstructors.put(ColumnType.TIMESTAMP, SumTimestampVectorAggregateFunction::new);

        ksumConstructors.put(ColumnType.DOUBLE, KSumDoubleVectorAggregateFunction::new);
        nsumConstructors.put(ColumnType.DOUBLE, NSumDoubleVectorAggregateFunction::new);

        avgConstructors.put(ColumnType.DOUBLE, AvgDoubleVectorAggregateFunction::new);
        avgConstructors.put(ColumnType.LONG, AvgLongVectorAggregateFunction::new);
        avgConstructors.put(ColumnType.TIMESTAMP, AvgLongVectorAggregateFunction::new);
        avgConstructors.put(ColumnType.DATE, AvgLongVectorAggregateFunction::new);
        avgConstructors.put(ColumnType.INT, AvgIntVectorAggregateFunction::new);

        minConstructors.put(ColumnType.DOUBLE, MinDoubleVectorAggregateFunction::new);
        minConstructors.put(ColumnType.LONG, MinLongVectorAggregateFunction::new);
        minConstructors.put(ColumnType.DATE, MinDateVectorAggregateFunction::new);
        minConstructors.put(ColumnType.TIMESTAMP, MinTimestampVectorAggregateFunction::new);
        minConstructors.put(ColumnType.INT, MinIntVectorAggregateFunction::new);

        maxConstructors.put(ColumnType.DOUBLE, MaxDoubleVectorAggregateFunction::new);
        maxConstructors.put(ColumnType.LONG, MaxLongVectorAggregateFunction::new);
        maxConstructors.put(ColumnType.DATE, MaxDateVectorAggregateFunction::new);
        maxConstructors.put(ColumnType.TIMESTAMP, MaxTimestampVectorAggregateFunction::new);
        maxConstructors.put(ColumnType.INT, MaxIntVectorAggregateFunction::new);
    }
}<|MERGE_RESOLUTION|>--- conflicted
+++ resolved
@@ -742,8 +742,6 @@
         );
     }
 
-<<<<<<< HEAD
-=======
     private ObjList<Function> generateCastFunctions(
             RecordMetadata castToMetadata,
             RecordMetadata castFromMetadata,
@@ -1069,7 +1067,6 @@
         return castFunctions;
     }
 
->>>>>>> 11178856
     private RecordCursorFactory generateFilter(RecordCursorFactory factory, QueryModel model, SqlExecutionContext executionContext) throws SqlException {
         final ExpressionNode filter = model.getWhereClause();
         return filter == null ? factory : generateFilter0(factory, model, executionContext, filter);
@@ -1159,11 +1156,7 @@
         return new FilteredRecordCursorFactory(factory, f);
     }
 
-<<<<<<< HEAD
     private RecordCursorFactory generateFunctionQuery(QueryModel model, SqlExecutionContext executionContext) throws SqlException {
-=======
-    private RecordCursorFactory generateFunctionQuery(QueryModel model) throws SqlException {
->>>>>>> 11178856
         final Function function = model.getTableNameFunction();
         if (function != null) {
             // We're transferring ownership of the function's factory to another factory
@@ -3960,19 +3953,6 @@
         if (masterMetadata.getTimestampIndex() == -1) {
             throw SqlException.$(slaveModel.getJoinKeywordPosition(), "left side of time series join has no timestamp");
         }
-<<<<<<< HEAD
-
-        if (slaveMetadata.getTimestampIndex() == -1) {
-            throw SqlException.$(slaveModel.getJoinKeywordPosition(), "right side of time series join has no timestamp");
-        }
-    }
-
-    private void validateJoinColumnTypes(QueryModel model, RecordCursorFactory masterFactory, RecordCursorFactory slaveFactory) throws SqlException {
-        final RecordMetadata metadata = masterFactory.getMetadata();
-        final RecordMetadata slaveMetadata = slaveFactory.getMetadata();
-        final int columnCount = metadata.getColumnCount();
-=======
->>>>>>> 11178856
 
         if (slaveMetadata.getTimestampIndex() == -1) {
             throw SqlException.$(slaveModel.getJoinKeywordPosition(), "right side of time series join has no timestamp");
