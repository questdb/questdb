--- conflicted
+++ resolved
@@ -6768,7 +6768,6 @@
         }
 
         boolean requiresTimestamp = joinsRequiringTimestamp[model.getJoinType()];
-<<<<<<< HEAD
         final GenericRecordMetadata queryMeta = buildQueryMetadata(
                 model,
                 executionContext,
@@ -6778,67 +6777,6 @@
                 columnIndexes,
                 columnSizeShifts
         );
-=======
-        final GenericRecordMetadata queryMeta = new GenericRecordMetadata();
-        try {
-            if (requiresTimestamp) {
-                executionContext.pushTimestampRequiredFlag(true);
-            }
-
-            boolean contextTimestampRequired = executionContext.isTimestampRequired();
-            // some "sample by" queries don't select any cols but needs timestamp col selected
-            // for example "select count() from x sample by 1h" implicitly needs timestamp column selected
-            if (topDownColumnCount > 0 || contextTimestampRequired || model.isUpdate()) {
-                for (int i = 0; i < topDownColumnCount; i++) {
-                    QueryColumn column = topDownColumns.getQuick(i);
-                    int columnIndex = metadata.getColumnIndexQuiet(column.getName());
-                    if (columnIndex == -1) {
-                        throw SqlException.invalidColumn(column.getAst().position, column.getName());
-                    }
-                    int type = metadata.getColumnType(columnIndex);
-                    int typeSize = sizeOf(type);
-
-                    columnIndexes.add(columnIndex);
-                    columnSizeShifts.add(Numbers.msb(typeSize));
-
-                    queryMeta.add(new TableColumnMetadata(
-                            metadata.getColumnName(columnIndex),
-                            type,
-                            metadata.isColumnIndexed(columnIndex),
-                            metadata.getIndexValueBlockCapacity(columnIndex),
-                            metadata.isSymbolTableStatic(columnIndex),
-                            metadata.getMetadata(columnIndex),
-                            -1,
-                            false,
-                            0,
-                            metadata.getColumnMetadata(columnIndex).isSymbolCacheFlag(),
-                            metadata.getColumnMetadata(columnIndex).getSymbolCapacity()
-                    ));
-
-                    if (columnIndex == readerTimestampIndex) {
-                        queryMeta.setTimestampIndex(queryMeta.getColumnCount() - 1);
-                    }
-                }
-
-                // select timestamp when it is required but not already selected
-                if (readerTimestampIndex != -1 && queryMeta.getTimestampIndex() == -1 && contextTimestampRequired) {
-                    queryMeta.add(new TableColumnMetadata(
-                            metadata.getColumnName(readerTimestampIndex),
-                            metadata.getColumnType(readerTimestampIndex),
-                            metadata.getMetadata(readerTimestampIndex)
-                    ));
-                    queryMeta.setTimestampIndex(queryMeta.getColumnCount() - 1);
-
-                    columnIndexes.add(readerTimestampIndex);
-                    columnSizeShifts.add(Numbers.msb(TIMESTAMP));
-                }
-            }
-        } finally {
-            if (requiresTimestamp) {
-                executionContext.popTimestampRequiredFlag();
-            }
-        }
->>>>>>> fc09e24a
 
         if (reader == null) {
             // This is WAL serialisation compilation. We don't need to read data from table
