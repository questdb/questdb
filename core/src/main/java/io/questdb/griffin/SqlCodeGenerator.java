--- conflicted
+++ resolved
@@ -3147,11 +3147,7 @@
                                             NullRecordFactory.getInstance(masterMetadata),
                                             NullRecordFactory.getInstance(slaveMetadata)
                                     );
-<<<<<<< HEAD
-                                    default -> master;
-=======
                                     default -> throw new AssertionError("unreachable");
->>>>>>> 01b60350
                                 };
                                 masterAlias = null;
                                 break;
@@ -4499,19 +4495,9 @@
             case SELECT_MODEL_DISTINCT -> generateSelectDistinct(model, executionContext);
             case SELECT_MODEL_CURSOR -> generateSelectCursor(model, executionContext);
             case SELECT_MODEL_SHOW -> model.getTableNameFunction();
-<<<<<<< HEAD
             default -> shouldProcessJoins && model.getJoinModels().size() > 1
                     ? generateJoins(model, executionContext)
                     : generateNoSelect(model, executionContext);
-
-=======
-            default -> {
-                if (model.getJoinModels().size() > 1 && processJoins) {
-                    yield generateJoins(model, executionContext);
-                }
-                yield generateNoSelect(model, executionContext);
-            }
->>>>>>> 01b60350
         };
     }
 
