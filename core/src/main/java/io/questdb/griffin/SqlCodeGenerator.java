/*******************************************************************************
 *     ___                  _   ____  ____
 *    / _ \ _   _  ___  ___| |_|  _ \| __ )
 *   | | | | | | |/ _ \/ __| __| | | |  _ \
 *   | |_| | |_| |  __/\__ \ |_| |_| | |_) |
 *    \__\_\\__,_|\___||___/\__|____/|____/
 *
 *  Copyright (c) 2014-2019 Appsicle
 *  Copyright (c) 2019-2020 QuestDB
 *
 *  Licensed under the Apache License, Version 2.0 (the "License");
 *  you may not use this file except in compliance with the License.
 *  You may obtain a copy of the License at
 *
 *  http://www.apache.org/licenses/LICENSE-2.0
 *
 *  Unless required by applicable law or agreed to in writing, software
 *  distributed under the License is distributed on an "AS IS" BASIS,
 *  WITHOUT WARRANTIES OR CONDITIONS OF ANY KIND, either express or implied.
 *  See the License for the specific language governing permissions and
 *  limitations under the License.
 *
 ******************************************************************************/

package io.questdb.griffin;

import io.questdb.cairo.*;
import io.questdb.cairo.map.RecordValueSink;
import io.questdb.cairo.map.RecordValueSinkFactory;
import io.questdb.cairo.sql.*;
import io.questdb.griffin.engine.EmptyTableRecordCursorFactory;
import io.questdb.griffin.engine.LimitRecordCursorFactory;
import io.questdb.griffin.engine.functions.GroupByFunction;
import io.questdb.griffin.engine.functions.SymbolFunction;
import io.questdb.griffin.engine.functions.constants.LongConstant;
import io.questdb.griffin.engine.groupby.*;
import io.questdb.griffin.engine.groupby.vect.GroupByRecordCursorFactory;
import io.questdb.griffin.engine.groupby.vect.*;
import io.questdb.griffin.engine.join.*;
import io.questdb.griffin.engine.orderby.RecordComparatorCompiler;
import io.questdb.griffin.engine.orderby.SortedLightRecordCursorFactory;
import io.questdb.griffin.engine.orderby.SortedRecordCursorFactory;
import io.questdb.griffin.engine.table.*;
import io.questdb.griffin.engine.union.UnionAllRecordCursorFactory;
import io.questdb.griffin.engine.union.UnionRecordCursorFactory;
import io.questdb.griffin.model.*;
import io.questdb.std.*;
import io.questdb.std.microtime.Timestamps;
import org.jetbrains.annotations.NotNull;
import org.jetbrains.annotations.Nullable;

import static io.questdb.griffin.SqlKeywords.*;
import static io.questdb.griffin.model.ExpressionNode.FUNCTION;
import static io.questdb.griffin.model.ExpressionNode.LITERAL;

public class SqlCodeGenerator implements Mutable {
    public static final int GKK_VANILLA_INT = 0;
    public static final int GKK_HOUR_INT = 1;
    private static final IntHashSet limitTypes = new IntHashSet();
    private static final FullFatJoinGenerator CREATE_FULL_FAT_LT_JOIN = SqlCodeGenerator::createFullFatLtJoin;
    private static final FullFatJoinGenerator CREATE_FULL_FAT_AS_OF_JOIN = SqlCodeGenerator::createFullFatAsOfJoin;
    private static final boolean[] joinsRequiringTimestamp = {false, false, false, true, true, false, true};
    private static final IntObjHashMap<VectorAggregateFunctionConstructor> sumConstructors = new IntObjHashMap<>();
    private static final IntObjHashMap<VectorAggregateFunctionConstructor> ksumConstructors = new IntObjHashMap<>();
    private static final IntObjHashMap<VectorAggregateFunctionConstructor> nsumConstructors = new IntObjHashMap<>();
    private static final IntObjHashMap<VectorAggregateFunctionConstructor> avgConstructors = new IntObjHashMap<>();
    private static final IntObjHashMap<VectorAggregateFunctionConstructor> minConstructors = new IntObjHashMap<>();
    private static final IntObjHashMap<VectorAggregateFunctionConstructor> maxConstructors = new IntObjHashMap<>();

    static {
        limitTypes.add(ColumnType.LONG);
        limitTypes.add(ColumnType.BYTE);
        limitTypes.add(ColumnType.SHORT);
        limitTypes.add(ColumnType.INT);
    }

    static {
        limitTypes.add(ColumnType.LONG);
        limitTypes.add(ColumnType.BYTE);
        limitTypes.add(ColumnType.SHORT);
        limitTypes.add(ColumnType.INT);
    }

    static {
        sumConstructors.put(ColumnType.DOUBLE, SumDoubleVectorAggregateFunction::new);
        sumConstructors.put(ColumnType.INT, SumIntVectorAggregateFunction::new);
        sumConstructors.put(ColumnType.LONG, SumLongVectorAggregateFunction::new);
        sumConstructors.put(ColumnType.DATE, SumDateVectorAggregateFunction::new);
        sumConstructors.put(ColumnType.TIMESTAMP, SumTimestampVectorAggregateFunction::new);

        ksumConstructors.put(ColumnType.DOUBLE, KSumDoubleVectorAggregateFunction::new);
        nsumConstructors.put(ColumnType.DOUBLE, NSumDoubleVectorAggregateFunction::new);

        avgConstructors.put(ColumnType.DOUBLE, AvgDoubleVectorAggregateFunction::new);
        avgConstructors.put(ColumnType.LONG, AvgLongVectorAggregateFunction::new);
        avgConstructors.put(ColumnType.TIMESTAMP, AvgLongVectorAggregateFunction::new);
        avgConstructors.put(ColumnType.DATE, AvgLongVectorAggregateFunction::new);
        avgConstructors.put(ColumnType.INT, AvgIntVectorAggregateFunction::new);

        minConstructors.put(ColumnType.DOUBLE, MinDoubleVectorAggregateFunction::new);
        minConstructors.put(ColumnType.LONG, MinLongVectorAggregateFunction::new);
        minConstructors.put(ColumnType.DATE, MinDateVectorAggregateFunction::new);
        minConstructors.put(ColumnType.TIMESTAMP, MinTimestampVectorAggregateFunction::new);
        minConstructors.put(ColumnType.INT, MinIntVectorAggregateFunction::new);

        maxConstructors.put(ColumnType.DOUBLE, MaxDoubleVectorAggregateFunction::new);
        maxConstructors.put(ColumnType.LONG, MaxLongVectorAggregateFunction::new);
        maxConstructors.put(ColumnType.DATE, MaxDateVectorAggregateFunction::new);
        maxConstructors.put(ColumnType.TIMESTAMP, MaxTimestampVectorAggregateFunction::new);
        maxConstructors.put(ColumnType.INT, MaxIntVectorAggregateFunction::new);
    }

    private final WhereClauseParser whereClauseParser = new WhereClauseParser();
    private final FunctionParser functionParser;
    private final CairoEngine engine;
    private final BytecodeAssembler asm = new BytecodeAssembler();
    // this list is used to generate record sinks
    private final ListColumnFilter listColumnFilterA = new ListColumnFilter();
    private final ListColumnFilter listColumnFilterB = new ListColumnFilter();
    private final CairoConfiguration configuration;
    private final RecordComparatorCompiler recordComparatorCompiler;
    private final IntHashSet intHashSet = new IntHashSet();
    private final ArrayColumnTypes keyTypes = new ArrayColumnTypes();
    private final ArrayColumnTypes valueTypes = new ArrayColumnTypes();
    private final EntityColumnFilter entityColumnFilter = new EntityColumnFilter();
    private final ObjList<CharSequence> symbolValueList = new ObjList<>();
    private final ObjList<VectorAggregateFunction> tempVaf = new ObjList<>();
    private final GenericRecordMetadata tempMetadata = new GenericRecordMetadata();
    private final ArrayColumnTypes arrayColumnTypes = new ArrayColumnTypes();
    private final IntList tempKeyIndexesInBase = new IntList();
    private final IntList tempSymbolSkewIndexes = new IntList();
    private final IntList tempKeyIndex = new IntList();
    private final IntList tempAggIndex = new IntList();
    private final ObjList<VectorAggregateFunctionConstructor> tempVecConstructors = new ObjList<>();
    private final IntList tempVecConstructorArgIndexes = new IntList();
    private final IntList tempKeyKinds = new IntList();
    private boolean fullFatJoins = false;

    public SqlCodeGenerator(
            CairoEngine engine,
            CairoConfiguration configuration,
            FunctionParser functionParser
    ) {
        this.engine = engine;
        this.configuration = configuration;
        this.functionParser = functionParser;
        this.recordComparatorCompiler = new RecordComparatorCompiler(asm);
    }

    private static RecordCursorFactory createFullFatAsOfJoin(CairoConfiguration configuration,
                                                             RecordMetadata metadata,
                                                             RecordCursorFactory masterFactory,
                                                             RecordCursorFactory slaveFactory,
                                                             @Transient ColumnTypes mapKeyTypes,
                                                             @Transient ColumnTypes mapValueTypes,
                                                             @Transient ColumnTypes slaveColumnTypes,
                                                             RecordSink masterKeySink,
                                                             RecordSink slaveKeySink,
                                                             int columnSplit,
                                                             RecordValueSink slaveValueSink,
                                                             IntList columnIndex) {
        return new AsOfJoinRecordCursorFactory(configuration, metadata, masterFactory, slaveFactory, mapKeyTypes, mapValueTypes, slaveColumnTypes, masterKeySink, slaveKeySink, columnSplit, slaveValueSink, columnIndex);
    }

    private static RecordCursorFactory createFullFatLtJoin(CairoConfiguration configuration,
                                                           RecordMetadata metadata,
                                                           RecordCursorFactory masterFactory,
                                                           RecordCursorFactory slaveFactory,
                                                           @Transient ColumnTypes mapKeyTypes,
                                                           @Transient ColumnTypes mapValueTypes,
                                                           @Transient ColumnTypes slaveColumnTypes,
                                                           RecordSink masterKeySink,
                                                           RecordSink slaveKeySink,
                                                           int columnSplit,
                                                           RecordValueSink slaveValueSink,
                                                           IntList columnIndex) {
        return new LtJoinRecordCursorFactory(configuration, metadata, masterFactory, slaveFactory, mapKeyTypes, mapValueTypes, slaveColumnTypes, masterKeySink, slaveKeySink, columnSplit, slaveValueSink, columnIndex);
    }

    @Override
    public void clear() {
        whereClauseParser.clear();
    }

    private RecordCursorFactory createAsOfJoin(
            RecordMetadata metadata,
            RecordCursorFactory master,
            RecordSink masterKeySink,
            RecordCursorFactory slave,
            RecordSink slaveKeySink,
            int columnSplit
    ) {
        valueTypes.clear();
        valueTypes.add(ColumnType.LONG);
        valueTypes.add(ColumnType.LONG);

        return new AsOfJoinLightRecordCursorFactory(
                configuration,
                metadata,
                master,
                slave,
                keyTypes,
                valueTypes,
                masterKeySink,
                slaveKeySink,
                columnSplit
        );
    }

    private RecordCursorFactory createLtJoin(
            RecordMetadata metadata,
            RecordCursorFactory master,
            RecordSink masterKeySink,
            RecordCursorFactory slave,
            RecordSink slaveKeySink,
            int columnSplit
    ) {
        valueTypes.clear();
        valueTypes.add(ColumnType.LONG);
        valueTypes.add(ColumnType.LONG);

        return new LtJoinLightRecordCursorFactory(
                configuration,
                metadata,
                master,
                slave,
                keyTypes,
                valueTypes,
                masterKeySink,
                slaveKeySink,
                columnSplit
        );
    }

    @NotNull
    private JoinRecordMetadata createJoinMetadata(
            CharSequence masterAlias,
            RecordMetadata masterMetadata,
            CharSequence slaveAlias,
            RecordMetadata slaveMetadata
    ) {
        return createJoinMetadata(
                masterAlias,
                masterMetadata,
                slaveAlias,
                slaveMetadata,
                masterMetadata.getTimestampIndex()
        );
    }

    @NotNull
    private JoinRecordMetadata createJoinMetadata(
            CharSequence masterAlias,
            RecordMetadata masterMetadata,
            CharSequence slaveAlias,
            RecordMetadata slaveMetadata,
            int timestampIndex
    ) {
        JoinRecordMetadata metadata;
        metadata = new JoinRecordMetadata(
                configuration,
                masterMetadata.getColumnCount() + slaveMetadata.getColumnCount()
        );

        metadata.copyColumnMetadataFrom(masterAlias, masterMetadata);
        metadata.copyColumnMetadataFrom(slaveAlias, slaveMetadata);

        if (timestampIndex != -1) {
            metadata.setTimestampIndex(timestampIndex);
        }
        return metadata;
    }

    @NotNull
    private RecordCursorFactory createFullFatJoin(
            RecordCursorFactory master,
            RecordMetadata masterMetadata,
            CharSequence masterAlias,
            RecordCursorFactory slave,
            RecordMetadata slaveMetadata,
            CharSequence slaveAlias,
            int joinPosition,
            FullFatJoinGenerator generator) throws SqlException {

        // create hash set of key columns to easily find them
        intHashSet.clear();
        for (int i = 0, n = listColumnFilterA.getColumnCount(); i < n; i++) {
            intHashSet.add(listColumnFilterA.getColumnIndex(i));
        }


        // map doesn't support variable length types in map value, which is ok
        // when we join tables on strings - technically string is the key
        // and we do not need to store it in value, but we will still reject
        //
        // never mind, this is a stop-gap measure until I understand the problem
        // fully

        for (int k = 0, m = slaveMetadata.getColumnCount(); k < m; k++) {
            if (intHashSet.excludes(k)) {
                int type = slaveMetadata.getColumnType(k);
                if (type == ColumnType.STRING || type == ColumnType.BINARY) {
                    throw SqlException
                            .position(joinPosition).put("right side column '")
                            .put(slaveMetadata.getColumnName(k)).put("' is of unsupported type");
                }
            }
        }

        RecordSink masterSink = RecordSinkFactory.getInstance(
                asm,
                masterMetadata,
                listColumnFilterB,
                true
        );

        JoinRecordMetadata metadata = new JoinRecordMetadata(
                configuration,
                masterMetadata.getColumnCount() + slaveMetadata.getColumnCount()
        );

        // metadata will have master record verbatim
        metadata.copyColumnMetadataFrom(masterAlias, masterMetadata);

        // slave record is split across key and value of map
        // the rationale is not to store columns twice
        // especially when map value does not support variable
        // length types


        final IntList columnIndex = new IntList(slaveMetadata.getColumnCount());
        // In map record value columns go first, so at this stage
        // we add to metadata all slave columns that are not keys.
        // Add same columns to filter while we are in this loop.
        listColumnFilterB.clear();
        valueTypes.clear();
        ArrayColumnTypes slaveTypes = new ArrayColumnTypes();
        for (int i = 0, n = slaveMetadata.getColumnCount(); i < n; i++) {
            if (intHashSet.excludes(i)) {
                int type = slaveMetadata.getColumnType(i);
                metadata.add(
                        slaveAlias,
                        slaveMetadata.getColumnName(i),
                        type,
                        slaveMetadata.isColumnIndexed(i),
                        slaveMetadata.getIndexValueBlockCapacity(i),
                        slaveMetadata.isSymbolTableStatic(i)
                );
                listColumnFilterB.add(i);
                columnIndex.add(i);
                valueTypes.add(type);
                slaveTypes.add(type);
            }
        }

        // now add key columns to metadata
        for (int i = 0, n = listColumnFilterA.getColumnCount(); i < n; i++) {
            int index = listColumnFilterA.getColumnIndex(i);
            int type = slaveMetadata.getColumnType(index);
            if (type == ColumnType.SYMBOL) {
                type = ColumnType.STRING;
            }
            metadata.add(
                    slaveAlias,
                    slaveMetadata.getColumnName(index),
                    type,
                    slaveMetadata.isColumnIndexed(i),
                    slaveMetadata.getIndexValueBlockCapacity(i),
                    slaveMetadata.isSymbolTableStatic(i)
            );
            columnIndex.add(index);
            slaveTypes.add(type);
        }

        if (masterMetadata.getTimestampIndex() != -1) {
            metadata.setTimestampIndex(masterMetadata.getTimestampIndex());
        }

        return generator.create(
                configuration,
                metadata,
                master,
                slave,
                keyTypes,
                valueTypes,
                slaveTypes,
                masterSink,
                RecordSinkFactory.getInstance(
                        asm,
                        slaveMetadata,
                        listColumnFilterA,
                        true
                ),
                masterMetadata.getColumnCount(),
                RecordValueSinkFactory.getInstance(asm, slaveMetadata, listColumnFilterB),
                columnIndex
        );
    }

    private RecordCursorFactory createHashJoin(
            RecordMetadata metadata,
            RecordCursorFactory master,
            RecordCursorFactory slave,
            int joinType
    ) {
        /*
         * JoinContext provides the following information:
         * a/bIndexes - index of model where join column is coming from
         * a/bNames - name of columns in respective models, these column names are not prefixed with table aliases
         * a/bNodes - the original column references, that can include table alias. Sometimes it doesn't when column name is unambiguous
         *
         * a/b are "inverted" in that "a" for slave and "b" for master
         *
         * The issue is when we use model indexes and vanilla column names they would only work on single-table
         * record cursor but original names with prefixed columns will only work with JoinRecordMetadata
         */
        final RecordMetadata masterMetadata = master.getMetadata();
        final RecordMetadata slaveMetadata = slave.getMetadata();
        final RecordSink masterKeySink = RecordSinkFactory.getInstance(
                asm,
                masterMetadata,
                listColumnFilterB,
                true
        );

        final RecordSink slaveKeySink = RecordSinkFactory.getInstance(
                asm,
                slaveMetadata,
                listColumnFilterA,
                true
        );

        valueTypes.clear();
        valueTypes.add(ColumnType.LONG);
        valueTypes.add(ColumnType.LONG);

        if (slave.recordCursorSupportsRandomAccess() && !fullFatJoins) {
            if (joinType == QueryModel.JOIN_INNER) {
                return new HashJoinLightRecordCursorFactory(
                        configuration,
                        metadata,
                        master,
                        slave,
                        keyTypes,
                        valueTypes,
                        masterKeySink,
                        slaveKeySink,
                        masterMetadata.getColumnCount()
                );
            }

            return new HashOuterJoinLightRecordCursorFactory(
                    configuration,
                    metadata,
                    master,
                    slave,
                    keyTypes,
                    valueTypes,
                    masterKeySink,
                    slaveKeySink,
                    masterMetadata.getColumnCount()
            );
        }

        entityColumnFilter.of(slaveMetadata.getColumnCount());
        RecordSink slaveSink = RecordSinkFactory.getInstance(
                asm,
                slaveMetadata,
                entityColumnFilter,
                false
        );

        if (joinType == QueryModel.JOIN_INNER) {
            return new HashJoinRecordCursorFactory(
                    configuration,
                    metadata,
                    master,
                    slave,
                    keyTypes,
                    valueTypes,
                    masterKeySink,
                    slaveKeySink,
                    slaveSink,
                    masterMetadata.getColumnCount()
            );
        }

        return new HashOuterJoinRecordCursorFactory(
                configuration,
                metadata,
                master,
                slave,
                keyTypes,
                valueTypes,
                masterKeySink,
                slaveKeySink,
                slaveSink,
                masterMetadata.getColumnCount()
        );
    }

    private RecordCursorFactory createSpliceJoin(
            RecordMetadata metadata,
            RecordCursorFactory master,
            RecordSink masterKeySink,
            RecordCursorFactory slave,
            RecordSink slaveKeySink,
            int columnSplit
    ) {
        valueTypes.clear();
        valueTypes.add(ColumnType.LONG); // master previous
        valueTypes.add(ColumnType.LONG); // master current
        valueTypes.add(ColumnType.LONG); // slave previous
        valueTypes.add(ColumnType.LONG); // slave current

        return new SpliceJoinLightRecordCursorFactory(
                configuration,
                metadata,
                master,
                slave,
                keyTypes,
                valueTypes,
                masterKeySink,
                slaveKeySink,
                columnSplit
        );
    }

    private VectorAggregateFunctionConstructor assembleFunctionReference(RecordMetadata metadata, ExpressionNode ast) {
        int columnIndex;
        if (isSingleColumnFunction(ast, "sum")) {
            columnIndex = metadata.getColumnIndex(ast.rhs.token);
            tempVecConstructorArgIndexes.add(columnIndex);
            return sumConstructors.get(metadata.getColumnType(columnIndex));
        } else if (ast.type == FUNCTION && ast.paramCount == 0 && Chars.equals(ast.token, "count")) {
            // count() is a no-arg function
            tempVecConstructorArgIndexes.add(-1);
            return CountVectorAggregateFunction.CONSTRUCTOR;
        } else if (isSingleColumnFunction(ast, "ksum")) {
            columnIndex = metadata.getColumnIndex(ast.rhs.token);
            tempVecConstructorArgIndexes.add(columnIndex);
            return ksumConstructors.get(metadata.getColumnType(columnIndex));
        } else if (isSingleColumnFunction(ast, "nsum")) {
            columnIndex = metadata.getColumnIndex(ast.rhs.token);
            tempVecConstructorArgIndexes.add(columnIndex);
            return nsumConstructors.get(metadata.getColumnType(columnIndex));
        } else if (isSingleColumnFunction(ast, "avg")) {
            columnIndex = metadata.getColumnIndex(ast.rhs.token);
            tempVecConstructorArgIndexes.add(columnIndex);
            return avgConstructors.get(metadata.getColumnType(columnIndex));
        } else if (isSingleColumnFunction(ast, "min")) {
            columnIndex = metadata.getColumnIndex(ast.rhs.token);
            tempVecConstructorArgIndexes.add(columnIndex);
            return minConstructors.get(metadata.getColumnType(columnIndex));
        } else if (isSingleColumnFunction(ast, "max")) {
            columnIndex = metadata.getColumnIndex(ast.rhs.token);
            tempVecConstructorArgIndexes.add(columnIndex);
            return maxConstructors.get(metadata.getColumnType(columnIndex));
        }
        return null;
    }

    RecordCursorFactory generate(QueryModel model, SqlExecutionContext executionContext) throws SqlException {
        return generateQuery(model, executionContext, true);
    }

    private RecordCursorFactory generateFilter(RecordCursorFactory factory, QueryModel model, SqlExecutionContext executionContext) throws SqlException {
        final ExpressionNode filter = model.getWhereClause();
        if (filter != null) {
            model.setWhereClause(null);
            final Function f = compileFilter(filter, factory.getMetadata(), executionContext);
            if (f.isConstant() && !f.getBool(null)) {
                RecordMetadata m = factory.getMetadata();
                if (f instanceof GenericRecordMetadata) {
                    return new EmptyTableRecordCursorFactory(m);
                }
                return new EmptyTableRecordCursorFactory(GenericRecordMetadata.copyOf(m));
            }
            return new FilteredRecordCursorFactory(factory, f);
        }
        return factory;
    }

    private RecordCursorFactory generateFunctionQuery(QueryModel model) throws SqlException {
        final Function function = model.getTableNameFunction();
        assert function != null;
        if (function.getType() != TypeEx.CURSOR) {
            throw SqlException.position(model.getTableName().position).put("function must return CURSOR [actual=").put(ColumnType.nameOf(function.getType())).put(']');
        }
        return function.getRecordCursorFactory();
    }

    private RecordCursorFactory generateJoins(QueryModel model, SqlExecutionContext executionContext) throws SqlException {
        final ObjList<QueryModel> joinModels = model.getJoinModels();
        IntList ordered = model.getOrderedJoinModels();
        RecordCursorFactory master = null;
        CharSequence masterAlias = null;

        try {
            int n = ordered.size();
            assert n > 0;
            for (int i = 0; i < n; i++) {
                int index = ordered.getQuick(i);
                QueryModel slaveModel = joinModels.getQuick(index);

                // compile
                RecordCursorFactory slave = generateQuery(slaveModel, executionContext, i > 0);

                // check if this is the root of joins
                if (master == null) {
                    // This is an opportunistic check of order by clause
                    // to determine if we can get away ordering main record source only
                    // Ordering main record source could benefit from rowid access thus
                    // making it faster compared to ordering of join record source that
                    // doesn't allow rowid access.
                    master = slave;
                    masterAlias = slaveModel.getName();
                } else {
                    // not the root, join to "master"
                    final int joinType = slaveModel.getJoinType();
                    final RecordMetadata masterMetadata = master.getMetadata();
                    final RecordMetadata slaveMetadata = slave.getMetadata();

                    switch (joinType) {
                        case QueryModel.JOIN_CROSS:
                            master = new CrossJoinRecordCursorFactory(
                                    createJoinMetadata(masterAlias, masterMetadata, slaveModel.getName(), slaveMetadata),
                                    master,
                                    slave,
                                    masterMetadata.getColumnCount()
                            );
                            masterAlias = null;
                            break;
                        case QueryModel.JOIN_ASOF:
                            validateBothTimestamps(slaveModel, masterMetadata, slaveMetadata);
                            processJoinContext(index == 1, slaveModel.getContext(), masterMetadata, slaveMetadata);
                            if (slave.recordCursorSupportsRandomAccess() && !fullFatJoins) {
                                if (listColumnFilterA.size() > 0 && listColumnFilterB.size() > 0) {
                                    master = createAsOfJoin(
                                            createJoinMetadata(masterAlias, masterMetadata, slaveModel.getName(), slaveMetadata),
                                            master,
                                            RecordSinkFactory.getInstance(
                                                    asm,
                                                    masterMetadata,
                                                    listColumnFilterB,
                                                    true
                                            ),
                                            slave,
                                            RecordSinkFactory.getInstance(
                                                    asm,
                                                    slaveMetadata,
                                                    listColumnFilterA,
                                                    true
                                            ),
                                            masterMetadata.getColumnCount()
                                    );
                                } else {
                                    master = new AsOfJoinNoKeyRecordCursorFactory(
                                            createJoinMetadata(masterAlias, masterMetadata, slaveModel.getName(), slaveMetadata),
                                            master,
                                            slave,
                                            masterMetadata.getColumnCount()
                                    );
                                }
                            } else {
                                master = createFullFatJoin(
                                        master,
                                        masterMetadata,
                                        masterAlias,
                                        slave,
                                        slaveMetadata,
                                        slaveModel.getName(),
                                        slaveModel.getJoinKeywordPosition(),
                                        CREATE_FULL_FAT_AS_OF_JOIN
                                );
                            }
                            masterAlias = null;
                            break;
                        case QueryModel.JOIN_LT:
                            validateBothTimestamps(slaveModel, masterMetadata, slaveMetadata);
                            processJoinContext(index == 1, slaveModel.getContext(), masterMetadata, slaveMetadata);
                            if (slave.recordCursorSupportsRandomAccess() && !fullFatJoins) {
                                if (listColumnFilterA.size() > 0 && listColumnFilterB.size() > 0) {
                                    master = createLtJoin(
                                            createJoinMetadata(masterAlias, masterMetadata, slaveModel.getName(), slaveMetadata),
                                            master,
                                            RecordSinkFactory.getInstance(
                                                    asm,
                                                    masterMetadata,
                                                    listColumnFilterB,
                                                    true
                                            ),
                                            slave,
                                            RecordSinkFactory.getInstance(
                                                    asm,
                                                    slaveMetadata,
                                                    listColumnFilterA,
                                                    true
                                            ),
                                            masterMetadata.getColumnCount()
                                    );
                                } else {
                                    master = new LtJoinNoKeyRecordCursorFactory(
                                            createJoinMetadata(masterAlias, masterMetadata, slaveModel.getName(), slaveMetadata),
                                            master,
                                            slave,
                                            masterMetadata.getColumnCount()
                                    );
                                }
                            } else {
                                master = createFullFatJoin(
                                        master,
                                        masterMetadata,
                                        masterAlias,
                                        slave,
                                        slaveMetadata,
                                        slaveModel.getName(),
                                        slaveModel.getJoinKeywordPosition(),
                                        CREATE_FULL_FAT_LT_JOIN
                                );
                            }
                            masterAlias = null;
                            break;
                        case QueryModel.JOIN_SPLICE:
                            validateBothTimestamps(slaveModel, masterMetadata, slaveMetadata);
                            processJoinContext(index == 1, slaveModel.getContext(), masterMetadata, slaveMetadata);
                            if (slave.recordCursorSupportsRandomAccess() && master.recordCursorSupportsRandomAccess() && !fullFatJoins) {
                                master = createSpliceJoin(
                                        // splice join result does not have timestamp
                                        createJoinMetadata(masterAlias, masterMetadata, slaveModel.getName(), slaveMetadata, -1),
                                        master,
                                        RecordSinkFactory.getInstance(
                                                asm,
                                                masterMetadata,
                                                listColumnFilterB,
                                                true
                                        ),
                                        slave,
                                        RecordSinkFactory.getInstance(
                                                asm,
                                                slaveMetadata,
                                                listColumnFilterA,
                                                true
                                        ),
                                        masterMetadata.getColumnCount()
                                );
                            } else {
                                assert false;
                            }
                            break;
                        default:
                            processJoinContext(index == 1, slaveModel.getContext(), masterMetadata, slaveMetadata);
                            master = createHashJoin(
                                    createJoinMetadata(masterAlias, masterMetadata, slaveModel.getName(), slaveMetadata),
                                    master,
                                    slave,
                                    joinType
                            );
                            masterAlias = null;
                            break;
                    }
                }

                // check if there are post-filters
                ExpressionNode filter = slaveModel.getPostJoinWhereClause();
                if (filter != null) {
                    master = new FilteredRecordCursorFactory(master, functionParser.parseFunction(filter, master.getMetadata(), executionContext));
                }
            }

            // unfortunately we had to go all out to create join metadata
            // now it is time to check if we have constant conditions
            ExpressionNode constFilter = model.getConstWhereClause();
            if (constFilter != null) {
                Function function = functionParser.parseFunction(constFilter, null, executionContext);
                if (!function.getBool(null)) {
                    // do not copy metadata here
                    // this would have been JoinRecordMetadata, which is new instance anyway
                    // we have to make sure that this metadata is safely transitioned
                    // to empty cursor factory
                    JoinRecordMetadata metadata = (JoinRecordMetadata) master.getMetadata();
                    metadata.incrementRefCount();
                    RecordCursorFactory factory = new EmptyTableRecordCursorFactory(metadata);
                    Misc.free(master);
                    return factory;
                }
            }
            return master;
        } catch (CairoException | SqlException e) {
            Misc.free(master);
            throw e;
        }
    }

    @NotNull
    private RecordCursorFactory generateLatestByQuery(
            QueryModel model,
            TableReader reader,
            RecordMetadata metadata,
            String tableName,
            IntrinsicModel intrinsicModel,
            Function filter,
            SqlExecutionContext executionContext,
            int timestampIndex,
            @NotNull IntList columnIndexes
    ) throws SqlException {
        final DataFrameCursorFactory dataFrameCursorFactory;
        if (intrinsicModel.intervals != null) {
            dataFrameCursorFactory = new IntervalBwdDataFrameCursorFactory(engine, tableName, model.getTableVersion(), intrinsicModel.intervals, timestampIndex);
        } else {
            dataFrameCursorFactory = new FullBwdDataFrameCursorFactory(engine, tableName, model.getTableVersion());
        }

        // 'latest by' clause takes over the filter
        model.setWhereClause(null);

        if (listColumnFilterA.size() == 1) {
            final int latestByIndex = listColumnFilterA.getColumnIndex(0);
            final boolean indexed = metadata.isColumnIndexed(latestByIndex);

            if (intrinsicModel.keyColumn != null) {
                // key column must always be the same as latest by column
                assert latestByIndex == metadata.getColumnIndexQuiet(intrinsicModel.keyColumn);

                if (intrinsicModel.keySubQuery != null) {

                    final RecordCursorFactory rcf = generate(intrinsicModel.keySubQuery, executionContext);
                    final Record.CharSequenceFunction func = validateSubQueryColumnAndGetGetter(intrinsicModel, rcf.getMetadata());

                    return new LatestBySubQueryRecordCursorFactory(
                            configuration,
                            metadata,
                            dataFrameCursorFactory,
                            latestByIndex,
                            rcf,
                            filter,
                            indexed,
                            func,
                            columnIndexes
                    );
                }

                final int nKeyValues = intrinsicModel.keyValues.size();
                if (indexed) {

                    assert nKeyValues > 0;
                    // deal with key values as a list
                    // 1. resolve each value of the list to "int"
                    // 2. get first row in index for each value (stream)

                    final SymbolMapReader symbolMapReader = reader.getSymbolMapReader(latestByIndex);
                    final RowCursorFactory rcf;
                    if (nKeyValues == 1) {
                        final CharSequence symbolValue = intrinsicModel.keyValues.get(0);
                        final int symbol = symbolMapReader.keyOf(symbolValue);

                        if (filter == null) {
                            if (symbol == SymbolTable.VALUE_NOT_FOUND) {
                                rcf = new LatestByValueDeferredIndexedRowCursorFactory(latestByIndex, Chars.toString(symbolValue), false);
                            } else {
                                rcf = new LatestByValueIndexedRowCursorFactory(latestByIndex, symbol, false);
                            }
                            return new DataFrameRecordCursorFactory(metadata, dataFrameCursorFactory, rcf, false, null, false, columnIndexes, null);
                        }

                        if (symbol == SymbolTable.VALUE_NOT_FOUND) {
                            return new LatestByValueDeferredIndexedFilteredRecordCursorFactory(
                                    metadata,
                                    dataFrameCursorFactory,
                                    latestByIndex,
                                    Chars.toString(symbolValue),
                                    filter,
                                    columnIndexes
                            );
                        }
                        return new LatestByValueIndexedFilteredRecordCursorFactory(
                                metadata,
                                dataFrameCursorFactory,
                                latestByIndex,
                                symbol,
                                filter,
                                columnIndexes
                        );
                    }

                    return new LatestByValuesIndexedFilteredRecordCursorFactory(
                            configuration,
                            metadata,
                            dataFrameCursorFactory,
                            latestByIndex,
                            intrinsicModel.keyValues,
                            symbolMapReader,
                            filter,
                            columnIndexes
                    );
                }

                assert nKeyValues > 0;

                // we have "latest by" column values, but no index
                final SymbolMapReader symbolMapReader = reader.getSymbolMapReader(latestByIndex);

                if (nKeyValues > 1) {
                    return new LatestByValuesFilteredRecordCursorFactory(
                            configuration,
                            metadata,
                            dataFrameCursorFactory,
                            latestByIndex,
                            intrinsicModel.keyValues,
                            symbolMapReader,
                            filter,
                            columnIndexes
                    );
                }

                // we have a single symbol key
                int symbolKey = symbolMapReader.keyOf(intrinsicModel.keyValues.get(0));
                if (symbolKey == SymbolTable.VALUE_NOT_FOUND) {
                    return new LatestByValueDeferredFilteredRecordCursorFactory(
                            metadata,
                            dataFrameCursorFactory,
                            latestByIndex,
                            Chars.toString(intrinsicModel.keyValues.get(0)),
                            filter,
                            columnIndexes
                    );
                }

                return new LatestByValueFilteredRecordCursorFactory(metadata, dataFrameCursorFactory, latestByIndex, symbolKey, filter, columnIndexes);
            }
            // we select all values of "latest by" column

            assert intrinsicModel.keyValues.size() == 0;
            // get latest rows for all values of "latest by" column

            if (indexed) {
                return new LatestByAllIndexedFilteredRecordCursorFactory(
                        configuration,
                        metadata,
                        dataFrameCursorFactory,
                        latestByIndex,
                        filter,
                        columnIndexes
                );
            }
        }

        return new LatestByAllFilteredRecordCursorFactory(
                metadata,
                configuration,
                dataFrameCursorFactory,
                RecordSinkFactory.getInstance(asm, metadata, listColumnFilterA, false),
                keyTypes,
                filter,
                columnIndexes
        );
    }

    private RecordCursorFactory generateLimit(RecordCursorFactory factory, QueryModel model, SqlExecutionContext executionContext) throws SqlException {
        ExpressionNode limitLo = model.getLimitLo();
        ExpressionNode limitHi = model.getLimitHi();

        if (limitLo == null && limitHi == null) {
            return factory;
        }

        final Function loFunc;
        final Function hiFunc;

        if (limitLo == null) {
            loFunc = new LongConstant(0, 0L);
        } else {
            loFunc = functionParser.parseFunction(limitLo, EmptyRecordMetadata.INSTANCE, executionContext);
            final int type = loFunc.getType();
            if (limitTypes.excludes(type)) {
                throw SqlException.$(limitLo.position, "invalid type: ").put(ColumnType.nameOf(type));
            }
        }

        if (limitHi != null) {
            hiFunc = functionParser.parseFunction(limitHi, EmptyRecordMetadata.INSTANCE, executionContext);
            final int type = hiFunc.getType();
            if (limitTypes.excludes(type)) {
                throw SqlException.$(limitHi.position, "invalid type: ").put(ColumnType.nameOf(type));
            }
        } else {
            hiFunc = null;
        }
        return new LimitRecordCursorFactory(factory, loFunc, hiFunc);
    }

    private RecordCursorFactory generateNoSelect(
            QueryModel model,
            SqlExecutionContext executionContext
    ) throws SqlException {
        ExpressionNode tableName = model.getTableName();
        if (tableName != null) {
            if (tableName.type == FUNCTION) {
                return generateFunctionQuery(model);
            } else {
                return generateTableQuery(model, executionContext);
            }
        }
        return generateSubQuery(model, executionContext);
    }

    private RecordCursorFactory generateOrderBy(RecordCursorFactory recordCursorFactory, QueryModel model) throws SqlException {
        if (recordCursorFactory.followedOrderByAdvice()) {
            return recordCursorFactory;
        }
        try {
            final CharSequenceIntHashMap orderBy = model.getOrderHash();
            final ObjList<CharSequence> columnNames = orderBy.keys();
            final int size = columnNames.size();

            if (size > 0) {

                final RecordMetadata metadata = recordCursorFactory.getMetadata();
                listColumnFilterA.clear();
                intHashSet.clear();

                // column index sign indicates direction
                // therefore 0 index is not allowed
                for (int i = 0; i < size; i++) {
                    final CharSequence column = columnNames.getQuick(i);
                    int index = metadata.getColumnIndexQuiet(column);

                    // check if column type is supported
                    if (metadata.getColumnType(index) == ColumnType.BINARY) {
                        // find position of offending column

                        ObjList<ExpressionNode> nodes = model.getOrderBy();
                        int position = 0;
                        for (int j = 0, y = nodes.size(); j < y; j++) {
                            if (Chars.equals(column, nodes.getQuick(i).token)) {
                                position = nodes.getQuick(i).position;
                                break;
                            }
                        }
                        throw SqlException.$(position, "unsupported column type: ").put(ColumnType.nameOf(metadata.getColumnType(index)));
                    }

                    // we also maintain unique set of column indexes for better performance
                    if (intHashSet.add(index)) {
                        if (orderBy.get(column) == QueryModel.ORDER_DIRECTION_DESCENDING) {
                            listColumnFilterA.add(-index - 1);
                        } else {
                            listColumnFilterA.add(index + 1);
                        }
                    }
                }

                // if first column index is the same as timestamp of underling record cursor factory
                // we could have two possibilities:
                // 1. if we only have one column to order by - the cursor would already be ordered
                //    by timestamp; we have nothing to do
                // 2. metadata of the new cursor will have timestamp

                RecordMetadata orderedMetadata;
                if (metadata.getTimestampIndex() != -1) {
                    CharSequence column = columnNames.getQuick(0);
                    int index = metadata.getColumnIndexQuiet(column);
                    if (index == metadata.getTimestampIndex()) {
                        if (size == 1 && orderBy.get(column) == QueryModel.ORDER_DIRECTION_ASCENDING) {
                            return recordCursorFactory;
                        }
                    }
                }
                orderedMetadata = GenericRecordMetadata.copyOfSansTimestamp(metadata);

                if (recordCursorFactory.recordCursorSupportsRandomAccess()) {
                    return new SortedLightRecordCursorFactory(
                            configuration,
                            orderedMetadata,
                            recordCursorFactory,
                            recordComparatorCompiler.compile(metadata, listColumnFilterA)
                    );
                }

                // when base record cursor does not support random access
                // we have to copy entire record into ordered structure

                entityColumnFilter.of(orderedMetadata.getColumnCount());

                return new SortedRecordCursorFactory(
                        configuration,
                        orderedMetadata,
                        recordCursorFactory,
                        orderedMetadata,
                        RecordSinkFactory.getInstance(
                                asm,
                                orderedMetadata,
                                entityColumnFilter,
                                false
                        ),
                        recordComparatorCompiler.compile(metadata, listColumnFilterA)
                );
            }

            return recordCursorFactory;
        } catch (SqlException | CairoException e) {
            recordCursorFactory.close();
            throw e;
        }
    }

    private RecordCursorFactory generateQuery(QueryModel model, SqlExecutionContext executionContext, boolean processJoins) throws SqlException {
        RecordCursorFactory factory = generateQuery0(model, executionContext, processJoins);
        if (model.getUnionModel() != null) {
            return generateSetFactory(model, factory, executionContext);
        }
        return factory;
    }

    private RecordCursorFactory generateQuery0(QueryModel model, SqlExecutionContext executionContext, boolean processJoins) throws SqlException {
        return generateLimit(
                generateOrderBy(
                        generateFilter(
                                generateSelect(
                                        model,
                                        executionContext,
                                        processJoins
                                ),
                                model,
                                executionContext
                        ),
                        model
                ),
                model,
                executionContext
        );
    }

    @NotNull
    private RecordCursorFactory generateSampleBy(QueryModel model, SqlExecutionContext executionContext, ExpressionNode sampleByNode) throws SqlException {
        executionContext.pushTimestampRequiredFlag(true);
        try {
            final RecordCursorFactory factory = generateSubQuery(model, executionContext);

            // we require timestamp
            // todo: this looks like generic code
            final int timestampIndex = getTimestampIndex(model, factory);
            if (timestampIndex == -1) {
                Misc.free(factory);
                throw SqlException.$(model.getModelPosition(), "base query does not provide dedicated TIMESTAMP column");
            }

            final RecordMetadata metadata = factory.getMetadata();
            final ObjList<ExpressionNode> sampleByFill = model.getSampleByFill();
            final TimestampSampler timestampSampler = TimestampSamplerFactory.getInstance(sampleByNode.token, sampleByNode.position);

            assert model.getNestedModel() != null;
            final int fillCount = sampleByFill.size();
            try {
                keyTypes.clear();
                valueTypes.clear();
                listColumnFilterA.clear();

                if (fillCount == 1 && Chars.equalsLowerCaseAscii(sampleByFill.getQuick(0).token, "linear")) {
                    return new SampleByInterpolateRecordCursorFactory(
                            configuration,
                            factory,
                            timestampSampler,
                            model,
                            listColumnFilterA,
                            functionParser,
                            executionContext,
                            asm,
                            keyTypes,
                            valueTypes,
                            entityColumnFilter,
                            timestampIndex
                    );
                }

                final int columnCount = model.getColumns().size();
                final ObjList<GroupByFunction> groupByFunctions = new ObjList<>(columnCount);
                valueTypes.add(ColumnType.TIMESTAMP); // first value is always timestamp

                GroupByUtils.prepareGroupByFunctions(
                        model,
                        metadata,
                        functionParser,
                        executionContext,
                        groupByFunctions,
                        valueTypes
                );

                final ObjList<Function> recordFunctions = new ObjList<>(columnCount);
                final GenericRecordMetadata groupByMetadata = new GenericRecordMetadata();
                final IntList symbolTableSkewIndex = GroupByUtils.prepareGroupByRecordFunctions(
                        model,
                        metadata,
                        listColumnFilterA,
                        groupByFunctions,
                        recordFunctions,
                        groupByMetadata,
                        keyTypes,
                        valueTypes.getColumnCount(),
                        false,
                        timestampIndex
                );

                if (fillCount == 1 && Chars.equalsLowerCaseAscii(sampleByFill.getQuick(0).token, "prev")) {
                    if (keyTypes.getColumnCount() == 0) {
                        return new SampleByFillPrevNotKeyedRecordCursorFactory(
                                factory,
                                timestampSampler,
                                groupByMetadata,
                                groupByFunctions,
                                recordFunctions,
                                symbolTableSkewIndex,
                                timestampIndex,
                                valueTypes.getColumnCount()
                        );
                    }

                    return new SampleByFillPrevRecordCursorFactory(
                            configuration,
                            factory,
                            timestampSampler,
                            listColumnFilterA,
                            asm,
                            keyTypes,
                            valueTypes,
                            groupByMetadata,
                            groupByFunctions,
                            recordFunctions,
                            symbolTableSkewIndex,
                            timestampIndex
                    );
                }

                if (fillCount == 0 || fillCount == 1 && Chars.equalsLowerCaseAscii(sampleByFill.getQuick(0).token, "none")) {

                    if (keyTypes.getColumnCount() == 0) {
                        // this sample by is not keyed
                        return new SampleByFillNoneNotKeyedRecordCursorFactory(
                                factory,
                                timestampSampler,
                                groupByMetadata,
                                groupByFunctions,
                                recordFunctions,
                                symbolTableSkewIndex,
                                valueTypes.getColumnCount(),
                                timestampIndex
                        );
                    }

                    return new SampleByFillNoneRecordCursorFactory(
                            configuration,
                            factory,
                            groupByMetadata,
                            groupByFunctions,
                            recordFunctions,
                            symbolTableSkewIndex,
                            timestampSampler,
                            listColumnFilterA,
                            asm,
                            keyTypes,
                            valueTypes,
                            timestampIndex
                    );
                }

                if (fillCount == 1 && isNullKeyword(sampleByFill.getQuick(0).token)) {
                    if (keyTypes.getColumnCount() == 0) {
                        return new SampleByFillNullNotKeyedRecordCursorFactory(
                                factory,
                                timestampSampler,
                                groupByMetadata,
                                groupByFunctions,
                                recordFunctions,
                                symbolTableSkewIndex,
                                valueTypes.getColumnCount(),
                                timestampIndex
                        );
                    }

                    return new SampleByFillNullRecordCursorFactory(
                            configuration,
                            factory,
                            timestampSampler,
                            listColumnFilterA,
                            asm,
                            keyTypes,
                            valueTypes,
                            groupByMetadata,
                            groupByFunctions,
                            recordFunctions,
                            symbolTableSkewIndex,
                            timestampIndex
                    );
                }

                assert fillCount > 0;

                if (keyTypes.getColumnCount() == 0) {
                    return new SampleByFillValueNotKeyedRecordCursorFactory(
                            factory,
                            timestampSampler,
                            sampleByFill,
                            groupByMetadata,
                            groupByFunctions,
                            recordFunctions,
                            symbolTableSkewIndex,
                            valueTypes.getColumnCount(),
                            timestampIndex
                    );
                }

                return new SampleByFillValueRecordCursorFactory(
                        configuration,
                        factory,
                        timestampSampler,
                        listColumnFilterA,
                        asm,
                        sampleByFill,
                        keyTypes,
                        valueTypes,
                        groupByMetadata,
                        groupByFunctions,
                        recordFunctions,
                        symbolTableSkewIndex,
                        timestampIndex
                );
            } catch (SqlException | CairoException e) {
                factory.close();
                throw e;
            }
        } finally {
            executionContext.popTimestampRequiredFlag();
        }
    }

    private RecordCursorFactory generateSelect(
            QueryModel model,
            SqlExecutionContext executionContext,
            boolean processJoins
    ) throws SqlException {
        switch (model.getSelectModelType()) {
            case QueryModel.SELECT_MODEL_CHOOSE:
                return generateSelectChoose(model, executionContext);
            case QueryModel.SELECT_MODEL_GROUP_BY:
                return generateSelectGroupBy(model, executionContext);
            case QueryModel.SELECT_MODEL_VIRTUAL:
                return generateSelectVirtual(model, executionContext);
            case QueryModel.SELECT_MODEL_ANALYTIC:
                return generateSelectAnalytic(model, executionContext);
            case QueryModel.SELECT_MODEL_DISTINCT:
                return generateSelectDistinct(model, executionContext);
            default:
                if (model.getJoinModels().size() > 1 && processJoins) {
                    return generateJoins(model, executionContext);
                }
                return generateNoSelect(model, executionContext);
        }
    }

    private RecordCursorFactory generateSelectAnalytic(QueryModel model, SqlExecutionContext executionContext) throws SqlException {
        return generateSubQuery(model, executionContext);
    }

    private RecordCursorFactory generateSelectChoose(QueryModel model, SqlExecutionContext executionContext) throws SqlException {
        assert model.getNestedModel() != null;
        final RecordCursorFactory factory = generateSubQuery(model, executionContext);
        final RecordMetadata metadata = factory.getMetadata();
        final ObjList<QueryColumn> columns = model.getColumns();
        final int selectColumnCount = columns.size();
        final ExpressionNode timestamp = model.getTimestamp();

        boolean entity;
        // the model is considered entity when it doesn't add any value to its nested model
        //
        if (timestamp == null && metadata.getColumnCount() == selectColumnCount) {
            entity = true;
            for (int i = 0; i < selectColumnCount; i++) {
                QueryColumn qc = columns.getQuick(i);
                if (
                        !Chars.equals(metadata.getColumnName(i), qc.getAst().token) ||
                                qc.getAlias() != null && !(Chars.equals(qc.getAlias(), qc.getAst().token))
                ) {
                    entity = false;
                    break;
                }
            }
        } else {
            entity = false;
        }

        if (entity) {
            return factory;
        }

        final int timestampIndex = getTimestampIndex(model, factory);
        if (timestampIndex == -1 && executionContext.isTimestampRequired()) {
            Misc.free(factory);
            throw SqlException.$(model.getModelPosition(), "TIMESTAMP column is required but not provided");
        }

        final IntList columnCrossIndex = new IntList(selectColumnCount);
        final GenericRecordMetadata selectMetadata = new GenericRecordMetadata();
        boolean timestampSet = false;
        for (int i = 0; i < selectColumnCount; i++) {
            final QueryColumn queryColumn = columns.getQuick(i);
            int index = metadata.getColumnIndexQuiet(queryColumn.getAst().token);
            assert index > -1 : "wtf? " + queryColumn.getAst().token;
            columnCrossIndex.add(index);

            selectMetadata.add(
                    new TableColumnMetadata(
                            Chars.toString(queryColumn.getName()),
                            metadata.getColumnType(index),
                            metadata.isColumnIndexed(index),
                            metadata.getIndexValueBlockCapacity(index),
                            metadata.isSymbolTableStatic(index)
                    )
            );

            if (index == timestampIndex) {
                selectMetadata.setTimestampIndex(i);
                timestampSet = true;
            }
        }

        if (!timestampSet && executionContext.isTimestampRequired()) {
            selectMetadata.add(
                    new TableColumnMetadata(
                            Chars.toString(metadata.getColumnName(timestampIndex)),
                            metadata.getColumnType(timestampIndex),
                            metadata.isColumnIndexed(timestampIndex),
                            metadata.getIndexValueBlockCapacity(timestampIndex),
                            metadata.isSymbolTableStatic(timestampIndex)
                    )
            );
        }

        return new SelectedRecordCursorFactory(selectMetadata, columnCrossIndex, factory);
    }

    private RecordCursorFactory generateSelectDistinct(QueryModel model, SqlExecutionContext executionContext) throws SqlException {

        QueryModel twoDeepNested;
        ExpressionNode tableNameEn;
        if (
                model.getBottomUpColumns().size() == 1
                        && model.getNestedModel() != null
                        && model.getNestedModel().getSelectModelType() == QueryModel.SELECT_MODEL_CHOOSE
                        && (twoDeepNested = model.getNestedModel().getNestedModel()) != null
                        && twoDeepNested.getWhereClause() == null
                        && twoDeepNested.getLatestBy().size() == 0
                        && (tableNameEn = twoDeepNested.getTableName()) != null
        ) {
            CharSequence tableName = tableNameEn.token;
            try (TableReader reader = engine.getReader(executionContext.getCairoSecurityContext(), tableName)) {
                CharSequence columnName = model.getBottomUpColumnNames().get(0);
                TableReaderMetadata readerMetadata = (TableReaderMetadata) reader.getMetadata();
                int columnIndex = readerMetadata.getColumnIndex(columnName);
                int columnType = readerMetadata.getColumnType(columnIndex);
                if (readerMetadata.getVersion() >= 416 && columnType == ColumnType.SYMBOL) {
                    final GenericRecordMetadata distinctSymbolMetadata = new GenericRecordMetadata();
                    long tableVersion = reader.getVersion();
                    distinctSymbolMetadata.add(
                            new TableColumnMetadata(
                                    Chars.toString(columnName),
                                    readerMetadata.getColumnType(columnIndex),
                                    readerMetadata.isColumnIndexed(columnIndex),
                                    readerMetadata.getIndexValueBlockCapacity(columnIndex),
                                    readerMetadata.isSymbolTableStatic(columnIndex)
                            )
                    );
                    return new DistinctSymbolRecordCursorFactory(
                            engine,
                            distinctSymbolMetadata,
                            Chars.toString(tableName),
                            columnIndex,
                            tableVersion
                    );
                }
            }
        }

        final RecordCursorFactory factory = generateSubQuery(model, executionContext);
        try {
            return new DistinctRecordCursorFactory(
                    configuration,
                    factory,
                    entityColumnFilter,
                    asm
            );
        } catch (CairoException e) {
            factory.close();
            throw e;
        }
    }

    private boolean assembleKeysAndFunctionReferences(
            ObjList<QueryColumn> columns,
            RecordMetadata metadata,
            boolean checkLiterals
    ) {
        tempVaf.clear();
        tempMetadata.clear();
        tempSymbolSkewIndexes.clear();
        tempVecConstructors.clear();
        tempVecConstructorArgIndexes.clear();
        tempAggIndex.clear();

        for (int i = 0, n = columns.size(); i < n; i++) {
            final QueryColumn qc = columns.getQuick(i);
            final ExpressionNode ast = qc.getAst();
            if (ast.type == LITERAL) {
                if (checkLiterals) {
                    final int columnIndex = metadata.getColumnIndex(ast.token);
                    final int type = metadata.getColumnType(columnIndex);
                    if (type == ColumnType.INT) {
                        tempKeyIndexesInBase.add(columnIndex);
                        tempKeyIndex.add(i);
                        arrayColumnTypes.add(ColumnType.INT);
                        tempKeyKinds.add(GKK_VANILLA_INT);
                    } else if (type == ColumnType.SYMBOL) {
                        tempKeyIndexesInBase.add(columnIndex);
                        tempKeyIndex.add(i);
                        tempSymbolSkewIndexes.extendAndSet(i, columnIndex);
                        arrayColumnTypes.add(ColumnType.SYMBOL);
                        tempKeyKinds.add(GKK_VANILLA_INT);
                    } else {
                        return false;
                    }
                }
            } else {
                final VectorAggregateFunctionConstructor constructor = assembleFunctionReference(metadata, ast);
                if (constructor != null) {
                    tempVecConstructors.add(constructor);
                    tempAggIndex.add(i);
                } else {
                    return false;
                }
            }
        }
        return true;
    }

    private RecordCursorFactory generateSelectGroupBy(QueryModel model, SqlExecutionContext executionContext) throws SqlException {

        // fail fast if we cannot create timestamp sampler

        final ExpressionNode sampleByNode = model.getSampleBy();
        if (sampleByNode != null) {
            return generateSampleBy(model, executionContext, sampleByNode);
        }

        RecordCursorFactory factory = null;
        try {
            ObjList<QueryColumn> columns;
            ExpressionNode columnExpr;

            // generate special case plan for "select count() from somewhere"
            columns = model.getColumns();
            if (columns.size() == 1) {
                CharSequence columnName = columns.getQuick(0).getName();
                columnExpr = columns.getQuick(0).getAst();
                if (columnExpr.type == FUNCTION && isCountKeyword(columnExpr.token)) {
                    // check if count() was not aliased, if it was, we need to generate new metadata, bummer
                    final RecordMetadata metadata = isCountKeyword(columnName) ? CountRecordCursorFactory.DEFAULT_COUNT_METADATA :
                            new GenericRecordMetadata().add(new TableColumnMetadata(Chars.toString(columnName), ColumnType.LONG));
                    return new CountRecordCursorFactory(metadata, generateSubQuery(model, executionContext));
                }
            }

            tempKeyIndexesInBase.clear();
            tempKeyIndex.clear();
            arrayColumnTypes.clear();
            tempKeyKinds.clear();

            boolean pageFramingSupported = false;
            boolean specialCaseKeys = false;

            // check for special case time function aggregations
            final QueryModel nested = model.getNestedModel();
            assert nested != null;
            // check if underlying model has reference to hour(column) function
            if (nested.getSelectModelType() == QueryModel.SELECT_MODEL_VIRTUAL
                    && (columnExpr = nested.getColumns().getQuick(0).getAst()).type == FUNCTION
                    && isHourKeyword(columnExpr.token)
                    && columnExpr.paramCount == 1
                    && columnExpr.rhs.type == LITERAL
            ) {
                specialCaseKeys = true;
                factory = generateSubQuery(nested, executionContext);
                pageFramingSupported = factory.supportPageFrameCursor();
                if (pageFramingSupported) {

                    // find position of the hour() argument in the factory meta
                    tempKeyIndexesInBase.add(factory.getMetadata().getColumnIndex(columnExpr.rhs.token));

                    // find position of hour() alias in selected columns
                    // also make sure there are no other literal column than our function reference
                    final CharSequence functionColumnName = columns.getQuick(0).getName();
                    columns = model.getBottomUpColumns();
                    for (int i = 0, n = columns.size(); i < n; i++) {
                        columnExpr = columns.getQuick(i).getAst();
                        if (columnExpr.type == LITERAL) {
                            if (Chars.equals(columnExpr.token, functionColumnName)) {
                                tempKeyIndex.add(i);
                                // storage dimension for Rosti is INT when we use hour(). This function produces INT.
                                tempKeyKinds.add(GKK_HOUR_INT);
                                arrayColumnTypes.add(ColumnType.INT);
                            } else {
                                // there is something else here, fallback to default implementation
                                pageFramingSupported = false;
                                break;
                            }
                        }
                    }
                } else {
                    factory = Misc.free(factory);
                }
            }

            if (factory == null) {
                factory = generateSubQuery(model, executionContext);
                pageFramingSupported = factory.supportPageFrameCursor();
            }

            RecordMetadata metadata = factory.getMetadata();

            // inspect model for possibility of vector aggregate intrinsics
            if (pageFramingSupported && assembleKeysAndFunctionReferences(columns, metadata, !specialCaseKeys)) {
                // create metadata from everything we've gathered
                GenericRecordMetadata meta = new GenericRecordMetadata();

                // start with keys
                for (int i = 0, n = tempKeyIndex.size(); i < n; i++) {
                    final int indexInThis = tempKeyIndex.getQuick(i);
                    final int indexInBase = tempKeyIndexesInBase.getQuick(i);
                    final int type = arrayColumnTypes.getColumnType(i);

                    if (type == ColumnType.SYMBOL) {
                        meta.add(
                                indexInThis,
                                new TableColumnMetadata(Chars.toString(columns.getQuick(indexInThis).getName()), type, false, 0, metadata.isSymbolTableStatic(indexInBase))
                        );
                    } else {
                        meta.add(
                                indexInThis,
                                new TableColumnMetadata(
                                        Chars.toString(columns.getQuick(indexInThis).getName()),
                                        type
                                )
                        );
                    }
                }

                // add aggregates
                for (int i = 0, n = tempVecConstructors.size(); i < n; i++) {
                    VectorAggregateFunctionConstructor constructor = tempVecConstructors.getQuick(i);
                    int indexInBase = tempVecConstructorArgIndexes.getQuick(i);
                    int indexInThis = tempAggIndex.getQuick(i);
                    VectorAggregateFunction vaf = constructor.create(0, tempKeyKinds.size() == 0 ? 0 : tempKeyKinds.getQuick(0), indexInBase, executionContext.getWorkerCount());
                    tempVaf.add(vaf);
                    meta.add(indexInThis, new TableColumnMetadata(Chars.toString(columns.getQuick(indexInThis).getName()), vaf.getType()));
                }

                if (tempKeyIndexesInBase.size() == 0) {
                    return new GroupByNotKeyedVectorRecordCursorFactory(
                            configuration,
                            factory,
                            meta,
                            tempVaf
                    );
                }

                if (tempKeyIndexesInBase.size() == 1) {
                    for (int i = 0, n = tempVaf.size(); i < n; i++) {
                        tempVaf.getQuick(i).pushValueTypes(arrayColumnTypes);
                    }

                    return new GroupByRecordCursorFactory(
                            configuration,
                            factory,
                            meta,
                            arrayColumnTypes,
                            executionContext.getWorkerCount(),
                            tempVaf,
                            tempKeyIndexesInBase.getQuick(0),
                            tempKeyIndex.getQuick(0),
                            tempSymbolSkewIndexes
                    );
                }
            }

            if (specialCaseKeys) {
                // uh-oh, we had special case keys, but could not find implementation for the functions
                // release factory we created unnecessarily
                Misc.free(factory);
                // create factory on top level model
                factory = generateSubQuery(model, executionContext);
                // and reset metadata
                metadata = factory.getMetadata();

            }

            final int timestampIndex = getTimestampIndex(model, factory);

            keyTypes.clear();
            valueTypes.clear();
            listColumnFilterA.clear();

            final int columnCount = model.getBottomUpColumns().size();
            ObjList<GroupByFunction> groupByFunctions = new ObjList<>(columnCount);
            GroupByUtils.prepareGroupByFunctions(
                    model,
                    metadata,
                    functionParser,
                    executionContext,
                    groupByFunctions,
                    valueTypes
            );

            final ObjList<Function> recordFunctions = new ObjList<>(columnCount);
            final GenericRecordMetadata groupByMetadata = new GenericRecordMetadata();
            final IntList symbolTableSkewIndex = GroupByUtils.prepareGroupByRecordFunctions(
                    model,
                    metadata,
                    listColumnFilterA,
                    groupByFunctions,
                    recordFunctions,
                    groupByMetadata,
                    keyTypes,
                    valueTypes.getColumnCount(),
                    true,
                    timestampIndex
            );

            if (keyTypes.getColumnCount() == 0) {
                return new GroupByNotKeyedRecordCursorFactory(
                        factory,
                        groupByMetadata,
                        groupByFunctions,
                        recordFunctions,
                        valueTypes.getColumnCount()
                );
            }

            return new io.questdb.griffin.engine.groupby.GroupByRecordCursorFactory(
                    configuration,
                    factory,
                    listColumnFilterA,
                    asm,
                    keyTypes,
                    valueTypes,
                    groupByMetadata,
                    groupByFunctions,
                    recordFunctions,
                    symbolTableSkewIndex
            );

        } catch (CairoException e) {
            Misc.free(factory);
            throw e;
        }
    }

    private RecordCursorFactory generateSelectVirtual(QueryModel model, SqlExecutionContext executionContext) throws SqlException {
        assert model.getNestedModel() != null;
        final RecordCursorFactory factory = generateSubQuery(model, executionContext);

        try {
            final int columnCount = model.getBottomUpColumns().size();
            final RecordMetadata metadata = factory.getMetadata();
            final ObjList<Function> functions = new ObjList<>(columnCount);
            final GenericRecordMetadata virtualMetadata = new GenericRecordMetadata();

            // attempt to preserve timestamp on new data set
            CharSequence timestampColumn;
            final int timestampIndex = metadata.getTimestampIndex();
            if (timestampIndex > -1) {
                timestampColumn = metadata.getColumnName(timestampIndex);
            } else {
                timestampColumn = null;
            }

            for (int i = 0; i < columnCount; i++) {
                final QueryColumn column = model.getBottomUpColumns().getQuick(i);
                ExpressionNode node = column.getAst();
                if (timestampColumn != null && node.type == ExpressionNode.LITERAL && Chars.equals(timestampColumn, node.token)) {
                    virtualMetadata.setTimestampIndex(i);
                }

                final Function function = functionParser.parseFunction(
                        column.getAst(),
                        metadata,
                        executionContext
                );
                functions.add(function);


                if (function instanceof SymbolFunction) {
                    virtualMetadata.add(
                            new TableColumnMetadata(
                                    Chars.toString(column.getAlias()),
                                    function.getType(),
                                    false,
                                    0,
                                    ((SymbolFunction) function).isSymbolTableStatic()
                            )
                    );
                } else {
                    virtualMetadata.add(
                            new TableColumnMetadata(
                                    Chars.toString(column.getAlias()),
                                    function.getType()
                            )
                    );
                }
            }

            return new VirtualRecordCursorFactory(virtualMetadata, functions, factory);
        } catch (SqlException | CairoException e) {
            factory.close();
            throw e;
        }
    }

    /**
     * Generates chain of parent factories each of which takes only two argument factories.
     * Parent factory will perform one of SET operations on its arguments, such as UNION, UNION ALL,
     * INTERSECT or EXCEPT
     *
     * @param model            incoming model is expected to have a chain of models via its QueryModel.getUnionModel() function
     * @param masterFactory    is compiled first argument
     * @param executionContext execution context for authorization and parallel execution purposes
     * @return factory that performs a SET operation
     * @throws SqlException when query contains syntax errors
     */
    private RecordCursorFactory generateSetFactory(
            QueryModel model,
            RecordCursorFactory masterFactory,
            SqlExecutionContext executionContext
    ) throws SqlException {
        RecordCursorFactory slaveFactory = generateQuery0(model.getUnionModel(), executionContext, true);
        if (model.getUnionModelType() == QueryModel.UNION_MODEL_DISTINCT) {
            return generateUnionFactory(model, masterFactory, executionContext, slaveFactory);
        } else if (model.getUnionModelType() == QueryModel.UNION_MODEL_ALL) {
            return generateUnionAllFactory(model, masterFactory, executionContext, slaveFactory);
        }
        assert false;
        return null;
    }

    private RecordCursorFactory generateSubQuery(QueryModel model, SqlExecutionContext executionContext) throws SqlException {
        assert model.getNestedModel() != null;
        return generateQuery(model.getNestedModel(), executionContext, true);
    }

    @Nullable
    private Function compileFilter(IntrinsicModel intrinsicModel, RecordMetadata readerMeta, SqlExecutionContext executionContext) throws SqlException {
        if (intrinsicModel.filter != null) {
            return compileFilter(intrinsicModel.filter, readerMeta, executionContext);
        }
        return null;
    }

    @NotNull
    public Function compileFilter(ExpressionNode expr, RecordMetadata metadata, SqlExecutionContext executionContext) throws SqlException {
        final Function filter = functionParser.parseFunction(expr, metadata, executionContext);
        if (filter.getType() == ColumnType.BOOLEAN) {
            return filter;
        }
        Misc.free(filter);
        throw SqlException.$(expr.position, "boolean expression expected");
    }

    private RecordCursorFactory generateTableQuery(
            QueryModel model,
            SqlExecutionContext executionContext
    ) throws SqlException {
        final ObjList<ExpressionNode> latestBy = model.getLatestBy();
        final ExpressionNode whereClause = model.getWhereClause();

        try (TableReader reader = engine.getReader(
                executionContext.getCairoSecurityContext(),
                model.getTableName().token,
                model.getTableVersion())
        ) {
            final RecordMetadata readerMeta = reader.getMetadata();

            // create metadata based on top-down columns that are required

            final ObjList<QueryColumn> topDownColumns = model.getTopDownColumns();
            final int topDownColumnCount = topDownColumns.size();
            final IntList columnIndexes = new IntList();
            final IntList columnSizes = new IntList();

            // topDownColumnCount can be 0 for 'select count()' queries

            int readerTimestampIndex;
            try {
                readerTimestampIndex = getTimestampIndex(model, readerMeta);
            } catch (SqlException e) {
                Misc.free(reader);
                throw e;
            }

            boolean requiresTimestamp = joinsRequiringTimestamp[model.getJoinType()];
            final GenericRecordMetadata myMeta = new GenericRecordMetadata();
            boolean framingSupported;
            try {
                if (requiresTimestamp) {
                    executionContext.pushTimestampRequiredFlag(true);
                }

                if (topDownColumnCount > 0) {
                    framingSupported = true;
                    for (int i = 0; i < topDownColumnCount; i++) {
                        int columnIndex = readerMeta.getColumnIndexQuiet(topDownColumns.getQuick(i).getName());
                        int type = readerMeta.getColumnType(columnIndex);
                        int typeSize = ColumnType.sizeOf(type);

                        if (framingSupported && (typeSize < Byte.BYTES || typeSize > Double.BYTES)) {
                            // we don't frame non-primitive types yet
                            framingSupported = false;
                        }
                        columnIndexes.add(columnIndex);
                        columnSizes.add((Numbers.msb(typeSize)));

                        myMeta.add(new TableColumnMetadata(
                                Chars.toString(topDownColumns.getQuick(i).getName()),
                                type,
                                readerMeta.isColumnIndexed(columnIndex),
                                readerMeta.getIndexValueBlockCapacity(columnIndex),
                                readerMeta.isSymbolTableStatic(columnIndex)
                        ));

                        if (columnIndex == readerTimestampIndex) {
                            myMeta.setTimestampIndex(myMeta.getColumnCount() - 1);
                        }
                    }

                    // select timestamp when it is required but not already selected
                    if (readerTimestampIndex != -1 && myMeta.getTimestampIndex() == -1 && executionContext.isTimestampRequired()) {
                        myMeta.add(new TableColumnMetadata(
                                readerMeta.getColumnName(readerTimestampIndex),
                                readerMeta.getColumnType(readerTimestampIndex)
                        ));
                        myMeta.setTimestampIndex(myMeta.getColumnCount() - 1);

                        columnIndexes.add(readerTimestampIndex);
                        columnSizes.add((Numbers.msb(ColumnType.TIMESTAMP)));
                    }
                } else {
                    framingSupported = false;
                }
            } finally {
                if (requiresTimestamp) {
                    executionContext.popTimestampRequiredFlag();
                }
            }

            listColumnFilterA.clear();
            final int latestByColumnCount = latestBy.size();

            if (latestByColumnCount > 0) {
                // validate latest by against current reader
                // first check if column is valid
                for (int i = 0; i < latestByColumnCount; i++) {
                    final int index = myMeta.getColumnIndexQuiet(latestBy.getQuick(i).token);
                    if (index == -1) {
                        throw SqlException.invalidColumn(latestBy.getQuick(i).position, latestBy.getQuick(i).token);
                    }

                    // we are reusing collections which leads to confusing naming for this method
                    // keyTypes are types of columns we collect 'latest by' for
                    keyTypes.add(myMeta.getColumnType(index));
                    // columnFilterA are indexes of columns we collect 'latest by' for
                    listColumnFilterA.add(index);
                }
            }

            final String tableName = reader.getTableName();

            if (whereClause != null) {

                final IntrinsicModel intrinsicModel = whereClauseParser.extract(
                        model,
                        whereClause,
                        readerMeta,
                        latestByColumnCount > 0 ? latestBy.getQuick(0).token : null,
                        readerTimestampIndex
                );

                // intrinsic parser can collapse where clause when removing parts it can replace
                // need to make sure that filter is updated on the model in case it is processed up the call stack
                //
                // At this juncture filter can use used up by one of the implementations below.
                // We will clear it preventively. If nothing picks filter up we will set model "where"
                // to the downsized filter
                model.setWhereClause(null);

                if (intrinsicModel.intrinsicValue == IntrinsicModel.FALSE) {
                    return new EmptyTableRecordCursorFactory(myMeta);
                }

                DataFrameCursorFactory dfcFactory;

                if (latestByColumnCount > 0) {
                    Function f = compileFilter(intrinsicModel, readerMeta, executionContext);
                    if (f != null && f.isConstant() && !f.getBool(null)) {
                        return new EmptyTableRecordCursorFactory(myMeta);
                    }

                    return generateLatestByQuery(
                            model,
                            reader,
                            myMeta,
                            tableName,
                            intrinsicModel,
                            f,
                            executionContext,
                            readerTimestampIndex,
                            columnIndexes
                    );
                }

                // below code block generates index-based filter

                final boolean intervalHitsOnlyOnePartition;
                if (intrinsicModel.intervals != null) {
                    dfcFactory = new IntervalFwdDataFrameCursorFactory(engine, tableName, model.getTableVersion(), intrinsicModel.intervals, readerTimestampIndex);
                    switch (reader.getPartitionedBy()) {
                        case PartitionBy.DAY:
                            intervalHitsOnlyOnePartition = isFocused(intrinsicModel.intervals, Timestamps.FLOOR_DD);
                            break;
                        case PartitionBy.MONTH:
                            intervalHitsOnlyOnePartition = isFocused(intrinsicModel.intervals, Timestamps.FLOOR_MM);
                            break;
                        case PartitionBy.YEAR:
                            intervalHitsOnlyOnePartition = isFocused(intrinsicModel.intervals, Timestamps.FLOOR_YYYY);
                            break;
                        default:
                            intervalHitsOnlyOnePartition = true;
                            break;
                    }
                } else {
                    dfcFactory = new FullFwdDataFrameCursorFactory(engine, tableName, model.getTableVersion());
                    intervalHitsOnlyOnePartition = false;
                }

                if (intrinsicModel.keyColumn != null) {
                    // existence of column would have been already validated
                    final int keyColumnIndex = reader.getMetadata().getColumnIndexQuiet(intrinsicModel.keyColumn);
                    final int nKeyValues = intrinsicModel.keyValues.size();
                    final int nKeyExcludedValues = intrinsicModel.keyExcludedValues.size();

                    if (intrinsicModel.keySubQuery != null) {
                        final RecordCursorFactory rcf = generate(intrinsicModel.keySubQuery, executionContext);
                        final Record.CharSequenceFunction func = validateSubQueryColumnAndGetGetter(intrinsicModel, rcf.getMetadata());

                        Function f = compileFilter(intrinsicModel, readerMeta, executionContext);
                        if (f != null && f.isConstant() && !f.getBool(null)) {
                            return new EmptyTableRecordCursorFactory(myMeta);
                        }
                        return new FilterOnSubQueryRecordCursorFactory(
                                myMeta,
                                dfcFactory,
                                rcf,
                                keyColumnIndex,
                                f,
                                func,
                                columnIndexes
                        );
                    }
                    assert nKeyValues > 0 || nKeyExcludedValues > 0;

                    boolean orderByKeyColumn = false;
                    int indexDirection = BitmapIndexReader.DIR_FORWARD;
                    if (intervalHitsOnlyOnePartition) {
                        final ObjList<ExpressionNode> orderByAdvice = model.getOrderByAdvice();
                        final int orderByAdviceSize = orderByAdvice.size();
                        if (orderByAdviceSize > 0 && orderByAdviceSize < 3) {
                            // todo: when order by coincides with keyColumn and there is index we can incorporate
                            //    ordering in the code that returns rows from index rather than having an
                            //    "overhead" order by implementation, which would be trying to oder already ordered symbols
                            if (Chars.equals(orderByAdvice.getQuick(0).token, intrinsicModel.keyColumn)) {
                                myMeta.setTimestampIndex(-1);
                                if (orderByAdviceSize == 1) {
                                    orderByKeyColumn = true;
                                } else if (Chars.equals(orderByAdvice.getQuick(1).token, model.getTimestamp().token)) {
                                    orderByKeyColumn = true;
                                    if (model.getOrderByDirectionAdvice().getQuick(1) == QueryModel.ORDER_DIRECTION_DESCENDING) {
                                        indexDirection = BitmapIndexReader.DIR_BACKWARD;
                                    }
                                }
                            }
                        }
                    }

<<<<<<< HEAD
                    if (nKeyValues == 1) {
                        final RowCursorFactory rcf;
                        final CharSequence symbol = intrinsicModel.keyValues.get(0);
                        final int symbolKey = reader.getSymbolMapReader(keyColumnIndex).keyOf(symbol);
                        final Function f = compileFilter(intrinsicModel, readerMeta, executionContext);
                        if (f != null && f.isConstant() && !f.getBool(null)) {
                            return new EmptyTableRecordCursorFactory(myMeta);
                        }

                        if (symbolKey == SymbolTable.VALUE_NOT_FOUND) {
                            if (f == null) {
                                rcf = new DeferredSymbolIndexRowCursorFactory(keyColumnIndex, Chars.toString(symbol), true, indexDirection);
                            } else {
                                rcf = new DeferredSymbolIndexFilteredRowCursorFactory(keyColumnIndex, Chars.toString(symbol), f, true, indexDirection);
                            }
                        } else {
                            if (f == null) {
                                rcf = new SymbolIndexRowCursorFactory(keyColumnIndex, symbolKey, true, indexDirection);
                            } else {
                                rcf = new SymbolIndexFilteredRowCursorFactory(keyColumnIndex, symbolKey, f, true, indexDirection);
=======
                    if (intrinsicModel.keyExcludedValues.size() == 0) {
                        if (nKeyValues == 1) {
                            final RowCursorFactory rcf;
                            final CharSequence symbol = intrinsicModel.keyValues.get(0);
                            final int symbolKey = reader.getSymbolMapReader(keyColumnIndex).keyOf(symbol);
                            if (symbolKey == SymbolTable.VALUE_NOT_FOUND) {
                                if (filter == null) {
                                    rcf = new DeferredSymbolIndexRowCursorFactory(keyColumnIndex, Chars.toString(symbol), true, indexDirection);
                                } else {
                                    rcf = new DeferredSymbolIndexFilteredRowCursorFactory(keyColumnIndex, Chars.toString(symbol), filter, true, indexDirection);
                                }
                            } else {
                                if (filter == null) {
                                    rcf = new SymbolIndexRowCursorFactory(keyColumnIndex, symbolKey, true, indexDirection);
                                } else {
                                    rcf = new SymbolIndexFilteredRowCursorFactory(keyColumnIndex, symbolKey, filter, true, indexDirection);
                                }
>>>>>>> ff686af4
                            }
                            return new DataFrameRecordCursorFactory(myMeta, dfcFactory, rcf, orderByKeyColumn, filter, false, columnIndexes, columnSizes);
                        }
<<<<<<< HEAD
                        return new DataFrameRecordCursorFactory(myMeta, dfcFactory, rcf, orderByKeyColumn, f, false, columnIndexes, columnSizes);
                    }
=======
>>>>>>> ff686af4

                        symbolValueList.clear();

                        for (int i = 0, n = intrinsicModel.keyValues.size(); i < n; i++) {
                            symbolValueList.add(intrinsicModel.keyValues.get(i));
                        }

                        if (orderByKeyColumn) {
                            myMeta.setTimestampIndex(-1);
                            if (model.getOrderByDirectionAdvice().getQuick(0) == QueryModel.ORDER_DIRECTION_ASCENDING) {
                                symbolValueList.sort(Chars.CHAR_SEQUENCE_COMPARATOR);
                            } else {
                                symbolValueList.sort(Chars.CHAR_SEQUENCE_COMPARATOR_DESC);
                            }
                        }
                        return new FilterOnValuesRecordCursorFactory(
                                myMeta,
                                dfcFactory,
                                symbolValueList,
                                keyColumnIndex,
                                reader,
                                filter,
                                model.getOrderByAdviceMnemonic(),
                                orderByKeyColumn,
                                indexDirection,
                                columnIndexes
                        );

<<<<<<< HEAD
                    final Function f = compileFilter(intrinsicModel, readerMeta, executionContext);
                    if (f != null && f.isConstant() && !f.getBool(null)) {
                        return new EmptyTableRecordCursorFactory(myMeta);
                    }
                    return new FilterOnValuesRecordCursorFactory(
                            myMeta,
                            dfcFactory,
                            symbolValueList,
                            keyColumnIndex,
                            reader,
                            f,
                            model.getOrderByAdviceMnemonic(),
                            orderByKeyColumn,
                            indexDirection,
                            columnIndexes
                    );
=======
                    } else if (intrinsicModel.keyExcludedValues.size() > 0 && reader.getSymbolMapReader(keyColumnIndex).size() < configuration.getMaxSymbolNotEqualsCount()) {
                        symbolValueList.clear();
                        for (int i = 0, n = intrinsicModel.keyExcludedValues.size(); i < n; i++) {
                            symbolValueList.add(intrinsicModel.keyExcludedValues.get(i));
                        }
                        return new FilterOnExcludedValuesRecordCursorFactory(
                                myMeta,
                                dfcFactory,
                                symbolValueList,
                                keyColumnIndex,
                                filter,
                                model.getOrderByAdviceMnemonic(),
                                orderByKeyColumn,
                                indexDirection,
                                columnIndexes,
                                configuration.getMaxSymbolNotEqualsCount()
                        );
                    }
>>>>>>> ff686af4
                }

                if (intervalHitsOnlyOnePartition && intrinsicModel.filter == null) {
                    final ObjList<ExpressionNode> orderByAdvice = model.getOrderByAdvice();
                    final int orderByAdviceSize = orderByAdvice.size();
                    if (orderByAdviceSize > 0 && orderByAdviceSize < 3 && intrinsicModel.intervals != null) {
                        // we can only deal with 'order by symbol, timestamp' at best
                        // skip this optimisation if order by is more extensive
                        final int columnIndex = myMeta.getColumnIndexQuiet(model.getOrderByAdvice().getQuick(0).token);
                        assert columnIndex > -1;

                        // this is our kind of column
                        if (myMeta.isColumnIndexed(columnIndex)) {
                            boolean orderByKeyColumn = false;
                            int indexDirection = BitmapIndexReader.DIR_FORWARD;
                            if (orderByAdviceSize == 1) {
                                orderByKeyColumn = true;
                            } else if (Chars.equals(orderByAdvice.getQuick(1).token, model.getTimestamp().token)) {
                                orderByKeyColumn = true;
                                if (model.getOrderByDirectionAdvice().getQuick(1) == QueryModel.ORDER_DIRECTION_DESCENDING) {
                                    indexDirection = BitmapIndexReader.DIR_BACKWARD;
                                }
                            }

                            if (orderByKeyColumn) {
                                // check that intrinsicModel.intervals hit only one partition
                                myMeta.setTimestampIndex(-1);
                                return new SortedSymbolIndexRecordCursorFactory(
                                        myMeta,
                                        dfcFactory,
                                        columnIndex,
                                        model.getOrderByDirectionAdvice().getQuick(0) == QueryModel.ORDER_DIRECTION_ASCENDING,
                                        indexDirection,
                                        columnIndexes
                                );
                            }
                        }
                    }
                }

                model.setWhereClause(intrinsicModel.filter);
                return new DataFrameRecordCursorFactory(myMeta, dfcFactory, new DataFrameRowCursorFactory(), false, null, framingSupported, columnIndexes, columnSizes);
            }

            // no where clause
            if (latestByColumnCount == 0) {

                // construct new metadata, which is a copy of what we constructed just above, but
                // in the interest of isolating problems we will only affect this factory

                return new TableReaderRecordCursorFactory(
                        myMeta,
                        engine,
                        tableName,
                        model.getTableVersion(),
                        columnIndexes,
                        columnSizes,
                        framingSupported
                );
            }

            if (latestByColumnCount == 1 && myMeta.isColumnIndexed(listColumnFilterA.getQuick(0))) {
                return new LatestByAllIndexedFilteredRecordCursorFactory(
                        configuration,
                        myMeta,
                        new FullBwdDataFrameCursorFactory(engine, tableName, model.getTableVersion()),
                        columnIndexes.getQuick(listColumnFilterA.getQuick(0)),
                        null,
                        columnIndexes
                );
            }

            return new LatestByAllFilteredRecordCursorFactory(
                    myMeta,
                    configuration,
                    new FullBwdDataFrameCursorFactory(engine, tableName, model.getTableVersion()),
                    RecordSinkFactory.getInstance(asm, myMeta, listColumnFilterA, false),
                    keyTypes,
                    null,
                    columnIndexes
            );
        }
    }

    private RecordCursorFactory generateUnionAllFactory(QueryModel model, RecordCursorFactory masterFactory, SqlExecutionContext executionContext, RecordCursorFactory slaveFactory) throws SqlException {
        validateJoinColumnTypes(model, masterFactory, slaveFactory);
        final RecordCursorFactory unionAllFactory = new UnionAllRecordCursorFactory(masterFactory, slaveFactory);

        if (model.getUnionModel().getUnionModel() != null) {
            return generateSetFactory(model.getUnionModel(), unionAllFactory, executionContext);
        }
        return unionAllFactory;
    }

    private RecordCursorFactory generateUnionFactory(QueryModel model, RecordCursorFactory masterFactory, SqlExecutionContext executionContext, RecordCursorFactory slaveFactory) throws SqlException {
        validateJoinColumnTypes(model, masterFactory, slaveFactory);
        entityColumnFilter.of(masterFactory.getMetadata().getColumnCount());
        final RecordSink recordSink = RecordSinkFactory.getInstance(
                asm,
                masterFactory.getMetadata(),
                entityColumnFilter,
                true
        );

        valueTypes.clear();

        RecordCursorFactory unionFactory = new UnionRecordCursorFactory(
                configuration,
                masterFactory,
                slaveFactory,
                recordSink,
                valueTypes
        );

        if (model.getUnionModel().getUnionModel() != null) {
            return generateSetFactory(model.getUnionModel(), unionFactory, executionContext);
        }
        return unionFactory;
    }

    private int getTimestampIndex(QueryModel model, RecordCursorFactory factory) throws SqlException {
        final RecordMetadata metadata = factory.getMetadata();
        try {
            return getTimestampIndex(model, metadata);
        } catch (SqlException e) {
            Misc.free(factory);
            throw e;
        }
    }

    private int getTimestampIndex(QueryModel model, RecordMetadata metadata) throws SqlException {
        final ExpressionNode timestamp = model.getTimestamp();
        if (timestamp != null) {
            int timestampIndex = metadata.getColumnIndexQuiet(timestamp.token);
            if (timestampIndex == -1) {
                throw SqlException.invalidColumn(timestamp.position, timestamp.token);
            }
            if (metadata.getColumnType(timestampIndex) != ColumnType.TIMESTAMP) {
                throw SqlException.$(timestamp.position, "not a TIMESTAMP");
            }
            return timestampIndex;
        }
        return metadata.getTimestampIndex();
    }

    private boolean isFocused(LongList intervals, Timestamps.TimestampFloorMethod floorMethod) {
        long floor = floorMethod.floor(intervals.getQuick(0));
        for (int i = 1, n = intervals.size(); i < n; i++) {
            if (floor != floorMethod.floor(intervals.getQuick(i))) {
                return false;
            }
        }
        return true;
    }

    private boolean isSingleColumnFunction(ExpressionNode ast, CharSequence name) {
        return ast.type == FUNCTION && ast.paramCount == 1 && Chars.equals(ast.token, name) && ast.rhs.type == LITERAL;
    }

    private void lookupColumnIndexes(
            ListColumnFilter filter,
            ObjList<ExpressionNode> columnNames,
            RecordMetadata masterMetadata
    ) {
        filter.clear();
        for (int i = 0, n = columnNames.size(); i < n; i++) {
            filter.add(masterMetadata.getColumnIndex(columnNames.getQuick(i).token));
        }
    }

    private void lookupColumnIndexesUsingVanillaNames(
            ListColumnFilter filter,
            ObjList<CharSequence> columnNames,
            RecordMetadata metadata
    ) {
        filter.clear();
        for (int i = 0, n = columnNames.size(); i < n; i++) {
            filter.add(metadata.getColumnIndex(columnNames.getQuick(i)));
        }
    }

    private void processJoinContext(boolean vanillaMaster, JoinContext jc, RecordMetadata masterMetadata, RecordMetadata slaveMetadata) throws SqlException {
        lookupColumnIndexesUsingVanillaNames(listColumnFilterA, jc.aNames, slaveMetadata);
        if (vanillaMaster) {
            lookupColumnIndexesUsingVanillaNames(listColumnFilterB, jc.bNames, masterMetadata);
        } else {
            lookupColumnIndexes(listColumnFilterB, jc.bNodes, masterMetadata);
        }

        // compare types and populate keyTypes
        keyTypes.clear();
        for (int k = 0, m = listColumnFilterA.getColumnCount(); k < m; k++) {
            int columnType = masterMetadata.getColumnType(listColumnFilterB.getColumnIndex(k));
            if (columnType != slaveMetadata.getColumnType(listColumnFilterA.getColumnIndex(k))) {
                // index in column filter and join context is the same
                throw SqlException.$(jc.aNodes.getQuick(k).position, "join column type mismatch");
            }
            keyTypes.add(columnType == ColumnType.SYMBOL ? ColumnType.STRING : columnType);
        }
    }

    void setFullFatJoins(boolean fullFatJoins) {
        this.fullFatJoins = fullFatJoins;
    }

    private void validateBothTimestamps(QueryModel slaveModel, RecordMetadata masterMetadata, RecordMetadata slaveMetadata) throws SqlException {
        if (masterMetadata.getTimestampIndex() == -1) {
            throw SqlException.$(slaveModel.getJoinKeywordPosition(), "left side of time series join has no timestamp");
        }

        if (slaveMetadata.getTimestampIndex() == -1) {
            throw SqlException.$(slaveModel.getJoinKeywordPosition(), "right side of time series join has no timestamp");
        }
    }

    private void validateJoinColumnTypes(QueryModel model, RecordCursorFactory masterFactory, RecordCursorFactory slaveFactory) throws SqlException {
        final RecordMetadata metadata = masterFactory.getMetadata();
        final RecordMetadata slaveMetadata = slaveFactory.getMetadata();
        final int columnCount = metadata.getColumnCount();

        for (int i = 0; i < columnCount; i++) {
            if (metadata.getColumnType(i) != slaveMetadata.getColumnType(i)) {
                throw SqlException
                        .$(model.getUnionModel().getModelPosition(), "column type mismatch [index=").put(i)
                        .put(", A=").put(ColumnType.nameOf(metadata.getColumnType(i)))
                        .put(", B=").put(ColumnType.nameOf(slaveMetadata.getColumnType(i)))
                        .put(']');
            }
        }
    }

    private Record.CharSequenceFunction validateSubQueryColumnAndGetGetter(IntrinsicModel intrinsicModel, RecordMetadata metadata) throws SqlException {
        final int zeroColumnType = metadata.getColumnType(0);
        if (zeroColumnType != ColumnType.STRING && zeroColumnType != ColumnType.SYMBOL) {
            assert intrinsicModel.keySubQuery.getBottomUpColumns() != null;
            assert intrinsicModel.keySubQuery.getBottomUpColumns().size() > 0;

            throw SqlException
                    .position(intrinsicModel.keySubQuery.getBottomUpColumns().getQuick(0).getAst().position)
                    .put("unsupported column type: ")
                    .put(metadata.getColumnName(0))
                    .put(": ")
                    .put(ColumnType.nameOf(zeroColumnType));
        }

        return zeroColumnType == ColumnType.STRING ? Record.GET_STR : Record.GET_SYM;
    }

    @FunctionalInterface
    public interface FullFatJoinGenerator {
        RecordCursorFactory create(CairoConfiguration configuration,
                                   RecordMetadata metadata,
                                   RecordCursorFactory masterFactory,
                                   RecordCursorFactory slaveFactory,
                                   @Transient ColumnTypes mapKeyTypes,
                                   @Transient ColumnTypes mapValueTypes,
                                   @Transient ColumnTypes slaveColumnTypes,
                                   RecordSink masterKeySink,
                                   RecordSink slaveKeySink,
                                   int columnSplit,
                                   RecordValueSink slaveValueSink,
                                   IntList columnIndex);
    }
}<|MERGE_RESOLUTION|>--- conflicted
+++ resolved
@@ -2096,54 +2096,31 @@
                         }
                     }
 
-<<<<<<< HEAD
-                    if (nKeyValues == 1) {
-                        final RowCursorFactory rcf;
-                        final CharSequence symbol = intrinsicModel.keyValues.get(0);
-                        final int symbolKey = reader.getSymbolMapReader(keyColumnIndex).keyOf(symbol);
-                        final Function f = compileFilter(intrinsicModel, readerMeta, executionContext);
-                        if (f != null && f.isConstant() && !f.getBool(null)) {
-                            return new EmptyTableRecordCursorFactory(myMeta);
-                        }
-
-                        if (symbolKey == SymbolTable.VALUE_NOT_FOUND) {
-                            if (f == null) {
-                                rcf = new DeferredSymbolIndexRowCursorFactory(keyColumnIndex, Chars.toString(symbol), true, indexDirection);
-                            } else {
-                                rcf = new DeferredSymbolIndexFilteredRowCursorFactory(keyColumnIndex, Chars.toString(symbol), f, true, indexDirection);
-                            }
-                        } else {
-                            if (f == null) {
-                                rcf = new SymbolIndexRowCursorFactory(keyColumnIndex, symbolKey, true, indexDirection);
-                            } else {
-                                rcf = new SymbolIndexFilteredRowCursorFactory(keyColumnIndex, symbolKey, f, true, indexDirection);
-=======
                     if (intrinsicModel.keyExcludedValues.size() == 0) {
                         if (nKeyValues == 1) {
                             final RowCursorFactory rcf;
                             final CharSequence symbol = intrinsicModel.keyValues.get(0);
                             final int symbolKey = reader.getSymbolMapReader(keyColumnIndex).keyOf(symbol);
+                            final Function f = compileFilter(intrinsicModel, readerMeta, executionContext);
+                            if (f != null && f.isConstant() && !f.getBool(null)) {
+                                return new EmptyTableRecordCursorFactory(myMeta);
+                            }
+
                             if (symbolKey == SymbolTable.VALUE_NOT_FOUND) {
-                                if (filter == null) {
+                                if (f == null) {
                                     rcf = new DeferredSymbolIndexRowCursorFactory(keyColumnIndex, Chars.toString(symbol), true, indexDirection);
                                 } else {
                                     rcf = new DeferredSymbolIndexFilteredRowCursorFactory(keyColumnIndex, Chars.toString(symbol), filter, true, indexDirection);
                                 }
                             } else {
-                                if (filter == null) {
+                                if (f == null) {
                                     rcf = new SymbolIndexRowCursorFactory(keyColumnIndex, symbolKey, true, indexDirection);
                                 } else {
-                                    rcf = new SymbolIndexFilteredRowCursorFactory(keyColumnIndex, symbolKey, filter, true, indexDirection);
+                                    rcf = new SymbolIndexFilteredRowCursorFactory(keyColumnIndex, symbolKey, f, true, indexDirection);
                                 }
->>>>>>> ff686af4
                             }
-                            return new DataFrameRecordCursorFactory(myMeta, dfcFactory, rcf, orderByKeyColumn, filter, false, columnIndexes, columnSizes);
+                            return new DataFrameRecordCursorFactory(myMeta, dfcFactory, rcf, orderByKeyColumn, f, false, columnIndexes, columnSizes);
                         }
-<<<<<<< HEAD
-                        return new DataFrameRecordCursorFactory(myMeta, dfcFactory, rcf, orderByKeyColumn, f, false, columnIndexes, columnSizes);
-                    }
-=======
->>>>>>> ff686af4
 
                         symbolValueList.clear();
 
@@ -2159,37 +2136,24 @@
                                 symbolValueList.sort(Chars.CHAR_SEQUENCE_COMPARATOR_DESC);
                             }
                         }
+
+                        final Function f = compileFilter(intrinsicModel, readerMeta, executionContext);
+                        if (f != null && f.isConstant() && !f.getBool(null)) {
+                            return new EmptyTableRecordCursorFactory(myMeta);
+                        }
                         return new FilterOnValuesRecordCursorFactory(
                                 myMeta,
                                 dfcFactory,
                                 symbolValueList,
                                 keyColumnIndex,
                                 reader,
-                                filter,
+                                f,
                                 model.getOrderByAdviceMnemonic(),
                                 orderByKeyColumn,
                                 indexDirection,
                                 columnIndexes
                         );
 
-<<<<<<< HEAD
-                    final Function f = compileFilter(intrinsicModel, readerMeta, executionContext);
-                    if (f != null && f.isConstant() && !f.getBool(null)) {
-                        return new EmptyTableRecordCursorFactory(myMeta);
-                    }
-                    return new FilterOnValuesRecordCursorFactory(
-                            myMeta,
-                            dfcFactory,
-                            symbolValueList,
-                            keyColumnIndex,
-                            reader,
-                            f,
-                            model.getOrderByAdviceMnemonic(),
-                            orderByKeyColumn,
-                            indexDirection,
-                            columnIndexes
-                    );
-=======
                     } else if (intrinsicModel.keyExcludedValues.size() > 0 && reader.getSymbolMapReader(keyColumnIndex).size() < configuration.getMaxSymbolNotEqualsCount()) {
                         symbolValueList.clear();
                         for (int i = 0, n = intrinsicModel.keyExcludedValues.size(); i < n; i++) {
@@ -2208,7 +2172,6 @@
                                 configuration.getMaxSymbolNotEqualsCount()
                         );
                     }
->>>>>>> ff686af4
                 }
 
                 if (intervalHitsOnlyOnePartition && intrinsicModel.filter == null) {
