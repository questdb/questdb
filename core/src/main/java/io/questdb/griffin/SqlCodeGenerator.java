/*******************************************************************************
 *     ___                  _   ____  ____
 *    / _ \ _   _  ___  ___| |_|  _ \| __ )
 *   | | | | | | |/ _ \/ __| __| | | |  _ \
 *   | |_| | |_| |  __/\__ \ |_| |_| | |_) |
 *    \__\_\\__,_|\___||___/\__|____/|____/
 *
 *  Copyright (c) 2014-2019 Appsicle
 *  Copyright (c) 2019-2023 QuestDB
 *
 *  Licensed under the Apache License, Version 2.0 (the "License");
 *  you may not use this file except in compliance with the License.
 *  You may obtain a copy of the License at
 *
 *  http://www.apache.org/licenses/LICENSE-2.0
 *
 *  Unless required by applicable law or agreed to in writing, software
 *  distributed under the License is distributed on an "AS IS" BASIS,
 *  WITHOUT WARRANTIES OR CONDITIONS OF ANY KIND, either express or implied.
 *  See the License for the specific language governing permissions and
 *  limitations under the License.
 *
 ******************************************************************************/

package io.questdb.griffin;

import io.questdb.cairo.*;
import io.questdb.cairo.map.RecordValueSink;
import io.questdb.cairo.map.RecordValueSinkFactory;
import io.questdb.cairo.sql.Record;
import io.questdb.cairo.sql.*;
import io.questdb.cairo.sql.async.PageFrameReduceTask;
import io.questdb.cairo.sql.async.PageFrameReduceTaskFactory;
import io.questdb.cairo.vm.Vm;
import io.questdb.cairo.vm.api.MemoryCARW;
import io.questdb.griffin.engine.*;
import io.questdb.griffin.engine.analytic.AnalyticFunction;
import io.questdb.griffin.engine.analytic.CachedAnalyticRecordCursorFactory;
import io.questdb.griffin.engine.functions.GroupByFunction;
import io.questdb.griffin.engine.functions.SymbolFunction;
import io.questdb.griffin.engine.functions.bind.IndexedParameterLinkFunction;
import io.questdb.griffin.engine.functions.bind.NamedParameterLinkFunction;
import io.questdb.griffin.engine.functions.cast.*;
import io.questdb.griffin.engine.functions.columns.*;
import io.questdb.griffin.engine.functions.constants.*;
import io.questdb.griffin.engine.groupby.*;
import io.questdb.griffin.engine.groupby.vect.GroupByRecordCursorFactory;
import io.questdb.griffin.engine.groupby.vect.*;
import io.questdb.griffin.engine.join.*;
import io.questdb.griffin.engine.orderby.LimitedSizeSortedLightRecordCursorFactory;
import io.questdb.griffin.engine.orderby.RecordComparatorCompiler;
import io.questdb.griffin.engine.orderby.SortedLightRecordCursorFactory;
import io.questdb.griffin.engine.orderby.SortedRecordCursorFactory;
import io.questdb.griffin.engine.table.*;
import io.questdb.griffin.engine.union.*;
import io.questdb.griffin.model.*;
import io.questdb.jit.CompiledFilter;
import io.questdb.jit.CompiledFilterIRSerializer;
import io.questdb.jit.JitUtil;
import io.questdb.log.Log;
import io.questdb.log.LogFactory;
import io.questdb.std.*;
import org.jetbrains.annotations.NotNull;
import org.jetbrains.annotations.Nullable;

import java.io.Closeable;
import java.util.ArrayDeque;

import static io.questdb.cairo.sql.DataFrameCursorFactory.ORDER_ANY;
import static io.questdb.griffin.SqlKeywords.*;
import static io.questdb.griffin.model.ExpressionNode.*;
import static io.questdb.griffin.model.QueryModel.QUERY;
import static io.questdb.griffin.model.QueryModel.*;

public class SqlCodeGenerator implements Mutable, Closeable {
    public static final int GKK_HOUR_INT = 1;
    public static final int GKK_VANILLA_INT = 0;
    private static final ModelOperator BACKUP_WHERE_CLAUSE = QueryModel::backupWhereClause;
    private static final VectorAggregateFunctionConstructor COUNT_CONSTRUCTOR = (keyKind, columnIndex, workerCount) -> new CountVectorAggregateFunction(keyKind);
    private static final FullFatJoinGenerator CREATE_FULL_FAT_AS_OF_JOIN = SqlCodeGenerator::createFullFatAsOfJoin;
    private static final FullFatJoinGenerator CREATE_FULL_FAT_LT_JOIN = SqlCodeGenerator::createFullFatLtJoin;
    private static final Log LOG = LogFactory.getLog(SqlCodeGenerator.class);
    private static final ModelOperator RESTORE_WHERE_CLAUSE = QueryModel::restoreWhereClause;
    private static final SetRecordCursorFactoryConstructor SET_EXCEPT_CONSTRUCTOR = ExceptRecordCursorFactory::new;
    private static final SetRecordCursorFactoryConstructor SET_INTERSECT_CONSTRUCTOR = IntersectRecordCursorFactory::new;
    private static final SetRecordCursorFactoryConstructor SET_UNION_CONSTRUCTOR = UnionRecordCursorFactory::new;
    private static final IntObjHashMap<VectorAggregateFunctionConstructor> avgConstructors = new IntObjHashMap<>();
    private static final IntObjHashMap<VectorAggregateFunctionConstructor> countConstructors = new IntObjHashMap<>();
    private static final boolean[] joinsRequiringTimestamp = new boolean[JOIN_MAX + 1];
    private static final IntObjHashMap<VectorAggregateFunctionConstructor> ksumConstructors = new IntObjHashMap<>();
    private static final IntHashSet limitTypes = new IntHashSet();
    private static final IntObjHashMap<VectorAggregateFunctionConstructor> maxConstructors = new IntObjHashMap<>();
    private static final IntObjHashMap<VectorAggregateFunctionConstructor> minConstructors = new IntObjHashMap<>();
    private static final IntObjHashMap<VectorAggregateFunctionConstructor> nsumConstructors = new IntObjHashMap<>();
    private static final IntObjHashMap<VectorAggregateFunctionConstructor> sumConstructors = new IntObjHashMap<>();
    private final ArrayColumnTypes arrayColumnTypes = new ArrayColumnTypes();
    private final BytecodeAssembler asm = new BytecodeAssembler();
    private final CairoConfiguration configuration;
    private final ObjList<TableColumnMetadata> deferredAnalyticMetadata = new ObjList<>();
    private final boolean enableJitDebug;
    private final CairoEngine engine;
    private final EntityColumnFilter entityColumnFilter = new EntityColumnFilter();
    private final ObjectPool<ExpressionNode> expressionNodePool;
    private final FunctionParser functionParser;
    private final IntList groupByFunctionPositions = new IntList();
    private final ObjObjHashMap<IntList, ObjList<AnalyticFunction>> groupedAnalytic = new ObjObjHashMap<>();
    private final IntHashSet intHashSet = new IntHashSet();
    private final ObjectPool<IntList> intListPool = new ObjectPool<>(IntList::new, 4);
    private final MemoryCARW jitIRMem;
    private final CompiledFilterIRSerializer jitIRSerializer = new CompiledFilterIRSerializer();
    private final ArrayColumnTypes keyTypes = new ArrayColumnTypes();
    // this list is used to generate record sinks
    private final ListColumnFilter listColumnFilterA = new ListColumnFilter();
    private final ListColumnFilter listColumnFilterB = new ListColumnFilter();
    private final LongList prefixes = new LongList();
    private final RecordComparatorCompiler recordComparatorCompiler;
    private final IntList recordFunctionPositions = new IntList();
    private final PageFrameReduceTaskFactory reduceTaskFactory;
    private final ArrayDeque<ExpressionNode> sqlNodeStack = new ArrayDeque<>();
    private final WhereClauseSymbolEstimator symbolEstimator = new WhereClauseSymbolEstimator();
    private final IntList tempAggIndex = new IntList();
    private final IntList tempKeyIndex = new IntList();
    private final IntList tempKeyIndexesInBase = new IntList();
    private final IntList tempKeyKinds = new IntList();
    private final GenericRecordMetadata tempMetadata = new GenericRecordMetadata();
    private final IntList tempSymbolSkewIndexes = new IntList();
    private final ObjList<VectorAggregateFunction> tempVaf = new ObjList<>();
    private final IntList tempVecConstructorArgIndexes = new IntList();
    private final ObjList<VectorAggregateFunctionConstructor> tempVecConstructors = new ObjList<>();
    private final ArrayColumnTypes valueTypes = new ArrayColumnTypes();
    private final WhereClauseParser whereClauseParser = new WhereClauseParser();
    private boolean enableJitNullChecks = true;
    private boolean fullFatJoins = false;

    public SqlCodeGenerator(
            CairoEngine engine,
            CairoConfiguration configuration,
            FunctionParser functionParser,
            ObjectPool<ExpressionNode> expressionNodePool
    ) {
        this.engine = engine;
        this.configuration = configuration;
        this.functionParser = functionParser;
        this.recordComparatorCompiler = new RecordComparatorCompiler(asm);
        this.enableJitDebug = configuration.isSqlJitDebugEnabled();
        this.jitIRMem = Vm.getCARWInstance(
                configuration.getSqlJitIRMemoryPageSize(),
                configuration.getSqlJitIRMemoryMaxPages(),
                MemoryTag.NATIVE_SQL_COMPILER
        );
        // Pre-touch JIT IR memory to avoid false positive memory leak detections.
        jitIRMem.putByte((byte) 0);
        jitIRMem.truncate();
        this.expressionNodePool = expressionNodePool;
        this.reduceTaskFactory = () -> new PageFrameReduceTask(configuration, MemoryTag.NATIVE_SQL_COMPILER);
    }

    @Override
    public void clear() {
        whereClauseParser.clear();
        symbolEstimator.clear();
        intListPool.clear();
    }

    @Override
    public void close() {
        Misc.free(jitIRMem);
    }

    @NotNull
    public Function compileBooleanFilter(
            ExpressionNode expr,
            RecordMetadata metadata,
            SqlExecutionContext executionContext
    ) throws SqlException {
        final Function filter = functionParser.parseFunction(expr, metadata, executionContext);
        if (ColumnType.isBoolean(filter.getType())) {
            return filter;
        }
        Misc.free(filter);
        throw SqlException.$(expr.position, "boolean expression expected");
    }

    @NotNull
    public Function compileJoinFilter(
            ExpressionNode expr,
            JoinRecordMetadata metadata,
            SqlExecutionContext executionContext
    ) throws SqlException {
        try {
            return compileBooleanFilter(expr, metadata, executionContext);
        } catch (Throwable t) {
            Misc.free(metadata);
            throw t;
        }
    }

    public RecordCursorFactory generate(@Transient QueryModel model, @Transient SqlExecutionContext executionContext) throws SqlException {
        return generateQuery(model, executionContext, true);
    }

    public RecordCursorFactory generateExplain(QueryModel model, RecordCursorFactory factory, int format) {
        RecordCursorFactory recordCursorFactory = new RecordCursorFactoryStub(model, factory);
        return new ExplainPlanFactory(recordCursorFactory, format);
    }

    public RecordCursorFactory generateExplain(@Transient ExplainModel model, @Transient SqlExecutionContext executionContext) throws SqlException {
        ExecutionModel innerModel = model.getInnerExecutionModel();
        QueryModel queryModel = innerModel.getQueryModel();
        RecordCursorFactory factory;
        if (queryModel != null) {
            factory = generate(queryModel, executionContext);
            if (innerModel.getModelType() != QUERY) {
                factory = new RecordCursorFactoryStub(innerModel, factory);
            }
        } else {
            factory = new RecordCursorFactoryStub(innerModel, null);
        }

        return new ExplainPlanFactory(factory, model.getFormat());
    }

    private static boolean allGroupsFirstLastWithSingleSymbolFilter(QueryModel model, RecordMetadata metadata) {
        final ObjList<QueryColumn> columns = model.getColumns();
        CharSequence symbolToken = null;
        int timestampIdx = metadata.getTimestampIndex();

        for (int i = 0, n = columns.size(); i < n; i++) {
            final QueryColumn column = columns.getQuick(i);
            final ExpressionNode node = column.getAst();

            if (node.type == LITERAL) {
                int idx = metadata.getColumnIndex(node.token);
                int columnType = metadata.getColumnType(idx);
                if (columnType == ColumnType.TIMESTAMP) {
                    if (idx != timestampIdx) {
                        return false;
                    }
                } else if (columnType == ColumnType.SYMBOL) {
                    if (symbolToken == null) {
                        symbolToken = node.token;
                    } else if (!Chars.equalsIgnoreCase(symbolToken, node.token)) {
                        return false; //more than one key symbol column
                    }
                } else {
                    return false;
                }
            } else {
                ExpressionNode columnAst = column.getAst();
                CharSequence token = columnAst.token;
                if (!SqlKeywords.isFirstKeyword(token) && !SqlKeywords.isLastKeyword(token)) {
                    return false;
                }

                if (columnAst.rhs.type != ExpressionNode.LITERAL || metadata.getColumnIndex(columnAst.rhs.token) < 0) {
                    return false;
                }
            }
        }

        return true;
    }

    private static RecordCursorFactory createFullFatAsOfJoin(
            CairoConfiguration configuration,
            RecordMetadata metadata,
            RecordCursorFactory masterFactory,
            RecordCursorFactory slaveFactory,
            @Transient ColumnTypes mapKeyTypes,
            @Transient ColumnTypes mapValueTypes,
            @Transient ColumnTypes slaveColumnTypes,
            RecordSink masterKeySink,
            RecordSink slaveKeySink,
            int columnSplit,
            RecordValueSink slaveValueSink,
            IntList columnIndex,
            JoinContext joinContext,
            ColumnFilter masterTableKeyColumns
    ) {
        return new AsOfJoinRecordCursorFactory(configuration, metadata, masterFactory, slaveFactory, mapKeyTypes,
                mapValueTypes, slaveColumnTypes, masterKeySink, slaveKeySink, columnSplit, slaveValueSink, columnIndex,
                joinContext, masterTableKeyColumns
        );
    }

    private static RecordCursorFactory createFullFatLtJoin(
            CairoConfiguration configuration,
            RecordMetadata metadata,
            RecordCursorFactory masterFactory,
            RecordCursorFactory slaveFactory,
            @Transient ColumnTypes mapKeyTypes,
            @Transient ColumnTypes mapValueTypes,
            @Transient ColumnTypes slaveColumnTypes,
            RecordSink masterKeySink,
            RecordSink slaveKeySink,
            int columnSplit,
            RecordValueSink slaveValueSink,
            IntList columnIndex,
            JoinContext joinContext,
            ColumnFilter masterTableKeyColumns
    ) {
        return new LtJoinRecordCursorFactory(configuration, metadata, masterFactory, slaveFactory, mapKeyTypes,
                mapValueTypes, slaveColumnTypes, masterKeySink, slaveKeySink, columnSplit, slaveValueSink,
                columnIndex, joinContext, masterTableKeyColumns
        );
    }

    private static int getOrderByDirectionOrDefault(QueryModel model, int index) {
        IntList direction = model.getOrderByDirectionAdvice();
        if (index >= direction.size()) {
            return ORDER_DIRECTION_ASCENDING;
        }
        return model.getOrderByDirectionAdvice().getQuick(index);
    }

    private VectorAggregateFunctionConstructor assembleFunctionReference(RecordMetadata metadata, ExpressionNode ast) {
        int columnIndex;
        if (ast.type == FUNCTION && ast.paramCount == 1 && SqlKeywords.isSumKeyword(ast.token) && ast.rhs.type == LITERAL) {
            columnIndex = metadata.getColumnIndex(ast.rhs.token);
            tempVecConstructorArgIndexes.add(columnIndex);
            return sumConstructors.get(metadata.getColumnType(columnIndex));
        } else if (ast.type == FUNCTION && SqlKeywords.isCountKeyword(ast.token) &&
                (ast.paramCount == 0 || (ast.paramCount == 1 && ast.rhs.type == CONSTANT && !isNullKeyword(ast.rhs.token)))) {
            // count() is a no-arg function, count(1) is the same as count(*)
            tempVecConstructorArgIndexes.add(-1);
            return COUNT_CONSTRUCTOR;
        } else if (isSingleColumnFunction(ast, "count")) {
            columnIndex = metadata.getColumnIndex(ast.rhs.token);
            tempVecConstructorArgIndexes.add(columnIndex);
            return countConstructors.get(metadata.getColumnType(columnIndex));
        } else if (isSingleColumnFunction(ast, "ksum")) {
            columnIndex = metadata.getColumnIndex(ast.rhs.token);
            tempVecConstructorArgIndexes.add(columnIndex);
            return ksumConstructors.get(metadata.getColumnType(columnIndex));
        } else if (isSingleColumnFunction(ast, "nsum")) {
            columnIndex = metadata.getColumnIndex(ast.rhs.token);
            tempVecConstructorArgIndexes.add(columnIndex);
            return nsumConstructors.get(metadata.getColumnType(columnIndex));
        } else if (isSingleColumnFunction(ast, "avg")) {
            columnIndex = metadata.getColumnIndex(ast.rhs.token);
            tempVecConstructorArgIndexes.add(columnIndex);
            return avgConstructors.get(metadata.getColumnType(columnIndex));
        } else if (isSingleColumnFunction(ast, "min")) {
            columnIndex = metadata.getColumnIndex(ast.rhs.token);
            tempVecConstructorArgIndexes.add(columnIndex);
            return minConstructors.get(metadata.getColumnType(columnIndex));
        } else if (isSingleColumnFunction(ast, "max")) {
            columnIndex = metadata.getColumnIndex(ast.rhs.token);
            tempVecConstructorArgIndexes.add(columnIndex);
            return maxConstructors.get(metadata.getColumnType(columnIndex));
        }
        return null;
    }

    private boolean assembleKeysAndFunctionReferences(
            ObjList<QueryColumn> columns,
            RecordMetadata metadata,
            boolean checkLiterals
    ) {
        tempVaf.clear();
        tempMetadata.clear();
        tempSymbolSkewIndexes.clear();
        tempVecConstructors.clear();
        tempVecConstructorArgIndexes.clear();
        tempAggIndex.clear();

        for (int i = 0, n = columns.size(); i < n; i++) {
            final QueryColumn qc = columns.getQuick(i);
            final ExpressionNode ast = qc.getAst();
            if (ast.type == LITERAL) {
                if (checkLiterals) {
                    final int columnIndex = metadata.getColumnIndex(ast.token);
                    final int type = metadata.getColumnType(columnIndex);
                    if (ColumnType.isInt(type)) {
                        tempKeyIndexesInBase.add(columnIndex);
                        tempKeyIndex.add(i);
                        arrayColumnTypes.add(ColumnType.INT);
                        tempKeyKinds.add(GKK_VANILLA_INT);
                    } else if (ColumnType.isSymbol(type)) {
                        tempKeyIndexesInBase.add(columnIndex);
                        tempKeyIndex.add(i);
                        tempSymbolSkewIndexes.extendAndSet(i, columnIndex);
                        arrayColumnTypes.add(ColumnType.SYMBOL);
                        tempKeyKinds.add(GKK_VANILLA_INT);
                    } else {
                        return false;
                    }
                }
            } else {
                final VectorAggregateFunctionConstructor constructor = assembleFunctionReference(metadata, ast);
                if (constructor != null) {
                    tempVecConstructors.add(constructor);
                    tempAggIndex.add(i);
                } else {
                    return false;
                }
            }
        }
        return true;
    }

    private void backupWhereClause(ExpressionNode node) {
        processNodeQueryModels(node, BACKUP_WHERE_CLAUSE);
    }

    // Checks if lo, hi is set and lo >= 0 while hi < 0 (meaning - return whole result set except some rows at start and some at the end)
    // because such case can't really be optimized by topN/bottomN
    private boolean canBeOptimized(QueryModel model, SqlExecutionContext context, Function loFunc, Function hiFunc) {
        if (model.getLimitLo() == null && model.getLimitHi() == null) {
            return false;
        }

        if (loFunc != null && loFunc.isConstant()
                && hiFunc != null && hiFunc.isConstant()) {
            try {
                loFunc.init(null, context);
                hiFunc.init(null, context);

                return !(loFunc.getLong(null) >= 0 && hiFunc.getLong(null) < 0);
            } catch (SqlException ex) {
                LOG.error().$("Failed to initialize lo or hi functions [").$("error=").$(ex.getMessage()).I$();
            }
        }

        return true;
    }

    private boolean checkIfSetCastIsRequired(RecordMetadata metadataA, RecordMetadata metadataB, boolean symbolDisallowed) {
        int columnCount = metadataA.getColumnCount();
        assert columnCount == metadataB.getColumnCount();

        for (int i = 0; i < columnCount; i++) {
            int typeA = metadataA.getColumnType(i);
            int typeB = metadataB.getColumnType(i);
            if (typeA != typeB || (typeA == ColumnType.SYMBOL && symbolDisallowed)) {
                return true;
            }
        }
        return false;
    }

    @Nullable
    private Function compileFilter(
            IntrinsicModel intrinsicModel,
            RecordMetadata readerMeta,
            SqlExecutionContext executionContext
    ) throws SqlException {
        if (intrinsicModel.filter != null) {
            return compileBooleanFilter(intrinsicModel.filter, readerMeta, executionContext);
        }
        return null;
    }

    private @Nullable ObjList<Function> compileWorkerFilterConditionally(
            boolean condition,
            int workerCount,
            ExpressionNode filterExpr,
            RecordMetadata metadata,
            SqlExecutionContext executionContext
    ) throws SqlException {
        if (condition) {
            ObjList<Function> workerFilters = new ObjList<>();
            for (int i = 0; i < workerCount; i++) {
                restoreWhereClause(filterExpr);//restore original filters in node query models
                workerFilters.extendAndSet(i, compileBooleanFilter(filterExpr, metadata, executionContext));
            }
            return workerFilters;
        }
        return null;
    }

    private RecordCursorFactory createAsOfJoin(
            RecordMetadata metadata,
            RecordCursorFactory master,
            RecordSink masterKeySink,
            RecordCursorFactory slave,
            RecordSink slaveKeySink,
            int columnSplit,
            JoinContext joinContext
    ) {
        valueTypes.clear();
        valueTypes.add(ColumnType.LONG);
        valueTypes.add(ColumnType.LONG);

        return new AsOfJoinLightRecordCursorFactory(
                configuration,
                metadata,
                master,
                slave,
                keyTypes,
                valueTypes,
                masterKeySink,
                slaveKeySink,
                columnSplit,
                joinContext
        );
    }

    @NotNull
    private RecordCursorFactory createFullFatJoin(
            RecordCursorFactory master,
            RecordMetadata masterMetadata,
            CharSequence masterAlias,
            RecordCursorFactory slave,
            RecordMetadata slaveMetadata,
            CharSequence slaveAlias,
            int joinPosition,
            FullFatJoinGenerator generator,
            JoinContext joinContext
    ) throws SqlException {

        // create hash set of key columns to easily find them
        intHashSet.clear();
        for (int i = 0, n = listColumnFilterA.getColumnCount(); i < n; i++) {
            intHashSet.add(listColumnFilterA.getColumnIndexFactored(i));
        }

        // map doesn't support variable length types in map value, which is ok
        // when we join tables on strings - technically string is the key,
        // and we do not need to store it in value, but we will still reject
        //
        // never mind, this is a stop-gap measure until I understand the problem
        // fully

        for (int k = 0, m = slaveMetadata.getColumnCount(); k < m; k++) {
            if (intHashSet.excludes(k)) {
                // if a slave column is not in key, it must be of fixed length.
                // why? our maps do not support variable length types in values, only in keys
                if (ColumnType.isVariableLength(slaveMetadata.getColumnType(k))) {
                    throw SqlException
                            .position(joinPosition).put("right side column '")
                            .put(slaveMetadata.getColumnName(k)).put("' is of unsupported type");
                }
            }
        }

        // at this point listColumnFilterB has column indexes of the master record that are JOIN keys
        // so masterSink writes key columns of master record to a sink
        RecordSink masterSink = RecordSinkFactory.getInstance(
                asm,
                masterMetadata,
                listColumnFilterB,
                true
        );

        // This metadata allocates native memory, it has to be closed in case join
        // generation is unsuccessful. The exception can be thrown anywhere between
        // try...catch
        JoinRecordMetadata metadata = new JoinRecordMetadata(
                configuration,
                masterMetadata.getColumnCount() + slaveMetadata.getColumnCount()
        );

        try {

            // metadata will have master record verbatim
            metadata.copyColumnMetadataFrom(masterAlias, masterMetadata);

            // slave record is split across key and value of map
            // the rationale is not to store columns twice
            // especially when map value does not support variable
            // length types


            final IntList columnIndex = new IntList(slaveMetadata.getColumnCount());
            // In map record value columns go first, so at this stage
            // we add to metadata all slave columns that are not keys.
            // Add the same columns to filter while we are in this loop.

            // We clear listColumnFilterB because after this loop it will
            // contain indexes of slave table columns that are not keys.
            ColumnFilter masterTableKeyColumns = listColumnFilterB.copy();
            listColumnFilterB.clear();
            valueTypes.clear();
            ArrayColumnTypes slaveTypes = new ArrayColumnTypes();
            for (int i = 0, n = slaveMetadata.getColumnCount(); i < n; i++) {
                if (intHashSet.excludes(i)) {
                    // this is not a key column. Add it to metadata as it is. Symbols columns are kept as symbols
                    final TableColumnMetadata m = slaveMetadata.getColumnMetadata(i);
                    metadata.add(slaveAlias, m);
                    listColumnFilterB.add(i + 1);
                    columnIndex.add(i);
                    valueTypes.add(m.getType());
                    slaveTypes.add(m.getType());
                }
            }

            // now add key columns to metadata
            for (int i = 0, n = listColumnFilterA.getColumnCount(); i < n; i++) {
                int index = listColumnFilterA.getColumnIndexFactored(i);
                final TableColumnMetadata m = slaveMetadata.getColumnMetadata(index);
                metadata.add(slaveAlias, m);
                slaveTypes.add(m.getType());
                columnIndex.add(index);
            }


            if (masterMetadata.getTimestampIndex() != -1) {
                metadata.setTimestampIndex(masterMetadata.getTimestampIndex());
            }
            return generator.create(
                    configuration,
                    metadata,
                    master,
                    slave,
                    keyTypes,
                    valueTypes,
                    slaveTypes,
                    masterSink,
                    RecordSinkFactory.getInstance( // slaveKeySink
                            asm,
                            slaveMetadata,
                            listColumnFilterA,
                            true
                    ),
                    masterMetadata.getColumnCount(),
                    RecordValueSinkFactory.getInstance(asm, slaveMetadata, listColumnFilterB), // slaveValueSink
                    columnIndex,
                    joinContext,
                    masterTableKeyColumns
            );

        } catch (Throwable e) {
            Misc.free(metadata);
            throw e;
        }
    }

    private RecordCursorFactory createHashJoin(
            RecordMetadata metadata,
            RecordCursorFactory master,
            RecordCursorFactory slave,
            int joinType,
            Function filter,
            JoinContext context
    ) {
        /*
         * JoinContext provides the following information:
         * a/bIndexes - index of model where join column is coming from
         * a/bNames - name of columns in respective models, these column names are not prefixed with table aliases
         * a/bNodes - the original column references, that can include table alias. Sometimes it doesn't when column name is unambiguous
         *
         * a/b are "inverted" in that "a" for slave and "b" for master
         *
         * The issue is when we use model indexes and vanilla column names they would only work on single-table
         * record cursor but original names with prefixed columns will only work with JoinRecordMetadata
         */
        final RecordMetadata masterMetadata = master.getMetadata();
        final RecordMetadata slaveMetadata = slave.getMetadata();
        final RecordSink masterKeySink = RecordSinkFactory.getInstance(
                asm,
                masterMetadata,
                listColumnFilterB,
                true
        );

        final RecordSink slaveKeySink = RecordSinkFactory.getInstance(
                asm,
                slaveMetadata,
                listColumnFilterA,
                true
        );

        valueTypes.clear();
        valueTypes.add(ColumnType.LONG);
        valueTypes.add(ColumnType.LONG);

        if (slave.recordCursorSupportsRandomAccess() && !fullFatJoins) {
            if (joinType == JOIN_INNER) {
                return new HashJoinLightRecordCursorFactory(
                        configuration,
                        metadata,
                        master,
                        slave,
                        keyTypes,
                        valueTypes,
                        masterKeySink,
                        slaveKeySink,
                        masterMetadata.getColumnCount(),
                        context
                );
            }

            if (filter != null) {
                return new HashOuterJoinFilteredLightRecordCursorFactory(
                        configuration,
                        metadata,
                        master,
                        slave,
                        keyTypes,
                        valueTypes,
                        masterKeySink,
                        slaveKeySink,
                        masterMetadata.getColumnCount(),
                        filter,
                        context
                );
            }

            return new HashOuterJoinLightRecordCursorFactory(
                    configuration,
                    metadata,
                    master,
                    slave,
                    keyTypes,
                    valueTypes,
                    masterKeySink,
                    slaveKeySink,
                    masterMetadata.getColumnCount(),
                    context
            );
        }

        entityColumnFilter.of(slaveMetadata.getColumnCount());
        RecordSink slaveSink = RecordSinkFactory.getInstance(
                asm,
                slaveMetadata,
                entityColumnFilter,
                false
        );

        if (joinType == JOIN_INNER) {
            return new HashJoinRecordCursorFactory(
                    configuration,
                    metadata,
                    master,
                    slave,
                    keyTypes,
                    valueTypes,
                    masterKeySink,
                    slaveKeySink,
                    slaveSink,
                    masterMetadata.getColumnCount(),
                    context
            );
        }

        if (filter != null) {
            return new HashOuterJoinFilteredRecordCursorFactory(
                    configuration,
                    metadata,
                    master,
                    slave,
                    keyTypes,
                    valueTypes,
                    masterKeySink,
                    slaveKeySink,
                    slaveSink,
                    masterMetadata.getColumnCount(),
                    filter,
                    context
            );
        }

        return new HashOuterJoinRecordCursorFactory(
                configuration,
                metadata,
                master,
                slave,
                keyTypes,
                valueTypes,
                masterKeySink,
                slaveKeySink,
                slaveSink,
                masterMetadata.getColumnCount(),
                context
        );
    }

    @NotNull
    private JoinRecordMetadata createJoinMetadata(
            CharSequence masterAlias,
            RecordMetadata masterMetadata,
            CharSequence slaveAlias,
            RecordMetadata slaveMetadata
    ) {
        return createJoinMetadata(
                masterAlias,
                masterMetadata,
                slaveAlias,
                slaveMetadata,
                masterMetadata.getTimestampIndex()
        );
    }

    @NotNull
    private JoinRecordMetadata createJoinMetadata(
            CharSequence masterAlias,
            RecordMetadata masterMetadata,
            CharSequence slaveAlias,
            RecordMetadata slaveMetadata,
            int timestampIndex
    ) {
        JoinRecordMetadata metadata;
        metadata = new JoinRecordMetadata(
                configuration,
                masterMetadata.getColumnCount() + slaveMetadata.getColumnCount()
        );

        metadata.copyColumnMetadataFrom(masterAlias, masterMetadata);
        metadata.copyColumnMetadataFrom(slaveAlias, slaveMetadata);

        if (timestampIndex != -1) {
            metadata.setTimestampIndex(timestampIndex);
        }
        return metadata;
    }

    private RecordCursorFactory createLtJoin(
            RecordMetadata metadata,
            RecordCursorFactory master,
            RecordSink masterKeySink,
            RecordCursorFactory slave,
            RecordSink slaveKeySink,
            int columnSplit,
            JoinContext joinContext
    ) {
        valueTypes.clear();
        valueTypes.add(ColumnType.LONG);
        valueTypes.add(ColumnType.LONG);

        return new LtJoinLightRecordCursorFactory(
                configuration,
                metadata,
                master,
                slave,
                keyTypes,
                valueTypes,
                masterKeySink,
                slaveKeySink,
                columnSplit,
                joinContext
        );
    }

    private RecordCursorFactory createSpliceJoin(
            RecordMetadata metadata,
            RecordCursorFactory master,
            RecordSink masterKeySink,
            RecordCursorFactory slave,
            RecordSink slaveKeySink,
            int columnSplit,
            JoinContext context
    ) {
        valueTypes.clear();
        valueTypes.add(ColumnType.LONG); // master previous
        valueTypes.add(ColumnType.LONG); // master current
        valueTypes.add(ColumnType.LONG); // slave previous
        valueTypes.add(ColumnType.LONG); // slave current

        return new SpliceJoinLightRecordCursorFactory(
                configuration,
                metadata,
                master,
                slave,
                keyTypes,
                valueTypes,
                masterKeySink,
                slaveKeySink,
                columnSplit,
                context
        );
    }

    private ObjList<Function> generateCastFunctions(
            RecordMetadata castToMetadata,
            RecordMetadata castFromMetadata,
            int modelPosition
    ) throws SqlException {
        int columnCount = castToMetadata.getColumnCount();
        ObjList<Function> castFunctions = new ObjList<>();
        for (int i = 0; i < columnCount; i++) {
            int toType = castToMetadata.getColumnType(i);
            int fromType = castFromMetadata.getColumnType(i);
            int toTag = ColumnType.tagOf(toType);
            int fromTag = ColumnType.tagOf(fromType);
            if (fromTag == ColumnType.NULL) {
                castFunctions.add(NullConstant.NULL);
            } else {
                switch (toTag) {
                    case ColumnType.BOOLEAN:
                        castFunctions.add(new BooleanColumn(i));
                        break;
                    case ColumnType.BYTE:
                        castFunctions.add(new ByteColumn(i));
                        break;
                    case ColumnType.SHORT:
                        switch (fromTag) {
                            // BOOLEAN will not be cast to CHAR
                            // in cast of BOOLEAN -> CHAR combination both will be cast to STRING
                            case ColumnType.BYTE:
                                castFunctions.add(new ByteColumn(i));
                                break;
                            case ColumnType.CHAR:
                                castFunctions.add(new CharColumn(i));
                                break;
                            case ColumnType.SHORT:
                                castFunctions.add(new ShortColumn(i));
                                break;
                            // wider types are not possible here
                            // SHORT will be cast to wider types, not other way around
                            // Wider types tested are: SHORT, INT, LONG, FLOAT, DOUBLE, DATE, TIMESTAMP, SYMBOL, STRING, LONG256
                            // GEOBYTE, GEOSHORT, GEOINT, GEOLONG
                        }
                        break;
                    case ColumnType.CHAR:
                        switch (fromTag) {
                            // BOOLEAN will not be cast to CHAR
                            // in cast of BOOLEAN -> CHAR combination both will be cast to STRING
                            case ColumnType.BYTE:
                                castFunctions.add(new CastByteToCharFunctionFactory.CastByteToCharFunction(new ByteColumn(i)));
                                break;
                            case ColumnType.CHAR:
                                castFunctions.add(new CharColumn(i));
                                break;
                            // wider types are not possible here
                            // CHAR will be cast to wider types, not other way around
                            // Wider types tested are: SHORT, INT, LONG, FLOAT, DOUBLE, DATE, TIMESTAMP, SYMBOL, STRING, LONG256
                            // GEOBYTE, GEOSHORT, GEOINT, GEOLONG
                            default:
                        }
                        break;
                    case ColumnType.INT:
                        switch (fromTag) {
                            // BOOLEAN will not be cast to INT
                            // in cast of BOOLEAN -> INT combination both will be cast to STRING
                            case ColumnType.BYTE:
                                castFunctions.add(new ByteColumn(i));
                                break;
                            case ColumnType.SHORT:
                                castFunctions.add(new ShortColumn(i));
                                break;
                            case ColumnType.CHAR:
                                castFunctions.add(new CharColumn(i));
                                break;
                            case ColumnType.INT:
                                castFunctions.add(new IntColumn(i));
                                break;
                            // wider types are not possible here
                            // INT will be cast to wider types, not other way around
                            // Wider types tested are: LONG, FLOAT, DOUBLE, DATE, TIMESTAMP, SYMBOL, STRING, LONG256
                            // GEOBYTE, GEOSHORT, GEOINT, GEOLONG
                        }
                        break;
                    case ColumnType.IPv4:
                        if (fromTag == ColumnType.IPv4) {
                            castFunctions.add(new IPv4Column(i));
                        } else {
                            throw SqlException.unsupportedCast(
                                    modelPosition,
                                    castFromMetadata.getColumnName(i),
                                    fromType,
                                    toType
                            );
                        }
                        break;
                    case ColumnType.LONG:
                        switch (fromTag) {
                            // BOOLEAN will not be cast to LONG
                            // in cast of BOOLEAN -> LONG combination both will be cast to STRING
                            case ColumnType.BYTE:
                                castFunctions.add(new ByteColumn(i));
                                break;
                            case ColumnType.SHORT:
                                castFunctions.add(new ShortColumn(i));
                                break;
                            case ColumnType.CHAR:
                                castFunctions.add(new CharColumn(i));
                                break;
                            case ColumnType.INT:
                                castFunctions.add(new IntColumn(i));
                                break;
                            case ColumnType.LONG:
                                castFunctions.add(new LongColumn(i));
                                break;
                            default:
                                throw SqlException.unsupportedCast(
                                        modelPosition,
                                        castFromMetadata.getColumnName(i),
                                        fromType,
                                        toType
                                );
                                // wider types are not possible here
                                // LONG will be cast to wider types, not other way around
                                // Wider types tested are: FLOAT, DOUBLE, DATE, TIMESTAMP, SYMBOL, STRING, LONG256
                                // GEOBYTE, GEOSHORT, GEOINT, GEOLONG
                        }
                        break;
                    case ColumnType.DATE:
                        if (fromTag == ColumnType.DATE) {
                            castFunctions.add(new DateColumn(i));
                        } else {
                            throw SqlException.unsupportedCast(
                                    modelPosition,
                                    castFromMetadata.getColumnName(i),
                                    fromType,
                                    toType
                            );
                        }
                        break;
                    case ColumnType.UUID:
                        assert fromTag == ColumnType.UUID;
                        castFunctions.add(new UuidColumn(i));
                        break;
                    case ColumnType.TIMESTAMP:
                        switch (fromTag) {
                            case ColumnType.DATE:
                                castFunctions.add(new CastDateToTimestampFunctionFactory.CastDateToTimestampFunction(new DateColumn(i)));
                                break;
                            case ColumnType.TIMESTAMP:
                                castFunctions.add(new TimestampColumn(i));
                                break;
                            default:
                                throw SqlException.unsupportedCast(
                                        modelPosition,
                                        castFromMetadata.getColumnName(i),
                                        fromType,
                                        toType
                                );
                        }
                        break;
                    case ColumnType.FLOAT:
                        switch (fromTag) {
                            case ColumnType.BYTE:
                                castFunctions.add(new ByteColumn(i));
                                break;
                            case ColumnType.SHORT:
                                castFunctions.add(new ShortColumn(i));
                                break;
                            case ColumnType.INT:
                                castFunctions.add(new IntColumn(i));
                                break;
                            case ColumnType.LONG:
                                castFunctions.add(new LongColumn(i));
                                break;
                            case ColumnType.FLOAT:
                                castFunctions.add(new FloatColumn(i));
                                break;
                            default:
                                throw SqlException.unsupportedCast(
                                        modelPosition,
                                        castFromMetadata.getColumnName(i),
                                        fromType,
                                        toType
                                );
                        }
                        break;
                    case ColumnType.DOUBLE:
                        switch (fromTag) {
                            case ColumnType.BYTE:
                                castFunctions.add(new ByteColumn(i));
                                break;
                            case ColumnType.SHORT:
                                castFunctions.add(new ShortColumn(i));
                                break;
                            case ColumnType.INT:
                                castFunctions.add(new IntColumn(i));
                                break;
                            case ColumnType.LONG:
                                castFunctions.add(new LongColumn(i));
                                break;
                            case ColumnType.FLOAT:
                                castFunctions.add(new FloatColumn(i));
                                break;
                            case ColumnType.DOUBLE:
                                castFunctions.add(new DoubleColumn(i));
                                break;
                            default:
                                throw SqlException.unsupportedCast(
                                        modelPosition,
                                        castFromMetadata.getColumnName(i),
                                        fromType,
                                        toType
                                );
                        }
                        break;
                    case ColumnType.STRING:
                        switch (fromTag) {
                            case ColumnType.BOOLEAN:
                                castFunctions.add(new BooleanColumn(i));
                                break;
                            case ColumnType.BYTE:
                                castFunctions.add(new CastByteToStrFunctionFactory.CastByteToStrFunction(new ByteColumn(i)));
                                break;
                            case ColumnType.SHORT:
                                castFunctions.add(new CastShortToStrFunctionFactory.CastShortToStrFunction(new ShortColumn(i)));
                                break;
                            case ColumnType.CHAR:
                                // CharFunction has built-in cast to String
                                castFunctions.add(new CharColumn(i));
                                break;
                            case ColumnType.INT:
                                castFunctions.add(new CastIntToStrFunctionFactory.CastIntToStrFunction(new IntColumn(i)));
                                break;
                            case ColumnType.LONG:
                                castFunctions.add(new CastLongToStrFunctionFactory.CastLongToStrFunction(new LongColumn(i)));
                                break;
                            case ColumnType.DATE:
                                castFunctions.add(new CastDateToStrFunctionFactory.CastDateToStrFunction(new DateColumn(i)));
                                break;
                            case ColumnType.TIMESTAMP:
                                castFunctions.add(new CastTimestampToStrFunctionFactory.CastTimestampToStrFunction(new TimestampColumn(i)));
                                break;
                            case ColumnType.FLOAT:
                                castFunctions.add(new CastFloatToStrFunctionFactory.CastFloatToStrFunction(
                                        new FloatColumn(i),
                                        configuration.getFloatToStrCastScale()
                                ));
                                break;
                            case ColumnType.DOUBLE:
                                castFunctions.add(new CastDoubleToStrFunctionFactory.CastDoubleToStrFunction(
                                        new DoubleColumn(i),
                                        configuration.getDoubleToStrCastScale()
                                ));
                                break;
                            case ColumnType.STRING:
                                castFunctions.add(new StrColumn(i));
                                break;
                            case ColumnType.UUID:
                                castFunctions.add(new CastUuidToStrFunctionFactory.Func(new UuidColumn(i)));
                                break;
                            case ColumnType.SYMBOL:
                                castFunctions.add(
                                        new CastSymbolToStrFunctionFactory.CastSymbolToStrFunction(
                                                new SymbolColumn(i, castFromMetadata.isSymbolTableStatic(i))
                                        )
                                );
                                break;
                            case ColumnType.LONG256:
                                castFunctions.add(
                                        new CastLong256ToStrFunctionFactory.CastLong256ToStrFunction(
                                                new Long256Column(i)
                                        )
                                );
                                break;
                            case ColumnType.GEOBYTE:
                                castFunctions.add(
                                        CastGeoHashToGeoHashFunctionFactory.getGeoByteToStrCastFunction(
                                                new GeoByteColumn(i, toTag),
                                                ColumnType.getGeoHashBits(fromType)
                                        )
                                );
                                break;
                            case ColumnType.GEOSHORT:
                                castFunctions.add(
                                        CastGeoHashToGeoHashFunctionFactory.getGeoShortToStrCastFunction(
                                                new GeoShortColumn(i, toTag),
                                                ColumnType.getGeoHashBits(castFromMetadata.getColumnType(i))
                                        )
                                );
                                break;
                            case ColumnType.GEOINT:
                                castFunctions.add(
                                        CastGeoHashToGeoHashFunctionFactory.getGeoIntToStrCastFunction(
                                                new GeoIntColumn(i, toTag),
                                                ColumnType.getGeoHashBits(castFromMetadata.getColumnType(i))
                                        )
                                );
                                break;
                            case ColumnType.GEOLONG:
                                castFunctions.add(
                                        CastGeoHashToGeoHashFunctionFactory.getGeoLongToStrCastFunction(
                                                new GeoLongColumn(i, toTag),
                                                ColumnType.getGeoHashBits(castFromMetadata.getColumnType(i))
                                        )
                                );
                                break;
                            case ColumnType.BINARY:
                                throw SqlException.unsupportedCast(
                                        modelPosition,
                                        castFromMetadata.getColumnName(i),
                                        fromType,
                                        toType
                                );
                        }
                        break;
                    case ColumnType.SYMBOL:
                        castFunctions.add(new CastSymbolToStrFunctionFactory.CastSymbolToStrFunction(
                                new SymbolColumn(
                                        i,
                                        castFromMetadata.isSymbolTableStatic(i)
                                )));
                        break;
                    case ColumnType.LONG256:
                        castFunctions.add(new Long256Column(i));
                        break;
                    case ColumnType.GEOBYTE:
                        switch (fromTag) {
                            case ColumnType.STRING:
                                castFunctions.add(
                                        CastStrToGeoHashFunctionFactory.newInstance(
                                                0,
                                                toType,
                                                new StrColumn(i)
                                        )
                                );
                                break;
                            case ColumnType.GEOBYTE:
                                castFunctions.add(new GeoByteColumn(i, fromType));
                                break;
                            case ColumnType.GEOSHORT:
                                castFunctions.add(
                                        CastGeoHashToGeoHashFunctionFactory.newInstance(
                                                0,
                                                new GeoShortColumn(i, fromType),
                                                toType,
                                                fromType
                                        )
                                );
                                break;
                            case ColumnType.GEOINT:
                                castFunctions.add(
                                        CastGeoHashToGeoHashFunctionFactory.newInstance(
                                                0,
                                                new GeoIntColumn(i, fromType),
                                                toType,
                                                fromType
                                        )
                                );
                                break;
                            case ColumnType.GEOLONG:
                                castFunctions.add(
                                        CastGeoHashToGeoHashFunctionFactory.newInstance(
                                                0,
                                                new GeoLongColumn(i, fromType),
                                                toType,
                                                fromType
                                        )
                                );
                                break;
                            default:
                                throw SqlException.unsupportedCast(
                                        modelPosition,
                                        castFromMetadata.getColumnName(i),
                                        fromType,
                                        toType
                                );
                        }
                        break;
                    case ColumnType.GEOSHORT:
                        switch (fromTag) {
                            case ColumnType.STRING:
                                castFunctions.add(
                                        CastStrToGeoHashFunctionFactory.newInstance(
                                                0,
                                                toType,
                                                new StrColumn(i)
                                        )
                                );
                                break;
                            case ColumnType.GEOSHORT:
                                castFunctions.add(new GeoShortColumn(i, toType));
                                break;
                            case ColumnType.GEOINT:
                                castFunctions.add(
                                        CastGeoHashToGeoHashFunctionFactory.newInstance(
                                                0,
                                                new GeoIntColumn(i, fromType),
                                                toType,
                                                fromType
                                        )
                                );
                                break;
                            case ColumnType.GEOLONG:
                                castFunctions.add(
                                        CastGeoHashToGeoHashFunctionFactory.newInstance(
                                                0,
                                                new GeoLongColumn(i, fromType),
                                                toType,
                                                fromType
                                        )
                                );
                                break;
                            default:
                                throw SqlException.unsupportedCast(
                                        modelPosition,
                                        castFromMetadata.getColumnName(i),
                                        fromType,
                                        toType
                                );
                        }
                        break;
                    case ColumnType.GEOINT:
                        switch (fromTag) {
                            case ColumnType.STRING:
                                castFunctions.add(
                                        CastStrToGeoHashFunctionFactory.newInstance(
                                                0,
                                                toType,
                                                new StrColumn(i)
                                        )
                                );
                                break;
                            case ColumnType.GEOINT:
                                castFunctions.add(new GeoIntColumn(i, fromType));
                                break;
                            case ColumnType.GEOLONG:
                                castFunctions.add(
                                        CastGeoHashToGeoHashFunctionFactory.newInstance(
                                                0,
                                                new GeoLongColumn(i, fromType),
                                                toType,
                                                fromType
                                        )
                                );
                                break;
                            default:
                                throw SqlException.unsupportedCast(
                                        modelPosition,
                                        castFromMetadata.getColumnName(i),
                                        fromType,
                                        toType
                                );
                        }
                        break;
                    case ColumnType.GEOLONG:
                        switch (fromTag) {
                            case ColumnType.STRING:
                                castFunctions.add(
                                        CastStrToGeoHashFunctionFactory.newInstance(
                                                0,
                                                toType,
                                                new StrColumn(i)
                                        )
                                );
                                break;
                            case ColumnType.GEOLONG:
                                castFunctions.add(new GeoLongColumn(i, fromType));
                                break;
                            default:
                                throw SqlException.unsupportedCast(
                                        modelPosition,
                                        castFromMetadata.getColumnName(i),
                                        fromType,
                                        toType
                                );
                        }
                        break;
                    case ColumnType.BINARY:
                        castFunctions.add(new BinColumn(i));
                        break;
                }
            }
        }
        return castFunctions;
    }

    private RecordCursorFactory generateFilter(RecordCursorFactory factory, QueryModel model, SqlExecutionContext executionContext) throws SqlException {
        final ExpressionNode filter = model.getWhereClause();
        return filter == null ? factory : generateFilter0(factory, model, executionContext, filter);
    }

    @NotNull
    private RecordCursorFactory generateFilter0(
            RecordCursorFactory factory,
            QueryModel model,
            SqlExecutionContext executionContext,
            ExpressionNode filterExpr
    ) throws SqlException {
        backupWhereClause(filterExpr);//back up in case filters need to be compiled again
        model.setWhereClause(null);

        final Function filter;
        try {
            filter = compileBooleanFilter(filterExpr, factory.getMetadata(), executionContext);
        } catch (Throwable e) {
            Misc.free(factory);
            throw e;
        }

        if (filter.isConstant()) {
            try {
                if (filter.getBool(null)) {
                    return factory;
                }
                RecordMetadata metadata = factory.getMetadata();
                assert (metadata instanceof GenericRecordMetadata);
                Misc.free(factory);
                return new EmptyTableRecordCursorFactory(metadata);
            } finally {
                filter.close();
            }
        }

        final boolean enableParallelFilter = executionContext.isParallelFilterEnabled();
        final boolean preTouchColumns = configuration.isSqlParallelFilterPreTouchEnabled();
        if (enableParallelFilter && factory.supportPageFrameCursor()) {
            final boolean useJit = executionContext.getJitMode() != SqlJitMode.JIT_MODE_DISABLED
                    && (!model.isUpdate() || executionContext.isWalApplication());
            final boolean canCompile = factory.supportPageFrameCursor() && JitUtil.isJitSupported();
            if (useJit && canCompile) {
                CompiledFilter jitFilter = null;
                try {
                    int jitOptions;
                    final ObjList<Function> bindVarFunctions = new ObjList<>();
                    try (PageFrameCursor cursor = factory.getPageFrameCursor(executionContext, ORDER_ANY)) {
                        final boolean forceScalar = executionContext.getJitMode() == SqlJitMode.JIT_MODE_FORCE_SCALAR;
                        jitIRSerializer.of(jitIRMem, executionContext, factory.getMetadata(), cursor, bindVarFunctions);
                        jitOptions = jitIRSerializer.serialize(filterExpr, forceScalar, enableJitDebug, enableJitNullChecks);
                    }

                    jitFilter = new CompiledFilter();
                    jitFilter.compile(jitIRMem, jitOptions);

                    final Function limitLoFunction = getLimitLoFunctionOnly(model, executionContext);
                    final int limitLoPos = model.getLimitAdviceLo() != null ? model.getLimitAdviceLo().position : 0;

                    LOG.info()
                            .$("JIT enabled for (sub)query [tableName=").utf8(model.getName())
                            .$(", fd=").$(executionContext.getRequestFd()).$(']').$();
                    return new AsyncJitFilteredRecordCursorFactory(
                            configuration,
                            executionContext.getMessageBus(),
                            factory,
                            bindVarFunctions,
                            filter,
                            reduceTaskFactory,
                            compileWorkerFilterConditionally(
                                    !filter.isReadThreadSafe(),
                                    executionContext.getSharedWorkerCount(),
                                    filterExpr,
                                    factory.getMetadata(),
                                    executionContext
                            ),
                            jitFilter,
                            limitLoFunction,
                            limitLoPos,
                            preTouchColumns,
                            executionContext.getSharedWorkerCount()
                    );
                } catch (SqlException | LimitOverflowException ex) {
                    Misc.free(jitFilter);
                    LOG.debug()
                            .$("JIT cannot be applied to (sub)query [tableName=").utf8(model.getName())
                            .$(", ex=").$(ex.getFlyweightMessage())
                            .$(", fd=").$(executionContext.getRequestFd()).$(']').$();
                } finally {
                    jitIRSerializer.clear();
                    jitIRMem.truncate();
                }
            }

            // Use Java filter.
            final Function limitLoFunction;
            try {
                limitLoFunction = getLimitLoFunctionOnly(model, executionContext);
            } catch (Throwable e) {
                Misc.free(filter);
                Misc.free(factory);
                throw e;
            }
            final int limitLoPos = model.getLimitAdviceLo() != null ? model.getLimitAdviceLo().position : 0;
            return new AsyncFilteredRecordCursorFactory(
                    configuration,
                    executionContext.getMessageBus(),
                    factory,
                    filter,
                    reduceTaskFactory,
                    compileWorkerFilterConditionally(
                            !filter.isReadThreadSafe(),
                            executionContext.getSharedWorkerCount(),
                            filterExpr,
                            factory.getMetadata(),
                            executionContext
                    ),
                    limitLoFunction,
                    limitLoPos,
                    preTouchColumns,
                    executionContext.getSharedWorkerCount()
            );
        }
        return new FilteredRecordCursorFactory(factory, filter);
    }

    private RecordCursorFactory generateFunctionQuery(QueryModel model, SqlExecutionContext executionContext) throws SqlException {
        final Function function = model.getTableNameFunction();
        if (function != null) {
            // We're transferring ownership of the function's factory to another factory
            // setting function to NULL will prevent double-ownership.
            // We should not release function itself, they typically just a lightweight factory wrapper.
            // Releasing function will also release the factory, which we don't want to happen.
            model.setTableNameFunction(null);
            return function.getRecordCursorFactory();
        } else {
            // when function is null we have to recompile it from scratch, including creating new factory
            return TableUtils.createCursorFunction(functionParser, model, executionContext).getRecordCursorFactory();
        }
    }

    private RecordCursorFactory generateJoins(QueryModel model, SqlExecutionContext executionContext) throws SqlException {
        final ObjList<QueryModel> joinModels = model.getJoinModels();
        IntList ordered = model.getOrderedJoinModels();
        RecordCursorFactory master = null;
        CharSequence masterAlias = null;

        try {
            int n = ordered.size();
            assert n > 1;
            for (int i = 0; i < n; i++) {
                int index = ordered.getQuick(i);
                QueryModel slaveModel = joinModels.getQuick(index);

                if (i > 0) {
                    executionContext.pushTimestampRequiredFlag(joinsRequiringTimestamp[slaveModel.getJoinType()]);
                } else { // i == 0
                    // This is first model in the sequence of joins
                    // TS requirement is symmetrical on both right and left sides
                    // check if next join requires a timestamp
                    int nextJointType = joinModels.getQuick(ordered.getQuick(1)).getJoinType();
                    executionContext.pushTimestampRequiredFlag(joinsRequiringTimestamp[nextJointType]);
                }

                RecordCursorFactory slave = null;
                boolean releaseSlave = true;
                try {
                    // compile
                    slave = generateQuery(slaveModel, executionContext, index > 0);

                    // check if this is the root of joins
                    if (master == null) {
                        // This is an opportunistic check of order by clause
                        // to determine if we can get away ordering main record source only
                        // Ordering main record source could benefit from rowid access thus
                        // making it faster compared to ordering of join record source that
                        // doesn't allow rowid access.
                        master = slave;
                        releaseSlave = false;
                        masterAlias = slaveModel.getName();
                    } else {
                        // not the root, join to "master"
                        final int joinType = slaveModel.getJoinType();
                        final RecordMetadata masterMetadata = master.getMetadata();
                        final RecordMetadata slaveMetadata = slave.getMetadata();
                        Function filter = null;
                        JoinRecordMetadata joinMetadata;

                        switch (joinType) {
                            case JOIN_CROSS_LEFT:
                                assert slaveModel.getOuterJoinExpressionClause() != null;
                                joinMetadata = createJoinMetadata(masterAlias, masterMetadata, slaveModel.getName(), slaveMetadata);
                                filter = compileJoinFilter(slaveModel.getOuterJoinExpressionClause(), joinMetadata, executionContext);

                                master = new NestedLoopLeftJoinRecordCursorFactory(
                                        joinMetadata,
                                        master,
                                        slave,
                                        masterMetadata.getColumnCount(),
                                        filter,
                                        NullRecordFactory.getInstance(slaveMetadata)
                                );
                                masterAlias = null;
                                break;
                            case JOIN_CROSS:
                                validateOuterJoinExpressions(slaveModel, "CROSS");
                                master = new CrossJoinRecordCursorFactory(
                                        createJoinMetadata(masterAlias, masterMetadata, slaveModel.getName(), slaveMetadata),
                                        master,
                                        slave,
                                        masterMetadata.getColumnCount()
                                );
                                masterAlias = null;
                                break;
                            case JOIN_ASOF:
                                validateBothTimestamps(slaveModel, masterMetadata, slaveMetadata);
                                validateOuterJoinExpressions(slaveModel, "ASOF");
                                processJoinContext(index == 1, slaveModel.getContext(), masterMetadata, slaveMetadata);
                                if (slave.recordCursorSupportsRandomAccess() && !fullFatJoins) {
                                    if (listColumnFilterA.size() > 0 && listColumnFilterB.size() > 0) {
                                        master = createAsOfJoin(
                                                createJoinMetadata(masterAlias, masterMetadata, slaveModel.getName(), slaveMetadata),
                                                master,
                                                RecordSinkFactory.getInstance(
                                                        asm,
                                                        masterMetadata,
                                                        listColumnFilterB,
                                                        true
                                                ),
                                                slave,
                                                RecordSinkFactory.getInstance(
                                                        asm,
                                                        slaveMetadata,
                                                        listColumnFilterA,
                                                        true
                                                ),
                                                masterMetadata.getColumnCount(),
                                                slaveModel.getContext()
                                        );
                                    } else {
                                        master = new AsOfJoinNoKeyRecordCursorFactory(
                                                createJoinMetadata(masterAlias, masterMetadata, slaveModel.getName(), slaveMetadata),
                                                master,
                                                slave,
                                                masterMetadata.getColumnCount()
                                        );
                                    }
                                } else {
                                    master = createFullFatJoin(
                                            master,
                                            masterMetadata,
                                            masterAlias,
                                            slave,
                                            slaveMetadata,
                                            slaveModel.getName(),
                                            slaveModel.getJoinKeywordPosition(),
                                            CREATE_FULL_FAT_AS_OF_JOIN,
                                            slaveModel.getContext()
                                    );
                                }
                                masterAlias = null;
                                // if we fail after this step, master will release slave
                                releaseSlave = false;
                                validateBothTimestampOrders(master, slave, slaveModel.getJoinKeywordPosition());
                                break;
                            case JOIN_LT:
                                validateBothTimestamps(slaveModel, masterMetadata, slaveMetadata);
                                validateOuterJoinExpressions(slaveModel, "LT");
                                processJoinContext(index == 1, slaveModel.getContext(), masterMetadata, slaveMetadata);
                                if (slave.recordCursorSupportsRandomAccess() && !fullFatJoins) {
                                    if (listColumnFilterA.size() > 0 && listColumnFilterB.size() > 0) {
                                        master = createLtJoin(
                                                createJoinMetadata(masterAlias, masterMetadata, slaveModel.getName(), slaveMetadata),
                                                master,
                                                RecordSinkFactory.getInstance(
                                                        asm,
                                                        masterMetadata,
                                                        listColumnFilterB,
                                                        true
                                                ),
                                                slave,
                                                RecordSinkFactory.getInstance(
                                                        asm,
                                                        slaveMetadata,
                                                        listColumnFilterA,
                                                        true
                                                ),
                                                masterMetadata.getColumnCount(),
                                                slaveModel.getContext()
                                        );
                                    } else {
                                        master = new LtJoinNoKeyRecordCursorFactory(
                                                createJoinMetadata(masterAlias, masterMetadata, slaveModel.getName(), slaveMetadata),
                                                master,
                                                slave,
                                                masterMetadata.getColumnCount()
                                        );
                                    }
                                } else {
                                    master = createFullFatJoin(
                                            master,
                                            masterMetadata,
                                            masterAlias,
                                            slave,
                                            slaveMetadata,
                                            slaveModel.getName(),
                                            slaveModel.getJoinKeywordPosition(),
                                            CREATE_FULL_FAT_LT_JOIN,
                                            slaveModel.getContext()
                                    );
                                }
                                masterAlias = null;
                                // if we fail after this step, master will release slave
                                releaseSlave = false;
                                validateBothTimestampOrders(master, slave, slaveModel.getJoinKeywordPosition());
                                break;
                            case JOIN_SPLICE:
                                validateBothTimestamps(slaveModel, masterMetadata, slaveMetadata);
                                validateOuterJoinExpressions(slaveModel, "SPLICE");
                                processJoinContext(index == 1, slaveModel.getContext(), masterMetadata, slaveMetadata);
                                if (slave.recordCursorSupportsRandomAccess() && master.recordCursorSupportsRandomAccess() && !fullFatJoins) {
                                    master = createSpliceJoin(
                                            // splice join result does not have timestamp
                                            createJoinMetadata(masterAlias, masterMetadata, slaveModel.getName(), slaveMetadata, -1),
                                            master,
                                            RecordSinkFactory.getInstance(
                                                    asm,
                                                    masterMetadata,
                                                    listColumnFilterB,
                                                    true
                                            ),
                                            slave,
                                            RecordSinkFactory.getInstance(
                                                    asm,
                                                    slaveMetadata,
                                                    listColumnFilterA,
                                                    true
                                            ),
                                            masterMetadata.getColumnCount(),
                                            slaveModel.getContext()
                                    );
                                    // if we fail after this step, master will release slave
                                    releaseSlave = false;
                                    validateBothTimestampOrders(master, slave, slaveModel.getJoinKeywordPosition());
                                } else {
                                    if (!master.recordCursorSupportsRandomAccess()) {
                                        throw SqlException.position(slaveModel.getJoinKeywordPosition()).put("left side of splice join doesn't support random access");
                                    } else if (!slave.recordCursorSupportsRandomAccess()) {
                                        throw SqlException.position(slaveModel.getJoinKeywordPosition()).put("right side of splice join doesn't support random access");
                                    } else {
                                        throw SqlException.position(slaveModel.getJoinKeywordPosition()).put("splice join doesn't support full fat mode");
                                    }
                                }
                                break;
                            default:
                                processJoinContext(index == 1, slaveModel.getContext(), masterMetadata, slaveMetadata);

                                joinMetadata = createJoinMetadata(masterAlias, masterMetadata, slaveModel.getName(), slaveMetadata);
                                if (slaveModel.getOuterJoinExpressionClause() != null) {
                                    filter = compileJoinFilter(slaveModel.getOuterJoinExpressionClause(), joinMetadata, executionContext);
                                }

                                if (joinType == JOIN_OUTER &&
                                        filter != null && filter.isConstant() && !filter.getBool(null)) {
                                    Misc.free(slave);
                                    slave = new EmptyTableRecordCursorFactory(slaveMetadata);
                                }

                                if (joinType == JOIN_INNER) {
                                    validateOuterJoinExpressions(slaveModel, "INNER");
                                }

                                master = createHashJoin(
                                        joinMetadata,
                                        master,
                                        slave,
                                        joinType,
                                        filter,
                                        slaveModel.getContext()
                                );
                                masterAlias = null;
                                break;
                        }
                    }
                } catch (Throwable e) {
                    master = Misc.free(master);
                    if (releaseSlave) {
                        Misc.free(slave);
                    }
                    throw e;
                } finally {
                    executionContext.popTimestampRequiredFlag();
                }

                // check if there are post-filters
                ExpressionNode filterExpr = slaveModel.getPostJoinWhereClause();
                if (filterExpr != null) {
                    if (executionContext.isParallelFilterEnabled() && master.supportPageFrameCursor()) {
                        final Function filter = compileJoinFilter(
                                filterExpr,
                                (JoinRecordMetadata) master.getMetadata(),
                                executionContext
                        );

                        master = new AsyncFilteredRecordCursorFactory(
                                configuration,
                                executionContext.getMessageBus(),
                                master,
                                filter,
                                reduceTaskFactory,
                                compileWorkerFilterConditionally(
                                        !filter.isReadThreadSafe(),
                                        executionContext.getSharedWorkerCount(),
                                        filterExpr,
                                        master.getMetadata(),
                                        executionContext
                                ),
                                null,
                                0,
                                false,
                                executionContext.getSharedWorkerCount()
                        );
                    } else {
                        master = new FilteredRecordCursorFactory(
                                master,
                                compileJoinFilter(filterExpr, (JoinRecordMetadata) master.getMetadata(), executionContext)
                        );
                    }
                }
            }

            // unfortunately we had to go all out to create join metadata
            // now it is time to check if we have constant conditions
            ExpressionNode constFilter = model.getConstWhereClause();
            if (constFilter != null) {
                Function function = functionParser.parseFunction(constFilter, null, executionContext);
                if (!ColumnType.isBoolean(function.getType())) {
                    throw SqlException.position(constFilter.position).put("boolean expression expected");
                }
                function.init(null, executionContext);
                if (!function.getBool(null)) {
                    // do not copy metadata here
                    // this would have been JoinRecordMetadata, which is new instance anyway
                    // we have to make sure that this metadata is safely transitioned
                    // to empty cursor factory
                    JoinRecordMetadata metadata = (JoinRecordMetadata) master.getMetadata();
                    metadata.incrementRefCount();
                    RecordCursorFactory factory = new EmptyTableRecordCursorFactory(metadata);
                    Misc.free(master);
                    return factory;
                }
            }
            return master;
        } catch (Throwable e) {
            Misc.free(master);
            throw e;
        }
    }

    @NotNull
    private RecordCursorFactory generateLatestBy(RecordCursorFactory factory, QueryModel model) throws SqlException {
        final ObjList<ExpressionNode> latestBy = model.getLatestBy();
        if (latestBy.size() == 0) {
            return factory;
        }

        // We require timestamp with any order.
        final int timestampIndex;
        try {
            timestampIndex = getTimestampIndex(model, factory);
            if (timestampIndex == -1) {
                throw SqlException.$(model.getModelPosition(), "latest by query does not provide dedicated TIMESTAMP column");
            }
        } catch (Throwable e) {
            Misc.free(factory);
            throw e;
        }

        final RecordMetadata metadata = factory.getMetadata();
        prepareLatestByColumnIndexes(latestBy, metadata);

        if (!factory.recordCursorSupportsRandomAccess()) {
            return new LatestByRecordCursorFactory(
                    configuration,
                    factory,
                    RecordSinkFactory.getInstance(asm, metadata, listColumnFilterA, false),
                    keyTypes,
                    timestampIndex
            );
        }

        boolean orderedByTimestampAsc = false;
        final QueryModel nested = model.getNestedModel();
        assert nested != null;
        final LowerCaseCharSequenceIntHashMap orderBy = nested.getOrderHash();
        CharSequence timestampColumn = metadata.getColumnName(timestampIndex);
        if (orderBy.get(timestampColumn) == QueryModel.ORDER_DIRECTION_ASCENDING) {
            // ORDER BY the timestamp column case.
            orderedByTimestampAsc = true;
        } else if (timestampIndex == metadata.getTimestampIndex() && orderBy.size() == 0) {
            // Empty ORDER BY, but the timestamp column in the designated timestamp.
            orderedByTimestampAsc = true;
        }

        return new LatestByLightRecordCursorFactory(
                configuration,
                factory,
                RecordSinkFactory.getInstance(asm, metadata, listColumnFilterA, false),
                keyTypes,
                timestampIndex,
                orderedByTimestampAsc
        );
    }

    @NotNull
    private RecordCursorFactory generateLatestByTableQuery(
            QueryModel model,
            @Transient TableReader reader,
            RecordMetadata metadata,
            TableToken tableToken,
            IntrinsicModel intrinsicModel,
            Function filter,
            @Transient SqlExecutionContext executionContext,
            int timestampIndex,
            @NotNull IntList columnIndexes,
            @NotNull IntList columnSizes,
            @NotNull LongList prefixes
    ) throws SqlException {
        final DataFrameCursorFactory dataFrameCursorFactory;
        if (intrinsicModel.hasIntervalFilters()) {
            dataFrameCursorFactory = new IntervalBwdDataFrameCursorFactory(
                    tableToken,
                    model.getMetadataVersion(),
                    intrinsicModel.buildIntervalModel(),
                    timestampIndex,
                    GenericRecordMetadata.deepCopyOf(reader.getMetadata())
            );
        } else {
            dataFrameCursorFactory = new FullBwdDataFrameCursorFactory(
                    tableToken,
                    model.getMetadataVersion(),
                    GenericRecordMetadata.deepCopyOf(reader.getMetadata())
            );
        }

        assert model.getLatestBy() != null && model.getLatestBy().size() > 0;
        ObjList<ExpressionNode> latestBy = new ObjList<>(model.getLatestBy().size());
        latestBy.addAll(model.getLatestBy());
        final ExpressionNode latestByNode = latestBy.get(0);
        final int latestByIndex = metadata.getColumnIndexQuiet(latestByNode.token);
        final boolean indexed = metadata.isColumnIndexed(latestByIndex);

        // 'latest by' clause takes over the filter and the latest by nodes,
        // so that the later generateFilter() and generateLatestBy() are no-op
        model.setWhereClause(null);
        model.getLatestBy().clear();

        // if there are > 1 columns in the latest by statement, we cannot use indexes
        if (latestBy.size() > 1 || !ColumnType.isSymbol(metadata.getColumnType(latestByIndex))) {
            boolean symbolKeysOnly = true;
            for (int i = 0, n = keyTypes.getColumnCount(); i < n; i++) {
                symbolKeysOnly &= ColumnType.isSymbol(keyTypes.getColumnType(i));
            }
            if (symbolKeysOnly) {
                final IntList partitionByColumnIndexes = new IntList(listColumnFilterA.size());
                for (int i = 0, n = listColumnFilterA.size(); i < n; i++) {
                    partitionByColumnIndexes.add(listColumnFilterA.getColumnIndexFactored(i));
                }
                final IntList partitionBySymbolCounts = symbolEstimator.estimate(
                        model,
                        intrinsicModel.filter,
                        metadata,
                        partitionByColumnIndexes
                );
                return new LatestByAllSymbolsFilteredRecordCursorFactory(
                        metadata,
                        configuration,
                        dataFrameCursorFactory,
                        RecordSinkFactory.getInstance(asm, metadata, listColumnFilterA, false),
                        keyTypes,
                        partitionByColumnIndexes,
                        partitionBySymbolCounts,
                        filter,
                        columnIndexes
                );
            }
            return new LatestByAllFilteredRecordCursorFactory(
                    metadata,
                    configuration,
                    dataFrameCursorFactory,
                    RecordSinkFactory.getInstance(asm, metadata, listColumnFilterA, false),
                    keyTypes,
                    filter,
                    columnIndexes
            );
        }

        if (intrinsicModel.keyColumn != null) {
            // key column must always be the same as latest by column
            assert latestByIndex == metadata.getColumnIndexQuiet(intrinsicModel.keyColumn);

            if (intrinsicModel.keySubQuery != null) {
                final RecordCursorFactory rcf;
                final Record.CharSequenceFunction func;
                try {
                    rcf = generate(intrinsicModel.keySubQuery, executionContext);
                    func = validateSubQueryColumnAndGetGetter(intrinsicModel, rcf.getMetadata());
                } catch (Throwable e) {
                    Misc.free(dataFrameCursorFactory);
                    throw e;
                }

                return new LatestBySubQueryRecordCursorFactory(
                        configuration,
                        metadata,
                        dataFrameCursorFactory,
                        latestByIndex,
                        rcf,
                        filter,
                        indexed,
                        func,
                        columnIndexes
                );
            }

            final int nKeyValues = intrinsicModel.keyValueFuncs.size();
            final int nExcludedKeyValues = intrinsicModel.keyExcludedValueFuncs.size();
            if (indexed && nExcludedKeyValues == 0) {
                assert nKeyValues > 0;
                // deal with key values as a list
                // 1. resolve each value of the list to "int"
                // 2. get first row in index for each value (stream)

                final SymbolMapReader symbolMapReader = reader.getSymbolMapReader(columnIndexes.getQuick(latestByIndex));
                final RowCursorFactory rcf;
                if (nKeyValues == 1) {
                    final Function symbolValueFunc = intrinsicModel.keyValueFuncs.get(0);
                    final int symbol = symbolValueFunc.isRuntimeConstant()
                            ? SymbolTable.VALUE_NOT_FOUND
                            : symbolMapReader.keyOf(symbolValueFunc.getStr(null));

                    if (filter == null) {
                        if (symbol == SymbolTable.VALUE_NOT_FOUND) {
                            rcf = new LatestByValueDeferredIndexedRowCursorFactory(
                                    columnIndexes.getQuick(latestByIndex),
                                    symbolValueFunc,
                                    false
                            );
                        } else {
                            rcf = new LatestByValueIndexedRowCursorFactory(
                                    columnIndexes.getQuick(latestByIndex),
                                    symbol,
                                    false
                            );
                        }
                        return new DataFrameRecordCursorFactory(
                                configuration,
                                metadata,
                                dataFrameCursorFactory,
                                rcf,
                                false,
                                null,
                                false,
                                columnIndexes,
                                columnSizes,
                                true
                        );
                    }

                    if (symbol == SymbolTable.VALUE_NOT_FOUND) {
                        return new LatestByValueDeferredIndexedFilteredRecordCursorFactory(
                                metadata,
                                dataFrameCursorFactory,
                                latestByIndex,
                                symbolValueFunc,
                                filter,
                                columnIndexes
                        );
                    }
                    return new LatestByValueIndexedFilteredRecordCursorFactory(
                            metadata,
                            dataFrameCursorFactory,
                            latestByIndex,
                            symbol,
                            filter,
                            columnIndexes
                    );
                }

                return new LatestByValuesIndexedFilteredRecordCursorFactory(
                        configuration,
                        metadata,
                        dataFrameCursorFactory,
                        latestByIndex,
                        intrinsicModel.keyValueFuncs,
                        symbolMapReader,
                        filter,
                        columnIndexes
                );
            }

            assert nKeyValues > 0 || nExcludedKeyValues > 0;

            // we have "latest by" column values, but no index

            if (nKeyValues > 1 || nExcludedKeyValues > 0) {
                return new LatestByDeferredListValuesFilteredRecordCursorFactory(
                        configuration,
                        metadata,
                        dataFrameCursorFactory,
                        latestByIndex,
                        intrinsicModel.keyValueFuncs,
                        intrinsicModel.keyExcludedValueFuncs,
                        filter,
                        columnIndexes
                );
            }

            assert nExcludedKeyValues == 0;

            // we have a single symbol key
            final Function symbolKeyFunc = intrinsicModel.keyValueFuncs.get(0);
            final SymbolMapReader symbolMapReader = reader.getSymbolMapReader(columnIndexes.getQuick(latestByIndex));
            final int symbolKey = symbolKeyFunc.isRuntimeConstant()
                    ? SymbolTable.VALUE_NOT_FOUND
                    : symbolMapReader.keyOf(symbolKeyFunc.getStr(null));
            if (symbolKey == SymbolTable.VALUE_NOT_FOUND) {
                return new LatestByValueDeferredFilteredRecordCursorFactory(
                        metadata,
                        dataFrameCursorFactory,
                        latestByIndex,
                        symbolKeyFunc,
                        filter,
                        columnIndexes
                );
            }

            return new LatestByValueFilteredRecordCursorFactory(
                    metadata,
                    dataFrameCursorFactory,
                    latestByIndex,
                    symbolKey,
                    filter,
                    columnIndexes
            );
        }
        // we select all values of "latest by" column

        assert intrinsicModel.keyValueFuncs.size() == 0;
        // get the latest rows for all values of "latest by" column

        if (indexed && filter == null) {
            return new LatestByAllIndexedRecordCursorFactory(
                    metadata,
                    configuration,
                    dataFrameCursorFactory,
                    latestByIndex,
                    columnIndexes,
                    prefixes
            );
        } else {
            return new LatestByDeferredListValuesFilteredRecordCursorFactory(
                    configuration,
                    metadata,
                    dataFrameCursorFactory,
                    latestByIndex,
                    filter,
                    columnIndexes
            );
        }
    }

    private RecordCursorFactory generateLimit(
            RecordCursorFactory factory,
            QueryModel model,
            SqlExecutionContext executionContext
    ) throws SqlException {

        if (factory.followedLimitAdvice()) {
            return factory;
        }

        ExpressionNode limitLo = model.getLimitLo();
        ExpressionNode limitHi = model.getLimitHi();

        // we've to check model otherwise we could be skipping limit in outer query that's actually different from the one in inner query!
        if ((limitLo == null && limitHi == null) || (factory.implementsLimit() && model.isLimitImplemented())) {
            return factory;
        }

        try {
            final Function loFunc = getLoFunction(model, executionContext);
            final Function hiFunc = getHiFunction(model, executionContext);

            return new LimitRecordCursorFactory(factory, loFunc, hiFunc);
        } catch (Throwable e) {
            Misc.free(factory);
            throw e;
        }
    }

    private RecordCursorFactory generateNoSelect(
            QueryModel model,
            SqlExecutionContext executionContext
    ) throws SqlException {
        ExpressionNode tableNameExpr = model.getTableNameExpr();
        if (tableNameExpr != null) {
            if (tableNameExpr.type == FUNCTION) {
                return generateFunctionQuery(model, executionContext);
            } else {
                return generateTableQuery(model, executionContext);
            }
        }
        return generateSubQuery(model, executionContext);
    }

    private RecordCursorFactory generateOrderBy(
            RecordCursorFactory recordCursorFactory,
            QueryModel model,
            SqlExecutionContext executionContext
    ) throws SqlException {
        if (recordCursorFactory.followedOrderByAdvice()) {
            return recordCursorFactory;
        }
        try {
            final LowerCaseCharSequenceIntHashMap orderBy = model.getOrderHash();
            final ObjList<CharSequence> columnNames = orderBy.keys();
            final int orderByColumnCount = columnNames.size();

            if (orderByColumnCount > 0) {
                final RecordMetadata metadata = recordCursorFactory.getMetadata();
                final int timestampIndex = metadata.getTimestampIndex();

                listColumnFilterA.clear();
                intHashSet.clear();

                // column index sign indicates direction
                // therefore 0 index is not allowed
                for (int i = 0; i < orderByColumnCount; i++) {
                    final CharSequence column = columnNames.getQuick(i);
                    int index = metadata.getColumnIndexQuiet(column);

                    // check if column type is supported
                    if (ColumnType.isBinary(metadata.getColumnType(index))) {
                        // find position of offending column

                        ObjList<ExpressionNode> nodes = model.getOrderBy();
                        int position = 0;
                        for (int j = 0, y = nodes.size(); j < y; j++) {
                            if (Chars.equals(column, nodes.getQuick(i).token)) {
                                position = nodes.getQuick(i).position;
                                break;
                            }
                        }
                        throw SqlException.$(position, "unsupported column type: ").put(ColumnType.nameOf(metadata.getColumnType(index)));
                    }

                    // we also maintain unique set of column indexes for better performance
                    if (intHashSet.add(index)) {
                        if (orderBy.get(column) == QueryModel.ORDER_DIRECTION_DESCENDING) {
                            listColumnFilterA.add(-index - 1);
                        } else {
                            listColumnFilterA.add(index + 1);
                        }
                    }
                }

                // if first column index is the same as timestamp of underlying record cursor factory
                // we could have two possibilities:
                // 1. if we only have one column to order by - the cursor would already be ordered
                //    by timestamp (either ASC or DESC); we have nothing to do
                // 2. metadata of the new cursor will have the timestamp
                if (timestampIndex != -1) {
                    CharSequence column = columnNames.getQuick(0);
                    int index = metadata.getColumnIndexQuiet(column);
                    if (index == timestampIndex) {
                        if (orderByColumnCount == 1) {
                            if (orderBy.get(column) == QueryModel.ORDER_DIRECTION_ASCENDING
                                    && recordCursorFactory.getScanDirection() == RecordCursorFactory.SCAN_DIRECTION_FORWARD) {
                                return recordCursorFactory;
                            } else if (orderBy.get(column) == ORDER_DIRECTION_DESCENDING
                                    && recordCursorFactory.getScanDirection() == RecordCursorFactory.SCAN_DIRECTION_BACKWARD) {
                                return recordCursorFactory;
                            }
                        }
                    }
                }

                RecordMetadata orderedMetadata;
                if (metadata.getColumnIndexQuiet(columnNames.getQuick(0)) == timestampIndex) {
                    orderedMetadata = GenericRecordMetadata.copyOf(metadata);
                } else {
                    orderedMetadata = GenericRecordMetadata.copyOfSansTimestamp(metadata);
                }
                final Function loFunc = getLoFunction(model, executionContext);
                final Function hiFunc = getHiFunction(model, executionContext);

                if (recordCursorFactory.recordCursorSupportsRandomAccess()) {
                    if (canBeOptimized(model, executionContext, loFunc, hiFunc)) {
                        model.setLimitImplemented(true);
                        return new LimitedSizeSortedLightRecordCursorFactory(
                                configuration,
                                orderedMetadata,
                                recordCursorFactory,
                                recordComparatorCompiler.compile(metadata, listColumnFilterA),
                                loFunc,
                                hiFunc,
                                listColumnFilterA.copy()
                        );
                    } else {
                        return new SortedLightRecordCursorFactory(
                                configuration,
                                orderedMetadata,
                                recordCursorFactory,
                                recordComparatorCompiler.compile(metadata, listColumnFilterA),
                                listColumnFilterA.copy()
                        );
                    }
                }

                // when base record cursor does not support random access
                // we have to copy entire record into ordered structure

                entityColumnFilter.of(orderedMetadata.getColumnCount());
                return new SortedRecordCursorFactory(
                        configuration,
                        orderedMetadata,
                        recordCursorFactory,
                        RecordSinkFactory.getInstance(
                                asm,
                                orderedMetadata,
                                entityColumnFilter,
                                false
                        ),
                        recordComparatorCompiler.compile(metadata, listColumnFilterA),
                        listColumnFilterA.copy()
                );
            }

            return recordCursorFactory;
        } catch (SqlException | CairoException e) {
            recordCursorFactory.close();
            throw e;
        }
    }

    private RecordCursorFactory generateQuery(QueryModel model, SqlExecutionContext executionContext, boolean processJoins) throws SqlException {
        RecordCursorFactory factory = generateQuery0(model, executionContext, processJoins);
        if (model.getUnionModel() != null) {
            return generateSetFactory(model, factory, executionContext);
        }

        return factory;
    }

    private RecordCursorFactory generateQuery0(QueryModel model, SqlExecutionContext executionContext, boolean processJoins) throws SqlException {
        return generateLimit(
                generateOrderBy(
                        generateLatestBy(
                                generateFilter(
                                        generateSelect(
                                                model,
                                                executionContext,
                                                processJoins
                                        ),
                                        model,
                                        executionContext
                                ),
                                model
                        ),
                        model,
                        executionContext
                ),
                model,
                executionContext
        );
    }

    @NotNull
    private RecordCursorFactory generateSampleBy(
            QueryModel model,
            SqlExecutionContext executionContext,
            ExpressionNode sampleByNode,
            ExpressionNode sampleByUnits
    ) throws SqlException {
        final ExpressionNode timezoneName = model.getSampleByTimezoneName();
        final Function timezoneNameFunc;
        final int timezoneNameFuncPos;
        final ExpressionNode offset = model.getSampleByOffset();
        final Function offsetFunc;
        final int offsetFuncPos;

        if (timezoneName != null) {
            timezoneNameFunc = functionParser.parseFunction(
                    timezoneName,
                    EmptyRecordMetadata.INSTANCE,
                    executionContext
            );
            timezoneNameFuncPos = timezoneName.position;
        } else {
            timezoneNameFunc = StrConstant.NULL;
            timezoneNameFuncPos = 0;
        }

        if (ColumnType.isUndefined(timezoneNameFunc.getType())) {
            timezoneNameFunc.assignType(ColumnType.STRING, executionContext.getBindVariableService());
        } else if ((!timezoneNameFunc.isConstant() && !timezoneNameFunc.isRuntimeConstant())
                || !ColumnType.isAssignableFrom(timezoneNameFunc.getType(), ColumnType.STRING)) {
            throw SqlException.$(timezoneNameFuncPos, "timezone must be a constant expression of STRING or CHAR type");
        }

        if (offset != null) {
            offsetFunc = functionParser.parseFunction(
                    offset,
                    EmptyRecordMetadata.INSTANCE,
                    executionContext
            );
            offsetFuncPos = offset.position;
        } else {
            offsetFunc = StrConstant.NULL;
            offsetFuncPos = 0;
        }

        if (ColumnType.isUndefined(offsetFunc.getType())) {
            offsetFunc.assignType(ColumnType.STRING, executionContext.getBindVariableService());
        } else if ((!offsetFunc.isConstant() && !offsetFunc.isRuntimeConstant())
                || !ColumnType.isAssignableFrom(offsetFunc.getType(), ColumnType.STRING)) {
            throw SqlException.$(offsetFuncPos, "offset must be a constant expression of STRING or CHAR type");
        }

        RecordCursorFactory factory = null;
        // We require timestamp with asc order.
        final int timestampIndex;
        // Require timestamp in sub-query when it's not additionally specified as timestamp(col).
        executionContext.pushTimestampRequiredFlag(model.getTimestamp() == null);
        try {
            factory = generateSubQuery(model, executionContext);
            timestampIndex = getTimestampIndex(model, factory);
            if (timestampIndex == -1 || factory.getScanDirection() != RecordCursorFactory.SCAN_DIRECTION_FORWARD) {
                throw SqlException.$(model.getModelPosition(), "base query does not provide ASC order over dedicated TIMESTAMP column");
            }
        } catch (Throwable e) {
            Misc.free(factory);
            throw e;
        } finally {
            executionContext.popTimestampRequiredFlag();
        }

        final RecordMetadata metadata = factory.getMetadata();
        final ObjList<ExpressionNode> sampleByFill = model.getSampleByFill();
        final TimestampSampler timestampSampler;
        final int fillCount = sampleByFill.size();
        try {
            if (sampleByUnits == null) {
                timestampSampler = TimestampSamplerFactory.getInstance(sampleByNode.token, sampleByNode.position);
            } else {
                Function sampleByPeriod = functionParser.parseFunction(
                        sampleByNode,
                        EmptyRecordMetadata.INSTANCE,
                        executionContext
                );
                if (!sampleByPeriod.isConstant() || (sampleByPeriod.getType() != ColumnType.LONG && sampleByPeriod.getType() != ColumnType.INT)) {
                    Misc.free(sampleByPeriod);
                    throw SqlException.$(sampleByNode.position, "sample by period must be a constant expression of INT or LONG type");
                }
                long period = sampleByPeriod.getLong(null);
                sampleByPeriod.close();
                timestampSampler = TimestampSamplerFactory.getInstance(period, sampleByUnits.token, sampleByUnits.position);
            }

            keyTypes.clear();
            valueTypes.clear();
            listColumnFilterA.clear();

            if (fillCount == 1 && Chars.equalsLowerCaseAscii(sampleByFill.getQuick(0).token, "linear")) {

                final int columnCount = metadata.getColumnCount();
                final ObjList<GroupByFunction> groupByFunctions = new ObjList<>(columnCount);
                final ObjList<Function> recordFunctions = new ObjList<>(columnCount);

                valueTypes.add(ColumnType.BYTE); // gap flag

                GroupByUtils.prepareGroupByFunctions(
                        model,
                        metadata,
                        functionParser,
                        executionContext,
                        groupByFunctions,
                        groupByFunctionPositions,
                        valueTypes
                );

                final GenericRecordMetadata groupByMetadata = new GenericRecordMetadata();
                GroupByUtils.prepareGroupByRecordFunctions(
                        model,
                        metadata,
                        listColumnFilterA,
                        groupByFunctions,
                        groupByFunctionPositions,
                        recordFunctions,
                        recordFunctionPositions,
                        groupByMetadata,
                        keyTypes,
                        valueTypes.getColumnCount(),
                        false,
                        timestampIndex
                );

                return new SampleByInterpolateRecordCursorFactory(
                        asm,
                        configuration,
                        factory,
                        groupByMetadata,
                        groupByFunctions,
                        recordFunctions,
                        timestampSampler,
                        model,
                        listColumnFilterA,
                        keyTypes,
                        valueTypes,
                        entityColumnFilter,
                        groupByFunctionPositions,
                        timestampIndex
                );
            }

            final int columnCount = model.getColumns().size();
            final ObjList<GroupByFunction> groupByFunctions = new ObjList<>(columnCount);
            valueTypes.add(ColumnType.TIMESTAMP); // first value is always timestamp

            GroupByUtils.prepareGroupByFunctions(
                    model,
                    metadata,
                    functionParser,
                    executionContext,
                    groupByFunctions,
                    groupByFunctionPositions,
                    valueTypes
            );

            final ObjList<Function> recordFunctions = new ObjList<>(columnCount);
            final GenericRecordMetadata groupByMetadata = new GenericRecordMetadata();

            GroupByUtils.prepareGroupByRecordFunctions(
                    model,
                    metadata,
                    listColumnFilterA,
                    groupByFunctions,
                    groupByFunctionPositions,
                    recordFunctions,
                    recordFunctionPositions,
                    groupByMetadata,
                    keyTypes,
                    valueTypes.getColumnCount(),
                    false,
                    timestampIndex
            );

            boolean isFillNone = fillCount == 0 || fillCount == 1 && Chars.equalsLowerCaseAscii(sampleByFill.getQuick(0).token, "none");
            boolean allGroupsFirstLast = isFillNone && allGroupsFirstLastWithSingleSymbolFilter(model, metadata);
            if (allGroupsFirstLast) {
                SingleSymbolFilter symbolFilter = factory.convertToSampleByIndexDataFrameCursorFactory();
                if (symbolFilter != null) {
                    int symbolColIndex = getSampleBySymbolKeyIndex(model, metadata);
                    if (symbolColIndex == -1 || symbolFilter.getColumnIndex() == symbolColIndex) {
                        return new SampleByFirstLastRecordCursorFactory(
                                factory,
                                timestampSampler,
                                groupByMetadata,
                                model.getColumns(),
                                metadata,
                                timezoneNameFunc,
                                timezoneNameFuncPos,
                                offsetFunc,
                                offsetFuncPos,
                                timestampIndex,
                                symbolFilter,
                                configuration.getSampleByIndexSearchPageSize()
                        );
                    }
                    factory.revertFromSampleByIndexDataFrameCursorFactory();
                }
            }

            if (fillCount == 1 && Chars.equalsLowerCaseAscii(sampleByFill.getQuick(0).token, "prev")) {
                if (keyTypes.getColumnCount() == 0) {
                    return new SampleByFillPrevNotKeyedRecordCursorFactory(
                            asm,
                            factory,
                            timestampSampler,
                            groupByMetadata,
                            groupByFunctions,
                            recordFunctions,
                            timestampIndex,
                            valueTypes.getColumnCount(),
                            timezoneNameFunc,
                            timezoneNameFuncPos,
                            offsetFunc,
                            offsetFuncPos
                    );
                }

                return new SampleByFillPrevRecordCursorFactory(
                        asm,
                        configuration,
                        factory,
                        timestampSampler,
                        listColumnFilterA,
                        keyTypes,
                        valueTypes,
                        groupByMetadata,
                        groupByFunctions,
                        recordFunctions,
                        timestampIndex,
                        timezoneNameFunc,
                        timezoneNameFuncPos,
                        offsetFunc,
                        offsetFuncPos
                );
            }

            if (isFillNone) {

                if (keyTypes.getColumnCount() == 0) {
                    // this sample by is not keyed
                    return new SampleByFillNoneNotKeyedRecordCursorFactory(
                            asm,
                            factory,
                            timestampSampler,
                            groupByMetadata,
                            groupByFunctions,
                            recordFunctions,
                            valueTypes.getColumnCount(),
                            timestampIndex,
                            timezoneNameFunc,
                            timezoneNameFuncPos,
                            offsetFunc,
                            offsetFuncPos
                    );
                }

                return new SampleByFillNoneRecordCursorFactory(
                        asm,
                        configuration,
                        factory,
                        groupByMetadata,
                        groupByFunctions,
                        recordFunctions,
                        timestampSampler,
                        listColumnFilterA,
                        keyTypes,
                        valueTypes,
                        timestampIndex,
                        timezoneNameFunc,
                        timezoneNameFuncPos,
                        offsetFunc,
                        offsetFuncPos
                );
            }

            if (fillCount == 1 && isNullKeyword(sampleByFill.getQuick(0).token)) {
                if (keyTypes.getColumnCount() == 0) {
                    return new SampleByFillNullNotKeyedRecordCursorFactory(
                            asm,
                            factory,
                            timestampSampler,
                            groupByMetadata,
                            groupByFunctions,
                            recordFunctions,
                            recordFunctionPositions,
                            valueTypes.getColumnCount(),
                            timestampIndex,
                            timezoneNameFunc,
                            timezoneNameFuncPos,
                            offsetFunc,
                            offsetFuncPos
                    );
                }

                return new SampleByFillNullRecordCursorFactory(
                        asm,
                        configuration,
                        factory,
                        timestampSampler,
                        listColumnFilterA,
                        keyTypes,
                        valueTypes,
                        groupByMetadata,
                        groupByFunctions,
                        recordFunctions,
                        recordFunctionPositions,
                        timestampIndex,
                        timezoneNameFunc,
                        timezoneNameFuncPos,
                        offsetFunc,
                        offsetFuncPos
                );
            }

            assert fillCount > 0;

            if (keyTypes.getColumnCount() == 0) {
                return new SampleByFillValueNotKeyedRecordCursorFactory(
                        asm,
                        factory,
                        timestampSampler,
                        sampleByFill,
                        groupByMetadata,
                        groupByFunctions,
                        recordFunctions,
                        recordFunctionPositions,
                        valueTypes.getColumnCount(),
                        timestampIndex,
                        timezoneNameFunc,
                        timezoneNameFuncPos,
                        offsetFunc,
                        offsetFuncPos
                );
            }

            return new SampleByFillValueRecordCursorFactory(
                    asm,
                    configuration,
                    factory,
                    timestampSampler,
                    listColumnFilterA,
                    sampleByFill,
                    keyTypes,
                    valueTypes,
                    groupByMetadata,
                    groupByFunctions,
                    recordFunctions,
                    recordFunctionPositions,
                    timestampIndex,
                    timezoneNameFunc,
                    timezoneNameFuncPos,
                    offsetFunc,
                    offsetFuncPos
            );
        } catch (Throwable e) {
            Misc.free(factory);
            throw e;
        }
    }

    private RecordCursorFactory generateSelect(
            QueryModel model,
            SqlExecutionContext executionContext,
            boolean processJoins
    ) throws SqlException {
        switch (model.getSelectModelType()) {
            case QueryModel.SELECT_MODEL_CHOOSE:
                return generateSelectChoose(model, executionContext);
            case QueryModel.SELECT_MODEL_GROUP_BY:
                return generateSelectGroupBy(model, executionContext);
            case QueryModel.SELECT_MODEL_VIRTUAL:
                return generateSelectVirtual(model, executionContext);
            case QueryModel.SELECT_MODEL_ANALYTIC:
                return generateSelectAnalytic(model, executionContext);
            case QueryModel.SELECT_MODEL_DISTINCT:
                return generateSelectDistinct(model, executionContext);
            case QueryModel.SELECT_MODEL_CURSOR:
                return generateSelectCursor(model, executionContext);
            default:
                if (model.getJoinModels().size() > 1 && processJoins) {
                    return generateJoins(model, executionContext);
                }
                return generateNoSelect(model, executionContext);
        }
    }

    private RecordCursorFactory generateSelectAnalytic(QueryModel model, SqlExecutionContext executionContext) throws SqlException {
        final RecordCursorFactory base = generateSubQuery(model, executionContext);
        final RecordMetadata baseMetadata = base.getMetadata();
        final ObjList<QueryColumn> columns = model.getColumns();
        final int columnCount = columns.size();
        groupedAnalytic.clear();
        ObjList<AnalyticFunction> naturalOrderFunctions = null;

        valueTypes.clear();
        ArrayColumnTypes chainTypes = valueTypes;
        GenericRecordMetadata chainMetadata = new GenericRecordMetadata();
        GenericRecordMetadata factoryMetadata = new GenericRecordMetadata();

        listColumnFilterA.clear();
        listColumnFilterB.clear();

        // we need two passes over columns because partitionBy and orderBy clauses of
        // the analytical function must reference the metadata of "this" factory.

        // pass #1 assembles metadata of non-analytic columns

        // set of column indexes in the base metadata that has already been added to the main
        // metadata instance
        intHashSet.clear();
        final IntList columnIndexes = new IntList();
        for (int i = 0; i < columnCount; i++) {
            final QueryColumn qc = columns.getQuick(i);
            if (!(qc instanceof AnalyticColumn)) {
                final int columnIndex = baseMetadata.getColumnIndexQuiet(qc.getAst().token);
                final TableColumnMetadata m = baseMetadata.getColumnMetadata(columnIndex);
                chainMetadata.add(i, m);
                factoryMetadata.add(i, m);
                chainTypes.add(i, m.getType());
                listColumnFilterA.extendAndSet(i, i + 1);
                listColumnFilterB.extendAndSet(i, columnIndex);
                intHashSet.add(columnIndex);
                columnIndexes.extendAndSet(i, columnIndex);
            }
        }

        // pass #2 - add remaining base metadata column that are not in intHashSet already
        // we need to pay attention to stepping over analytic column slots
        // Chain metadata is assembled in such way that all columns the factory
        // needs to provide are at the beginning of the metadata so the record the factory cursor
        // returns can be chain record, because the chain record is always longer than record needed out of the
        // cursor and relevant columns are 0..n limited by factory metadata

        int addAt = columnCount;
        for (int i = 0, n = baseMetadata.getColumnCount(); i < n; i++) {
            if (intHashSet.excludes(i)) {
                final TableColumnMetadata m = baseMetadata.getColumnMetadata(i);
                chainMetadata.add(addAt, m);
                chainTypes.add(addAt, m.getType());
                listColumnFilterA.extendAndSet(addAt, addAt + 1);
                listColumnFilterB.extendAndSet(addAt, i);
                columnIndexes.extendAndSet(addAt, i);
                addAt++;
            }
        }

        // pass #3 assembles analytic column metadata into a list
        // not main metadata to avoid partitionBy functions accidentally looking up
        // analytic columns recursively

        deferredAnalyticMetadata.clear();
        for (int i = 0; i < columnCount; i++) {
            final QueryColumn qc = columns.getQuick(i);
            if (qc instanceof AnalyticColumn) {
                final AnalyticColumn ac = (AnalyticColumn) qc;
                final ExpressionNode ast = qc.getAst();
                if (ast.paramCount > 1) {
                    Misc.free(base);
                    throw SqlException.$(ast.position, "too many arguments");
                }

                ObjList<Function> partitionBy = null;
                int psz = ac.getPartitionBy().size();
                if (psz > 0) {
                    partitionBy = new ObjList<>(psz);
                    for (int j = 0; j < psz; j++) {
                        partitionBy.add(
                                functionParser.parseFunction(ac.getPartitionBy().getQuick(j), chainMetadata, executionContext)
                        );
                    }
                }

                final VirtualRecord partitionByRecord;
                final RecordSink partitionBySink;

                if (partitionBy != null) {
                    partitionByRecord = new VirtualRecord(partitionBy);
                    keyTypes.clear();
                    final int partitionByCount = partitionBy.size();

                    for (int j = 0; j < partitionByCount; j++) {
                        keyTypes.add(partitionBy.getQuick(j).getType());
                    }
                    entityColumnFilter.of(partitionByCount);
                    // create sink
                    partitionBySink = RecordSinkFactory.getInstance(
                            asm,
                            keyTypes,
                            entityColumnFilter,
                            false
                    );
                } else {
                    partitionByRecord = null;
                    partitionBySink = null;
                }


                final int osz = ac.getOrderBy().size();
                executionContext.configureAnalyticContext(
                        partitionByRecord,
                        partitionBySink,
                        keyTypes,
                        osz > 0,
                        base.recordCursorSupportsRandomAccess()
                );
                final Function f;
                try {
                    f = functionParser.parseFunction(ast, baseMetadata, executionContext);
                    if (!(f instanceof AnalyticFunction)) {
                        Misc.free(base);
                        throw SqlException.$(ast.position, "non-analytic function called in analytic context");
                    }
                } finally {
                    executionContext.clearAnalyticContext();
                }

                AnalyticFunction analyticFunction = (AnalyticFunction) f;

                // analyze order by clause on the current model and optimise out
                // order by on analytic function if it matches the one on the model
                final LowerCaseCharSequenceIntHashMap orderHash = model.getOrderHash();
                boolean dismissOrder = false;
                if (base.followedOrderByAdvice() && osz > 0 && orderHash.size() > 0) {
                    dismissOrder = true;
                    for (int j = 0; j < osz; j++) {
                        ExpressionNode node = ac.getOrderBy().getQuick(j);
                        int direction = ac.getOrderByDirection().getQuick(j);
                        if (orderHash.get(node.token) != direction) {
                            dismissOrder = false;
                            break;
                        }
                    }
                }

                if (osz > 0 && !dismissOrder) {
                    IntList order = toOrderIndices(chainMetadata, ac.getOrderBy(), ac.getOrderByDirection());
                    // init comparator if we need
                    analyticFunction.initRecordComparator(recordComparatorCompiler, chainTypes, order);
                    ObjList<AnalyticFunction> funcs = groupedAnalytic.get(order);
                    if (funcs == null) {
                        groupedAnalytic.put(order, funcs = new ObjList<>());
                    }
                    funcs.add(analyticFunction);
                } else {
                    if (naturalOrderFunctions == null) {
                        naturalOrderFunctions = new ObjList<>();
                    }
                    naturalOrderFunctions.add(analyticFunction);
                }

                analyticFunction.setColumnIndex(i);

                deferredAnalyticMetadata.extendAndSet(i, new TableColumnMetadata(
                        Chars.toString(qc.getAlias()),
                        analyticFunction.getType(),
                        false,
                        0,
                        false,
                        null
                ));

                listColumnFilterA.extendAndSet(i, -i - 1);
            }
        }

        // after all columns are processed we can re-insert deferred metadata
        for (int i = 0, n = deferredAnalyticMetadata.size(); i < n; i++) {
            TableColumnMetadata m = deferredAnalyticMetadata.getQuick(i);
            if (m != null) {
                chainTypes.add(i, m.getType());
                factoryMetadata.add(i, m);
            }
        }

        final ObjList<RecordComparator> analyticComparators = new ObjList<>(groupedAnalytic.size());
        final ObjList<ObjList<AnalyticFunction>> functionGroups = new ObjList<>(groupedAnalytic.size());
        for (ObjObjHashMap.Entry<IntList, ObjList<AnalyticFunction>> e : groupedAnalytic) {
            analyticComparators.add(recordComparatorCompiler.compile(chainTypes, e.key));
            functionGroups.add(e.value);
        }

        final RecordSink recordSink = RecordSinkFactory.getInstance(
                asm,
                chainTypes,
                listColumnFilterA,
                false,
                listColumnFilterB
        );

        return new CachedAnalyticRecordCursorFactory(
                configuration,
                base,
                recordSink,
                factoryMetadata,
                chainTypes,
                analyticComparators,
                functionGroups,
                naturalOrderFunctions,
                columnIndexes
        );
    }

    private RecordCursorFactory generateSelectChoose(QueryModel model, SqlExecutionContext executionContext) throws SqlException {
        boolean overrideTimestampRequired = model.hasExplicitTimestamp() && executionContext.isTimestampRequired();
        final RecordCursorFactory factory;
        try {
            //if model uses explicit timestamp (e.g. select * from X timestamp(ts)) then we shouldn't expect the inner models to produce one
            if (overrideTimestampRequired) {
                executionContext.pushTimestampRequiredFlag(false);
            }
            factory = generateSubQuery(model, executionContext);
        } finally {
            if (overrideTimestampRequired) {
                executionContext.popTimestampRequiredFlag();
            }
        }

        final RecordMetadata metadata = factory.getMetadata();
        final ObjList<QueryColumn> columns = model.getColumns();
        final int selectColumnCount = columns.size();
        final ExpressionNode timestamp = model.getTimestamp();

        // If this is update query and column types don't match exactly
        // to the column type of table to be updated we have to fall back to
        // select-virtual
        if (model.isUpdate()) {
            boolean columnTypeMismatch = false;
            ObjList<CharSequence> updateColumnNames = model.getUpdateTableColumnNames();
            IntList updateColumnTypes = model.getUpdateTableColumnTypes();

            for (int i = 0, n = columns.size(); i < n; i++) {
                QueryColumn queryColumn = columns.getQuick(i);
                CharSequence columnName = queryColumn.getAlias();
                int index = metadata.getColumnIndexQuiet(queryColumn.getAst().token);
                assert index > -1 : "wtf? " + queryColumn.getAst().token;

                int updateColumnIndex = updateColumnNames.indexOf(columnName);
                int updateColumnType = updateColumnTypes.get(updateColumnIndex);

                if (updateColumnType != metadata.getColumnType(index)) {
                    columnTypeMismatch = true;
                    break;
                }
            }

            if (columnTypeMismatch) {
                return generateSelectVirtualWithSubQuery(model, executionContext, factory);
            }
        }

        boolean entity;
        // the model is considered entity when it doesn't add any value to its nested model
        //
        if (timestamp == null && metadata.getColumnCount() == selectColumnCount) {
            entity = true;
            for (int i = 0; i < selectColumnCount; i++) {
                QueryColumn qc = columns.getQuick(i);
                if (
                        !Chars.equals(metadata.getColumnName(i), qc.getAst().token) ||
                                qc.getAlias() != null && !(Chars.equals(qc.getAlias(), qc.getAst().token))
                ) {
                    entity = false;
                    break;
                }
            }
        } else {
            entity = false;
        }

        if (entity) {
            return factory;
        }

        // We require timestamp with asc order.
        final int timestampIndex;
        try {
            timestampIndex = getTimestampIndex(model, factory);
            if (executionContext.isTimestampRequired() && (timestampIndex == -1 || factory.getScanDirection() != RecordCursorFactory.SCAN_DIRECTION_FORWARD)) {
                throw SqlException.$(model.getModelPosition(), "ASC order over TIMESTAMP column is required but not provided");
            }
        } catch (Throwable e) {
            Misc.free(factory);
            throw e;
        }

        final IntList columnCrossIndex = new IntList(selectColumnCount);
        final GenericRecordMetadata selectMetadata = new GenericRecordMetadata();
        boolean timestampSet = false;
        for (int i = 0; i < selectColumnCount; i++) {
            final QueryColumn queryColumn = columns.getQuick(i);
            int index = metadata.getColumnIndexQuiet(queryColumn.getAst().token);
            assert index > -1 : "wtf? " + queryColumn.getAst().token;
            columnCrossIndex.add(index);

            if (queryColumn.getAlias() == null) {
                selectMetadata.add(metadata.getColumnMetadata(index));
            } else {
                selectMetadata.add(
                        new TableColumnMetadata(
                                Chars.toString(queryColumn.getAlias()),
                                metadata.getColumnType(index),
                                metadata.isColumnIndexed(index),
                                metadata.getIndexValueBlockCapacity(index),
                                metadata.isSymbolTableStatic(index),
                                metadata.getMetadata(index)
                        )
                );
            }

            if (index == timestampIndex) {
                selectMetadata.setTimestampIndex(i);
                timestampSet = true;
            }
        }

        if (!timestampSet && executionContext.isTimestampRequired()) {
            TableColumnMetadata colMetadata = metadata.getColumnMetadata(timestampIndex);
            int dot = Chars.indexOf(colMetadata.getName(), '.');
            if (dot > -1) {//remove inner table alias 
                selectMetadata.add(
                        new TableColumnMetadata(
                                Chars.toString(colMetadata.getName(), dot + 1, colMetadata.getName().length()),
                                colMetadata.getType(),
                                colMetadata.isIndexed(),
                                colMetadata.getIndexValueBlockCapacity(),
                                colMetadata.isSymbolTableStatic(),
                                metadata
                        )
                );
            } else {
                selectMetadata.add(colMetadata);
            }
            selectMetadata.setTimestampIndex(selectMetadata.getColumnCount() - 1);
            columnCrossIndex.add(timestampIndex);
        }

        return new SelectedRecordCursorFactory(selectMetadata, columnCrossIndex, factory);
    }

    private RecordCursorFactory generateSelectCursor(
            @Transient QueryModel model,
            @Transient SqlExecutionContext executionContext) throws SqlException {
        // sql parser ensures this type of model always has only one column
        return new RecordAsAFieldRecordCursorFactory(
                generate(model.getNestedModel(), executionContext),
                model.getColumns().getQuick(0).getAlias()
        );
    }

    private RecordCursorFactory generateSelectDistinct(QueryModel model, SqlExecutionContext executionContext) throws SqlException {

        QueryModel nested;
        QueryModel twoDeepNested;
        ExpressionNode tableNameEn;

        if (
                model.getColumns().size() == 1
                        && (nested = model.getNestedModel()) != null
                        && model.getNestedModel().getSelectModelType() == QueryModel.SELECT_MODEL_CHOOSE
                        && (twoDeepNested = model.getNestedModel().getNestedModel()) != null
                        && twoDeepNested.getLatestBy().size() == 0
                        && (tableNameEn = twoDeepNested.getTableNameExpr()) != null
                        && tableNameEn.type == ExpressionNode.LITERAL
                        && twoDeepNested.getWhereClause() == null
                        && twoDeepNested.getJoinModels().size() == 1//no joins 
        ) {
            CharSequence tableName = tableNameEn.token;
            TableToken tableToken = executionContext.getTableToken(tableName);
            try (TableReader reader = executionContext.getReader(tableToken)) {
                QueryColumn queryColumn = nested.getBottomUpColumns().get(0);
                CharSequence physicalColumnName = queryColumn.getAst().token;
                TableReaderMetadata readerMetadata = reader.getMetadata();
                int columnIndex = readerMetadata.getColumnIndex(physicalColumnName);
                int columnType = readerMetadata.getColumnType(columnIndex);

                final GenericRecordMetadata distinctColumnMetadata = new GenericRecordMetadata();
                distinctColumnMetadata.add(readerMetadata.getColumnMetadata(columnIndex));
                if (ColumnType.isSymbol(columnType) || columnType == ColumnType.INT) {

                    final RecordCursorFactory factory = generateSubQuery(model.getNestedModel(), executionContext);

                    if (factory.supportPageFrameCursor()) {
                        try {
                            return new DistinctKeyRecordCursorFactory(
                                    engine.getConfiguration(),
                                    factory,
                                    distinctColumnMetadata,
                                    arrayColumnTypes,
                                    tempVaf,
                                    executionContext.getSharedWorkerCount(),
                                    tempSymbolSkewIndexes
                            );
                        } catch (Throwable t) {
                            Misc.free(factory);
                            throw t;
                        }
                    } else {
                        // Shouldn't really happen, we cannot recompile below, QueryModel is changed during compilation
                        Misc.free(factory);
                        throw CairoException.critical(0).put("Optimization error, incorrect path chosen, please contact support.");
                    }
                }
            }
        }

        final RecordCursorFactory factory = generateSubQuery(model, executionContext);
        try {
            if (factory.recordCursorSupportsRandomAccess() && factory.getMetadata().getTimestampIndex() != -1) {
                return new DistinctTimeSeriesRecordCursorFactory(
                        configuration,
                        factory,
                        entityColumnFilter,
                        asm
                );
            }
            return new DistinctRecordCursorFactory(
                    configuration,
                    factory,
                    entityColumnFilter,
                    asm
            );
        } catch (Throwable e) {
            factory.close();
            throw e;
        }
    }

    private RecordCursorFactory generateSelectGroupBy(QueryModel model, SqlExecutionContext executionContext) throws SqlException {
        final ExpressionNode sampleByNode = model.getSampleBy();
        if (sampleByNode != null) {
            return generateSampleBy(model, executionContext, sampleByNode, model.getSampleByUnit());
        }

        RecordCursorFactory factory = null;
        try {
            ObjList<QueryColumn> columns;
            ExpressionNode columnExpr;

            // generate special case plan for "select count() from somewhere"
            columns = model.getColumns();
            if (columns.size() == 1) {
                CharSequence columnName = columns.getQuick(0).getName();
                columnExpr = columns.getQuick(0).getAst();
                if (columnExpr.type == FUNCTION && columnExpr.paramCount == 0 && isCountKeyword(columnExpr.token)) {
                    // check if count() was not aliased, if it was, we need to generate new metadata, bummer
                    final RecordMetadata metadata = isCountKeyword(columnName) ? CountRecordCursorFactory.DEFAULT_COUNT_METADATA :
                            new GenericRecordMetadata().add(new TableColumnMetadata(Chars.toString(columnName), ColumnType.LONG));
                    return new CountRecordCursorFactory(metadata, generateSubQuery(model, executionContext));
                }
            }

            tempKeyIndexesInBase.clear();
            tempKeyIndex.clear();
            arrayColumnTypes.clear();
            tempKeyKinds.clear();

            boolean pageFramingSupported = false;
            boolean specialCaseKeys = false;

            // check for special case time function aggregations
            final QueryModel nested = model.getNestedModel();
            assert nested != null;
            // check if underlying model has reference to hour(column) function
            if (
                    nested.getSelectModelType() == QueryModel.SELECT_MODEL_VIRTUAL
                            && (columnExpr = nested.getColumns().getQuick(0).getAst()).type == FUNCTION
                            && isHourKeyword(columnExpr.token)
                            && columnExpr.paramCount == 1
                            && columnExpr.rhs.type == LITERAL
            ) {
                specialCaseKeys = true;
                QueryModel.backupWhereClause(expressionNodePool, model);
                factory = generateSubQuery(nested, executionContext);
                pageFramingSupported = factory.supportPageFrameCursor();
                if (pageFramingSupported) {

                    // find position of the hour() argument in the factory meta
                    tempKeyIndexesInBase.add(factory.getMetadata().getColumnIndex(columnExpr.rhs.token));

                    // find position of hour() alias in selected columns
                    // also make sure there are no other literal column than our function reference
                    final CharSequence functionColumnName = columns.getQuick(0).getName();
                    for (int i = 0, n = columns.size(); i < n; i++) {
                        columnExpr = columns.getQuick(i).getAst();
                        if (columnExpr.type == LITERAL) {
                            if (Chars.equals(columnExpr.token, functionColumnName)) {
                                tempKeyIndex.add(i);
                                // storage dimension for Rosti is INT when we use hour(). This function produces INT.
                                tempKeyKinds.add(GKK_HOUR_INT);
                                arrayColumnTypes.add(ColumnType.INT);
                            } else {
                                // there is something else here, fallback to default implementation
                                pageFramingSupported = false;
                                break;
                            }
                        }
                    }
                } else {
                    factory = Misc.free(factory);
                }
            }

            if (factory == null) {
                if (specialCaseKeys) {
                    QueryModel.restoreWhereClause(expressionNodePool, model);
                }
                factory = generateSubQuery(model, executionContext);
                pageFramingSupported = factory.supportPageFrameCursor();
            }

            RecordMetadata metadata = factory.getMetadata();

            // Inspect model for possibility of vector aggregate intrinsics.
            if (pageFramingSupported && assembleKeysAndFunctionReferences(columns, metadata, !specialCaseKeys)) {
                // Create metadata from everything we've gathered.
                GenericRecordMetadata meta = new GenericRecordMetadata();

                // Start with keys.
                for (int i = 0, n = tempKeyIndex.size(); i < n; i++) {
                    final int indexInThis = tempKeyIndex.getQuick(i);
                    final int indexInBase = tempKeyIndexesInBase.getQuick(i);
                    final int type = arrayColumnTypes.getColumnType(i);

                    if (ColumnType.isSymbol(type)) {
                        meta.add(
                                indexInThis,
                                new TableColumnMetadata(
                                        Chars.toString(columns.getQuick(indexInThis).getName()),
                                        type,
                                        false,
                                        0,
                                        metadata.isSymbolTableStatic(indexInBase),
                                        null
                                )
                        );
                    } else {
                        meta.add(
                                indexInThis,
                                new TableColumnMetadata(
                                        Chars.toString(columns.getQuick(indexInThis).getName()),
                                        type,
                                        null
                                )
                        );
                    }
                }

                // Add the aggregate functions.
                for (int i = 0, n = tempVecConstructors.size(); i < n; i++) {
                    VectorAggregateFunctionConstructor constructor = tempVecConstructors.getQuick(i);
                    int indexInBase = tempVecConstructorArgIndexes.getQuick(i);
                    int indexInThis = tempAggIndex.getQuick(i);
                    VectorAggregateFunction vaf = constructor.create(
                            tempKeyKinds.size() == 0 ? 0 : tempKeyKinds.getQuick(0),
                            indexInBase,
                            executionContext.getSharedWorkerCount()
                    );
                    tempVaf.add(vaf);
                    meta.add(
                            indexInThis,
                            new TableColumnMetadata(
                                    Chars.toString(columns.getQuick(indexInThis).getName()),
                                    vaf.getType(),
                                    null
                            )
                    );
                }

                if (tempKeyIndexesInBase.size() == 0) {
                    return new GroupByNotKeyedVectorRecordCursorFactory(
                            configuration,
                            factory,
                            meta,
                            executionContext.getSharedWorkerCount(),
                            tempVaf
                    );
                }

                if (tempKeyIndexesInBase.size() == 1) {
                    for (int i = 0, n = tempVaf.size(); i < n; i++) {
                        tempVaf.getQuick(i).pushValueTypes(arrayColumnTypes);
                    }

                    try {
                        GroupByUtils.validateGroupByColumns(model, 1);
                    } catch (Throwable e) {
                        Misc.freeObjList(tempVaf);
                        throw e;
                    }

                    return new GroupByRecordCursorFactory(
                            configuration,
                            factory,
                            meta,
                            arrayColumnTypes,
                            executionContext.getSharedWorkerCount(),
                            tempVaf,
                            tempKeyIndexesInBase.getQuick(0),
                            tempKeyIndex.getQuick(0),
                            tempSymbolSkewIndexes
                    );
                }

                // Free the vector aggregate functions since we didn't use them.
                Misc.freeObjList(tempVaf);
            }

            if (specialCaseKeys) {
                // uh-oh, we had special case keys, but could not find implementation for the functions
                // release factory we created unnecessarily
                factory = Misc.free(factory);
                // create factory on top level model
                QueryModel.restoreWhereClause(expressionNodePool, model);
                factory = generateSubQuery(model, executionContext);
                // and reset metadata
                metadata = factory.getMetadata();
            }

            final int timestampIndex = getTimestampIndex(model, factory);

            keyTypes.clear();
            valueTypes.clear();
            listColumnFilterA.clear();

            final int columnCount = model.getColumns().size();
            ObjList<GroupByFunction> groupByFunctions = new ObjList<>(columnCount);
            try {
                GroupByUtils.prepareGroupByFunctions(
                        model,
                        metadata,
                        functionParser,
                        executionContext,
                        groupByFunctions,
                        groupByFunctionPositions,
                        valueTypes
                );
            } catch (Throwable e) {
                Misc.freeObjList(groupByFunctions);
                throw e;
            }

            final ObjList<Function> recordFunctions = new ObjList<>(columnCount);
            final GenericRecordMetadata groupByMetadata = new GenericRecordMetadata();
            try {
                GroupByUtils.prepareGroupByRecordFunctions(
                        model,
                        metadata,
                        listColumnFilterA,
                        groupByFunctions,
                        groupByFunctionPositions,
                        recordFunctions,
                        recordFunctionPositions,
                        groupByMetadata,
                        keyTypes,
                        valueTypes.getColumnCount(),
                        true,
                        timestampIndex
                );
            } catch (Throwable e) {
                Misc.freeObjList(recordFunctions);
                throw e;
            }

            if (keyTypes.getColumnCount() == 0) {
                return new GroupByNotKeyedRecordCursorFactory(
                        asm,
                        factory,
                        groupByMetadata,
                        groupByFunctions,
                        recordFunctions,
                        valueTypes.getColumnCount()
                );
            }

            return new io.questdb.griffin.engine.groupby.GroupByRecordCursorFactory(
                    asm,
                    configuration,
                    factory,
                    listColumnFilterA,
                    keyTypes,
                    valueTypes,
                    groupByMetadata,
                    groupByFunctions,
                    recordFunctions
            );
        } catch (Throwable e) {
            Misc.free(factory);
            throw e;
        }
    }

    private RecordCursorFactory generateSelectVirtual(QueryModel model, SqlExecutionContext executionContext) throws SqlException {
        final RecordCursorFactory factory = generateSubQuery(model, executionContext);
        return generateSelectVirtualWithSubQuery(model, executionContext, factory);
    }

    @NotNull
    private VirtualRecordCursorFactory generateSelectVirtualWithSubQuery(QueryModel model, SqlExecutionContext executionContext, RecordCursorFactory factory) throws SqlException {
        try {
            final ObjList<QueryColumn> columns = model.getColumns();
            final int columnCount = columns.size();
            final RecordMetadata metadata = factory.getMetadata();
            final ObjList<Function> functions = new ObjList<>(columnCount);
            final GenericRecordMetadata virtualMetadata = new GenericRecordMetadata();

            // attempt to preserve timestamp on new data set
            CharSequence timestampColumn;
            final int timestampIndex = metadata.getTimestampIndex();
            if (timestampIndex > -1) {
                timestampColumn = metadata.getColumnName(timestampIndex);
            } else {
                timestampColumn = null;
            }

            for (int i = 0; i < columnCount; i++) {
                final QueryColumn column = columns.getQuick(i);
                final ExpressionNode node = column.getAst();
                if (node.type == ExpressionNode.LITERAL && Chars.equalsNc(node.token, timestampColumn)) {
                    virtualMetadata.setTimestampIndex(i);
                }

                Function function = functionParser.parseFunction(
                        column.getAst(),
                        metadata,
                        executionContext
                );
                int targetColumnType = -1;
                if (model.isUpdate()) {
                    // Check the type of the column to be updated
                    int columnIndex = model.getUpdateTableColumnNames().indexOf(column.getAlias());
                    targetColumnType = model.getUpdateTableColumnTypes().get(columnIndex);
                }

                // define "undefined" functions as string unless it's update. Leave Undefined if update
                if (function.isUndefined()) {
                    if (!model.isUpdate()) {
                        function.assignType(ColumnType.STRING, executionContext.getBindVariableService());
                    } else {
                        // Set bind variable the type of the column
                        function.assignType(targetColumnType, executionContext.getBindVariableService());
                    }
                }

                int columnType = function.getType();
                if (targetColumnType != -1 && targetColumnType != columnType) {
                    // This is an update and the target column does not match with column the update is trying to perform
                    if (ColumnType.isBuiltInWideningCast(function.getType(), targetColumnType)) {
                        // All functions will be able to getLong() if they support getInt(), no need to generate cast here
                        columnType = targetColumnType;
                    } else {
                        Function castFunction = functionParser.createImplicitCast(column.getAst().position, function, targetColumnType);
                        if (castFunction != null) {
                            function = castFunction;
                            columnType = targetColumnType;
                        }
                        // else - update code will throw incompatibility exception. It will have better chance close resources then
                    }
                }

                functions.add(function);

                if (columnType == ColumnType.SYMBOL) {
                    if (function instanceof SymbolFunction) {
                        virtualMetadata.add(
                                new TableColumnMetadata(
                                        Chars.toString(column.getAlias()),
                                        function.getType(),
                                        false,
                                        0,
                                        ((SymbolFunction) function).isSymbolTableStatic(),
                                        function.getMetadata()
                                )
                        );
                    } else if (function instanceof NullConstant) {
                        virtualMetadata.add(
                                new TableColumnMetadata(
                                        Chars.toString(column.getAlias()),
                                        ColumnType.SYMBOL,
                                        false,
                                        0,
                                        false,
                                        function.getMetadata()
                                )
                        );
                        // Replace with symbol null constant
                        functions.setQuick(functions.size() - 1, SymbolConstant.NULL);
                    }
                } else {
                    virtualMetadata.add(
                            new TableColumnMetadata(
                                    Chars.toString(column.getAlias()),
                                    columnType,
                                    function.getMetadata()
                            )
                    );
                }
            }

            // if timestamp was required and present in the base model but
            // not selected, we will need to add it
            if (
                    executionContext.isTimestampRequired()
                            && timestampColumn != null
                            && virtualMetadata.getTimestampIndex() == -1
            ) {
                final Function timestampFunction = FunctionParser.createColumn(
                        0,
                        timestampColumn,
                        metadata
                );
                functions.add(timestampFunction);

                // here the base timestamp column name can name-clash with one of the
                // functions, so we have to use bottomUpColumns to lookup alias we should
                // be using. Bottom up column should have our timestamp because optimiser puts it there

                for (int i = 0, n = model.getBottomUpColumns().size(); i < n; i++) {
                    QueryColumn qc = model.getBottomUpColumns().getQuick(i);
                    if (qc.getAst().type == LITERAL && Chars.equals(timestampColumn, qc.getAst().token)) {
                        virtualMetadata.setTimestampIndex(virtualMetadata.getColumnCount());
                        virtualMetadata.add(
                                new TableColumnMetadata(
                                        Chars.toString(qc.getAlias()),
                                        timestampFunction.getType(),
                                        timestampFunction.getMetadata()
                                )
                        );
                        break;
                    }
                }
            }
            return new VirtualRecordCursorFactory(virtualMetadata, functions, factory);
        } catch (SqlException | CairoException e) {
            factory.close();
            throw e;
        }
    }

    /**
     * Generates chain of parent factories each of which takes only two argument factories.
     * Parent factory will perform one of SET operations on its arguments, such as UNION, UNION ALL,
     * INTERSECT or EXCEPT
     *
     * @param model            incoming model is expected to have a chain of models via its QueryModel.getUnionModel() function
     * @param factoryA         is compiled first argument
     * @param executionContext execution context for authorization and parallel execution purposes
     * @return factory that performs a SET operation
     * @throws SqlException when query contains syntax errors
     */
    private RecordCursorFactory generateSetFactory(
            QueryModel model,
            RecordCursorFactory factoryA,
            SqlExecutionContext executionContext
    ) throws SqlException {
        final RecordCursorFactory factoryB = generateQuery0(model.getUnionModel(), executionContext, true);
        ObjList<Function> castFunctionsA = null;
        ObjList<Function> castFunctionsB = null;
        try {
            final RecordMetadata metadataA = factoryA.getMetadata();
            final RecordMetadata metadataB = factoryB.getMetadata();
            final int positionA = model.getModelPosition();
            final int positionB = model.getUnionModel().getModelPosition();

            switch (model.getSetOperationType()) {
                case SET_OPERATION_UNION: {
                    final boolean castIsRequired = checkIfSetCastIsRequired(metadataA, metadataB, true);
                    final RecordMetadata setMetadata = castIsRequired ? widenSetMetadata(metadataA, metadataB) : GenericRecordMetadata.removeTimestamp(metadataA);
                    if (castIsRequired) {
                        castFunctionsA = generateCastFunctions(setMetadata, metadataA, positionA);
                        castFunctionsB = generateCastFunctions(setMetadata, metadataB, positionB);
                    }

                    return generateUnionFactory(
                            model,
                            executionContext,
                            factoryA,
                            factoryB,
                            castFunctionsA,
                            castFunctionsB,
                            setMetadata,
                            SET_UNION_CONSTRUCTOR
                    );
                }
                case SET_OPERATION_UNION_ALL: {
                    final boolean castIsRequired = checkIfSetCastIsRequired(metadataA, metadataB, true);
                    final RecordMetadata setMetadata = castIsRequired ? widenSetMetadata(metadataA, metadataB) : GenericRecordMetadata.removeTimestamp(metadataA);
                    if (castIsRequired) {
                        castFunctionsA = generateCastFunctions(setMetadata, metadataA, positionA);
                        castFunctionsB = generateCastFunctions(setMetadata, metadataB, positionB);
                    }

                    return generateUnionAllFactory(
                            model,
                            executionContext,
                            factoryA,
                            factoryB,
                            castFunctionsA,
                            castFunctionsB,
                            setMetadata
                    );
                }
                case SET_OPERATION_EXCEPT: {
                    final boolean castIsRequired = checkIfSetCastIsRequired(metadataA, metadataB, false);
                    final RecordMetadata setMetadata = castIsRequired ? widenSetMetadata(metadataA, metadataB) : metadataA;
                    if (castIsRequired) {
                        castFunctionsA = generateCastFunctions(setMetadata, metadataA, positionA);
                        castFunctionsB = generateCastFunctions(setMetadata, metadataB, positionB);
                    }

                    return generateUnionFactory(
                            model,
                            executionContext,
                            factoryA,
                            factoryB,
                            castFunctionsA,
                            castFunctionsB,
                            setMetadata,
                            SET_EXCEPT_CONSTRUCTOR
                    );
                }
                case SET_OPERATION_INTERSECT: {
                    final boolean castIsRequired = checkIfSetCastIsRequired(metadataA, metadataB, false);
                    final RecordMetadata setMetadata = castIsRequired ? widenSetMetadata(metadataA, metadataB) : metadataA;
                    if (castIsRequired) {
                        castFunctionsA = generateCastFunctions(setMetadata, metadataA, positionA);
                        castFunctionsB = generateCastFunctions(setMetadata, metadataB, positionB);
                    }

                    return generateUnionFactory(
                            model,
                            executionContext,
                            factoryA,
                            factoryB,
                            castFunctionsA,
                            castFunctionsB,
                            setMetadata,
                            SET_INTERSECT_CONSTRUCTOR
                    );
                }
                default:
                    assert false;
                    return null;
            }
        } catch (Throwable e) {
            Misc.free(factoryA);
            Misc.free(factoryB);
            Misc.freeObjList(castFunctionsA);
            Misc.freeObjList(castFunctionsB);
            throw e;
        }
    }

    private RecordCursorFactory generateSubQuery(QueryModel model, SqlExecutionContext executionContext) throws SqlException {
        assert model.getNestedModel() != null;
        return generateQuery(model.getNestedModel(), executionContext, true);
    }

    private RecordCursorFactory generateTableQuery(
            QueryModel model,
            SqlExecutionContext executionContext
    ) throws SqlException {
        final ObjList<ExpressionNode> latestBy = model.getLatestBy();

        final GenericLexer.FloatingSequence tab = (GenericLexer.FloatingSequence) model.getTableName();
        final boolean supportsRandomAccess;
        if (Chars.startsWith(tab, NO_ROWID_MARKER)) {
            tab.setLo(tab.getLo() + NO_ROWID_MARKER.length());
            supportsRandomAccess = false;
        } else {
            supportsRandomAccess = true;
        }

        final TableToken tableToken = executionContext.getTableToken(tab);
        if (model.isUpdate() && !executionContext.isWalApplication()) {
            try (
                    TableReader reader = executionContext.getReader(tableToken);
                    TableRecordMetadata metadata = engine.getMetadata(tableToken, model.getMetadataVersion())
            ) {
                return generateTableQuery0(model, executionContext, latestBy, supportsRandomAccess, reader, metadata);
            }
        } else {
            try (TableReader reader = executionContext.getReader(
                    tableToken,
<<<<<<< HEAD
                    model.getMetadataVersion())) {
=======
                    model.getTableVersion()
            )) {
>>>>>>> 83dacadf
                return generateTableQuery0(model, executionContext, latestBy, supportsRandomAccess, reader, reader.getMetadata());
            }
        }
    }

    private RecordCursorFactory generateTableQuery0(
            @Transient QueryModel model,
            @Transient SqlExecutionContext executionContext,
            ObjList<ExpressionNode> latestBy,
            boolean supportsRandomAccess,
            @Transient TableReader reader,
            @Transient TableRecordMetadata metadata
    ) throws SqlException {
        // create metadata based on top-down columns that are required

        final ObjList<QueryColumn> topDownColumns = model.getTopDownColumns();
        final int topDownColumnCount = topDownColumns.size();
        final IntList columnIndexes = new IntList();
        final IntList columnSizes = new IntList();

        // topDownColumnCount can be 0 for 'select count()' queries

        int readerTimestampIndex;
        readerTimestampIndex = getTimestampIndex(model, metadata);

        // Latest by on a table requires the provided timestamp column to be the designated timestamp.
        if (latestBy.size() > 0 && readerTimestampIndex != metadata.getTimestampIndex()) {
            throw SqlException.$(model.getTimestamp().position, "latest by over a table requires designated TIMESTAMP");
        }

        boolean requiresTimestamp = joinsRequiringTimestamp[model.getJoinType()];
        final GenericRecordMetadata myMeta = new GenericRecordMetadata();
        boolean framingSupported;
        try {
            if (requiresTimestamp) {
                executionContext.pushTimestampRequiredFlag(true);
            }

            boolean contextTimestampRequired = executionContext.isTimestampRequired();
            // some "sample by" queries don't select any cols but needs timestamp col selected
            // for example "select count() from x sample by 1h" implicitly needs timestamp column selected
            if (topDownColumnCount > 0 || contextTimestampRequired || model.isUpdate()) {
                framingSupported = true;
                for (int i = 0; i < topDownColumnCount; i++) {
                    int columnIndex = metadata.getColumnIndexQuiet(topDownColumns.getQuick(i).getName());
                    int type = metadata.getColumnType(columnIndex);
                    int typeSize = ColumnType.sizeOf(type);

                    columnIndexes.add(columnIndex);
                    columnSizes.add(Numbers.msb(typeSize));

                    myMeta.add(new TableColumnMetadata(
                            Chars.toString(topDownColumns.getQuick(i).getName()),
                            type,
                            metadata.isColumnIndexed(columnIndex),
                            metadata.getIndexValueBlockCapacity(columnIndex),
                            metadata.isSymbolTableStatic(columnIndex),
                            metadata.getMetadata(columnIndex)
                    ));

                    if (columnIndex == readerTimestampIndex) {
                        myMeta.setTimestampIndex(myMeta.getColumnCount() - 1);
                    }
                }

                // select timestamp when it is required but not already selected
                if (readerTimestampIndex != -1 && myMeta.getTimestampIndex() == -1 && contextTimestampRequired) {
                    myMeta.add(new TableColumnMetadata(
                            metadata.getColumnName(readerTimestampIndex),
                            metadata.getColumnType(readerTimestampIndex),
                            metadata.getMetadata(readerTimestampIndex)
                    ));
                    myMeta.setTimestampIndex(myMeta.getColumnCount() - 1);

                    columnIndexes.add(readerTimestampIndex);
                    columnSizes.add((Numbers.msb(ColumnType.TIMESTAMP)));
                }
            } else {
                framingSupported = false;
            }
        } finally {
            if (requiresTimestamp) {
                executionContext.popTimestampRequiredFlag();
            }
        }

        GenericRecordMetadata dfcFactoryMeta = GenericRecordMetadata.deepCopyOf(reader.getMetadata());
        final int latestByColumnCount = prepareLatestByColumnIndexes(latestBy, myMeta);
        // Reader TableToken can have out of date table name in getLoggingName().
        // We need to resolve it from the engine to get correct value.
        final TableToken tableToken = reader.getTableToken();

        final ExpressionNode withinExtracted = whereClauseParser.extractWithin(
                model,
                model.getWhereClause(),
                metadata,
                functionParser,
                executionContext,
                prefixes
        );

        if (prefixes.size() > 0) {
            if (latestByColumnCount < 1) {
                throw SqlException.$(whereClauseParser.getWithinPosition(), "WITHIN clause requires LATEST BY clause");
            } else {
                for (int i = 0; i < latestByColumnCount; i++) {
                    int idx = listColumnFilterA.getColumnIndexFactored(i);
                    if (!ColumnType.isSymbol(myMeta.getColumnType(idx)) ||
                            !myMeta.isColumnIndexed(idx)) {
                        throw SqlException.$(whereClauseParser.getWithinPosition(), "WITHIN clause requires LATEST BY using only indexed symbol columns");
                    }
                }
            }
        }

        model.setWhereClause(withinExtracted);

        boolean orderDescendingByDesignatedTimestampOnly = isOrderDescendingByDesignatedTimestampOnly(model);
        if (withinExtracted != null) {

            CharSequence preferredKeyColumn = null;

            if (latestByColumnCount == 1) {
                final int latestByIndex = listColumnFilterA.getColumnIndexFactored(0);

                if (ColumnType.isSymbol(myMeta.getColumnType(latestByIndex))) {
                    preferredKeyColumn = latestBy.getQuick(0).token;
                }
            }

            final IntrinsicModel intrinsicModel = whereClauseParser.extract(
                    model,
                    withinExtracted,
                    metadata,
                    preferredKeyColumn,
                    readerTimestampIndex,
                    functionParser,
                    myMeta,
                    executionContext,
                    latestByColumnCount > 1,
                    reader
            );

            // intrinsic parser can collapse where clause when removing parts it can replace
            // need to make sure that filter is updated on the model in case it is processed up the call stack
            //
            // At this juncture filter can use used up by one of the implementations below.
            // We will clear it preemptively. If nothing picks filter up we will set model "where"
            // to the downsized filter
            model.setWhereClause(null);

            if (intrinsicModel.intrinsicValue == IntrinsicModel.FALSE) {
                return new EmptyTableRecordCursorFactory(myMeta);
            }

            DataFrameCursorFactory dfcFactory;

            if (latestByColumnCount > 0) {
                Function filter = compileFilter(intrinsicModel, myMeta, executionContext);
                if (filter != null && filter.isConstant() && !filter.getBool(null)) {
                    // 'latest by' clause takes over the latest by nodes, so that the later generateLatestBy() is no-op
                    model.getLatestBy().clear();
                    Misc.free(filter);
                    return new EmptyTableRecordCursorFactory(myMeta);
                }

                if (prefixes.size() > 0 && filter != null) {
                    throw SqlException.$(whereClauseParser.getWithinPosition(), "WITHIN clause doesn't work with filters");
                }

                // a sub-query present in the filter may have used the latest by
                // column index lists, so we need to regenerate them
                prepareLatestByColumnIndexes(latestBy, myMeta);

                return generateLatestByTableQuery(
                        model,
                        reader,
                        myMeta,
                        tableToken,
                        intrinsicModel,
                        filter,
                        executionContext,
                        readerTimestampIndex,
                        columnIndexes,
                        columnSizes,
                        prefixes
                );
            }

            // below code block generates index-based filter
            final boolean intervalHitsOnlyOnePartition;
            if (intrinsicModel.hasIntervalFilters()) {
                RuntimeIntrinsicIntervalModel intervalModel = intrinsicModel.buildIntervalModel();
                if (orderDescendingByDesignatedTimestampOnly) {
                    dfcFactory = new IntervalBwdDataFrameCursorFactory(
                            tableToken,
                            model.getMetadataVersion(),
                            intervalModel,
                            readerTimestampIndex,
                            dfcFactoryMeta
                    );
                } else {
                    dfcFactory = new IntervalFwdDataFrameCursorFactory(
                            tableToken,
                            model.getMetadataVersion(),
                            intervalModel,
                            readerTimestampIndex,
                            dfcFactoryMeta
                    );
                }
                intervalHitsOnlyOnePartition = intervalModel.allIntervalsHitOnePartition(reader.getPartitionedBy());
            } else {
                if (orderDescendingByDesignatedTimestampOnly) {
                    dfcFactory = new FullBwdDataFrameCursorFactory(tableToken, model.getMetadataVersion(), dfcFactoryMeta);
                } else {
                    dfcFactory = new FullFwdDataFrameCursorFactory(tableToken, model.getMetadataVersion(), dfcFactoryMeta);
                }
                intervalHitsOnlyOnePartition = reader.getPartitionedBy() == PartitionBy.NONE;
            }

            if (intrinsicModel.keyColumn != null) {
                // existence of column would have been already validated
                final int keyColumnIndex = metadata.getColumnIndexQuiet(intrinsicModel.keyColumn);
                final int nKeyValues = intrinsicModel.keyValueFuncs.size();
                final int nKeyExcludedValues = intrinsicModel.keyExcludedValueFuncs.size();

                if (intrinsicModel.keySubQuery != null) {
                    final RecordCursorFactory rcf = generate(intrinsicModel.keySubQuery, executionContext);
                    final Record.CharSequenceFunction func = validateSubQueryColumnAndGetGetter(intrinsicModel, rcf.getMetadata());

                    Function filter = compileFilter(intrinsicModel, myMeta, executionContext);
                    if (filter != null && filter.isConstant() && !filter.getBool(null)) {
                        Misc.free(dfcFactory);
                        return new EmptyTableRecordCursorFactory(myMeta);
                    }
                    return new FilterOnSubQueryRecordCursorFactory(
                            myMeta,
                            dfcFactory,
                            rcf,
                            keyColumnIndex,
                            filter,
                            func,
                            columnIndexes
                    );
                }
                assert nKeyValues > 0 || nKeyExcludedValues > 0;

                boolean orderByKeyColumn = false;
                int indexDirection = BitmapIndexReader.DIR_FORWARD;
                if (intervalHitsOnlyOnePartition) {
                    final ObjList<ExpressionNode> orderByAdvice = model.getOrderByAdvice();
                    final int orderByAdviceSize = orderByAdvice.size();
                    if (orderByAdviceSize > 0 && orderByAdviceSize < 3) {
                        // todo: when order by coincides with keyColumn and there is index we can incorporate
                        //    ordering in the code that returns rows from index rather than having an
                        //    "overhead" order by implementation, which would be trying to oder already ordered symbols
                        if (Chars.equals(orderByAdvice.getQuick(0).token, intrinsicModel.keyColumn)) {
                            myMeta.setTimestampIndex(-1);
                            if (orderByAdviceSize == 1) {
                                orderByKeyColumn = true;
                            } else if (Chars.equals(orderByAdvice.getQuick(1).token, model.getTimestamp().token)) {
                                orderByKeyColumn = true;
                                if (getOrderByDirectionOrDefault(model, 1) == QueryModel.ORDER_DIRECTION_DESCENDING) {
                                    indexDirection = BitmapIndexReader.DIR_BACKWARD;
                                }
                            }
                        }
                    }
                }
                boolean orderByTimestamp = false;
                // we can use skip sorting by timestamp if we:
                // - query index with a single value or
                // - query index with multiple values but use table order with forward scan (heap row cursor factory doesn't support backward scan) 
                // it doesn't matter if we hit one or more partitions 
                if (!orderByKeyColumn
                        && isOrderByDesignatedTimestampOnly(model)
                ) {
                    int orderByDirection = getOrderByDirectionOrDefault(model, 0);
                    if (nKeyValues == 1 || (nKeyValues > 1 && orderByDirection == ORDER_DIRECTION_ASCENDING)) {
                        orderByTimestamp = true;

                        if (orderByDirection == ORDER_DIRECTION_DESCENDING) {
                            indexDirection = BitmapIndexReader.DIR_BACKWARD;
                        }
                    } else if (nKeyExcludedValues > 0 && orderByDirection == ORDER_DIRECTION_ASCENDING) {
                        orderByTimestamp = true;
                    }
                }

                if (nKeyExcludedValues == 0) {
                    Function filter = compileFilter(intrinsicModel, myMeta, executionContext);
                    if (filter != null && filter.isConstant()) {
                        try {
                            if (!filter.getBool(null)) {
                                Misc.free(dfcFactory);
                                return new EmptyTableRecordCursorFactory(myMeta);
                            }
                        } finally {
                            filter = Misc.free(filter);
                        }
                    }
                    if (nKeyValues == 1) {
                        final RowCursorFactory rcf;
                        final Function symbolFunc = intrinsicModel.keyValueFuncs.get(0);
                        final SymbolMapReader symbolMapReader = reader.getSymbolMapReader(keyColumnIndex);
                        final int symbolKey = symbolFunc.isRuntimeConstant()
                                ? SymbolTable.VALUE_NOT_FOUND
                                : symbolMapReader.keyOf(symbolFunc.getStr(null));

                        if (symbolKey == SymbolTable.VALUE_NOT_FOUND) {
                            if (filter == null) {
                                rcf = new DeferredSymbolIndexRowCursorFactory(
                                        keyColumnIndex,
                                        symbolFunc,
                                        true,
                                        indexDirection
                                );
                            } else {
                                rcf = new DeferredSymbolIndexFilteredRowCursorFactory(
                                        keyColumnIndex,
                                        symbolFunc,
                                        filter,
                                        true,
                                        indexDirection,
                                        columnIndexes
                                );
                            }
                        } else {
                            if (filter == null) {
                                rcf = new SymbolIndexRowCursorFactory(keyColumnIndex, symbolKey, true, indexDirection, null);
                            } else {
                                rcf = new SymbolIndexFilteredRowCursorFactory(keyColumnIndex, symbolKey, filter, true, indexDirection, columnIndexes, null);
                            }
                        }

                        if (filter == null) {
                            // This special case factory can later be disassembled to framing and index
                            // cursors in Sample By processing
                            return new DeferredSingleSymbolFilterDataFrameRecordCursorFactory(
                                    configuration,
                                    keyColumnIndex,
                                    symbolFunc,
                                    rcf,
                                    myMeta,
                                    dfcFactory,
                                    orderByKeyColumn || orderByTimestamp,
                                    columnIndexes,
                                    columnSizes,
                                    supportsRandomAccess
                            );
                        }
                        return new DataFrameRecordCursorFactory(
                                configuration,
                                myMeta,
                                dfcFactory,
                                rcf,
                                orderByKeyColumn || orderByTimestamp,
                                filter,
                                false,
                                columnIndexes,
                                columnSizes,
                                supportsRandomAccess
                        );
                    }

                    if (orderByKeyColumn) {
                        myMeta.setTimestampIndex(-1);
                    }

                    return new FilterOnValuesRecordCursorFactory(
                            myMeta,
                            dfcFactory,
                            intrinsicModel.keyValueFuncs,
                            keyColumnIndex,
                            reader,
                            filter,
                            model.getOrderByAdviceMnemonic(),
                            orderByKeyColumn,
                            orderByTimestamp,
                            getOrderByDirectionOrDefault(model, 0),
                            indexDirection,
                            columnIndexes
                    );
                } else if (
                        nKeyExcludedValues > 0
                                && reader.getSymbolMapReader(keyColumnIndex).getSymbolCount() < configuration.getMaxSymbolNotEqualsCount()
                ) {
                    Function filter = compileFilter(intrinsicModel, myMeta, executionContext);
                    if (filter != null && filter.isConstant()) {
                        try {
                            if (!filter.getBool(null)) {
                                Misc.free(dfcFactory);
                                return new EmptyTableRecordCursorFactory(myMeta);
                            }
                        } finally {
                            filter = Misc.free(filter);
                        }
                    }

                    return new FilterOnExcludedValuesRecordCursorFactory(
                            myMeta,
                            dfcFactory,
                            intrinsicModel.keyExcludedValueFuncs,
                            keyColumnIndex,
                            filter,
                            model.getOrderByAdviceMnemonic(),
                            orderByKeyColumn,
                            orderByTimestamp,
                            getOrderByDirectionOrDefault(model, 0),
                            indexDirection,
                            columnIndexes,
                            configuration.getMaxSymbolNotEqualsCount()
                    );
                }
            }

            if (intervalHitsOnlyOnePartition && intrinsicModel.filter == null) {
                final ObjList<ExpressionNode> orderByAdvice = model.getOrderByAdvice();
                final int orderByAdviceSize = orderByAdvice.size();
                if (orderByAdviceSize > 0 && orderByAdviceSize < 3 && intrinsicModel.hasIntervalFilters()) {
                    // we can only deal with 'order by symbol, timestamp' at best
                    // skip this optimisation if order by is more extensive
                    final int columnIndex = myMeta.getColumnIndexQuiet(model.getOrderByAdvice().getQuick(0).token);
                    assert columnIndex > -1;

                    // this is our kind of column
                    if (myMeta.isColumnIndexed(columnIndex)) {
                        boolean orderByKeyColumn = false;
                        int indexDirection = BitmapIndexReader.DIR_FORWARD;
                        if (orderByAdviceSize == 1) {
                            orderByKeyColumn = true;
                        } else if (Chars.equals(orderByAdvice.getQuick(1).token, model.getTimestamp().token)) {
                            orderByKeyColumn = true;
                            if (getOrderByDirectionOrDefault(model, 1) == QueryModel.ORDER_DIRECTION_DESCENDING) {
                                indexDirection = BitmapIndexReader.DIR_BACKWARD;
                            }
                        }

                        if (orderByKeyColumn) {
                            // check that intrinsicModel.intervals hit only one partition
                            myMeta.setTimestampIndex(-1);
                            return new SortedSymbolIndexRecordCursorFactory(
                                    myMeta,
                                    dfcFactory,
                                    columnIndex,
                                    getOrderByDirectionOrDefault(model, 0) == QueryModel.ORDER_DIRECTION_ASCENDING,
                                    indexDirection,
                                    columnIndexes
                            );
                        }
                    }
                }
            }

            RowCursorFactory rowFactory;
            if (orderDescendingByDesignatedTimestampOnly) {
                rowFactory = new BwdDataFrameRowCursorFactory();
            } else {
                rowFactory = new DataFrameRowCursorFactory();
            }

            model.setWhereClause(intrinsicModel.filter);
            return new DataFrameRecordCursorFactory(
                    configuration,
                    myMeta,
                    dfcFactory,
                    rowFactory,
                    false,
                    null,
                    framingSupported,
                    columnIndexes,
                    columnSizes,
                    supportsRandomAccess
            );
        }

        // no where clause
        if (latestByColumnCount == 0) {
            // construct new metadata, which is a copy of what we constructed just above, but
            // in the interest of isolating problems we will only affect this factory

            AbstractDataFrameCursorFactory cursorFactory;
            RowCursorFactory rowCursorFactory;

            if (orderDescendingByDesignatedTimestampOnly) {
                cursorFactory = new FullBwdDataFrameCursorFactory(tableToken, model.getMetadataVersion(), dfcFactoryMeta);
                rowCursorFactory = new BwdDataFrameRowCursorFactory();
            } else {
                cursorFactory = new FullFwdDataFrameCursorFactory(tableToken, model.getMetadataVersion(), dfcFactoryMeta);
                rowCursorFactory = new DataFrameRowCursorFactory();
            }

            return new DataFrameRecordCursorFactory(
                    configuration,
                    myMeta,
                    cursorFactory,
                    rowCursorFactory,
                    false,
                    null,
                    framingSupported,
                    columnIndexes,
                    columnSizes,
                    supportsRandomAccess
            );
        }

        // 'latest by' clause takes over the latest by nodes, so that the later generateLatestBy() is no-op
        model.getLatestBy().clear();

        // listColumnFilterA = latest by column indexes
        if (latestByColumnCount == 1) {
            int latestByColumnIndex = listColumnFilterA.getColumnIndexFactored(0);
            if (myMeta.isColumnIndexed(latestByColumnIndex)) {
                return new LatestByAllIndexedRecordCursorFactory(
                        myMeta,
                        configuration,
                        new FullBwdDataFrameCursorFactory(tableToken, model.getMetadataVersion(), dfcFactoryMeta),
                        listColumnFilterA.getColumnIndexFactored(0),
                        columnIndexes,
                        prefixes
                );
            }

            if (ColumnType.isSymbol(myMeta.getColumnType(latestByColumnIndex))
                    && myMeta.isSymbolTableStatic(latestByColumnIndex)) {
                // we have "latest by" symbol column values, but no index
                return new LatestByDeferredListValuesFilteredRecordCursorFactory(
                        configuration,
                        myMeta,
                        new FullBwdDataFrameCursorFactory(tableToken, model.getMetadataVersion(), dfcFactoryMeta),
                        latestByColumnIndex,
                        null,
                        columnIndexes
                );
            }
        }

        boolean symbolKeysOnly = true;
        for (int i = 0, n = keyTypes.getColumnCount(); i < n; i++) {
            symbolKeysOnly &= ColumnType.isSymbol(keyTypes.getColumnType(i));
        }
        if (symbolKeysOnly) {
            IntList partitionByColumnIndexes = new IntList(listColumnFilterA.size());
            for (int i = 0, n = listColumnFilterA.size(); i < n; i++) {
                partitionByColumnIndexes.add(listColumnFilterA.getColumnIndexFactored(i));
            }
            return new LatestByAllSymbolsFilteredRecordCursorFactory(
                    myMeta,
                    configuration,
                    new FullBwdDataFrameCursorFactory(tableToken, model.getMetadataVersion(), dfcFactoryMeta),
                    RecordSinkFactory.getInstance(asm, myMeta, listColumnFilterA, false),
                    keyTypes,
                    partitionByColumnIndexes,
                    null,
                    null,
                    columnIndexes
            );
        }

        return new LatestByAllFilteredRecordCursorFactory(
                myMeta,
                configuration,
                new FullBwdDataFrameCursorFactory(tableToken, model.getMetadataVersion(), dfcFactoryMeta),
                RecordSinkFactory.getInstance(asm, myMeta, listColumnFilterA, false),
                keyTypes,
                null,
                columnIndexes
        );
    }

    private RecordCursorFactory generateUnionAllFactory(
            QueryModel model,
            SqlExecutionContext executionContext,
            RecordCursorFactory factoryA,
            RecordCursorFactory factoryB,
            ObjList<Function> castFunctionsA,
            ObjList<Function> castFunctionsB,
            RecordMetadata setMetadata
    ) throws SqlException {
        final RecordCursorFactory setFactory = new UnionAllRecordCursorFactory(
                setMetadata,
                factoryA,
                factoryB,
                castFunctionsA,
                castFunctionsB
        );

        if (model.getUnionModel().getUnionModel() != null) {
            return generateSetFactory(model.getUnionModel(), setFactory, executionContext);
        }
        return setFactory;
    }

    private RecordCursorFactory generateUnionFactory(
            QueryModel model,
            SqlExecutionContext executionContext,
            RecordCursorFactory factoryA,
            RecordCursorFactory factoryB,
            ObjList<Function> castFunctionsA,
            ObjList<Function> castFunctionsB,
            RecordMetadata setMetadata,
            SetRecordCursorFactoryConstructor constructor
    ) throws SqlException {
        entityColumnFilter.of(factoryA.getMetadata().getColumnCount());
        final RecordSink recordSink = RecordSinkFactory.getInstance(
                asm,
                setMetadata,
                entityColumnFilter,
                true
        );
        valueTypes.clear();
        // Remap symbol columns to string type since that's how recordSink copies them.
        keyTypes.clear();
        for (int i = 0, n = setMetadata.getColumnCount(); i < n; i++) {
            final int columnType = setMetadata.getColumnType(i);
            if (ColumnType.isSymbol(columnType)) {
                keyTypes.add(ColumnType.STRING);
            } else {
                keyTypes.add(columnType);
            }
        }
        RecordCursorFactory unionFactory = constructor.create(
                configuration,
                setMetadata,
                factoryA,
                factoryB,
                castFunctionsA,
                castFunctionsB,
                recordSink,
                keyTypes,
                valueTypes
        );

        if (model.getUnionModel().getUnionModel() != null) {
            return generateSetFactory(model.getUnionModel(), unionFactory, executionContext);
        }
        return unionFactory;
    }

    @Nullable
    private Function getHiFunction(QueryModel model, SqlExecutionContext executionContext) throws SqlException {
        return toLimitFunction(executionContext, model.getLimitHi(), null);
    }

    @Nullable
    private Function getLimitLoFunctionOnly(QueryModel model, SqlExecutionContext executionContext) throws SqlException {
        if (model.getLimitAdviceLo() != null && model.getLimitAdviceHi() == null) {
            return toLimitFunction(executionContext, model.getLimitAdviceLo(), LongConstant.ZERO);
        }
        return null;
    }

    @NotNull
    private Function getLoFunction(QueryModel model, SqlExecutionContext executionContext) throws SqlException {
        return toLimitFunction(executionContext, model.getLimitLo(), LongConstant.ZERO);
    }

    private int getSampleBySymbolKeyIndex(QueryModel model, RecordMetadata metadata) {
        final ObjList<QueryColumn> columns = model.getColumns();

        for (int i = 0, n = columns.size(); i < n; i++) {
            final QueryColumn column = columns.getQuick(i);
            final ExpressionNode node = column.getAst();

            if (node.type == LITERAL) {
                int idx = metadata.getColumnIndex(node.token);
                int columnType = metadata.getColumnType(idx);

                if (columnType == ColumnType.SYMBOL) {
                    return idx;
                }
            }
        }

        return -1;
    }

    private int getTimestampIndex(QueryModel model, RecordCursorFactory factory) throws SqlException {
        return getTimestampIndex(model, factory.getMetadata());
    }

    private int getTimestampIndex(QueryModel model, RecordMetadata metadata) throws SqlException {
        final ExpressionNode timestamp = model.getTimestamp();
        if (timestamp != null) {
            int timestampIndex = metadata.getColumnIndexQuiet(timestamp.token);
            if (timestampIndex == -1) {
                throw SqlException.invalidColumn(timestamp.position, timestamp.token);
            }
            if (!ColumnType.isTimestamp(metadata.getColumnType(timestampIndex))) {
                throw SqlException.$(timestamp.position, "not a TIMESTAMP");
            }
            return timestampIndex;
        }
        return metadata.getTimestampIndex();
    }

    private boolean isOrderByDesignatedTimestampOnly(QueryModel model) {
        return model.getOrderByAdvice().size() == 1 && model.getTimestamp() != null &&
                Chars.equalsIgnoreCase(model.getOrderByAdvice().getQuick(0).token, model.getTimestamp().token);
    }

    private boolean isOrderDescendingByDesignatedTimestampOnly(QueryModel model) {
        return isOrderByDesignatedTimestampOnly(model) &&
                getOrderByDirectionOrDefault(model, 0) == ORDER_DIRECTION_DESCENDING;
    }

    private boolean isSingleColumnFunction(ExpressionNode ast, CharSequence name) {
        return ast.type == FUNCTION && ast.paramCount == 1 && Chars.equalsIgnoreCase(ast.token, name) && ast.rhs.type == LITERAL;
    }

    private void lookupColumnIndexes(
            ListColumnFilter filter,
            ObjList<ExpressionNode> columnNames,
            RecordMetadata metadata
    ) throws SqlException {
        filter.clear();
        for (int i = 0, n = columnNames.size(); i < n; i++) {
            final CharSequence columnName = columnNames.getQuick(i).token;
            int columnIndex = metadata.getColumnIndexQuiet(columnName);
            if (columnIndex > -1) {
                filter.add(columnIndex + 1);
            } else {
                int dot = Chars.indexOf(columnName, '.');
                if (dot > -1) {
                    columnIndex = metadata.getColumnIndexQuiet(columnName, dot + 1, columnName.length());
                    if (columnIndex > -1) {
                        filter.add(columnIndex + 1);
                        return;
                    }
                }
                throw SqlException.invalidColumn(columnNames.getQuick(i).position, columnName);
            }
        }
    }

    private void lookupColumnIndexesUsingVanillaNames(
            ListColumnFilter filter,
            ObjList<CharSequence> columnNames,
            RecordMetadata metadata
    ) {
        filter.clear();
        for (int i = 0, n = columnNames.size(); i < n; i++) {
            filter.add(metadata.getColumnIndex(columnNames.getQuick(i)) + 1);
        }
    }

    private int prepareLatestByColumnIndexes(ObjList<ExpressionNode> latestBy, RecordMetadata myMeta) throws SqlException {
        keyTypes.clear();
        listColumnFilterA.clear();

        final int latestByColumnCount = latestBy.size();
        if (latestByColumnCount > 0) {
            // validate the latest by against the current reader
            // first check if column is valid
            for (int i = 0; i < latestByColumnCount; i++) {
                final ExpressionNode latestByNode = latestBy.getQuick(i);
                final int index = myMeta.getColumnIndexQuiet(latestByNode.token);
                if (index == -1) {
                    throw SqlException.invalidColumn(latestByNode.position, latestByNode.token);
                }

                // check the type of the column, not all are supported
                int columnType = myMeta.getColumnType(index);
                switch (ColumnType.tagOf(columnType)) {
                    case ColumnType.BOOLEAN:
                    case ColumnType.BYTE:
                    case ColumnType.CHAR:
                    case ColumnType.SHORT:
                    case ColumnType.INT:
                    case ColumnType.IPv4:
                    case ColumnType.LONG:
                    case ColumnType.DATE:
                    case ColumnType.TIMESTAMP:
                    case ColumnType.FLOAT:
                    case ColumnType.DOUBLE:
                    case ColumnType.LONG256:
                    case ColumnType.STRING:
                    case ColumnType.SYMBOL:
                    case ColumnType.UUID:
                    case ColumnType.GEOBYTE:
                    case ColumnType.GEOSHORT:
                    case ColumnType.GEOINT:
                    case ColumnType.GEOLONG:
                    case ColumnType.LONG128:
                        // we are reusing collections which leads to confusing naming for this method
                        // keyTypes are types of columns we collect 'latest by' for
                        keyTypes.add(columnType);
                        // listColumnFilterA are indexes of columns we collect 'latest by' for
                        listColumnFilterA.add(index + 1);
                        break;

                    default:
                        throw SqlException
                                .position(latestByNode.position)
                                .put(latestByNode.token)
                                .put(" (")
                                .put(ColumnType.nameOf(columnType))
                                .put("): invalid type, only [BOOLEAN, BYTE, SHORT, INT, LONG, DATE, TIMESTAMP, FLOAT, DOUBLE, LONG128, LONG256, CHAR, STRING, SYMBOL, UUID, GEOHASH, IPv4] are supported in LATEST BY");
                }
            }
        }
        return latestByColumnCount;
    }

    private void processJoinContext(
            boolean vanillaMaster,
            JoinContext jc,
            RecordMetadata masterMetadata,
            RecordMetadata slaveMetadata
    ) throws SqlException {
        lookupColumnIndexesUsingVanillaNames(listColumnFilterA, jc.aNames, slaveMetadata);
        if (vanillaMaster) {
            lookupColumnIndexesUsingVanillaNames(listColumnFilterB, jc.bNames, masterMetadata);
        } else {
            lookupColumnIndexes(listColumnFilterB, jc.bNodes, masterMetadata);
        }

        // compare types and populate keyTypes
        keyTypes.clear();
        for (int k = 0, m = listColumnFilterA.getColumnCount(); k < m; k++) {
            // Don't use tagOf(columnType) to compare the types.
            // Key types have too much exactly except SYMBOL and STRING special case
            int columnTypeA = slaveMetadata.getColumnType(listColumnFilterA.getColumnIndexFactored(k));
            int columnTypeB = masterMetadata.getColumnType(listColumnFilterB.getColumnIndexFactored(k));
            if (columnTypeB != columnTypeA && !(ColumnType.isSymbolOrString(columnTypeB) && ColumnType.isSymbolOrString(columnTypeA))) {
                // index in column filter and join context is the same
                throw SqlException.$(jc.aNodes.getQuick(k).position, "join column type mismatch");
            }
            keyTypes.add(columnTypeB == ColumnType.SYMBOL ? ColumnType.STRING : columnTypeB);
        }
    }

    private void processNodeQueryModels(ExpressionNode node, ModelOperator operator) {
        sqlNodeStack.clear();
        while (node != null) {
            if (node.queryModel != null) {
                operator.operate(expressionNodePool, node.queryModel);
            }

            if (node.lhs != null) {
                sqlNodeStack.push(node.lhs);
            }

            if (node.rhs != null) {
                node = node.rhs;
            } else {
                if (!sqlNodeStack.isEmpty()) {
                    node = this.sqlNodeStack.poll();
                } else {
                    node = null;
                }
            }
        }
    }

    private void restoreWhereClause(ExpressionNode node) {
        processNodeQueryModels(node, RESTORE_WHERE_CLAUSE);
    }

    private Function toLimitFunction(
            SqlExecutionContext executionContext,
            ExpressionNode limit,
            ConstantFunction defaultValue
    ) throws SqlException {
        if (limit == null) {
            return defaultValue;
        }

        final Function func = functionParser.parseFunction(limit, EmptyRecordMetadata.INSTANCE, executionContext);
        final int type = func.getType();
        if (limitTypes.excludes(type)) {
            if (type == ColumnType.UNDEFINED) {
                if (func instanceof IndexedParameterLinkFunction) {
                    executionContext.getBindVariableService().setLong(((IndexedParameterLinkFunction) func).getVariableIndex(), defaultValue.getLong(null));
                    return func;
                }

                if (func instanceof NamedParameterLinkFunction) {
                    executionContext.getBindVariableService().setLong(((NamedParameterLinkFunction) func).getVariableName(), defaultValue.getLong(null));
                    return func;
                }
            }
            throw SqlException.$(limit.position, "invalid type: ").put(ColumnType.nameOf(type));
        }
        return func;
    }

    private IntList toOrderIndices(RecordMetadata m, ObjList<ExpressionNode> orderBy, IntList orderByDirection) throws SqlException {
        final IntList indices = intListPool.next();
        for (int i = 0, n = orderBy.size(); i < n; i++) {
            ExpressionNode tok = orderBy.getQuick(i);
            int index = m.getColumnIndexQuiet(tok.token);
            if (index == -1) {
                throw SqlException.invalidColumn(tok.position, tok.token);
            }

            // shift index by 1 to use sign as sort direction
            index++;

            // negative column index means descending order of sort
            if (orderByDirection.getQuick(i) == QueryModel.ORDER_DIRECTION_DESCENDING) {
                index = -index;
            }

            indices.add(index);
        }
        return indices;
    }

    private void validateBothTimestampOrders(RecordCursorFactory masterFactory, RecordCursorFactory slaveFactory, int position) throws SqlException {
        if (masterFactory.getScanDirection() != RecordCursorFactory.SCAN_DIRECTION_FORWARD) {
            throw SqlException.$(position, "left side of time series join doesn't have ASC timestamp order");
        }

        if (slaveFactory.getScanDirection() != RecordCursorFactory.SCAN_DIRECTION_FORWARD) {
            throw SqlException.$(position, "right side of time series join doesn't have ASC timestamp order");
        }
    }

    private void validateBothTimestamps(QueryModel slaveModel, RecordMetadata masterMetadata, RecordMetadata slaveMetadata) throws SqlException {
        if (masterMetadata.getTimestampIndex() == -1) {
            throw SqlException.$(slaveModel.getJoinKeywordPosition(), "left side of time series join has no timestamp");
        }

        if (slaveMetadata.getTimestampIndex() == -1) {
            throw SqlException.$(slaveModel.getJoinKeywordPosition(), "right side of time series join has no timestamp");
        }
    }

    private void validateOuterJoinExpressions(QueryModel model, CharSequence joinType) throws SqlException {
        if (model.getOuterJoinExpressionClause() != null) {
            throw SqlException.$(model.getOuterJoinExpressionClause().position, "unsupported ").put(joinType).put(" join expression ")
                    .put("[expr='").put(model.getOuterJoinExpressionClause()).put("']");
        }
    }

    private Record.CharSequenceFunction validateSubQueryColumnAndGetGetter(IntrinsicModel intrinsicModel, RecordMetadata metadata) throws SqlException {
        int columnType = metadata.getColumnType(0);
        if (!ColumnType.isSymbolOrString(columnType)) {
            assert intrinsicModel.keySubQuery.getColumns() != null;
            assert intrinsicModel.keySubQuery.getColumns().size() > 0;

            throw SqlException
                    .position(intrinsicModel.keySubQuery.getColumns().getQuick(0).getAst().position)
                    .put("unsupported column type: ")
                    .put(metadata.getColumnName(0))
                    .put(": ")
                    .put(ColumnType.nameOf(columnType));
        }

        return ColumnType.isString(columnType) ? Record.GET_STR : Record.GET_SYM;
    }

    private RecordMetadata widenSetMetadata(RecordMetadata typesA, RecordMetadata typesB) {
        int columnCount = typesA.getColumnCount();
        assert columnCount == typesB.getColumnCount();

        GenericRecordMetadata metadata = new GenericRecordMetadata();
        for (int i = 0; i < columnCount; i++) {
            int typeA = typesA.getColumnType(i);
            int typeB = typesB.getColumnType(i);

            if (typeA == typeB && typeA != ColumnType.SYMBOL) {
                metadata.add(typesA.getColumnMetadata(i));
            } else if (ColumnType.isToSameOrWider(typeB, typeA) && typeA != ColumnType.SYMBOL && typeA != ColumnType.CHAR) {
                // CHAR is "specially" assignable from SHORT, but we don't want that
                metadata.add(typesA.getColumnMetadata(i));
            } else if (ColumnType.isToSameOrWider(typeA, typeB) && typeB != ColumnType.SYMBOL) {
                // even though A is assignable to B (e.g. A union B)
                // set metadata will use A column names
                metadata.add(new TableColumnMetadata(
                        typesA.getColumnName(i),
                        typeB
                ));
            } else {
                // we can cast anything to string
                metadata.add(new TableColumnMetadata(
                        typesA.getColumnName(i),
                        ColumnType.STRING
                ));
            }
        }

        return metadata;
    }

    // used in tests
    void setEnableJitNullChecks(boolean value) {
        enableJitNullChecks = value;
    }

    void setFullFatJoins(boolean fullFatJoins) {
        this.fullFatJoins = fullFatJoins;
    }

    @FunctionalInterface
    public interface FullFatJoinGenerator {
        RecordCursorFactory create(
                CairoConfiguration configuration,
                RecordMetadata metadata,
                RecordCursorFactory masterFactory,
                RecordCursorFactory slaveFactory,
                @Transient ColumnTypes mapKeyTypes,
                @Transient ColumnTypes mapValueTypes,
                @Transient ColumnTypes slaveColumnTypes,
                RecordSink masterKeySink,
                RecordSink slaveKeySink,
                int columnSplit,
                RecordValueSink slaveValueSink,
                IntList columnIndex,
                JoinContext joinContext,
                ColumnFilter masterTableKeyColumns
        );
    }

    @FunctionalInterface
    interface ModelOperator {
        void operate(ObjectPool<ExpressionNode> pool, QueryModel model);
    }

    private static class RecordCursorFactoryStub implements RecordCursorFactory {
        final ExecutionModel model;
        RecordCursorFactory factory;

        protected RecordCursorFactoryStub(ExecutionModel model, RecordCursorFactory factory) {
            this.model = model;
            this.factory = factory;
        }

        @Override
        public void close() {
            factory = Misc.free(factory);
        }

        @Override
        public RecordCursor getCursor(SqlExecutionContext executionContext) throws SqlException {
            if (factory != null) {
                return factory.getCursor(executionContext);
            } else {
                return null;
            }
        }

        @Override
        public RecordMetadata getMetadata() {
            return null;
        }

        @Override
        public boolean recordCursorSupportsRandomAccess() {
            return false;
        }

        @Override
        public void toPlan(PlanSink sink) {
            sink.type(model.getTypeName());

            CharSequence tableName = model.getTableName();
            if (tableName != null) {
                sink.meta("table").val(tableName);
            }
            if (factory != null) {
                sink.child(factory);
            }
        }
    }

    static {
        joinsRequiringTimestamp[JOIN_INNER] = false;
        joinsRequiringTimestamp[JOIN_OUTER] = false;
        joinsRequiringTimestamp[JOIN_CROSS] = false;
        joinsRequiringTimestamp[JOIN_ASOF] = true;
        joinsRequiringTimestamp[JOIN_SPLICE] = true;
        joinsRequiringTimestamp[JOIN_LT] = true;
        joinsRequiringTimestamp[JOIN_ONE] = false;
    }

    static {
        limitTypes.add(ColumnType.LONG);
        limitTypes.add(ColumnType.BYTE);
        limitTypes.add(ColumnType.SHORT);
        limitTypes.add(ColumnType.INT);
    }

    static {
        countConstructors.put(ColumnType.DOUBLE, CountDoubleVectorAggregateFunction::new);
        countConstructors.put(ColumnType.INT, CountIntVectorAggregateFunction::new);
        countConstructors.put(ColumnType.LONG, CountLongVectorAggregateFunction::new);
        countConstructors.put(ColumnType.DATE, CountLongVectorAggregateFunction::new);
        countConstructors.put(ColumnType.TIMESTAMP, CountLongVectorAggregateFunction::new);

        sumConstructors.put(ColumnType.DOUBLE, SumDoubleVectorAggregateFunction::new);
        sumConstructors.put(ColumnType.INT, SumIntVectorAggregateFunction::new);
        sumConstructors.put(ColumnType.LONG, SumLongVectorAggregateFunction::new);
        sumConstructors.put(ColumnType.LONG256, SumLong256VectorAggregateFunction::new);
        sumConstructors.put(ColumnType.DATE, SumDateVectorAggregateFunction::new);
        sumConstructors.put(ColumnType.TIMESTAMP, SumTimestampVectorAggregateFunction::new);

        ksumConstructors.put(ColumnType.DOUBLE, KSumDoubleVectorAggregateFunction::new);
        nsumConstructors.put(ColumnType.DOUBLE, NSumDoubleVectorAggregateFunction::new);

        avgConstructors.put(ColumnType.DOUBLE, AvgDoubleVectorAggregateFunction::new);
        avgConstructors.put(ColumnType.LONG, AvgLongVectorAggregateFunction::new);
        avgConstructors.put(ColumnType.TIMESTAMP, AvgLongVectorAggregateFunction::new);
        avgConstructors.put(ColumnType.DATE, AvgLongVectorAggregateFunction::new);
        avgConstructors.put(ColumnType.INT, AvgIntVectorAggregateFunction::new);

        minConstructors.put(ColumnType.DOUBLE, MinDoubleVectorAggregateFunction::new);
        minConstructors.put(ColumnType.LONG, MinLongVectorAggregateFunction::new);
        minConstructors.put(ColumnType.DATE, MinDateVectorAggregateFunction::new);
        minConstructors.put(ColumnType.TIMESTAMP, MinTimestampVectorAggregateFunction::new);
        minConstructors.put(ColumnType.INT, MinIntVectorAggregateFunction::new);

        maxConstructors.put(ColumnType.DOUBLE, MaxDoubleVectorAggregateFunction::new);
        maxConstructors.put(ColumnType.LONG, MaxLongVectorAggregateFunction::new);
        maxConstructors.put(ColumnType.DATE, MaxDateVectorAggregateFunction::new);
        maxConstructors.put(ColumnType.TIMESTAMP, MaxTimestampVectorAggregateFunction::new);
        maxConstructors.put(ColumnType.INT, MaxIntVectorAggregateFunction::new);
    }
}<|MERGE_RESOLUTION|>--- conflicted
+++ resolved
@@ -3714,12 +3714,7 @@
         } else {
             try (TableReader reader = executionContext.getReader(
                     tableToken,
-<<<<<<< HEAD
                     model.getMetadataVersion())) {
-=======
-                    model.getTableVersion()
-            )) {
->>>>>>> 83dacadf
                 return generateTableQuery0(model, executionContext, latestBy, supportsRandomAccess, reader, reader.getMetadata());
             }
         }
