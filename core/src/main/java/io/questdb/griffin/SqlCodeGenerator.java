--- conflicted
+++ resolved
@@ -616,11 +616,8 @@
             RecordCursorFactory master,
             RecordCursorFactory slave,
             int joinType,
-<<<<<<< HEAD
+            Function filter,
             JoinContext context
-=======
-            Function filter
->>>>>>> 9f04d8b2
     ) {
         /*
          * JoinContext provides the following information:
@@ -680,7 +677,8 @@
                         masterKeySink,
                         slaveKeySink,
                         masterMetadata.getColumnCount(),
-                        filter
+                        filter,
+                        context
                 );
             }
 
@@ -734,7 +732,8 @@
                     slaveKeySink,
                     slaveSink,
                     masterMetadata.getColumnCount(),
-                    filter
+                    filter,
+                    context
             );
         }
 
@@ -1686,11 +1685,8 @@
                                         master,
                                         slave,
                                         joinType,
-<<<<<<< HEAD
+                                        filter,
                                         slaveModel.getContext()
-=======
-                                        filter
->>>>>>> 9f04d8b2
                                 );
                                 masterAlias = null;
                                 break;
