/*******************************************************************************
 *     ___                  _   ____  ____
 *    / _ \ _   _  ___  ___| |_|  _ \| __ )
 *   | | | | | | |/ _ \/ __| __| | | |  _ \
 *   | |_| | |_| |  __/\__ \ |_| |_| | |_) |
 *    \__\_\\__,_|\___||___/\__|____/|____/
 *
 *  Copyright (c) 2014-2019 Appsicle
 *  Copyright (c) 2019-2024 QuestDB
 *
 *  Licensed under the Apache License, Version 2.0 (the "License");
 *  you may not use this file except in compliance with the License.
 *  You may obtain a copy of the License at
 *
 *  http://www.apache.org/licenses/LICENSE-2.0
 *
 *  Unless required by applicable law or agreed to in writing, software
 *  distributed under the License is distributed on an "AS IS" BASIS,
 *  WITHOUT WARRANTIES OR CONDITIONS OF ANY KIND, either express or implied.
 *  See the License for the specific language governing permissions and
 *  limitations under the License.
 *
 ******************************************************************************/

package io.questdb.griffin;

import io.questdb.cairo.AbstractPartitionFrameCursorFactory;
import io.questdb.cairo.AbstractRecordCursorFactory;
import io.questdb.cairo.ArrayColumnTypes;
import io.questdb.cairo.BitmapIndexReader;
import io.questdb.cairo.CairoConfiguration;
import io.questdb.cairo.CairoException;
import io.questdb.cairo.ColumnFilter;
import io.questdb.cairo.ColumnType;
import io.questdb.cairo.ColumnTypes;
import io.questdb.cairo.EntityColumnFilter;
import io.questdb.cairo.FullPartitionFrameCursorFactory;
import io.questdb.cairo.GenericRecordMetadata;
import io.questdb.cairo.IntervalPartitionFrameCursorFactory;
import io.questdb.cairo.ListColumnFilter;
import io.questdb.cairo.PartitionBy;
import io.questdb.cairo.RecordSink;
import io.questdb.cairo.RecordSinkFactory;
import io.questdb.cairo.SqlJitMode;
import io.questdb.cairo.SymbolMapReader;
import io.questdb.cairo.TableColumnMetadata;
import io.questdb.cairo.TableReader;
import io.questdb.cairo.TableToken;
import io.questdb.cairo.TableUtils;
import io.questdb.cairo.TimestampDriver;
import io.questdb.cairo.map.RecordValueSink;
import io.questdb.cairo.map.RecordValueSinkFactory;
import io.questdb.cairo.sql.Function;
import io.questdb.cairo.sql.PageFrameCursor;
import io.questdb.cairo.sql.PartitionFrameCursorFactory;
import io.questdb.cairo.sql.Record;
import io.questdb.cairo.sql.RecordCursor;
import io.questdb.cairo.sql.RecordCursorFactory;
import io.questdb.cairo.sql.RecordMetadata;
import io.questdb.cairo.sql.RowCursorFactory;
import io.questdb.cairo.sql.SingleSymbolFilter;
import io.questdb.cairo.sql.SymbolTable;
import io.questdb.cairo.sql.TableRecordMetadata;
import io.questdb.cairo.sql.VirtualRecord;
import io.questdb.cairo.sql.async.PageFrameReduceTask;
import io.questdb.cairo.sql.async.PageFrameReduceTaskFactory;
import io.questdb.cairo.vm.Vm;
import io.questdb.cairo.vm.api.MemoryCARW;
import io.questdb.griffin.engine.EmptyTableRecordCursorFactory;
import io.questdb.griffin.engine.ExplainPlanFactory;
import io.questdb.griffin.engine.LimitOverflowException;
import io.questdb.griffin.engine.LimitRecordCursorFactory;
import io.questdb.griffin.engine.RecordComparator;
import io.questdb.griffin.engine.functions.GroupByFunction;
import io.questdb.griffin.engine.functions.SymbolFunction;
import io.questdb.griffin.engine.functions.cast.CastByteToCharFunctionFactory;
import io.questdb.griffin.engine.functions.cast.CastByteToStrFunctionFactory;
import io.questdb.griffin.engine.functions.cast.CastByteToVarcharFunctionFactory;
import io.questdb.griffin.engine.functions.cast.CastDateToStrFunctionFactory;
import io.questdb.griffin.engine.functions.cast.CastDateToTimestampFunctionFactory;
import io.questdb.griffin.engine.functions.cast.CastDateToVarcharFunctionFactory;
import io.questdb.griffin.engine.functions.cast.CastDoubleArrayToDoubleArrayFunctionFactory;
import io.questdb.griffin.engine.functions.cast.CastDoubleArrayToStrFunctionFactory;
import io.questdb.griffin.engine.functions.cast.CastDoubleArrayToVarcharFunctionFactory;
import io.questdb.griffin.engine.functions.cast.CastDoubleToDoubleArray;
import io.questdb.griffin.engine.functions.cast.CastDoubleToStrFunctionFactory;
import io.questdb.griffin.engine.functions.cast.CastDoubleToVarcharFunctionFactory;
import io.questdb.griffin.engine.functions.cast.CastFloatToStrFunctionFactory;
import io.questdb.griffin.engine.functions.cast.CastFloatToVarcharFunctionFactory;
import io.questdb.griffin.engine.functions.cast.CastGeoHashToGeoHashFunctionFactory;
import io.questdb.griffin.engine.functions.cast.CastIPv4ToStrFunctionFactory;
import io.questdb.griffin.engine.functions.cast.CastIPv4ToVarcharFunctionFactory;
import io.questdb.griffin.engine.functions.cast.CastIntToStrFunctionFactory;
import io.questdb.griffin.engine.functions.cast.CastIntToVarcharFunctionFactory;
import io.questdb.griffin.engine.functions.cast.CastIntervalToStrFunctionFactory;
import io.questdb.griffin.engine.functions.cast.CastLong256ToStrFunctionFactory;
import io.questdb.griffin.engine.functions.cast.CastLong256ToVarcharFunctionFactory;
import io.questdb.griffin.engine.functions.cast.CastLongToStrFunctionFactory;
import io.questdb.griffin.engine.functions.cast.CastLongToVarcharFunctionFactory;
import io.questdb.griffin.engine.functions.cast.CastShortToStrFunctionFactory;
import io.questdb.griffin.engine.functions.cast.CastShortToVarcharFunctionFactory;
import io.questdb.griffin.engine.functions.cast.CastStrToGeoHashFunctionFactory;
import io.questdb.griffin.engine.functions.cast.CastSymbolToStrFunctionFactory;
import io.questdb.griffin.engine.functions.cast.CastSymbolToVarcharFunctionFactory;
import io.questdb.griffin.engine.functions.cast.CastTimestampToStrFunctionFactory;
import io.questdb.griffin.engine.functions.cast.CastTimestampToTimestampFunctionFactory;
import io.questdb.griffin.engine.functions.cast.CastTimestampToVarcharFunctionFactory;
import io.questdb.griffin.engine.functions.cast.CastUuidToStrFunctionFactory;
import io.questdb.griffin.engine.functions.cast.CastUuidToVarcharFunctionFactory;
import io.questdb.griffin.engine.functions.cast.CastVarcharToGeoHashFunctionFactory;
import io.questdb.griffin.engine.functions.columns.ArrayColumn;
import io.questdb.griffin.engine.functions.columns.BinColumn;
import io.questdb.griffin.engine.functions.columns.BooleanColumn;
import io.questdb.griffin.engine.functions.columns.ByteColumn;
import io.questdb.griffin.engine.functions.columns.CharColumn;
import io.questdb.griffin.engine.functions.columns.DateColumn;
import io.questdb.griffin.engine.functions.columns.DoubleColumn;
import io.questdb.griffin.engine.functions.columns.FloatColumn;
import io.questdb.griffin.engine.functions.columns.GeoByteColumn;
import io.questdb.griffin.engine.functions.columns.GeoIntColumn;
import io.questdb.griffin.engine.functions.columns.GeoLongColumn;
import io.questdb.griffin.engine.functions.columns.GeoShortColumn;
import io.questdb.griffin.engine.functions.columns.IPv4Column;
import io.questdb.griffin.engine.functions.columns.IntColumn;
import io.questdb.griffin.engine.functions.columns.IntervalColumn;
import io.questdb.griffin.engine.functions.columns.Long256Column;
import io.questdb.griffin.engine.functions.columns.LongColumn;
import io.questdb.griffin.engine.functions.columns.ShortColumn;
import io.questdb.griffin.engine.functions.columns.StrColumn;
import io.questdb.griffin.engine.functions.columns.SymbolColumn;
import io.questdb.griffin.engine.functions.columns.TimestampColumn;
import io.questdb.griffin.engine.functions.columns.UuidColumn;
import io.questdb.griffin.engine.functions.columns.VarcharColumn;
import io.questdb.griffin.engine.functions.constants.ConstantFunction;
import io.questdb.griffin.engine.functions.constants.LongConstant;
import io.questdb.griffin.engine.functions.constants.NullConstant;
import io.questdb.griffin.engine.functions.constants.StrConstant;
import io.questdb.griffin.engine.functions.constants.SymbolConstant;
import io.questdb.griffin.engine.functions.date.TimestampFloorFunctionFactory;
import io.questdb.griffin.engine.groupby.CountRecordCursorFactory;
import io.questdb.griffin.engine.groupby.DistinctRecordCursorFactory;
import io.questdb.griffin.engine.groupby.DistinctTimeSeriesRecordCursorFactory;
import io.questdb.griffin.engine.groupby.FillRangeRecordCursorFactory;
import io.questdb.griffin.engine.groupby.GroupByNotKeyedRecordCursorFactory;
import io.questdb.griffin.engine.groupby.GroupByUtils;
import io.questdb.griffin.engine.groupby.SampleByFillNoneNotKeyedRecordCursorFactory;
import io.questdb.griffin.engine.groupby.SampleByFillNoneRecordCursorFactory;
import io.questdb.griffin.engine.groupby.SampleByFillNullNotKeyedRecordCursorFactory;
import io.questdb.griffin.engine.groupby.SampleByFillNullRecordCursorFactory;
import io.questdb.griffin.engine.groupby.SampleByFillPrevNotKeyedRecordCursorFactory;
import io.questdb.griffin.engine.groupby.SampleByFillPrevRecordCursorFactory;
import io.questdb.griffin.engine.groupby.SampleByFillValueNotKeyedRecordCursorFactory;
import io.questdb.griffin.engine.groupby.SampleByFillValueRecordCursorFactory;
import io.questdb.griffin.engine.groupby.SampleByFirstLastRecordCursorFactory;
import io.questdb.griffin.engine.groupby.SampleByInterpolateRecordCursorFactory;
import io.questdb.griffin.engine.groupby.TimestampSampler;
import io.questdb.griffin.engine.groupby.TimestampSamplerFactory;
import io.questdb.griffin.engine.groupby.vect.AvgDoubleVectorAggregateFunction;
import io.questdb.griffin.engine.groupby.vect.AvgIntVectorAggregateFunction;
import io.questdb.griffin.engine.groupby.vect.AvgLongVectorAggregateFunction;
import io.questdb.griffin.engine.groupby.vect.AvgShortVectorAggregateFunction;
import io.questdb.griffin.engine.groupby.vect.CountDoubleVectorAggregateFunction;
import io.questdb.griffin.engine.groupby.vect.CountIntVectorAggregateFunction;
import io.questdb.griffin.engine.groupby.vect.CountLongVectorAggregateFunction;
import io.questdb.griffin.engine.groupby.vect.CountVectorAggregateFunction;
import io.questdb.griffin.engine.groupby.vect.GroupByNotKeyedVectorRecordCursorFactory;
import io.questdb.griffin.engine.groupby.vect.GroupByRecordCursorFactory;
import io.questdb.griffin.engine.groupby.vect.KSumDoubleVectorAggregateFunction;
import io.questdb.griffin.engine.groupby.vect.MaxDateVectorAggregateFunction;
import io.questdb.griffin.engine.groupby.vect.MaxDoubleVectorAggregateFunction;
import io.questdb.griffin.engine.groupby.vect.MaxIntVectorAggregateFunction;
import io.questdb.griffin.engine.groupby.vect.MaxLongVectorAggregateFunction;
import io.questdb.griffin.engine.groupby.vect.MaxShortVectorAggregateFunction;
import io.questdb.griffin.engine.groupby.vect.MaxTimestampVectorAggregateFunction;
import io.questdb.griffin.engine.groupby.vect.MinDateVectorAggregateFunction;
import io.questdb.griffin.engine.groupby.vect.MinDoubleVectorAggregateFunction;
import io.questdb.griffin.engine.groupby.vect.MinIntVectorAggregateFunction;
import io.questdb.griffin.engine.groupby.vect.MinLongVectorAggregateFunction;
import io.questdb.griffin.engine.groupby.vect.MinShortVectorAggregateFunction;
import io.questdb.griffin.engine.groupby.vect.MinTimestampVectorAggregateFunction;
import io.questdb.griffin.engine.groupby.vect.NSumDoubleVectorAggregateFunction;
import io.questdb.griffin.engine.groupby.vect.SumDoubleVectorAggregateFunction;
import io.questdb.griffin.engine.groupby.vect.SumIntVectorAggregateFunction;
import io.questdb.griffin.engine.groupby.vect.SumLong256VectorAggregateFunction;
import io.questdb.griffin.engine.groupby.vect.SumLongVectorAggregateFunction;
import io.questdb.griffin.engine.groupby.vect.SumShortVectorAggregateFunction;
import io.questdb.griffin.engine.groupby.vect.VectorAggregateFunction;
import io.questdb.griffin.engine.groupby.vect.VectorAggregateFunctionConstructor;
import io.questdb.griffin.engine.join.AsOfJoinDenseRecordCursorFactory;
import io.questdb.griffin.engine.join.AsOfJoinFastRecordCursorFactory;
import io.questdb.griffin.engine.join.AsOfJoinIndexedRecordCursorFactory;
import io.questdb.griffin.engine.join.AsOfJoinLightNoKeyRecordCursorFactory;
import io.questdb.griffin.engine.join.AsOfJoinLightRecordCursorFactory;
import io.questdb.griffin.engine.join.AsOfJoinMemoizedRecordCursorFactory;
import io.questdb.griffin.engine.join.AsOfJoinNoKeyFastRecordCursorFactory;
import io.questdb.griffin.engine.join.AsOfJoinRecordCursorFactory;
import io.questdb.griffin.engine.join.AsofJoinColumnAccessHelper;
import io.questdb.griffin.engine.join.ChainedSymbolColumnAccessHelper;
import io.questdb.griffin.engine.join.CrossJoinRecordCursorFactory;
import io.questdb.griffin.engine.join.FilteredAsOfJoinFastRecordCursorFactory;
import io.questdb.griffin.engine.join.FilteredAsOfJoinNoKeyFastRecordCursorFactory;
import io.questdb.griffin.engine.join.HashJoinLightRecordCursorFactory;
import io.questdb.griffin.engine.join.HashJoinRecordCursorFactory;
import io.questdb.griffin.engine.join.HashOuterJoinFilteredLightRecordCursorFactory;
import io.questdb.griffin.engine.join.HashOuterJoinFilteredRecordCursorFactory;
import io.questdb.griffin.engine.join.HashOuterJoinLightRecordCursorFactory;
import io.questdb.griffin.engine.join.HashOuterJoinRecordCursorFactory;
import io.questdb.griffin.engine.join.JoinRecordMetadata;
import io.questdb.griffin.engine.join.LtJoinLightRecordCursorFactory;
import io.questdb.griffin.engine.join.LtJoinNoKeyFastRecordCursorFactory;
import io.questdb.griffin.engine.join.LtJoinNoKeyRecordCursorFactory;
import io.questdb.griffin.engine.join.LtJoinRecordCursorFactory;
import io.questdb.griffin.engine.join.NestedLoopFullJoinRecordCursorFactory;
import io.questdb.griffin.engine.join.NestedLoopLeftJoinRecordCursorFactory;
import io.questdb.griffin.engine.join.NestedLoopRightJoinRecordCursorFactory;
import io.questdb.griffin.engine.join.NoopColumnAccessHelper;
import io.questdb.griffin.engine.join.NullRecordFactory;
import io.questdb.griffin.engine.join.RecordAsAFieldRecordCursorFactory;
import io.questdb.griffin.engine.join.SingleStringColumnAccessHelper;
import io.questdb.griffin.engine.join.SingleSymbolColumnAccessHelper;
import io.questdb.griffin.engine.join.SingleVarcharColumnAccessHelper;
import io.questdb.griffin.engine.join.SpliceJoinLightRecordCursorFactory;
import io.questdb.griffin.engine.orderby.LimitedSizeSortedLightRecordCursorFactory;
import io.questdb.griffin.engine.orderby.LongSortedLightRecordCursorFactory;
import io.questdb.griffin.engine.orderby.LongTopKRecordCursorFactory;
import io.questdb.griffin.engine.orderby.RecordComparatorCompiler;
import io.questdb.griffin.engine.orderby.SortedLightRecordCursorFactory;
import io.questdb.griffin.engine.orderby.SortedRecordCursorFactory;
import io.questdb.griffin.engine.table.AsyncFilteredRecordCursorFactory;
import io.questdb.griffin.engine.table.AsyncGroupByNotKeyedRecordCursorFactory;
import io.questdb.griffin.engine.table.AsyncGroupByRecordCursorFactory;
import io.questdb.griffin.engine.table.AsyncJitFilteredRecordCursorFactory;
import io.questdb.griffin.engine.table.AsyncTopKRecordCursorFactory;
import io.questdb.griffin.engine.table.DeferredSingleSymbolFilterPageFrameRecordCursorFactory;
import io.questdb.griffin.engine.table.DeferredSymbolIndexFilteredRowCursorFactory;
import io.questdb.griffin.engine.table.DeferredSymbolIndexRowCursorFactory;
import io.questdb.griffin.engine.table.FilterOnExcludedValuesRecordCursorFactory;
import io.questdb.griffin.engine.table.FilterOnSubQueryRecordCursorFactory;
import io.questdb.griffin.engine.table.FilterOnValuesRecordCursorFactory;
import io.questdb.griffin.engine.table.FilteredRecordCursorFactory;
import io.questdb.griffin.engine.table.LatestByAllFilteredRecordCursorFactory;
import io.questdb.griffin.engine.table.LatestByAllIndexedRecordCursorFactory;
import io.questdb.griffin.engine.table.LatestByAllSymbolsFilteredRecordCursorFactory;
import io.questdb.griffin.engine.table.LatestByDeferredListValuesFilteredRecordCursorFactory;
import io.questdb.griffin.engine.table.LatestByLightRecordCursorFactory;
import io.questdb.griffin.engine.table.LatestByRecordCursorFactory;
import io.questdb.griffin.engine.table.LatestBySubQueryRecordCursorFactory;
import io.questdb.griffin.engine.table.LatestByValueDeferredFilteredRecordCursorFactory;
import io.questdb.griffin.engine.table.LatestByValueDeferredIndexedFilteredRecordCursorFactory;
import io.questdb.griffin.engine.table.LatestByValueDeferredIndexedRowCursorFactory;
import io.questdb.griffin.engine.table.LatestByValueFilteredRecordCursorFactory;
import io.questdb.griffin.engine.table.LatestByValueIndexedFilteredRecordCursorFactory;
import io.questdb.griffin.engine.table.LatestByValueIndexedRowCursorFactory;
import io.questdb.griffin.engine.table.LatestByValuesIndexedFilteredRecordCursorFactory;
import io.questdb.griffin.engine.table.PageFrameRecordCursorFactory;
import io.questdb.griffin.engine.table.PageFrameRowCursorFactory;
import io.questdb.griffin.engine.table.SelectedRecordCursorFactory;
import io.questdb.griffin.engine.table.SortedSymbolIndexRecordCursorFactory;
import io.questdb.griffin.engine.table.SymbolIndexFilteredRowCursorFactory;
import io.questdb.griffin.engine.table.SymbolIndexRowCursorFactory;
import io.questdb.griffin.engine.table.VirtualRecordCursorFactory;
import io.questdb.griffin.engine.union.ExceptAllRecordCursorFactory;
import io.questdb.griffin.engine.union.ExceptRecordCursorFactory;
import io.questdb.griffin.engine.union.IntersectAllRecordCursorFactory;
import io.questdb.griffin.engine.union.IntersectRecordCursorFactory;
import io.questdb.griffin.engine.union.SetRecordCursorFactoryConstructor;
import io.questdb.griffin.engine.union.UnionAllRecordCursorFactory;
import io.questdb.griffin.engine.union.UnionRecordCursorFactory;
import io.questdb.griffin.engine.window.CachedWindowRecordCursorFactory;
import io.questdb.griffin.engine.window.WindowFunction;
import io.questdb.griffin.engine.window.WindowRecordCursorFactory;
import io.questdb.griffin.model.ExecutionModel;
import io.questdb.griffin.model.ExplainModel;
import io.questdb.griffin.model.ExpressionNode;
import io.questdb.griffin.model.IntrinsicModel;
import io.questdb.griffin.model.JoinContext;
import io.questdb.griffin.model.QueryColumn;
import io.questdb.griffin.model.QueryModel;
import io.questdb.griffin.model.RuntimeIntrinsicIntervalModel;
import io.questdb.griffin.model.WindowColumn;
import io.questdb.jit.CompiledFilter;
import io.questdb.jit.CompiledFilterIRSerializer;
import io.questdb.jit.JitUtil;
import io.questdb.log.Log;
import io.questdb.log.LogFactory;
import io.questdb.std.BitSet;
import io.questdb.std.BufferWindowCharSequence;
import io.questdb.std.BytecodeAssembler;
import io.questdb.std.Chars;
import io.questdb.std.IntHashSet;
import io.questdb.std.IntList;
import io.questdb.std.IntObjHashMap;
import io.questdb.std.LongList;
import io.questdb.std.LowerCaseCharSequenceIntHashMap;
import io.questdb.std.MemoryTag;
import io.questdb.std.Misc;
import io.questdb.std.Mutable;
import io.questdb.std.Numbers;
import io.questdb.std.ObjList;
import io.questdb.std.ObjObjHashMap;
import io.questdb.std.ObjectPool;
import io.questdb.std.Transient;
import org.jetbrains.annotations.NotNull;
import org.jetbrains.annotations.Nullable;
import org.jetbrains.annotations.TestOnly;

import java.io.Closeable;
import java.util.ArrayDeque;

import static io.questdb.cairo.ColumnType.*;
import static io.questdb.cairo.sql.PartitionFrameCursorFactory.*;
import static io.questdb.griffin.SqlKeywords.*;
import static io.questdb.griffin.model.ExpressionNode.*;
import static io.questdb.griffin.model.QueryModel.*;
import static io.questdb.griffin.model.QueryModel.QUERY;

public class SqlCodeGenerator implements Mutable, Closeable {
    public static final int GKK_MICRO_HOUR_INT = 1;
    public static final int GKK_NANO_HOUR_INT = 2;
    public static final int GKK_VANILLA_INT = 0;
    public static final boolean[] joinsRequiringTimestamp = new boolean[JOIN_MAX + 1];
    private static final VectorAggregateFunctionConstructor COUNT_CONSTRUCTOR = (keyKind, columnIndex, workerCount) -> new CountVectorAggregateFunction(keyKind);
    private static final FullFatJoinGenerator CREATE_FULL_FAT_AS_OF_JOIN = SqlCodeGenerator::createFullFatAsOfJoin;
    private static final FullFatJoinGenerator CREATE_FULL_FAT_LT_JOIN = SqlCodeGenerator::createFullFatLtJoin;
    private static final Log LOG = LogFactory.getLog(SqlCodeGenerator.class);
    private static final ModelOperator RESTORE_WHERE_CLAUSE = QueryModel::restoreWhereClause;
    private static final SetRecordCursorFactoryConstructor SET_EXCEPT_ALL_CONSTRUCTOR = ExceptAllRecordCursorFactory::new;
    private static final SetRecordCursorFactoryConstructor SET_EXCEPT_CONSTRUCTOR = ExceptRecordCursorFactory::new;
    private static final SetRecordCursorFactoryConstructor SET_INTERSECT_ALL_CONSTRUCTOR = IntersectAllRecordCursorFactory::new;
    private static final SetRecordCursorFactoryConstructor SET_INTERSECT_CONSTRUCTOR = IntersectRecordCursorFactory::new;
    // @formatter:off
    private static final SetRecordCursorFactoryConstructor SET_UNION_CONSTRUCTOR = UnionRecordCursorFactory::new;
    /**
     * Autogenerated. See `SqlCodeGeneratorTest.testUnionCastMatrix`.
     * <p>
     * The UNION_CAST_MATRIX captures all the combinations of "left" and "right" column types
     * in a set operation (UNION etc.), providing the desired output type. Since there are many
     * special cases in the conversion logic, we decided to use a matrix of literals instead.
     * The matrix doesn't cover generic types (e.g. geohash) since they have a more complex structure.
     */
    private static final int[][] UNION_CAST_MATRIX = new int[][]{
            { 0, 11, 11, 11, 11, 11, 11, 11, 11, 11, 11, 11, 11, 11, -1, -1, -1, -1, 11, 11, 11, 11, 11, 11, 11, 11, 26, 11, 11, 11, 11, 11, 11,  0}, //  0 = unknown
            {11,  1, 11, 11, 11, 11, 11, 11, 11, 11, 11, 11, 11, 11, -1, -1, -1, -1, 11, 11, 11, 11, 11, 11, 11, 11, 26, 11, 11, 11, 11, 11, 11,  1}, //  1 = BOOLEAN
            {11, 11,  2,  3, 11,  5,  6,  7,  8,  9, 10, 11, 11, 11, -1, -1, -1, -1, 11, 11, 11, 11, 11, 11, 11, 11, 26, 11, 11, 11, 11, 11, 11,  2}, //  2 = BYTE
            {11, 11,  3,  3,  3,  5,  6,  7,  8,  9, 10, 11, 11, 11, -1, -1, -1, -1, 11, 11, 11, 11, 11, 11, 11, 11, 26, 11, 11, 11, 11, 11, 11,  3}, //  3 = SHORT
            {11, 11, 11,  3,  4,  5,  6,  7,  8,  9, 10, 11, 11, 11, -1, -1, -1, -1, 11, 11, 11, 11, 11, 11, 11, 11, 26, 11, 11, 11, 11, 11, 11, 11}, //  4 = CHAR
            {11, 11,  5,  5,  5,  5,  6,  7,  8,  9, 10, 11, 11, 11, -1, -1, -1, -1, 11, 11, 11, 11, 11, 11, 11, 11, 26, 11, 11, 11, 11, 11, 11,  5}, //  5 = INT
            {11, 11,  6,  6,  6,  6,  6,  7,  8,  9, 10, 11, 11, 11, -1, -1, -1, -1, 11, 11, 11, 11, 11, 11, 11, 11, 26, 11, 11, 11, 11, 11, 11,  6}, //  6 = LONG
            {11, 11,  7,  7,  7,  7,  7,  7,  8,  9, 10, 11, 11, 11, -1, -1, -1, -1, 11, 11, 11, 11, 11, 11, 11, 11, 26, 11, 11, 11, 11, 11, 11,  7}, //  7 = DATE
            {11, 11,  8,  8,  8,  8,  8,  8,  8,  9, 10, 11,  8, 11, -1, -1, -1, -1, 11, 11, 11, 11, 11, 11, 11, 11, 26, 11, 11, 11, 11, 11, 11,  8}, //  8 = TIMESTAMP
            {11, 11,  9,  9,  9,  9,  9,  9,  9,  9, 10, 11, 11, 11, -1, -1, -1, -1, 11, 11, 11, 11, 11, 11, 11, 11, 26, 11, 11, 11, 11, 11, 11,  9}, //  9 = FLOAT
            {11, 11, 10, 10, 10, 10, 10, 10, 10, 10, 10, 11, 11, 11, -1, -1, -1, -1, 11, 11, 11, 11, 11, 11, 11, 11, 26, 11, 11, 11, 11, 11, 11, 10}, // 10 = DOUBLE
            {11, 11, 11, 11, 11, 11, 11, 11, 11, 11, 11, 11, 11, 11, -1, -1, -1, -1, 11, 11, 11, 11, 11, 11, 11, 11, 11, 11, 11, 11, 11, 11, 11, 11}, // 11 = STRING
            {11, 11, 11, 11, 11, 11, 11, 11,  8, 11, 11, 11, 11, 11, -1, -1, -1, -1, 11, 11, 11, 11, 11, 11, 11, 11, 26, 11, 11, 11, 11, 11, 11, 11}, // 12 = SYMBOL
            {11, 11, 11, 11, 11, 11, 11, 11, 11, 11, 11, 11, 11, 13, -1, -1, -1, -1, 11, 11, 11, 11, 11, 11, 11, 11, 26, 11, 11, 11, 11, 11, 11, 13}, // 13 = LONG256
            {-1, -1, -1, -1, -1, -1, -1, -1, -1, -1, -1, -1, -1, -1, -1, -1, -1, -1, -1, -1, -1, -1, -1, -1, -1, -1, -1, -1, -1, -1, -1, -1, -1, -1}, // 14 = unknown
            {-1, -1, -1, -1, -1, -1, -1, -1, -1, -1, -1, -1, -1, -1, -1, -1, -1, -1, -1, -1, -1, -1, -1, -1, -1, -1, -1, -1, -1, -1, -1, -1, -1, -1}, // 15 = unknown
            {-1, -1, -1, -1, -1, -1, -1, -1, -1, -1, -1, -1, -1, -1, -1, -1, -1, -1, -1, -1, -1, -1, -1, -1, -1, -1, -1, -1, -1, -1, -1, -1, -1, -1}, // 16 = unknown
            {-1, -1, -1, -1, -1, -1, -1, -1, -1, -1, -1, -1, -1, -1, -1, -1, -1, -1, -1, -1, -1, -1, -1, -1, -1, -1, -1, -1, -1, -1, -1, -1, -1, -1}, // 17 = unknown
            {11, 11, 11, 11, 11, 11, 11, 11, 11, 11, 11, 11, 11, 11, -1, -1, -1, -1, 18, 11, 11, 11, 11, 11, 11, 11, 26, 11, 11, 11, 11, 11, 11, 18}, // 18 = BINARY
            {11, 11, 11, 11, 11, 11, 11, 11, 11, 11, 11, 11, 11, 11, -1, -1, -1, -1, 11, 19, 11, 11, 11, 11, 11, 11, 26, 11, 11, 11, 11, 11, 11, 19}, // 19 = UUID
            {11, 11, 11, 11, 11, 11, 11, 11, 11, 11, 11, 11, 11, 11, -1, -1, -1, -1, 11, 11, 20, 11, 11, 11, 11, 11, 26, 11, 11, 11, 11, 11, 11, 20}, // 20 = CURSOR
            {11, 11, 11, 11, 11, 11, 11, 11, 11, 11, 11, 11, 11, 11, -1, -1, -1, -1, 11, 11, 11, 21, 11, 11, 11, 11, 26, 11, 11, 11, 11, 11, 11, 21}, // 21 = VARARG
            {11, 11, 11, 11, 11, 11, 11, 11, 11, 11, 11, 11, 11, 11, -1, -1, -1, -1, 11, 11, 11, 11, 22, 11, 11, 11, 26, 11, 11, 11, 11, 11, 11, 22}, // 22 = RECORD
            {11, 11, 11, 11, 11, 11, 11, 11, 11, 11, 11, 11, 11, 11, -1, -1, -1, -1, 11, 11, 11, 11, 11, 23, 11, 11, 26, 11, 11, 11, 11, 11, 11, 23}, // 23 = GEOHASH
            {11, 11, 11, 11, 11, 11, 11, 11, 11, 11, 11, 11, 11, 11, -1, -1, -1, -1, 11, 11, 11, 11, 11, 11, 24, 11, 26, 11, 11, 11, 11, 11, 11, 24}, // 24 = LONG128
            {11, 11, 11, 11, 11, 11, 11, 11, 11, 11, 11, 11, 11, 11, -1, -1, -1, -1, 11, 11, 11, 11, 11, 11, 11, 25, 26, 11, 11, 11, 11, 11, 11, 25}, // 25 = IPv4
            {26, 26, 26, 26, 26, 26, 26, 26, 26, 26, 26, 11, 26, 26, -1, -1, -1, -1, 26, 26, 26, 26, 26, 26, 26, 26, 26, 26, 26, 26, 26, 26, 26, 26}, // 26 = VARCHAR
            {11, 11, 11, 11, 11, 11, 11, 11, 11, 11, 11, 11, 11, 11, -1, -1, -1, -1, 11, 11, 11, 11, 11, 11, 11, 11, 26, 27, 11, 11, 11, 11, 11, 27}, // 27 = ARRAY
            {11, 11, 11, 11, 11, 11, 11, 11, 11, 11, 11, 11, 11, 11, -1, -1, -1, -1, 11, 11, 11, 11, 11, 11, 11, 11, 26, 11, 28, 11, 11, 11, 11, 28}, // 28 = regclass
            {11, 11, 11, 11, 11, 11, 11, 11, 11, 11, 11, 11, 11, 11, -1, -1, -1, -1, 11, 11, 11, 11, 11, 11, 11, 11, 26, 11, 11, 29, 11, 11, 11, 29}, // 29 = regprocedure
            {11, 11, 11, 11, 11, 11, 11, 11, 11, 11, 11, 11, 11, 11, -1, -1, -1, -1, 11, 11, 11, 11, 11, 11, 11, 11, 26, 11, 11, 11, 30, 11, 11, 30}, // 30 = text[]
            {11, 11, 11, 11, 11, 11, 11, 11, 11, 11, 11, 11, 11, 11, -1, -1, -1, -1, 11, 11, 11, 11, 11, 11, 11, 11, 26, 11, 11, 11, 11, 31, 11, 31}, // 31 = PARAMETER
            {11, 11, 11, 11, 11, 11, 11, 11, 11, 11, 11, 11, 11, 11, -1, -1, -1, -1, 11, 11, 11, 11, 11, 11, 11, 11, 26, 11, 11, 11, 11, 11, 32, 32}, // 32 = INTERVAL
            { 0,  1,  2,  3, 11,  5,  6,  7,  8,  9, 10, 11, 11, 13, -1, -1, -1, -1, 18, 19, 20, 21, 22, 23, 24, 25, 26, 27, 28, 29, 30, 31, 32, 33}  // 33 = NULL
    };
    // @formatter:on
    private static final IntObjHashMap<VectorAggregateFunctionConstructor> avgConstructors = new IntObjHashMap<>();
    private static final ModelOperator backupWhereClauseRef = QueryModel::backupWhereClause;
    private static final IntObjHashMap<VectorAggregateFunctionConstructor> countConstructors = new IntObjHashMap<>();
    private static final IntObjHashMap<VectorAggregateFunctionConstructor> ksumConstructors = new IntObjHashMap<>();
    private static final IntHashSet limitTypes = new IntHashSet();
    private static final IntObjHashMap<VectorAggregateFunctionConstructor> maxConstructors = new IntObjHashMap<>();
    private static final IntObjHashMap<VectorAggregateFunctionConstructor> minConstructors = new IntObjHashMap<>();
    private static final IntObjHashMap<VectorAggregateFunctionConstructor> nsumConstructors = new IntObjHashMap<>();
    private static final IntObjHashMap<VectorAggregateFunctionConstructor> sumConstructors = new IntObjHashMap<>();
    public static boolean ALLOW_FUNCTION_MEMOIZATION = true;
    private final ArrayColumnTypes arrayColumnTypes = new ArrayColumnTypes();
    private final BytecodeAssembler asm = new BytecodeAssembler();
    private final CairoConfiguration configuration;
    private final ObjList<TableColumnMetadata> deferredWindowMetadata = new ObjList<>();
    private final boolean enableJitDebug;
    private final EntityColumnFilter entityColumnFilter = new EntityColumnFilter();
    private final ObjectPool<ExpressionNode> expressionNodePool;
    private final FunctionParser functionParser;
    private final IntList groupByFunctionPositions = new IntList();
    private final ObjObjHashMap<IntList, ObjList<WindowFunction>> groupedWindow = new ObjObjHashMap<>();
    private final IntHashSet intHashSet = new IntHashSet();
    private final ObjectPool<IntList> intListPool = new ObjectPool<>(IntList::new, 4);
    private final MemoryCARW jitIRMem;
    private final CompiledFilterIRSerializer jitIRSerializer = new CompiledFilterIRSerializer();
    private final ArrayColumnTypes keyTypes = new ArrayColumnTypes();
    // this list is used to generate record sinks
    private final ListColumnFilter listColumnFilterA = new ListColumnFilter();
    private final ListColumnFilter listColumnFilterB = new ListColumnFilter();
    private final LongList prefixes = new LongList();
    private final RecordComparatorCompiler recordComparatorCompiler;
    private final IntList recordFunctionPositions = new IntList();
    private final PageFrameReduceTaskFactory reduceTaskFactory;
    private final ArrayDeque<ExpressionNode> sqlNodeStack = new ArrayDeque<>();
    private final WhereClauseSymbolEstimator symbolEstimator = new WhereClauseSymbolEstimator();
    private final IntList tempAggIndex = new IntList();
    private final ObjList<QueryColumn> tempColumnsList = new ObjList<>();
    private final ObjList<ExpressionNode> tempExpressionNodeList = new ObjList<>();
    private final ObjList<Function> tempInnerProjectionFunctions = new ObjList<>();
    private final IntList tempKeyIndex = new IntList();
    private final IntList tempKeyIndexesInBase = new IntList();
    private final IntList tempKeyKinds = new IntList();
    private final GenericRecordMetadata tempMetadata = new GenericRecordMetadata();
    private final ObjList<Function> tempOuterProjectionFunctions = new ObjList<>();
    private final IntList tempSymbolSkewIndexes = new IntList();
    private final ObjList<VectorAggregateFunction> tempVaf = new ObjList<>();
    private final IntList tempVecConstructorArgIndexes = new IntList();
    private final ObjList<VectorAggregateFunctionConstructor> tempVecConstructors = new ObjList<>();
    private final boolean validateSampleByFillType;
    private final ArrayColumnTypes valueTypes = new ArrayColumnTypes();
    private final WhereClauseParser whereClauseParser = new WhereClauseParser();
    // a bitset of string/symbol columns forced to be serialised as varchar
    private final BitSet writeStringAsVarcharA = new BitSet();
    private final BitSet writeStringAsVarcharB = new BitSet();
    private final BitSet writeSymbolAsString = new BitSet();
    // bitsets for timestamp conversion to higher precision type
    private final BitSet writeTimestampAsNanosA = new BitSet();
    private final BitSet writeTimestampAsNanosB = new BitSet();
    private boolean enableJitNullChecks = true;
    private boolean fullFatJoins = false;

    public SqlCodeGenerator(
            CairoConfiguration configuration,
            FunctionParser functionParser,
            ObjectPool<ExpressionNode> expressionNodePool
    ) {
        try {
            this.configuration = configuration;
            this.functionParser = functionParser;
            this.recordComparatorCompiler = new RecordComparatorCompiler(asm);
            this.enableJitDebug = configuration.isSqlJitDebugEnabled();
            this.jitIRMem = Vm.getCARWInstance(
                    configuration.getSqlJitIRMemoryPageSize(),
                    configuration.getSqlJitIRMemoryMaxPages(),
                    MemoryTag.NATIVE_SQL_COMPILER
            );
            // Pre-touch JIT IR memory to avoid false positive memory leak detections.
            jitIRMem.putByte((byte) 0);
            jitIRMem.truncate();
            this.expressionNodePool = expressionNodePool;
            this.reduceTaskFactory = () -> new PageFrameReduceTask(configuration, MemoryTag.NATIVE_SQL_COMPILER);
            this.validateSampleByFillType = configuration.isValidateSampleByFillType();
        } catch (Throwable th) {
            close();
            throw th;
        }
    }

    @TestOnly
    public static int[][] actualUnionCastMatrix() {
        return UNION_CAST_MATRIX;
    }

    @TestOnly
    public static int[][] expectedUnionCastMatrix() {
        final int[][] expected = new int[ColumnType.NULL + 1][ColumnType.NULL + 1];
        for (int typeA = 0; typeA <= ColumnType.NULL; typeA++) {
            for (int typeB = 0; typeB <= ColumnType.NULL; typeB++) {
                final int outType = (isGeoType(typeA) || isGeoType(typeB)) ? -1 : commonWideningType(typeA, typeB);
                expected[typeA][typeB] = outType;
            }
        }
        return expected;
    }

    public static int getUnionCastType(int typeA, int typeB) throws SqlException {
        short tagA = ColumnType.tagOf(typeA);
        short tagB = ColumnType.tagOf(typeB);

        final boolean aIsArray = tagA == ColumnType.ARRAY;
        final boolean bIsArray = tagB == ColumnType.ARRAY;
        if (aIsArray && bIsArray) {
            short elementTypeA = decodeArrayElementType(typeA);
            if (elementTypeA != decodeArrayElementType(typeB)) {
                return VARCHAR;
            }
            int dimsA = ColumnType.decodeWeakArrayDimensionality(typeA);
            int dimsB = ColumnType.decodeWeakArrayDimensionality(typeB);
            if (dimsA == -1 || dimsB == -1) {
                throw SqlException.$(0, "array bind variables are not supported in UNION queries");
            }
            return ColumnType.encodeArrayType(elementTypeA, Math.max(dimsA, dimsB));
        } else if (aIsArray) {
            if (tagB == DOUBLE) {
                // if B is scalar then we coarse it to array of the same dimensionality as A is
                return typeA;
            }
            return (tagB == STRING) ? STRING : VARCHAR;
        } else if (bIsArray) {
            if (tagA == DOUBLE) {
                return typeB;
            }
            return (tagA == STRING ? STRING : VARCHAR);
        }

        int geoBitsA = getGeoHashBits(typeA);
        int geoBitsB = getGeoHashBits(typeB);
        boolean isGeoHashA = geoBitsA != 0;
        boolean isGeoHashB = geoBitsB != 0;
        if (isGeoHashA != isGeoHashB) {
            // One type is geohash, the other isn't. Since a stringy type can be parsed
            // into geohash, output geohash when the other type is stringy. If not,
            // cast both types to string.
            return isStringyType(typeA) ? typeB
                    : isStringyType(typeB) ? typeA
                    : ColumnType.STRING;
        }
        if (isGeoHashA) {
            // Both types are geohash, resolve to the one with fewer geohash bits.
            return geoBitsA < geoBitsB ? typeA : typeB;
        }

        if (tagA == INTERVAL || tagB == INTERVAL) {
            if (tagA == INTERVAL && tagB == INTERVAL) {
                return Math.max(typeA, typeB);
            }
            if (tagA == INTERVAL && tagB == NULL) {
                return typeA;
            }
            if (tagB == INTERVAL && tagA == NULL) {
                return typeB;
            }
        }

        // Neither type is geohash, use the type cast matrix to resolve.
        int result = UNION_CAST_MATRIX[tagA][tagB];

        //  indicate at least one of typeA or typeB is timestamp(timestamp_ns) type
        if (result == TIMESTAMP) {
            if (ColumnType.isTimestamp(typeA) && ColumnType.isTimestamp(typeB)) {
                return getHigherPrecisionTimestampType(typeA, typeB);
            } else if (ColumnType.isTimestamp(typeA)) {
                return typeA;
            } else {
                return typeB;
            }
        }
        return result;
    }

    @Override
    public void clear() {
        whereClauseParser.clear();
        symbolEstimator.clear();
        intListPool.clear();
    }

    @Override
    public void close() {
        Misc.free(jitIRMem);
    }

    @NotNull
    public Function compileBooleanFilter(
            ExpressionNode expr,
            RecordMetadata metadata,
            SqlExecutionContext executionContext
    ) throws SqlException {
        final Function filter = functionParser.parseFunction(expr, metadata, executionContext);
        if (ColumnType.isBoolean(filter.getType())) {
            return filter;
        }
        Misc.free(filter);
        throw SqlException.$(expr.position, "boolean expression expected");
    }

    @NotNull
    public Function compileJoinFilter(
            ExpressionNode expr,
            JoinRecordMetadata metadata,
            SqlExecutionContext executionContext
    ) throws SqlException {
        try {
            return compileBooleanFilter(expr, metadata, executionContext);
        } catch (Throwable t) {
            Misc.free(metadata);
            throw t;
        }
    }

    public RecordCursorFactory generate(@Transient QueryModel model, @Transient SqlExecutionContext executionContext) throws SqlException {
        return generateQuery(model, executionContext, true);
    }

    public RecordCursorFactory generateExplain(@Transient ExplainModel model, @Transient SqlExecutionContext executionContext) throws SqlException {
        final ExecutionModel innerModel = model.getInnerExecutionModel();
        final QueryModel queryModel = innerModel.getQueryModel();
        RecordCursorFactory factory;
        if (queryModel != null) {
            factory = generate(queryModel, executionContext);
            if (innerModel.getModelType() != QUERY) {
                factory = new RecordCursorFactoryStub(innerModel, factory);
            }
        } else {
            factory = new RecordCursorFactoryStub(innerModel, null);
        }

        return new ExplainPlanFactory(factory, model.getFormat());
    }

    public RecordCursorFactory generateExplain(QueryModel model, RecordCursorFactory factory, int format) {
        RecordCursorFactory recordCursorFactory = new RecordCursorFactoryStub(model, factory);
        return new ExplainPlanFactory(recordCursorFactory, format);
    }

    public BytecodeAssembler getAsm() {
        return asm;
    }

    public EntityColumnFilter getEntityColumnFilter() {
        return entityColumnFilter;
    }

    public ListColumnFilter getIndexColumnFilter() {
        return listColumnFilterA;
    }

    public RecordComparatorCompiler getRecordComparatorCompiler() {
        return recordComparatorCompiler;
    }

    public IntList toOrderIndices(RecordMetadata m, ObjList<ExpressionNode> orderBy, IntList orderByDirection) throws SqlException {
        final IntList indices = intListPool.next();
        for (int i = 0, n = orderBy.size(); i < n; i++) {
            ExpressionNode tok = orderBy.getQuick(i);
            int index = m.getColumnIndexQuiet(tok.token);
            if (index == -1) {
                throw SqlException.invalidColumn(tok.position, tok.token);
            }

            // shift index by 1 to use sign as sort direction
            index++;

            // negative column index means descending order of sort
            if (orderByDirection.getQuick(i) == QueryModel.ORDER_DIRECTION_DESCENDING) {
                index = -index;
            }

            indices.add(index);
        }
        return indices;
    }

    private static boolean allGroupsFirstLastWithSingleSymbolFilter(QueryModel model, RecordMetadata metadata) {
        final ObjList<QueryColumn> columns = model.getColumns();
        CharSequence symbolToken = null;
        int timestampIdx = metadata.getTimestampIndex();

        for (int i = 0, n = columns.size(); i < n; i++) {
            final QueryColumn column = columns.getQuick(i);
            final ExpressionNode node = column.getAst();

            if (node.type == LITERAL) {
                int idx = metadata.getColumnIndex(node.token);
                int columnType = metadata.getColumnType(idx);
                if (ColumnType.isTimestamp(columnType)) {
                    if (idx != timestampIdx) {
                        return false;
                    }
                } else if (columnType == ColumnType.SYMBOL) {
                    if (symbolToken == null) {
                        symbolToken = node.token;
                    } else if (!Chars.equalsIgnoreCase(symbolToken, node.token)) {
                        return false; // more than one key symbol column
                    }
                } else {
                    return false;
                }
            } else {
                ExpressionNode columnAst = column.getAst();
                CharSequence token = columnAst.token;
                if (!isFirstKeyword(token) && !isLastKeyword(token)) {
                    return false;
                }

                if (columnAst.rhs.type != LITERAL || metadata.getColumnIndex(columnAst.rhs.token) < 0) {
                    return false;
                }
            }
        }

        return true;
    }

    private static void coerceRuntimeConstantType(Function func, int type, SqlExecutionContext context, CharSequence message, int pos) throws SqlException {
        if (ColumnType.isUndefined(func.getType())) {
            func.assignType(type, context.getBindVariableService());
        } else if ((!func.isConstant() && !func.isRuntimeConstant()) || !ColumnType.isAssignableFrom(func.getType(), type)) {
            throw SqlException.$(pos, message);
        }
    }

    private static RecordCursorFactory createFullFatAsOfJoin(
            CairoConfiguration configuration,
            RecordMetadata metadata,
            RecordCursorFactory masterFactory,
            RecordCursorFactory slaveFactory,
            @Transient ColumnTypes mapKeyTypes,
            @Transient ColumnTypes mapValueTypes,
            @Transient ColumnTypes slaveColumnTypes,
            RecordSink masterKeySink,
            RecordSink slaveKeySink,
            int columnSplit,
            RecordValueSink slaveValueSink,
            IntList columnIndex,
            JoinContext joinContext,
            ColumnFilter masterTableKeyColumns,
            long toleranceInterval,
            int slaveValueTimestampIndex
    ) {
        return new AsOfJoinRecordCursorFactory(
                configuration,
                metadata,
                masterFactory,
                slaveFactory,
                mapKeyTypes,
                mapValueTypes,
                slaveColumnTypes,
                masterKeySink,
                slaveKeySink,
                columnSplit,
                slaveValueSink,
                columnIndex,
                joinContext,
                masterTableKeyColumns,
                toleranceInterval,
                slaveValueTimestampIndex
        );
    }

    private static RecordCursorFactory createFullFatLtJoin(
            CairoConfiguration configuration,
            RecordMetadata metadata,
            RecordCursorFactory masterFactory,
            RecordCursorFactory slaveFactory,
            @Transient ColumnTypes mapKeyTypes,
            @Transient ColumnTypes mapValueTypes,
            @Transient ColumnTypes slaveColumnTypes,
            RecordSink masterKeySink,
            RecordSink slaveKeySink,
            int columnSplit,
            RecordValueSink slaveValueSink,
            IntList columnIndex,
            JoinContext joinContext,
            ColumnFilter masterTableKeyColumns,
            long toleranceInterval,
            int slaveValueTimestampIndex
    ) {
        return new LtJoinRecordCursorFactory(
                configuration,
                metadata,
                masterFactory,
                slaveFactory,
                mapKeyTypes,
                mapValueTypes,
                slaveColumnTypes,
                masterKeySink,
                slaveKeySink,
                columnSplit,
                slaveValueSink,
                columnIndex,
                joinContext,
                masterTableKeyColumns,
                toleranceInterval,
                slaveValueTimestampIndex
        );
    }

    @SuppressWarnings("unchecked")
    private static <T extends Function> @Nullable ObjList<ObjList<T>> extractWorkerFunctionsConditionally(
            ObjList<Function> projectionFunctions,
            IntList projectionFunctionFlags,
            ObjList<ObjList<Function>> perThreadFunctions,
            int flag
    ) {
        ObjList<ObjList<T>> perThreadKeyFunctions = null;
        boolean keysThreadSafe = true;
        for (int i = 0, n = projectionFunctions.size(); i < n; i++) {
            if ((flag == GroupByUtils.PROJECTION_FUNCTION_FLAG_ANY || projectionFunctionFlags.get(i) == flag) && !projectionFunctions.getQuick(i).isThreadSafe()) {
                keysThreadSafe = false;
                break;
            }
        }

        if (!keysThreadSafe) {
            assert perThreadFunctions != null;
            perThreadKeyFunctions = new ObjList<>();
            for (int i = 0, n = perThreadFunctions.size(); i < n; i++) {
                ObjList<T> threadFunctions = new ObjList<>();
                perThreadKeyFunctions.add(threadFunctions);
                ObjList<Function> funcs = perThreadFunctions.getQuick(i);
                for (int j = 0, m = funcs.size(); j < m; j++) {
                    if (flag == GroupByUtils.PROJECTION_FUNCTION_FLAG_ANY || projectionFunctionFlags.get(j) == flag) {
                        threadFunctions.add((T) funcs.getQuick(j));
                    }
                }
            }
        }
        return perThreadKeyFunctions;
    }

    private static int getOrderByDirectionOrDefault(QueryModel model, int index) {
        final IntList direction = model.getOrderByDirectionAdvice();
        return index >= direction.size() ? ORDER_DIRECTION_ASCENDING : direction.getQuick(index);
    }

    private static boolean isSingleColumnFunction(ExpressionNode ast, CharSequence name) {
        return ast.type == FUNCTION && ast.paramCount == 1 && Chars.equalsIgnoreCase(ast.token, name) && ast.rhs.type == LITERAL;
    }

    private static long tolerance(QueryModel slaveModel, int leftTimestamp, int rightTimestampType) throws SqlException {
        ExpressionNode tolerance = slaveModel.getAsOfJoinTolerance();
        long toleranceInterval = Numbers.LONG_NULL;
        if (tolerance != null) {
            int k = TimestampSamplerFactory.findIntervalEndIndex(tolerance.token, tolerance.position, "tolerance");
            assert tolerance.token.length() > k;
            char unit = tolerance.token.charAt(k);
            TimestampDriver timestampDriver = ColumnType.getTimestampDriver(ColumnType.getHigherPrecisionTimestampType(leftTimestamp, rightTimestampType));
            long multiplier;
            switch (unit) {
                case 'n':
                    toleranceInterval = TimestampSamplerFactory.parseInterval(tolerance.token, k, tolerance.position, "tolerance", Integer.MAX_VALUE, unit);
                    return timestampDriver.fromNanos(toleranceInterval);
                case 'U':
                    multiplier = timestampDriver.fromMicros(1);
                    break;
                case 'T':
                    multiplier = timestampDriver.fromMillis(1);
                    break;
                case 's':
                    multiplier = timestampDriver.fromSeconds(1);
                    break;
                case 'm':
                    multiplier = timestampDriver.fromMinutes(1);
                    break;
                case 'h':
                    multiplier = timestampDriver.fromHours(1);
                    break;
                case 'd':
                    multiplier = timestampDriver.fromDays(1);
                    break;
                case 'w':
                    multiplier = timestampDriver.fromWeeks(1);
                    break;
                default:
                    throw SqlException.$(tolerance.position, "unsupported TOLERANCE unit [unit=").put(unit).put(']');
            }
            int maxValue = (int) Math.min(Long.MAX_VALUE / multiplier, Integer.MAX_VALUE);
            toleranceInterval = TimestampSamplerFactory.parseInterval(tolerance.token, k, tolerance.position, "tolerance", maxValue, unit);
            toleranceInterval *= multiplier;
        }
        return toleranceInterval;
    }

    private static int validateAndGetSlaveTimestampIndex(RecordMetadata slaveMetadata, RecordCursorFactory slaveBase) {
        int slaveTimestampIndex = slaveMetadata.getTimestampIndex();

        // slave.supportsFilterStealing() means slave is nothing but a filter.
        // if slave is just a filter, then it must have the same metadata as its base,
        // that includes the timestamp index.
        assert slaveBase.getMetadata().getTimestampIndex() == slaveTimestampIndex;
        return slaveTimestampIndex;
    }

    private static RecordMetadata widenSetMetadata(RecordMetadata typesA, RecordMetadata typesB) throws SqlException {
        int columnCount = typesA.getColumnCount();
        assert columnCount == typesB.getColumnCount();

        GenericRecordMetadata metadata = new GenericRecordMetadata();
        for (int i = 0; i < columnCount; i++) {
            int typeA = typesA.getColumnType(i);
            int typeB = typesB.getColumnType(i);
            int targetType = getUnionCastType(typeA, typeB);
            metadata.add(new TableColumnMetadata(typesA.getColumnName(i), targetType));
        }
        return metadata;
    }

    private VectorAggregateFunctionConstructor assembleFunctionReference(RecordMetadata metadata, ExpressionNode ast) {
        int columnIndex;
        if (ast.type == FUNCTION && ast.paramCount == 1 && isSumKeyword(ast.token) && ast.rhs.type == LITERAL) {
            columnIndex = metadata.getColumnIndex(ast.rhs.token);
            tempVecConstructorArgIndexes.add(columnIndex);
            return sumConstructors.get(metadata.getColumnType(columnIndex));
        } else if (ast.type == FUNCTION && isCountKeyword(ast.token)
                && (ast.paramCount == 0 || (ast.paramCount == 1 && ast.rhs.type == CONSTANT && !isNullKeyword(ast.rhs.token)))) {
            // count() is a no-arg function, count(1) is the same as count(*)
            tempVecConstructorArgIndexes.add(-1);
            return COUNT_CONSTRUCTOR;
        } else if (isSingleColumnFunction(ast, "count")) {
            columnIndex = metadata.getColumnIndex(ast.rhs.token);
            tempVecConstructorArgIndexes.add(columnIndex);
            return countConstructors.get(metadata.getColumnType(columnIndex));
        } else if (isSingleColumnFunction(ast, "ksum")) {
            columnIndex = metadata.getColumnIndex(ast.rhs.token);
            tempVecConstructorArgIndexes.add(columnIndex);
            return ksumConstructors.get(metadata.getColumnType(columnIndex));
        } else if (isSingleColumnFunction(ast, "nsum")) {
            columnIndex = metadata.getColumnIndex(ast.rhs.token);
            tempVecConstructorArgIndexes.add(columnIndex);
            return nsumConstructors.get(metadata.getColumnType(columnIndex));
        } else if (isSingleColumnFunction(ast, "avg")) {
            columnIndex = metadata.getColumnIndex(ast.rhs.token);
            tempVecConstructorArgIndexes.add(columnIndex);
            return avgConstructors.get(metadata.getColumnType(columnIndex));
        } else if (isSingleColumnFunction(ast, "min")) {
            columnIndex = metadata.getColumnIndex(ast.rhs.token);
            tempVecConstructorArgIndexes.add(columnIndex);
            return minConstructors.get(metadata.getColumnType(columnIndex));
        } else if (isSingleColumnFunction(ast, "max")) {
            columnIndex = metadata.getColumnIndex(ast.rhs.token);
            tempVecConstructorArgIndexes.add(columnIndex);
            return maxConstructors.get(metadata.getColumnType(columnIndex));
        }
        return null;
    }

    private boolean assembleKeysAndFunctionReferences(
            ObjList<QueryColumn> columns,
            RecordMetadata metadata,
            int hourFunctionIndex
    ) {
        tempVaf.clear();
        tempMetadata.clear();
        tempSymbolSkewIndexes.clear();
        tempVecConstructors.clear();
        tempVecConstructorArgIndexes.clear();
        tempAggIndex.clear();

        for (int i = 0, n = columns.size(); i < n; i++) {
            final QueryColumn qc = columns.getQuick(i);
            final ExpressionNode ast = qc.getAst();
            if (ast.type == LITERAL) {
                // when "hour" index is not set (-1) we assume we should be looking for
                // intrinsic cases, such as "columnRef, sum(col)"
                if (hourFunctionIndex == -1) {
                    final int columnIndex = metadata.getColumnIndex(ast.token);
                    final int type = metadata.getColumnType(columnIndex);
                    if (ColumnType.isInt(type)) {
                        tempKeyIndexesInBase.add(columnIndex);
                        tempKeyIndex.add(i);
                        arrayColumnTypes.add(ColumnType.INT);
                        tempKeyKinds.add(GKK_VANILLA_INT);
                    } else if (ColumnType.isSymbol(type)) {
                        tempKeyIndexesInBase.add(columnIndex);
                        tempKeyIndex.add(i);
                        tempSymbolSkewIndexes.extendAndSet(i, columnIndex);
                        arrayColumnTypes.add(ColumnType.SYMBOL);
                        tempKeyKinds.add(GKK_VANILLA_INT);
                    } else {
                        return false;
                    }
                }
            } else if (i != hourFunctionIndex) { // we exclude "hour" call from aggregate lookups
                final VectorAggregateFunctionConstructor constructor = assembleFunctionReference(metadata, ast);
                if (constructor != null) {
                    tempVecConstructors.add(constructor);
                    tempAggIndex.add(i);
                } else {
                    return false;
                }
            }
        }
        return true;
    }

    private void backupWhereClause(ExpressionNode node) {
        processNodeQueryModels(node, backupWhereClauseRef);
    }

    // Checks if lo, hi is set and lo >= 0 while hi < 0 (meaning - return whole result set except some rows at start and some at the end)
    // because such case can't really be optimized by topN/bottomN
    private boolean canSortAndLimitBeOptimized(QueryModel model, SqlExecutionContext context, Function loFunc, Function hiFunc) {
        if (model.getLimitLo() == null && model.getLimitHi() == null) {
            return false;
        }

        if (loFunc != null && loFunc.isConstant()
                && hiFunc != null && hiFunc.isConstant()) {
            try {
                loFunc.init(null, context);
                hiFunc.init(null, context);

                return !(loFunc.getLong(null) >= 0 && hiFunc.getLong(null) < 0);
            } catch (SqlException ex) {
                LOG.error().$("Failed to initialize lo or hi functions [").$("error=").$safe(ex.getMessage()).I$();
            }
        }

        return true;
    }

    private boolean checkIfSetCastIsRequired(RecordMetadata metadataA, RecordMetadata metadataB, boolean symbolDisallowed) {
        int columnCount = metadataA.getColumnCount();
        assert columnCount == metadataB.getColumnCount();

        for (int i = 0; i < columnCount; i++) {
            int typeA = metadataA.getColumnType(i);
            int typeB = metadataB.getColumnType(i);
            if (typeA != typeB || (typeA == ColumnType.SYMBOL && symbolDisallowed)) {
                return true;
            }
        }
        return false;
    }

    @Nullable
    private Function compileFilter(
            IntrinsicModel intrinsicModel,
            RecordMetadata readerMeta,
            SqlExecutionContext executionContext
    ) throws SqlException {
        if (intrinsicModel.filter != null) {
            return compileBooleanFilter(intrinsicModel.filter, readerMeta, executionContext);
        }
        return null;
    }

    private @Nullable ObjList<ObjList<Function>> compilePerWorkerInnerProjectionFunctions(
            SqlExecutionContext executionContext,
            ObjList<QueryColumn> queryColumns,
            ObjList<Function> innerProjectionFunctions,
            int workerCount,
            RecordMetadata metadata
    ) throws SqlException {
        boolean threadSafe = true;

        assert innerProjectionFunctions.size() == queryColumns.size();

        for (int i = 0, n = innerProjectionFunctions.size(); i < n; i++) {
            if (!innerProjectionFunctions.getQuick(i).isThreadSafe()) {
                threadSafe = false;
                break;
            }
        }
        if (!threadSafe) {
            ObjList<ObjList<Function>> allWorkerKeyFunctions = new ObjList<>();
            int columnCount = queryColumns.size();
            for (int i = 0; i < workerCount; i++) {
                ObjList<Function> workerKeyFunctions = new ObjList<>(columnCount);
                allWorkerKeyFunctions.add(workerKeyFunctions);
                for (int j = 0; j < columnCount; j++) {
                    final Function func = functionParser.parseFunction(
                            queryColumns.getQuick(j).getAst(),
                            metadata,
                            executionContext
                    );
                    if (func instanceof GroupByFunction) {
                        // ensure value indexes are set correctly
                        ((GroupByFunction) func).initValueIndex(((GroupByFunction) innerProjectionFunctions.getQuick(j)).getValueIndex());
                    }
                    workerKeyFunctions.add(func);
                }
            }
            return allWorkerKeyFunctions;
        }
        return null;
    }

    private @Nullable ObjList<Function> compileWorkerFilterConditionally(
            SqlExecutionContext executionContext,
            @Nullable Function filter,
            int sharedQueryWorkerCount,
            @Nullable ExpressionNode filterExpr,
            RecordMetadata metadata
    ) throws SqlException {
        if (filter != null && !filter.isThreadSafe() && sharedQueryWorkerCount > 0) {
            assert filterExpr != null;
            ObjList<Function> workerFilters = new ObjList<>();
            for (int i = 0; i < sharedQueryWorkerCount; i++) {
                restoreWhereClause(filterExpr); // restore original filters in node query models
                Function workerFilter = compileBooleanFilter(filterExpr, metadata, executionContext);
                workerFilters.extendAndSet(i, workerFilter);
                assert filter.getClass() == workerFilter.getClass();
            }
            return workerFilters;
        }
        return null;
    }

    private @Nullable ObjList<ObjList<GroupByFunction>> compileWorkerGroupByFunctionsConditionally(
            SqlExecutionContext executionContext,
            QueryModel model,
            @NotNull ObjList<GroupByFunction> groupByFunctions,
            int workerCount,
            RecordMetadata metadata
    ) throws SqlException {
        boolean threadSafe = true;
        for (int i = 0, n = groupByFunctions.size(); i < n; i++) {
            if (!groupByFunctions.getQuick(i).isThreadSafe()) {
                threadSafe = false;
                break;
            }
        }
        if (!threadSafe) {
            ObjList<ObjList<GroupByFunction>> allWorkerGroupByFunctions = new ObjList<>();
            for (int i = 0; i < workerCount; i++) {
                ObjList<GroupByFunction> workerGroupByFunctions = new ObjList<>(groupByFunctions.size());
                allWorkerGroupByFunctions.extendAndSet(i, workerGroupByFunctions);
                GroupByUtils.prepareWorkerGroupByFunctions(
                        model,
                        metadata,
                        functionParser,
                        executionContext,
                        groupByFunctions,
                        workerGroupByFunctions
                );
            }
            return allWorkerGroupByFunctions;
        }
        return null;
    }

    private @NotNull AsofJoinColumnAccessHelper createAsofColumnAccessHelper(RecordMetadata masterMetadata, RecordMetadata slaveMetadata, boolean selfJoin) {
        AsofJoinColumnAccessHelper columnAccessHelper = NoopColumnAccessHelper.INSTANCE;
        assert listColumnFilterA.getColumnCount() == listColumnFilterB.getColumnCount();
        AsofJoinColumnAccessHelper[] symbolShortCircuits = null;
        for (int i = 0, n = listColumnFilterA.getColumnCount(); i < n; i++) {
            int masterIndex = listColumnFilterB.getColumnIndexFactored(i);
            int slaveIndex = listColumnFilterA.getColumnIndexFactored(i);
            if (slaveMetadata.getColumnType(slaveIndex) == ColumnType.SYMBOL && slaveMetadata.isSymbolTableStatic(slaveIndex)) {
                int masterColType = masterMetadata.getColumnType(masterIndex);
                AsofJoinColumnAccessHelper newSymbolShortCircuit;
                switch (masterColType) {
                    case SYMBOL:
                        if (selfJoin && masterIndex == slaveIndex) {
                            // self join on the same column -> there is no point in attempting short-circuiting
                            // NOTE: This check is naive, it can generate false positives
                            //       For example 'select t1.s, t2.s2 from t as t1 asof join t as t2 on t1.s = t2.s2'
                            //       This is deemed as a self-join (which it is), and due to the way columns are projected
                            //       it will take this branch (even when it fact it's comparing different columns)
                            //       and won't create a short circuit. This is OK from correctness perspective,
                            //       but it is a missed opportunity for performance optimization. Doing a perfect check
                            //       would require a more complex logic, which is not worth it for now
                            continue;
                        }
                        newSymbolShortCircuit = new SingleSymbolColumnAccessHelper(configuration, masterIndex, slaveIndex);
                        break;
                    case VARCHAR:
                        newSymbolShortCircuit = new SingleVarcharColumnAccessHelper(masterIndex, slaveIndex);
                        break;
                    case STRING:
                        newSymbolShortCircuit = new SingleStringColumnAccessHelper(masterIndex, slaveIndex);
                        break;
                    default:
                        // unsupported type for short circuit
                        continue;
                }
                if (columnAccessHelper == NoopColumnAccessHelper.INSTANCE) {
                    // ok, a single symbol short circuit
                    columnAccessHelper = newSymbolShortCircuit;
                } else if (symbolShortCircuits == null) {
                    // 2 symbol short circuits, we need to chain them
                    symbolShortCircuits = new AsofJoinColumnAccessHelper[2];
                    symbolShortCircuits[0] = columnAccessHelper;
                    symbolShortCircuits[1] = newSymbolShortCircuit;
                    columnAccessHelper = new ChainedSymbolColumnAccessHelper(symbolShortCircuits);
                } else {
                    // ok, this is pretty uncommon - a join key with more than 2 symbol short circuits
                    // this allocates arrays, but it should be very rare
                    int size = symbolShortCircuits.length;
                    AsofJoinColumnAccessHelper[] newSymbolShortCircuits = new AsofJoinColumnAccessHelper[size + 1];
                    System.arraycopy(symbolShortCircuits, 0, newSymbolShortCircuits, 0, size);
                    newSymbolShortCircuits[size] = newSymbolShortCircuit;
                    columnAccessHelper = new ChainedSymbolColumnAccessHelper(newSymbolShortCircuits);
                    symbolShortCircuits = newSymbolShortCircuits;
                }
            }
        }
        return columnAccessHelper;
    }

    @NotNull
    private RecordCursorFactory createFullFatJoin(
            RecordCursorFactory master,
            RecordMetadata masterMetadata,
            CharSequence masterAlias,
            RecordCursorFactory slave,
            RecordMetadata slaveMetadata,
            CharSequence slaveAlias,
            int joinPosition,
            FullFatJoinGenerator generator,
            JoinContext joinContext,
            long toleranceInterval
    ) throws SqlException {
        // create hash set of key columns to easily find them
        intHashSet.clear();
        for (int i = 0, n = listColumnFilterA.getColumnCount(); i < n; i++) {
            intHashSet.add(listColumnFilterA.getColumnIndexFactored(i));
        }

        // map doesn't support variable length types in map value, which is ok
        // when we join tables on strings - technically string is the key,
        // and we do not need to store it in value, but we will still reject
        //
        // never mind, this is a stop-gap measure until I understand the problem
        // fully

        for (int k = 0, m = slaveMetadata.getColumnCount(); k < m; k++) {
            if (intHashSet.excludes(k)) {
                // if a slave column is not in key, it must be of fixed length.
                // why? our maps do not support variable length types in values, only in keys
                if (ColumnType.isVarSize(slaveMetadata.getColumnType(k))) {
                    throw SqlException
                            .position(joinPosition).put("right side column '")
                            .put(slaveMetadata.getColumnName(k)).put("' is of unsupported type");
                }
            }
        }

        // at this point listColumnFilterB has column indexes of the master record that are JOIN keys
        // so masterSink writes key columns of master record to a sink
        RecordSink masterSink = RecordSinkFactory.getInstance(
                asm,
                masterMetadata,
                listColumnFilterB,
                writeSymbolAsString,
                writeStringAsVarcharB,
                writeTimestampAsNanosB
        );

        // This metadata allocates native memory, it has to be closed in case join
        // generation is unsuccessful. The exception can be thrown anywhere between
        // try...catch
        JoinRecordMetadata metadata = new JoinRecordMetadata(
                configuration,
                masterMetadata.getColumnCount() + slaveMetadata.getColumnCount()
        );

        try {
            // metadata will have master record verbatim
            metadata.copyColumnMetadataFrom(masterAlias, masterMetadata);

            // slave record is split across key and value of map
            // the rationale is not to store columns twice
            // especially when map value does not support variable
            // length types

            final IntList columnIndex = new IntList(slaveMetadata.getColumnCount());
            // In map record value columns go first, so at this stage
            // we add to metadata all slave columns that are not keys.
            // Add the same columns to filter while we are in this loop.

            // We clear listColumnFilterB because after this loop it will
            // contain indexes of slave table columns that are not keys.
            ColumnFilter masterTableKeyColumns = listColumnFilterB.copy();
            listColumnFilterB.clear();
            valueTypes.clear();
            ArrayColumnTypes slaveTypes = new ArrayColumnTypes();
            int slaveTimestampIndex = slaveMetadata.getTimestampIndex();
            int slaveValueTimestampIndex = -1;
            for (int i = 0, n = slaveMetadata.getColumnCount(); i < n; i++) {
                if (intHashSet.excludes(i)) {
                    // this is not a key column. Add it to metadata as it is. Symbols columns are kept as symbols
                    final TableColumnMetadata m = slaveMetadata.getColumnMetadata(i);
                    metadata.add(slaveAlias, m);
                    listColumnFilterB.add(i + 1);
                    columnIndex.add(i);
                    valueTypes.add(m.getColumnType());
                    slaveTypes.add(m.getColumnType());
                    if (i == slaveTimestampIndex) {
                        slaveValueTimestampIndex = valueTypes.getColumnCount() - 1;
                    }
                }
            }
            assert slaveValueTimestampIndex != -1;

            // now add key columns to metadata
            for (int i = 0, n = listColumnFilterA.getColumnCount(); i < n; i++) {
                int index = listColumnFilterA.getColumnIndexFactored(i);
                final TableColumnMetadata m = slaveMetadata.getColumnMetadata(index);
                metadata.add(slaveAlias, m);
                slaveTypes.add(m.getColumnType());
                columnIndex.add(index);
            }

            if (masterMetadata.getTimestampIndex() != -1) {
                metadata.setTimestampIndex(masterMetadata.getTimestampIndex());
            }
            return generator.create(
                    configuration,
                    metadata,
                    master,
                    slave,
                    keyTypes,
                    valueTypes,
                    slaveTypes,
                    masterSink,
                    RecordSinkFactory.getInstance( // slaveKeySink
                            asm,
                            slaveMetadata,
                            listColumnFilterA,
                            writeSymbolAsString,
                            writeStringAsVarcharA,
                            writeTimestampAsNanosA
                    ),
                    masterMetadata.getColumnCount(),
                    RecordValueSinkFactory.getInstance(asm, slaveMetadata, listColumnFilterB), // slaveValueSink
                    columnIndex,
                    joinContext,
                    masterTableKeyColumns,
                    toleranceInterval,
                    slaveValueTimestampIndex
            );

        } catch (Throwable e) {
            Misc.free(metadata);
            throw e;
        }
    }

    private RecordCursorFactory createHashJoin(
            RecordMetadata metadata,
            RecordCursorFactory master,
            RecordCursorFactory slave,
            int joinType,
            Function filter,
            JoinContext context
    ) {
        /*
         * JoinContext provides the following information:
         * a/bIndexes - index of model where join column is coming from
         * a/bNames - name of columns in respective models, these column names are not prefixed with table aliases
         * a/bNodes - the original column references, that can include table alias. Sometimes it doesn't when column name is unambiguous
         *
         * a/b are "inverted" in that "a" for slave and "b" for master
         *
         * The issue is when we use model indexes and vanilla column names they would only work on single-table
         * record cursor but original names with prefixed columns will only work with JoinRecordMetadata
         */
        final RecordMetadata masterMetadata = master.getMetadata();
        final RecordMetadata slaveMetadata = slave.getMetadata();
        final RecordSink masterKeySink = RecordSinkFactory.getInstance(
                asm,
                masterMetadata,
                listColumnFilterB,
                writeSymbolAsString,
                writeStringAsVarcharB,
                writeTimestampAsNanosB
        );

        final RecordSink slaveKeySink = RecordSinkFactory.getInstance(
                asm,
                slaveMetadata,
                listColumnFilterA,
                writeSymbolAsString,
                writeStringAsVarcharA,
                writeTimestampAsNanosA
        );

        if (slave.recordCursorSupportsRandomAccess() && !fullFatJoins) {
            valueTypes.clear();
            valueTypes.add(ColumnType.INT); // chain tail offset

            if (joinType == JOIN_INNER) {
                // For inner join we can also store per-key count to speed up size calculation.
                valueTypes.add(ColumnType.INT); // record count for the key

                return new HashJoinLightRecordCursorFactory(
                        configuration,
                        metadata,
                        master,
                        slave,
                        keyTypes,
                        valueTypes,
                        masterKeySink,
                        slaveKeySink,
                        masterMetadata.getColumnCount(),
                        context
                );
            }

            if (joinType == JOIN_RIGHT_OUTER || joinType == JOIN_FULL_OUTER) {
                valueTypes.add(BOOLEAN);
            }
            if (filter != null) {
                return new HashOuterJoinFilteredLightRecordCursorFactory(
                        configuration,
                        metadata,
                        master,
                        slave,
                        keyTypes,
                        valueTypes,
                        masterKeySink,
                        slaveKeySink,
                        masterMetadata.getColumnCount(),
                        filter,
                        context,
                        joinType
                );
            }

            return new HashOuterJoinLightRecordCursorFactory(
                    configuration,
                    metadata,
                    master,
                    slave,
                    keyTypes,
                    valueTypes,
                    masterKeySink,
                    slaveKeySink,
                    masterMetadata.getColumnCount(),
                    context,
                    joinType
            );
        }

        valueTypes.clear();
        valueTypes.add(ColumnType.LONG); // chain head offset
        valueTypes.add(ColumnType.LONG); // chain tail offset
        valueTypes.add(ColumnType.LONG); // record count for the key
        if (filter == null && (joinType == JOIN_RIGHT_OUTER || joinType == JOIN_FULL_OUTER)) {
            valueTypes.add(BOOLEAN);
        }

        entityColumnFilter.of(slaveMetadata.getColumnCount());
        RecordSink slaveSink = RecordSinkFactory.getInstance(asm, slaveMetadata, entityColumnFilter);

        if (joinType == JOIN_INNER) {
            return new HashJoinRecordCursorFactory(
                    configuration,
                    metadata,
                    master,
                    slave,
                    keyTypes,
                    valueTypes,
                    masterKeySink,
                    slaveKeySink,
                    slaveSink,
                    masterMetadata.getColumnCount(),
                    context
            );
        }

        if (filter != null) {
            return new HashOuterJoinFilteredRecordCursorFactory(
                    configuration,
                    metadata,
                    master,
                    slave,
                    keyTypes,
                    valueTypes,
                    masterKeySink,
                    slaveKeySink,
                    slaveSink,
                    masterMetadata.getColumnCount(),
                    filter,
                    context,
                    joinType
            );
        }

        return new HashOuterJoinRecordCursorFactory(
                configuration,
                metadata,
                master,
                slave,
                keyTypes,
                valueTypes,
                masterKeySink,
                slaveKeySink,
                slaveSink,
                masterMetadata.getColumnCount(),
                context,
                joinType
        );
    }

    @NotNull
    private JoinRecordMetadata createJoinMetadata(
            CharSequence masterAlias,
            RecordMetadata masterMetadata,
            CharSequence slaveAlias,
            RecordMetadata slaveMetadata
    ) {
        return createJoinMetadata(
                masterAlias,
                masterMetadata,
                slaveAlias,
                slaveMetadata,
                masterMetadata.getTimestampIndex()
        );
    }

    @NotNull
    private JoinRecordMetadata createJoinMetadata(
            CharSequence masterAlias,
            RecordMetadata masterMetadata,
            CharSequence slaveAlias,
            RecordMetadata slaveMetadata,
            int timestampIndex
    ) {
        JoinRecordMetadata metadata;
        metadata = new JoinRecordMetadata(
                configuration,
                masterMetadata.getColumnCount() + slaveMetadata.getColumnCount()
        );

        try {
            metadata.copyColumnMetadataFrom(masterAlias, masterMetadata);
            metadata.copyColumnMetadataFrom(slaveAlias, slaveMetadata);
        } catch (Throwable th) {
            Misc.free(metadata);
            throw th;
        }

        if (timestampIndex != -1) {
            metadata.setTimestampIndex(timestampIndex);
        }
        return metadata;
    }

    private RecordCursorFactory createLtJoin(
            RecordMetadata metadata,
            RecordCursorFactory master,
            RecordSink masterKeySink,
            RecordCursorFactory slave,
            RecordSink slaveKeySink,
            int columnSplit,
            JoinContext joinContext,
            long toleranceInterval
    ) {
        valueTypes.clear();
        valueTypes.add(ColumnType.LONG);

        return new LtJoinLightRecordCursorFactory(
                configuration,
                metadata,
                master,
                slave,
                keyTypes,
                valueTypes,
                masterKeySink,
                slaveKeySink,
                columnSplit,
                joinContext,
                toleranceInterval
        );
    }

    private RecordCursorFactory createSpliceJoin(
            RecordMetadata metadata,
            RecordCursorFactory master,
            RecordSink masterKeySink,
            RecordCursorFactory slave,
            RecordSink slaveKeySink,
            int columnSplit,
            JoinContext context
    ) {
        valueTypes.clear();
        valueTypes.add(ColumnType.LONG); // master previous
        valueTypes.add(ColumnType.LONG); // master current
        valueTypes.add(ColumnType.LONG); // slave previous
        valueTypes.add(ColumnType.LONG); // slave current

        return new SpliceJoinLightRecordCursorFactory(
                configuration,
                metadata,
                master,
                slave,
                keyTypes,
                valueTypes,
                masterKeySink,
                slaveKeySink,
                columnSplit,
                context
        );
    }

    private @NotNull ObjList<Function> extractVirtualFunctionsFromProjection(ObjList<Function> projectionFunctions, IntList projectionFunctionFlags) {
        final ObjList<Function> result = new ObjList<>();
        for (int i = 0, n = projectionFunctions.size(); i < n; i++) {
            if (projectionFunctionFlags.getQuick(i) == GroupByUtils.PROJECTION_FUNCTION_FLAG_VIRTUAL) {
                result.add(projectionFunctions.getQuick(i));
            }
        }
        return result;
    }

    private ObjList<Function> generateCastFunctions(
            RecordMetadata castToMetadata,
            RecordMetadata castFromMetadata,
            int modelPosition
    ) throws SqlException {
        int columnCount = castToMetadata.getColumnCount();
        ObjList<Function> castFunctions = new ObjList<>();
        for (int i = 0; i < columnCount; i++) {
            int toType = castToMetadata.getColumnType(i);
            int fromType = castFromMetadata.getColumnType(i);
            int toTag = ColumnType.tagOf(toType);
            int fromTag = ColumnType.tagOf(fromType);
            if (fromTag == ColumnType.NULL) {
                castFunctions.add(NullConstant.NULL);
            } else {
                switch (toTag) {
                    case ColumnType.BOOLEAN:
                        castFunctions.add(BooleanColumn.newInstance(i));
                        break;
                    case ColumnType.BYTE:
                        castFunctions.add(ByteColumn.newInstance(i));
                        break;
                    case ColumnType.SHORT:
                        switch (fromTag) {
                            // BOOLEAN will not be cast to CHAR
                            // in cast of BOOLEAN -> CHAR combination both will be cast to STRING
                            case ColumnType.BYTE:
                                castFunctions.add(ByteColumn.newInstance(i));
                                break;
                            case ColumnType.CHAR:
                                castFunctions.add(new CharColumn(i));
                                break;
                            case ColumnType.SHORT:
                                castFunctions.add(ShortColumn.newInstance(i));
                                break;
                            // wider types are not possible here
                            // SHORT will be cast to wider types, not other way around
                            // Wider types tested are: SHORT, INT, LONG, FLOAT, DOUBLE, DATE, TIMESTAMP, SYMBOL, STRING, LONG256
                            // GEOBYTE, GEOSHORT, GEOINT, GEOLONG
                        }
                        break;
                    case ColumnType.CHAR:
                        switch (fromTag) {
                            // BOOLEAN will not be cast to CHAR
                            // in cast of BOOLEAN -> CHAR combination both will be cast to STRING
                            case ColumnType.BYTE:
                                castFunctions.add(new CastByteToCharFunctionFactory.Func(ByteColumn.newInstance(i)));
                                break;
                            case ColumnType.CHAR:
                                castFunctions.add(new CharColumn(i));
                                break;
                            // wider types are not possible here
                            // CHAR will be cast to wider types, not other way around
                            // Wider types tested are: SHORT, INT, LONG, FLOAT, DOUBLE, DATE, TIMESTAMP, SYMBOL, STRING, LONG256
                            // GEOBYTE, GEOSHORT, GEOINT, GEOLONG
                            default:
                        }
                        break;
                    case ColumnType.INT:
                        switch (fromTag) {
                            // BOOLEAN will not be cast to INT
                            // in cast of BOOLEAN -> INT combination both will be cast to STRING
                            case ColumnType.BYTE:
                                castFunctions.add(ByteColumn.newInstance(i));
                                break;
                            case ColumnType.SHORT:
                                castFunctions.add(ShortColumn.newInstance(i));
                                break;
                            case ColumnType.CHAR:
                                castFunctions.add(new CharColumn(i));
                                break;
                            case ColumnType.INT:
                                castFunctions.add(IntColumn.newInstance(i));
                                break;
                            // wider types are not possible here
                            // INT will be cast to wider types, not other way around
                            // Wider types tested are: LONG, FLOAT, DOUBLE, DATE, TIMESTAMP, SYMBOL, STRING, LONG256
                            // GEOBYTE, GEOSHORT, GEOINT, GEOLONG
                        }
                        break;
                    case ColumnType.IPv4:
                        if (fromTag == ColumnType.IPv4) {
                            castFunctions.add(IPv4Column.newInstance(i));
                        } else {
                            throw SqlException.unsupportedCast(
                                    modelPosition,
                                    castFromMetadata.getColumnName(i),
                                    fromType,
                                    toType
                            );
                        }
                        break;
                    case ColumnType.LONG:
                        switch (fromTag) {
                            // BOOLEAN will not be cast to LONG
                            // in cast of BOOLEAN -> LONG combination both will be cast to STRING
                            case ColumnType.BYTE:
                                castFunctions.add(ByteColumn.newInstance(i));
                                break;
                            case ColumnType.SHORT:
                                castFunctions.add(ShortColumn.newInstance(i));
                                break;
                            case ColumnType.CHAR:
                                castFunctions.add(new CharColumn(i));
                                break;
                            case ColumnType.INT:
                                castFunctions.add(IntColumn.newInstance(i));
                                break;
                            case ColumnType.LONG:
                                castFunctions.add(LongColumn.newInstance(i));
                                break;
                            default:
                                throw SqlException.unsupportedCast(
                                        modelPosition,
                                        castFromMetadata.getColumnName(i),
                                        fromType,
                                        toType
                                );
                                // wider types are not possible here
                                // LONG will be cast to wider types, not other way around
                                // Wider types tested are: FLOAT, DOUBLE, DATE, TIMESTAMP, SYMBOL, STRING, LONG256
                                // GEOBYTE, GEOSHORT, GEOINT, GEOLONG
                        }
                        break;
                    case ColumnType.DATE:
                        if (fromTag == ColumnType.DATE) {
                            castFunctions.add(DateColumn.newInstance(i));
                        } else {
                            throw SqlException.unsupportedCast(
                                    modelPosition,
                                    castFromMetadata.getColumnName(i),
                                    fromType,
                                    toType
                            );
                        }
                        break;
                    case ColumnType.UUID:
                        assert fromTag == ColumnType.UUID;
                        castFunctions.add(UuidColumn.newInstance(i));
                        break;
                    case ColumnType.TIMESTAMP:
                        switch (fromTag) {
                            case ColumnType.DATE:
                                castFunctions.add(new CastDateToTimestampFunctionFactory.Func(DateColumn.newInstance(i), toType));
                                break;
                            case ColumnType.TIMESTAMP:
                                if (fromType == toType) {
                                    castFunctions.add(TimestampColumn.newInstance(i, fromType));
                                } else {
                                    castFunctions.add(new CastTimestampToTimestampFunctionFactory.Func(TimestampColumn.newInstance(i, fromType), fromType, toType));
                                }
                                break;
                            default:
                                throw SqlException.unsupportedCast(
                                        modelPosition,
                                        castFromMetadata.getColumnName(i),
                                        fromType,
                                        toType
                                );
                        }
                        break;
                    case ColumnType.FLOAT:
                        switch (fromTag) {
                            case ColumnType.BYTE:
                                castFunctions.add(ByteColumn.newInstance(i));
                                break;
                            case ColumnType.SHORT:
                                castFunctions.add(ShortColumn.newInstance(i));
                                break;
                            case ColumnType.INT:
                                castFunctions.add(IntColumn.newInstance(i));
                                break;
                            case ColumnType.LONG:
                                castFunctions.add(LongColumn.newInstance(i));
                                break;
                            case ColumnType.FLOAT:
                                castFunctions.add(FloatColumn.newInstance(i));
                                break;
                            default:
                                throw SqlException.unsupportedCast(
                                        modelPosition,
                                        castFromMetadata.getColumnName(i),
                                        fromType,
                                        toType
                                );
                        }
                        break;
                    case ColumnType.DOUBLE:
                        switch (fromTag) {
                            case ColumnType.BYTE:
                                castFunctions.add(ByteColumn.newInstance(i));
                                break;
                            case ColumnType.SHORT:
                                castFunctions.add(ShortColumn.newInstance(i));
                                break;
                            case ColumnType.INT:
                                castFunctions.add(IntColumn.newInstance(i));
                                break;
                            case ColumnType.LONG:
                                castFunctions.add(LongColumn.newInstance(i));
                                break;
                            case ColumnType.FLOAT:
                                castFunctions.add(FloatColumn.newInstance(i));
                                break;
                            case ColumnType.DOUBLE:
                                castFunctions.add(DoubleColumn.newInstance(i));
                                break;
                            default:
                                throw SqlException.unsupportedCast(
                                        modelPosition,
                                        castFromMetadata.getColumnName(i),
                                        fromType,
                                        toType
                                );
                        }
                        break;
                    case ColumnType.STRING:
                        switch (fromTag) {
                            case ColumnType.BOOLEAN:
                                castFunctions.add(BooleanColumn.newInstance(i));
                                break;
                            case ColumnType.BYTE:
                                castFunctions.add(new CastByteToStrFunctionFactory.Func(ByteColumn.newInstance(i)));
                                break;
                            case ColumnType.SHORT:
                                castFunctions.add(new CastShortToStrFunctionFactory.Func(ShortColumn.newInstance(i)));
                                break;
                            case ColumnType.CHAR:
                                // CharFunction has built-in cast to String
                                castFunctions.add(new CharColumn(i));
                                break;
                            case ColumnType.INT:
                                castFunctions.add(new CastIntToStrFunctionFactory.Func(IntColumn.newInstance(i)));
                                break;
                            case ColumnType.LONG:
                                castFunctions.add(new CastLongToStrFunctionFactory.Func(LongColumn.newInstance(i)));
                                break;
                            case ColumnType.DATE:
                                castFunctions.add(new CastDateToStrFunctionFactory.Func(DateColumn.newInstance(i)));
                                break;
                            case ColumnType.TIMESTAMP:
                                castFunctions.add(new CastTimestampToStrFunctionFactory.Func(TimestampColumn.newInstance(i, fromType)));
                                break;
                            case ColumnType.FLOAT:
                                castFunctions.add(new CastFloatToStrFunctionFactory.Func(
                                        FloatColumn.newInstance(i)
                                ));
                                break;
                            case ColumnType.DOUBLE:
                                castFunctions.add(new CastDoubleToStrFunctionFactory.Func(
                                        DoubleColumn.newInstance(i)
                                ));
                                break;
                            case ColumnType.STRING:
                                castFunctions.add(new StrColumn(i));
                                break;
                            case ColumnType.VARCHAR:
                                // VarcharFunction has built-in cast to string
                                castFunctions.add(new VarcharColumn(i));
                                break;
                            case ColumnType.UUID:
                                castFunctions.add(new CastUuidToStrFunctionFactory.Func(UuidColumn.newInstance(i)));
                                break;
                            case ColumnType.SYMBOL:
                                castFunctions.add(
                                        new CastSymbolToStrFunctionFactory.Func(
                                                new SymbolColumn(i, castFromMetadata.isSymbolTableStatic(i))
                                        )
                                );
                                break;
                            case ColumnType.LONG256:
                                castFunctions.add(
                                        new CastLong256ToStrFunctionFactory.Func(
                                                Long256Column.newInstance(i)
                                        )
                                );
                                break;
                            case ColumnType.GEOBYTE:
                                castFunctions.add(
                                        CastGeoHashToGeoHashFunctionFactory.getGeoByteToStrCastFunction(
                                                GeoByteColumn.newInstance(i, fromType),
                                                getGeoHashBits(fromType)
                                        )
                                );
                                break;
                            case ColumnType.GEOSHORT:
                                castFunctions.add(
                                        CastGeoHashToGeoHashFunctionFactory.getGeoShortToStrCastFunction(
                                                GeoShortColumn.newInstance(i, fromType),
                                                getGeoHashBits(fromType)
                                        )
                                );
                                break;
                            case ColumnType.GEOINT:
                                castFunctions.add(
                                        CastGeoHashToGeoHashFunctionFactory.getGeoIntToStrCastFunction(
                                                GeoIntColumn.newInstance(i, fromType),
                                                getGeoHashBits(fromType)
                                        )
                                );
                                break;
                            case ColumnType.GEOLONG:
                                castFunctions.add(
                                        CastGeoHashToGeoHashFunctionFactory.getGeoLongToStrCastFunction(
                                                GeoLongColumn.newInstance(i, fromType),
                                                getGeoHashBits(fromType)
                                        )
                                );
                                break;
                            case ColumnType.INTERVAL:
                                castFunctions.add(new CastIntervalToStrFunctionFactory.Func(IntervalColumn.newInstance(i, fromType)));
                                break;
                            case ColumnType.BINARY:
                                throw SqlException.unsupportedCast(
                                        modelPosition,
                                        castFromMetadata.getColumnName(i),
                                        fromType,
                                        toType
                                );
                            case ColumnType.ARRAY:
                                int arrayType = ColumnType.decodeArrayElementType(fromType);
                                if (arrayType != DOUBLE) {
                                    throw SqlException.unsupportedCast(
                                            modelPosition,
                                            castFromMetadata.getColumnName(i),
                                            fromType,
                                            toType
                                    );
                                }
                                castFunctions.add(new CastDoubleArrayToStrFunctionFactory.Func(ArrayColumn.newInstance(i, fromType)));
                                break;
                            case ColumnType.IPv4:
                                castFunctions.add(new CastIPv4ToStrFunctionFactory.Func(IPv4Column.newInstance(i)));
                                break;
                        }
                        break;
                    case ColumnType.SYMBOL:
                        castFunctions.add(new CastSymbolToStrFunctionFactory.Func(
                                new SymbolColumn(
                                        i,
                                        castFromMetadata.isSymbolTableStatic(i)
                                )
                        ));
                        break;
                    case ColumnType.LONG256:
                        castFunctions.add(Long256Column.newInstance(i));
                        break;
                    case ColumnType.GEOBYTE:
                        switch (fromTag) {
                            case ColumnType.STRING:
                                castFunctions.add(
                                        CastStrToGeoHashFunctionFactory.newInstance(
                                                0,
                                                toType,
                                                new StrColumn(i)
                                        )
                                );
                                break;
                            case ColumnType.VARCHAR:
                                castFunctions.add(
                                        CastVarcharToGeoHashFunctionFactory.newInstance(
                                                0,
                                                toType,
                                                new VarcharColumn(i)
                                        )
                                );
                                break;
                            case ColumnType.GEOBYTE:
                                castFunctions.add(GeoByteColumn.newInstance(i, fromType));
                                break;
                            case ColumnType.GEOSHORT:
                                castFunctions.add(
                                        CastGeoHashToGeoHashFunctionFactory.newInstance(
                                                0,
                                                GeoShortColumn.newInstance(i, fromType),
                                                toType,
                                                fromType
                                        )
                                );
                                break;
                            case ColumnType.GEOINT:
                                castFunctions.add(
                                        CastGeoHashToGeoHashFunctionFactory.newInstance(
                                                0,
                                                GeoIntColumn.newInstance(i, fromType),
                                                toType,
                                                fromType
                                        )
                                );
                                break;
                            case ColumnType.GEOLONG:
                                castFunctions.add(
                                        CastGeoHashToGeoHashFunctionFactory.newInstance(
                                                0,
                                                GeoLongColumn.newInstance(i, fromType),
                                                toType,
                                                fromType
                                        )
                                );
                                break;
                            default:
                                throw SqlException.unsupportedCast(
                                        modelPosition,
                                        castFromMetadata.getColumnName(i),
                                        fromType,
                                        toType
                                );
                        }
                        break;
                    case ColumnType.GEOSHORT:
                        switch (fromTag) {
                            case ColumnType.STRING:
                                castFunctions.add(
                                        CastStrToGeoHashFunctionFactory.newInstance(
                                                0,
                                                toType,
                                                new StrColumn(i)
                                        )
                                );
                                break;
                            case ColumnType.VARCHAR:
                                castFunctions.add(
                                        CastVarcharToGeoHashFunctionFactory.newInstance(
                                                0,
                                                toType,
                                                new VarcharColumn(i)
                                        )
                                );
                                break;
                            case ColumnType.GEOSHORT:
                                castFunctions.add(GeoShortColumn.newInstance(i, toType));
                                break;
                            case ColumnType.GEOINT:
                                castFunctions.add(
                                        CastGeoHashToGeoHashFunctionFactory.newInstance(
                                                0,
                                                GeoIntColumn.newInstance(i, fromType),
                                                toType,
                                                fromType
                                        )
                                );
                                break;
                            case ColumnType.GEOLONG:
                                castFunctions.add(
                                        CastGeoHashToGeoHashFunctionFactory.newInstance(
                                                0,
                                                GeoLongColumn.newInstance(i, fromType),
                                                toType,
                                                fromType
                                        )
                                );
                                break;
                            default:
                                throw SqlException.unsupportedCast(
                                        modelPosition,
                                        castFromMetadata.getColumnName(i),
                                        fromType,
                                        toType
                                );
                        }
                        break;
                    case ColumnType.GEOINT:
                        switch (fromTag) {
                            case ColumnType.STRING:
                                castFunctions.add(
                                        CastStrToGeoHashFunctionFactory.newInstance(
                                                0,
                                                toType,
                                                new StrColumn(i)
                                        )
                                );
                                break;
                            case ColumnType.VARCHAR:
                                castFunctions.add(
                                        CastVarcharToGeoHashFunctionFactory.newInstance(
                                                0,
                                                toType,
                                                new VarcharColumn(i)
                                        )
                                );
                                break;
                            case ColumnType.GEOINT:
                                castFunctions.add(GeoIntColumn.newInstance(i, fromType));
                                break;
                            case ColumnType.GEOLONG:
                                castFunctions.add(
                                        CastGeoHashToGeoHashFunctionFactory.newInstance(
                                                0,
                                                GeoLongColumn.newInstance(i, fromType),
                                                toType,
                                                fromType
                                        )
                                );
                                break;
                            default:
                                throw SqlException.unsupportedCast(
                                        modelPosition,
                                        castFromMetadata.getColumnName(i),
                                        fromType,
                                        toType
                                );
                        }
                        break;
                    case ColumnType.GEOLONG:
                        switch (fromTag) {
                            case ColumnType.STRING:
                                castFunctions.add(
                                        CastStrToGeoHashFunctionFactory.newInstance(
                                                0,
                                                toType,
                                                new StrColumn(i)
                                        )
                                );
                                break;
                            case ColumnType.VARCHAR:
                                castFunctions.add(
                                        CastVarcharToGeoHashFunctionFactory.newInstance(
                                                0,
                                                toType,
                                                new VarcharColumn(i)
                                        )
                                );
                                break;
                            case ColumnType.GEOLONG:
                                castFunctions.add(GeoLongColumn.newInstance(i, fromType));
                                break;
                            default:
                                throw SqlException.unsupportedCast(
                                        modelPosition,
                                        castFromMetadata.getColumnName(i),
                                        fromType,
                                        toType
                                );
                        }
                        break;
                    case ColumnType.BINARY:
                        castFunctions.add(BinColumn.newInstance(i));
                        break;
                    case ColumnType.VARCHAR:
                        switch (fromTag) {
                            case ColumnType.BOOLEAN:
                                castFunctions.add(BooleanColumn.newInstance(i));
                                break;
                            case ColumnType.BYTE:
                                castFunctions.add(new CastByteToVarcharFunctionFactory.Func(ByteColumn.newInstance(i)));
                                break;
                            case ColumnType.SHORT:
                                castFunctions.add(new CastShortToVarcharFunctionFactory.Func(ShortColumn.newInstance(i)));
                                break;
                            case ColumnType.CHAR:
                                // CharFunction has built-in cast to varchar
                                castFunctions.add(new CharColumn(i));
                                break;
                            case ColumnType.INT:
                                castFunctions.add(new CastIntToVarcharFunctionFactory.Func(IntColumn.newInstance(i)));
                                break;
                            case ColumnType.LONG:
                                castFunctions.add(new CastLongToVarcharFunctionFactory.Func(LongColumn.newInstance(i)));
                                break;
                            case ColumnType.DATE:
                                castFunctions.add(new CastDateToVarcharFunctionFactory.Func(DateColumn.newInstance(i)));
                                break;
                            case ColumnType.TIMESTAMP:
                                castFunctions.add(new CastTimestampToVarcharFunctionFactory.Func(TimestampColumn.newInstance(i, fromType), fromType));
                                break;
                            case ColumnType.FLOAT:
                                castFunctions.add(new CastFloatToVarcharFunctionFactory.Func(
                                        FloatColumn.newInstance(i)
                                ));
                                break;
                            case ColumnType.DOUBLE:
                                castFunctions.add(new CastDoubleToVarcharFunctionFactory.Func(
                                        DoubleColumn.newInstance(i)
                                ));
                                break;
                            case ColumnType.STRING:
                                // StrFunction has built-in cast to varchar
                                castFunctions.add(new StrColumn(i));
                                break;
                            case ColumnType.VARCHAR:
                                castFunctions.add(new VarcharColumn(i));
                                break;
                            case ColumnType.UUID:
                                castFunctions.add(new CastUuidToVarcharFunctionFactory.Func(UuidColumn.newInstance(i)));
                                break;
                            case ColumnType.IPv4:
                                castFunctions.add(new CastIPv4ToVarcharFunctionFactory.Func(IPv4Column.newInstance(i)));
                                break;
                            case ColumnType.SYMBOL:
                                castFunctions.add(
                                        new CastSymbolToVarcharFunctionFactory.Func(
                                                new SymbolColumn(i, castFromMetadata.isSymbolTableStatic(i))
                                        )
                                );
                                break;
                            case ColumnType.LONG256:
                                castFunctions.add(
                                        new CastLong256ToVarcharFunctionFactory.Func(
                                                Long256Column.newInstance(i)
                                        )
                                );
                                break;
                            case ColumnType.GEOBYTE:
                                castFunctions.add(
                                        CastGeoHashToGeoHashFunctionFactory.getGeoByteToVarcharCastFunction(
                                                GeoShortColumn.newInstance(i, toTag),
                                                getGeoHashBits(fromType)
                                        )
                                );
                                break;
                            case ColumnType.GEOSHORT:
                                castFunctions.add(
                                        CastGeoHashToGeoHashFunctionFactory.getGeoShortToVarcharCastFunction(
                                                GeoShortColumn.newInstance(i, toTag),
                                                getGeoHashBits(castFromMetadata.getColumnType(i))
                                        )
                                );
                                break;
                            case ColumnType.GEOINT:
                                castFunctions.add(
                                        CastGeoHashToGeoHashFunctionFactory.getGeoIntToVarcharCastFunction(
                                                GeoIntColumn.newInstance(i, toTag),
                                                getGeoHashBits(castFromMetadata.getColumnType(i))
                                        )
                                );
                                break;
                            case ColumnType.GEOLONG:
                                castFunctions.add(
                                        CastGeoHashToGeoHashFunctionFactory.getGeoLongToVarcharCastFunction(
                                                GeoLongColumn.newInstance(i, toTag),
                                                getGeoHashBits(castFromMetadata.getColumnType(i))
                                        )
                                );
                                break;
                            case ColumnType.BINARY:
                                throw SqlException.unsupportedCast(
                                        modelPosition,
                                        castFromMetadata.getColumnName(i),
                                        fromType,
                                        toType
                                );
                            case ColumnType.ARRAY:
                                int arrayType = ColumnType.decodeArrayElementType(fromType);
                                if (arrayType != DOUBLE) {
                                    throw SqlException.unsupportedCast(
                                            modelPosition,
                                            castFromMetadata.getColumnName(i),
                                            fromType,
                                            toType
                                    );
                                }
                                castFunctions.add(new CastDoubleArrayToVarcharFunctionFactory.Func(ArrayColumn.newInstance(i, fromType)));
                                break;
                            default:
                                assert false;
                        }
                        break;
                    case ColumnType.INTERVAL:
                        castFunctions.add(IntervalColumn.newInstance(i, toType));
                        break;
                    case ColumnType.ARRAY:
                        switch (fromTag) {
                            case ARRAY:
                                assert ColumnType.decodeArrayElementType(fromType) == DOUBLE;
                                assert ColumnType.decodeArrayElementType(toType) == DOUBLE;
                                final int fromDims = ColumnType.decodeWeakArrayDimensionality(fromType);
                                final int toDims = ColumnType.decodeWeakArrayDimensionality(toType);
                                if (toDims == -1) {
                                    throw SqlException.$(modelPosition, "cast to array bind variable type is not supported [column=")
                                            .put(castFromMetadata.getColumnName(i)).put(']');
                                }
                                if (fromDims == toDims) {
                                    castFunctions.add(ArrayColumn.newInstance(i, fromType));
                                } else {
                                    if (fromDims > toDims) {
                                        throw SqlException.$(modelPosition, "array cast to lower dimensionality is not supported [column=")
                                                .put(castFromMetadata.getColumnName(i)).put(']');
                                    }
                                    if (fromDims == -1) {
                                        // must be a bind variable, i.e. weak dimensionality case
                                        castFunctions.add(new CastDoubleArrayToDoubleArrayFunctionFactory.WeakDimsFunc(ArrayColumn.newInstance(i, fromType), toType, modelPosition));
                                    } else {
                                        castFunctions.add(new CastDoubleArrayToDoubleArrayFunctionFactory.Func(ArrayColumn.newInstance(i, fromType), toType, toDims - fromDims));
                                    }
                                }
                                break;
                            case DOUBLE:
                                assert ColumnType.decodeArrayElementType(toType) == DOUBLE;
                                final int dims = ColumnType.decodeWeakArrayDimensionality(toType);
                                if (dims == -1) {
                                    throw SqlException
                                            .$(modelPosition, "cast to array bind variable type is not supported [column=").put(castFromMetadata.getColumnName(i))
                                            .put(']');
                                }
                                castFunctions.add(new CastDoubleToDoubleArray.Func(DoubleColumn.newInstance(i), toType));
                                break;
                            default:
                                assert false;
                        }
                }
            }
        }
        return castFunctions;
    }

    private RecordCursorFactory generateFill(QueryModel model, RecordCursorFactory groupByFactory, SqlExecutionContext executionContext) throws SqlException {
        // locate fill
        QueryModel curr = model;

        while (curr != null && curr.getFillStride() == null) {
            curr = curr.getNestedModel();
        }

        if (curr == null || curr.getFillStride() == null) {
            return groupByFactory;
        }

        ObjList<Function> fillValues = null;
        final ExpressionNode fillFrom = curr.getFillFrom();
        final ExpressionNode fillTo = curr.getFillTo();
        final ExpressionNode fillStride = curr.getFillStride();
        ObjList<ExpressionNode> fillValuesExprs = curr.getFillValues();
        Function fillFromFunc = null;
        Function fillToFunc = null;

        try {
            if (fillValuesExprs == null) {
                throw SqlException.$(-1, "fill values were null");
            }

            fillValues = new ObjList<>(fillValuesExprs.size());

            ExpressionNode expr;
            for (int i = 0, n = fillValuesExprs.size(); i < n; i++) {
                expr = fillValuesExprs.getQuick(0);
                if (isNoneKeyword(expr.token)) {
                    Misc.freeObjList(fillValues);
                    return groupByFactory;
                }
                final Function fillValueFunc = functionParser.parseFunction(expr, EmptyRecordMetadata.INSTANCE, executionContext);
                fillValues.add(fillValueFunc);
            }

            if (fillValues.size() == 0 || (fillValues.size() == 1 && isNoneKeyword(fillValues.getQuick(0).getName()))) {
                Misc.freeObjList(fillValues);
                return groupByFactory;
            }


            QueryModel temp = model;
            ExpressionNode timestamp = model.getTimestamp();

            while (timestamp == null && temp != null) {
                temp = temp.getNestedModel();

                if (temp != null) {
                    timestamp = temp.getTimestamp();
                }
            }

            assert timestamp != null;

            // look for timestamp_floor to check for an alias
            CharSequence alias = timestamp.token;
            final CharSequence currTimestamp = curr.getTimestamp().token;
            for (int i = 0, n = model.getBottomUpColumns().size(); i < n; i++) {
                final QueryColumn col = model.getColumns().getQuick(i);
                final ExpressionNode ast = col.getAst();
                if (ast.type == ExpressionNode.FUNCTION && Chars.equalsIgnoreCase(TimestampFloorFunctionFactory.NAME, ast.token)) {
                    final CharSequence ts;
                    // there are three timestamp_floor() overloads, so check all of them
                    if (ast.paramCount == 3 || ast.paramCount == 5) {
                        final int idx = ast.paramCount - 2;
                        ts = ast.args.getQuick(idx).token;
                    } else {
                        ts = ast.rhs.token;
                    }
                    if (Chars.equalsIgnoreCase(ts, currTimestamp)) {
                        alias = col.getAlias();
                    }
                }
            }

            int timestampIndex = groupByFactory.getMetadata().getColumnIndexQuiet(alias);
            int timestampType = groupByFactory.getMetadata().getColumnType(timestampIndex);
            TimestampDriver driver = ColumnType.getTimestampDriver(timestampType);
            fillFromFunc = driver.getTimestampConstantNull();
            fillToFunc = driver.getTimestampConstantNull();
            if (fillFrom != null) {
                fillFromFunc = functionParser.parseFunction(fillFrom, EmptyRecordMetadata.INSTANCE, executionContext);
                coerceRuntimeConstantType(fillFromFunc, timestampType, executionContext, "from lower bound must be a constant expression convertible to a TIMESTAMP", fillFrom.position);
            }

            if (fillTo != null) {
                fillToFunc = functionParser.parseFunction(fillTo, EmptyRecordMetadata.INSTANCE, executionContext);
                coerceRuntimeConstantType(fillToFunc, timestampType, executionContext, "to upper bound must be a constant expression convertible to a TIMESTAMP", fillTo.position);
            }

            int samplingIntervalEnd = TimestampSamplerFactory.findIntervalEndIndex(fillStride.token, fillStride.position, "sample");
            long samplingInterval = TimestampSamplerFactory.parseInterval(fillStride.token, samplingIntervalEnd, fillStride.position, "sample", Numbers.INT_NULL, ' ');
            assert samplingInterval > 0;
            assert samplingIntervalEnd < fillStride.token.length();
            char samplingIntervalUnit = fillStride.token.charAt(samplingIntervalEnd);
            TimestampSampler timestampSampler = TimestampSamplerFactory.getInstance(driver, samplingInterval, samplingIntervalUnit, fillStride.position);

            return new FillRangeRecordCursorFactory(
                    groupByFactory.getMetadata(),
                    groupByFactory,
                    fillFromFunc,
                    fillToFunc,
                    samplingInterval,
                    samplingIntervalUnit,
                    timestampSampler,
                    fillValues,
                    timestampIndex,
                    timestampType

            );
        } catch (Throwable e) {
            Misc.freeObjList(fillValues);
            Misc.free(fillFromFunc);
            Misc.free(fillToFunc);
            Misc.free(groupByFactory);
            throw e;
        }
    }

    private RecordCursorFactory generateFilter(RecordCursorFactory factory, QueryModel model, SqlExecutionContext executionContext) throws SqlException {
        return model.getWhereClause() == null ? factory : generateFilter0(factory, model, executionContext);
    }

    @NotNull
    private RecordCursorFactory generateFilter0(
            RecordCursorFactory factory,
            QueryModel model,
            SqlExecutionContext executionContext
    ) throws SqlException {
        final ExpressionNode filterExpr = model.getWhereClause();

        // back up in case if the above factory steals the filter
        model.setBackupWhereClause(deepClone(expressionNodePool, filterExpr));
        // back up in case filters need to be compiled again
        backupWhereClause(filterExpr);
        model.setWhereClause(null);

        final Function filter;
        try {
            filter = compileBooleanFilter(filterExpr, factory.getMetadata(), executionContext);
        } catch (Throwable e) {
            Misc.free(factory);
            throw e;
        }

        if (filter.isConstant()) {
            try {
                if (filter.getBool(null)) {
                    return factory;
                }
                RecordMetadata metadata = factory.getMetadata();
                assert (metadata instanceof GenericRecordMetadata);
                Misc.free(factory);
                return new EmptyTableRecordCursorFactory(metadata);
            } finally {
                filter.close();
            }
        }

        final boolean enableParallelFilter = executionContext.isParallelFilterEnabled();
        final boolean enablePreTouch = SqlHints.hasEnablePreTouchHint(model, model.getName());
        if (enableParallelFilter && factory.supportsPageFrameCursor()) {
            final boolean useJit = executionContext.getJitMode() != SqlJitMode.JIT_MODE_DISABLED
                    && (!model.isUpdate() || executionContext.isWalApplication());
            final boolean canCompile = factory.supportsPageFrameCursor() && JitUtil.isJitSupported();
            if (useJit && canCompile) {
                CompiledFilter compiledFilter = null;
                try {
                    int jitOptions;
                    final ObjList<Function> bindVarFunctions = new ObjList<>();
                    try (PageFrameCursor cursor = factory.getPageFrameCursor(executionContext, ORDER_ANY)) {
                        final boolean forceScalar = executionContext.getJitMode() == SqlJitMode.JIT_MODE_FORCE_SCALAR;
                        jitIRSerializer.of(jitIRMem, executionContext, factory.getMetadata(), cursor, bindVarFunctions);
                        jitOptions = jitIRSerializer.serialize(filterExpr, forceScalar, enableJitDebug, enableJitNullChecks);
                    }

                    compiledFilter = new CompiledFilter();
                    compiledFilter.compile(jitIRMem, jitOptions);

                    final Function limitLoFunction = getLimitLoFunctionOnly(model, executionContext);
                    final int limitLoPos = model.getLimitAdviceLo() != null ? model.getLimitAdviceLo().position : 0;

                    LOG.debug()
                            .$("JIT enabled for (sub)query [tableName=").$safe(model.getName())
                            .$(", fd=").$(executionContext.getRequestFd())
                            .I$();
                    return new AsyncJitFilteredRecordCursorFactory(
                            executionContext.getCairoEngine(),
                            configuration,
                            executionContext.getMessageBus(),
                            factory,
                            bindVarFunctions,
                            compiledFilter,
                            filter,
                            reduceTaskFactory,
                            compileWorkerFilterConditionally(
                                    executionContext,
                                    filter,
                                    executionContext.getSharedQueryWorkerCount(),
                                    filterExpr,
                                    factory.getMetadata()
                            ),
                            limitLoFunction,
                            limitLoPos,
                            executionContext.getSharedQueryWorkerCount(),
                            enablePreTouch
                    );
                } catch (SqlException | LimitOverflowException ex) {
                    // for these errors we are intentionally **not** rethrowing the exception
                    // if a JIT filter cannot be used, we will simply use a Java filter
                    Misc.free(compiledFilter);
                    LOG.debug()
                            .$("JIT cannot be applied to (sub)query [tableName=").$safe(model.getName())
                            .$(", ex=").$safe(ex.getFlyweightMessage())
                            .$(", fd=").$(executionContext.getRequestFd()).$(']').$();
                } catch (Throwable t) {
                    // other errors are fatal -> rethrow them
                    Misc.free(compiledFilter);
                    Misc.free(filter);
                    Misc.free(factory);
                    throw t;
                } finally {
                    jitIRSerializer.clear();
                    jitIRMem.truncate();
                }
            }

            // Use Java filter.
            final Function limitLoFunction;
            try {
                limitLoFunction = getLimitLoFunctionOnly(model, executionContext);
                final int limitLoPos = model.getLimitAdviceLo() != null ? model.getLimitAdviceLo().position : 0;
                return new AsyncFilteredRecordCursorFactory(
                        executionContext.getCairoEngine(),
                        configuration,
                        executionContext.getMessageBus(),
                        factory,
                        filter,
                        reduceTaskFactory,
                        compileWorkerFilterConditionally(
                                executionContext,
                                filter,
                                executionContext.getSharedQueryWorkerCount(),
                                filterExpr,
                                factory.getMetadata()
                        ),
                        limitLoFunction,
                        limitLoPos,
                        executionContext.getSharedQueryWorkerCount(),
                        enablePreTouch
                );
            } catch (Throwable e) {
                Misc.free(filter);
                Misc.free(factory);
                throw e;
            }
        }
        return new FilteredRecordCursorFactory(factory, filter);
    }

    private RecordCursorFactory generateFunctionQuery(QueryModel model, SqlExecutionContext executionContext) throws SqlException {
        final RecordCursorFactory tableFactory = model.getTableNameFunction();
        if (tableFactory != null) {
            // We're transferring ownership of the tableFactory's factory to another factory
            // setting tableFactory to NULL will prevent double-ownership.
            // We should not release tableFactory itself, they typically just a lightweight factory wrapper.
            model.setTableNameFunction(null);
            return tableFactory;
        } else {
            // when tableFactory is null we have to recompile it from scratch, including creating new factory
            return TableUtils.createCursorFunction(functionParser, model, executionContext).getRecordCursorFactory();
        }
    }

    private RecordCursorFactory generateIntersectOrExceptAllFactory(
            QueryModel model,
            SqlExecutionContext executionContext,
            RecordCursorFactory factoryA,
            RecordCursorFactory factoryB,
            ObjList<Function> castFunctionsA,
            ObjList<Function> castFunctionsB,
            RecordMetadata unionMetadata,
            SetRecordCursorFactoryConstructor constructor
    ) throws SqlException {
        writeSymbolAsString.clear();
        valueTypes.clear();
        // Remap symbol columns to string type since that's how recordSink copies them.
        keyTypes.clear();
        for (int i = 0, n = unionMetadata.getColumnCount(); i < n; i++) {
            final int columnType = unionMetadata.getColumnType(i);
            if (ColumnType.isSymbol(columnType)) {
                keyTypes.add(ColumnType.STRING);
                writeSymbolAsString.set(i);
            } else {
                keyTypes.add(columnType);
            }
        }

        entityColumnFilter.of(factoryA.getMetadata().getColumnCount());
        final RecordSink recordSink = RecordSinkFactory.getInstance(
                asm,
                unionMetadata,
                entityColumnFilter,
                writeSymbolAsString
        );

        RecordCursorFactory unionAllFactory = constructor.create(
                configuration,
                unionMetadata,
                factoryA,
                factoryB,
                castFunctionsA,
                castFunctionsB,
                recordSink,
                keyTypes,
                valueTypes
        );

        if (model.getUnionModel().getUnionModel() != null) {
            return generateSetFactory(model.getUnionModel(), unionAllFactory, executionContext);
        }
        return unionAllFactory;
    }

    private RecordCursorFactory generateJoins(QueryModel model, SqlExecutionContext executionContext) throws SqlException {
        final ObjList<QueryModel> joinModels = model.getJoinModels();
        IntList ordered = model.getOrderedJoinModels();
        JoinRecordMetadata joinMetadata = null;
        RecordCursorFactory master = null;
        CharSequence masterAlias = null;

        try {
            int n = ordered.size();
            assert n > 1;
            for (int i = 0; i < n; i++) {
                int index = ordered.getQuick(i);
                QueryModel slaveModel = joinModels.getQuick(index);

                if (i > 0) {
                    executionContext.pushTimestampRequiredFlag(joinsRequiringTimestamp[slaveModel.getJoinType()]);
                } else { // i == 0
                    // This is first model in the sequence of joins
                    // TS requirement is symmetrical on both right and left sides
                    // check if next join requires a timestamp
                    int nextJointType = joinModels.getQuick(ordered.getQuick(1)).getJoinType();
                    executionContext.pushTimestampRequiredFlag(joinsRequiringTimestamp[nextJointType]);
                }

                RecordCursorFactory slave = null;
                boolean releaseSlave = true;
                try {
                    // compile
                    slave = generateQuery(slaveModel, executionContext, index > 0);

                    // check if this is the root of joins
                    if (master == null) {
                        // This is an opportunistic check of order by clause
                        // to determine if we can get away ordering main record source only
                        // Ordering main record source could benefit from rowid access thus
                        // making it faster compared to ordering of join record source that
                        // doesn't allow rowid access.
                        master = slave;
                        releaseSlave = false;
                        masterAlias = slaveModel.getName();
                    } else {
                        // not the root, join to "master"
                        final int joinType = slaveModel.getJoinType();
                        final RecordMetadata masterMetadata = master.getMetadata();
                        final RecordMetadata slaveMetadata = slave.getMetadata();
                        Function filter = null;

                        switch (joinType) {
                            case JOIN_CROSS_LEFT:
                            case JOIN_CROSS_RIGHT:
                            case JOIN_CROSS_FULL:
                                assert slaveModel.getOuterJoinExpressionClause() != null;
                                joinMetadata = createJoinMetadata(masterAlias, masterMetadata, slaveModel.getName(), slaveMetadata, joinType == JOIN_CROSS_LEFT ? masterMetadata.getTimestampIndex() : -1);
                                filter = compileJoinFilter(slaveModel.getOuterJoinExpressionClause(), joinMetadata, executionContext);
                                master = switch (joinType) {
                                    case JOIN_CROSS_LEFT -> new NestedLoopLeftJoinRecordCursorFactory(
                                            joinMetadata,
                                            master,
                                            slave,
                                            masterMetadata.getColumnCount(),
                                            filter,
                                            NullRecordFactory.getInstance(slaveMetadata)
                                    );
                                    case JOIN_CROSS_RIGHT -> new NestedLoopRightJoinRecordCursorFactory(
                                            joinMetadata,
                                            master,
                                            slave,
                                            masterMetadata.getColumnCount(),
                                            filter,
                                            NullRecordFactory.getInstance(masterMetadata)
                                    );
                                    case JOIN_CROSS_FULL -> new NestedLoopFullJoinRecordCursorFactory(
                                            configuration,
                                            joinMetadata,
                                            master,
                                            slave,
                                            masterMetadata.getColumnCount(),
                                            filter,
                                            NullRecordFactory.getInstance(masterMetadata),
                                            NullRecordFactory.getInstance(slaveMetadata)
                                    );
                                    default -> master;
                                };
                                masterAlias = null;
                                break;
                            case JOIN_CROSS:
                                validateOuterJoinExpressions(slaveModel, "CROSS");
                                master = new CrossJoinRecordCursorFactory(
                                        createJoinMetadata(masterAlias, masterMetadata, slaveModel.getName(), slaveMetadata),
                                        master,
                                        slave,
                                        masterMetadata.getColumnCount()
                                );
                                masterAlias = null;
                                break;
                            case JOIN_ASOF:
                                validateBothTimestamps(slaveModel, masterMetadata, slaveMetadata);
                                validateOuterJoinExpressions(slaveModel, "ASOF");
                                // note: the self-join is imperfect and might generate false negatives when using subqueries
                                // rules: 1. when it returns `true`, the join is a self-join for sure
                                //        2. when it returns `false`, the join may or may not be self-join
                                boolean selfJoin = isSameTable(master, slave);
                                processJoinContext(index == 1, selfJoin, slaveModel.getJoinContext(), masterMetadata, slaveMetadata);
                                validateBothTimestampOrders(master, slave, slaveModel.getJoinKeywordPosition());
                                long asOfToleranceInterval = tolerance(slaveModel, masterMetadata.getTimestampType(), slaveMetadata.getTimestampType());
                                boolean hasIndexHint = SqlHints.hasAsOfIndexSearchHint(model, masterAlias, slaveModel.getName());
                                boolean hasLinearHint = SqlHints.hasAsOfLinearSearchHint(model, masterAlias, slaveModel.getName());
                                boolean hasFastHint = SqlHints.hasAsOfFastSearchHint(model, masterAlias, slaveModel.getName());
                                if (slave.recordCursorSupportsRandomAccess() && !fullFatJoins) {
                                    if (isKeyedTemporalJoin(masterMetadata, slaveMetadata)) {
                                        RecordSink masterSink = RecordSinkFactory.getInstance(
                                                asm,
                                                masterMetadata,
                                                listColumnFilterB,
                                                writeSymbolAsString,
                                                writeStringAsVarcharB,
                                                writeTimestampAsNanosB
                                        );
                                        RecordSink slaveSink = RecordSinkFactory.getInstance(
                                                asm,
                                                slaveMetadata,
                                                listColumnFilterA,
                                                writeSymbolAsString,
                                                writeStringAsVarcharA,
                                                writeTimestampAsNanosA
                                        );
                                        boolean created = false;
                                        if (!hasLinearHint) {
                                            if (slave.supportsTimeFrameCursor()) {
                                                int slaveSymbolColumnIndex = listColumnFilterA.getColumnIndexFactored(0);
                                                AsofJoinColumnAccessHelper columnAccessHelper = createAsofColumnAccessHelper(masterMetadata, slaveMetadata, selfJoin);
                                                boolean isOptimizable = columnAccessHelper != NoopColumnAccessHelper.INSTANCE;
                                                joinMetadata = createJoinMetadata(masterAlias, masterMetadata, slaveModel.getName(), slaveMetadata);
                                                int joinColumnSplit = masterMetadata.getColumnCount();
                                                JoinContext slaveContext = slaveModel.getJoinContext();
                                                if (isOptimizable && hasIndexHint && isSingleSymbolJoinWithIndex(slaveMetadata)) {
                                                    master = new AsOfJoinIndexedRecordCursorFactory(
                                                            configuration,
                                                            joinMetadata,
                                                            master,
                                                            slave,
                                                            joinColumnSplit,
                                                            slaveSymbolColumnIndex,
                                                            columnAccessHelper,
                                                            slaveContext,
                                                            asOfToleranceInterval
                                                    );
                                                } else if (isOptimizable && !hasFastHint && isSingleSymbolJoin(slaveMetadata)) {
<<<<<<< HEAD
                                                    master = new AsOfJoinDenseRecordCursorFactory(
=======
                                                    master = new AsOfJoinMemoizedRecordCursorFactory(
>>>>>>> d8ed5065
                                                            configuration,
                                                            joinMetadata,
                                                            master,
                                                            slave,
                                                            joinColumnSplit,
                                                            slaveSymbolColumnIndex,
                                                            columnAccessHelper,
                                                            slaveContext,
                                                            asOfToleranceInterval,
                                                            SqlHints.hasAsOfDrivebyCacheHint(model, masterAlias, slaveModel.getName())
                                                    );
                                                } else {
                                                    master = new AsOfJoinFastRecordCursorFactory(
                                                            configuration,
                                                            joinMetadata,
                                                            master,
                                                            masterSink,
                                                            slave,
                                                            slaveSink,
                                                            joinColumnSplit,
                                                            columnAccessHelper,
                                                            slaveContext,
                                                            asOfToleranceInterval
                                                    );
                                                }
                                                created = true;
                                            } else if (slave.supportsFilterStealing() && slave.getBaseFactory().supportsTimeFrameCursor()) {
                                                RecordCursorFactory slaveBase = slave.getBaseFactory();
                                                int slaveTimestampIndex = validateAndGetSlaveTimestampIndex(slaveMetadata, slaveBase);

                                                Function stolenFilter = slave.getFilter();
                                                assert stolenFilter != null;

                                                Misc.free(slave.getCompiledFilter());
                                                Misc.free(slave.getBindVarMemory());
                                                Misc.freeObjList(slave.getBindVarFunctions());
                                                slave.halfClose();

                                                master = new FilteredAsOfJoinFastRecordCursorFactory(
                                                        configuration,
                                                        createJoinMetadata(masterAlias, masterMetadata, slaveModel.getName(), slaveMetadata),
                                                        master,
                                                        masterSink,
                                                        slaveBase,
                                                        slaveSink,
                                                        stolenFilter,
                                                        masterMetadata.getColumnCount(),
                                                        NullRecordFactory.getInstance(slaveMetadata),
                                                        null,
                                                        slaveTimestampIndex,
                                                        asOfToleranceInterval
                                                );
                                                created = true;
                                            } else if (slave.isProjection()) {
                                                RecordCursorFactory projectionBase = slave.getBaseFactory();
                                                // We know projectionBase does not support supportsTimeFrameCursor, because
                                                // Projections forward this call to its base factory and if we are in this branch
                                                // then slave.supportsTimeFrameCursor() returned false in one the previous branches.
                                                // There is still chance that projectionBase is just a filter
                                                // and its own base supports timeFrameCursor. let's see.
                                                if (projectionBase.supportsFilterStealing()) {
                                                    // ok, cool, is used only as a filter.
                                                    RecordCursorFactory filterStealingBase = projectionBase.getBaseFactory();
                                                    if (filterStealingBase.supportsTimeFrameCursor()) {
                                                        IntList stolenCrossIndex = slave.getColumnCrossIndex();
                                                        assert stolenCrossIndex != null;
                                                        Function stolenFilter = projectionBase.getFilter();
                                                        assert stolenFilter != null;

                                                        // index *after* applying the projection
                                                        int slaveTimestampIndex = slaveMetadata.getTimestampIndex();
                                                        assert stolenCrossIndex.get(slaveTimestampIndex) == filterStealingBase.getMetadata().getTimestampIndex();

                                                        Misc.free(projectionBase.getCompiledFilter());
                                                        Misc.free(projectionBase.getBindVarMemory());
                                                        Misc.freeObjList(projectionBase.getBindVarFunctions());
                                                        projectionBase.halfClose();

                                                        master = new FilteredAsOfJoinFastRecordCursorFactory(
                                                                configuration,
                                                                createJoinMetadata(masterAlias, masterMetadata, slaveModel.getName(), slaveMetadata),
                                                                master,
                                                                masterSink,
                                                                filterStealingBase,
                                                                slaveSink,
                                                                stolenFilter,
                                                                masterMetadata.getColumnCount(),
                                                                NullRecordFactory.getInstance(slaveMetadata),
                                                                stolenCrossIndex,
                                                                slaveTimestampIndex,
                                                                asOfToleranceInterval
                                                        );
                                                        created = true;
                                                    }
                                                }
                                            }
                                        }

                                        if (!created) {
                                            joinMetadata = createJoinMetadata(masterAlias, masterMetadata, slaveModel.getName(), slaveMetadata);
                                            int joinColumnSplit = masterMetadata.getColumnCount();
                                            JoinContext slaveContext = slaveModel.getJoinContext();
                                            valueTypes.clear();
                                            valueTypes.add(LONG);
                                            if (hasLinearHint && isSingleSymbolJoin(slaveMetadata)) {
                                                AsofJoinColumnAccessHelper columnAccessHelper = createAsofColumnAccessHelper(masterMetadata, slaveMetadata, selfJoin);
                                                boolean isOptimizable = columnAccessHelper != NoopColumnAccessHelper.INSTANCE;
                                                if (isOptimizable) {
                                                    int slaveSymbolColumnIndex = listColumnFilterA.getColumnIndexFactored(0);
                                                    keyTypes.clear();
                                                    keyTypes.add(ColumnType.INT);

                                                    master = new AsOfJoinSingleSymbolRecordCursorFactory(
                                                            configuration,
                                                            joinMetadata,
                                                            master,
                                                            slave,
                                                            keyTypes,
                                                            valueTypes,
                                                            joinColumnSplit,
                                                            slaveSymbolColumnIndex,
                                                            columnAccessHelper,
                                                            slaveContext,
                                                            asOfToleranceInterval
                                                    );

                                                    created = true;
                                                }
                                            }

                                            if (!created) {
                                                master = new AsOfJoinLightRecordCursorFactory(
                                                        configuration,
                                                        joinMetadata,
                                                        master,
                                                        slave,
                                                        keyTypes,
                                                        valueTypes,
                                                        masterSink,
                                                        slaveSink,
                                                        joinColumnSplit,
                                                        slaveContext,
                                                        asOfToleranceInterval
                                                );
                                            }
                                        }
                                    } else {
                                        boolean created = false;
                                        if (!hasLinearHint) {
                                            if (slave.supportsTimeFrameCursor()) {
                                                master = new AsOfJoinNoKeyFastRecordCursorFactory(
                                                        configuration,
                                                        createJoinMetadata(masterAlias, masterMetadata, slaveModel.getName(), slaveMetadata),
                                                        master,
                                                        slave,
                                                        masterMetadata.getColumnCount(),
                                                        asOfToleranceInterval
                                                );
                                                created = true;
                                            } else if (slave.supportsFilterStealing() && slave.getBaseFactory().supportsTimeFrameCursor()) {
                                                // Try to steal the filter from the slave. This downgrades to
                                                // single-threaded Java-level filtering, so it's only worth it if the filter
                                                // selectivity is low. We don't have statistics to tell selectivity, so
                                                // we allow the user to disable this with the asof_linear_search hint.
                                                RecordCursorFactory slaveBase = slave.getBaseFactory();
                                                int slaveTimestampIndex = validateAndGetSlaveTimestampIndex(slaveMetadata, slaveBase);

                                                Function stolenFilter = slave.getFilter();
                                                assert stolenFilter != null;

                                                Misc.free(slave.getCompiledFilter());
                                                Misc.free(slave.getBindVarMemory());
                                                Misc.freeObjList(slave.getBindVarFunctions());
                                                slave.halfClose();

                                                master = new FilteredAsOfJoinNoKeyFastRecordCursorFactory(
                                                        configuration,
                                                        createJoinMetadata(masterAlias, masterMetadata, slaveModel.getName(), slaveMetadata),
                                                        master,
                                                        slaveBase,
                                                        stolenFilter,
                                                        masterMetadata.getColumnCount(),
                                                        NullRecordFactory.getInstance(slaveMetadata),
                                                        null,
                                                        slaveTimestampIndex,
                                                        asOfToleranceInterval
                                                );
                                                created = true;
                                            } else if (slave.isProjection()) {
                                                RecordCursorFactory projectionBase = slave.getBaseFactory();
                                                // We know projectionBase does not support supportsTimeFrameCursor, because
                                                // projections forward this call to its base factory, and if we are in this branch,
                                                // slave.supportsTimeFrameCursor() returned false in a previous branch.
                                                // There is still chance that projectionBase is just a filter
                                                // and its own base supports timeFrameCursor. Let's see.
                                                if (projectionBase.supportsFilterStealing()) {
                                                    // ok, cool, it's used only as a filter
                                                    RecordCursorFactory filterStealingBase = projectionBase.getBaseFactory();
                                                    if (filterStealingBase.supportsTimeFrameCursor()) {
                                                        IntList stolenCrossIndex = slave.getColumnCrossIndex();
                                                        assert stolenCrossIndex != null;
                                                        Function stolenFilter = projectionBase.getFilter();
                                                        assert stolenFilter != null;

                                                        // index *after* applying the projection
                                                        int slaveTimestampIndex = slaveMetadata.getTimestampIndex();
                                                        assert stolenCrossIndex.get(slaveTimestampIndex) == filterStealingBase.getMetadata().getTimestampIndex();

                                                        Misc.free(projectionBase.getCompiledFilter());
                                                        Misc.free(projectionBase.getBindVarMemory());
                                                        Misc.freeObjList(projectionBase.getBindVarFunctions());
                                                        projectionBase.halfClose();

                                                        master = new FilteredAsOfJoinNoKeyFastRecordCursorFactory(
                                                                configuration,
                                                                createJoinMetadata(masterAlias, masterMetadata, slaveModel.getName(), slaveMetadata),
                                                                master,
                                                                filterStealingBase,
                                                                stolenFilter,
                                                                masterMetadata.getColumnCount(),
                                                                NullRecordFactory.getInstance(slaveMetadata),
                                                                stolenCrossIndex,
                                                                slaveTimestampIndex,
                                                                asOfToleranceInterval
                                                        );
                                                        created = true;
                                                    }
                                                }
                                            }
                                        }

                                        // slow path: this always works but can be quite slow, especially with large slave tables
                                        if (!created) {
                                            master = new AsOfJoinLightNoKeyRecordCursorFactory(
                                                    createJoinMetadata(masterAlias, masterMetadata, slaveModel.getName(), slaveMetadata),
                                                    master,
                                                    slave,
                                                    masterMetadata.getColumnCount(),
                                                    asOfToleranceInterval
                                            );
                                        }
                                    }
                                } else {
                                    master = createFullFatJoin(
                                            master,
                                            masterMetadata,
                                            masterAlias,
                                            slave,
                                            slaveMetadata,
                                            slaveModel.getName(),
                                            slaveModel.getJoinKeywordPosition(),
                                            CREATE_FULL_FAT_AS_OF_JOIN,
                                            slaveModel.getJoinContext(),
                                            asOfToleranceInterval
                                    );
                                }
                                masterAlias = null;
                                // if we fail after this step, master will release slave
                                releaseSlave = false;
                                break;
                            case JOIN_LT:
                                long ltToleranceInterval = tolerance(slaveModel, masterMetadata.getTimestampType(), slaveMetadata.getTimestampType());
                                validateBothTimestamps(slaveModel, masterMetadata, slaveMetadata);
                                validateOuterJoinExpressions(slaveModel, "LT");
                                boolean ltLinearSearch = SqlHints.hasAsOfLinearSearchHint(model, masterAlias, slaveModel.getName());
                                processJoinContext(index == 1, isSameTable(master, slave), slaveModel.getJoinContext(), masterMetadata, slaveMetadata);
                                if (slave.recordCursorSupportsRandomAccess() && !fullFatJoins) {
                                    if (isKeyedTemporalJoin(masterMetadata, slaveMetadata)) {
                                        master = createLtJoin(
                                                createJoinMetadata(masterAlias, masterMetadata, slaveModel.getName(), slaveMetadata),
                                                master,
                                                RecordSinkFactory.getInstance(
                                                        asm,
                                                        masterMetadata,
                                                        listColumnFilterB,
                                                        writeSymbolAsString,
                                                        writeStringAsVarcharB,
                                                        writeTimestampAsNanosB
                                                ),
                                                slave,
                                                RecordSinkFactory.getInstance(
                                                        asm,
                                                        slaveMetadata,
                                                        listColumnFilterA,
                                                        writeSymbolAsString,
                                                        writeStringAsVarcharA,
                                                        writeTimestampAsNanosA
                                                ),
                                                masterMetadata.getColumnCount(),
                                                slaveModel.getJoinContext(),
                                                ltToleranceInterval
                                        );
                                    } else {
                                        if (!ltLinearSearch && slave.supportsTimeFrameCursor()) {
                                            master = new LtJoinNoKeyFastRecordCursorFactory(
                                                    configuration,
                                                    createJoinMetadata(masterAlias, masterMetadata, slaveModel.getName(), slaveMetadata),
                                                    master,
                                                    slave,
                                                    masterMetadata.getColumnCount(),
                                                    ltToleranceInterval
                                            );
                                        } else {
                                            master = new LtJoinNoKeyRecordCursorFactory(
                                                    createJoinMetadata(masterAlias, masterMetadata, slaveModel.getName(), slaveMetadata),
                                                    master,
                                                    slave,
                                                    masterMetadata.getColumnCount(),
                                                    ltToleranceInterval
                                            );
                                        }
                                    }
                                } else {
                                    master = createFullFatJoin(
                                            master,
                                            masterMetadata,
                                            masterAlias,
                                            slave,
                                            slaveMetadata,
                                            slaveModel.getName(),
                                            slaveModel.getJoinKeywordPosition(),
                                            CREATE_FULL_FAT_LT_JOIN,
                                            slaveModel.getJoinContext(),
                                            ltToleranceInterval
                                    );
                                }
                                masterAlias = null;
                                // if we fail after this step, master will release slave
                                releaseSlave = false;
                                validateBothTimestampOrders(master, slave, slaveModel.getJoinKeywordPosition());
                                break;
                            case JOIN_SPLICE:
                                validateBothTimestamps(slaveModel, masterMetadata, slaveMetadata);
                                validateOuterJoinExpressions(slaveModel, "SPLICE");
                                processJoinContext(index == 1, isSameTable(master, slave), slaveModel.getJoinContext(), masterMetadata, slaveMetadata);
                                if (slave.recordCursorSupportsRandomAccess() && master.recordCursorSupportsRandomAccess() && !fullFatJoins) {
                                    master = createSpliceJoin(
                                            // splice join result does not have timestamp
                                            createJoinMetadata(masterAlias, masterMetadata, slaveModel.getName(), slaveMetadata, -1),
                                            master,
                                            RecordSinkFactory.getInstance(
                                                    asm,
                                                    masterMetadata,
                                                    listColumnFilterB,
                                                    writeSymbolAsString,
                                                    writeStringAsVarcharB,
                                                    writeTimestampAsNanosB
                                            ),
                                            slave,
                                            RecordSinkFactory.getInstance(
                                                    asm,
                                                    slaveMetadata,
                                                    listColumnFilterA,
                                                    writeSymbolAsString,
                                                    writeStringAsVarcharA,
                                                    writeTimestampAsNanosA
                                            ),
                                            masterMetadata.getColumnCount(),
                                            slaveModel.getJoinContext()
                                    );
                                    // if we fail after this step, master will release slave
                                    releaseSlave = false;
                                    validateBothTimestampOrders(master, slave, slaveModel.getJoinKeywordPosition());
                                } else {
                                    if (!master.recordCursorSupportsRandomAccess()) {
                                        throw SqlException.position(slaveModel.getJoinKeywordPosition()).put("left side of splice join doesn't support random access");
                                    } else if (!slave.recordCursorSupportsRandomAccess()) {
                                        throw SqlException.position(slaveModel.getJoinKeywordPosition()).put("right side of splice join doesn't support random access");
                                    } else {
                                        throw SqlException.position(slaveModel.getJoinKeywordPosition()).put("splice join doesn't support full fat mode");
                                    }
                                }
                                break;
                            default:
                                processJoinContext(index == 1, isSameTable(master, slave), slaveModel.getJoinContext(), masterMetadata, slaveMetadata);
                                joinMetadata = createJoinMetadata(masterAlias, masterMetadata, slaveModel.getName(), slaveMetadata, joinType == JOIN_RIGHT_OUTER || joinType == JOIN_FULL_OUTER ? -1 : masterMetadata.getTimestampIndex());
                                if (slaveModel.getOuterJoinExpressionClause() != null) {
                                    filter = compileJoinFilter(slaveModel.getOuterJoinExpressionClause(), joinMetadata, executionContext);
                                }

                                if (filter != null && filter.isConstant() && !filter.getBool(null)) {
                                    if (joinType == JOIN_LEFT_OUTER) {
                                        Misc.free(slave);
                                        slave = new EmptyTableRecordCursorFactory(slaveMetadata);
                                    } else if (joinType == JOIN_INNER) {
                                        Misc.free(master);
                                        Misc.free(slave);
                                        return new EmptyTableRecordCursorFactory(joinMetadata);
                                    } else if (joinType == JOIN_RIGHT_OUTER) {
                                        Misc.free(master);
                                        master = new EmptyTableRecordCursorFactory(masterMetadata);
                                    }
                                }

                                if (joinType == JOIN_INNER) {
                                    validateOuterJoinExpressions(slaveModel, "INNER");
                                }

                                master = createHashJoin(
                                        joinMetadata,
                                        master,
                                        slave,
                                        joinType,
                                        filter,
                                        slaveModel.getJoinContext()
                                );
                                masterAlias = null;
                                break;
                        }
                    }
                } catch (Throwable th) {
                    Misc.free(joinMetadata);
                    master = Misc.free(master);
                    if (releaseSlave) {
                        Misc.free(slave);
                    }
                    throw th;
                } finally {
                    executionContext.popTimestampRequiredFlag();
                }

                // check if there are post-filters
                ExpressionNode filterExpr = slaveModel.getPostJoinWhereClause();
                if (filterExpr != null) {
                    if (executionContext.isParallelFilterEnabled() && master.supportsPageFrameCursor()) {
                        final Function filter = compileJoinFilter(
                                filterExpr,
                                (JoinRecordMetadata) master.getMetadata(),
                                executionContext
                        );

                        master = new AsyncFilteredRecordCursorFactory(
                                executionContext.getCairoEngine(),
                                configuration,
                                executionContext.getMessageBus(),
                                master,
                                filter,
                                reduceTaskFactory,
                                compileWorkerFilterConditionally(
                                        executionContext,
                                        filter,
                                        executionContext.getSharedQueryWorkerCount(),
                                        filterExpr,
                                        master.getMetadata()
                                ),
                                null,
                                0,
                                executionContext.getSharedQueryWorkerCount(),
                                SqlHints.hasEnablePreTouchHint(model, masterAlias)
                        );
                    } else {
                        master = new FilteredRecordCursorFactory(
                                master,
                                compileJoinFilter(filterExpr, (JoinRecordMetadata) master.getMetadata(), executionContext)
                        );
                    }
                }
            }

            // unfortunately we had to go all out to create join metadata
            // now it is time to check if we have constant conditions
            ExpressionNode constFilterExpr = model.getConstWhereClause();
            if (constFilterExpr != null) {
                Function filter = functionParser.parseFunction(constFilterExpr, null, executionContext);
                if (!ColumnType.isBoolean(filter.getType())) {
                    throw SqlException.position(constFilterExpr.position).put("boolean expression expected");
                }
                filter.init(null, executionContext);
                if (filter.isConstant()) {
                    if (!filter.getBool(null)) {
                        // do not copy metadata here
                        // this would have been JoinRecordMetadata, which is new instance anyway
                        // we have to make sure that this metadata is safely transitioned
                        // to empty cursor factory
                        JoinRecordMetadata metadata = (JoinRecordMetadata) master.getMetadata();
                        metadata.incrementRefCount();
                        RecordCursorFactory factory = new EmptyTableRecordCursorFactory(metadata);
                        Misc.free(master);
                        return factory;
                    }
                } else {
                    // make it a post-join filter (same as for post join where clause above)
                    if (executionContext.isParallelFilterEnabled() && master.supportsPageFrameCursor()) {
                        master = new AsyncFilteredRecordCursorFactory(
                                executionContext.getCairoEngine(),
                                configuration,
                                executionContext.getMessageBus(),
                                master,
                                filter,
                                reduceTaskFactory,
                                compileWorkerFilterConditionally(
                                        executionContext,
                                        filter,
                                        executionContext.getSharedQueryWorkerCount(),
                                        constFilterExpr,
                                        master.getMetadata()
                                ),
                                null,
                                0,
                                executionContext.getSharedQueryWorkerCount(),
                                SqlHints.hasEnablePreTouchHint(model, masterAlias)
                        );
                    } else {
                        master = new FilteredRecordCursorFactory(master, filter);
                    }
                }
            }
            return master;
        } catch (Throwable e) {
            Misc.free(master);
            throw e;
        }
    }

    @NotNull
    private RecordCursorFactory generateLatestBy(RecordCursorFactory factory, QueryModel model) throws SqlException {
        final ObjList<ExpressionNode> latestBy = model.getLatestBy();
        if (latestBy.size() == 0) {
            return factory;
        }

        // We require timestamp with any order.
        final int timestampIndex;
        try {
            timestampIndex = getTimestampIndex(model, factory);
            if (timestampIndex == -1) {
                throw SqlException.$(model.getModelPosition(), "latest by query does not provide dedicated TIMESTAMP column");
            }
        } catch (Throwable e) {
            Misc.free(factory);
            throw e;
        }

        final RecordMetadata metadata = factory.getMetadata();
        prepareLatestByColumnIndexes(latestBy, metadata);

        if (!factory.recordCursorSupportsRandomAccess()) {
            return new LatestByRecordCursorFactory(
                    configuration,
                    factory,
                    RecordSinkFactory.getInstance(asm, metadata, listColumnFilterA),
                    keyTypes,
                    timestampIndex
            );
        }

        boolean orderedByTimestampAsc = false;
        final QueryModel nested = model.getNestedModel();
        assert nested != null;
        final LowerCaseCharSequenceIntHashMap orderBy = nested.getOrderHash();
        CharSequence timestampColumn = metadata.getColumnName(timestampIndex);
        if (orderBy.get(timestampColumn) == ORDER_DIRECTION_ASCENDING) {
            // ORDER BY the timestamp column case.
            orderedByTimestampAsc = true;
        } else if (timestampIndex == metadata.getTimestampIndex() && orderBy.size() == 0) {
            // Empty ORDER BY, but the timestamp column in the designated timestamp.
            orderedByTimestampAsc = true;
        }

        return new LatestByLightRecordCursorFactory(
                configuration,
                factory,
                RecordSinkFactory.getInstance(asm, metadata, listColumnFilterA),
                keyTypes,
                timestampIndex,
                orderedByTimestampAsc
        );
    }

    @NotNull
    private RecordCursorFactory generateLatestByTableQuery(
            QueryModel model,
            @Transient TableReader reader,
            RecordMetadata metadata,
            TableToken tableToken,
            IntrinsicModel intrinsicModel,
            Function filter,
            @Transient SqlExecutionContext executionContext,
            int timestampIndex,
            @NotNull IntList columnIndexes,
            @NotNull IntList columnSizeShifts,
            @NotNull LongList prefixes
    ) throws SqlException {
        final PartitionFrameCursorFactory partitionFrameCursorFactory;
        if (intrinsicModel.hasIntervalFilters()) {
            partitionFrameCursorFactory = new IntervalPartitionFrameCursorFactory(
                    tableToken,
                    model.getMetadataVersion(),
                    intrinsicModel.buildIntervalModel(),
                    timestampIndex,
                    GenericRecordMetadata.deepCopyOf(reader.getMetadata()),
                    ORDER_DESC
            );
        } else {
            partitionFrameCursorFactory = new FullPartitionFrameCursorFactory(
                    tableToken,
                    model.getMetadataVersion(),
                    GenericRecordMetadata.deepCopyOf(reader.getMetadata()),
                    ORDER_DESC
            );
        }

        assert model.getLatestBy() != null && model.getLatestBy().size() > 0;
        ObjList<ExpressionNode> latestBy = new ObjList<>(model.getLatestBy().size());
        latestBy.addAll(model.getLatestBy());
        final ExpressionNode latestByNode = latestBy.get(0);
        final int latestByIndex = metadata.getColumnIndexQuiet(latestByNode.token);
        final boolean indexed = metadata.isColumnIndexed(latestByIndex);

        // 'latest by' clause takes over the filter and the latest by nodes,
        // so that the later generateFilter() and generateLatestBy() are no-op
        model.setWhereClause(null);
        model.getLatestBy().clear();

        // if there are > 1 columns in the latest by statement, we cannot use indexes
        if (latestBy.size() > 1 || !ColumnType.isSymbol(metadata.getColumnType(latestByIndex))) {
            boolean symbolKeysOnly = true;
            for (int i = 0, n = keyTypes.getColumnCount(); i < n; i++) {
                symbolKeysOnly &= ColumnType.isSymbol(keyTypes.getColumnType(i));
            }
            if (symbolKeysOnly) {
                final IntList partitionByColumnIndexes = new IntList(listColumnFilterA.size());
                for (int i = 0, n = listColumnFilterA.size(); i < n; i++) {
                    partitionByColumnIndexes.add(listColumnFilterA.getColumnIndexFactored(i));
                }
                final IntList partitionBySymbolCounts = symbolEstimator.estimate(
                        model,
                        intrinsicModel.filter,
                        metadata,
                        partitionByColumnIndexes
                );
                return new LatestByAllSymbolsFilteredRecordCursorFactory(
                        configuration,
                        metadata,
                        partitionFrameCursorFactory,
                        RecordSinkFactory.getInstance(asm, metadata, listColumnFilterA),
                        keyTypes,
                        partitionByColumnIndexes,
                        partitionBySymbolCounts,
                        filter,
                        columnIndexes,
                        columnSizeShifts
                );
            }
            return new LatestByAllFilteredRecordCursorFactory(
                    configuration,
                    metadata,
                    partitionFrameCursorFactory,
                    RecordSinkFactory.getInstance(asm, metadata, listColumnFilterA),
                    keyTypes,
                    filter,
                    columnIndexes,
                    columnSizeShifts
            );
        }

        if (intrinsicModel.keyColumn != null) {
            // key column must always be the same as latest by column
            assert latestByIndex == metadata.getColumnIndexQuiet(intrinsicModel.keyColumn);

            if (intrinsicModel.keySubQuery != null) {
                RecordCursorFactory rcf = null;
                final Record.CharSequenceFunction func;
                try {
                    rcf = generate(intrinsicModel.keySubQuery, executionContext);
                    func = validateSubQueryColumnAndGetGetter(intrinsicModel, rcf.getMetadata());
                } catch (Throwable th) {
                    Misc.free(partitionFrameCursorFactory);
                    Misc.free(rcf);
                    throw th;
                }

                return new LatestBySubQueryRecordCursorFactory(
                        configuration,
                        metadata,
                        partitionFrameCursorFactory,
                        latestByIndex,
                        rcf,
                        filter,
                        indexed,
                        func,
                        columnIndexes,
                        columnSizeShifts
                );
            }

            final int nKeyValues = intrinsicModel.keyValueFuncs.size();
            final int nExcludedKeyValues = intrinsicModel.keyExcludedValueFuncs.size();
            if (indexed && nExcludedKeyValues == 0) {
                assert nKeyValues > 0;
                // deal with key values as a list
                // 1. resolve each value of the list to "int"
                // 2. get first row in index for each value (stream)

                final SymbolMapReader symbolMapReader = reader.getSymbolMapReader(columnIndexes.getQuick(latestByIndex));
                final RowCursorFactory rcf;
                if (nKeyValues == 1) {
                    final Function symbolValueFunc = intrinsicModel.keyValueFuncs.get(0);
                    final int symbol = symbolValueFunc.isRuntimeConstant()
                            ? SymbolTable.VALUE_NOT_FOUND
                            : symbolMapReader.keyOf(symbolValueFunc.getStrA(null));

                    if (filter == null) {
                        if (symbol == SymbolTable.VALUE_NOT_FOUND) {
                            rcf = new LatestByValueDeferredIndexedRowCursorFactory(
                                    latestByIndex,
                                    symbolValueFunc,
                                    false
                            );
                        } else {
                            rcf = new LatestByValueIndexedRowCursorFactory(
                                    latestByIndex,
                                    symbol,
                                    false
                            );
                        }
                        return new PageFrameRecordCursorFactory(
                                configuration,
                                metadata,
                                partitionFrameCursorFactory,
                                rcf,
                                false,
                                null,
                                false,
                                columnIndexes,
                                columnSizeShifts,
                                true,
                                true
                        );
                    }

                    if (symbol == SymbolTable.VALUE_NOT_FOUND) {
                        return new LatestByValueDeferredIndexedFilteredRecordCursorFactory(
                                configuration,
                                metadata,
                                partitionFrameCursorFactory,
                                latestByIndex,
                                symbolValueFunc,
                                filter,
                                columnIndexes,
                                columnSizeShifts
                        );
                    }
                    return new LatestByValueIndexedFilteredRecordCursorFactory(
                            configuration,
                            metadata,
                            partitionFrameCursorFactory,
                            latestByIndex,
                            symbol,
                            filter,
                            columnIndexes,
                            columnSizeShifts
                    );
                }

                return new LatestByValuesIndexedFilteredRecordCursorFactory(
                        configuration,
                        metadata,
                        partitionFrameCursorFactory,
                        latestByIndex,
                        intrinsicModel.keyValueFuncs,
                        symbolMapReader,
                        filter,
                        columnIndexes,
                        columnSizeShifts
                );
            }

            assert nKeyValues > 0 || nExcludedKeyValues > 0;

            // we have "latest by" column values, but no index

            if (nKeyValues > 1 || nExcludedKeyValues > 0) {
                return new LatestByDeferredListValuesFilteredRecordCursorFactory(
                        configuration,
                        metadata,
                        partitionFrameCursorFactory,
                        latestByIndex,
                        intrinsicModel.keyValueFuncs,
                        intrinsicModel.keyExcludedValueFuncs,
                        filter,
                        columnIndexes,
                        columnSizeShifts
                );
            }

            assert nExcludedKeyValues == 0;

            // we have a single symbol key
            final Function symbolKeyFunc = intrinsicModel.keyValueFuncs.get(0);
            final SymbolMapReader symbolMapReader = reader.getSymbolMapReader(columnIndexes.getQuick(latestByIndex));
            final int symbolKey = symbolKeyFunc.isRuntimeConstant()
                    ? SymbolTable.VALUE_NOT_FOUND
                    : symbolMapReader.keyOf(symbolKeyFunc.getStrA(null));
            if (symbolKey == SymbolTable.VALUE_NOT_FOUND) {
                return new LatestByValueDeferredFilteredRecordCursorFactory(
                        configuration,
                        metadata,
                        partitionFrameCursorFactory,
                        latestByIndex,
                        symbolKeyFunc,
                        filter,
                        columnIndexes,
                        columnSizeShifts
                );
            }

            return new LatestByValueFilteredRecordCursorFactory(
                    configuration,
                    metadata,
                    partitionFrameCursorFactory,
                    latestByIndex,
                    symbolKey,
                    filter,
                    columnIndexes,
                    columnSizeShifts
            );
        }
        // we select all values of "latest by" column

        assert intrinsicModel.keyValueFuncs.size() == 0;
        // get the latest rows for all values of "latest by" column

        if (indexed && filter == null && configuration.useWithinLatestByOptimisation()) {
            return new LatestByAllIndexedRecordCursorFactory(
                    executionContext.getCairoEngine(),
                    configuration,
                    metadata,
                    partitionFrameCursorFactory,
                    latestByIndex,
                    columnIndexes,
                    columnSizeShifts,
                    prefixes
            );
        } else {
            return new LatestByDeferredListValuesFilteredRecordCursorFactory(
                    configuration,
                    metadata,
                    partitionFrameCursorFactory,
                    latestByIndex,
                    filter,
                    columnIndexes,
                    columnSizeShifts
            );
        }
    }

    private RecordCursorFactory generateLimit(
            RecordCursorFactory factory,
            QueryModel model,
            SqlExecutionContext executionContext
    ) throws SqlException {
        if (factory.followedLimitAdvice()) {
            return factory;
        }

        ExpressionNode limitLo = model.getLimitLo();
        ExpressionNode limitHi = model.getLimitHi();

        // we've to check model otherwise we could be skipping limit in outer query that's actually different from the one in inner query!
        if ((limitLo == null && limitHi == null) || (factory.implementsLimit() && model.isLimitImplemented())) {
            return factory;
        }

        try {
            final Function loFunc = getLoFunction(model, executionContext);
            final Function hiFunc = getHiFunction(model, executionContext);
            return new LimitRecordCursorFactory(factory, loFunc, hiFunc);
        } catch (Throwable e) {
            Misc.free(factory);
            throw e;
        }
    }

    private RecordCursorFactory generateNoSelect(
            QueryModel model,
            SqlExecutionContext executionContext
    ) throws SqlException {
        ExpressionNode tableNameExpr = model.getTableNameExpr();
        if (tableNameExpr != null) {
            if (tableNameExpr.type == FUNCTION) {
                return generateFunctionQuery(model, executionContext);
            } else {
                return generateTableQuery(model, executionContext);
            }
        }
        return generateSubQuery(model, executionContext);
    }

    private RecordCursorFactory generateOrderBy(
            RecordCursorFactory recordCursorFactory,
            QueryModel model,
            SqlExecutionContext executionContext
    ) throws SqlException {
        if (recordCursorFactory.followedOrderByAdvice()) {
            return recordCursorFactory;
        }
        try {
            final LowerCaseCharSequenceIntHashMap orderByColumnNameToIndexMap = model.getOrderHash();
            final ObjList<CharSequence> orderByColumnNames = orderByColumnNameToIndexMap.keys();
            final int orderByColumnCount = orderByColumnNames.size();

            if (orderByColumnCount > 0) {
                final RecordMetadata metadata = recordCursorFactory.getMetadata();
                final int timestampIndex = metadata.getTimestampIndex();

                listColumnFilterA.clear();
                intHashSet.clear();

                int orderedByTimestampIndex = -1;
                // column index sign indicates a direction;
                // therefore, 0 index is not allowed
                for (int i = 0; i < orderByColumnCount; i++) {
                    final CharSequence column = orderByColumnNames.getQuick(i);
                    int index = metadata.getColumnIndexQuiet(column);

                    // check if the column type is supported
                    final int columnType = metadata.getColumnType(index);
                    if (!ColumnType.isComparable(columnType)) {
                        // find position of offending column
                        ObjList<ExpressionNode> nodes = model.getOrderBy();
                        int position = 0;
                        for (int j = 0, y = nodes.size(); j < y; j++) {
                            if (Chars.equals(column, nodes.getQuick(i).token)) {
                                position = nodes.getQuick(i).position;
                                break;
                            }
                        }
                        throw SqlException.$(position, ColumnType.nameOf(columnType)).put(" is not a supported type in ORDER BY clause");
                    }

                    // we also maintain a unique set of column indexes for better performance
                    if (intHashSet.add(index)) {
                        if (orderByColumnNameToIndexMap.get(column) == ORDER_DIRECTION_DESCENDING) {
                            listColumnFilterA.add(-index - 1);
                        } else {
                            listColumnFilterA.add(index + 1);
                        }
                        if (i == 0 && ColumnType.isTimestamp(metadata.getColumnType(index))) {
                            orderedByTimestampIndex = index;
                        }
                    }
                }

                boolean preSortedByTs = false;
                // if first column index is the same as timestamp of underlying record cursor factory
                // we could have two possibilities:
                // 1. if we only have one column to order by - the cursor would already be ordered
                //    by timestamp (either ASC or DESC); we have nothing to do
                // 2. metadata of the new cursor will have the timestamp
                if (timestampIndex != -1) {
                    CharSequence column = orderByColumnNames.getQuick(0);
                    int index = metadata.getColumnIndexQuiet(column);
                    if (index == timestampIndex) {
                        if (orderByColumnCount == 1) {
                            if (orderByColumnNameToIndexMap.get(column) == ORDER_DIRECTION_ASCENDING
                                    && recordCursorFactory.getScanDirection() == RecordCursorFactory.SCAN_DIRECTION_FORWARD) {
                                return recordCursorFactory;
                            } else if (orderByColumnNameToIndexMap.get(column) == ORDER_DIRECTION_DESCENDING
                                    && recordCursorFactory.getScanDirection() == RecordCursorFactory.SCAN_DIRECTION_BACKWARD) {
                                return recordCursorFactory;
                            }
                        } else { // orderByColumnCount > 1
                            preSortedByTs = (orderByColumnNameToIndexMap.get(column) == ORDER_DIRECTION_ASCENDING && recordCursorFactory.getScanDirection() == RecordCursorFactory.SCAN_DIRECTION_FORWARD)
                                    || (orderByColumnNameToIndexMap.get(column) == ORDER_DIRECTION_DESCENDING && recordCursorFactory.getScanDirection() == RecordCursorFactory.SCAN_DIRECTION_BACKWARD);
                        }
                    }
                }

                GenericRecordMetadata orderedMetadata;
                int firstOrderByColumnIndex = metadata.getColumnIndexQuiet(orderByColumnNames.getQuick(0));
                if (firstOrderByColumnIndex == timestampIndex) {
                    orderedMetadata = GenericRecordMetadata.copyOf(metadata);
                } else {
                    orderedMetadata = GenericRecordMetadata.copyOfSansTimestamp(metadata);
                    orderedMetadata.setTimestampIndex(orderedByTimestampIndex);
                }
                final Function loFunc = getLoFunction(model, executionContext);
                final Function hiFunc = getHiFunction(model, executionContext);

                if (recordCursorFactory.recordCursorSupportsRandomAccess()) {
                    if (canSortAndLimitBeOptimized(model, executionContext, loFunc, hiFunc)) {
                        model.setLimitImplemented(true);
                        if (!preSortedByTs && loFunc.isConstant() && hiFunc == null) {
                            final long lo = loFunc.getLong(null);
                            if (lo > 0 && lo <= Integer.MAX_VALUE) {
                                // Long top K has decent performance even though being single-threaded,
                                // so we prefer it over the parallel top K factory.
                                if (listColumnFilterA.size() == 1) {
                                    final int index = listColumnFilterA.getQuick(0);
                                    final int columnIndex = (index > 0 ? index : -index) - 1;
                                    if (recordCursorFactory.recordCursorSupportsLongTopK(columnIndex)) {
                                        return new LongTopKRecordCursorFactory(
                                                orderedMetadata,
                                                recordCursorFactory,
                                                columnIndex,
                                                (int) lo,
                                                index > 0
                                        );
                                    }
                                }

                                final boolean parallelTopKEnabled = executionContext.isParallelTopKEnabled();
                                if (parallelTopKEnabled && (recordCursorFactory.supportsPageFrameCursor() || recordCursorFactory.supportsFilterStealing())) {
                                    QueryModel.restoreWhereClause(expressionNodePool, model);

                                    RecordCursorFactory baseFactory = recordCursorFactory;
                                    CompiledFilter compiledFilter = null;
                                    MemoryCARW bindVarMemory = null;
                                    ObjList<Function> bindVarFunctions = null;
                                    Function filter = null;
                                    if (recordCursorFactory.supportsFilterStealing()) {
                                        baseFactory = recordCursorFactory.getBaseFactory();
                                        compiledFilter = recordCursorFactory.getCompiledFilter();
                                        bindVarMemory = recordCursorFactory.getBindVarMemory();
                                        bindVarFunctions = recordCursorFactory.getBindVarFunctions();
                                        filter = recordCursorFactory.getFilter();
                                        recordCursorFactory.halfClose();
                                    }

                                    final QueryModel nested = model.getNestedModel();
                                    assert nested != null;

                                    return new AsyncTopKRecordCursorFactory(
                                            executionContext.getCairoEngine(),
                                            configuration,
                                            executionContext.getMessageBus(),
                                            orderedMetadata,
                                            baseFactory,
                                            reduceTaskFactory,
                                            filter,
                                            compileWorkerFilterConditionally(
                                                    executionContext,
                                                    filter,
                                                    executionContext.getSharedQueryWorkerCount(),
                                                    locatePotentiallyFurtherNestedWhereClause(nested),
                                                    baseFactory.getMetadata()
                                            ),
                                            compiledFilter,
                                            bindVarMemory,
                                            bindVarFunctions,
                                            recordComparatorCompiler,
                                            listColumnFilterA.copy(),
                                            metadata,
                                            lo,
                                            executionContext.getSharedQueryWorkerCount()
                                    );
                                }
                            }
                        }

                        final int baseCursorTimestampIndex = preSortedByTs ? timestampIndex : -1;
                        return new LimitedSizeSortedLightRecordCursorFactory(
                                configuration,
                                orderedMetadata,
                                recordCursorFactory,
                                recordComparatorCompiler.newInstance(metadata, listColumnFilterA),
                                loFunc,
                                hiFunc,
                                listColumnFilterA.copy(),
                                baseCursorTimestampIndex
                        );
                    } else {
                        final int columnType = orderedMetadata.getColumnType(firstOrderByColumnIndex);
                        if (
                                configuration.isSqlOrderBySortEnabled()
                                        && orderByColumnNames.size() == 1
                                        && LongSortedLightRecordCursorFactory.isSupportedColumnType(columnType)
                        ) {
                            return new LongSortedLightRecordCursorFactory(
                                    configuration,
                                    orderedMetadata,
                                    recordCursorFactory,
                                    listColumnFilterA.copy()
                            );
                        }

                        return new SortedLightRecordCursorFactory(
                                configuration,
                                orderedMetadata,
                                recordCursorFactory,
                                recordComparatorCompiler.newInstance(metadata, listColumnFilterA),
                                listColumnFilterA.copy()
                        );
                    }
                }

                // when base record cursor does not support random access
                // we have to copy entire record into ordered structure

                entityColumnFilter.of(orderedMetadata.getColumnCount());
                return new SortedRecordCursorFactory(
                        configuration,
                        orderedMetadata,
                        recordCursorFactory,
                        RecordSinkFactory.getInstance(asm, orderedMetadata, entityColumnFilter),
                        recordComparatorCompiler.newInstance(metadata, listColumnFilterA),
                        listColumnFilterA.copy()
                );
            }

            return recordCursorFactory;
        } catch (SqlException | CairoException e) {
            recordCursorFactory.close();
            throw e;
        }
    }

    private RecordCursorFactory generateQuery(QueryModel model, SqlExecutionContext executionContext, boolean processJoins) throws SqlException {
        RecordCursorFactory factory = generateQuery0(model, executionContext, processJoins);
        if (model.getUnionModel() != null) {
            return generateSetFactory(model, factory, executionContext);
        }
        return factory;
    }

    private RecordCursorFactory generateQuery0(QueryModel model, SqlExecutionContext executionContext, boolean processJoins) throws SqlException {
        return generateLimit(
                generateOrderBy(
                        generateLatestBy(
                                generateFilter(
                                        generateSelect(
                                                model,
                                                executionContext,
                                                processJoins
                                        ),
                                        model,
                                        executionContext
                                ),
                                model
                        ),
                        model,
                        executionContext
                ),
                model,
                executionContext
        );
    }

    @NotNull
    private RecordCursorFactory generateSampleBy(
            QueryModel model,
            SqlExecutionContext executionContext,
            ExpressionNode sampleByNode,
            ExpressionNode sampleByUnits
    ) throws SqlException {
        final ExpressionNode timezoneName = model.getSampleByTimezoneName();
        final Function timezoneNameFunc;
        final int timezoneNameFuncPos;
        final ExpressionNode offset = model.getSampleByOffset();
        final Function offsetFunc;
        final int offsetFuncPos;
        final Function sampleFromFunc;
        final int sampleFromFuncPos;
        final Function sampleToFunc;
        final int sampleToFuncPos;

        if (timezoneName != null) {
            timezoneNameFunc = functionParser.parseFunction(
                    timezoneName,
                    EmptyRecordMetadata.INSTANCE,
                    executionContext
            );
            timezoneNameFuncPos = timezoneName.position;
            coerceRuntimeConstantType(timezoneNameFunc, ColumnType.STRING, executionContext, "timezone must be a constant expression of STRING or CHAR type", timezoneNameFuncPos);
        } else {
            timezoneNameFunc = StrConstant.NULL;
            timezoneNameFuncPos = 0;
        }

        if (offset != null) {
            offsetFunc = functionParser.parseFunction(
                    offset,
                    EmptyRecordMetadata.INSTANCE,
                    executionContext
            );
            offsetFuncPos = offset.position;
            coerceRuntimeConstantType(offsetFunc, ColumnType.STRING, executionContext, "offset must be a constant expression of STRING or CHAR type", offsetFuncPos);
        } else {
            offsetFunc = StrConstant.NULL;
            offsetFuncPos = 0;
        }

        RecordCursorFactory factory = null;
        // We require timestamp with asc order.
        final int timestampIndex;
        // Require timestamp in sub-query when it's not additionally specified as timestamp(col).
        executionContext.pushTimestampRequiredFlag(model.getTimestamp() == null);
        try {
            factory = generateSubQuery(model, executionContext);
            timestampIndex = getTimestampIndex(model, factory);
            if (timestampIndex == -1 || factory.getScanDirection() != RecordCursorFactory.SCAN_DIRECTION_FORWARD) {
                throw SqlException.$(model.getModelPosition(), "base query does not provide ASC order over designated TIMESTAMP column");
            }
        } catch (Throwable e) {
            Misc.free(factory);
            throw e;
        } finally {
            executionContext.popTimestampRequiredFlag();
        }

        final RecordMetadata baseMetadata = factory.getMetadata();
        ObjList<ExpressionNode> sampleByFill = model.getSampleByFill();
        final int timestampType = baseMetadata.getColumnType(timestampIndex);
        final TimestampDriver timestampDriver = ColumnType.getTimestampDriver(timestampType);

        if (model.getSampleByFrom() != null) {
            sampleFromFunc = functionParser.parseFunction(model.getSampleByFrom(), EmptyRecordMetadata.INSTANCE, executionContext);
            sampleFromFuncPos = model.getSampleByFrom().position;
            coerceRuntimeConstantType(sampleFromFunc, timestampType, executionContext, "from lower bound must be a constant expression convertible to a TIMESTAMP", sampleFromFuncPos);
        } else {
            sampleFromFunc = timestampDriver.getTimestampConstantNull();
            sampleFromFuncPos = 0;
        }

        if (model.getSampleByTo() != null) {
            sampleToFunc = functionParser.parseFunction(model.getSampleByTo(), EmptyRecordMetadata.INSTANCE, executionContext);
            sampleToFuncPos = model.getSampleByTo().position;
            coerceRuntimeConstantType(sampleToFunc, timestampType, executionContext, "to upper bound must be a constant expression convertible to a TIMESTAMP", sampleToFuncPos);
        } else {
            sampleToFunc = timestampDriver.getTimestampConstantNull();
            sampleToFuncPos = 0;
        }

        final boolean isFromTo = sampleFromFunc != timestampDriver.getTimestampConstantNull() || sampleToFunc != timestampDriver.getTimestampConstantNull();
        final TimestampSampler timestampSampler;
        int fillCount = sampleByFill.size();

        // sampleByFill is originally set up based on GroupByFunctions in BottomUpColumns,
        // but TopDownColumns may have different order and count with BottomUpColumns.
        // Need to reorganize sampleByFill according to the position relationship between
        // TopDownColumns and BottomUpColumns to ensure correct fill value alignment.
        if (fillCount != 0 && model.getTopDownColumns().size() != 0) {
            tempColumnsList.clear();
            for (int i = 0, n = model.getBottomUpColumns().size(); i < n; i++) {
                final QueryColumn column = model.getBottomUpColumns().getQuick(i);
                if (!column.isWindowColumn()) {
                    final ExpressionNode node = column.getAst();
                    if (node.type == FUNCTION && functionParser.getFunctionFactoryCache().isGroupBy(node.token)) {
                        tempColumnsList.add(column);
                    }
                }
            }

            tempExpressionNodeList.clear();
            for (int i = 0, n = model.getTopDownColumns().size(); i < n; i++) {
                int index = tempColumnsList.indexOf(model.getTopDownColumns().getQuick(i));
                if (index != -1 && fillCount > index) {
                    tempExpressionNodeList.add(sampleByFill.getQuick(index));
                }
            }
            sampleByFill = tempExpressionNodeList;
            fillCount = sampleByFill.size();
        }

        try {
            if (sampleByUnits == null) {
                timestampSampler = TimestampSamplerFactory.getInstance(timestampDriver, sampleByNode.token, sampleByNode.position);
            } else {
                Function sampleByPeriod = functionParser.parseFunction(
                        sampleByNode,
                        EmptyRecordMetadata.INSTANCE,
                        executionContext
                );
                if (!sampleByPeriod.isConstant() || (sampleByPeriod.getType() != ColumnType.LONG && sampleByPeriod.getType() != ColumnType.INT)) {
                    Misc.free(sampleByPeriod);
                    throw SqlException.$(sampleByNode.position, "sample by period must be a constant expression of INT or LONG type");
                }
                long period = sampleByPeriod.getLong(null);
                sampleByPeriod.close();
                timestampSampler = TimestampSamplerFactory.getInstance(timestampDriver, period, sampleByUnits.token, sampleByUnits.position);
            }

            keyTypes.clear();
            valueTypes.clear();
            listColumnFilterA.clear();

            if (fillCount == 1 && Chars.equalsLowerCaseAscii(sampleByFill.getQuick(0).token, "linear")) {
                valueTypes.add(ColumnType.BYTE); // gap flag

                final int columnCount = baseMetadata.getColumnCount();
                final ObjList<GroupByFunction> groupByFunctions = new ObjList<>(columnCount);
                tempOuterProjectionFunctions.clear();
                tempInnerProjectionFunctions.clear();
                final GenericRecordMetadata projectionMetadata = new GenericRecordMetadata();
                final PriorityMetadata priorityMetadata = new PriorityMetadata(columnCount, baseMetadata);
                final IntList projectionFunctionFlags = new IntList(columnCount);

                GroupByUtils.assembleGroupByFunctions(
                        functionParser,
                        sqlNodeStack,
                        model,
                        executionContext,
                        baseMetadata,
                        timestampIndex,
                        false,
                        groupByFunctions,
                        groupByFunctionPositions,
                        tempOuterProjectionFunctions,
                        tempInnerProjectionFunctions,
                        recordFunctionPositions,
                        projectionFunctionFlags,
                        projectionMetadata,
                        priorityMetadata,
                        valueTypes,
                        keyTypes,
                        listColumnFilterA,
                        sampleByFill,
                        validateSampleByFillType
                );

                return new SampleByInterpolateRecordCursorFactory(
                        asm,
                        configuration,
                        factory,
                        projectionMetadata,
                        groupByFunctions,
                        new ObjList<>(tempOuterProjectionFunctions),
                        timestampSampler,
                        model,
                        listColumnFilterA,
                        keyTypes,
                        valueTypes,
                        entityColumnFilter,
                        groupByFunctionPositions,
                        timestampIndex,
                        timestampType,
                        timezoneNameFunc,
                        timezoneNameFuncPos,
                        offsetFunc,
                        offsetFuncPos
                );
            }

            valueTypes.add(timestampType); // first value is always timestamp

            final int columnCount = model.getColumns().size();
            final ObjList<GroupByFunction> groupByFunctions = new ObjList<>(columnCount);
            tempInnerProjectionFunctions.clear();
            final ObjList<Function> outerProjectionFunctions = new ObjList<>(columnCount);
            final GenericRecordMetadata projectionMetadata = new GenericRecordMetadata();
            final PriorityMetadata priorityMetadata = new PriorityMetadata(columnCount, baseMetadata);
            final IntList projectionFunctionFlags = new IntList(columnCount);

            GroupByUtils.assembleGroupByFunctions(
                    functionParser,
                    sqlNodeStack,
                    model,
                    executionContext,
                    baseMetadata,
                    timestampIndex,
                    false,
                    groupByFunctions,
                    groupByFunctionPositions,
                    outerProjectionFunctions,
                    tempInnerProjectionFunctions,
                    recordFunctionPositions,
                    projectionFunctionFlags,
                    projectionMetadata,
                    priorityMetadata,
                    valueTypes,
                    keyTypes,
                    listColumnFilterA,
                    sampleByFill,
                    validateSampleByFillType
            );

            boolean isFillNone = fillCount == 0 || fillCount == 1 && Chars.equalsLowerCaseAscii(sampleByFill.getQuick(0).token, "none");
            boolean allGroupsFirstLast = isFillNone && allGroupsFirstLastWithSingleSymbolFilter(model, baseMetadata);
            if (allGroupsFirstLast) {
                SingleSymbolFilter symbolFilter = factory.convertToSampleByIndexPageFrameCursorFactory();
                if (symbolFilter != null) {
                    int symbolColIndex = getSampleBySymbolKeyIndex(model, baseMetadata);
                    if (symbolColIndex == -1 || symbolFilter.getColumnIndex() == symbolColIndex) {
                        return new SampleByFirstLastRecordCursorFactory(
                                configuration,
                                factory,
                                timestampSampler,
                                projectionMetadata,
                                model.getColumns(),
                                baseMetadata,
                                timezoneNameFunc,
                                timezoneNameFuncPos,
                                offsetFunc,
                                offsetFuncPos,
                                timestampIndex,
                                symbolFilter,
                                configuration.getSampleByIndexSearchPageSize(),
                                sampleFromFunc,
                                sampleFromFuncPos,
                                sampleToFunc,
                                sampleToFuncPos
                        );
                    }
                    factory.revertFromSampleByIndexPageFrameCursorFactory();
                }
            }

            if (fillCount == 1 && Chars.equalsLowerCaseAscii(sampleByFill.getQuick(0).token, "prev")) {
                if (keyTypes.getColumnCount() == 0) {
                    return new SampleByFillPrevNotKeyedRecordCursorFactory(
                            asm,
                            configuration,
                            factory,
                            timestampSampler,
                            projectionMetadata,
                            groupByFunctions,
                            outerProjectionFunctions,
                            timestampIndex,
                            timestampType,
                            valueTypes.getColumnCount(),
                            timezoneNameFunc,
                            timezoneNameFuncPos,
                            offsetFunc,
                            offsetFuncPos,
                            sampleFromFunc,
                            sampleFromFuncPos,
                            sampleToFunc,
                            sampleToFuncPos
                    );
                }

                guardAgainstFromToWithKeyedSampleBy(isFromTo);

                return new SampleByFillPrevRecordCursorFactory(
                        asm,
                        configuration,
                        factory,
                        timestampSampler,
                        listColumnFilterA,
                        keyTypes,
                        valueTypes,
                        projectionMetadata,
                        groupByFunctions,
                        outerProjectionFunctions,
                        timestampIndex,
                        timestampType,
                        timezoneNameFunc,
                        timezoneNameFuncPos,
                        offsetFunc,
                        offsetFuncPos,
                        sampleFromFunc,
                        sampleFromFuncPos,
                        sampleToFunc,
                        sampleToFuncPos
                );
            }

            if (isFillNone) {
                if (keyTypes.getColumnCount() == 0) {
                    // this sample by is not keyed
                    return new SampleByFillNoneNotKeyedRecordCursorFactory(
                            asm,
                            configuration,
                            factory,
                            timestampSampler,
                            projectionMetadata,
                            groupByFunctions,
                            outerProjectionFunctions,
                            valueTypes.getColumnCount(),
                            timestampIndex,
                            timestampType,
                            timezoneNameFunc,
                            timezoneNameFuncPos,
                            offsetFunc,
                            offsetFuncPos,
                            sampleFromFunc,
                            sampleFromFuncPos,
                            sampleToFunc,
                            sampleToFuncPos
                    );
                }

                guardAgainstFromToWithKeyedSampleBy(isFromTo);

                return new SampleByFillNoneRecordCursorFactory(
                        asm,
                        configuration,
                        factory,
                        projectionMetadata,
                        groupByFunctions,
                        outerProjectionFunctions,
                        timestampSampler,
                        listColumnFilterA,
                        keyTypes,
                        valueTypes,
                        timestampIndex,
                        timestampType,
                        timezoneNameFunc,
                        timezoneNameFuncPos,
                        offsetFunc,
                        offsetFuncPos,
                        sampleFromFunc,
                        sampleFromFuncPos,
                        sampleToFunc,
                        sampleToFuncPos
                );
            }

            if (fillCount == 1 && isNullKeyword(sampleByFill.getQuick(0).token)) {
                if (keyTypes.getColumnCount() == 0) {
                    return new SampleByFillNullNotKeyedRecordCursorFactory(
                            asm,
                            configuration,
                            factory,
                            timestampSampler,
                            projectionMetadata,
                            groupByFunctions,
                            outerProjectionFunctions,
                            recordFunctionPositions,
                            valueTypes.getColumnCount(),
                            timestampIndex,
                            timestampType,
                            timezoneNameFunc,
                            timezoneNameFuncPos,
                            offsetFunc,
                            offsetFuncPos,
                            sampleFromFunc,
                            sampleFromFuncPos,
                            sampleToFunc,
                            sampleToFuncPos
                    );
                }

                guardAgainstFromToWithKeyedSampleBy(isFromTo);

                return new SampleByFillNullRecordCursorFactory(
                        asm,
                        configuration,
                        factory,
                        timestampSampler,
                        listColumnFilterA,
                        keyTypes,
                        valueTypes,
                        projectionMetadata,
                        groupByFunctions,
                        outerProjectionFunctions,
                        recordFunctionPositions,
                        timestampIndex,
                        timestampType,
                        timezoneNameFunc,
                        timezoneNameFuncPos,
                        offsetFunc,
                        offsetFuncPos,
                        sampleFromFunc,
                        sampleFromFuncPos,
                        sampleToFunc,
                        sampleToFuncPos
                );
            }

            assert fillCount > 0;

            if (keyTypes.getColumnCount() == 0) {
                return new SampleByFillValueNotKeyedRecordCursorFactory(
                        asm,
                        configuration,
                        factory,
                        timestampSampler,
                        sampleByFill,
                        projectionMetadata,
                        groupByFunctions,
                        outerProjectionFunctions,
                        recordFunctionPositions,
                        valueTypes.getColumnCount(),
                        timestampIndex,
                        timestampType,
                        timezoneNameFunc,
                        timezoneNameFuncPos,
                        offsetFunc,
                        offsetFuncPos,
                        sampleFromFunc,
                        sampleFromFuncPos,
                        sampleToFunc,
                        sampleToFuncPos
                );
            }

            guardAgainstFromToWithKeyedSampleBy(isFromTo);

            return new SampleByFillValueRecordCursorFactory(
                    asm,
                    configuration,
                    factory,
                    timestampSampler,
                    listColumnFilterA,
                    sampleByFill,
                    keyTypes,
                    valueTypes,
                    projectionMetadata,
                    groupByFunctions,
                    outerProjectionFunctions,
                    recordFunctionPositions,
                    timestampIndex,
                    timestampType,
                    timezoneNameFunc,
                    timezoneNameFuncPos,
                    offsetFunc,
                    offsetFuncPos,
                    sampleFromFunc,
                    sampleFromFuncPos,
                    sampleToFunc,
                    sampleToFuncPos
            );
        } catch (Throwable e) {
            Misc.free(factory);
            throw e;
        } finally {
            tempInnerProjectionFunctions.clear();
            tempOuterProjectionFunctions.clear();
        }
    }

    private RecordCursorFactory generateSelect(
            QueryModel model,
            SqlExecutionContext executionContext,
            boolean processJoins
    ) throws SqlException {
        return switch (model.getSelectModelType()) {
            case SELECT_MODEL_CHOOSE -> generateSelectChoose(model, executionContext);
            case SELECT_MODEL_GROUP_BY -> generateSelectGroupBy(model, executionContext);
            case SELECT_MODEL_VIRTUAL -> generateSelectVirtual(model, executionContext);
            case SELECT_MODEL_WINDOW -> generateSelectWindow(model, executionContext);
            case SELECT_MODEL_DISTINCT -> generateSelectDistinct(model, executionContext);
            case SELECT_MODEL_CURSOR -> generateSelectCursor(model, executionContext);
            case SELECT_MODEL_SHOW -> model.getTableNameFunction();
            default -> {
                if (model.getJoinModels().size() > 1 && processJoins) {
                    yield generateJoins(model, executionContext);
                }
                yield generateNoSelect(model, executionContext);
            }
        };
    }

    private RecordCursorFactory generateSelectChoose(QueryModel model, SqlExecutionContext executionContext) throws SqlException {
        boolean overrideTimestampRequired = model.hasExplicitTimestamp() && executionContext.isTimestampRequired();
        final RecordCursorFactory factory;
        try {
            // if model uses explicit timestamp (e.g. select * from X timestamp(ts))
            // then we shouldn't expect the inner models to produce one
            if (overrideTimestampRequired) {
                executionContext.pushTimestampRequiredFlag(false);
            }
            factory = generateSubQuery(model, executionContext);
        } finally {
            if (overrideTimestampRequired) {
                executionContext.popTimestampRequiredFlag();
            }
        }

        final RecordMetadata metadata = factory.getMetadata();
        final ObjList<QueryColumn> columns = model.getColumns();
        final int selectColumnCount = columns.size();
        final ExpressionNode timestamp = model.getTimestamp();

        // If this is update query and column types don't match exactly
        // to the column type of table to be updated we have to fall back to
        // select-virtual
        if (model.isUpdate()) {
            boolean columnTypeMismatch = false;
            ObjList<CharSequence> updateColumnNames = model.getUpdateTableColumnNames();
            IntList updateColumnTypes = model.getUpdateTableColumnTypes();

            for (int i = 0, n = columns.size(); i < n; i++) {
                QueryColumn queryColumn = columns.getQuick(i);
                CharSequence columnName = queryColumn.getAlias();
                int index = metadata.getColumnIndexQuiet(queryColumn.getAst().token);
                assert index > -1 : "wtf? " + queryColumn.getAst().token;

                int updateColumnIndex = updateColumnNames.indexOf(columnName);
                int updateColumnType = updateColumnTypes.get(updateColumnIndex);

                if (updateColumnType != metadata.getColumnType(index)) {
                    columnTypeMismatch = true;
                    break;
                }
            }

            if (columnTypeMismatch) {
                return generateSelectVirtualWithSubQuery(model, executionContext, factory);
            }
        }

        boolean entity;
        // the model is considered entity when it doesn't add any value to its nested model
        if (timestamp == null && metadata.getColumnCount() == selectColumnCount) {
            entity = true;
            for (int i = 0; i < selectColumnCount; i++) {
                QueryColumn qc = columns.getQuick(i);
                if (
                        !Chars.equals(metadata.getColumnName(i), qc.getAst().token) ||
                                (qc.getAlias() != null && !Chars.equals(qc.getAlias(), qc.getAst().token))
                ) {
                    entity = false;
                    break;
                }
            }
        } else {
            final int tsIndex = metadata.getTimestampIndex();
            entity = timestamp != null && tsIndex != -1 && Chars.equalsIgnoreCase(timestamp.token, metadata.getColumnName(tsIndex));
        }

        if (entity) {
            model.setSkipped(true);
            return factory;
        }

        // We require timestamp with asc order.
        final int timestampIndex;
        try {
            timestampIndex = getTimestampIndex(model, factory);
            if (executionContext.isTimestampRequired() && (timestampIndex == -1 || factory.getScanDirection() != RecordCursorFactory.SCAN_DIRECTION_FORWARD)) {
                throw SqlException.$(model.getModelPosition(), "ASC order over TIMESTAMP column is required but not provided");
            }
        } catch (Throwable e) {
            Misc.free(factory);
            throw e;
        }

        CharSequence timestampName = null;
        int timestampNameDot = -1;
        if (timestampIndex != -1) {
            timestampName = factory.getMetadata().getColumnName(timestampIndex);
            timestampNameDot = Chars.indexOfLastUnquoted(timestampName, '.');
        }
        final CharSequence firstOrderByColumn = model.getOrderBy().size() > 0 && model.getOrderBy().getQuick(0).type == LITERAL
                ? model.getOrderBy().getQuick(0).token
                : null;

        final IntList columnCrossIndex = new IntList(selectColumnCount);
        final GenericRecordMetadata queryMetadata = new GenericRecordMetadata();
        boolean timestampSet = false;
        for (int i = 0; i < selectColumnCount; i++) {
            final QueryColumn queryColumn = columns.getQuick(i);
            int index = metadata.getColumnIndexQuiet(queryColumn.getAst().token);
            assert index > -1 : "wtf? " + queryColumn.getAst().token;
            columnCrossIndex.add(index);

            if (queryColumn.getAlias() == null) {
                queryMetadata.add(metadata.getColumnMetadata(index));
            } else {
                queryMetadata.add(
                        new TableColumnMetadata(
                                Chars.toString(queryColumn.getAlias()),
                                metadata.getColumnType(index),
                                metadata.isColumnIndexed(index),
                                metadata.getIndexValueBlockCapacity(index),
                                metadata.isSymbolTableStatic(index),
                                metadata.getMetadata(index)
                        )
                );
            }

            if (index == timestampIndex) {
                // Always prefer the column matching the first ORDER BY column as the designated
                // timestamp in case of multiple timestamp aliases, e.g. `select ts, ts as ts1, ...`.
                // That's to choose the optimal plan in generateOrderBy().
                // Otherwise, prefer columns with aliases matching the base column name, e.g.
                // prefer `t1.ts as ts` over `t1.ts as ts2`.
                if (Chars.equalsIgnoreCaseNc(queryColumn.getAlias(), firstOrderByColumn)
                        || Chars.equalsIgnoreCase(queryColumn.getAlias(), timestampName, timestampNameDot + 1, timestampName.length())
                        || !timestampSet) {
                    queryMetadata.setTimestampIndex(i);
                    timestampSet = true;
                }
            }
        }

        if (!timestampSet && executionContext.isTimestampRequired()) {
            TableColumnMetadata colMetadata = metadata.getColumnMetadata(timestampIndex);
            queryMetadata.add(
                    new TableColumnMetadata(
                            "", // implicitly added timestamp - should never be referenced by a user, we only need the timestamp index position
                            colMetadata.getColumnType(),
                            colMetadata.isSymbolIndexFlag(),
                            colMetadata.getIndexValueBlockCapacity(),
                            colMetadata.isSymbolTableStatic(),
                            metadata
                    )
            );
            queryMetadata.setTimestampIndex(queryMetadata.getColumnCount() - 1);
            columnCrossIndex.add(timestampIndex);
        }

        return new SelectedRecordCursorFactory(queryMetadata, columnCrossIndex, factory);
    }

    private RecordCursorFactory generateSelectCursor(
            @Transient QueryModel model,
            @Transient SqlExecutionContext executionContext
    ) throws SqlException {
        // sql parser ensures this type of model always has only one column
        return new RecordAsAFieldRecordCursorFactory(
                generate(model.getNestedModel(), executionContext),
                model.getColumns().getQuick(0).getAlias()
        );
    }

    private RecordCursorFactory generateSelectDistinct(QueryModel model, SqlExecutionContext executionContext) throws SqlException {
        final RecordCursorFactory factory = generateSubQuery(model, executionContext);
        try {
            if (factory.recordCursorSupportsRandomAccess() && factory.getMetadata().getTimestampIndex() != -1) {
                return new DistinctTimeSeriesRecordCursorFactory(
                        configuration,
                        factory,
                        entityColumnFilter,
                        asm
                );
            }

            final Function limitLoFunc;
            final Function limitHiFunc;
            if (model.getOrderBy().size() == 0) {
                limitLoFunc = getLoFunction(model, executionContext);
                limitHiFunc = getHiFunction(model, executionContext);
            } else {
                limitLoFunc = null;
                limitHiFunc = null;
            }

            return new DistinctRecordCursorFactory(
                    configuration,
                    factory,
                    entityColumnFilter,
                    asm,
                    limitLoFunc,
                    limitHiFunc
            );
        } catch (Throwable e) {
            factory.close();
            throw e;
        }
    }

    private RecordCursorFactory generateSelectGroupBy(QueryModel model, SqlExecutionContext executionContext) throws SqlException {
        final ExpressionNode sampleByNode = model.getSampleBy();
        if (sampleByNode != null) {
            return generateSampleBy(model, executionContext, sampleByNode, model.getSampleByUnit());
        }

        RecordCursorFactory factory = null;
        try {
            ObjList<QueryColumn> columns;
            ExpressionNode columnExpr;

            // generate special case plan for "select count() from somewhere"
            columns = model.getColumns();
            if (columns.size() == 1) {
                CharSequence columnName = columns.getQuick(0).getName();
                columnExpr = columns.getQuick(0).getAst();
                if (columnExpr.type == FUNCTION && columnExpr.paramCount == 0 && isCountKeyword(columnExpr.token)) {
                    // check if count() was not aliased, if it was, we need to generate new baseMetadata, bummer
                    final RecordMetadata metadata = isCountKeyword(columnName) ? CountRecordCursorFactory.DEFAULT_COUNT_METADATA :
                            new GenericRecordMetadata().add(new TableColumnMetadata(Chars.toString(columnName), ColumnType.LONG));
                    return new CountRecordCursorFactory(metadata, generateSubQuery(model, executionContext));
                }
            }

            tempKeyIndexesInBase.clear();
            tempKeyIndex.clear();
            arrayColumnTypes.clear();
            tempKeyKinds.clear();

            boolean pageFramingSupported = false;

            QueryModel.backupWhereClause(expressionNodePool, model);

            final QueryModel nested = model.getNestedModel();
            assert nested != null;

            // check for special case time function aggregations
            // check if underlying model has reference to hour(column) function
            // condition - direct aggregation against table, e.g.
            // 1. there is "hour(timestamp)" function somewhere
            // 2. all other columns are functions that can be potentially resolved into known vector aggregate functions
            // we also need to collect the index of the "hour(timestamp)" call so that we do not try to make it
            // vector aggregate function and fail (or fallback to default impl)

            int hourIndex = -1; // assume "hour(timestamp) does not exist
            int timestampType = 0;
            for (int i = 0, n = columns.size(); i < n; i++) {
                QueryColumn qc = columns.getQuick(i);
                if (qc.getAst() == null || qc.getAst().type != FUNCTION) {
                    // tough luck, no special case
                    // reset hourIndex in case we found it before
                    hourIndex = -1;
                    break;

                }
                columnExpr = qc.getAst();

                if (isHourKeyword(columnExpr.token) && columnExpr.paramCount == 1 && columnExpr.rhs.type == LITERAL) {
                    // check the column type via aliasToColumnMap
                    QueryColumn tableColumn = nested.getAliasToColumnMap().get(columnExpr.rhs.token);
                    timestampType = tableColumn.getColumnType();
                    if (ColumnType.isTimestamp(timestampType)) {
                        hourIndex = i;
                    }
                }
            }

            if (hourIndex != -1) {
                factory = generateSubQuery(model, executionContext);
                pageFramingSupported = factory.supportsPageFrameCursor();
                if (pageFramingSupported) {
                    columnExpr = columns.getQuick(hourIndex).getAst();
                    // find position of the hour() argument in the factory meta
                    tempKeyIndexesInBase.add(factory.getMetadata().getColumnIndex(columnExpr.rhs.token));
                    tempKeyIndex.add(hourIndex);
                    // storage dimension for Rosti is INT when we use hour(). This function produces INT.
                    tempKeyKinds.add(ColumnType.getTimestampDriver(timestampType).getGKKHourInt());
                    arrayColumnTypes.add(ColumnType.INT);
                } else {
                    factory = Misc.free(factory);
                }
            }

            if (factory == null) {
                // we generated subquery for "hour" intrinsic, but that did not work out
                if (hourIndex != -1) {
                    QueryModel.restoreWhereClause(expressionNodePool, model);
                }
                factory = generateSubQuery(model, executionContext);
                pageFramingSupported = factory.supportsPageFrameCursor();
            }

            RecordMetadata baseMetadata = factory.getMetadata();

            boolean enableParallelGroupBy = executionContext.isParallelGroupByEnabled();
            // Inspect model for possibility of vector aggregate intrinsics.
            if (enableParallelGroupBy && pageFramingSupported && assembleKeysAndFunctionReferences(columns, baseMetadata, hourIndex)) {
                // Create baseMetadata from everything we've gathered.
                GenericRecordMetadata meta = new GenericRecordMetadata();

                // Start with keys.
                for (int i = 0, n = tempKeyIndex.size(); i < n; i++) {
                    final int indexInThis = tempKeyIndex.getQuick(i);
                    final int indexInBase = tempKeyIndexesInBase.getQuick(i);
                    final int type = arrayColumnTypes.getColumnType(i);

                    if (ColumnType.isSymbol(type)) {
                        meta.add(
                                indexInThis,
                                new TableColumnMetadata(
                                        Chars.toString(columns.getQuick(indexInThis).getName()),
                                        type,
                                        false,
                                        0,
                                        baseMetadata.isSymbolTableStatic(indexInBase),
                                        null
                                )
                        );
                    } else {
                        meta.add(
                                indexInThis,
                                new TableColumnMetadata(
                                        Chars.toString(columns.getQuick(indexInThis).getName()),
                                        type,
                                        null
                                )
                        );
                    }
                }

                // Add the aggregate functions.
                for (int i = 0, n = tempVecConstructors.size(); i < n; i++) {
                    VectorAggregateFunctionConstructor constructor = tempVecConstructors.getQuick(i);
                    int indexInBase = tempVecConstructorArgIndexes.getQuick(i);
                    int indexInThis = tempAggIndex.getQuick(i);
                    VectorAggregateFunction vaf = constructor.create(
                            tempKeyKinds.size() == 0 ? 0 : tempKeyKinds.getQuick(0),
                            indexInBase,
                            executionContext.getSharedQueryWorkerCount()
                    );
                    tempVaf.add(vaf);
                    meta.add(
                            indexInThis,
                            new TableColumnMetadata(
                                    Chars.toString(columns.getQuick(indexInThis).getName()),
                                    vaf.getType(),
                                    null
                            )
                    );
                }

                if (tempKeyIndexesInBase.size() == 0) {
                    return new GroupByNotKeyedVectorRecordCursorFactory(
                            executionContext.getCairoEngine(),
                            configuration,
                            factory,
                            meta,
                            executionContext.getSharedQueryWorkerCount(),
                            tempVaf
                    );
                }

                if (tempKeyIndexesInBase.size() == 1) {
                    for (int i = 0, n = tempVaf.size(); i < n; i++) {
                        tempVaf.getQuick(i).pushValueTypes(arrayColumnTypes);
                    }

                    if (tempVaf.size() == 0) { // similar to DistinctKeyRecordCursorFactory, handles e.g. select id from tab group by id
                        int keyKind = hourIndex != -1 ? ColumnType.getTimestampDriver(timestampType).getGKKHourInt() : SqlCodeGenerator.GKK_VANILLA_INT;
                        CountVectorAggregateFunction countFunction = new CountVectorAggregateFunction(keyKind);
                        countFunction.pushValueTypes(arrayColumnTypes);
                        tempVaf.add(countFunction);

                        tempSymbolSkewIndexes.clear();
                        tempSymbolSkewIndexes.add(0);
                    }

                    try {
                        GroupByUtils.validateGroupByColumns(sqlNodeStack, model, 1);
                    } catch (Throwable e) {
                        Misc.freeObjList(tempVaf);
                        throw e;
                    }

                    guardAgainstFillWithKeyedGroupBy(model, keyTypes);

                    return generateFill(
                            model,
                            new GroupByRecordCursorFactory(
                                    executionContext.getCairoEngine(),
                                    configuration,
                                    factory,
                                    meta,
                                    arrayColumnTypes,
                                    executionContext.getSharedQueryWorkerCount(),
                                    tempVaf,
                                    tempKeyIndexesInBase.getQuick(0),
                                    tempKeyIndex.getQuick(0),
                                    tempSymbolSkewIndexes
                            ),
                            executionContext
                    );
                }

                // Free the vector aggregate functions since we didn't use them.
                Misc.freeObjList(tempVaf);
            }

            if (hourIndex != -1) {
                // uh-oh, we had special case keys, but could not find implementation for the functions
                // release factory we created unnecessarily
                factory = Misc.free(factory);
                // create factory on top level model
                QueryModel.restoreWhereClause(expressionNodePool, model);
                factory = generateSubQuery(model, executionContext);
                // and reset baseMetadata
                baseMetadata = factory.getMetadata();
            }

            final int timestampIndex = getTimestampIndex(model, factory);

            keyTypes.clear();
            valueTypes.clear();
            listColumnFilterA.clear();

            final int columnCount = model.getColumns().size();
            final ObjList<GroupByFunction> groupByFunctions = new ObjList<>(columnCount);
            tempInnerProjectionFunctions.clear();
            tempOuterProjectionFunctions.clear();
            final GenericRecordMetadata outerProjectionMetadata = new GenericRecordMetadata();
            final PriorityMetadata priorityMetadata = new PriorityMetadata(columnCount, baseMetadata);
            final IntList projectionFunctionFlags = new IntList(columnCount);

            GroupByUtils.assembleGroupByFunctions(
                    functionParser,
                    sqlNodeStack,
                    model,
                    executionContext,
                    baseMetadata,
                    timestampIndex,
                    true,
                    groupByFunctions,
                    groupByFunctionPositions,
                    tempOuterProjectionFunctions,
                    tempInnerProjectionFunctions,
                    recordFunctionPositions,
                    projectionFunctionFlags,
                    outerProjectionMetadata,
                    priorityMetadata,
                    valueTypes,
                    keyTypes,
                    listColumnFilterA,
                    null,
                    validateSampleByFillType
            );

            // Check if we have a non-keyed query with all early exit aggregate functions (e.g. count_distinct(symbol))
            // and no filter. In such a case, use single-threaded factories instead of the multithreaded ones.
            if (
                    enableParallelGroupBy
                            && keyTypes.getColumnCount() == 0
                            && GroupByUtils.isEarlyExitSupported(groupByFunctions)
                            && factory.getFilter() == null
            ) {
                enableParallelGroupBy = false;
            }

            ObjList<Function> keyFunctions = extractVirtualFunctionsFromProjection(tempInnerProjectionFunctions, projectionFunctionFlags);
            if (
                    enableParallelGroupBy
                            && SqlUtil.isParallelismSupported(keyFunctions)
                            && GroupByUtils.isParallelismSupported(groupByFunctions)
            ) {
                boolean supportsParallelism = factory.supportsPageFrameCursor();
                CompiledFilter compiledFilter = null;
                MemoryCARW bindVarMemory = null;
                ObjList<Function> bindVarFunctions = null;
                Function filter = null;
                // Try to steal the filter from the nested factory, if possible.
                // We aim for simple cases such as select key, avg(value) from t where value > 0
                if (!supportsParallelism && factory.supportsFilterStealing()) {
                    RecordCursorFactory filterFactory = factory;
                    factory = factory.getBaseFactory();
                    assert factory.supportsPageFrameCursor();
                    compiledFilter = filterFactory.getCompiledFilter();
                    bindVarMemory = filterFactory.getBindVarMemory();
                    bindVarFunctions = filterFactory.getBindVarFunctions();
                    filter = filterFactory.getFilter();
                    supportsParallelism = true;
                    filterFactory.halfClose();
                }

                if (supportsParallelism) {
                    QueryModel.restoreWhereClause(expressionNodePool, model);

                    // back up required lists as generateSubQuery or compileWorkerFilterConditionally may overwrite them
                    ArrayColumnTypes keyTypesCopy = new ArrayColumnTypes().addAll(keyTypes);
                    ArrayColumnTypes valueTypesCopy = new ArrayColumnTypes().addAll(valueTypes);
                    ListColumnFilter listColumnFilterCopy = listColumnFilterA.copy();

                    if (keyTypesCopy.getColumnCount() == 0) {
                        assert keyFunctions.size() == 0;
                        assert tempOuterProjectionFunctions.size() == groupByFunctions.size();

                        return new AsyncGroupByNotKeyedRecordCursorFactory(
                                executionContext.getCairoEngine(),
                                asm,
                                configuration,
                                executionContext.getMessageBus(),
                                factory,
                                outerProjectionMetadata,
                                groupByFunctions,
                                compileWorkerGroupByFunctionsConditionally(
                                        executionContext,
                                        model,
                                        groupByFunctions,
                                        executionContext.getSharedQueryWorkerCount(),
                                        factory.getMetadata()
                                ),
                                valueTypesCopy.getColumnCount(),
                                compiledFilter,
                                bindVarMemory,
                                bindVarFunctions,
                                filter,
                                reduceTaskFactory,
                                compileWorkerFilterConditionally(
                                        executionContext,
                                        filter,
                                        executionContext.getSharedQueryWorkerCount(),
                                        locatePotentiallyFurtherNestedWhereClause(nested),
                                        factory.getMetadata()
                                ),
                                executionContext.getSharedQueryWorkerCount()
                        );
                    }

                    guardAgainstFillWithKeyedGroupBy(model, keyTypes);

                    ObjList<ObjList<Function>> perWorkerInnerProjectionFunctions = compilePerWorkerInnerProjectionFunctions(
                            executionContext,
                            model.getColumns(),
                            tempInnerProjectionFunctions,
                            executionContext.getSharedQueryWorkerCount(),
                            baseMetadata
                    );

                    return generateFill(
                            model,
                            new AsyncGroupByRecordCursorFactory(
                                    executionContext.getCairoEngine(),
                                    asm,
                                    configuration,
                                    executionContext.getMessageBus(),
                                    factory,
                                    outerProjectionMetadata,
                                    listColumnFilterCopy,
                                    keyTypesCopy,
                                    valueTypesCopy,
                                    groupByFunctions,
                                    extractWorkerFunctionsConditionally(
                                            tempInnerProjectionFunctions,
                                            projectionFunctionFlags,
                                            perWorkerInnerProjectionFunctions,
                                            GroupByUtils.PROJECTION_FUNCTION_FLAG_GROUP_BY
                                    ),
                                    keyFunctions,
                                    extractWorkerFunctionsConditionally(
                                            tempInnerProjectionFunctions,
                                            projectionFunctionFlags,
                                            perWorkerInnerProjectionFunctions,
                                            GroupByUtils.PROJECTION_FUNCTION_FLAG_VIRTUAL
                                    ),
                                    new ObjList<>(tempOuterProjectionFunctions),
                                    compiledFilter,
                                    bindVarMemory,
                                    bindVarFunctions,
                                    filter,
                                    reduceTaskFactory,
                                    compileWorkerFilterConditionally(
                                            executionContext,
                                            filter,
                                            executionContext.getSharedQueryWorkerCount(),
                                            locatePotentiallyFurtherNestedWhereClause(nested),
                                            factory.getMetadata()
                                    ),
                                    executionContext.getSharedQueryWorkerCount()
                            ),
                            executionContext
                    );
                }
            }

            if (keyTypes.getColumnCount() == 0) {
                assert tempOuterProjectionFunctions.size() == groupByFunctions.size();
                return new GroupByNotKeyedRecordCursorFactory(
                        asm,
                        configuration,
                        factory,
                        outerProjectionMetadata,
                        groupByFunctions,
                        valueTypes.getColumnCount()
                );
            }

            guardAgainstFillWithKeyedGroupBy(model, keyTypes);

            return generateFill(
                    model,
                    new io.questdb.griffin.engine.groupby.GroupByRecordCursorFactory(
                            asm,
                            configuration,
                            factory,
                            listColumnFilterA,
                            keyTypes,
                            valueTypes,
                            outerProjectionMetadata,
                            groupByFunctions,
                            keyFunctions,
                            new ObjList<>(tempOuterProjectionFunctions)
                    ),
                    executionContext
            );
        } catch (Throwable e) {
            Misc.free(factory);
            throw e;
        }
    }

    private RecordCursorFactory generateSelectVirtual(QueryModel model, SqlExecutionContext executionContext) throws SqlException {
        final RecordCursorFactory factory = generateSubQuery(model, executionContext);
        return generateSelectVirtualWithSubQuery(model, executionContext, factory);
    }

    @NotNull
    private VirtualRecordCursorFactory generateSelectVirtualWithSubQuery(
            QueryModel model,
            SqlExecutionContext executionContext,
            RecordCursorFactory factory
    ) throws SqlException {
        final ObjList<QueryColumn> columns = model.getColumns();
        final int columnCount = columns.size();
        final ObjList<Function> functions = new ObjList<>(columnCount);
        final RecordMetadata baseMetadata = factory.getMetadata();
        // Lookup metadata will resolve column references, prioritising references to the projection
        // over the references to the base table. +1 accounts for timestamp, which can be added conditionally later.
        final int virtualColumnReservedSlots = columnCount + 1;
        final PriorityMetadata priorityMetadata = new PriorityMetadata(virtualColumnReservedSlots, baseMetadata);
        final GenericRecordMetadata virtualMetadata = new GenericRecordMetadata();
        try {
            // attempt to preserve timestamp on new data set
            CharSequence timestampColumn;
            final int timestampIndex = baseMetadata.getTimestampIndex();
            if (timestampIndex > -1) {
                timestampColumn = baseMetadata.getColumnName(timestampIndex);
            } else {
                timestampColumn = null;
            }

            for (int i = 0; i < columnCount; i++) {
                final QueryColumn column = columns.getQuick(i);
                final ExpressionNode node = column.getAst();
                if (node.type == LITERAL && Chars.equalsNc(node.token, timestampColumn)) {
                    virtualMetadata.setTimestampIndex(i);
                }

                Function function = functionParser.parseFunction(
                        column.getAst(),
                        priorityMetadata,
                        executionContext
                );

                int targetColumnType = -1;
                if (model.isUpdate()) {
                    // Check the type of the column to be updated
                    int columnIndex = model.getUpdateTableColumnNames().indexOf(column.getAlias());
                    int toType = model.getUpdateTableColumnTypes().get(columnIndex);
                    // If the column is timestamp, we will not change the type, otherwise we will lose timestamp's precision.
                    if (!isTimestamp(toType)) {
                        targetColumnType = toType;
                    }
                }

                // define "undefined" functions as string unless it's update.
                if (model.isUpdate()) {
                    if (ColumnType.isUndefined(function.getType())) {
                        function.assignType(targetColumnType, executionContext.getBindVariableService());
                    }
                } else if (function.isUndefined()) {
                    function.assignType(ColumnType.STRING, executionContext.getBindVariableService());
                }

                int columnType = function.getType();
                if (columnType == ColumnType.CURSOR) {
                    throw SqlException.$(node.position, "cursor function cannot be used as a column [column=").put(column.getAlias()).put(']');
                }

                if (targetColumnType != -1 && targetColumnType != columnType) {
                    // This is an update and the target column does not match with column the update is trying to perform
                    if (ColumnType.isBuiltInWideningCast(function.getType(), targetColumnType)) {
                        // All functions will be able to getLong() if they support getInt(), no need to generate cast here
                        columnType = targetColumnType;
                    } else {
                        Function castFunction = functionParser.createImplicitCast(column.getAst().position, function, targetColumnType);
                        if (castFunction != null) {
                            function = castFunction;
                            columnType = targetColumnType;
                        }
                        // else - update code will throw incompatibility exception. It will have better chance close resources then
                    }
                }

                functions.add(function);
                TableColumnMetadata m = null;
                if (columnType == ColumnType.SYMBOL) {
                    if (function instanceof SymbolFunction) {
                        m = new TableColumnMetadata(
                                Chars.toString(column.getAlias()),
                                function.getType(),
                                false,
                                0,
                                ((SymbolFunction) function).isSymbolTableStatic(),
                                function.getMetadata()
                        );
                    } else if (function instanceof NullConstant) {
                        m = new TableColumnMetadata(
                                Chars.toString(column.getAlias()),
                                ColumnType.SYMBOL,
                                false,
                                0,
                                false,
                                function.getMetadata()
                        );
                        // Replace with symbol null constant
                        functions.setQuick(functions.size() - 1, SymbolConstant.NULL);
                    }
                } else {
                    m = new TableColumnMetadata(
                            Chars.toString(column.getAlias()),
                            columnType,
                            function.getMetadata()
                    );
                }
                assert m != null;
                virtualMetadata.add(m);
                priorityMetadata.add(m);
            }

            // if timestamp was required and present in the base model but
            // not selected, we will need to add it
            if (
                    executionContext.isTimestampRequired()
                            && timestampColumn != null
                            && virtualMetadata.getTimestampIndex() == -1
            ) {
                final Function timestampFunction = FunctionParser.createColumn(
                        0,
                        timestampColumn,
                        priorityMetadata
                );
                functions.add(timestampFunction);

                // here the base timestamp column name can name-clash with one of the
                // functions, so we have to use bottomUpColumns to lookup alias we should
                // be using. Bottom up column should have our timestamp because optimiser puts it there

                for (int i = 0, n = model.getBottomUpColumns().size(); i < n; i++) {
                    QueryColumn qc = model.getBottomUpColumns().getQuick(i);
                    if (qc.getAst().type == LITERAL && Chars.equals(timestampColumn, qc.getAst().token)) {
                        virtualMetadata.setTimestampIndex(virtualMetadata.getColumnCount());
                        TableColumnMetadata m;
                        m = new TableColumnMetadata(
                                Chars.toString(qc.getAlias()),
                                timestampFunction.getType(),
                                timestampFunction.getMetadata()
                        );
                        virtualMetadata.add(m);
                        priorityMetadata.add(m);
                        break;
                    }
                }
            }
            return new VirtualRecordCursorFactory(
                    virtualMetadata,
                    priorityMetadata,
                    functions,
                    factory,
                    virtualColumnReservedSlots,
                    ALLOW_FUNCTION_MEMOIZATION
            );
        } catch (SqlException | CairoException e) {
            Misc.freeObjList(functions);
            factory.close();
            throw e;
        }
    }

    private RecordCursorFactory generateSelectWindow(
            QueryModel model,
            SqlExecutionContext executionContext
    ) throws SqlException {
        final RecordCursorFactory base = generateSubQuery(model, executionContext);
        final RecordMetadata baseMetadata = base.getMetadata();
        final ObjList<QueryColumn> columns = model.getColumns();
        final int columnCount = columns.size();
        groupedWindow.clear();

        valueTypes.clear();
        ArrayColumnTypes chainTypes = valueTypes;
        GenericRecordMetadata chainMetadata = new GenericRecordMetadata();
        GenericRecordMetadata factoryMetadata = new GenericRecordMetadata();

        ObjList<Function> functions = new ObjList<>();
        ObjList<WindowFunction> naturalOrderFunctions = null;
        ObjList<Function> partitionByFunctions = null;
        try {
            // if all window function don't require sorting or more than one pass then use streaming factory
            boolean isFastPath = true;

            for (int i = 0; i < columnCount; i++) {
                final QueryColumn qc = columns.getQuick(i);
                if (qc.isWindowColumn()) {
                    final WindowColumn ac = (WindowColumn) qc;
                    final ExpressionNode ast = qc.getAst();

                    partitionByFunctions = null;
                    int psz = ac.getPartitionBy().size();
                    if (psz > 0) {
                        partitionByFunctions = new ObjList<>(psz);
                        for (int j = 0; j < psz; j++) {
                            final Function function = functionParser.parseFunction(ac.getPartitionBy().getQuick(j), baseMetadata, executionContext);
                            partitionByFunctions.add(function);
                            if (function instanceof GroupByFunction) {
                                throw SqlException.$(ast.position, "aggregate functions in partition by are not supported");
                            }
                        }
                    }

                    final VirtualRecord partitionByRecord;
                    final RecordSink partitionBySink;

                    if (partitionByFunctions != null) {
                        partitionByRecord = new VirtualRecord(partitionByFunctions);
                        keyTypes.clear();
                        final int partitionByCount = partitionByFunctions.size();

                        for (int j = 0; j < partitionByCount; j++) {
                            keyTypes.add(partitionByFunctions.getQuick(j).getType());
                        }
                        entityColumnFilter.of(partitionByCount);
                        partitionBySink = RecordSinkFactory.getInstance(asm, keyTypes, entityColumnFilter);
                    } else {
                        partitionByRecord = null;
                        partitionBySink = null;
                    }

                    final int osz = ac.getOrderBy().size();

                    // analyze order by clause on the current model and optimise out
                    // order by on window function if it matches the one on the model
                    final LowerCaseCharSequenceIntHashMap orderHash = model.getOrderHash();
                    boolean dismissOrder = false;
                    int timestampIdx = base.getMetadata().getTimestampIndex();
                    int orderByPos = osz > 0 ? ac.getOrderBy().getQuick(0).position : -1;

                    if (base.followedOrderByAdvice() && osz > 0 && orderHash.size() > 0) {
                        dismissOrder = true;
                        for (int j = 0; j < osz; j++) {
                            ExpressionNode node = ac.getOrderBy().getQuick(j);
                            int direction = ac.getOrderByDirection().getQuick(j);
                            if (!Chars.equalsIgnoreCase(node.token, orderHash.keys().get(j)) ||
                                    orderHash.get(node.token) != direction) {
                                dismissOrder = false;
                                break;
                            }
                        }
                    }
                    if (!dismissOrder && osz == 1 && timestampIdx != -1 && orderHash.size() < 2) {
                        ExpressionNode orderByNode = ac.getOrderBy().getQuick(0);
                        int orderByDirection = ac.getOrderByDirection().getQuick(0);

                        if (baseMetadata.getColumnIndexQuiet(orderByNode.token) == timestampIdx &&
                                ((orderByDirection == ORDER_ASC && base.getScanDirection() == RecordCursorFactory.SCAN_DIRECTION_FORWARD) ||
                                        (orderByDirection == ORDER_DESC && base.getScanDirection() == RecordCursorFactory.SCAN_DIRECTION_BACKWARD))) {
                            dismissOrder = true;
                        }
                    }

                    executionContext.configureWindowContext(
                            partitionByRecord,
                            partitionBySink,
                            keyTypes,
                            osz > 0,
                            dismissOrder ? base.getScanDirection() : RecordCursorFactory.SCAN_DIRECTION_OTHER,
                            orderByPos,
                            base.recordCursorSupportsRandomAccess(),
                            ac.getFramingMode(),
                            ac.getRowsLo(),
                            ac.getRowsLoExprTimeUnit(),
                            ac.getRowsLoKindPos(),
                            ac.getRowsHi(),
                            ac.getRowsHiExprTimeUnit(),
                            ac.getRowsHiKindPos(),
                            ac.getExclusionKind(),
                            ac.getExclusionKindPos(),
                            baseMetadata.getTimestampIndex(),
                            baseMetadata.getTimestampType(),
                            ac.isIgnoreNulls(),
                            ac.getNullsDescPos()
                    );
                    final Function f;
                    try {
                        f = functionParser.parseFunction(ast, baseMetadata, executionContext);
                        if (!(f instanceof WindowFunction af)) {
                            Misc.free(f);
                            throw SqlException.$(ast.position, "non-window function called in window context");
                        }

                        functions.extendAndSet(i, f);

                        // sorting and/or multiple passes are required, so fall back to old implementation
                        if ((osz > 0 && !dismissOrder) || af.getPassCount() != WindowFunction.ZERO_PASS) {
                            isFastPath = false;
                            break;
                        }
                    } finally {
                        executionContext.clearWindowContext();
                    }

                    WindowFunction windowFunction = (WindowFunction) f;
                    windowFunction.setColumnIndex(i);

                    factoryMetadata.add(new TableColumnMetadata(
                            Chars.toString(qc.getAlias()),
                            windowFunction.getType(),
                            false,
                            0,
                            false,
                            null
                    ));
                } else { // column
                    final int columnIndex = baseMetadata.getColumnIndexQuiet(qc.getAst().token);
                    final TableColumnMetadata m = baseMetadata.getColumnMetadata(columnIndex);

                    Function function = functionParser.parseFunction(
                            qc.getAst(),
                            baseMetadata,
                            executionContext
                    );
                    functions.extendAndSet(i, function);

                    if (baseMetadata.getTimestampIndex() != -1 && baseMetadata.getTimestampIndex() == columnIndex) {
                        factoryMetadata.setTimestampIndex(i);
                    }

                    if (Chars.equalsIgnoreCase(qc.getAst().token, qc.getAlias())) {
                        factoryMetadata.add(i, m);
                    } else { // keep alias
                        factoryMetadata.add(i, new TableColumnMetadata(
                                        Chars.toString(qc.getAlias()),
                                        m.getColumnType(),
                                        m.isSymbolIndexFlag(),
                                        m.getIndexValueBlockCapacity(),
                                        m.isSymbolTableStatic(),
                                        baseMetadata
                                )
                        );
                    }
                }
            }

            if (isFastPath) {
                for (int i = 0, size = functions.size(); i < size; i++) {
                    Function func = functions.getQuick(i);
                    if (func instanceof WindowFunction) {
                        WindowColumn qc = (WindowColumn) columns.getQuick(i);
                        if (qc.getOrderBy().size() > 0) {
                            chainTypes.clear();
                            ((WindowFunction) func).initRecordComparator(this, baseMetadata, chainTypes, null,
                                    qc.getOrderBy(), qc.getOrderByDirection());
                        }
                    }
                }
                return new WindowRecordCursorFactory(base, factoryMetadata, functions);
            } else {
                factoryMetadata.clear();
                Misc.freeObjListAndClear(functions);
            }

            listColumnFilterA.clear();
            listColumnFilterB.clear();

            // we need two passes over columns because partitionBy and orderBy clauses of
            // the window function must reference the metadata of "this" factory.

            // pass #1 assembles metadata of non-window columns

            // set of column indexes in the base metadata that has already been added to the main
            // metadata instance
            intHashSet.clear();
            final IntList columnIndexes = new IntList();
            for (int i = 0; i < columnCount; i++) {
                final QueryColumn qc = columns.getQuick(i);
                if (!qc.isWindowColumn()) {
                    final int columnIndex = baseMetadata.getColumnIndexQuiet(qc.getAst().token);
                    final TableColumnMetadata m = baseMetadata.getColumnMetadata(columnIndex);
                    chainMetadata.addIfNotExists(i, m);
                    if (Chars.equalsIgnoreCase(qc.getAst().token, qc.getAlias())) {
                        factoryMetadata.add(i, m);
                    } else { // keep alias
                        factoryMetadata.add(i, new TableColumnMetadata(
                                        Chars.toString(qc.getAlias()),
                                        m.getColumnType(),
                                        m.isSymbolIndexFlag(),
                                        m.getIndexValueBlockCapacity(),
                                        m.isSymbolTableStatic(),
                                        baseMetadata
                                )
                        );
                    }
                    chainTypes.add(i, m.getColumnType());
                    listColumnFilterA.extendAndSet(i, i + 1);
                    listColumnFilterB.extendAndSet(i, columnIndex);
                    intHashSet.add(columnIndex);
                    columnIndexes.extendAndSet(i, columnIndex);

                    if (baseMetadata.getTimestampIndex() != -1 && baseMetadata.getTimestampIndex() == columnIndex) {
                        factoryMetadata.setTimestampIndex(i);
                    }
                }
            }

            // pass #2 - add remaining base metadata column that are not in intHashSet already
            // we need to pay attention to stepping over window column slots
            // Chain metadata is assembled in such way that all columns the factory
            // needs to provide are at the beginning of the metadata so the record the factory cursor
            // returns can be chain record, because the chain record is always longer than record needed out of the
            // cursor and relevant columns are 0..n limited by factory metadata

            int addAt = columnCount;
            for (int i = 0, n = baseMetadata.getColumnCount(); i < n; i++) {
                if (intHashSet.excludes(i)) {
                    final TableColumnMetadata m = baseMetadata.getColumnMetadata(i);
                    chainMetadata.add(addAt, m);
                    chainTypes.add(addAt, m.getColumnType());
                    listColumnFilterA.extendAndSet(addAt, addAt + 1);
                    listColumnFilterB.extendAndSet(addAt, i);
                    columnIndexes.extendAndSet(addAt, i);
                    addAt++;
                }
            }

            // pass #3 assembles window column metadata into a list
            // not main metadata to avoid partitionBy functions accidentally looking up
            // window columns recursively

            deferredWindowMetadata.clear();
            for (int i = 0; i < columnCount; i++) {
                final QueryColumn qc = columns.getQuick(i);
                if (qc.isWindowColumn()) {
                    final WindowColumn ac = (WindowColumn) qc;
                    final ExpressionNode ast = qc.getAst();

                    partitionByFunctions = null;
                    int psz = ac.getPartitionBy().size();
                    if (psz > 0) {
                        partitionByFunctions = new ObjList<>(psz);
                        for (int j = 0; j < psz; j++) {
                            final Function function = functionParser.parseFunction(ac.getPartitionBy().getQuick(j), chainMetadata, executionContext);
                            partitionByFunctions.add(function);
                            if (function instanceof GroupByFunction) {
                                throw SqlException.$(ast.position, "aggregate functions in partition by are not supported");
                            }
                        }
                    }

                    final VirtualRecord partitionByRecord;
                    final RecordSink partitionBySink;

                    if (partitionByFunctions != null) {
                        partitionByRecord = new VirtualRecord(partitionByFunctions);
                        keyTypes.clear();
                        final int partitionByCount = partitionByFunctions.size();

                        for (int j = 0; j < partitionByCount; j++) {
                            keyTypes.add(partitionByFunctions.getQuick(j).getType());
                        }
                        entityColumnFilter.of(partitionByCount);
                        // create sink
                        partitionBySink = RecordSinkFactory.getInstance(asm, keyTypes, entityColumnFilter);
                    } else {
                        partitionByRecord = null;
                        partitionBySink = null;
                    }

                    final int osz = ac.getOrderBy().size();

                    // analyze order by clause on the current model and optimise out
                    // order by on window function if it matches the one on the model
                    final LowerCaseCharSequenceIntHashMap orderHash = model.getOrderHash();
                    boolean dismissOrder = false;
                    int timestampIdx = base.getMetadata().getTimestampIndex();
                    int orderByPos = osz > 0 ? ac.getOrderBy().getQuick(0).position : -1;

                    if (base.followedOrderByAdvice() && osz > 0 && orderHash.size() > 0) {
                        dismissOrder = true;
                        for (int j = 0; j < osz; j++) {
                            ExpressionNode node = ac.getOrderBy().getQuick(j);
                            int direction = ac.getOrderByDirection().getQuick(j);
                            if (!Chars.equalsIgnoreCase(node.token, orderHash.keys().get(j))
                                    || orderHash.get(node.token) != direction) {
                                dismissOrder = false;
                                break;
                            }
                        }
                    }
                    if (osz == 1 && timestampIdx != -1 && orderHash.size() < 2) {
                        ExpressionNode orderByNode = ac.getOrderBy().getQuick(0);
                        int orderByDirection = ac.getOrderByDirection().getQuick(0);

                        if (baseMetadata.getColumnIndexQuiet(orderByNode.token) == timestampIdx
                                && ((orderByDirection == ORDER_ASC && base.getScanDirection() == RecordCursorFactory.SCAN_DIRECTION_FORWARD)
                                || (orderByDirection == ORDER_DESC && base.getScanDirection() == RecordCursorFactory.SCAN_DIRECTION_BACKWARD))) {
                            dismissOrder = true;
                        }
                    }

                    executionContext.configureWindowContext(
                            partitionByRecord,
                            partitionBySink,
                            keyTypes,
                            osz > 0,
                            dismissOrder ? base.getScanDirection() : RecordCursorFactory.SCAN_DIRECTION_OTHER,
                            orderByPos,
                            base.recordCursorSupportsRandomAccess(),
                            ac.getFramingMode(),
                            ac.getRowsLo(),
                            ac.getRowsLoExprTimeUnit(),
                            ac.getRowsLoKindPos(),
                            ac.getRowsHi(),
                            ac.getRowsHiExprTimeUnit(),
                            ac.getRowsHiKindPos(),
                            ac.getExclusionKind(),
                            ac.getExclusionKindPos(),
                            baseMetadata.getTimestampIndex(),
                            baseMetadata.getTimestampType(),
                            ac.isIgnoreNulls(),
                            ac.getNullsDescPos()
                    );
                    final Function f;
                    try {
                        // function needs to resolve args against chain metadata
                        f = functionParser.parseFunction(ast, chainMetadata, executionContext);
                        if (!(f instanceof WindowFunction)) {
                            Misc.free(f);
                            throw SqlException.$(ast.position, "non-window function called in window context");
                        }
                    } finally {
                        executionContext.clearWindowContext();
                    }

                    WindowFunction windowFunction = (WindowFunction) f;

                    if (osz > 0 && !dismissOrder) {
                        IntList directions = ac.getOrderByDirection();
                        if (windowFunction.getPass1ScanDirection() == WindowFunction.Pass1ScanDirection.BACKWARD) {
                            for (int j = 0, size = directions.size(); j < size; j++) {
                                directions.set(j, 1 - directions.getQuick(j));
                            }
                        }

                        IntList order = toOrderIndices(chainMetadata, ac.getOrderBy(), ac.getOrderByDirection());
                        // init comparator if we need
                        windowFunction.initRecordComparator(this, chainMetadata, chainTypes, order, null, null);
                        ObjList<WindowFunction> funcs = groupedWindow.get(order);
                        if (funcs == null) {
                            groupedWindow.put(order, funcs = new ObjList<>());
                        }
                        funcs.add(windowFunction);
                    } else {
                        if (osz > 0) {
                            windowFunction.initRecordComparator(this, chainMetadata, chainTypes, null, ac.getOrderBy(), ac.getOrderByDirection());
                        }

                        if (naturalOrderFunctions == null) {
                            naturalOrderFunctions = new ObjList<>();
                        }
                        naturalOrderFunctions.add(windowFunction);
                    }

                    windowFunction.setColumnIndex(i);

                    deferredWindowMetadata.extendAndSet(i, new TableColumnMetadata(
                            Chars.toString(qc.getAlias()),
                            windowFunction.getType(),
                            false,
                            0,
                            false,
                            null
                    ));

                    listColumnFilterA.extendAndSet(i, -i - 1);
                }
            }

            // after all columns are processed we can re-insert deferred metadata
            for (int i = 0, n = deferredWindowMetadata.size(); i < n; i++) {
                TableColumnMetadata m = deferredWindowMetadata.getQuick(i);
                if (m != null) {
                    chainTypes.add(i, m.getColumnType());
                    factoryMetadata.add(i, m);
                }
            }

            final ObjList<RecordComparator> windowComparators = new ObjList<>(groupedWindow.size());
            final ObjList<ObjList<WindowFunction>> functionGroups = new ObjList<>(groupedWindow.size());
            final ObjList<IntList> keys = new ObjList<>();
            for (ObjObjHashMap.Entry<IntList, ObjList<WindowFunction>> e : groupedWindow) {
                windowComparators.add(recordComparatorCompiler.newInstance(chainTypes, e.key));
                functionGroups.add(e.value);
                keys.add(e.key);
            }

            final RecordSink recordSink = RecordSinkFactory.getInstance(
                    asm,
                    chainTypes,
                    listColumnFilterA,
                    null,
                    listColumnFilterB,
                    null,
                    null);

            return new CachedWindowRecordCursorFactory(
                    configuration,
                    base,
                    recordSink,
                    factoryMetadata,
                    chainTypes,
                    windowComparators,
                    functionGroups,
                    naturalOrderFunctions,
                    columnIndexes,
                    keys,
                    chainMetadata
            );
        } catch (Throwable th) {
            for (ObjObjHashMap.Entry<IntList, ObjList<WindowFunction>> e : groupedWindow) {
                Misc.freeObjList(e.value);
            }
            Misc.free(base);
            Misc.freeObjList(functions);
            Misc.freeObjList(naturalOrderFunctions);
            Misc.freeObjList(partitionByFunctions);
            throw th;
        }
    }

    /**
     * Generates chain of parent factories each of which takes only two argument factories.
     * Parent factory will perform one of SET operations on its arguments, such as UNION, UNION ALL,
     * INTERSECT or EXCEPT
     *
     * @param model            incoming model is expected to have a chain of models via its QueryModel.getUnionModel() function
     * @param factoryA         is compiled first argument
     * @param executionContext execution context for authorization and parallel execution purposes
     * @return factory that performs a SET operation
     * @throws SqlException when query contains syntax errors
     */
    private RecordCursorFactory generateSetFactory(
            QueryModel model,
            RecordCursorFactory factoryA,
            SqlExecutionContext executionContext
    ) throws SqlException {
        RecordCursorFactory factoryB = null;
        ObjList<Function> castFunctionsA = null;
        ObjList<Function> castFunctionsB = null;
        try {
            factoryB = generateQuery0(model.getUnionModel(), executionContext, true);

            final RecordMetadata metadataA = factoryA.getMetadata();
            final RecordMetadata metadataB = factoryB.getMetadata();
            final int positionA = model.getModelPosition();
            final int positionB = model.getUnionModel().getModelPosition();

            switch (model.getSetOperationType()) {
                case SET_OPERATION_UNION: {
                    final boolean castIsRequired = checkIfSetCastIsRequired(metadataA, metadataB, true);
                    final RecordMetadata unionMetadata = castIsRequired ? widenSetMetadata(metadataA, metadataB) : GenericRecordMetadata.removeTimestamp(metadataA);
                    if (castIsRequired) {
                        castFunctionsA = generateCastFunctions(unionMetadata, metadataA, positionA);
                        castFunctionsB = generateCastFunctions(unionMetadata, metadataB, positionB);
                    }

                    return generateUnionFactory(
                            model,
                            executionContext,
                            factoryA,
                            factoryB,
                            castFunctionsA,
                            castFunctionsB,
                            unionMetadata,
                            SET_UNION_CONSTRUCTOR
                    );
                }
                case SET_OPERATION_UNION_ALL: {
                    final boolean castIsRequired = checkIfSetCastIsRequired(metadataA, metadataB, true);
                    final RecordMetadata unionMetadata = castIsRequired ? widenSetMetadata(metadataA, metadataB) : GenericRecordMetadata.removeTimestamp(metadataA);
                    if (castIsRequired) {
                        castFunctionsA = generateCastFunctions(unionMetadata, metadataA, positionA);
                        castFunctionsB = generateCastFunctions(unionMetadata, metadataB, positionB);
                    }

                    return generateUnionAllFactory(
                            model,
                            executionContext,
                            factoryA,
                            factoryB,
                            castFunctionsA,
                            castFunctionsB,
                            unionMetadata
                    );
                }
                case SET_OPERATION_EXCEPT: {
                    final boolean castIsRequired = checkIfSetCastIsRequired(metadataA, metadataB, false);
                    final RecordMetadata unionMetadata = castIsRequired ? widenSetMetadata(metadataA, metadataB) : metadataA;
                    if (castIsRequired) {
                        castFunctionsA = generateCastFunctions(unionMetadata, metadataA, positionA);
                        castFunctionsB = generateCastFunctions(unionMetadata, metadataB, positionB);
                    }

                    return generateUnionFactory(
                            model,
                            executionContext,
                            factoryA,
                            factoryB,
                            castFunctionsA,
                            castFunctionsB,
                            unionMetadata,
                            SET_EXCEPT_CONSTRUCTOR
                    );
                }
                case SET_OPERATION_EXCEPT_ALL: {
                    final boolean castIsRequired = checkIfSetCastIsRequired(metadataA, metadataB, false);
                    final RecordMetadata unionMetadata = castIsRequired ? widenSetMetadata(metadataA, metadataB) : metadataA;
                    if (castIsRequired) {
                        castFunctionsA = generateCastFunctions(unionMetadata, metadataA, positionA);
                        castFunctionsB = generateCastFunctions(unionMetadata, metadataB, positionB);
                    }

                    return generateIntersectOrExceptAllFactory(
                            model,
                            executionContext,
                            factoryA,
                            factoryB,
                            castFunctionsA,
                            castFunctionsB,
                            unionMetadata,
                            SET_EXCEPT_ALL_CONSTRUCTOR
                    );
                }
                case SET_OPERATION_INTERSECT: {
                    final boolean castIsRequired = checkIfSetCastIsRequired(metadataA, metadataB, false);
                    final RecordMetadata unionMetadata = castIsRequired ? widenSetMetadata(metadataA, metadataB) : metadataA;
                    if (castIsRequired) {
                        castFunctionsA = generateCastFunctions(unionMetadata, metadataA, positionA);
                        castFunctionsB = generateCastFunctions(unionMetadata, metadataB, positionB);
                    }

                    return generateUnionFactory(
                            model,
                            executionContext,
                            factoryA,
                            factoryB,
                            castFunctionsA,
                            castFunctionsB,
                            unionMetadata,
                            SET_INTERSECT_CONSTRUCTOR
                    );
                }
                case SET_OPERATION_INTERSECT_ALL: {
                    final boolean castIsRequired = checkIfSetCastIsRequired(metadataA, metadataB, false);
                    final RecordMetadata unionMetadata = castIsRequired ? widenSetMetadata(metadataA, metadataB) : metadataA;
                    if (castIsRequired) {
                        castFunctionsA = generateCastFunctions(unionMetadata, metadataA, positionA);
                        castFunctionsB = generateCastFunctions(unionMetadata, metadataB, positionB);
                    }

                    return generateIntersectOrExceptAllFactory(
                            model,
                            executionContext,
                            factoryA,
                            factoryB,
                            castFunctionsA,
                            castFunctionsB,
                            unionMetadata,
                            SET_INTERSECT_ALL_CONSTRUCTOR
                    );
                }
                default:
                    assert false;
                    return null;
            }
        } catch (Throwable e) {
            Misc.free(factoryA);
            Misc.free(factoryB);
            Misc.freeObjList(castFunctionsA);
            Misc.freeObjList(castFunctionsB);
            throw e;
        }
    }

    private RecordCursorFactory generateSubQuery(QueryModel model, SqlExecutionContext executionContext) throws SqlException {
        assert model.getNestedModel() != null;
        return generateQuery(model.getNestedModel(), executionContext, true);
    }

    private RecordCursorFactory generateTableQuery(
            QueryModel model,
            SqlExecutionContext executionContext
    ) throws SqlException {
        final ObjList<ExpressionNode> latestBy = model.getLatestBy();

        final boolean supportsRandomAccess;
        CharSequence tableName = model.getTableName();
        if (Chars.startsWith(tableName, NO_ROWID_MARKER)) {
            final BufferWindowCharSequence tab = (BufferWindowCharSequence) tableName;
            tab.shiftLo(NO_ROWID_MARKER.length());
            supportsRandomAccess = false;
        } else {
            supportsRandomAccess = true;
        }

        final TableToken tableToken = executionContext.getTableToken(tableName);
        if (model.isUpdate() && !executionContext.isWalApplication() && executionContext.getCairoEngine().isWalTable(tableToken)) {
            // two phase update execution, this is client-side branch. It has to execute against the sequencer metadata
            // to allow the client to succeed even if WAL apply does not run.
            try (TableRecordMetadata metadata = executionContext.getMetadataForWrite(tableToken, model.getMetadataVersion())) {
                // it is not enough to rely on execution context to be different for WAL APPLY;
                // in WAL APPLY we also must supply reader, outside of WAL APPLY reader is null
                return generateTableQuery0(model, executionContext, latestBy, supportsRandomAccess, null, metadata);
            }
        } else {
            // this is server side execution of the update. It executes against the reader metadata, which by now
            // has to be fully up-to-date due to WAL apply execution order.
            try (TableReader reader = executionContext.getReader(tableToken, model.getMetadataVersion())) {
                return generateTableQuery0(model, executionContext, latestBy, supportsRandomAccess, reader, reader.getMetadata());
            }
        }
    }

    private RecordCursorFactory generateTableQuery0(
            @Transient QueryModel model,
            @Transient SqlExecutionContext executionContext,
            ObjList<ExpressionNode> latestBy,
            boolean supportsRandomAccess,
            @Transient @Nullable TableReader reader,
            @Transient TableRecordMetadata metadata
    ) throws SqlException {
        // create metadata based on top-down columns that are required

        final ObjList<QueryColumn> topDownColumns = model.getTopDownColumns();
        final int topDownColumnCount = topDownColumns.size();
        final IntList columnIndexes = new IntList();
        final IntList columnSizeShifts = new IntList();

        // topDownColumnCount can be 0 for 'select count()' queries

        int readerTimestampIndex;
        readerTimestampIndex = getTimestampIndex(model, metadata);

        // Latest by on a table requires the provided timestamp column to be the designated timestamp.
        if (latestBy.size() > 0 && readerTimestampIndex != metadata.getTimestampIndex()) {
            throw SqlException.$(model.getTimestamp().position, "latest by over a table requires designated TIMESTAMP");
        }

        boolean requiresTimestamp = joinsRequiringTimestamp[model.getJoinType()];
        final GenericRecordMetadata queryMeta = new GenericRecordMetadata();
        try {
            if (requiresTimestamp) {
                executionContext.pushTimestampRequiredFlag(true);
            }

            boolean contextTimestampRequired = executionContext.isTimestampRequired();
            // some "sample by" queries don't select any cols but needs timestamp col selected
            // for example "select count() from x sample by 1h" implicitly needs timestamp column selected
            if (topDownColumnCount > 0 || contextTimestampRequired || model.isUpdate()) {
                for (int i = 0; i < topDownColumnCount; i++) {
                    QueryColumn column = topDownColumns.getQuick(i);
                    int columnIndex = metadata.getColumnIndexQuiet(column.getName());
                    if (columnIndex == -1) {
                        throw SqlException.invalidColumn(column.getAst().position, column.getName());
                    }
                    int type = metadata.getColumnType(columnIndex);
                    int typeSize = ColumnType.sizeOf(type);

                    columnIndexes.add(columnIndex);
                    columnSizeShifts.add(Numbers.msb(typeSize));

                    queryMeta.add(new TableColumnMetadata(
                            Chars.toString(column.getName()),
                            type,
                            metadata.isColumnIndexed(columnIndex),
                            metadata.getIndexValueBlockCapacity(columnIndex),
                            metadata.isSymbolTableStatic(columnIndex),
                            metadata.getMetadata(columnIndex),
                            -1,
                            false,
                            0,
                            metadata.getColumnMetadata(columnIndex).isSymbolCacheFlag(),
                            metadata.getColumnMetadata(columnIndex).getSymbolCapacity()
                    ));

                    if (columnIndex == readerTimestampIndex) {
                        queryMeta.setTimestampIndex(queryMeta.getColumnCount() - 1);
                    }
                }

                // select timestamp when it is required but not already selected
                if (readerTimestampIndex != -1 && queryMeta.getTimestampIndex() == -1 && contextTimestampRequired) {
                    queryMeta.add(new TableColumnMetadata(
                            metadata.getColumnName(readerTimestampIndex),
                            metadata.getColumnType(readerTimestampIndex),
                            metadata.getMetadata(readerTimestampIndex)
                    ));
                    queryMeta.setTimestampIndex(queryMeta.getColumnCount() - 1);

                    columnIndexes.add(readerTimestampIndex);
                    columnSizeShifts.add(Numbers.msb(ColumnType.TIMESTAMP));
                }
            }
        } finally {
            if (requiresTimestamp) {
                executionContext.popTimestampRequiredFlag();
            }
        }

        if (reader == null) {
            // This is WAL serialisation compilation. We don't need to read data from table
            // and don't need optimisation for query validation.
            return new AbstractRecordCursorFactory(queryMeta) {
                @Override
                public boolean recordCursorSupportsRandomAccess() {
                    return false;
                }

                @Override
                public boolean supportsUpdateRowId(TableToken tableToken) {
                    return metadata.getTableToken() == tableToken;
                }
            };
        }

        GenericRecordMetadata dfcFactoryMeta = GenericRecordMetadata.deepCopyOf(metadata);
        final int latestByColumnCount = prepareLatestByColumnIndexes(latestBy, queryMeta);
        final TableToken tableToken = metadata.getTableToken();
        ExpressionNode withinExtracted;

        if (latestByColumnCount > 0 && configuration.useWithinLatestByOptimisation()) {
            withinExtracted = whereClauseParser.extractWithin(
                    model,
                    model.getWhereClause(),
                    queryMeta,
                    functionParser,
                    executionContext,
                    prefixes
            );

            boolean allSymbolsAreIndexed = true;
            if (prefixes.size() > 0) {
                for (int i = 0; i < latestByColumnCount; i++) {
                    int idx = listColumnFilterA.getColumnIndexFactored(i);
                    if (!ColumnType.isSymbol(queryMeta.getColumnType(idx)) || !queryMeta.isColumnIndexed(idx)) {
                        allSymbolsAreIndexed = false;
                    }
                }
            }

            if (allSymbolsAreIndexed) {
                model.setWhereClause(withinExtracted);
            }
        }

        ExpressionNode whereClause = model.getWhereClause();

        if (whereClause != null || executionContext.isOverriddenIntrinsics(reader.getTableToken())) {
            final IntrinsicModel intrinsicModel;
            if (whereClause != null) {
                CharSequence preferredKeyColumn = null;
                if (latestByColumnCount == 1) {
                    final int latestByIndex = listColumnFilterA.getColumnIndexFactored(0);
                    if (ColumnType.isSymbol(queryMeta.getColumnType(latestByIndex))) {
                        preferredKeyColumn = latestBy.getQuick(0).token;
                    }
                }

                intrinsicModel = whereClauseParser.extract(
                        model,
                        whereClause,
                        metadata,
                        preferredKeyColumn,
                        metadata.getTimestampIndex(),
                        functionParser,
                        queryMeta,
                        executionContext,
                        latestByColumnCount > 1,
                        reader
                );
            } else {
                intrinsicModel = whereClauseParser.getEmpty(
                        reader.getMetadata().getTimestampType(),
                        reader.getPartitionedBy()
                );
            }

            // When we run materialized view refresh we want to restrict queries to the base table
            // to the timestamp range that is updated by the previous transactions.
            executionContext.overrideWhereIntrinsics(reader.getTableToken(), intrinsicModel, reader.getMetadata().getTimestampType());

            // intrinsic parser can collapse where clause when removing parts it can replace
            // need to make sure that filter is updated on the model in case it is processed up the call stack
            //
            // At this juncture filter can use used up by one of the implementations below.
            // We will clear it preemptively. If nothing picks filter up we will set model "where"
            // to the downsized filter
            model.setWhereClause(null);

            if (intrinsicModel.intrinsicValue == IntrinsicModel.FALSE) {
                return new EmptyTableRecordCursorFactory(queryMeta);
            }

            PartitionFrameCursorFactory dfcFactory;

            if (latestByColumnCount > 0) {
                Function filter = compileFilter(intrinsicModel, queryMeta, executionContext);
                if (filter != null && filter.isConstant() && !filter.getBool(null)) {
                    // 'latest by' clause takes over the latest by nodes, so that the later generateLatestBy() is no-op
                    model.getLatestBy().clear();
                    Misc.free(filter);
                    return new EmptyTableRecordCursorFactory(queryMeta);
                }

                // a sub-query present in the filter may have used the latest by
                // column index lists, so we need to regenerate them
                prepareLatestByColumnIndexes(latestBy, queryMeta);

                return generateLatestByTableQuery(
                        model,
                        reader,
                        queryMeta,
                        tableToken,
                        intrinsicModel,
                        filter,
                        executionContext,
                        metadata.getTimestampIndex(),
                        columnIndexes,
                        columnSizeShifts,
                        prefixes
                );
            }

            // below code block generates index-based filter
            final boolean intervalHitsOnlyOnePartition;
            final int order = model.isForceBackwardScan() ? ORDER_DESC : ORDER_ASC;
            if (intrinsicModel.hasIntervalFilters()) {
                RuntimeIntrinsicIntervalModel intervalModel = intrinsicModel.buildIntervalModel();
                dfcFactory = new IntervalPartitionFrameCursorFactory(
                        tableToken,
                        model.getMetadataVersion(),
                        intervalModel,
                        metadata.getTimestampIndex(),
                        dfcFactoryMeta,
                        order
                );
                intervalHitsOnlyOnePartition = intervalModel.allIntervalsHitOnePartition();
            } else {
                dfcFactory = new FullPartitionFrameCursorFactory(tableToken, model.getMetadataVersion(), dfcFactoryMeta, order);
                intervalHitsOnlyOnePartition = reader.getPartitionedBy() == PartitionBy.NONE;
            }

            if (intrinsicModel.keyColumn != null) {
                // existence of column would have been already validated
                final int keyColumnIndex = queryMeta.getColumnIndexQuiet(intrinsicModel.keyColumn);
                final int nKeyValues = intrinsicModel.keyValueFuncs.size();
                final int nKeyExcludedValues = intrinsicModel.keyExcludedValueFuncs.size();

                if (intrinsicModel.keySubQuery != null) {
                    RecordCursorFactory rcf = null;
                    final Record.CharSequenceFunction func;
                    Function filter;
                    try {
                        rcf = generate(intrinsicModel.keySubQuery, executionContext);
                        func = validateSubQueryColumnAndGetGetter(intrinsicModel, rcf.getMetadata());
                        filter = compileFilter(intrinsicModel, queryMeta, executionContext);
                    } catch (Throwable th) {
                        Misc.free(dfcFactory);
                        Misc.free(rcf);
                        throw th;
                    }

                    if (filter != null && filter.isConstant() && !filter.getBool(null)) {
                        Misc.free(dfcFactory);
                        return new EmptyTableRecordCursorFactory(queryMeta);
                    }
                    return new FilterOnSubQueryRecordCursorFactory(
                            configuration,
                            queryMeta,
                            dfcFactory,
                            rcf,
                            keyColumnIndex,
                            filter,
                            func,
                            columnIndexes,
                            columnSizeShifts
                    );
                }
                assert nKeyValues > 0 || nKeyExcludedValues > 0;

                boolean orderByKeyColumn = false;
                int indexDirection = BitmapIndexReader.DIR_FORWARD;
                if (intervalHitsOnlyOnePartition) {
                    final ObjList<ExpressionNode> orderByAdvice = model.getOrderByAdvice();
                    final int orderByAdviceSize = orderByAdvice.size();
                    if (orderByAdviceSize > 0 && orderByAdviceSize < 3) {
                        guardAgainstDotsInOrderByAdvice(model);
                        // todo: when order by coincides with keyColumn and there is index we can incorporate
                        //    ordering in the code that returns rows from index rather than having an
                        //    "overhead" order by implementation, which would be trying to oder already ordered symbols
                        if (Chars.equals(orderByAdvice.getQuick(0).token, intrinsicModel.keyColumn)) {
                            queryMeta.setTimestampIndex(-1);
                            if (orderByAdviceSize == 1) {
                                orderByKeyColumn = true;
                            } else if (Chars.equals(orderByAdvice.getQuick(1).token, model.getTimestamp().token)) {
                                orderByKeyColumn = true;
                                if (getOrderByDirectionOrDefault(model, 1) == ORDER_DIRECTION_DESCENDING) {
                                    indexDirection = BitmapIndexReader.DIR_BACKWARD;
                                }
                            }
                        }
                    }
                }
                boolean orderByTimestamp = false;
                // we can use skip sorting by timestamp if we:
                // - query index with a single value or
                // - query index with multiple values but use table order with forward scan (heap row cursor factory doesn't support backward scan)
                // it doesn't matter if we hit one or more partitions
                if (!orderByKeyColumn && isOrderByDesignatedTimestampOnly(model)) {
                    int orderByDirection = getOrderByDirectionOrDefault(model, 0);
                    if (nKeyValues == 1 || (nKeyValues > 1 && orderByDirection == ORDER_DIRECTION_ASCENDING)) {
                        orderByTimestamp = true;

                        if (orderByDirection == ORDER_DIRECTION_DESCENDING) {
                            indexDirection = BitmapIndexReader.DIR_BACKWARD;
                        }
                    } else if (nKeyExcludedValues > 0 && orderByDirection == ORDER_DIRECTION_ASCENDING) {
                        orderByTimestamp = true;
                    }
                }

                if (nKeyExcludedValues == 0) {
                    Function filter;
                    try {
                        filter = compileFilter(intrinsicModel, queryMeta, executionContext);
                    } catch (Throwable th) {
                        Misc.free(dfcFactory);
                        throw th;
                    }
                    if (filter != null && filter.isConstant()) {
                        try {
                            if (!filter.getBool(null)) {
                                Misc.free(dfcFactory);
                                return new EmptyTableRecordCursorFactory(queryMeta);
                            }
                        } finally {
                            filter = Misc.free(filter);
                        }
                    }

                    if (nKeyValues == 1) {
                        final RowCursorFactory rcf;
                        final Function symbolFunc = intrinsicModel.keyValueFuncs.get(0);
                        final SymbolMapReader symbolMapReader = reader.getSymbolMapReader(columnIndexes.getQuick(keyColumnIndex));
                        final int symbolKey = symbolFunc.isRuntimeConstant()
                                ? SymbolTable.VALUE_NOT_FOUND
                                : symbolMapReader.keyOf(symbolFunc.getStrA(null));

                        if (symbolKey == SymbolTable.VALUE_NOT_FOUND) {
                            if (filter == null) {
                                rcf = new DeferredSymbolIndexRowCursorFactory(
                                        keyColumnIndex,
                                        symbolFunc,
                                        true,
                                        indexDirection
                                );
                            } else {
                                rcf = new DeferredSymbolIndexFilteredRowCursorFactory(
                                        keyColumnIndex,
                                        symbolFunc,
                                        filter,
                                        true,
                                        indexDirection
                                );
                            }
                        } else {
                            if (filter == null) {
                                rcf = new SymbolIndexRowCursorFactory(
                                        keyColumnIndex,
                                        symbolKey,
                                        true,
                                        indexDirection,
                                        null
                                );
                            } else {
                                rcf = new SymbolIndexFilteredRowCursorFactory(
                                        keyColumnIndex,
                                        symbolKey,
                                        filter,
                                        true,
                                        indexDirection,
                                        null
                                );
                            }
                        }

                        if (filter == null) {
                            // This special case factory can later be disassembled to framing and index
                            // cursors in SAMPLE BY processing
                            return new DeferredSingleSymbolFilterPageFrameRecordCursorFactory(
                                    configuration,
                                    keyColumnIndex,
                                    symbolFunc,
                                    rcf,
                                    queryMeta,
                                    dfcFactory,
                                    orderByKeyColumn || orderByTimestamp,
                                    columnIndexes,
                                    columnSizeShifts,
                                    supportsRandomAccess
                            );
                        }
                        return new PageFrameRecordCursorFactory(
                                configuration,
                                queryMeta,
                                dfcFactory,
                                rcf,
                                orderByKeyColumn || orderByTimestamp,
                                filter,
                                false,
                                columnIndexes,
                                columnSizeShifts,
                                supportsRandomAccess,
                                false
                        );
                    }

                    if (orderByKeyColumn) {
                        queryMeta.setTimestampIndex(-1);
                    }

                    return new FilterOnValuesRecordCursorFactory(
                            configuration,
                            queryMeta,
                            dfcFactory,
                            intrinsicModel.keyValueFuncs,
                            keyColumnIndex,
                            reader,
                            filter,
                            model.getOrderByAdviceMnemonic(),
                            orderByKeyColumn,
                            orderByTimestamp,
                            getOrderByDirectionOrDefault(model, 0),
                            indexDirection,
                            columnIndexes,
                            columnSizeShifts
                    );
                } else if (nKeyExcludedValues > 0) {
                    if (reader.getSymbolMapReader(columnIndexes.getQuick(keyColumnIndex)).getSymbolCount() < configuration.getMaxSymbolNotEqualsCount()) {
                        Function filter;
                        try {
                            filter = compileFilter(intrinsicModel, queryMeta, executionContext);
                        } catch (Throwable th) {
                            Misc.free(dfcFactory);
                            throw th;
                        }
                        if (filter != null && filter.isConstant()) {
                            try {
                                if (!filter.getBool(null)) {
                                    Misc.free(dfcFactory);
                                    return new EmptyTableRecordCursorFactory(queryMeta);
                                }
                            } finally {
                                filter = Misc.free(filter);
                            }
                        }

                        return new FilterOnExcludedValuesRecordCursorFactory(
                                configuration,
                                queryMeta,
                                dfcFactory,
                                intrinsicModel.keyExcludedValueFuncs,
                                keyColumnIndex,
                                filter,
                                model.getOrderByAdviceMnemonic(),
                                orderByKeyColumn,
                                orderByTimestamp,
                                getOrderByDirectionOrDefault(model, 0),
                                indexDirection,
                                columnIndexes,
                                columnSizeShifts,
                                configuration.getMaxSymbolNotEqualsCount()
                        );
                    } else if (intrinsicModel.keyExcludedNodes.size() > 0) {
                        // restore filter
                        ExpressionNode root = intrinsicModel.keyExcludedNodes.getQuick(0);

                        for (int i = 1, n = intrinsicModel.keyExcludedNodes.size(); i < n; i++) {
                            ExpressionNode expression = intrinsicModel.keyExcludedNodes.getQuick(i);

                            OperatorExpression andOp = OperatorExpression.chooseRegistry(configuration.getCairoSqlLegacyOperatorPrecedence()).getOperatorDefinition("and");
                            ExpressionNode newRoot = expressionNodePool.next().of(OPERATION, andOp.operator.token, andOp.precedence, 0);
                            newRoot.paramCount = 2;
                            newRoot.lhs = expression;
                            newRoot.rhs = root;

                            root = newRoot;
                        }

                        if (intrinsicModel.filter == null) {
                            intrinsicModel.filter = root;
                        } else {
                            OperatorExpression andOp = OperatorExpression.chooseRegistry(configuration.getCairoSqlLegacyOperatorPrecedence()).getOperatorDefinition("and");
                            ExpressionNode filter = expressionNodePool.next().of(OPERATION, andOp.operator.token, andOp.precedence, 0);
                            filter.paramCount = 2;
                            filter.lhs = intrinsicModel.filter;
                            filter.rhs = root;
                            intrinsicModel.filter = filter;
                        }
                    }
                }
            }

            if (intervalHitsOnlyOnePartition && intrinsicModel.filter == null) {
                final ObjList<ExpressionNode> orderByAdvice = model.getOrderByAdvice();
                final int orderByAdviceSize = orderByAdvice.size();
                if (orderByAdviceSize > 0 && orderByAdviceSize < 3 && intrinsicModel.hasIntervalFilters()) {
                    // This function cannot handle dotted aliases
                    guardAgainstDotsInOrderByAdvice(model);

                    // we can only deal with 'order by symbol, timestamp' at best
                    // skip this optimisation if order by is more extensive
                    final int columnIndex = queryMeta.getColumnIndexQuiet(model.getOrderByAdvice().getQuick(0).token);
                    assert columnIndex > -1;

                    // this is our kind of column
                    if (queryMeta.isColumnIndexed(columnIndex)) {
                        boolean orderByKeyColumn = false;
                        int indexDirection = BitmapIndexReader.DIR_FORWARD;
                        if (orderByAdviceSize == 1) {
                            orderByKeyColumn = true;
                        } else if (Chars.equals(orderByAdvice.getQuick(1).token, model.getTimestamp().token)) {
                            orderByKeyColumn = true;
                            if (getOrderByDirectionOrDefault(model, 1) == ORDER_DIRECTION_DESCENDING) {
                                indexDirection = BitmapIndexReader.DIR_BACKWARD;
                            }
                        }

                        if (orderByKeyColumn) {
                            // check that intrinsicModel.intervals hit only one partition
                            queryMeta.setTimestampIndex(-1);
                            return new SortedSymbolIndexRecordCursorFactory(
                                    configuration,
                                    queryMeta,
                                    dfcFactory,
                                    columnIndex,
                                    getOrderByDirectionOrDefault(model, 0) == ORDER_DIRECTION_ASCENDING,
                                    indexDirection,
                                    columnIndexes,
                                    columnSizeShifts
                            );
                        }
                    }
                }
            }

            final RowCursorFactory rowFactory = new PageFrameRowCursorFactory(model.isForceBackwardScan() ? ORDER_DESC : ORDER_ASC);

            model.setWhereClause(intrinsicModel.filter);
            return new PageFrameRecordCursorFactory(
                    configuration,
                    queryMeta,
                    dfcFactory,
                    rowFactory,
                    false,
                    null,
                    true,
                    columnIndexes,
                    columnSizeShifts,
                    supportsRandomAccess,
                    false
            );
        }

        // no where clause
        if (latestByColumnCount == 0) {
            // construct new metadata, which is a copy of what we constructed just above, but
            // in the interest of isolating problems we will only affect this factory

            final int order = model.isForceBackwardScan() ? ORDER_DESC : ORDER_ASC;

            AbstractPartitionFrameCursorFactory cursorFactory = new FullPartitionFrameCursorFactory(tableToken, model.getMetadataVersion(), dfcFactoryMeta, order);
            RowCursorFactory rowCursorFactory = new PageFrameRowCursorFactory(order);

            return new PageFrameRecordCursorFactory(
                    configuration,
                    queryMeta,
                    cursorFactory,
                    rowCursorFactory,
                    model.isOrderDescendingByDesignatedTimestampOnly(),
                    null,
                    true,
                    columnIndexes,
                    columnSizeShifts,
                    supportsRandomAccess,
                    false
            );
        }

        // 'latest by' clause takes over the latest by nodes, so that the later generateLatestBy() is no-op
        model.getLatestBy().clear();

        // listColumnFilterA = latest by column indexes
        if (latestByColumnCount == 1) {
            int latestByColumnIndex = listColumnFilterA.getColumnIndexFactored(0);
            if (queryMeta.isColumnIndexed(latestByColumnIndex)) {
                return new LatestByAllIndexedRecordCursorFactory(
                        executionContext.getCairoEngine(),
                        configuration,
                        queryMeta,
                        new FullPartitionFrameCursorFactory(tableToken, model.getMetadataVersion(), dfcFactoryMeta, ORDER_DESC),
                        listColumnFilterA.getColumnIndexFactored(0),
                        columnIndexes,
                        columnSizeShifts,
                        prefixes
                );
            }

            if (ColumnType.isSymbol(queryMeta.getColumnType(latestByColumnIndex))
                    && queryMeta.isSymbolTableStatic(latestByColumnIndex)) {
                // we have "latest by" symbol column values, but no index
                return new LatestByDeferredListValuesFilteredRecordCursorFactory(
                        configuration,
                        queryMeta,
                        new FullPartitionFrameCursorFactory(tableToken, model.getMetadataVersion(), dfcFactoryMeta, ORDER_DESC),
                        latestByColumnIndex,
                        null,
                        columnIndexes,
                        columnSizeShifts
                );
            }
        }

        boolean symbolKeysOnly = true;
        for (int i = 0, n = keyTypes.getColumnCount(); i < n; i++) {
            symbolKeysOnly &= ColumnType.isSymbol(keyTypes.getColumnType(i));
        }
        if (symbolKeysOnly) {
            IntList partitionByColumnIndexes = new IntList(listColumnFilterA.size());
            for (int i = 0, n = listColumnFilterA.size(); i < n; i++) {
                partitionByColumnIndexes.add(listColumnFilterA.getColumnIndexFactored(i));
            }
            return new LatestByAllSymbolsFilteredRecordCursorFactory(
                    configuration,
                    queryMeta,
                    new FullPartitionFrameCursorFactory(tableToken, model.getMetadataVersion(), dfcFactoryMeta, ORDER_DESC),
                    RecordSinkFactory.getInstance(asm, queryMeta, listColumnFilterA),
                    keyTypes,
                    partitionByColumnIndexes,
                    null,
                    null,
                    columnIndexes,
                    columnSizeShifts
            );
        }

        return new LatestByAllFilteredRecordCursorFactory(
                configuration,
                queryMeta,
                new FullPartitionFrameCursorFactory(tableToken, model.getMetadataVersion(), dfcFactoryMeta, ORDER_DESC),
                RecordSinkFactory.getInstance(asm, queryMeta, listColumnFilterA),
                keyTypes,
                null,
                columnIndexes,
                columnSizeShifts
        );
    }

    private RecordCursorFactory generateUnionAllFactory(
            QueryModel model,
            SqlExecutionContext executionContext,
            RecordCursorFactory factoryA,
            RecordCursorFactory factoryB,
            ObjList<Function> castFunctionsA,
            ObjList<Function> castFunctionsB,
            RecordMetadata unionMetadata
    ) throws SqlException {
        final RecordCursorFactory unionFactory = new UnionAllRecordCursorFactory(
                unionMetadata,
                factoryA,
                factoryB,
                castFunctionsA,
                castFunctionsB
        );

        if (model.getUnionModel().getUnionModel() != null) {
            return generateSetFactory(model.getUnionModel(), unionFactory, executionContext);
        }
        return unionFactory;
    }

    private RecordCursorFactory generateUnionFactory(
            QueryModel model,
            SqlExecutionContext executionContext,
            RecordCursorFactory factoryA,
            RecordCursorFactory factoryB,
            ObjList<Function> castFunctionsA,
            ObjList<Function> castFunctionsB,
            RecordMetadata unionMetadata,
            SetRecordCursorFactoryConstructor constructor
    ) throws SqlException {
        writeSymbolAsString.clear();
        valueTypes.clear();
        // Remap symbol columns to string type since that's how recordSink copies them.
        keyTypes.clear();
        for (int i = 0, n = unionMetadata.getColumnCount(); i < n; i++) {
            final int columnType = unionMetadata.getColumnType(i);
            if (ColumnType.isSymbol(columnType)) {
                keyTypes.add(ColumnType.STRING);
                writeSymbolAsString.set(i);
            } else {
                keyTypes.add(columnType);
            }
        }

        entityColumnFilter.of(factoryA.getMetadata().getColumnCount());
        final RecordSink recordSink = RecordSinkFactory.getInstance(
                asm,
                unionMetadata,
                entityColumnFilter,
                writeSymbolAsString
        );

        RecordCursorFactory unionFactory = constructor.create(
                configuration,
                unionMetadata,
                factoryA,
                factoryB,
                castFunctionsA,
                castFunctionsB,
                recordSink,
                keyTypes,
                valueTypes
        );

        if (model.getUnionModel().getUnionModel() != null) {
            return generateSetFactory(model.getUnionModel(), unionFactory, executionContext);
        }
        return unionFactory;
    }

    @Nullable
    private Function getHiFunction(QueryModel model, SqlExecutionContext executionContext) throws SqlException {
        return toLimitFunction(executionContext, model.getLimitHi(), null);
    }

    @Nullable
    private Function getLimitLoFunctionOnly(QueryModel model, SqlExecutionContext executionContext) throws SqlException {
        if (model.getLimitAdviceLo() != null && model.getLimitAdviceHi() == null) {
            return toLimitFunction(executionContext, model.getLimitAdviceLo(), LongConstant.ZERO);
        }
        return null;
    }

    @NotNull
    private Function getLoFunction(QueryModel model, SqlExecutionContext executionContext) throws SqlException {
        return toLimitFunction(executionContext, model.getLimitLo(), LongConstant.ZERO);
    }

    private int getSampleBySymbolKeyIndex(QueryModel model, RecordMetadata metadata) {
        final ObjList<QueryColumn> columns = model.getColumns();

        for (int i = 0, n = columns.size(); i < n; i++) {
            final QueryColumn column = columns.getQuick(i);
            final ExpressionNode node = column.getAst();

            if (node.type == LITERAL) {
                int idx = metadata.getColumnIndex(node.token);
                int columnType = metadata.getColumnType(idx);

                if (columnType == ColumnType.SYMBOL) {
                    return idx;
                }
            }
        }

        return -1;
    }

    private int getTimestampIndex(QueryModel model, RecordCursorFactory factory) throws SqlException {
        return getTimestampIndex(model, factory.getMetadata());
    }

    private int getTimestampIndex(QueryModel model, RecordMetadata metadata) throws SqlException {
        final ExpressionNode timestamp = model.getTimestamp();
        if (timestamp != null) {
            int timestampIndex = metadata.getColumnIndexQuiet(timestamp.token);
            if (timestampIndex == -1) {
                throw SqlException.invalidColumn(timestamp.position, timestamp.token);
            }
            if (!ColumnType.isTimestamp(metadata.getColumnType(timestampIndex))) {
                throw SqlException.$(timestamp.position, "not a TIMESTAMP");
            }
            return timestampIndex;
        }
        return metadata.getTimestampIndex();
    }

    private void guardAgainstDotsInOrderByAdvice(QueryModel model) throws SqlException {
        ObjList<ExpressionNode> advice = model.getOrderByAdvice();
        for (int i = 0, n = advice.size(); i < n; i++) {
            if (Chars.indexOf(advice.getQuick(i).token, '.') > -1) {
                throw SqlException.$(advice.getQuick(i).position, "cannot use table-prefixed names in order by");
            }
        }
    }

    private void guardAgainstFillWithKeyedGroupBy(QueryModel model, ArrayColumnTypes keyTypes) throws SqlException {
        // locate fill
        QueryModel curr = model;
        while (curr != null && curr.getFillStride() == null) {
            curr = curr.getNestedModel();
        }

        if (curr == null || curr.getFillStride() == null || curr.getFillValues() == null || curr.getFillValues().size() == 0) {
            return;
        }

        if (curr.getFillValues().size() == 1 && isNoneKeyword(curr.getFillValues().getQuick(0).token)) {
            return;
        }

        if (keyTypes.getColumnCount() == 1) {
            return;
        }

        throw SqlException.$(0, "cannot use FILL with a keyed GROUP BY");
    }

    private void guardAgainstFromToWithKeyedSampleBy(boolean isFromTo) throws SqlException {
        if (isFromTo) {
            throw SqlException.$(0, "FROM-TO intervals are not supported for keyed SAMPLE BY queries");
        }
    }

    private boolean isKeyedTemporalJoin(RecordMetadata masterMetadata, RecordMetadata slaveMetadata) {
        // Check if we can simplify ASOF JOIN ON (ts) to ASOF JOIN.
        if (listColumnFilterA.size() == 1 && listColumnFilterB.size() == 1) {
            int masterIndex = listColumnFilterB.getColumnIndexFactored(0);
            int slaveIndex = listColumnFilterA.getColumnIndexFactored(0);
            return masterIndex != masterMetadata.getTimestampIndex() || slaveIndex != slaveMetadata.getTimestampIndex();
        }
        return listColumnFilterA.size() > 0 && listColumnFilterB.size() > 0;
    }

    private boolean isOrderByDesignatedTimestampOnly(QueryModel model) {
        return model.getOrderByAdvice().size() == 1
                && model.getTimestamp() != null
                && Chars.equalsIgnoreCase(model.getOrderByAdvice().getQuick(0).token, model.getTimestamp().token);
    }

    private boolean isSameTable(RecordCursorFactory masterFactory, RecordCursorFactory slaveFactory) {
        return masterFactory.getTableToken() != null && masterFactory.getTableToken().equals(slaveFactory.getTableToken());
    }

    private boolean isSingleSymbolJoin(RecordMetadata slaveMetadata) {
        return isSingleSymbolJoin(slaveMetadata, false);
    }

    /**
     * Checks if the ASOF JOIN is on a single symbol column, and optionally requires the slave column is indexed.
     * This is a precondition to enable some optimized ASOF JOIN implementations.
     */
    private boolean isSingleSymbolJoin(RecordMetadata slaveMetadata, boolean requireSlaveIndex) {
        // Must be joining on exactly one column (besides timestamps)
        if (listColumnFilterA.size() != 1 || listColumnFilterB.size() != 1) {
            return false;
        }
        int slaveIndex = listColumnFilterA.getColumnIndexFactored(0);
        return slaveMetadata.getColumnType(slaveIndex) == ColumnType.SYMBOL &&
                (!requireSlaveIndex || slaveMetadata.isColumnIndexed(slaveIndex));
    }

    private boolean isSingleSymbolJoinWithIndex(RecordMetadata slaveMetadata) {
        return isSingleSymbolJoin(slaveMetadata, true);
    }

    // skips skipped models until finding a WHERE clause
    private ExpressionNode locatePotentiallyFurtherNestedWhereClause(QueryModel model) {
        QueryModel curr = model;
        ExpressionNode expr = curr.getWhereClause();

        while (curr.isSkipped() && expr == null) {
            expr = curr.getWhereClause();
            curr = curr.getNestedModel();
        }

        if (expr == null) {
            expr = curr.getWhereClause();
        }

        return expr;
    }

    private void lookupColumnIndexes(
            ListColumnFilter filter,
            ObjList<ExpressionNode> columnNames,
            RecordMetadata metadata
    ) throws SqlException {
        filter.clear();
        for (int i = 0, n = columnNames.size(); i < n; i++) {
            final CharSequence columnName = columnNames.getQuick(i).token;
            int columnIndex = metadata.getColumnIndexQuiet(columnName);
            if (columnIndex > -1) {
                filter.add(columnIndex + 1);
            } else {
                int dot = Chars.indexOfLastUnquoted(columnName, '.');
                if (dot > -1) {
                    columnIndex = metadata.getColumnIndexQuiet(columnName, dot + 1, columnName.length());
                    if (columnIndex > -1) {
                        filter.add(columnIndex + 1);
                        return;
                    }
                }
                throw SqlException.invalidColumn(columnNames.getQuick(i).position, columnName);
            }
        }
    }

    private void lookupColumnIndexesUsingVanillaNames(
            ListColumnFilter filter,
            ObjList<CharSequence> columnNames,
            RecordMetadata metadata
    ) {
        filter.clear();
        for (int i = 0, n = columnNames.size(); i < n; i++) {
            filter.add(metadata.getColumnIndex(columnNames.getQuick(i)) + 1);
        }
    }

    private int prepareLatestByColumnIndexes(ObjList<ExpressionNode> latestBy, RecordMetadata myMeta) throws SqlException {
        keyTypes.clear();
        listColumnFilterA.clear();

        final int latestByColumnCount = latestBy.size();
        if (latestByColumnCount > 0) {
            // validate the latest by against the current reader
            // first check if column is valid
            for (int i = 0; i < latestByColumnCount; i++) {
                final ExpressionNode latestByNode = latestBy.getQuick(i);
                final int index = myMeta.getColumnIndexQuiet(latestByNode.token);
                if (index == -1) {
                    throw SqlException.invalidColumn(latestByNode.position, latestByNode.token);
                }

                // check the type of the column, not all are supported
                int columnType = myMeta.getColumnType(index);
                switch (ColumnType.tagOf(columnType)) {
                    case ColumnType.BOOLEAN:
                    case ColumnType.BYTE:
                    case ColumnType.CHAR:
                    case ColumnType.SHORT:
                    case ColumnType.INT:
                    case ColumnType.IPv4:
                    case ColumnType.LONG:
                    case ColumnType.DATE:
                    case ColumnType.TIMESTAMP:
                    case ColumnType.FLOAT:
                    case ColumnType.DOUBLE:
                    case ColumnType.LONG256:
                    case ColumnType.STRING:
                    case ColumnType.VARCHAR:
                    case ColumnType.SYMBOL:
                    case ColumnType.UUID:
                    case ColumnType.GEOBYTE:
                    case ColumnType.GEOSHORT:
                    case ColumnType.GEOINT:
                    case ColumnType.GEOLONG:
                    case ColumnType.LONG128:
                        // we are reusing collections which leads to confusing naming for this method
                        // keyTypes are types of columns we collect 'latest by' for
                        keyTypes.add(columnType);
                        // listColumnFilterA are indexes of columns we collect 'latest by' for
                        listColumnFilterA.add(index + 1);
                        break;

                    default:
                        throw SqlException
                                .position(latestByNode.position)
                                .put(latestByNode.token)
                                .put(" (")
                                .put(ColumnType.nameOf(columnType))
                                .put("): invalid type, only [BOOLEAN, BYTE, SHORT, INT, LONG, DATE, TIMESTAMP, FLOAT, DOUBLE, LONG128, LONG256, CHAR, STRING, VARCHAR, SYMBOL, UUID, GEOHASH, IPv4] are supported in LATEST ON");
                }
            }
        }
        return latestByColumnCount;
    }

    private void processJoinContext(
            boolean vanillaMaster,
            boolean selfJoin,
            JoinContext jc,
            RecordMetadata masterMetadata,
            RecordMetadata slaveMetadata
    ) throws SqlException {
        lookupColumnIndexesUsingVanillaNames(listColumnFilterA, jc.aNames, slaveMetadata);
        if (vanillaMaster) {
            lookupColumnIndexesUsingVanillaNames(listColumnFilterB, jc.bNames, masterMetadata);
        } else {
            lookupColumnIndexes(listColumnFilterB, jc.bNodes, masterMetadata);
        }

        // compare types and populate keyTypes
        keyTypes.clear();
        writeSymbolAsString.clear();
        writeStringAsVarcharA.clear();
        writeStringAsVarcharB.clear();
        writeTimestampAsNanosA.clear();
        writeTimestampAsNanosB.clear();
        for (int k = 0, m = listColumnFilterA.getColumnCount(); k < m; k++) {
            // Don't use tagOf(columnType) to compare the types.
            // Key types have too much exactly except SYMBOL and STRING special case
            final int columnIndexA = listColumnFilterA.getColumnIndexFactored(k);
            final int columnIndexB = listColumnFilterB.getColumnIndexFactored(k);
            final int columnTypeA = slaveMetadata.getColumnType(columnIndexA);
            final String columnNameA = slaveMetadata.getColumnName(columnIndexA);
            final int columnTypeB = masterMetadata.getColumnType(columnIndexB);
            final String columnNameB = masterMetadata.getColumnName(columnIndexB);
            if (columnTypeB != columnTypeA &&
                    !(ColumnType.isSymbolOrStringOrVarchar(columnTypeB) && ColumnType.isSymbolOrStringOrVarchar(columnTypeA)) &&
                    !(ColumnType.isTimestamp(columnTypeB) && ColumnType.isTimestamp(columnTypeA))
            ) {
                // index in column filter and join context is the same
                throw SqlException.$(jc.aNodes.getQuick(k).position, "join column type mismatch");
            }
            if (ColumnType.isVarchar(columnTypeA) || ColumnType.isVarchar(columnTypeB)) {
                keyTypes.add(ColumnType.VARCHAR);
                if (ColumnType.isVarchar(columnTypeA)) {
                    writeStringAsVarcharB.set(columnIndexB);
                } else {
                    writeStringAsVarcharA.set(columnIndexA);
                }
                writeSymbolAsString.set(columnIndexA);
                writeSymbolAsString.set(columnIndexB);
            } else if (columnTypeB == ColumnType.SYMBOL) {
                if (selfJoin && Chars.equalsIgnoreCase(columnNameA, columnNameB)) {
                    keyTypes.add(ColumnType.SYMBOL);
                } else {
                    keyTypes.add(ColumnType.STRING);
                    writeSymbolAsString.set(columnIndexA);
                    writeSymbolAsString.set(columnIndexB);
                }
            } else if (ColumnType.isString(columnTypeA) || ColumnType.isString(columnTypeB)) {
                keyTypes.add(columnTypeB);
                writeSymbolAsString.set(columnIndexA);
                writeSymbolAsString.set(columnIndexB);
            } else if (columnTypeA != columnTypeB &&
                    ColumnType.isTimestamp(columnTypeA) && ColumnType.isTimestamp(columnTypeB)
            ) {
                keyTypes.add(TIMESTAMP_NANO);
                // Mark columns that need conversion to nanoseconds
                if (!ColumnType.isTimestampNano(columnTypeA)) {
                    writeTimestampAsNanosA.set(columnIndexA);
                }
                if (!ColumnType.isTimestampNano(columnTypeB)) {
                    writeTimestampAsNanosB.set(columnIndexB);
                }
            } else {
                keyTypes.add(columnTypeB);
            }
        }
    }

    private void processNodeQueryModels(ExpressionNode node, ModelOperator operator) {
        sqlNodeStack.clear();
        while (node != null) {
            if (node.queryModel != null) {
                operator.operate(expressionNodePool, node.queryModel);
            }

            if (node.lhs != null) {
                sqlNodeStack.push(node.lhs);
            }

            if (node.rhs != null) {
                node = node.rhs;
            } else {
                if (!sqlNodeStack.isEmpty()) {
                    node = sqlNodeStack.poll();
                } else {
                    node = null;
                }
            }
        }
    }

    private void restoreWhereClause(ExpressionNode node) {
        processNodeQueryModels(node, RESTORE_WHERE_CLAUSE);
    }

    private Function toLimitFunction(
            SqlExecutionContext executionContext,
            ExpressionNode limit,
            ConstantFunction defaultValue
    ) throws SqlException {
        if (limit == null) {
            return defaultValue;
        }

        final Function limitFunc = functionParser.parseFunction(limit, EmptyRecordMetadata.INSTANCE, executionContext);

        // coerce to a convertible type
        coerceRuntimeConstantType(limitFunc, ColumnType.LONG, executionContext, "LIMIT expressions must be convertible to INT", limit.position);

        // also rule out string, varchar etc.
        int limitFuncType = limitFunc.getType();
        if (limitTypes.excludes(limitFuncType)) {
            throw SqlException.$(limit.position, "invalid type: ").put(ColumnType.nameOf(limitFuncType));
        }

        return limitFunc;
    }

    private void validateBothTimestampOrders(RecordCursorFactory masterFactory, RecordCursorFactory slaveFactory, int position) throws SqlException {
        if (masterFactory.getScanDirection() != RecordCursorFactory.SCAN_DIRECTION_FORWARD) {
            throw SqlException.$(position, "left side of time series join doesn't have ASC timestamp order");
        }
        if (slaveFactory.getScanDirection() != RecordCursorFactory.SCAN_DIRECTION_FORWARD) {
            throw SqlException.$(position, "right side of time series join doesn't have ASC timestamp order");
        }
    }

    private void validateBothTimestamps(QueryModel slaveModel, RecordMetadata masterMetadata, RecordMetadata slaveMetadata) throws SqlException {
        if (masterMetadata.getTimestampIndex() == -1) {
            throw SqlException.$(slaveModel.getJoinKeywordPosition(), "left side of time series join has no timestamp");
        }
        if (slaveMetadata.getTimestampIndex() == -1) {
            throw SqlException.$(slaveModel.getJoinKeywordPosition(), "right side of time series join has no timestamp");
        }
    }

    private void validateOuterJoinExpressions(QueryModel model, CharSequence joinType) throws SqlException {
        if (model.getOuterJoinExpressionClause() != null) {
            throw SqlException.$(model.getOuterJoinExpressionClause().position, "unsupported ").put(joinType).put(" join expression ")
                    .put("[expr='").put(model.getOuterJoinExpressionClause()).put("']");
        }
    }

    private Record.CharSequenceFunction validateSubQueryColumnAndGetGetter(IntrinsicModel intrinsicModel, RecordMetadata metadata) throws SqlException {
        int columnType = metadata.getColumnType(0);
        switch (columnType) {
            case ColumnType.STRING:
                return Record.GET_STR;
            case ColumnType.SYMBOL:
                return Record.GET_SYM;
            case ColumnType.VARCHAR:
                return Record.GET_VARCHAR;
            default:
                assert intrinsicModel.keySubQuery.getColumns() != null;
                assert intrinsicModel.keySubQuery.getColumns().size() > 0;
                throw SqlException
                        .position(intrinsicModel.keySubQuery.getColumns().getQuick(0).getAst().position)
                        .put("unsupported column type: ")
                        .put(metadata.getColumnName(0))
                        .put(": ")
                        .put(ColumnType.nameOf(columnType));
        }
    }

    // used in tests
    void setEnableJitNullChecks(boolean value) {
        enableJitNullChecks = value;
    }

    void setFullFatJoins(boolean fullFatJoins) {
        this.fullFatJoins = fullFatJoins;
    }

    @FunctionalInterface
    public interface FullFatJoinGenerator {
        RecordCursorFactory create(
                CairoConfiguration configuration,
                RecordMetadata metadata,
                RecordCursorFactory masterFactory,
                RecordCursorFactory slaveFactory,
                @Transient ColumnTypes mapKeyTypes,
                @Transient ColumnTypes mapValueTypes,
                @Transient ColumnTypes slaveColumnTypes,
                RecordSink masterKeySink,
                RecordSink slaveKeySink,
                int columnSplit,
                RecordValueSink slaveValueSink,
                IntList columnIndex,
                JoinContext joinContext,
                ColumnFilter masterTableKeyColumns,
                long toleranceInterval,
                int slaveValueTimestampIndex
        );
    }

    @FunctionalInterface
    interface ModelOperator {
        void operate(ObjectPool<ExpressionNode> pool, QueryModel model);
    }

    private static class RecordCursorFactoryStub implements RecordCursorFactory {
        final ExecutionModel model;
        RecordCursorFactory factory;

        protected RecordCursorFactoryStub(ExecutionModel model, RecordCursorFactory factory) {
            this.model = model;
            this.factory = factory;
        }

        @Override
        public void close() {
            factory = Misc.free(factory);
        }

        @Override
        public RecordCursor getCursor(SqlExecutionContext executionContext) throws SqlException {
            if (factory != null) {
                return factory.getCursor(executionContext);
            } else {
                return null;
            }
        }

        @Override
        public RecordMetadata getMetadata() {
            return null;
        }

        @Override
        public boolean recordCursorSupportsRandomAccess() {
            return false;
        }

        @Override
        public void toPlan(PlanSink sink) {
            sink.type(model.getTypeName());

            final CharSequence tableName = model.getTableName();
            if (tableName != null) {
                sink.meta(model.getModelType() == CREATE_MAT_VIEW ? "view" : "table").val(tableName);
            }
            if (factory != null) {
                sink.child(factory);
            }
        }
    }

    static {
        joinsRequiringTimestamp[JOIN_ASOF] = true;
        joinsRequiringTimestamp[JOIN_SPLICE] = true;
        joinsRequiringTimestamp[JOIN_LT] = true;
    }

    static {
        limitTypes.add(ColumnType.LONG);
        limitTypes.add(ColumnType.BYTE);
        limitTypes.add(ColumnType.SHORT);
        limitTypes.add(ColumnType.INT);
        limitTypes.add(ColumnType.UNDEFINED);
    }

    static {
        countConstructors.put(ColumnType.DOUBLE, CountDoubleVectorAggregateFunction::new);
        countConstructors.put(ColumnType.INT, CountIntVectorAggregateFunction::new);
        countConstructors.put(ColumnType.LONG, CountLongVectorAggregateFunction::new);
        countConstructors.put(ColumnType.DATE, CountLongVectorAggregateFunction::new);
        countConstructors.put(ColumnType.TIMESTAMP_MICRO, CountLongVectorAggregateFunction::new);
        countConstructors.put(ColumnType.TIMESTAMP_NANO, CountLongVectorAggregateFunction::new);

        sumConstructors.put(ColumnType.DOUBLE, SumDoubleVectorAggregateFunction::new);
        sumConstructors.put(ColumnType.INT, SumIntVectorAggregateFunction::new);
        sumConstructors.put(ColumnType.LONG, SumLongVectorAggregateFunction::new);
        sumConstructors.put(ColumnType.LONG256, SumLong256VectorAggregateFunction::new);
        sumConstructors.put(ColumnType.SHORT, SumShortVectorAggregateFunction::new);

        ksumConstructors.put(ColumnType.DOUBLE, KSumDoubleVectorAggregateFunction::new);
        nsumConstructors.put(ColumnType.DOUBLE, NSumDoubleVectorAggregateFunction::new);

        avgConstructors.put(ColumnType.DOUBLE, AvgDoubleVectorAggregateFunction::new);
        avgConstructors.put(ColumnType.LONG, AvgLongVectorAggregateFunction::new);
        avgConstructors.put(ColumnType.INT, AvgIntVectorAggregateFunction::new);
        avgConstructors.put(ColumnType.SHORT, AvgShortVectorAggregateFunction::new);

        minConstructors.put(ColumnType.DOUBLE, MinDoubleVectorAggregateFunction::new);
        minConstructors.put(ColumnType.LONG, MinLongVectorAggregateFunction::new);
        minConstructors.put(ColumnType.DATE, MinDateVectorAggregateFunction::new);
        minConstructors.put(ColumnType.TIMESTAMP_MICRO, (int keyKind, int columnIndex, int workerCount) -> new MinTimestampVectorAggregateFunction(keyKind, columnIndex, workerCount, TIMESTAMP_MICRO));
        minConstructors.put(ColumnType.TIMESTAMP_NANO, (int keyKind, int columnIndex, int workerCount) -> new MinTimestampVectorAggregateFunction(keyKind, columnIndex, workerCount, TIMESTAMP_NANO));
        minConstructors.put(ColumnType.INT, MinIntVectorAggregateFunction::new);
        minConstructors.put(ColumnType.SHORT, MinShortVectorAggregateFunction::new);

        maxConstructors.put(ColumnType.DOUBLE, MaxDoubleVectorAggregateFunction::new);
        maxConstructors.put(ColumnType.LONG, MaxLongVectorAggregateFunction::new);
        maxConstructors.put(ColumnType.DATE, MaxDateVectorAggregateFunction::new);
        maxConstructors.put(ColumnType.TIMESTAMP_MICRO, (int keyKind, int columnIndex, int workerCount) -> new MaxTimestampVectorAggregateFunction(keyKind, columnIndex, workerCount, TIMESTAMP_MICRO));
        maxConstructors.put(ColumnType.TIMESTAMP_NANO, (int keyKind, int columnIndex, int workerCount) -> new MaxTimestampVectorAggregateFunction(keyKind, columnIndex, workerCount, TIMESTAMP_NANO));
        maxConstructors.put(ColumnType.INT, MaxIntVectorAggregateFunction::new);
        maxConstructors.put(ColumnType.SHORT, MaxShortVectorAggregateFunction::new);
    }
}<|MERGE_RESOLUTION|>--- conflicted
+++ resolved
@@ -191,9 +191,9 @@
 import io.questdb.griffin.engine.join.AsOfJoinIndexedRecordCursorFactory;
 import io.questdb.griffin.engine.join.AsOfJoinLightNoKeyRecordCursorFactory;
 import io.questdb.griffin.engine.join.AsOfJoinLightRecordCursorFactory;
-import io.questdb.griffin.engine.join.AsOfJoinMemoizedRecordCursorFactory;
 import io.questdb.griffin.engine.join.AsOfJoinNoKeyFastRecordCursorFactory;
 import io.questdb.griffin.engine.join.AsOfJoinRecordCursorFactory;
+import io.questdb.griffin.engine.join.AsOfJoinSingleSymbolRecordCursorFactory;
 import io.questdb.griffin.engine.join.AsofJoinColumnAccessHelper;
 import io.questdb.griffin.engine.join.ChainedSymbolColumnAccessHelper;
 import io.questdb.griffin.engine.join.CrossJoinRecordCursorFactory;
@@ -2773,11 +2773,7 @@
                                                             asOfToleranceInterval
                                                     );
                                                 } else if (isOptimizable && !hasFastHint && isSingleSymbolJoin(slaveMetadata)) {
-<<<<<<< HEAD
                                                     master = new AsOfJoinDenseRecordCursorFactory(
-=======
-                                                    master = new AsOfJoinMemoizedRecordCursorFactory(
->>>>>>> d8ed5065
                                                             configuration,
                                                             joinMetadata,
                                                             master,
@@ -2786,8 +2782,7 @@
                                                             slaveSymbolColumnIndex,
                                                             columnAccessHelper,
                                                             slaveContext,
-                                                            asOfToleranceInterval,
-                                                            SqlHints.hasAsOfDrivebyCacheHint(model, masterAlias, slaveModel.getName())
+                                                            asOfToleranceInterval
                                                     );
                                                 } else {
                                                     master = new AsOfJoinFastRecordCursorFactory(
@@ -2889,7 +2884,6 @@
                                                     int slaveSymbolColumnIndex = listColumnFilterA.getColumnIndexFactored(0);
                                                     keyTypes.clear();
                                                     keyTypes.add(ColumnType.INT);
-
                                                     master = new AsOfJoinSingleSymbolRecordCursorFactory(
                                                             configuration,
                                                             joinMetadata,
@@ -2903,11 +2897,9 @@
                                                             slaveContext,
                                                             asOfToleranceInterval
                                                     );
-
                                                     created = true;
                                                 }
                                             }
-
                                             if (!created) {
                                                 master = new AsOfJoinLightRecordCursorFactory(
                                                         configuration,
