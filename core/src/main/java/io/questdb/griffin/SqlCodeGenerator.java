/*******************************************************************************
 *     ___                  _   ____  ____
 *    / _ \ _   _  ___  ___| |_|  _ \| __ )
 *   | | | | | | |/ _ \/ __| __| | | |  _ \
 *   | |_| | |_| |  __/\__ \ |_| |_| | |_) |
 *    \__\_\\__,_|\___||___/\__|____/|____/
 *
 *  Copyright (c) 2014-2019 Appsicle
 *  Copyright (c) 2019-2024 QuestDB
 *
 *  Licensed under the Apache License, Version 2.0 (the "License");
 *  you may not use this file except in compliance with the License.
 *  You may obtain a copy of the License at
 *
 *  http://www.apache.org/licenses/LICENSE-2.0
 *
 *  Unless required by applicable law or agreed to in writing, software
 *  distributed under the License is distributed on an "AS IS" BASIS,
 *  WITHOUT WARRANTIES OR CONDITIONS OF ANY KIND, either express or implied.
 *  See the License for the specific language governing permissions and
 *  limitations under the License.
 *
 ******************************************************************************/

package io.questdb.griffin;

import io.questdb.cairo.AbstractPartitionFrameCursorFactory;
import io.questdb.cairo.AbstractRecordCursorFactory;
import io.questdb.cairo.ArrayColumnTypes;
import io.questdb.cairo.BitmapIndexReader;
import io.questdb.cairo.CairoConfiguration;
import io.questdb.cairo.CairoException;
import io.questdb.cairo.ColumnFilter;
import io.questdb.cairo.ColumnType;
import io.questdb.cairo.ColumnTypes;
import io.questdb.cairo.EntityColumnFilter;
import io.questdb.cairo.FullPartitionFrameCursorFactory;
import io.questdb.cairo.GenericRecordMetadata;
import io.questdb.cairo.IntervalPartitionFrameCursorFactory;
import io.questdb.cairo.ListColumnFilter;
import io.questdb.cairo.PartitionBy;
import io.questdb.cairo.RecordSink;
import io.questdb.cairo.RecordSinkFactory;
import io.questdb.cairo.SqlJitMode;
import io.questdb.cairo.SymbolMapReader;
import io.questdb.cairo.TableColumnMetadata;
import io.questdb.cairo.TableReader;
import io.questdb.cairo.TableToken;
import io.questdb.cairo.TableUtils;
import io.questdb.cairo.TimestampDriver;
import io.questdb.cairo.map.RecordValueSink;
import io.questdb.cairo.map.RecordValueSinkFactory;
import io.questdb.cairo.sql.Function;
import io.questdb.cairo.sql.PageFrameCursor;
import io.questdb.cairo.sql.PartitionFrameCursorFactory;
import io.questdb.cairo.sql.Record;
import io.questdb.cairo.sql.RecordCursor;
import io.questdb.cairo.sql.RecordCursorFactory;
import io.questdb.cairo.sql.RecordMetadata;
import io.questdb.cairo.sql.RowCursorFactory;
import io.questdb.cairo.sql.SingleSymbolFilter;
import io.questdb.cairo.sql.SymbolTable;
import io.questdb.cairo.sql.TableRecordMetadata;
import io.questdb.cairo.sql.VirtualRecord;
import io.questdb.cairo.sql.async.PageFrameReduceTask;
import io.questdb.cairo.sql.async.PageFrameReduceTaskFactory;
import io.questdb.cairo.vm.Vm;
import io.questdb.cairo.vm.api.MemoryCARW;
import io.questdb.griffin.engine.EmptyTableRecordCursorFactory;
import io.questdb.griffin.engine.ExplainPlanFactory;
import io.questdb.griffin.engine.LimitOverflowException;
import io.questdb.griffin.engine.LimitRecordCursorFactory;
import io.questdb.griffin.engine.RecordComparator;
import io.questdb.griffin.engine.functions.GroupByFunction;
import io.questdb.griffin.engine.functions.SymbolFunction;
import io.questdb.griffin.engine.functions.cast.CastByteToCharFunctionFactory;
import io.questdb.griffin.engine.functions.cast.CastByteToDecimalFunctionFactory;
import io.questdb.griffin.engine.functions.cast.CastByteToStrFunctionFactory;
import io.questdb.griffin.engine.functions.cast.CastByteToVarcharFunctionFactory;
import io.questdb.griffin.engine.functions.cast.CastDateToStrFunctionFactory;
import io.questdb.griffin.engine.functions.cast.CastDateToTimestampFunctionFactory;
import io.questdb.griffin.engine.functions.cast.CastDateToVarcharFunctionFactory;
import io.questdb.griffin.engine.functions.cast.CastDecimalToDecimalFunctionFactory;
import io.questdb.griffin.engine.functions.cast.CastDecimalToStrFunctionFactory;
import io.questdb.griffin.engine.functions.cast.CastDoubleArrayToDoubleArrayFunctionFactory;
import io.questdb.griffin.engine.functions.cast.CastDoubleArrayToStrFunctionFactory;
import io.questdb.griffin.engine.functions.cast.CastDoubleArrayToVarcharFunctionFactory;
import io.questdb.griffin.engine.functions.cast.CastDoubleToDoubleArray;
import io.questdb.griffin.engine.functions.cast.CastDoubleToStrFunctionFactory;
import io.questdb.griffin.engine.functions.cast.CastDoubleToVarcharFunctionFactory;
import io.questdb.griffin.engine.functions.cast.CastFloatToStrFunctionFactory;
import io.questdb.griffin.engine.functions.cast.CastFloatToVarcharFunctionFactory;
import io.questdb.griffin.engine.functions.cast.CastGeoHashToGeoHashFunctionFactory;
import io.questdb.griffin.engine.functions.cast.CastIPv4ToStrFunctionFactory;
import io.questdb.griffin.engine.functions.cast.CastIPv4ToVarcharFunctionFactory;
import io.questdb.griffin.engine.functions.cast.CastIntToDecimalFunctionFactory;
import io.questdb.griffin.engine.functions.cast.CastIntToStrFunctionFactory;
import io.questdb.griffin.engine.functions.cast.CastIntToVarcharFunctionFactory;
import io.questdb.griffin.engine.functions.cast.CastIntervalToStrFunctionFactory;
import io.questdb.griffin.engine.functions.cast.CastLong256ToStrFunctionFactory;
import io.questdb.griffin.engine.functions.cast.CastLong256ToVarcharFunctionFactory;
import io.questdb.griffin.engine.functions.cast.CastLongToDecimalFunctionFactory;
import io.questdb.griffin.engine.functions.cast.CastLongToStrFunctionFactory;
import io.questdb.griffin.engine.functions.cast.CastLongToVarcharFunctionFactory;
import io.questdb.griffin.engine.functions.cast.CastShortToDecimalFunctionFactory;
import io.questdb.griffin.engine.functions.cast.CastShortToStrFunctionFactory;
import io.questdb.griffin.engine.functions.cast.CastShortToVarcharFunctionFactory;
import io.questdb.griffin.engine.functions.cast.CastStrToDecimalFunctionFactory;
import io.questdb.griffin.engine.functions.cast.CastStrToGeoHashFunctionFactory;
import io.questdb.griffin.engine.functions.cast.CastSymbolToStrFunctionFactory;
import io.questdb.griffin.engine.functions.cast.CastSymbolToVarcharFunctionFactory;
import io.questdb.griffin.engine.functions.cast.CastTimestampToStrFunctionFactory;
import io.questdb.griffin.engine.functions.cast.CastTimestampToTimestampFunctionFactory;
import io.questdb.griffin.engine.functions.cast.CastTimestampToVarcharFunctionFactory;
import io.questdb.griffin.engine.functions.cast.CastUuidToStrFunctionFactory;
import io.questdb.griffin.engine.functions.cast.CastUuidToVarcharFunctionFactory;
import io.questdb.griffin.engine.functions.cast.CastVarcharToDecimalFunctionFactory;
import io.questdb.griffin.engine.functions.cast.CastVarcharToGeoHashFunctionFactory;
import io.questdb.griffin.engine.functions.columns.ArrayColumn;
import io.questdb.griffin.engine.functions.columns.BinColumn;
import io.questdb.griffin.engine.functions.columns.BooleanColumn;
import io.questdb.griffin.engine.functions.columns.ByteColumn;
import io.questdb.griffin.engine.functions.columns.CharColumn;
import io.questdb.griffin.engine.functions.columns.DateColumn;
import io.questdb.griffin.engine.functions.columns.DecimalColumn;
import io.questdb.griffin.engine.functions.columns.DoubleColumn;
import io.questdb.griffin.engine.functions.columns.FloatColumn;
import io.questdb.griffin.engine.functions.columns.GeoByteColumn;
import io.questdb.griffin.engine.functions.columns.GeoIntColumn;
import io.questdb.griffin.engine.functions.columns.GeoLongColumn;
import io.questdb.griffin.engine.functions.columns.GeoShortColumn;
import io.questdb.griffin.engine.functions.columns.IPv4Column;
import io.questdb.griffin.engine.functions.columns.IntColumn;
import io.questdb.griffin.engine.functions.columns.IntervalColumn;
import io.questdb.griffin.engine.functions.columns.Long256Column;
import io.questdb.griffin.engine.functions.columns.LongColumn;
import io.questdb.griffin.engine.functions.columns.ShortColumn;
import io.questdb.griffin.engine.functions.columns.StrColumn;
import io.questdb.griffin.engine.functions.columns.SymbolColumn;
import io.questdb.griffin.engine.functions.columns.TimestampColumn;
import io.questdb.griffin.engine.functions.columns.UuidColumn;
import io.questdb.griffin.engine.functions.columns.VarcharColumn;
import io.questdb.griffin.engine.functions.constants.ConstantFunction;
import io.questdb.griffin.engine.functions.constants.LongConstant;
import io.questdb.griffin.engine.functions.constants.NullConstant;
import io.questdb.griffin.engine.functions.constants.StrConstant;
import io.questdb.griffin.engine.functions.constants.SymbolConstant;
import io.questdb.griffin.engine.functions.date.TimestampFloorFunctionFactory;
import io.questdb.griffin.engine.functions.decimal.Decimal64LoaderFunctionFactory;
import io.questdb.griffin.engine.groupby.CountRecordCursorFactory;
import io.questdb.griffin.engine.groupby.DistinctRecordCursorFactory;
import io.questdb.griffin.engine.groupby.DistinctTimeSeriesRecordCursorFactory;
import io.questdb.griffin.engine.groupby.FillRangeRecordCursorFactory;
import io.questdb.griffin.engine.groupby.GroupByNotKeyedRecordCursorFactory;
import io.questdb.griffin.engine.groupby.GroupByUtils;
import io.questdb.griffin.engine.groupby.SampleByFillNoneNotKeyedRecordCursorFactory;
import io.questdb.griffin.engine.groupby.SampleByFillNoneRecordCursorFactory;
import io.questdb.griffin.engine.groupby.SampleByFillNullNotKeyedRecordCursorFactory;
import io.questdb.griffin.engine.groupby.SampleByFillNullRecordCursorFactory;
import io.questdb.griffin.engine.groupby.SampleByFillPrevNotKeyedRecordCursorFactory;
import io.questdb.griffin.engine.groupby.SampleByFillPrevRecordCursorFactory;
import io.questdb.griffin.engine.groupby.SampleByFillValueNotKeyedRecordCursorFactory;
import io.questdb.griffin.engine.groupby.SampleByFillValueRecordCursorFactory;
import io.questdb.griffin.engine.groupby.SampleByFirstLastRecordCursorFactory;
import io.questdb.griffin.engine.groupby.SampleByInterpolateRecordCursorFactory;
import io.questdb.griffin.engine.groupby.TimestampSampler;
import io.questdb.griffin.engine.groupby.TimestampSamplerFactory;
import io.questdb.griffin.engine.groupby.vect.AvgDoubleVectorAggregateFunction;
import io.questdb.griffin.engine.groupby.vect.AvgIntVectorAggregateFunction;
import io.questdb.griffin.engine.groupby.vect.AvgLongVectorAggregateFunction;
import io.questdb.griffin.engine.groupby.vect.AvgShortVectorAggregateFunction;
import io.questdb.griffin.engine.groupby.vect.CountDoubleVectorAggregateFunction;
import io.questdb.griffin.engine.groupby.vect.CountIntVectorAggregateFunction;
import io.questdb.griffin.engine.groupby.vect.CountLongVectorAggregateFunction;
import io.questdb.griffin.engine.groupby.vect.CountVectorAggregateFunction;
import io.questdb.griffin.engine.groupby.vect.GroupByNotKeyedVectorRecordCursorFactory;
import io.questdb.griffin.engine.groupby.vect.GroupByRecordCursorFactory;
import io.questdb.griffin.engine.groupby.vect.KSumDoubleVectorAggregateFunction;
import io.questdb.griffin.engine.groupby.vect.MaxDateVectorAggregateFunction;
import io.questdb.griffin.engine.groupby.vect.MaxDoubleVectorAggregateFunction;
import io.questdb.griffin.engine.groupby.vect.MaxIntVectorAggregateFunction;
import io.questdb.griffin.engine.groupby.vect.MaxLongVectorAggregateFunction;
import io.questdb.griffin.engine.groupby.vect.MaxShortVectorAggregateFunction;
import io.questdb.griffin.engine.groupby.vect.MaxTimestampVectorAggregateFunction;
import io.questdb.griffin.engine.groupby.vect.MinDateVectorAggregateFunction;
import io.questdb.griffin.engine.groupby.vect.MinDoubleVectorAggregateFunction;
import io.questdb.griffin.engine.groupby.vect.MinIntVectorAggregateFunction;
import io.questdb.griffin.engine.groupby.vect.MinLongVectorAggregateFunction;
import io.questdb.griffin.engine.groupby.vect.MinShortVectorAggregateFunction;
import io.questdb.griffin.engine.groupby.vect.MinTimestampVectorAggregateFunction;
import io.questdb.griffin.engine.groupby.vect.NSumDoubleVectorAggregateFunction;
import io.questdb.griffin.engine.groupby.vect.SumDoubleVectorAggregateFunction;
import io.questdb.griffin.engine.groupby.vect.SumIntVectorAggregateFunction;
import io.questdb.griffin.engine.groupby.vect.SumLong256VectorAggregateFunction;
import io.questdb.griffin.engine.groupby.vect.SumLongVectorAggregateFunction;
import io.questdb.griffin.engine.groupby.vect.SumShortVectorAggregateFunction;
import io.questdb.griffin.engine.groupby.vect.VectorAggregateFunction;
import io.questdb.griffin.engine.groupby.vect.VectorAggregateFunctionConstructor;
import io.questdb.griffin.engine.join.AsOfJoinDenseRecordCursorFactory;
import io.questdb.griffin.engine.join.AsOfJoinDenseSingleSymbolRecordCursorFactory;
import io.questdb.griffin.engine.join.AsOfJoinFastRecordCursorFactory;
import io.questdb.griffin.engine.join.AsOfJoinIndexedRecordCursorFactory;
import io.questdb.griffin.engine.join.AsOfJoinLightNoKeyRecordCursorFactory;
import io.questdb.griffin.engine.join.AsOfJoinLightRecordCursorFactory;
import io.questdb.griffin.engine.join.AsOfJoinMemoizedRecordCursorFactory;
import io.questdb.griffin.engine.join.AsOfJoinNoKeyFastRecordCursorFactory;
import io.questdb.griffin.engine.join.AsOfJoinRecordCursorFactory;
import io.questdb.griffin.engine.join.AsyncWindowJoinFastRecordCursorFactory;
import io.questdb.griffin.engine.join.AsyncWindowJoinRecordCursorFactory;
import io.questdb.griffin.engine.join.ChainedSymbolShortCircuit;
import io.questdb.griffin.engine.join.CrossJoinRecordCursorFactory;
import io.questdb.griffin.engine.join.FilteredAsOfJoinFastRecordCursorFactory;
import io.questdb.griffin.engine.join.FilteredAsOfJoinNoKeyFastRecordCursorFactory;
import io.questdb.griffin.engine.join.HashJoinLightRecordCursorFactory;
import io.questdb.griffin.engine.join.HashJoinRecordCursorFactory;
import io.questdb.griffin.engine.join.HashOuterJoinFilteredLightRecordCursorFactory;
import io.questdb.griffin.engine.join.HashOuterJoinFilteredRecordCursorFactory;
import io.questdb.griffin.engine.join.HashOuterJoinLightRecordCursorFactory;
import io.questdb.griffin.engine.join.HashOuterJoinRecordCursorFactory;
import io.questdb.griffin.engine.join.JoinRecordMetadata;
import io.questdb.griffin.engine.join.LtJoinLightRecordCursorFactory;
import io.questdb.griffin.engine.join.LtJoinNoKeyFastRecordCursorFactory;
import io.questdb.griffin.engine.join.LtJoinNoKeyRecordCursorFactory;
import io.questdb.griffin.engine.join.LtJoinRecordCursorFactory;
import io.questdb.griffin.engine.join.MarkoutHorizonRecordCursorFactory;
import io.questdb.griffin.engine.join.NestedLoopFullJoinRecordCursorFactory;
import io.questdb.griffin.engine.join.NestedLoopLeftJoinRecordCursorFactory;
import io.questdb.griffin.engine.join.NestedLoopRightJoinRecordCursorFactory;
import io.questdb.griffin.engine.join.NoopSymbolShortCircuit;
import io.questdb.griffin.engine.join.NullRecordFactory;
import io.questdb.griffin.engine.join.RecordAsAFieldRecordCursorFactory;
import io.questdb.griffin.engine.join.SpliceJoinLightRecordCursorFactory;
import io.questdb.griffin.engine.join.StringToSymbolJoinKeyMapping;
import io.questdb.griffin.engine.join.SymbolJoinKeyMapping;
import io.questdb.griffin.engine.join.SymbolKeyMappingRecordCopier;
import io.questdb.griffin.engine.join.SymbolShortCircuit;
import io.questdb.griffin.engine.join.SymbolToSymbolJoinKeyMapping;
import io.questdb.griffin.engine.join.VarcharToSymbolJoinKeyMapping;
import io.questdb.griffin.engine.join.WindowJoinFastRecordCursorFactory;
import io.questdb.griffin.engine.join.WindowJoinRecordCursorFactory;
import io.questdb.griffin.engine.orderby.LimitedSizeSortedLightRecordCursorFactory;
import io.questdb.griffin.engine.orderby.LongSortedLightRecordCursorFactory;
import io.questdb.griffin.engine.orderby.LongTopKRecordCursorFactory;
import io.questdb.griffin.engine.orderby.RecordComparatorCompiler;
import io.questdb.griffin.engine.orderby.SortedLightRecordCursorFactory;
import io.questdb.griffin.engine.orderby.SortedRecordCursorFactory;
import io.questdb.griffin.engine.table.AsyncFilteredRecordCursorFactory;
import io.questdb.griffin.engine.table.AsyncGroupByNotKeyedRecordCursorFactory;
import io.questdb.griffin.engine.table.AsyncGroupByRecordCursorFactory;
import io.questdb.griffin.engine.table.AsyncJitFilteredRecordCursorFactory;
import io.questdb.griffin.engine.table.AsyncTopKRecordCursorFactory;
import io.questdb.griffin.engine.table.DeferredSingleSymbolFilterPageFrameRecordCursorFactory;
import io.questdb.griffin.engine.table.DeferredSymbolIndexFilteredRowCursorFactory;
import io.questdb.griffin.engine.table.DeferredSymbolIndexRowCursorFactory;
import io.questdb.griffin.engine.table.ExtraNullColumnCursorFactory;
import io.questdb.griffin.engine.table.FilterOnExcludedValuesRecordCursorFactory;
import io.questdb.griffin.engine.table.FilterOnSubQueryRecordCursorFactory;
import io.questdb.griffin.engine.table.FilterOnValuesRecordCursorFactory;
import io.questdb.griffin.engine.table.FilteredRecordCursorFactory;
import io.questdb.griffin.engine.table.LatestByAllFilteredRecordCursorFactory;
import io.questdb.griffin.engine.table.LatestByAllIndexedRecordCursorFactory;
import io.questdb.griffin.engine.table.LatestByAllSymbolsFilteredRecordCursorFactory;
import io.questdb.griffin.engine.table.LatestByDeferredListValuesFilteredRecordCursorFactory;
import io.questdb.griffin.engine.table.LatestByLightRecordCursorFactory;
import io.questdb.griffin.engine.table.LatestByRecordCursorFactory;
import io.questdb.griffin.engine.table.LatestBySubQueryRecordCursorFactory;
import io.questdb.griffin.engine.table.LatestByValueDeferredFilteredRecordCursorFactory;
import io.questdb.griffin.engine.table.LatestByValueDeferredIndexedFilteredRecordCursorFactory;
import io.questdb.griffin.engine.table.LatestByValueDeferredIndexedRowCursorFactory;
import io.questdb.griffin.engine.table.LatestByValueFilteredRecordCursorFactory;
import io.questdb.griffin.engine.table.LatestByValueIndexedFilteredRecordCursorFactory;
import io.questdb.griffin.engine.table.LatestByValueIndexedRowCursorFactory;
import io.questdb.griffin.engine.table.LatestByValuesIndexedFilteredRecordCursorFactory;
import io.questdb.griffin.engine.table.PageFrameRecordCursorFactory;
import io.questdb.griffin.engine.table.PageFrameRowCursorFactory;
import io.questdb.griffin.engine.table.SelectedRecordCursorFactory;
import io.questdb.griffin.engine.table.SortedSymbolIndexRecordCursorFactory;
import io.questdb.griffin.engine.table.SymbolIndexFilteredRowCursorFactory;
import io.questdb.griffin.engine.table.SymbolIndexRowCursorFactory;
import io.questdb.griffin.engine.table.VirtualRecordCursorFactory;
import io.questdb.griffin.engine.union.ExceptAllRecordCursorFactory;
import io.questdb.griffin.engine.union.ExceptRecordCursorFactory;
import io.questdb.griffin.engine.union.IntersectAllRecordCursorFactory;
import io.questdb.griffin.engine.union.IntersectRecordCursorFactory;
import io.questdb.griffin.engine.union.SetRecordCursorFactoryConstructor;
import io.questdb.griffin.engine.union.UnionAllRecordCursorFactory;
import io.questdb.griffin.engine.union.UnionRecordCursorFactory;
import io.questdb.griffin.engine.window.CachedWindowRecordCursorFactory;
import io.questdb.griffin.engine.window.WindowFunction;
import io.questdb.griffin.engine.window.WindowRecordCursorFactory;
import io.questdb.griffin.model.ExecutionModel;
import io.questdb.griffin.model.ExplainModel;
import io.questdb.griffin.model.ExpressionNode;
import io.questdb.griffin.model.IntrinsicModel;
import io.questdb.griffin.model.JoinContext;
import io.questdb.griffin.model.QueryColumn;
import io.questdb.griffin.model.QueryModel;
import io.questdb.griffin.model.RuntimeIntervalModel;
import io.questdb.griffin.model.RuntimeIntrinsicIntervalModel;
import io.questdb.griffin.model.WindowColumn;
import io.questdb.griffin.model.WindowJoinContext;
import io.questdb.jit.CompiledFilter;
import io.questdb.jit.CompiledFilterIRSerializer;
import io.questdb.jit.JitUtil;
import io.questdb.log.Log;
import io.questdb.log.LogFactory;
import io.questdb.std.BitSet;
import io.questdb.std.BufferWindowCharSequence;
import io.questdb.std.BytecodeAssembler;
import io.questdb.std.Chars;
import io.questdb.std.Decimals;
import io.questdb.std.IntHashSet;
import io.questdb.std.IntList;
import io.questdb.std.IntObjHashMap;
import io.questdb.std.LongList;
import io.questdb.std.LowerCaseCharSequenceIntHashMap;
import io.questdb.std.MemoryTag;
import io.questdb.std.Misc;
import io.questdb.std.Mutable;
import io.questdb.std.Numbers;
import io.questdb.std.ObjList;
import io.questdb.std.ObjObjHashMap;
import io.questdb.std.ObjectPool;
import io.questdb.std.Transient;
import org.jetbrains.annotations.NotNull;
import org.jetbrains.annotations.Nullable;
import org.jetbrains.annotations.TestOnly;

import java.io.Closeable;
import java.util.ArrayDeque;
import java.util.Arrays;

import static io.questdb.cairo.ColumnType.*;
import static io.questdb.cairo.sql.PartitionFrameCursorFactory.*;
import static io.questdb.griffin.SqlKeywords.*;
import static io.questdb.griffin.model.ExpressionNode.*;
import static io.questdb.griffin.model.QueryModel.*;
import static io.questdb.griffin.model.QueryModel.QUERY;

public class SqlCodeGenerator implements Mutable, Closeable {
    public static final int GKK_MICRO_HOUR_INT = 1;
    public static final int GKK_NANO_HOUR_INT = 2;
    public static final int GKK_VANILLA_INT = 0;
    public static final boolean[] joinsRequiringTimestamp = new boolean[JOIN_MAX + 1];
    private static final VectorAggregateFunctionConstructor COUNT_CONSTRUCTOR = (keyKind, columnIndex, workerCount) -> new CountVectorAggregateFunction(keyKind);
    private static final FullFatJoinGenerator CREATE_FULL_FAT_AS_OF_JOIN = SqlCodeGenerator::createFullFatAsOfJoin;
    private static final FullFatJoinGenerator CREATE_FULL_FAT_LT_JOIN = SqlCodeGenerator::createFullFatLtJoin;
    private static final Log LOG = LogFactory.getLog(SqlCodeGenerator.class);
    private static final ModelOperator RESTORE_WHERE_CLAUSE = QueryModel::restoreWhereClause;
    private static final SetRecordCursorFactoryConstructor SET_EXCEPT_ALL_CONSTRUCTOR = ExceptAllRecordCursorFactory::new;
    private static final SetRecordCursorFactoryConstructor SET_EXCEPT_CONSTRUCTOR = ExceptRecordCursorFactory::new;
    private static final SetRecordCursorFactoryConstructor SET_INTERSECT_ALL_CONSTRUCTOR = IntersectAllRecordCursorFactory::new;
    private static final SetRecordCursorFactoryConstructor SET_INTERSECT_CONSTRUCTOR = IntersectRecordCursorFactory::new;
    // @formatter:off
    private static final SetRecordCursorFactoryConstructor SET_UNION_CONSTRUCTOR = UnionRecordCursorFactory::new;
    /**
     * Autogenerated. See `SqlCodeGeneratorTest.testUnionCastMatrix`.
     * <p>
     * The UNION_CAST_MATRIX captures all the combinations of "left" and "right" column types
     * in a set operation (UNION etc.), providing the desired output type. Since there are many
     * special cases in the conversion logic, we decided to use a matrix of literals instead.
     * The matrix doesn't cover generic types (e.g. geohash) since they have a more complex structure.
     */
    private static final int[][] UNION_CAST_MATRIX = new int[][]{
            { 0, 11, 11, 11, 11, 11, 11, 11, 11, 11, 11, 11, 11, 11, -1, -1, -1, -1, 11, 11, 11, 11, 11, 11, 11, 11, 26, 11, -1, -1, -1, -1, -1, -1, 11, 11, 11, 11, 11, 11,  0}, //  0 = unknown
            {11,  1, 11, 11, 11, 11, 11, 11, 11, 11, 11, 11, 11, 11, -1, -1, -1, -1, 11, 11, 11, 11, 11, 11, 11, 11, 26, 11, -1, -1, -1, -1, -1, -1, 11, 11, 11, 11, 11, 11,  1}, //  1 = BOOLEAN
            {11, 11,  2,  3, 11,  5,  6,  7,  8,  9, 10, 11, 11, 11, -1, -1, -1, -1, 11, 11, 11, 11, 11, 11, 11, 11, 26, 11, -1, -1, -1, -1, -1, -1, 11, 11, 11, 11, 11, 11,  2}, //  2 = BYTE
            {11, 11,  3,  3,  3,  5,  6,  7,  8,  9, 10, 11, 11, 11, -1, -1, -1, -1, 11, 11, 11, 11, 11, 11, 11, 11, 26, 11, -1, -1, -1, -1, -1, -1, 11, 11, 11, 11, 11, 11,  3}, //  3 = SHORT
            {11, 11, 11,  3,  4,  5,  6,  7,  8,  9, 10, 11, 11, 11, -1, -1, -1, -1, 11, 11, 11, 11, 11, 11, 11, 11, 26, 11, -1, -1, -1, -1, -1, -1, 11, 11, 11, 11, 11, 11, 11}, //  4 = CHAR
            {11, 11,  5,  5,  5,  5,  6,  7,  8,  9, 10, 11, 11, 11, -1, -1, -1, -1, 11, 11, 11, 11, 11, 11, 11, 11, 26, 11, -1, -1, -1, -1, -1, -1, 11, 11, 11, 11, 11, 11,  5}, //  5 = INT
            {11, 11,  6,  6,  6,  6,  6,  7,  8,  9, 10, 11, 11, 11, -1, -1, -1, -1, 11, 11, 11, 11, 11, 11, 11, 11, 26, 11, -1, -1, -1, -1, -1, -1, 11, 11, 11, 11, 11, 11,  6}, //  6 = LONG
            {11, 11,  7,  7,  7,  7,  7,  7,  8,  9, 10, 11, 11, 11, -1, -1, -1, -1, 11, 11, 11, 11, 11, 11, 11, 11, 26, 11, -1, -1, -1, -1, -1, -1, 11, 11, 11, 11, 11, 11,  7}, //  7 = DATE
            {11, 11,  8,  8,  8,  8,  8,  8,  8,  9, 10, 11,  8, 11, -1, -1, -1, -1, 11, 11, 11, 11, 11, 11, 11, 11, 26, 11, -1, -1, -1, -1, -1, -1, 11, 11, 11, 11, 11, 11,  8}, //  8 = TIMESTAMP
            {11, 11,  9,  9,  9,  9,  9,  9,  9,  9, 10, 11, 11, 11, -1, -1, -1, -1, 11, 11, 11, 11, 11, 11, 11, 11, 26, 11, -1, -1, -1, -1, -1, -1, 11, 11, 11, 11, 11, 11,  9}, //  9 = FLOAT
            {11, 11, 10, 10, 10, 10, 10, 10, 10, 10, 10, 11, 11, 11, -1, -1, -1, -1, 11, 11, 11, 11, 11, 11, 11, 11, 26, 11, -1, -1, -1, -1, -1, -1, 11, 11, 11, 11, 11, 11, 10}, // 10 = DOUBLE
            {11, 11, 11, 11, 11, 11, 11, 11, 11, 11, 11, 11, 11, 11, -1, -1, -1, -1, 11, 11, 11, 11, 11, 11, 11, 11, 11, 11, -1, -1, -1, -1, -1, -1, 11, 11, 11, 11, 11, 11, 11}, // 11 = STRING
            {11, 11, 11, 11, 11, 11, 11, 11,  8, 11, 11, 11, 11, 11, -1, -1, -1, -1, 11, 11, 11, 11, 11, 11, 11, 11, 26, 11, -1, -1, -1, -1, -1, -1, 11, 11, 11, 11, 11, 11, 11}, // 12 = SYMBOL
            {11, 11, 11, 11, 11, 11, 11, 11, 11, 11, 11, 11, 11, 13, -1, -1, -1, -1, 11, 11, 11, 11, 11, 11, 11, 11, 26, 11, -1, -1, -1, -1, -1, -1, 11, 11, 11, 11, 11, 11, 13}, // 13 = LONG256
            {-1, -1, -1, -1, -1, -1, -1, -1, -1, -1, -1, -1, -1, -1, -1, -1, -1, -1, -1, -1, -1, -1, -1, -1, -1, -1, -1, -1, -1, -1, -1, -1, -1, -1, -1, -1, -1, -1, -1, -1, -1}, // 14 = unknown
            {-1, -1, -1, -1, -1, -1, -1, -1, -1, -1, -1, -1, -1, -1, -1, -1, -1, -1, -1, -1, -1, -1, -1, -1, -1, -1, -1, -1, -1, -1, -1, -1, -1, -1, -1, -1, -1, -1, -1, -1, -1}, // 15 = unknown
            {-1, -1, -1, -1, -1, -1, -1, -1, -1, -1, -1, -1, -1, -1, -1, -1, -1, -1, -1, -1, -1, -1, -1, -1, -1, -1, -1, -1, -1, -1, -1, -1, -1, -1, -1, -1, -1, -1, -1, -1, -1}, // 16 = unknown
            {-1, -1, -1, -1, -1, -1, -1, -1, -1, -1, -1, -1, -1, -1, -1, -1, -1, -1, -1, -1, -1, -1, -1, -1, -1, -1, -1, -1, -1, -1, -1, -1, -1, -1, -1, -1, -1, -1, -1, -1, -1}, // 17 = unknown
            {11, 11, 11, 11, 11, 11, 11, 11, 11, 11, 11, 11, 11, 11, -1, -1, -1, -1, 18, 11, 11, 11, 11, 11, 11, 11, 26, 11, -1, -1, -1, -1, -1, -1, 11, 11, 11, 11, 11, 11, 18}, // 18 = BINARY
            {11, 11, 11, 11, 11, 11, 11, 11, 11, 11, 11, 11, 11, 11, -1, -1, -1, -1, 11, 19, 11, 11, 11, 11, 11, 11, 26, 11, -1, -1, -1, -1, -1, -1, 11, 11, 11, 11, 11, 11, 19}, // 19 = UUID
            {11, 11, 11, 11, 11, 11, 11, 11, 11, 11, 11, 11, 11, 11, -1, -1, -1, -1, 11, 11, 20, 11, 11, 11, 11, 11, 26, 11, -1, -1, -1, -1, -1, -1, 11, 11, 11, 11, 11, 11, 20}, // 20 = CURSOR
            {11, 11, 11, 11, 11, 11, 11, 11, 11, 11, 11, 11, 11, 11, -1, -1, -1, -1, 11, 11, 11, 21, 11, 11, 11, 11, 26, 11, -1, -1, -1, -1, -1, -1, 11, 11, 11, 11, 11, 11, 21}, // 21 = VARARG
            {11, 11, 11, 11, 11, 11, 11, 11, 11, 11, 11, 11, 11, 11, -1, -1, -1, -1, 11, 11, 11, 11, 22, 11, 11, 11, 26, 11, -1, -1, -1, -1, -1, -1, 11, 11, 11, 11, 11, 11, 22}, // 22 = RECORD
            {11, 11, 11, 11, 11, 11, 11, 11, 11, 11, 11, 11, 11, 11, -1, -1, -1, -1, 11, 11, 11, 11, 11, 23, 11, 11, 26, 11, -1, -1, -1, -1, -1, -1, 11, 11, 11, 11, 11, 11, 23}, // 23 = GEOHASH
            {11, 11, 11, 11, 11, 11, 11, 11, 11, 11, 11, 11, 11, 11, -1, -1, -1, -1, 11, 11, 11, 11, 11, 11, 24, 11, 26, 11, -1, -1, -1, -1, -1, -1, 11, 11, 11, 11, 11, 11, 24}, // 24 = LONG128
            {11, 11, 11, 11, 11, 11, 11, 11, 11, 11, 11, 11, 11, 11, -1, -1, -1, -1, 11, 11, 11, 11, 11, 11, 11, 25, 26, 11, -1, -1, -1, -1, -1, -1, 11, 11, 11, 11, 11, 11, 25}, // 25 = IPv4
            {26, 26, 26, 26, 26, 26, 26, 26, 26, 26, 26, 11, 26, 26, -1, -1, -1, -1, 26, 26, 26, 26, 26, 26, 26, 26, 26, 26, -1, -1, -1, -1, -1, -1, 26, 26, 26, 26, 26, 26, 26}, // 26 = VARCHAR
            {11, 11, 11, 11, 11, 11, 11, 11, 11, 11, 11, 11, 11, 11, -1, -1, -1, -1, 11, 11, 11, 11, 11, 11, 11, 11, 26, 27, -1, -1, -1, -1, -1, -1, 11, 11, 11, 11, 11, 11, 27}, // 27 = ARRAY
            {-1, -1, -1, -1, -1, -1, -1, -1, -1, -1, -1, -1, -1, -1, -1, -1, -1, -1, -1, -1, -1, -1, -1, -1, -1, -1, -1, -1, -1, -1, -1, -1, -1, -1, -1, -1, -1, -1, -1, -1, -1}, // 28 = unknown
            {-1, -1, -1, -1, -1, -1, -1, -1, -1, -1, -1, -1, -1, -1, -1, -1, -1, -1, -1, -1, -1, -1, -1, -1, -1, -1, -1, -1, -1, -1, -1, -1, -1, -1, -1, -1, -1, -1, -1, -1, -1}, // 29 = unknown
            {-1, -1, -1, -1, -1, -1, -1, -1, -1, -1, -1, -1, -1, -1, -1, -1, -1, -1, -1, -1, -1, -1, -1, -1, -1, -1, -1, -1, -1, -1, -1, -1, -1, -1, -1, -1, -1, -1, -1, -1, -1}, // 30 = unknown
            {-1, -1, -1, -1, -1, -1, -1, -1, -1, -1, -1, -1, -1, -1, -1, -1, -1, -1, -1, -1, -1, -1, -1, -1, -1, -1, -1, -1, -1, -1, -1, -1, -1, -1, -1, -1, -1, -1, -1, -1, -1}, // 31 = unknown
            {-1, -1, -1, -1, -1, -1, -1, -1, -1, -1, -1, -1, -1, -1, -1, -1, -1, -1, -1, -1, -1, -1, -1, -1, -1, -1, -1, -1, -1, -1, -1, -1, -1, -1, -1, -1, -1, -1, -1, -1, -1}, // 32 = unknown
            {-1, -1, -1, -1, -1, -1, -1, -1, -1, -1, -1, -1, -1, -1, -1, -1, -1, -1, -1, -1, -1, -1, -1, -1, -1, -1, -1, -1, -1, -1, -1, -1, -1, -1, -1, -1, -1, -1, -1, -1, -1}, // 33 = unknown
            {11, 11, 11, 11, 11, 11, 11, 11, 11, 11, 11, 11, 11, 11, -1, -1, -1, -1, 11, 11, 11, 11, 11, 11, 11, 11, 26, 11, -1, -1, -1, -1, -1, -1, 34, 11, 11, 11, 11, 11, 34}, // 34 = DECIMAL
            {11, 11, 11, 11, 11, 11, 11, 11, 11, 11, 11, 11, 11, 11, -1, -1, -1, -1, 11, 11, 11, 11, 11, 11, 11, 11, 26, 11, -1, -1, -1, -1, -1, -1, 11, 35, 11, 11, 11, 11, 35}, // 35 = regclass
            {11, 11, 11, 11, 11, 11, 11, 11, 11, 11, 11, 11, 11, 11, -1, -1, -1, -1, 11, 11, 11, 11, 11, 11, 11, 11, 26, 11, -1, -1, -1, -1, -1, -1, 11, 11, 36, 11, 11, 11, 36}, // 36 = regprocedure
            {11, 11, 11, 11, 11, 11, 11, 11, 11, 11, 11, 11, 11, 11, -1, -1, -1, -1, 11, 11, 11, 11, 11, 11, 11, 11, 26, 11, -1, -1, -1, -1, -1, -1, 11, 11, 11, 37, 11, 11, 37}, // 37 = text[]
            {11, 11, 11, 11, 11, 11, 11, 11, 11, 11, 11, 11, 11, 11, -1, -1, -1, -1, 11, 11, 11, 11, 11, 11, 11, 11, 26, 11, -1, -1, -1, -1, -1, -1, 11, 11, 11, 11, 38, 11, 38}, // 38 = PARAMETER
            {11, 11, 11, 11, 11, 11, 11, 11, 11, 11, 11, 11, 11, 11, -1, -1, -1, -1, 11, 11, 11, 11, 11, 11, 11, 11, 26, 11, -1, -1, -1, -1, -1, -1, 11, 11, 11, 11, 11, 39, 39}, // 39 = INTERVAL
            { 0,  1,  2,  3, 11,  5,  6,  7,  8,  9, 10, 11, 11, 13, -1, -1, -1, -1, 18, 19, 20, 21, 22, 23, 24, 25, 26, 27, -1, -1, -1, -1, -1, -1, 34, 35, 36, 37, 38, 39, 40}  // 40 = NULL
    };
    // @formatter:on
    private static final IntObjHashMap<VectorAggregateFunctionConstructor> avgConstructors = new IntObjHashMap<>();
    private static final ModelOperator backupWhereClauseRef = QueryModel::backupWhereClause;
    private static final IntObjHashMap<VectorAggregateFunctionConstructor> countConstructors = new IntObjHashMap<>();
    private static final IntObjHashMap<VectorAggregateFunctionConstructor> ksumConstructors = new IntObjHashMap<>();
    private static final IntHashSet limitTypes = new IntHashSet();
    private static final IntObjHashMap<VectorAggregateFunctionConstructor> maxConstructors = new IntObjHashMap<>();
    private static final IntObjHashMap<VectorAggregateFunctionConstructor> minConstructors = new IntObjHashMap<>();
    private static final IntObjHashMap<VectorAggregateFunctionConstructor> nsumConstructors = new IntObjHashMap<>();
    private static final IntObjHashMap<VectorAggregateFunctionConstructor> sumConstructors = new IntObjHashMap<>();
    public static boolean ALLOW_FUNCTION_MEMOIZATION = true;
    private final ArrayColumnTypes arrayColumnTypes = new ArrayColumnTypes();
    private final BytecodeAssembler asm = new BytecodeAssembler();
    private final CairoConfiguration configuration;
    private final ObjList<TableColumnMetadata> deferredWindowMetadata = new ObjList<>();
    private final boolean enableJitDebug;
    private final EntityColumnFilter entityColumnFilter = new EntityColumnFilter();
    private final ObjectPool<ExpressionNode> expressionNodePool;
    private final FunctionParser functionParser;
    private final IntList groupByFunctionPositions = new IntList();
    private final ObjObjHashMap<IntList, ObjList<WindowFunction>> groupedWindow = new ObjObjHashMap<>();
    private final IntHashSet intHashSet = new IntHashSet();
    private final ObjectPool<IntList> intListPool = new ObjectPool<>(IntList::new, 4);
    private final MemoryCARW jitIRMem;
    private final CompiledFilterIRSerializer jitIRSerializer = new CompiledFilterIRSerializer();
    private final ArrayColumnTypes keyTypes = new ArrayColumnTypes();
    // this list is used to generate record sinks
    private final ListColumnFilter listColumnFilterA = new ListColumnFilter();
    private final ListColumnFilter listColumnFilterB = new ListColumnFilter();
    private final MarkoutHorizonInfo markoutHorizonInfo = new MarkoutHorizonInfo();
    private final LongList prefixes = new LongList();
    private final ObjectPool<QueryColumn> queryColumnPool;
    private final RecordComparatorCompiler recordComparatorCompiler;
    private final IntList recordFunctionPositions = new IntList();
    private final PageFrameReduceTaskFactory reduceTaskFactory;
    private final ArrayDeque<ExpressionNode> sqlNodeStack = new ArrayDeque<>();
    private final ArrayDeque<ExpressionNode> sqlNodeStack2 = new ArrayDeque<>();
    private final WhereClauseSymbolEstimator symbolEstimator = new WhereClauseSymbolEstimator();
    private final IntList tempAggIndex = new IntList();
    private final ObjList<QueryColumn> tempColumnsList = new ObjList<>();
    private final ObjList<ExpressionNode> tempExpressionNodeList = new ObjList<>();
    private final ObjList<Function> tempInnerProjectionFunctions = new ObjList<>();
    private final IntList tempKeyIndex = new IntList();
    private final IntList tempKeyIndexesInBase = new IntList();
    private final IntList tempKeyKinds = new IntList();
    private final GenericRecordMetadata tempMetadata = new GenericRecordMetadata();
    private final ObjList<Function> tempOuterProjectionFunctions = new ObjList<>();
    private final IntList tempSymbolSkewIndexes = new IntList();
    private final ObjList<VectorAggregateFunction> tempVaf = new ObjList<>();
    private final IntList tempVecConstructorArgIndexes = new IntList();
    private final ObjList<VectorAggregateFunctionConstructor> tempVecConstructors = new ObjList<>();
    private final PostOrderTreeTraversalAlgo traversalAlgo;
    private final boolean validateSampleByFillType;
    private final ArrayColumnTypes valueTypes = new ArrayColumnTypes();
    private final WhereClauseParser whereClauseParser = new WhereClauseParser();
    private final WindowJoinAggColumnVectorizedCheck windowJoinAggColumnVectorizedCheck = new WindowJoinAggColumnVectorizedCheck();
    private final WindowJoinColCheckVisitor windowJoinColCheckVisitor = new WindowJoinColCheckVisitor();
    // a bitset of string/symbol columns forced to be serialised as varchar
    private final BitSet writeStringAsVarcharA = new BitSet();
    private final BitSet writeStringAsVarcharB = new BitSet();
    private final BitSet writeSymbolAsString = new BitSet();
    // bitsets for timestamp conversion to higher precision type
    private final BitSet writeTimestampAsNanosA = new BitSet();
    private final BitSet writeTimestampAsNanosB = new BitSet();
    private boolean enableJitNullChecks = true;
    private boolean fullFatJoins = false;
    // Used to pass ORDER BY context from outer query down to join generation for markout horizon optimization
    // Tracks the last model with non-empty ORDER BY as we descend through nested models
    private QueryModel lastSeenOrderByModel;

    public SqlCodeGenerator(
            CairoConfiguration configuration,
            FunctionParser functionParser,
            PostOrderTreeTraversalAlgo postOrderTreeTraversalAlgo,
            ObjectPool<QueryColumn> queryColumnPool,
            ObjectPool<ExpressionNode> expressionNodePool
    ) {
        try {
            this.configuration = configuration;
            this.functionParser = functionParser;
            this.recordComparatorCompiler = new RecordComparatorCompiler(asm);
            this.enableJitDebug = configuration.isSqlJitDebugEnabled();
            this.traversalAlgo = postOrderTreeTraversalAlgo;
            this.queryColumnPool = queryColumnPool;
            this.jitIRMem = Vm.getCARWInstance(
                    configuration.getSqlJitIRMemoryPageSize(),
                    configuration.getSqlJitIRMemoryMaxPages(),
                    MemoryTag.NATIVE_SQL_COMPILER
            );
            // Pre-touch JIT IR memory to avoid false positive memory leak detections.
            jitIRMem.putByte((byte) 0);
            jitIRMem.truncate();
            this.expressionNodePool = expressionNodePool;
            this.reduceTaskFactory = () -> new PageFrameReduceTask(configuration, MemoryTag.NATIVE_SQL_COMPILER);
            this.validateSampleByFillType = configuration.isValidateSampleByFillType();
        } catch (Throwable th) {
            close();
            throw th;
        }
    }

    @TestOnly
    public static int[][] actualUnionCastMatrix() {
        return UNION_CAST_MATRIX;
    }

    @TestOnly
    public static int[][] expectedUnionCastMatrix() {
        final int[][] expected = new int[NULL + 1][NULL + 1];
        for (int typeA = 0; typeA <= NULL; typeA++) {
            for (int typeB = 0; typeB <= NULL; typeB++) {
                final int outType = (isGeoType(typeA) || isGeoType(typeB) || isDecimalType(typeA) || isDecimalType(typeB)) ? -1 : commonWideningType(typeA, typeB);
                expected[typeA][typeB] = outType;
            }
        }
        return expected;
    }

    public static int getUnionCastType(int typeA, int typeB) throws SqlException {
        short tagA = tagOf(typeA);
        short tagB = tagOf(typeB);

        final boolean aIsArray = tagA == ARRAY;
        final boolean bIsArray = tagB == ARRAY;
        if (aIsArray && bIsArray) {
            short elementTypeA = decodeArrayElementType(typeA);
            if (elementTypeA != decodeArrayElementType(typeB)) {
                return VARCHAR;
            }
            int dimsA = decodeWeakArrayDimensionality(typeA);
            int dimsB = decodeWeakArrayDimensionality(typeB);
            if (dimsA == -1 || dimsB == -1) {
                throw SqlException.$(0, "array bind variables are not supported in UNION queries");
            }
            return encodeArrayType(elementTypeA, Math.max(dimsA, dimsB));
        } else if (aIsArray) {
            if (tagB == DOUBLE) {
                // if B is scalar then we coarse it to array of the same dimensionality as A is
                return typeA;
            }
            return (tagB == STRING) ? STRING : VARCHAR;
        } else if (bIsArray) {
            if (tagA == DOUBLE) {
                return typeB;
            }
            return (tagA == STRING ? STRING : VARCHAR);
        }

        int geoBitsA = getGeoHashBits(typeA);
        int geoBitsB = getGeoHashBits(typeB);
        boolean isGeoHashA = ColumnType.isGeoHash(typeA);
        boolean isGeoHashB = ColumnType.isGeoHash(typeB);
        if (isGeoHashA != isGeoHashB) {
            // One type is geohash, the other isn't. Since a stringy type can be parsed
            // into geohash, output geohash when the other type is stringy. If not,
            // cast both types to string.
            return isStringyType(typeA) ? typeB
                    : isStringyType(typeB) ? typeA
                    : STRING;
        }
        if (isGeoHashA) {
            // Both types are geohash, resolve to the one with fewer geohash bits.
            return geoBitsA < geoBitsB ? typeA : typeB;
        }

        boolean isDecimalA = ColumnType.isDecimalType(tagA);
        boolean isDecimalB = ColumnType.isDecimalType(tagB);
        if (isDecimalA || isDecimalB) {
            int a = DecimalUtil.getTypePrecisionScale(typeA);
            int b = DecimalUtil.getTypePrecisionScale(typeB);
            if (a != 0 && b != 0) {
                // Both types are decimal/implicitly castable to decimal.
                int precisionA = Numbers.decodeLowShort(a);
                int scaleA = Numbers.decodeHighShort(a);
                int precisionB = Numbers.decodeLowShort(b);
                int scaleB = Numbers.decodeHighShort(b);
                final int scale = Math.max(scaleA, scaleB);
                final int precision = Math.min(Math.max(precisionA - scaleA, precisionB - scaleB) + scale, Decimals.MAX_PRECISION);
                return ColumnType.getDecimalType(precision, scale);
            }
            // We also support casting between decimal and stringy types.
            return isStringyType(typeA) ? typeB :
                    isStringyType(typeB) ? typeA :
                            ColumnType.STRING; // Fallback should be supported by any type
        }

        if (tagA == INTERVAL || tagB == INTERVAL) {
            if (tagA == INTERVAL && tagB == INTERVAL) {
                return Math.max(typeA, typeB);
            }
            if (tagA == INTERVAL && tagB == NULL) {
                return typeA;
            }
            if (tagB == INTERVAL && tagA == NULL) {
                return typeB;
            }
        }

        // Neither type is geohash, use the type cast matrix to resolve.
        int result = UNION_CAST_MATRIX[tagA][tagB];

        //  indicate at least one of typeA or typeB is timestamp(timestamp_ns) type
        if (result == TIMESTAMP) {
            if (isTimestamp(typeA) && isTimestamp(typeB)) {
                return getHigherPrecisionTimestampType(typeA, typeB);
            } else if (isTimestamp(typeA)) {
                return typeA;
            } else {
                return typeB;
            }
        }
        return result;
    }

    @Override
    public void clear() {
        whereClauseParser.clear();
        symbolEstimator.clear();
        intListPool.clear();
    }

    @Override
    public void close() {
        Misc.free(jitIRMem);
    }

    @NotNull
    public Function compileBooleanFilter(
            ExpressionNode expr,
            RecordMetadata metadata,
            SqlExecutionContext executionContext
    ) throws SqlException {
        final Function filter = functionParser.parseFunction(expr, metadata, executionContext);
        if (isBoolean(filter.getType())) {
            return filter;
        }
        Misc.free(filter);
        throw SqlException.$(expr.position, "boolean expression expected");
    }

    @NotNull
    public Function compileJoinFilter(
            ExpressionNode expr,
            RecordMetadata metadata,
            SqlExecutionContext executionContext
    ) throws SqlException {
        try {
            return compileBooleanFilter(expr, metadata, executionContext);
        } catch (Throwable t) {
            if (metadata instanceof JoinRecordMetadata that) {
                Misc.free(that);
            }
            throw t;
        }
    }

    public RecordCursorFactory generate(@Transient QueryModel model, @Transient SqlExecutionContext executionContext) throws SqlException {
        return generateQuery(model, executionContext, true);
    }

    public RecordCursorFactory generateExplain(@Transient ExplainModel model, @Transient SqlExecutionContext executionContext) throws SqlException {
        final ExecutionModel innerModel = model.getInnerExecutionModel();
        final QueryModel queryModel = innerModel.getQueryModel();
        RecordCursorFactory factory;
        if (queryModel != null) {
            factory = generate(queryModel, executionContext);
            if (innerModel.getModelType() != QUERY) {
                factory = new RecordCursorFactoryStub(innerModel, factory);
            }
        } else {
            factory = new RecordCursorFactoryStub(innerModel, null);
        }

        return new ExplainPlanFactory(factory, model.getFormat());
    }

    public RecordCursorFactory generateExplain(QueryModel model, RecordCursorFactory factory, int format) {
        RecordCursorFactory recordCursorFactory = new RecordCursorFactoryStub(model, factory);
        return new ExplainPlanFactory(recordCursorFactory, format);
    }

    public BytecodeAssembler getAsm() {
        return asm;
    }

    public EntityColumnFilter getEntityColumnFilter() {
        return entityColumnFilter;
    }

    public ListColumnFilter getIndexColumnFilter() {
        return listColumnFilterA;
    }

    public RecordComparatorCompiler getRecordComparatorCompiler() {
        return recordComparatorCompiler;
    }

    public IntList toOrderIndices(RecordMetadata m, ObjList<ExpressionNode> orderBy, IntList orderByDirection) throws SqlException {
        final IntList indices = intListPool.next();
        for (int i = 0, n = orderBy.size(); i < n; i++) {
            ExpressionNode tok = orderBy.getQuick(i);
            int index = m.getColumnIndexQuiet(tok.token);
            if (index == -1) {
                throw SqlException.invalidColumn(tok.position, tok.token);
            }

            // shift index by 1 to use sign as sort direction
            index++;

            // negative column index means descending order of sort
            if (orderByDirection.getQuick(i) == ORDER_DIRECTION_DESCENDING) {
                index = -index;
            }

            indices.add(index);
        }
        return indices;
    }

    private static boolean allGroupsFirstLastWithSingleSymbolFilter(QueryModel model, RecordMetadata metadata) {
        final ObjList<QueryColumn> columns = model.getColumns();
        CharSequence symbolToken = null;
        int timestampIdx = metadata.getTimestampIndex();

        for (int i = 0, n = columns.size(); i < n; i++) {
            final QueryColumn column = columns.getQuick(i);
            final ExpressionNode node = column.getAst();

            if (node.type == LITERAL) {
                int idx = metadata.getColumnIndex(node.token);
                int columnType = metadata.getColumnType(idx);
                if (isTimestamp(columnType)) {
                    if (idx != timestampIdx) {
                        return false;
                    }
                } else if (columnType == SYMBOL) {
                    if (symbolToken == null) {
                        symbolToken = node.token;
                    } else if (!Chars.equalsIgnoreCase(symbolToken, node.token)) {
                        return false; // more than one key symbol column
                    }
                } else {
                    return false;
                }
            } else {
                ExpressionNode columnAst = column.getAst();
                CharSequence token = columnAst.token;
                if (!isFirstKeyword(token) && !isLastKeyword(token)) {
                    return false;
                }

                if (columnAst.rhs.type != LITERAL || metadata.getColumnIndex(columnAst.rhs.token) < 0) {
                    return false;
                }
            }
        }

        return true;
    }

    private static void coerceRuntimeConstantType(Function func, int type, SqlExecutionContext context, CharSequence message, int pos) throws SqlException {
        if (isUndefined(func.getType())) {
            func.assignType(type, context.getBindVariableService());
<<<<<<< HEAD
        } else if ((!func.isConstant() && !func.isRuntimeConstant()) || !isAssignableFrom(func.getType(), type)) {
=======
        } else if ((!func.isConstant() && !func.isRuntimeConstant()) || !ColumnType.isConvertibleFrom(func.getType(), type)) {
>>>>>>> 1fca1eb1
            throw SqlException.$(pos, message);
        }
    }

    private static RecordCursorFactory createFullFatAsOfJoin(
            CairoConfiguration configuration,
            RecordMetadata metadata,
            RecordCursorFactory masterFactory,
            RecordCursorFactory slaveFactory,
            @Transient ColumnTypes mapKeyTypes,
            @Transient ColumnTypes mapValueTypes,
            @Transient ColumnTypes slaveColumnTypes,
            RecordSink masterKeySink,
            RecordSink slaveKeySink,
            int columnSplit,
            RecordValueSink slaveValueSink,
            IntList columnIndex,
            JoinContext joinContext,
            ColumnFilter masterTableKeyColumns,
            long toleranceInterval,
            int slaveValueTimestampIndex
    ) {
        return new AsOfJoinRecordCursorFactory(
                configuration,
                metadata,
                masterFactory,
                slaveFactory,
                mapKeyTypes,
                mapValueTypes,
                slaveColumnTypes,
                masterKeySink,
                slaveKeySink,
                columnSplit,
                slaveValueSink,
                columnIndex,
                joinContext,
                masterTableKeyColumns,
                toleranceInterval,
                slaveValueTimestampIndex
        );
    }

    private static RecordCursorFactory createFullFatLtJoin(
            CairoConfiguration configuration,
            RecordMetadata metadata,
            RecordCursorFactory masterFactory,
            RecordCursorFactory slaveFactory,
            @Transient ColumnTypes mapKeyTypes,
            @Transient ColumnTypes mapValueTypes,
            @Transient ColumnTypes slaveColumnTypes,
            RecordSink masterKeySink,
            RecordSink slaveKeySink,
            int columnSplit,
            RecordValueSink slaveValueSink,
            IntList columnIndex,
            JoinContext joinContext,
            ColumnFilter masterTableKeyColumns,
            long toleranceInterval,
            int slaveValueTimestampIndex
    ) {
        return new LtJoinRecordCursorFactory(
                configuration,
                metadata,
                masterFactory,
                slaveFactory,
                mapKeyTypes,
                mapValueTypes,
                slaveColumnTypes,
                masterKeySink,
                slaveKeySink,
                columnSplit,
                slaveValueSink,
                columnIndex,
                joinContext,
                masterTableKeyColumns,
                toleranceInterval,
                slaveValueTimestampIndex
        );
    }

    @SuppressWarnings("unchecked")
    private static <T extends Function> @Nullable ObjList<ObjList<T>> extractWorkerFunctionsConditionally(
            ObjList<Function> projectionFunctions,
            IntList projectionFunctionFlags,
            ObjList<ObjList<Function>> perThreadFunctions,
            int flag
    ) {
        ObjList<ObjList<T>> perThreadKeyFunctions = null;
        boolean keysThreadSafe = true;
        for (int i = 0, n = projectionFunctions.size(); i < n; i++) {
            if ((flag == GroupByUtils.PROJECTION_FUNCTION_FLAG_ANY || projectionFunctionFlags.get(i) == flag) && !projectionFunctions.getQuick(i).isThreadSafe()) {
                keysThreadSafe = false;
                break;
            }
        }

        if (!keysThreadSafe) {
            assert perThreadFunctions != null;
            perThreadKeyFunctions = new ObjList<>();
            for (int i = 0, n = perThreadFunctions.size(); i < n; i++) {
                ObjList<T> threadFunctions = new ObjList<>();
                perThreadKeyFunctions.add(threadFunctions);
                ObjList<Function> funcs = perThreadFunctions.getQuick(i);
                for (int j = 0, m = funcs.size(); j < m; j++) {
                    if (flag == GroupByUtils.PROJECTION_FUNCTION_FLAG_ANY || projectionFunctionFlags.get(j) == flag) {
                        threadFunctions.add((T) funcs.getQuick(j));
                    }
                }
            }
        }
        return perThreadKeyFunctions;
    }

    private static int getOrderByDirectionOrDefault(QueryModel model, int index) {
        final IntList direction = model.getOrderByDirectionAdvice();
        return index >= direction.size() ? ORDER_DIRECTION_ASCENDING : direction.getQuick(index);
    }

    private static boolean isSingleColumnFunction(ExpressionNode ast, CharSequence name) {
        return ast.type == FUNCTION && ast.paramCount == 1 && Chars.equalsIgnoreCase(ast.token, name) && ast.rhs.type == LITERAL;
    }

    private static long tolerance(QueryModel slaveModel, int leftTimestamp, int rightTimestampType) throws SqlException {
        ExpressionNode tolerance = slaveModel.getAsOfJoinTolerance();
        long toleranceInterval = Numbers.LONG_NULL;
        if (tolerance != null) {
            int k = TimestampSamplerFactory.findIntervalEndIndex(tolerance.token, tolerance.position, "tolerance");
            assert tolerance.token.length() > k;
            char unit = tolerance.token.charAt(k);
            TimestampDriver timestampDriver = getTimestampDriver(getHigherPrecisionTimestampType(leftTimestamp, rightTimestampType));
            long multiplier;
            switch (unit) {
                case 'n':
                    toleranceInterval = TimestampSamplerFactory.parseInterval(tolerance.token, k, tolerance.position, "tolerance", Integer.MAX_VALUE, unit);
                    return timestampDriver.fromNanos(toleranceInterval);
                case 'U':
                    multiplier = timestampDriver.fromMicros(1);
                    break;
                case 'T':
                    multiplier = timestampDriver.fromMillis(1);
                    break;
                case 's':
                    multiplier = timestampDriver.fromSeconds(1);
                    break;
                case 'm':
                    multiplier = timestampDriver.fromMinutes(1);
                    break;
                case 'h':
                    multiplier = timestampDriver.fromHours(1);
                    break;
                case 'd':
                    multiplier = timestampDriver.fromDays(1);
                    break;
                case 'w':
                    multiplier = timestampDriver.fromWeeks(1);
                    break;
                default:
                    throw SqlException.$(tolerance.position, "unsupported TOLERANCE unit [unit=").put(unit).put(']');
            }
            int maxValue = (int) Math.min(Long.MAX_VALUE / multiplier, Integer.MAX_VALUE);
            toleranceInterval = TimestampSamplerFactory.parseInterval(tolerance.token, k, tolerance.position, "tolerance", maxValue, unit);
            toleranceInterval *= multiplier;
        }
        return toleranceInterval;
    }

    private static int validateAndGetSlaveTimestampIndex(RecordMetadata slaveMetadata, RecordCursorFactory slaveBase) {
        int slaveTimestampIndex = slaveMetadata.getTimestampIndex();

        // slave.supportsFilterStealing() means slave is nothing but a filter.
        // if slave is just a filter, then it must have the same metadata as its base,
        // that includes the timestamp index.
        assert slaveBase.getMetadata().getTimestampIndex() == slaveTimestampIndex;
        return slaveTimestampIndex;
    }

    private static RecordMetadata widenSetMetadata(RecordMetadata typesA, RecordMetadata typesB) throws SqlException {
        int columnCount = typesA.getColumnCount();
        assert columnCount == typesB.getColumnCount();

        GenericRecordMetadata metadata = new GenericRecordMetadata();
        for (int i = 0; i < columnCount; i++) {
            int typeA = typesA.getColumnType(i);
            int typeB = typesB.getColumnType(i);
            int targetType = getUnionCastType(typeA, typeB);
            metadata.add(new TableColumnMetadata(typesA.getColumnName(i), targetType));
        }
        return metadata;
    }

    private VectorAggregateFunctionConstructor assembleFunctionReference(RecordMetadata metadata, ExpressionNode ast) {
        int columnIndex;
        if (ast.type == FUNCTION && ast.paramCount == 1 && isSumKeyword(ast.token) && ast.rhs.type == LITERAL) {
            columnIndex = metadata.getColumnIndex(ast.rhs.token);
            tempVecConstructorArgIndexes.add(columnIndex);
            return sumConstructors.get(metadata.getColumnType(columnIndex));
        } else if (ast.type == FUNCTION && isCountKeyword(ast.token)
                && (ast.paramCount == 0 || (ast.paramCount == 1 && ast.rhs.type == CONSTANT && !isNullKeyword(ast.rhs.token)))) {
            // count() is a no-arg function, count(1) is the same as count(*)
            tempVecConstructorArgIndexes.add(-1);
            return COUNT_CONSTRUCTOR;
        } else if (isSingleColumnFunction(ast, "count")) {
            columnIndex = metadata.getColumnIndex(ast.rhs.token);
            tempVecConstructorArgIndexes.add(columnIndex);
            return countConstructors.get(metadata.getColumnType(columnIndex));
        } else if (isSingleColumnFunction(ast, "ksum")) {
            columnIndex = metadata.getColumnIndex(ast.rhs.token);
            tempVecConstructorArgIndexes.add(columnIndex);
            return ksumConstructors.get(metadata.getColumnType(columnIndex));
        } else if (isSingleColumnFunction(ast, "nsum")) {
            columnIndex = metadata.getColumnIndex(ast.rhs.token);
            tempVecConstructorArgIndexes.add(columnIndex);
            return nsumConstructors.get(metadata.getColumnType(columnIndex));
        } else if (isSingleColumnFunction(ast, "avg")) {
            columnIndex = metadata.getColumnIndex(ast.rhs.token);
            tempVecConstructorArgIndexes.add(columnIndex);
            return avgConstructors.get(metadata.getColumnType(columnIndex));
        } else if (isSingleColumnFunction(ast, "min")) {
            columnIndex = metadata.getColumnIndex(ast.rhs.token);
            tempVecConstructorArgIndexes.add(columnIndex);
            return minConstructors.get(metadata.getColumnType(columnIndex));
        } else if (isSingleColumnFunction(ast, "max")) {
            columnIndex = metadata.getColumnIndex(ast.rhs.token);
            tempVecConstructorArgIndexes.add(columnIndex);
            return maxConstructors.get(metadata.getColumnType(columnIndex));
        }
        return null;
    }

    private boolean assembleKeysAndFunctionReferences(
            ObjList<QueryColumn> columns,
            RecordMetadata metadata,
            int hourFunctionIndex
    ) {
        tempVaf.clear();
        tempMetadata.clear();
        tempSymbolSkewIndexes.clear();
        tempVecConstructors.clear();
        tempVecConstructorArgIndexes.clear();
        tempAggIndex.clear();

        for (int i = 0, n = columns.size(); i < n; i++) {
            final QueryColumn qc = columns.getQuick(i);
            final ExpressionNode ast = qc.getAst();
            if (ast.type == LITERAL) {
                // when "hour" index is not set (-1) we assume we should be looking for
                // intrinsic cases, such as "columnRef, sum(col)"
                if (hourFunctionIndex == -1) {
                    final int columnIndex = metadata.getColumnIndex(ast.token);
                    final int type = metadata.getColumnType(columnIndex);
                    if (isInt(type)) {
                        tempKeyIndexesInBase.add(columnIndex);
                        tempKeyIndex.add(i);
                        arrayColumnTypes.add(INT);
                        tempKeyKinds.add(GKK_VANILLA_INT);
                    } else if (isSymbol(type)) {
                        tempKeyIndexesInBase.add(columnIndex);
                        tempKeyIndex.add(i);
                        tempSymbolSkewIndexes.extendAndSet(i, columnIndex);
                        arrayColumnTypes.add(SYMBOL);
                        tempKeyKinds.add(GKK_VANILLA_INT);
                    } else {
                        return false;
                    }
                }
            } else if (i != hourFunctionIndex) { // we exclude "hour" call from aggregate lookups
                final VectorAggregateFunctionConstructor constructor = assembleFunctionReference(metadata, ast);
                if (constructor != null) {
                    tempVecConstructors.add(constructor);
                    tempAggIndex.add(i);
                } else {
                    return false;
                }
            }
        }
        return true;
    }

    private void backupWhereClause(ExpressionNode node) {
        processNodeQueryModels(node, backupWhereClauseRef);
    }

    // Checks if lo, hi is set and lo >= 0 while hi < 0 (meaning - return whole result set except some rows at start and some at the end)
    // because such case can't really be optimized by topN/bottomN
    private boolean canSortAndLimitBeOptimized(QueryModel model, SqlExecutionContext context, Function loFunc, Function hiFunc) {
        if (model.getLimitLo() == null && model.getLimitHi() == null) {
            return false;
        }

        if (loFunc != null && loFunc.isConstant()
                && hiFunc != null && hiFunc.isConstant()) {
            try {
                loFunc.init(null, context);
                hiFunc.init(null, context);

                return !(loFunc.getLong(null) >= 0 && hiFunc.getLong(null) < 0);
            } catch (SqlException ex) {
                LOG.error().$("Failed to initialize lo or hi functions [").$("error=").$safe(ex.getMessage()).I$();
            }
        }

        return true;
    }

    private boolean checkIfSetCastIsRequired(RecordMetadata metadataA, RecordMetadata metadataB, boolean symbolDisallowed) {
        int columnCount = metadataA.getColumnCount();
        assert columnCount == metadataB.getColumnCount();

        for (int i = 0; i < columnCount; i++) {
            int typeA = metadataA.getColumnType(i);
            int typeB = metadataB.getColumnType(i);
            if (typeA != typeB || (typeA == SYMBOL && symbolDisallowed)) {
                return true;
            }
        }
        return false;
    }

    @Nullable
    private Function compileFilter(
            IntrinsicModel intrinsicModel,
            RecordMetadata readerMeta,
            SqlExecutionContext executionContext
    ) throws SqlException {
        if (intrinsicModel.filter != null) {
            return compileBooleanFilter(intrinsicModel.filter, readerMeta, executionContext);
        }
        return null;
    }

    private @Nullable ObjList<ObjList<Function>> compilePerWorkerInnerProjectionFunctions(
            SqlExecutionContext executionContext,
            ObjList<QueryColumn> queryColumns,
            ObjList<Function> innerProjectionFunctions,
            int workerCount,
            RecordMetadata metadata
    ) throws SqlException {
        boolean threadSafe = true;

        assert innerProjectionFunctions.size() == queryColumns.size();

        for (int i = 0, n = innerProjectionFunctions.size(); i < n; i++) {
            if (!innerProjectionFunctions.getQuick(i).isThreadSafe()) {
                threadSafe = false;
                break;
            }
        }
        if (!threadSafe) {
            ObjList<ObjList<Function>> allWorkerKeyFunctions = new ObjList<>();
            int columnCount = queryColumns.size();
            for (int i = 0; i < workerCount; i++) {
                ObjList<Function> workerKeyFunctions = new ObjList<>(columnCount);
                allWorkerKeyFunctions.add(workerKeyFunctions);
                for (int j = 0; j < columnCount; j++) {
                    final Function func = functionParser.parseFunction(
                            queryColumns.getQuick(j).getAst(),
                            metadata,
                            executionContext
                    );
                    if (func instanceof GroupByFunction) {
                        // ensure value indexes are set correctly
                        ((GroupByFunction) func).initValueIndex(((GroupByFunction) innerProjectionFunctions.getQuick(j)).getValueIndex());
                    }
                    workerKeyFunctions.add(func);
                }
            }
            return allWorkerKeyFunctions;
        }
        return null;
    }

    private @Nullable ObjList<Function> compileWorkerFilterConditionally(
            SqlExecutionContext executionContext,
            @Nullable Function filter,
            int sharedQueryWorkerCount,
            @Nullable ExpressionNode filterExpr,
            RecordMetadata metadata
    ) throws SqlException {
        if (filter != null && !filter.isThreadSafe() && sharedQueryWorkerCount > 0) {
            assert filterExpr != null;
            ObjList<Function> workerFilters = new ObjList<>();
            for (int i = 0; i < sharedQueryWorkerCount; i++) {
                restoreWhereClause(filterExpr); // restore original filters in node query models
                Function workerFilter = compileBooleanFilter(filterExpr, metadata, executionContext);
                workerFilters.extendAndSet(i, workerFilter);
                assert filter.getClass() == workerFilter.getClass();
            }
            return workerFilters;
        }
        return null;
    }

    private @Nullable ObjList<ObjList<GroupByFunction>> compileWorkerGroupByFunctionsConditionally(
            SqlExecutionContext executionContext,
            QueryModel model,
            @NotNull ObjList<GroupByFunction> groupByFunctions,
            int workerCount,
            RecordMetadata metadata
    ) throws SqlException {
        boolean threadSafe = true;
        for (int i = 0, n = groupByFunctions.size(); i < n; i++) {
            if (!groupByFunctions.getQuick(i).isThreadSafe()) {
                threadSafe = false;
                break;
            }
        }
        if (!threadSafe) {
            ObjList<ObjList<GroupByFunction>> allWorkerGroupByFunctions = new ObjList<>();
            for (int i = 0; i < workerCount; i++) {
                ObjList<GroupByFunction> workerGroupByFunctions = new ObjList<>(groupByFunctions.size());
                allWorkerGroupByFunctions.extendAndSet(i, workerGroupByFunctions);
                GroupByUtils.prepareWorkerGroupByFunctions(
                        model,
                        metadata,
                        functionParser,
                        executionContext,
                        groupByFunctions,
                        workerGroupByFunctions
                );
            }
            return allWorkerGroupByFunctions;
        }
        return null;
    }

    @NotNull
    private RecordCursorFactory createFullFatJoin(
            RecordCursorFactory master,
            RecordMetadata masterMetadata,
            CharSequence masterAlias,
            RecordCursorFactory slave,
            RecordMetadata slaveMetadata,
            CharSequence slaveAlias,
            int joinPosition,
            FullFatJoinGenerator generator,
            JoinContext joinContext,
            long toleranceInterval
    ) throws SqlException {
        // create hash set of key columns to easily find them
        intHashSet.clear();
        for (int i = 0, n = listColumnFilterA.getColumnCount(); i < n; i++) {
            intHashSet.add(listColumnFilterA.getColumnIndexFactored(i));
        }

        // map doesn't support variable length types in map value, which is ok
        // when we join tables on strings - technically string is the key,
        // and we do not need to store it in value, but we will still reject
        //
        // never mind, this is a stop-gap measure until I understand the problem
        // fully

        for (int k = 0, m = slaveMetadata.getColumnCount(); k < m; k++) {
            if (intHashSet.excludes(k)) {
                // if a slave column is not in key, it must be of fixed length.
                // why? our maps do not support variable length types in values, only in keys
                if (isVarSize(slaveMetadata.getColumnType(k))) {
                    throw SqlException
                            .position(joinPosition).put("right side column '")
                            .put(slaveMetadata.getColumnName(k)).put("' is of unsupported type");
                }
            }
        }

        // at this point listColumnFilterB has column indexes of the master record that are JOIN keys
        // so masterCopier writes key columns of master record to a sink
        RecordSink masterCopier = createRecordCopierMaster(masterMetadata);

        // This metadata allocates native memory, it has to be closed in case join
        // generation is unsuccessful. The exception can be thrown anywhere between
        // try...catch
        JoinRecordMetadata metadata = new JoinRecordMetadata(
                configuration,
                masterMetadata.getColumnCount() + slaveMetadata.getColumnCount()
        );

        try {
            // metadata will have master record verbatim
            metadata.copyColumnMetadataFrom(masterAlias, masterMetadata);

            // slave record is split across key and value of map
            // the rationale is not to store columns twice
            // especially when map value does not support variable
            // length types

            final IntList columnIndex = new IntList(slaveMetadata.getColumnCount());
            // In map record value columns go first, so at this stage
            // we add to metadata all slave columns that are not keys.
            // Add the same columns to filter while we are in this loop.

            // We clear listColumnFilterB because after this loop it will
            // contain indexes of slave table columns that are not keys.
            ColumnFilter masterTableKeyColumns = listColumnFilterB.copy();
            listColumnFilterB.clear();
            valueTypes.clear();
            ArrayColumnTypes slaveTypes = new ArrayColumnTypes();
            int slaveTimestampIndex = slaveMetadata.getTimestampIndex();
            int slaveValueTimestampIndex = -1;
            for (int i = 0, n = slaveMetadata.getColumnCount(); i < n; i++) {
                if (intHashSet.excludes(i)) {
                    // this is not a key column. Add it to metadata as it is. Symbols columns are kept as symbols
                    final TableColumnMetadata m = slaveMetadata.getColumnMetadata(i);
                    metadata.add(slaveAlias, m);
                    listColumnFilterB.add(i + 1);
                    columnIndex.add(i);
                    valueTypes.add(m.getColumnType());
                    slaveTypes.add(m.getColumnType());
                    if (i == slaveTimestampIndex) {
                        slaveValueTimestampIndex = valueTypes.getColumnCount() - 1;
                    }
                }
            }
            assert slaveValueTimestampIndex != -1;

            // now add key columns to metadata
            for (int i = 0, n = listColumnFilterA.getColumnCount(); i < n; i++) {
                int index = listColumnFilterA.getColumnIndexFactored(i);
                final TableColumnMetadata m = slaveMetadata.getColumnMetadata(index);
                metadata.add(slaveAlias, m);
                slaveTypes.add(m.getColumnType());
                columnIndex.add(index);
            }

            if (masterMetadata.getTimestampIndex() != -1) {
                metadata.setTimestampIndex(masterMetadata.getTimestampIndex());
            }
            return generator.create(
                    configuration,
                    metadata,
                    master,
                    slave,
                    keyTypes,
                    valueTypes,
                    slaveTypes,
                    masterCopier,
                    createRecordCopierSlave(slaveMetadata),
                    masterMetadata.getColumnCount(),
                    RecordValueSinkFactory.getInstance(asm, slaveMetadata, listColumnFilterB), // slaveValueSink
                    columnIndex,
                    joinContext,
                    masterTableKeyColumns,
                    toleranceInterval,
                    slaveValueTimestampIndex
            );

        } catch (Throwable e) {
            Misc.free(metadata);
            throw e;
        }
    }

    private RecordCursorFactory createHashJoin(
            JoinRecordMetadata metadata,
            RecordCursorFactory master,
            RecordCursorFactory slave,
            int joinType,
            Function filter,
            JoinContext context,
            SqlExecutionContext executionContext
    ) throws SqlException {
        /*
         * JoinContext provides the following information:
         * a/bIndexes - index of model where join column is coming from
         * a/bNames - name of columns in respective models, these column names are not prefixed with table aliases
         * a/bNodes - the original column references, that can include table alias. Sometimes it doesn't when column name is unambiguous
         *
         * a/b are "inverted" in that "a" for slave and "b" for master
         *
         * The issue is when we use model indexes and vanilla column names they would only work on single-table
         * record cursor but original names with prefixed columns will only work with JoinRecordMetadata
         */
        final RecordMetadata masterMetadata = master.getMetadata();
        final RecordMetadata slaveMetadata = slave.getMetadata();
        final RecordSink masterKeyCopier = createRecordCopierMaster(masterMetadata);
        final RecordSink slaveKeyCopier = createRecordCopierSlave(slaveMetadata);

        if (slave.recordCursorSupportsRandomAccess() && !fullFatJoins) {
            valueTypes.clear();
            valueTypes.add(INT); // chain tail offset

            if (joinType == JOIN_INNER) {
                // For inner join we can also store per-key count to speed up size calculation.
                valueTypes.add(INT); // record count for the key

                return new HashJoinLightRecordCursorFactory(
                        configuration,
                        metadata,
                        master,
                        slave,
                        keyTypes,
                        valueTypes,
                        masterKeyCopier,
                        slaveKeyCopier,
                        masterMetadata.getColumnCount(),
                        context
                );
            }

            if (joinType == JOIN_RIGHT_OUTER || joinType == JOIN_FULL_OUTER) {
                valueTypes.add(BOOLEAN);
            }
            if (filter != null) {
                return new HashOuterJoinFilteredLightRecordCursorFactory(
                        configuration,
                        metadata,
                        master,
                        slave,
                        keyTypes,
                        valueTypes,
                        masterKeyCopier,
                        slaveKeyCopier,
                        masterMetadata.getColumnCount(),
                        filter,
                        context,
                        joinType
                );
            }

            return new HashOuterJoinLightRecordCursorFactory(
                    configuration,
                    metadata,
                    master,
                    slave,
                    keyTypes,
                    valueTypes,
                    masterKeyCopier,
                    slaveKeyCopier,
                    masterMetadata.getColumnCount(),
                    context,
                    joinType
            );
        }

        valueTypes.clear();
        valueTypes.add(LONG); // chain head offset
        valueTypes.add(LONG); // chain tail offset
        valueTypes.add(LONG); // record count for the key
        if (filter == null && (joinType == JOIN_RIGHT_OUTER || joinType == JOIN_FULL_OUTER)) {
            valueTypes.add(BOOLEAN);
        }

        entityColumnFilter.of(slaveMetadata.getColumnCount());
        RecordSink slaveSink = RecordSinkFactory.getInstance(asm, slaveMetadata, entityColumnFilter);

        if (joinType == JOIN_INNER) {
            return new HashJoinRecordCursorFactory(
                    configuration,
                    metadata,
                    master,
                    slave,
                    keyTypes,
                    valueTypes,
                    masterKeyCopier,
                    slaveKeyCopier,
                    slaveSink,
                    masterMetadata.getColumnCount(),
                    context
            );
        }

        if (filter != null) {
            return new HashOuterJoinFilteredRecordCursorFactory(
                    configuration,
                    metadata,
                    master,
                    slave,
                    keyTypes,
                    valueTypes,
                    masterKeyCopier,
                    slaveKeyCopier,
                    slaveSink,
                    masterMetadata.getColumnCount(),
                    filter,
                    context,
                    joinType
            );
        }

        return new HashOuterJoinRecordCursorFactory(
                configuration,
                metadata,
                master,
                slave,
                keyTypes,
                valueTypes,
                masterKeyCopier,
                slaveKeyCopier,
                slaveSink,
                masterMetadata.getColumnCount(),
                context,
                joinType
        );
    }

    @NotNull
    private JoinRecordMetadata createJoinMetadata(
            CharSequence masterAlias,
            RecordMetadata masterMetadata,
            CharSequence slaveAlias,
            RecordMetadata slaveMetadata
    ) {
        return createJoinMetadata(
                masterAlias,
                masterMetadata,
                slaveAlias,
                slaveMetadata,
                masterMetadata.getTimestampIndex()
        );
    }

    @NotNull
    private JoinRecordMetadata createJoinMetadata(
            CharSequence masterAlias,
            RecordMetadata masterMetadata,
            CharSequence slaveAlias,
            RecordMetadata slaveMetadata,
            int timestampIndex
    ) {
        JoinRecordMetadata metadata;
        metadata = new JoinRecordMetadata(
                configuration,
                masterMetadata.getColumnCount() + slaveMetadata.getColumnCount()
        );

        try {
            metadata.copyColumnMetadataFrom(masterAlias, masterMetadata);
            metadata.copyColumnMetadataFrom(slaveAlias, slaveMetadata);
        } catch (Throwable th) {
            Misc.free(metadata);
            throw th;
        }

        if (timestampIndex != -1) {
            metadata.setTimestampIndex(timestampIndex);
        }
        return metadata;
    }

    private @NotNull RecordSink createRecordCopierMaster(RecordMetadata masterMetadata) {
        return RecordSinkFactory.getInstance(
                asm,
                masterMetadata,
                listColumnFilterB,
                writeSymbolAsString,
                writeStringAsVarcharB,
                writeTimestampAsNanosB
        );
    }

    private @NotNull RecordSink createRecordCopierSlave(RecordMetadata slaveMetadata) {
        return RecordSinkFactory.getInstance(
                asm,
                slaveMetadata,
                listColumnFilterA,
                writeSymbolAsString,
                writeStringAsVarcharA,
                writeTimestampAsNanosA
        );
    }

    private RecordCursorFactory createSpliceJoin(
            RecordMetadata metadata,
            RecordCursorFactory master,
            RecordSink masterKeySink,
            RecordCursorFactory slave,
            RecordSink slaveKeySink,
            int columnSplit,
            JoinContext context
    ) {
        valueTypes.clear();
        valueTypes.add(LONG); // master previous
        valueTypes.add(LONG); // master current
        valueTypes.add(LONG); // slave previous
        valueTypes.add(LONG); // slave current

        return new SpliceJoinLightRecordCursorFactory(
                configuration,
                metadata,
                master,
                slave,
                keyTypes,
                valueTypes,
                masterKeySink,
                slaveKeySink,
                columnSplit,
                context
        );
    }

    private @NotNull SymbolShortCircuit createSymbolShortCircuit(
            RecordMetadata masterMetadata,
            RecordMetadata slaveMetadata,
            boolean isSelfJoin
    ) {
        SymbolShortCircuit symbolShortCircuit = NoopSymbolShortCircuit.INSTANCE;
        assert listColumnFilterA.getColumnCount() == listColumnFilterB.getColumnCount();
        SymbolJoinKeyMapping[] mappings = null;
        for (int i = 0, n = listColumnFilterA.getColumnCount(); i < n; i++) {
            int masterIndex = listColumnFilterB.getColumnIndexFactored(i);
            int slaveIndex = listColumnFilterA.getColumnIndexFactored(i);
            if (slaveMetadata.getColumnType(slaveIndex) == ColumnType.SYMBOL && slaveMetadata.isSymbolTableStatic(slaveIndex)) {
                int masterColType = masterMetadata.getColumnType(masterIndex);
                SymbolJoinKeyMapping newMapping;
                switch (masterColType) {
                    case SYMBOL:
                        if (isSelfJoin && masterIndex == slaveIndex) {
                            // self join on the same column -> there is no point in attempting short-circuiting
                            // NOTE: This check is naive, it can generate false positives
                            //       For example 'select t1.s, t2.s2 from t as t1 asof join t as t2 on t1.s = t2.s2'
                            //       This is deemed as a self-join (which it is), and due to the way columns are projected
                            //       it will take this branch (even when it fact it's comparing different columns)
                            //       and won't create a short circuit. This is OK from correctness perspective,
                            //       but it is a missed opportunity for performance optimization. Doing a perfect check
                            //       would require a more complex logic, which is not worth it for now
                            continue;
                        }
                        newMapping = new SymbolToSymbolJoinKeyMapping(configuration, masterIndex, slaveIndex);
                        break;
                    case VARCHAR:
                        newMapping = new VarcharToSymbolJoinKeyMapping(masterIndex, slaveIndex);
                        break;
                    case STRING:
                        newMapping = new StringToSymbolJoinKeyMapping(masterIndex, slaveIndex);
                        break;
                    default:
                        // unsupported type for short circuit
                        continue;
                }
                if (symbolShortCircuit == NoopSymbolShortCircuit.INSTANCE) {
                    // ok, a single symbol short circuit
                    symbolShortCircuit = (SymbolShortCircuit) newMapping;
                } else if (mappings == null) {
                    // 2 symbol mappings, we need to chain them
                    mappings = new SymbolJoinKeyMapping[2];
                    mappings[0] = (SymbolJoinKeyMapping) symbolShortCircuit;
                    mappings[1] = newMapping;
                    symbolShortCircuit = new ChainedSymbolShortCircuit(mappings);
                } else {
                    // ok, this is pretty uncommon - a join key with more than 2 symbol short circuits
                    // this allocates arrays, but it should be very rare
                    int size = mappings.length;
                    SymbolJoinKeyMapping[] newMappings = Arrays.copyOf(mappings, size + 1);
                    newMappings[size] = newMapping;
                    symbolShortCircuit = new ChainedSymbolShortCircuit(newMappings);
                    mappings = newMappings;
                }
            }
        }
        return symbolShortCircuit;
    }

    /**
     * Attempts to detect the "markout horizon" pattern in a cross-join with ORDER BY.
     * <p>
     * The pattern consists of:
     * <ol>
     *   <li>A cross-join between a table with a designated timestamp and an arithmetic sequence
     *   <li>An ORDER BY clause on the sum of the timestamp and the sequence element
     * </ol>
     * <p>
     * Detection isn't foolproof and can result in false positives. We do not attempt it unless
     * the hint {@value SqlHints#MARKOUT_HORIZON_HINT} is present in the query.
     * <p>
     * These are the prerequisites for the Markout Horizon optimization to kick in:
     * <ol>
     *  <li><code>markout_horizon(lhs rhs)</code> hint is present
     *  <li>LHS (master) cursor supports random access
     *  <li>RHS (slave) cursor originates from the <code>long_sequence</code> function
     *  <li>LHS table has a designated timestamp column
     *  <li><code>ORDER BY</code> is a sum of two operands
     *  <li>one operand is the designated timestamp of LHS table
     *  <li>the other operand is a column of the RHS table
     * </ol>
     *
     * @param masterAlias         alias for the master LHS of the join
     * @param masterModel         QueryModel for the LHS of the join
     * @param masterMetadata      Metadata for the LHS of the join
     * @param masterCursorFactory the LHS cursor factory
     * @param slaveModel          QueryModel for the RHS of the join
     * @param slaveMetadata       Metadata for the RHS of the join (should be an arithmetic sequence)
     * @param slaveCursorFactory  the RHS cursor factory (should produce an arithmetic sequence)
     * @return MarkoutHorizonInfo if pattern is detected, null otherwise
     */
    private MarkoutHorizonInfo detectMarkoutHorizonPattern(
            CharSequence masterAlias,
            QueryModel masterModel,
            RecordMetadata masterMetadata,
            RecordCursorFactory masterCursorFactory,
            QueryModel slaveModel,
            RecordMetadata slaveMetadata,
            RecordCursorFactory slaveCursorFactory
    ) {
        // Detect the markout_horizon hint, and ensure the master cursor supports random access
        if (!SqlHints.hasMarkoutHorizonHint(masterModel, masterAlias, slaveModel.getName()) ||
                !masterCursorFactory.recordCursorSupportsRandomAccess()
        ) {
            return null;
        }

        // Ensure the slave table is `long_sequence()`, or based on it
        RecordCursorFactory rootFac = slaveCursorFactory;
        while (!rootFac.getClass().getSimpleName().contains("LongSequence")) {
            rootFac = rootFac.getBaseFactory();
            if (rootFac == null) {
                return null;
            }
        }
        // Ensure the master table has a designated timestamp column
        int designatedTimestampIndex = masterMetadata.getTimestampIndex();
        if (designatedTimestampIndex == -1) {
            return null;
        }

        // Ensure we have an ORDER BY clause.
        // lastSeenOrderByModel was captured as we were descending through nested models
        if (lastSeenOrderByModel == null) {
            return null;
        }
        // Ensure there's only one sort column
        if (lastSeenOrderByModel.getOrderBy().size() != 1) {
            return null;
        }
        // Ensure sort direction is ascending
        IntList dirs = lastSeenOrderByModel.getOrderByDirection();
        int dir = (dirs.size() > 0) ? dirs.getQuick(0) : ORDER_DIRECTION_ASCENDING;
        if (dir != ORDER_DIRECTION_ASCENDING) {
            return null;
        }

        // The ORDER BY node may be a column alias (LITERAL) - resolve it to the actual expression
        ExpressionNode orderByNode = lastSeenOrderByModel.getOrderBy().getQuick(0);
        ExpressionNode orderByExpr = orderByNode;
        if (orderByNode.type == ExpressionNode.LITERAL) {
            QueryColumn queryColumn = lastSeenOrderByModel.getAliasToColumnMap().get(orderByNode.token);
            if (queryColumn != null) {
                orderByExpr = queryColumn.getAst();
            }
        }
        // Ensure that ORDER BY is an addition operation
        if (orderByExpr.type != ExpressionNode.OPERATION || !"+".contentEquals(orderByExpr.token)) {
            return null;
        }
        // The ORDER BY should be timestamp_column + offset_column, or vice versa
        ExpressionNode lhs = orderByExpr.lhs;
        ExpressionNode rhs = orderByExpr.rhs;
        if (lhs == null || rhs == null) {
            return null;
        }

        // Try to identify which operand is the timestamp from master and which is from slave
        int timestampColumnIndex = -1;
        ExpressionNode slaveColumnNode = null;

        // Check if LHS is the designated timestamp column from master
        if (lhs.type == ExpressionNode.LITERAL) {
            int colIndex = masterMetadata.getColumnIndexQuiet(lhs.token);
            if (colIndex >= 0 && colIndex == designatedTimestampIndex) {
                timestampColumnIndex = colIndex;
                slaveColumnNode = rhs;
            }
        }

        // If not found, check if RHS is the designated timestamp column from master and LHS is from slave
        if (timestampColumnIndex == -1 && rhs.type == ExpressionNode.LITERAL) {
            int colIndex = masterMetadata.getColumnIndexQuiet(rhs.token);
            if (colIndex >= 0 && colIndex == designatedTimestampIndex) {
                timestampColumnIndex = colIndex;
                slaveColumnNode = lhs;
            }
        }

        if (slaveColumnNode == null || slaveColumnNode.type != ExpressionNode.LITERAL) {
            return null;
        }
        int slaveColumnIndex = slaveMetadata.getColumnIndexQuiet(slaveColumnNode.token);
        if (slaveColumnIndex == -1) {
            return null; // Slave column not found
        }
        return markoutHorizonInfo.of(timestampColumnIndex, slaveColumnIndex);
    }

    private @NotNull ObjList<Function> extractVirtualFunctionsFromProjection(ObjList<Function> projectionFunctions, IntList projectionFunctionFlags) {
        final ObjList<Function> result = new ObjList<>();
        for (int i = 0, n = projectionFunctions.size(); i < n; i++) {
            if (projectionFunctionFlags.getQuick(i) == GroupByUtils.PROJECTION_FUNCTION_FLAG_VIRTUAL) {
                result.add(projectionFunctions.getQuick(i));
            }
        }
        return result;
    }

    private ObjList<Function> generateCastFunctions(
            SqlExecutionContext executionContext,
            RecordMetadata castToMetadata,
            RecordMetadata castFromMetadata,
            int modelPosition
    ) throws SqlException {
        int columnCount = castToMetadata.getColumnCount();
        ObjList<Function> castFunctions = new ObjList<>();
        for (int i = 0; i < columnCount; i++) {
            int toType = castToMetadata.getColumnType(i);
            int fromType = castFromMetadata.getColumnType(i);
            int toTag = tagOf(toType);
            int fromTag = tagOf(fromType);
            if (fromTag == NULL) {
                castFunctions.add(NullConstant.NULL);
            } else {
                switch (toTag) {
                    case BOOLEAN:
                        castFunctions.add(BooleanColumn.newInstance(i));
                        break;
                    case BYTE:
                        castFunctions.add(ByteColumn.newInstance(i));
                        break;
                    case SHORT:
                        switch (fromTag) {
                            // BOOLEAN will not be cast to CHAR
                            // in cast of BOOLEAN -> CHAR combination both will be cast to STRING
                            case BYTE:
                                castFunctions.add(ByteColumn.newInstance(i));
                                break;
                            case CHAR:
                                castFunctions.add(new CharColumn(i));
                                break;
                            case SHORT:
                                castFunctions.add(ShortColumn.newInstance(i));
                                break;
                            // wider types are not possible here
                            // SHORT will be cast to wider types, not other way around
                            // Wider types tested are: SHORT, INT, LONG, FLOAT, DOUBLE, DATE, TIMESTAMP, SYMBOL, STRING, LONG256
                            // GEOBYTE, GEOSHORT, GEOINT, GEOLONG
                        }
                        break;
                    case CHAR:
                        switch (fromTag) {
                            // BOOLEAN will not be cast to CHAR
                            // in cast of BOOLEAN -> CHAR combination both will be cast to STRING
                            case BYTE:
                                castFunctions.add(new CastByteToCharFunctionFactory.Func(ByteColumn.newInstance(i)));
                                break;
                            case CHAR:
                                castFunctions.add(new CharColumn(i));
                                break;
                            // wider types are not possible here
                            // CHAR will be cast to wider types, not other way around
                            // Wider types tested are: SHORT, INT, LONG, FLOAT, DOUBLE, DATE, TIMESTAMP, SYMBOL, STRING, LONG256
                            // GEOBYTE, GEOSHORT, GEOINT, GEOLONG
                            default:
                        }
                        break;
                    case INT:
                        switch (fromTag) {
                            // BOOLEAN will not be cast to INT
                            // in cast of BOOLEAN -> INT combination both will be cast to STRING
                            case BYTE:
                                castFunctions.add(ByteColumn.newInstance(i));
                                break;
                            case SHORT:
                                castFunctions.add(ShortColumn.newInstance(i));
                                break;
                            case CHAR:
                                castFunctions.add(new CharColumn(i));
                                break;
                            case INT:
                                castFunctions.add(IntColumn.newInstance(i));
                                break;
                            // wider types are not possible here
                            // INT will be cast to wider types, not other way around
                            // Wider types tested are: LONG, FLOAT, DOUBLE, DATE, TIMESTAMP, SYMBOL, STRING, LONG256
                            // GEOBYTE, GEOSHORT, GEOINT, GEOLONG
                        }
                        break;
                    case IPv4:
                        if (fromTag == IPv4) {
                            castFunctions.add(IPv4Column.newInstance(i));
                        } else {
                            throw SqlException.unsupportedCast(
                                    modelPosition,
                                    castFromMetadata.getColumnName(i),
                                    fromType,
                                    toType
                            );
                        }
                        break;
                    case LONG:
                        switch (fromTag) {
                            // BOOLEAN will not be cast to LONG
                            // in cast of BOOLEAN -> LONG combination both will be cast to STRING
                            case BYTE:
                                castFunctions.add(ByteColumn.newInstance(i));
                                break;
                            case SHORT:
                                castFunctions.add(ShortColumn.newInstance(i));
                                break;
                            case CHAR:
                                castFunctions.add(new CharColumn(i));
                                break;
                            case INT:
                                castFunctions.add(IntColumn.newInstance(i));
                                break;
                            case LONG:
                                castFunctions.add(LongColumn.newInstance(i));
                                break;
                            default:
                                throw SqlException.unsupportedCast(
                                        modelPosition,
                                        castFromMetadata.getColumnName(i),
                                        fromType,
                                        toType
                                );
                                // wider types are not possible here
                                // LONG will be cast to wider types, not other way around
                                // Wider types tested are: FLOAT, DOUBLE, DATE, TIMESTAMP, SYMBOL, STRING, LONG256
                                // GEOBYTE, GEOSHORT, GEOINT, GEOLONG
                        }
                        break;
                    case DATE:
                        if (fromTag == DATE) {
                            castFunctions.add(DateColumn.newInstance(i));
                        } else {
                            throw SqlException.unsupportedCast(
                                    modelPosition,
                                    castFromMetadata.getColumnName(i),
                                    fromType,
                                    toType
                            );
                        }
                        break;
                    case UUID:
                        assert fromTag == UUID;
                        castFunctions.add(UuidColumn.newInstance(i));
                        break;
                    case TIMESTAMP:
                        switch (fromTag) {
                            case DATE:
                                castFunctions.add(new CastDateToTimestampFunctionFactory.Func(DateColumn.newInstance(i), toType));
                                break;
                            case TIMESTAMP:
                                if (fromType == toType) {
                                    castFunctions.add(TimestampColumn.newInstance(i, fromType));
                                } else {
                                    castFunctions.add(new CastTimestampToTimestampFunctionFactory.Func(TimestampColumn.newInstance(i, fromType), fromType, toType));
                                }
                                break;
                            default:
                                throw SqlException.unsupportedCast(
                                        modelPosition,
                                        castFromMetadata.getColumnName(i),
                                        fromType,
                                        toType
                                );
                        }
                        break;
                    case FLOAT:
                        switch (fromTag) {
                            case BYTE:
                                castFunctions.add(ByteColumn.newInstance(i));
                                break;
                            case SHORT:
                                castFunctions.add(ShortColumn.newInstance(i));
                                break;
                            case INT:
                                castFunctions.add(IntColumn.newInstance(i));
                                break;
                            case LONG:
                                castFunctions.add(LongColumn.newInstance(i));
                                break;
                            case FLOAT:
                                castFunctions.add(FloatColumn.newInstance(i));
                                break;
                            default:
                                throw SqlException.unsupportedCast(
                                        modelPosition,
                                        castFromMetadata.getColumnName(i),
                                        fromType,
                                        toType
                                );
                        }
                        break;
                    case DOUBLE:
                        switch (fromTag) {
                            case BYTE:
                                castFunctions.add(ByteColumn.newInstance(i));
                                break;
                            case SHORT:
                                castFunctions.add(ShortColumn.newInstance(i));
                                break;
                            case INT:
                                castFunctions.add(IntColumn.newInstance(i));
                                break;
                            case LONG:
                                castFunctions.add(LongColumn.newInstance(i));
                                break;
                            case FLOAT:
                                castFunctions.add(FloatColumn.newInstance(i));
                                break;
                            case DOUBLE:
                                castFunctions.add(DoubleColumn.newInstance(i));
                                break;
                            default:
                                throw SqlException.unsupportedCast(
                                        modelPosition,
                                        castFromMetadata.getColumnName(i),
                                        fromType,
                                        toType
                                );
                        }
                        break;
                    case STRING:
                        switch (fromTag) {
                            case BOOLEAN:
                                castFunctions.add(BooleanColumn.newInstance(i));
                                break;
                            case BYTE:
                                castFunctions.add(new CastByteToStrFunctionFactory.Func(ByteColumn.newInstance(i)));
                                break;
                            case SHORT:
                                castFunctions.add(new CastShortToStrFunctionFactory.Func(ShortColumn.newInstance(i)));
                                break;
                            case CHAR:
                                // CharFunction has built-in cast to String
                                castFunctions.add(new CharColumn(i));
                                break;
                            case INT:
                                castFunctions.add(new CastIntToStrFunctionFactory.Func(IntColumn.newInstance(i)));
                                break;
                            case LONG:
                                castFunctions.add(new CastLongToStrFunctionFactory.Func(LongColumn.newInstance(i)));
                                break;
                            case DATE:
                                castFunctions.add(new CastDateToStrFunctionFactory.Func(DateColumn.newInstance(i)));
                                break;
                            case TIMESTAMP:
                                castFunctions.add(new CastTimestampToStrFunctionFactory.Func(TimestampColumn.newInstance(i, fromType)));
                                break;
                            case FLOAT:
                                castFunctions.add(new CastFloatToStrFunctionFactory.Func(
                                        FloatColumn.newInstance(i)
                                ));
                                break;
                            case DOUBLE:
                                castFunctions.add(new CastDoubleToStrFunctionFactory.Func(
                                        DoubleColumn.newInstance(i)
                                ));
                                break;
                            case STRING:
                                castFunctions.add(new StrColumn(i));
                                break;
                            case VARCHAR:
                                // VarcharFunction has built-in cast to string
                                castFunctions.add(new VarcharColumn(i));
                                break;
                            case UUID:
                                castFunctions.add(new CastUuidToStrFunctionFactory.Func(UuidColumn.newInstance(i)));
                                break;
                            case SYMBOL:
                                castFunctions.add(
                                        new CastSymbolToStrFunctionFactory.Func(
                                                new SymbolColumn(i, castFromMetadata.isSymbolTableStatic(i))
                                        )
                                );
                                break;
                            case LONG256:
                                castFunctions.add(
                                        new CastLong256ToStrFunctionFactory.Func(
                                                Long256Column.newInstance(i)
                                        )
                                );
                                break;
                            case GEOBYTE:
                                castFunctions.add(
                                        CastGeoHashToGeoHashFunctionFactory.getGeoByteToStrCastFunction(
                                                GeoByteColumn.newInstance(i, fromType),
                                                getGeoHashBits(fromType)
                                        )
                                );
                                break;
                            case GEOSHORT:
                                castFunctions.add(
                                        CastGeoHashToGeoHashFunctionFactory.getGeoShortToStrCastFunction(
                                                GeoShortColumn.newInstance(i, fromType),
                                                getGeoHashBits(fromType)
                                        )
                                );
                                break;
                            case GEOINT:
                                castFunctions.add(
                                        CastGeoHashToGeoHashFunctionFactory.getGeoIntToStrCastFunction(
                                                GeoIntColumn.newInstance(i, fromType),
                                                getGeoHashBits(fromType)
                                        )
                                );
                                break;
                            case GEOLONG:
                                castFunctions.add(
                                        CastGeoHashToGeoHashFunctionFactory.getGeoLongToStrCastFunction(
                                                GeoLongColumn.newInstance(i, fromType),
                                                getGeoHashBits(fromType)
                                        )
                                );
                                break;
                            case ColumnType.DECIMAL8:
                            case ColumnType.DECIMAL16:
                            case ColumnType.DECIMAL32:
                            case ColumnType.DECIMAL64:
                                castFunctions.add(
                                        new CastDecimalToStrFunctionFactory.Func64(
                                                Decimal64LoaderFunctionFactory.getInstance(DecimalColumn.newInstance(i, fromType))
                                        )
                                );
                                break;
                            case ColumnType.DECIMAL128:
                                castFunctions.add(
                                        new CastDecimalToStrFunctionFactory.Func128(DecimalColumn.newInstance(i, fromType))
                                );
                                break;
                            case ColumnType.DECIMAL256:
                                castFunctions.add(
                                        new CastDecimalToStrFunctionFactory.Func(DecimalColumn.newInstance(i, fromType))
                                );
                                break;
                            case INTERVAL:
                                castFunctions.add(new CastIntervalToStrFunctionFactory.Func(IntervalColumn.newInstance(i, fromType)));
                                break;
                            case BINARY:
                                throw SqlException.unsupportedCast(
                                        modelPosition,
                                        castFromMetadata.getColumnName(i),
                                        fromType,
                                        toType
                                );
                            case ARRAY:
                                int arrayType = decodeArrayElementType(fromType);
                                if (arrayType != DOUBLE) {
                                    throw SqlException.unsupportedCast(
                                            modelPosition,
                                            castFromMetadata.getColumnName(i),
                                            fromType,
                                            toType
                                    );
                                }
                                castFunctions.add(new CastDoubleArrayToStrFunctionFactory.Func(ArrayColumn.newInstance(i, fromType)));
                                break;
                            case IPv4:
                                castFunctions.add(new CastIPv4ToStrFunctionFactory.Func(IPv4Column.newInstance(i)));
                                break;
                        }
                        break;
                    case SYMBOL:
                        castFunctions.add(new CastSymbolToStrFunctionFactory.Func(
                                new SymbolColumn(
                                        i,
                                        castFromMetadata.isSymbolTableStatic(i)
                                )
                        ));
                        break;
                    case LONG256:
                        castFunctions.add(Long256Column.newInstance(i));
                        break;
                    case GEOBYTE:
                        switch (fromTag) {
                            case STRING:
                                castFunctions.add(
                                        CastStrToGeoHashFunctionFactory.newInstance(
                                                0,
                                                toType,
                                                new StrColumn(i)
                                        )
                                );
                                break;
                            case VARCHAR:
                                castFunctions.add(
                                        CastVarcharToGeoHashFunctionFactory.newInstance(
                                                0,
                                                toType,
                                                new VarcharColumn(i)
                                        )
                                );
                                break;
                            case GEOBYTE:
                                castFunctions.add(GeoByteColumn.newInstance(i, fromType));
                                break;
                            case GEOSHORT:
                                castFunctions.add(
                                        CastGeoHashToGeoHashFunctionFactory.newInstance(
                                                0,
                                                GeoShortColumn.newInstance(i, fromType),
                                                toType,
                                                fromType
                                        )
                                );
                                break;
                            case GEOINT:
                                castFunctions.add(
                                        CastGeoHashToGeoHashFunctionFactory.newInstance(
                                                0,
                                                GeoIntColumn.newInstance(i, fromType),
                                                toType,
                                                fromType
                                        )
                                );
                                break;
                            case GEOLONG:
                                castFunctions.add(
                                        CastGeoHashToGeoHashFunctionFactory.newInstance(
                                                0,
                                                GeoLongColumn.newInstance(i, fromType),
                                                toType,
                                                fromType
                                        )
                                );
                                break;
                            default:
                                throw SqlException.unsupportedCast(
                                        modelPosition,
                                        castFromMetadata.getColumnName(i),
                                        fromType,
                                        toType
                                );
                        }
                        break;
                    case GEOSHORT:
                        switch (fromTag) {
                            case STRING:
                                castFunctions.add(
                                        CastStrToGeoHashFunctionFactory.newInstance(
                                                0,
                                                toType,
                                                new StrColumn(i)
                                        )
                                );
                                break;
                            case VARCHAR:
                                castFunctions.add(
                                        CastVarcharToGeoHashFunctionFactory.newInstance(
                                                0,
                                                toType,
                                                new VarcharColumn(i)
                                        )
                                );
                                break;
                            case GEOSHORT:
                                castFunctions.add(GeoShortColumn.newInstance(i, toType));
                                break;
                            case GEOINT:
                                castFunctions.add(
                                        CastGeoHashToGeoHashFunctionFactory.newInstance(
                                                0,
                                                GeoIntColumn.newInstance(i, fromType),
                                                toType,
                                                fromType
                                        )
                                );
                                break;
                            case GEOLONG:
                                castFunctions.add(
                                        CastGeoHashToGeoHashFunctionFactory.newInstance(
                                                0,
                                                GeoLongColumn.newInstance(i, fromType),
                                                toType,
                                                fromType
                                        )
                                );
                                break;
                            default:
                                throw SqlException.unsupportedCast(
                                        modelPosition,
                                        castFromMetadata.getColumnName(i),
                                        fromType,
                                        toType
                                );
                        }
                        break;
                    case GEOINT:
                        switch (fromTag) {
                            case STRING:
                                castFunctions.add(
                                        CastStrToGeoHashFunctionFactory.newInstance(
                                                0,
                                                toType,
                                                new StrColumn(i)
                                        )
                                );
                                break;
                            case VARCHAR:
                                castFunctions.add(
                                        CastVarcharToGeoHashFunctionFactory.newInstance(
                                                0,
                                                toType,
                                                new VarcharColumn(i)
                                        )
                                );
                                break;
                            case GEOINT:
                                castFunctions.add(GeoIntColumn.newInstance(i, fromType));
                                break;
                            case GEOLONG:
                                castFunctions.add(
                                        CastGeoHashToGeoHashFunctionFactory.newInstance(
                                                0,
                                                GeoLongColumn.newInstance(i, fromType),
                                                toType,
                                                fromType
                                        )
                                );
                                break;
                            default:
                                throw SqlException.unsupportedCast(
                                        modelPosition,
                                        castFromMetadata.getColumnName(i),
                                        fromType,
                                        toType
                                );
                        }
                        break;
                    case GEOLONG:
                        switch (fromTag) {
                            case STRING:
                                castFunctions.add(
                                        CastStrToGeoHashFunctionFactory.newInstance(
                                                0,
                                                toType,
                                                new StrColumn(i)
                                        )
                                );
                                break;
                            case VARCHAR:
                                castFunctions.add(
                                        CastVarcharToGeoHashFunctionFactory.newInstance(
                                                0,
                                                toType,
                                                new VarcharColumn(i)
                                        )
                                );
                                break;
                            case GEOLONG:
                                castFunctions.add(GeoLongColumn.newInstance(i, fromType));
                                break;
                            default:
                                throw SqlException.unsupportedCast(
                                        modelPosition,
                                        castFromMetadata.getColumnName(i),
                                        fromType,
                                        toType
                                );
                        }
                        break;
                    case ColumnType.DECIMAL8:
                    case ColumnType.DECIMAL16:
                    case ColumnType.DECIMAL32:
                    case ColumnType.DECIMAL64:
                    case ColumnType.DECIMAL128:
                    case ColumnType.DECIMAL256:
                        if (ColumnType.isDecimalType(fromTag)) {
                            if (fromType == toType) {
                                castFunctions.add(DecimalColumn.newInstance(i, fromType));
                                break;
                            }
                            castFunctions.add(
                                    CastDecimalToDecimalFunctionFactory.newInstance(
                                            0,
                                            new DecimalColumn(i, fromType),
                                            toType,
                                            executionContext
                                    )
                            );
                            break;
                        }
                        switch (fromTag) {
                            case INT:
                                castFunctions.add(
                                        CastIntToDecimalFunctionFactory.newInstance(
                                                0,
                                                IntColumn.newInstance(i),
                                                toType,
                                                executionContext
                                        )
                                );
                                break;
                            case SHORT:
                                castFunctions.add(
                                        CastShortToDecimalFunctionFactory.newInstance(
                                                0,
                                                ShortColumn.newInstance(i),
                                                toType,
                                                executionContext
                                        )
                                );
                                break;
                            case LONG:
                                castFunctions.add(
                                        CastLongToDecimalFunctionFactory.newInstance(
                                                0,
                                                LongColumn.newInstance(i),
                                                toType,
                                                executionContext.getDecimal256()
                                        )
                                );
                                break;
                            case BYTE:
                                castFunctions.add(
                                        CastByteToDecimalFunctionFactory.newInstance(
                                                0,
                                                ByteColumn.newInstance(i),
                                                toType,
                                                executionContext
                                        )
                                );
                                break;
                            case STRING:
                                castFunctions.add(
                                        CastStrToDecimalFunctionFactory.newInstance(
                                                executionContext.getDecimal256(),
                                                0,
                                                toType,
                                                new StrColumn(i)
                                        )
                                );
                                break;
                            case VARCHAR:
                                castFunctions.add(
                                        CastVarcharToDecimalFunctionFactory.newInstance(
                                                executionContext.getDecimal256(),
                                                0,
                                                toType,
                                                new VarcharColumn(i)
                                        )
                                );
                                break;
                            default:
                                throw SqlException.unsupportedCast(
                                        modelPosition,
                                        castFromMetadata.getColumnName(i),
                                        fromType,
                                        toType
                                );
                        }
                    case BINARY:
                        castFunctions.add(BinColumn.newInstance(i));
                        break;
                    case VARCHAR:
                        switch (fromTag) {
                            case BOOLEAN:
                                castFunctions.add(BooleanColumn.newInstance(i));
                                break;
                            case BYTE:
                                castFunctions.add(new CastByteToVarcharFunctionFactory.Func(ByteColumn.newInstance(i)));
                                break;
                            case SHORT:
                                castFunctions.add(new CastShortToVarcharFunctionFactory.Func(ShortColumn.newInstance(i)));
                                break;
                            case CHAR:
                                // CharFunction has built-in cast to varchar
                                castFunctions.add(new CharColumn(i));
                                break;
                            case INT:
                                castFunctions.add(new CastIntToVarcharFunctionFactory.Func(IntColumn.newInstance(i)));
                                break;
                            case LONG:
                                castFunctions.add(new CastLongToVarcharFunctionFactory.Func(LongColumn.newInstance(i)));
                                break;
                            case DATE:
                                castFunctions.add(new CastDateToVarcharFunctionFactory.Func(DateColumn.newInstance(i)));
                                break;
                            case TIMESTAMP:
                                castFunctions.add(new CastTimestampToVarcharFunctionFactory.Func(TimestampColumn.newInstance(i, fromType), fromType));
                                break;
                            case FLOAT:
                                castFunctions.add(new CastFloatToVarcharFunctionFactory.Func(
                                        FloatColumn.newInstance(i)
                                ));
                                break;
                            case DOUBLE:
                                castFunctions.add(new CastDoubleToVarcharFunctionFactory.Func(
                                        DoubleColumn.newInstance(i)
                                ));
                                break;
                            case STRING:
                                // StrFunction has built-in cast to varchar
                                castFunctions.add(new StrColumn(i));
                                break;
                            case VARCHAR:
                                castFunctions.add(new VarcharColumn(i));
                                break;
                            case UUID:
                                castFunctions.add(new CastUuidToVarcharFunctionFactory.Func(UuidColumn.newInstance(i)));
                                break;
                            case IPv4:
                                castFunctions.add(new CastIPv4ToVarcharFunctionFactory.Func(IPv4Column.newInstance(i)));
                                break;
                            case SYMBOL:
                                castFunctions.add(
                                        new CastSymbolToVarcharFunctionFactory.Func(
                                                new SymbolColumn(i, castFromMetadata.isSymbolTableStatic(i))
                                        )
                                );
                                break;
                            case LONG256:
                                castFunctions.add(
                                        new CastLong256ToVarcharFunctionFactory.Func(
                                                Long256Column.newInstance(i)
                                        )
                                );
                                break;
                            case GEOBYTE:
                                castFunctions.add(
                                        CastGeoHashToGeoHashFunctionFactory.getGeoByteToVarcharCastFunction(
                                                GeoShortColumn.newInstance(i, toTag),
                                                getGeoHashBits(fromType)
                                        )
                                );
                                break;
                            case GEOSHORT:
                                castFunctions.add(
                                        CastGeoHashToGeoHashFunctionFactory.getGeoShortToVarcharCastFunction(
                                                GeoShortColumn.newInstance(i, toTag),
                                                getGeoHashBits(castFromMetadata.getColumnType(i))
                                        )
                                );
                                break;
                            case GEOINT:
                                castFunctions.add(
                                        CastGeoHashToGeoHashFunctionFactory.getGeoIntToVarcharCastFunction(
                                                GeoIntColumn.newInstance(i, toTag),
                                                getGeoHashBits(castFromMetadata.getColumnType(i))
                                        )
                                );
                                break;
                            case GEOLONG:
                                castFunctions.add(
                                        CastGeoHashToGeoHashFunctionFactory.getGeoLongToVarcharCastFunction(
                                                GeoLongColumn.newInstance(i, toTag),
                                                getGeoHashBits(castFromMetadata.getColumnType(i))
                                        )
                                );
                                break;
                            case BINARY:
                                throw SqlException.unsupportedCast(
                                        modelPosition,
                                        castFromMetadata.getColumnName(i),
                                        fromType,
                                        toType
                                );
                            case ARRAY:
                                int arrayType = decodeArrayElementType(fromType);
                                if (arrayType != DOUBLE) {
                                    throw SqlException.unsupportedCast(
                                            modelPosition,
                                            castFromMetadata.getColumnName(i),
                                            fromType,
                                            toType
                                    );
                                }
                                castFunctions.add(new CastDoubleArrayToVarcharFunctionFactory.Func(ArrayColumn.newInstance(i, fromType)));
                                break;
                            default:
                                assert false;
                        }
                        break;
                    case INTERVAL:
                        castFunctions.add(IntervalColumn.newInstance(i, toType));
                        break;
                    case ARRAY:
                        switch (fromTag) {
                            case ARRAY:
                                assert decodeArrayElementType(fromType) == DOUBLE;
                                assert decodeArrayElementType(toType) == DOUBLE;
                                final int fromDims = decodeWeakArrayDimensionality(fromType);
                                final int toDims = decodeWeakArrayDimensionality(toType);
                                if (toDims == -1) {
                                    throw SqlException.$(modelPosition, "cast to array bind variable type is not supported [column=")
                                            .put(castFromMetadata.getColumnName(i)).put(']');
                                }
                                if (fromDims == toDims) {
                                    castFunctions.add(ArrayColumn.newInstance(i, fromType));
                                } else {
                                    if (fromDims > toDims) {
                                        throw SqlException.$(modelPosition, "array cast to lower dimensionality is not supported [column=")
                                                .put(castFromMetadata.getColumnName(i)).put(']');
                                    }
                                    if (fromDims == -1) {
                                        // must be a bind variable, i.e. weak dimensionality case
                                        castFunctions.add(new CastDoubleArrayToDoubleArrayFunctionFactory.WeakDimsFunc(ArrayColumn.newInstance(i, fromType), toType, modelPosition));
                                    } else {
                                        castFunctions.add(new CastDoubleArrayToDoubleArrayFunctionFactory.Func(ArrayColumn.newInstance(i, fromType), toType, toDims - fromDims));
                                    }
                                }
                                break;
                            case DOUBLE:
                                assert decodeArrayElementType(toType) == DOUBLE;
                                final int dims = decodeWeakArrayDimensionality(toType);
                                if (dims == -1) {
                                    throw SqlException
                                            .$(modelPosition, "cast to array bind variable type is not supported [column=").put(castFromMetadata.getColumnName(i))
                                            .put(']');
                                }
                                castFunctions.add(new CastDoubleToDoubleArray.Func(DoubleColumn.newInstance(i), toType));
                                break;
                            default:
                                assert false;
                        }
                }
            }
        }
        return castFunctions;
    }

    private RecordCursorFactory generateFill(QueryModel model, RecordCursorFactory groupByFactory, SqlExecutionContext executionContext) throws SqlException {
        // locate fill
        QueryModel curr = model;

        while (curr != null && curr.getFillStride() == null) {
            curr = curr.getNestedModel();
        }

        if (curr == null || curr.getFillStride() == null) {
            return groupByFactory;
        }

        ObjList<Function> fillValues = null;
        final ExpressionNode fillFrom = curr.getFillFrom();
        final ExpressionNode fillTo = curr.getFillTo();
        final ExpressionNode fillStride = curr.getFillStride();
        ObjList<ExpressionNode> fillValuesExprs = curr.getFillValues();
        Function fillFromFunc = null;
        Function fillToFunc = null;

        try {
            if (fillValuesExprs == null) {
                throw SqlException.$(-1, "fill values were null");
            }

            fillValues = new ObjList<>(fillValuesExprs.size());

            ExpressionNode expr;
            for (int i = 0, n = fillValuesExprs.size(); i < n; i++) {
                expr = fillValuesExprs.getQuick(0);
                if (isNoneKeyword(expr.token)) {
                    Misc.freeObjList(fillValues);
                    return groupByFactory;
                }
                final Function fillValueFunc = functionParser.parseFunction(expr, EmptyRecordMetadata.INSTANCE, executionContext);
                fillValues.add(fillValueFunc);
            }

            if (fillValues.size() == 0 || (fillValues.size() == 1 && isNoneKeyword(fillValues.getQuick(0).getName()))) {
                Misc.freeObjList(fillValues);
                return groupByFactory;
            }


            QueryModel temp = model;
            ExpressionNode timestamp = model.getTimestamp();

            while (timestamp == null && temp != null) {
                temp = temp.getNestedModel();

                if (temp != null) {
                    timestamp = temp.getTimestamp();
                }
            }

            assert timestamp != null;

            // look for timestamp_floor to check for an alias
            CharSequence alias = timestamp.token;
            final CharSequence currTimestamp = curr.getTimestamp().token;
            for (int i = 0, n = model.getBottomUpColumns().size(); i < n; i++) {
                final QueryColumn col = model.getBottomUpColumns().getQuick(i);
                final ExpressionNode ast = col.getAst();
                if (ast.type == FUNCTION && Chars.equalsIgnoreCase(TimestampFloorFunctionFactory.NAME, ast.token)) {
                    final CharSequence ts;
                    // there are three timestamp_floor() overloads, so check all of them
                    if (ast.paramCount == 3 || ast.paramCount == 5) {
                        final int idx = ast.paramCount - 2;
                        ts = ast.args.getQuick(idx).token;
                    } else {
                        ts = ast.rhs.token;
                    }
                    if (Chars.equalsIgnoreCase(ts, currTimestamp)) {
                        alias = col.getAlias();
                    }
                }
            }

            int timestampIndex = groupByFactory.getMetadata().getColumnIndexQuiet(alias);
            int timestampType = groupByFactory.getMetadata().getColumnType(timestampIndex);
            TimestampDriver driver = getTimestampDriver(timestampType);
            fillFromFunc = driver.getTimestampConstantNull();
            fillToFunc = driver.getTimestampConstantNull();
            if (fillFrom != null) {
                fillFromFunc = functionParser.parseFunction(fillFrom, EmptyRecordMetadata.INSTANCE, executionContext);
                coerceRuntimeConstantType(fillFromFunc, timestampType, executionContext, "from lower bound must be a constant expression convertible to a TIMESTAMP", fillFrom.position);
            }

            if (fillTo != null) {
                fillToFunc = functionParser.parseFunction(fillTo, EmptyRecordMetadata.INSTANCE, executionContext);
                coerceRuntimeConstantType(fillToFunc, timestampType, executionContext, "to upper bound must be a constant expression convertible to a TIMESTAMP", fillTo.position);
            }

            int samplingIntervalEnd = TimestampSamplerFactory.findIntervalEndIndex(fillStride.token, fillStride.position, "sample");
            long samplingInterval = TimestampSamplerFactory.parseInterval(fillStride.token, samplingIntervalEnd, fillStride.position, "sample", Numbers.INT_NULL, ' ');
            assert samplingInterval > 0;
            assert samplingIntervalEnd < fillStride.token.length();
            char samplingIntervalUnit = fillStride.token.charAt(samplingIntervalEnd);
            TimestampSampler timestampSampler = TimestampSamplerFactory.getInstance(driver, samplingInterval, samplingIntervalUnit, fillStride.position);

            return new FillRangeRecordCursorFactory(
                    groupByFactory.getMetadata(),
                    groupByFactory,
                    fillFromFunc,
                    fillToFunc,
                    samplingInterval,
                    samplingIntervalUnit,
                    timestampSampler,
                    fillValues,
                    timestampIndex,
                    timestampType

            );
        } catch (Throwable e) {
            Misc.freeObjList(fillValues);
            Misc.free(fillFromFunc);
            Misc.free(fillToFunc);
            Misc.free(groupByFactory);
            throw e;
        }
    }

    private RecordCursorFactory generateFilter(RecordCursorFactory factory, QueryModel model, SqlExecutionContext executionContext) throws SqlException {
        return model.getWhereClause() == null ? factory : generateFilter0(factory, model, executionContext);
    }

    @NotNull
    private RecordCursorFactory generateFilter0(
            RecordCursorFactory factory,
            QueryModel model,
            SqlExecutionContext executionContext
    ) throws SqlException {
        final ExpressionNode filterExpr = model.getWhereClause();

        // back up in case if the above factory steals the filter
        model.setBackupWhereClause(deepClone(expressionNodePool, filterExpr));
        // back up in case filters need to be compiled again
        backupWhereClause(filterExpr);
        model.setWhereClause(null);

        final Function filter;
        try {
            filter = compileBooleanFilter(filterExpr, factory.getMetadata(), executionContext);
        } catch (Throwable e) {
            Misc.free(factory);
            throw e;
        }

        if (filter.isConstant()) {
            try {
                if (filter.getBool(null)) {
                    return factory;
                }
                RecordMetadata metadata = factory.getMetadata();
                assert (metadata instanceof GenericRecordMetadata);
                Misc.free(factory);
                return new EmptyTableRecordCursorFactory(metadata);
            } finally {
                filter.close();
            }
        }

        final boolean enableParallelFilter = executionContext.isParallelFilterEnabled();
        final boolean enablePreTouch = SqlHints.hasEnablePreTouchHint(model, model.getName());
        if (enableParallelFilter && factory.supportsPageFrameCursor()) {
            final boolean useJit = executionContext.getJitMode() != SqlJitMode.JIT_MODE_DISABLED
                    && (!model.isUpdate() || executionContext.isWalApplication());
            final boolean canCompile = factory.supportsPageFrameCursor() && JitUtil.isJitSupported();
            if (useJit && canCompile) {
                CompiledFilter compiledFilter = null;
                try {
                    int jitOptions;
                    final ObjList<Function> bindVarFunctions = new ObjList<>();
                    try (PageFrameCursor cursor = factory.getPageFrameCursor(executionContext, ORDER_ANY)) {
                        final boolean forceScalar = executionContext.getJitMode() == SqlJitMode.JIT_MODE_FORCE_SCALAR;
                        jitIRSerializer.of(jitIRMem, executionContext, factory.getMetadata(), cursor, bindVarFunctions);
                        jitOptions = jitIRSerializer.serialize(filterExpr, forceScalar, enableJitDebug, enableJitNullChecks);
                    }

                    compiledFilter = new CompiledFilter();
                    compiledFilter.compile(jitIRMem, jitOptions);

                    final Function limitLoFunction = getLimitLoFunctionOnly(model, executionContext);
                    final int limitLoPos = model.getLimitAdviceLo() != null ? model.getLimitAdviceLo().position : 0;

                    LOG.debug()
                            .$("JIT enabled for (sub)query [tableName=").$safe(model.getName())
                            .$(", fd=").$(executionContext.getRequestFd())
                            .I$();
                    return new AsyncJitFilteredRecordCursorFactory(
                            executionContext.getCairoEngine(),
                            configuration,
                            executionContext.getMessageBus(),
                            factory,
                            bindVarFunctions,
                            compiledFilter,
                            filter,
                            reduceTaskFactory,
                            compileWorkerFilterConditionally(
                                    executionContext,
                                    filter,
                                    executionContext.getSharedQueryWorkerCount(),
                                    filterExpr,
                                    factory.getMetadata()
                            ),
                            deepClone(expressionNodePool, filterExpr),
                            limitLoFunction,
                            limitLoPos,
                            executionContext.getSharedQueryWorkerCount(),
                            enablePreTouch
                    );
                } catch (SqlException | LimitOverflowException ex) {
                    // for these errors we are intentionally **not** rethrowing the exception
                    // if a JIT filter cannot be used, we will simply use a Java filter
                    Misc.free(compiledFilter);
                    LOG.debug()
                            .$("JIT cannot be applied to (sub)query [tableName=").$safe(model.getName())
                            .$(", ex=").$safe(ex.getFlyweightMessage())
                            .$(", fd=").$(executionContext.getRequestFd()).$(']').$();
                } catch (Throwable t) {
                    // other errors are fatal -> rethrow them
                    Misc.free(compiledFilter);
                    Misc.free(filter);
                    Misc.free(factory);
                    throw t;
                } finally {
                    jitIRSerializer.clear();
                    jitIRMem.truncate();
                }
            }

            // Use Java filter.
            final Function limitLoFunction;
            try {
                limitLoFunction = getLimitLoFunctionOnly(model, executionContext);
                final int limitLoPos = model.getLimitAdviceLo() != null ? model.getLimitAdviceLo().position : 0;
                return new AsyncFilteredRecordCursorFactory(
                        executionContext.getCairoEngine(),
                        configuration,
                        executionContext.getMessageBus(),
                        factory,
                        filter,
                        reduceTaskFactory,
                        compileWorkerFilterConditionally(
                                executionContext,
                                filter,
                                executionContext.getSharedQueryWorkerCount(),
                                filterExpr,
                                factory.getMetadata()
                        ),
                        deepClone(expressionNodePool, filterExpr),
                        limitLoFunction,
                        limitLoPos,
                        executionContext.getSharedQueryWorkerCount(),
                        enablePreTouch
                );
            } catch (Throwable e) {
                Misc.free(filter);
                Misc.free(factory);
                throw e;
            }
        }
        return new FilteredRecordCursorFactory(factory, filter);
    }

    private RecordCursorFactory generateFunctionQuery(QueryModel model, SqlExecutionContext executionContext) throws SqlException {
        final RecordCursorFactory tableFactory = model.getTableNameFunction();
        if (tableFactory != null) {
            // We're transferring ownership of the tableFactory's factory to another factory
            // setting tableFactory to NULL will prevent double-ownership.
            // We should not release tableFactory itself, they typically just a lightweight factory wrapper.
            model.setTableNameFunction(null);
            return tableFactory;
        } else {
            // when tableFactory is null we have to recompile it from scratch, including creating new factory
            return TableUtils.createCursorFunction(functionParser, model, executionContext).getRecordCursorFactory();
        }
    }

    private RecordCursorFactory generateIntersectOrExceptAllFactory(
            QueryModel model,
            SqlExecutionContext executionContext,
            RecordCursorFactory factoryA,
            RecordCursorFactory factoryB,
            ObjList<Function> castFunctionsA,
            ObjList<Function> castFunctionsB,
            RecordMetadata unionMetadata,
            SetRecordCursorFactoryConstructor constructor
    ) throws SqlException {
        writeSymbolAsString.clear();
        valueTypes.clear();
        // Remap symbol columns to string type since that's how recordSink copies them.
        keyTypes.clear();
        for (int i = 0, n = unionMetadata.getColumnCount(); i < n; i++) {
            final int columnType = unionMetadata.getColumnType(i);
            if (isSymbol(columnType)) {
                keyTypes.add(STRING);
                writeSymbolAsString.set(i);
            } else {
                keyTypes.add(columnType);
            }
        }

        entityColumnFilter.of(factoryA.getMetadata().getColumnCount());
        final RecordSink recordSink = RecordSinkFactory.getInstance(
                asm,
                unionMetadata,
                entityColumnFilter,
                writeSymbolAsString
        );

        RecordCursorFactory unionAllFactory = constructor.create(
                configuration,
                unionMetadata,
                factoryA,
                factoryB,
                castFunctionsA,
                castFunctionsB,
                recordSink,
                keyTypes,
                valueTypes
        );

        if (model.getUnionModel().getUnionModel() != null) {
            return generateSetFactory(model.getUnionModel(), unionAllFactory, executionContext);
        }
        return unionAllFactory;
    }

    private RecordCursorFactory generateJoinAsof(
            final boolean isSelfJoin,
            final QueryModel model,
            final QueryModel slaveModel,
            final RecordCursorFactory master,
            final RecordMetadata masterMetadata,
            final CharSequence masterAlias,
            final RecordCursorFactory slave,
            final RecordMetadata slaveMetadata
    ) throws SqlException {
        long toleranceInterval = tolerance(slaveModel, masterMetadata.getTimestampType(), slaveMetadata.getTimestampType());
        CharSequence slaveAlias = slaveModel.getName();

        if (fullFatJoins || !slave.recordCursorSupportsRandomAccess()) {
            return createFullFatJoin(
                    master,
                    masterMetadata,
                    masterAlias,
                    slave,
                    slaveMetadata,
                    slaveAlias,
                    slaveModel.getJoinKeywordPosition(),
                    CREATE_FULL_FAT_AS_OF_JOIN,
                    slaveModel.getJoinContext(),
                    toleranceInterval
            );
        }

        final JoinRecordMetadata joinMetadata = createJoinMetadata(masterAlias, masterMetadata, slaveAlias, slaveMetadata);
        try {
            boolean hasLinearHint = SqlHints.hasAsOfLinearHint(model, masterAlias, slaveAlias);
            if (isKeyedTemporalJoin(masterMetadata, slaveMetadata)) {
                SymbolShortCircuit symbolShortCircuit = createSymbolShortCircuit(masterMetadata, slaveMetadata, isSelfJoin);
                int joinColumnSplit = masterMetadata.getColumnCount();
                JoinContext slaveContext = slaveModel.getJoinContext();
                if (!hasLinearHint) {
                    if (slave.supportsTimeFrameCursor()) {
                        boolean isSingleSymbolJoin = isSingleSymbolJoin(symbolShortCircuit);
                        boolean hasDenseHint = SqlHints.hasAsOfDenseHint(model, masterAlias, slaveModel.getName());
                        if (hasDenseHint) {
                            if (isSingleSymbolJoin) {
                                int slaveSymbolColumnIndex = listColumnFilterA.getColumnIndexFactored(0);
                                return new AsOfJoinDenseSingleSymbolRecordCursorFactory(
                                        configuration,
                                        joinMetadata,
                                        master,
                                        slave,
                                        joinColumnSplit,
                                        slaveSymbolColumnIndex,
                                        (SymbolJoinKeyMapping) symbolShortCircuit,
                                        slaveContext,
                                        toleranceInterval
                                );
                            }
                            return new AsOfJoinDenseRecordCursorFactory(
                                    configuration,
                                    joinMetadata,
                                    master,
                                    createRecordCopierMaster(masterMetadata),
                                    slave,
                                    createRecordCopierSlave(slaveMetadata),
                                    joinColumnSplit,
                                    keyTypes,
                                    slaveContext,
                                    toleranceInterval
                            );
                        }
                        RecordSink recordCopierMaster;
                        if (isSingleSymbolJoin) {
                            SymbolJoinKeyMapping symbolJoinKeyMapping = (SymbolJoinKeyMapping) symbolShortCircuit;
                            int slaveSymbolColumnIndex = listColumnFilterA.getColumnIndexFactored(0);
                            boolean hasIndexHint = SqlHints.hasAsOfIndexHint(model, masterAlias, slaveAlias);
                            if (hasIndexHint && slaveMetadata.isColumnIndexed(slaveSymbolColumnIndex)) {
                                return new AsOfJoinIndexedRecordCursorFactory(
                                        configuration,
                                        joinMetadata,
                                        master,
                                        slave,
                                        joinColumnSplit,
                                        slaveSymbolColumnIndex,
                                        symbolJoinKeyMapping,
                                        slaveContext,
                                        toleranceInterval
                                );
                            }
                            boolean hasMemoizedHint = SqlHints.hasAsOfMemoizedHint(model, masterAlias, slaveAlias);
                            boolean hasMemoizedDrivebyHint = SqlHints.hasAsOfMemoizedDrivebyHint(model, masterAlias, slaveAlias);
                            if (hasMemoizedHint || hasMemoizedDrivebyHint) {
                                return new AsOfJoinMemoizedRecordCursorFactory(
                                        configuration,
                                        joinMetadata,
                                        master,
                                        slave,
                                        joinColumnSplit,
                                        slaveSymbolColumnIndex,
                                        symbolJoinKeyMapping,
                                        slaveContext,
                                        toleranceInterval,
                                        hasMemoizedDrivebyHint
                                );
                            }

                            // We're falling back to the default Fast scan. We can still optimize one thing:
                            // join key equality check. Instead of comparing symbols as strings, compare symbol keys.
                            // For that to work, we need code that maps master symbol key to slave symbol key.
                            writeSymbolAsString.unset(slaveSymbolColumnIndex);
                            recordCopierMaster = new SymbolKeyMappingRecordCopier((SymbolJoinKeyMapping) symbolShortCircuit);
                        } else {
                            recordCopierMaster = createRecordCopierMaster(masterMetadata);
                        }
                        return new AsOfJoinFastRecordCursorFactory(
                                configuration,
                                joinMetadata,
                                master,
                                recordCopierMaster,
                                slave,
                                createRecordCopierSlave(slaveMetadata),
                                joinColumnSplit,
                                symbolShortCircuit,
                                slaveContext,
                                toleranceInterval
                        );
                    } else if (slave.supportsFilterStealing() && slave.getBaseFactory().supportsTimeFrameCursor()) {
                        RecordCursorFactory slaveBase = slave.getBaseFactory();
                        int slaveTimestampIndex = validateAndGetSlaveTimestampIndex(slaveMetadata, slaveBase);

                        Function stolenFilter = slave.getFilter();
                        assert stolenFilter != null;

                        Misc.free(slave.getCompiledFilter());
                        Misc.free(slave.getBindVarMemory());
                        Misc.freeObjList(slave.getBindVarFunctions());
                        slave.halfClose();

                        return new FilteredAsOfJoinFastRecordCursorFactory(
                                configuration,
                                joinMetadata,
                                master,
                                createRecordCopierMaster(masterMetadata),
                                slaveBase,
                                createRecordCopierSlave(slaveMetadata),
                                stolenFilter,
                                masterMetadata.getColumnCount(),
                                NullRecordFactory.getInstance(slaveMetadata),
                                null,
                                slaveTimestampIndex,
                                toleranceInterval
                        );
                    } else if (slave.isProjection()) {
                        RecordCursorFactory projectionBase = slave.getBaseFactory();
                        // We know projectionBase does not support supportsTimeFrameCursor, because
                        // Projections forward this call to its base factory and if we are in this branch
                        // then slave.supportsTimeFrameCursor() returned false in one the previous branches.
                        // There is still chance that projectionBase is just a filter
                        // and its own base supports timeFrameCursor. let's see.
                        if (projectionBase.supportsFilterStealing()) {
                            // ok cool, it's used only as a filter.
                            RecordCursorFactory filterStealingBase = projectionBase.getBaseFactory();
                            if (filterStealingBase.supportsTimeFrameCursor()) {
                                IntList stolenCrossIndex = slave.getColumnCrossIndex();
                                assert stolenCrossIndex != null;
                                Function stolenFilter = projectionBase.getFilter();
                                assert stolenFilter != null;

                                // index *after* applying the projection
                                int slaveTimestampIndex = slaveMetadata.getTimestampIndex();
                                assert stolenCrossIndex.get(slaveTimestampIndex) == filterStealingBase.getMetadata().getTimestampIndex();

                                Misc.free(projectionBase.getCompiledFilter());
                                Misc.free(projectionBase.getBindVarMemory());
                                Misc.freeObjList(projectionBase.getBindVarFunctions());
                                projectionBase.halfClose();

                                return new FilteredAsOfJoinFastRecordCursorFactory(
                                        configuration,
                                        joinMetadata,
                                        master,
                                        createRecordCopierMaster(masterMetadata),
                                        filterStealingBase,
                                        createRecordCopierSlave(slaveMetadata),
                                        stolenFilter,
                                        masterMetadata.getColumnCount(),
                                        NullRecordFactory.getInstance(slaveMetadata),
                                        stolenCrossIndex,
                                        slaveTimestampIndex,
                                        toleranceInterval
                                );
                            }
                        }
                    }
                }

                // fallback for keyed join when no optimizations are applicable, or when asof_linear hint is used:
                if (isSingleSymbolJoin(symbolShortCircuit)) {
                    // We're falling back to the default Light scan. We can still optimize one thing:
                    // join key equality check. Instead of comparing symbols as strings, compare symbol keys.
                    // For that to work, we need code that maps master symbol key to slave symbol key.
                    int slaveSymbolColumnIndex = listColumnFilterA.getColumnIndexFactored(0);
                    writeSymbolAsString.unset(slaveSymbolColumnIndex);
                    SymbolJoinKeyMapping joinKeyMapping = (SymbolJoinKeyMapping) symbolShortCircuit;
                    keyTypes.clear();
                    keyTypes.add(ColumnType.INT);
                    return new AsOfJoinLightRecordCursorFactory(
                            configuration,
                            joinMetadata,
                            master,
                            slave,
                            keyTypes,
                            new SymbolKeyMappingRecordCopier(joinKeyMapping),
                            createRecordCopierSlave(slaveMetadata),
                            joinKeyMapping,
                            joinColumnSplit,
                            slaveContext,
                            toleranceInterval
                    );
                } else {
                    return new AsOfJoinLightRecordCursorFactory(
                            configuration,
                            joinMetadata,
                            master,
                            slave,
                            keyTypes,
                            createRecordCopierMaster(masterMetadata),
                            createRecordCopierSlave(slaveMetadata),
                            null,
                            joinColumnSplit,
                            slaveContext,
                            toleranceInterval
                    );
                }
            }

            // reaching this point means the join is non-keyed
            if (!hasLinearHint) {
                if (slave.supportsTimeFrameCursor()) {
                    return new AsOfJoinNoKeyFastRecordCursorFactory(
                            configuration,
                            joinMetadata,
                            master,
                            slave,
                            masterMetadata.getColumnCount(),
                            toleranceInterval
                    );
                }
                if (slave.supportsFilterStealing() && slave.getBaseFactory().supportsTimeFrameCursor()) {
                    // Try to steal the filter from the slave. This downgrades to
                    // single-threaded Java-level filtering, so it's only worth it if the filter
                    // selectivity is low. We don't have statistics to tell selectivity, so
                    // we allow the user to disable this with the asof_linear_search hint.
                    RecordCursorFactory slaveBase = slave.getBaseFactory();
                    int slaveTimestampIndex = validateAndGetSlaveTimestampIndex(slaveMetadata, slaveBase);

                    Function stolenFilter = slave.getFilter();
                    assert stolenFilter != null;

                    Misc.free(slave.getCompiledFilter());
                    Misc.free(slave.getBindVarMemory());
                    Misc.freeObjList(slave.getBindVarFunctions());
                    slave.halfClose();
                    return new FilteredAsOfJoinNoKeyFastRecordCursorFactory(
                            configuration,
                            joinMetadata,
                            master,
                            slaveBase,
                            stolenFilter,
                            masterMetadata.getColumnCount(),
                            NullRecordFactory.getInstance(slaveMetadata),
                            null,
                            slaveTimestampIndex,
                            toleranceInterval
                    );
                }
                if (slave.isProjection()) {
                    RecordCursorFactory projectionBase = slave.getBaseFactory();
                    // We know projectionBase does not support supportsTimeFrameCursor, because
                    // projections forward this call to its base factory, and if we are in this branch,
                    // slave.supportsTimeFrameCursor() returned false in a previous branch.
                    // There is still chance that projectionBase is just a filter
                    // and its own base supports timeFrameCursor. Let's see.
                    if (projectionBase.supportsFilterStealing()) {
                        // ok, cool, it's used only as a filter
                        RecordCursorFactory filterStealingBase = projectionBase.getBaseFactory();
                        if (filterStealingBase.supportsTimeFrameCursor()) {
                            IntList stolenCrossIndex = slave.getColumnCrossIndex();
                            assert stolenCrossIndex != null;
                            Function stolenFilter = projectionBase.getFilter();
                            assert stolenFilter != null;

                            // index *after* applying the projection
                            int slaveTimestampIndex = slaveMetadata.getTimestampIndex();
                            assert stolenCrossIndex.get(slaveTimestampIndex) == filterStealingBase.getMetadata().getTimestampIndex();

                            Misc.free(projectionBase.getCompiledFilter());
                            Misc.free(projectionBase.getBindVarMemory());
                            Misc.freeObjList(projectionBase.getBindVarFunctions());
                            projectionBase.halfClose();

                            return new FilteredAsOfJoinNoKeyFastRecordCursorFactory(
                                    configuration,
                                    joinMetadata,
                                    master,
                                    filterStealingBase,
                                    stolenFilter,
                                    masterMetadata.getColumnCount(),
                                    NullRecordFactory.getInstance(slaveMetadata),
                                    stolenCrossIndex,
                                    slaveTimestampIndex,
                                    toleranceInterval
                            );
                        }
                    }
                }
            }
            // fallback for non-keyed join when no optimizations are applicable, or the asof_linear hint is used:
            return new AsOfJoinLightNoKeyRecordCursorFactory(
                    joinMetadata,
                    master,
                    slave,
                    masterMetadata.getColumnCount(),
                    toleranceInterval
            );
        } catch (Throwable t) {
            Misc.free(joinMetadata);
            throw t;
        }
    }

    private @NotNull RecordCursorFactory generateJoinLt(
            QueryModel model,
            QueryModel slaveModel,
            RecordCursorFactory master,
            RecordMetadata masterMetadata,
            CharSequence masterAlias,
            RecordCursorFactory slave,
            RecordMetadata slaveMetadata
    ) throws SqlException {
        long toleranceInterval = tolerance(slaveModel, masterMetadata.getTimestampType(), slaveMetadata.getTimestampType());
        CharSequence slaveAlias = slaveModel.getName();

        if (!slave.recordCursorSupportsRandomAccess() || fullFatJoins) {
            return createFullFatJoin(
                    master,
                    masterMetadata,
                    masterAlias,
                    slave,
                    slaveMetadata,
                    slaveAlias,
                    slaveModel.getJoinKeywordPosition(),
                    CREATE_FULL_FAT_LT_JOIN,
                    slaveModel.getJoinContext(),
                    toleranceInterval
            );
        }

        JoinRecordMetadata joinMetadata = createJoinMetadata(masterAlias, masterMetadata, slaveAlias, slaveMetadata);
        try {
            if (isKeyedTemporalJoin(masterMetadata, slaveMetadata)) {
                RecordSink masterKeyCopier = createRecordCopierMaster(masterMetadata);
                RecordSink slaveKeyCopier = createRecordCopierSlave(slaveMetadata);
                int columnSplit = masterMetadata.getColumnCount();
                JoinContext joinContext = slaveModel.getJoinContext();
                valueTypes.clear();
                valueTypes.add(LONG);
                return new LtJoinLightRecordCursorFactory(
                        configuration,
                        joinMetadata,
                        master,
                        slave,
                        keyTypes,
                        valueTypes,
                        masterKeyCopier,
                        slaveKeyCopier,
                        columnSplit,
                        joinContext,
                        toleranceInterval
                );
            }

            boolean hasLinearHint = SqlHints.hasAsOfLinearHint(model, masterAlias, slaveAlias);
            if (!hasLinearHint && slave.supportsTimeFrameCursor()) {
                return new LtJoinNoKeyFastRecordCursorFactory(
                        configuration,
                        joinMetadata,
                        master,
                        slave,
                        masterMetadata.getColumnCount(),
                        toleranceInterval
                );
            }

            return new LtJoinNoKeyRecordCursorFactory(
                    joinMetadata,
                    master,
                    slave,
                    masterMetadata.getColumnCount(),
                    toleranceInterval
            );
        } catch (Throwable t) {
            Misc.free(joinMetadata);
            throw t;
        }
    }

    private RecordCursorFactory generateJoins(QueryModel model, SqlExecutionContext executionContext) throws SqlException {
        final ObjList<QueryModel> joinModels = model.getJoinModels();
        IntList ordered = model.getOrderedJoinModels();
        JoinRecordMetadata joinMetadata = null;
        RecordCursorFactory master = null;
        CharSequence masterAlias = null;

        try {
            int n = ordered.size();
            assert n > 1;
            for (int i = 0; i < n; i++) {
                int index = ordered.getQuick(i);
                QueryModel slaveModel = joinModels.getQuick(index);

                if (i > 0) {
                    executionContext.pushTimestampRequiredFlag(joinsRequiringTimestamp[slaveModel.getJoinType()]);
                    executionContext.popHasInterval();
                    executionContext.pushHasInterval(1);
                } else { // i == 0
                    // This is first model in the sequence of joins
                    // TS requirement is symmetrical on both right and left sides
                    // check if next join requires a timestamp
                    int nextJointType = joinModels.getQuick(ordered.getQuick(1)).getJoinType();
                    executionContext.pushTimestampRequiredFlag(joinsRequiringTimestamp[nextJointType]);
                    // For successive JOIN operations, if the left table requires timestamp,
                    // it must be the timestamp from the first table in the JOIN chain
                    executionContext.pushHasInterval(0);
                    executionContext.pushIntervalModel(null);
                }

                RecordCursorFactory slave = null;
                Function joinFilter = null;
                ObjList<GroupByFunction> groupByFunctions = null;
                boolean closeSlaveOnFailure = true;
                try {
                    // compile
                    slave = generateQuery(slaveModel, executionContext, index > 0);

                    // check if this is the root of joins
                    if (master == null) {
                        // This is an opportunistic check of order by clause
                        // to determine if we can get away ordering main record source only
                        // Ordering main record source could benefit from rowid access thus
                        // making it faster compared to ordering of join record source that
                        // doesn't allow rowid access.
                        master = slave;
                        closeSlaveOnFailure = false;
                        masterAlias = slaveModel.getName();
                    } else {
                        // not the root, join to "master"
                        final int joinType = slaveModel.getJoinType();
                        final RecordMetadata masterMetadata = master.getMetadata();
                        final RecordMetadata slaveMetadata = slave.getMetadata();

                        switch (joinType) {
                            case JOIN_CROSS_LEFT:
                            case JOIN_CROSS_RIGHT:
                            case JOIN_CROSS_FULL:
                                assert slaveModel.getOuterJoinExpressionClause() != null;
                                joinMetadata = createJoinMetadata(
                                        masterAlias,
                                        masterMetadata,
                                        slaveModel.getName(),
                                        slaveMetadata,
                                        joinType == JOIN_CROSS_LEFT ? masterMetadata.getTimestampIndex() : -1
                                );
                                joinFilter = compileJoinFilter(slaveModel.getOuterJoinExpressionClause(), joinMetadata, executionContext);
                                master = switch (joinType) {
                                    case JOIN_CROSS_LEFT -> new NestedLoopLeftJoinRecordCursorFactory(
                                            joinMetadata,
                                            master,
                                            slave,
                                            masterMetadata.getColumnCount(),
                                            joinFilter,
                                            NullRecordFactory.getInstance(slaveMetadata)
                                    );
                                    case JOIN_CROSS_RIGHT -> new NestedLoopRightJoinRecordCursorFactory(
                                            joinMetadata,
                                            master,
                                            slave,
                                            masterMetadata.getColumnCount(),
                                            joinFilter,
                                            NullRecordFactory.getInstance(masterMetadata)
                                    );
                                    case JOIN_CROSS_FULL -> new NestedLoopFullJoinRecordCursorFactory(
                                            configuration,
                                            joinMetadata,
                                            master,
                                            slave,
                                            masterMetadata.getColumnCount(),
                                            joinFilter,
                                            NullRecordFactory.getInstance(masterMetadata),
                                            NullRecordFactory.getInstance(slaveMetadata)
                                    );
                                    default -> throw new AssertionError("unreachable");
                                };
                                masterAlias = null;
                                break;
                            case JOIN_CROSS:
                                validateOuterJoinExpressions(slaveModel, "CROSS");

                                // Try to detect the markout horizon pattern
                                MarkoutHorizonInfo horizonInfo = detectMarkoutHorizonPattern(
                                        masterAlias,
                                        model,
                                        masterMetadata,
                                        master,
                                        slaveModel,
                                        slaveMetadata,
                                        slave
                                );

                                if (horizonInfo != null) {
                                    // Create RecordSink for materializing slave records
                                    entityColumnFilter.of(slaveMetadata.getColumnCount());
                                    RecordSink slaveRecordSink = RecordSinkFactory.getInstance(asm, slaveMetadata, entityColumnFilter);

                                    // Use the optimized MarkoutHorizonRecordCursorFactory
                                    master = new MarkoutHorizonRecordCursorFactory(
                                            configuration,
                                            createJoinMetadata(masterAlias, masterMetadata, slaveModel.getName(), slaveMetadata, -1),
                                            master,
                                            slave,
                                            masterMetadata.getColumnCount(),
                                            horizonInfo.masterTimestampColumnIndex,
                                            horizonInfo.slaveSequenceColumnIndex,
                                            slaveRecordSink
                                    );
                                } else {
                                    // Fall back to standard CrossJoinRecordCursorFactory
                                    master = new CrossJoinRecordCursorFactory(
                                            createJoinMetadata(masterAlias, masterMetadata, slaveModel.getName(), slaveMetadata),
                                            master,
                                            slave,
                                            masterMetadata.getColumnCount()
                                    );
                                }
                                masterAlias = null;
                                break;
                            case JOIN_ASOF:
                            case JOIN_LT:
                                validateBothTimestamps(slaveModel, masterMetadata, slaveMetadata);
                                validateOuterJoinExpressions(slaveModel, joinType == JOIN_ASOF ? "ASOF" : "LT");
                                validateBothTimestampOrders(master, slave, slaveModel.getJoinKeywordPosition());
                                // isSelfJoin is imperfect and might generate false negatives when using subqueries:
                                //  - if `true`, the join is a self-join for sure
                                //  - if `false`, the join may or may not be self-join
                                boolean isSelfJoin = isSameTable(master, slave);
                                processJoinContext(index == 1, isSelfJoin, slaveModel.getJoinContext(), masterMetadata, slaveMetadata);
                                master = joinType == JOIN_ASOF
                                        ? generateJoinAsof(isSelfJoin, model, slaveModel, master, masterMetadata, masterAlias, slave, slaveMetadata)
                                        : generateJoinLt(model, slaveModel, master, masterMetadata, masterAlias, slave, slaveMetadata);
                                masterAlias = null;
                                // from now on, master owns slave, so we don't have to close it
                                closeSlaveOnFailure = false;
                                break;
                            case JOIN_SPLICE:
                                validateBothTimestamps(slaveModel, masterMetadata, slaveMetadata);
                                validateBothTimestampOrders(master, slave, slaveModel.getJoinKeywordPosition());
                                validateOuterJoinExpressions(slaveModel, "SPLICE");
                                processJoinContext(index == 1, isSameTable(master, slave), slaveModel.getJoinContext(), masterMetadata, slaveMetadata);
                                if (slave.recordCursorSupportsRandomAccess() && master.recordCursorSupportsRandomAccess() && !fullFatJoins) {
                                    master = createSpliceJoin(
                                            // splice join result does not have timestamp
                                            createJoinMetadata(masterAlias, masterMetadata, slaveModel.getName(), slaveMetadata, -1),
                                            master,
                                            createRecordCopierMaster(masterMetadata),
                                            slave,
                                            createRecordCopierSlave(slaveMetadata),
                                            masterMetadata.getColumnCount(),
                                            slaveModel.getJoinContext()
                                    );
                                    // from now on, master owns slave, so we don't have to close it
                                    closeSlaveOnFailure = false;
                                } else {
                                    if (!master.recordCursorSupportsRandomAccess()) {
                                        throw SqlException.position(slaveModel.getJoinKeywordPosition()).put("left side of splice join doesn't support random access");
                                    } else if (!slave.recordCursorSupportsRandomAccess()) {
                                        throw SqlException.position(slaveModel.getJoinKeywordPosition()).put("right side of splice join doesn't support random access");
                                    } else {
                                        throw SqlException.position(slaveModel.getJoinKeywordPosition()).put("splice join doesn't support full fat mode");
                                    }
                                }
                                break;
                            case JOIN_WINDOW:
                                validateBothTimestamps(slaveModel, masterMetadata, slaveMetadata);
                                validateBothTimestampOrders(master, slave, slaveModel.getJoinKeywordPosition());
                                final WindowJoinContext context = slaveModel.getWindowJoinContext();
                                // already validated by SqlOptimiser
                                assert !context.isIncludePrevailing();
                                final TimestampDriver timestampDriver = getTimestampDriver(masterMetadata.getTimestampType());
                                long hi = context.getHi();
                                if (context.getHiExprTimeUnit() != 0) {
                                    hi = timestampDriver.from(hi, context.getHiExprTimeUnit());
                                }
                                long lo = context.getLo();
                                if (context.getLoExprTimeUnit() != 0) {
                                    lo = timestampDriver.from(lo, context.getLoExprTimeUnit());
                                }

                                if (hi < lo * -1) {
                                    throw SqlException.position(Math.max(context.getHiExprPos(), context.getLoExprPos())).put("WINDOW join hi value cannot be less than lo value");
                                }

                                // For multiple consecutive window joins:
                                // - Intermediate window joins return metadata combining master metadata + aggregated columns from current slave model
                                // - The last window join returns metadata mapped according to the final projection
                                final boolean isLastWindowJoin = i + 1 == n;
                                processJoinContext(index == 1, isSameTable(master, slave), slaveModel.getJoinContext(), masterMetadata, slaveMetadata);
                                joinMetadata = createJoinMetadata(masterAlias, masterMetadata, slaveModel.getName(), slaveMetadata, masterMetadata.getTimestampIndex());
                                masterAlias = null;
                                ObjList<QueryColumn> aggregateCols = new ObjList<>();
                                final int splitIndex = masterMetadata.getColumnCount();
                                int timestampIndex = -1;
                                IntList columnIndex = null;
                                final QueryModel aggModel = context.getParentModel();
                                final ObjList<QueryColumn> columns = aggModel.getColumns();

                                if (!isLastWindowJoin) {
                                    // intermediate window join - keep only aggregate columns
                                    for (int j = 0, m = columns.size(); j < m; j++) {
                                        ExpressionNode ast = columns.get(j).getAst();
                                        if (!functionParser.getFunctionFactoryCache().isGroupBy(ast.token)) {
                                            int colIndex = joinMetadata.getColumnIndexQuiet(ast.token);
                                            if (colIndex >= splitIndex) {
                                                throw SqlException.position(ast.position).put("WINDOW join cannot reference right table non-aggregate column: ").put(ast.token);
                                            }
                                        } else {
                                            sqlNodeStack.clear();
                                            windowJoinColCheckVisitor.of(joinMetadata);
                                            traversalAlgo.traverse(ast, windowJoinColCheckVisitor);
                                            if (windowJoinColCheckVisitor.shouldInclude) {
                                                QueryColumn column = columns.get(j);
                                                aggregateCols.add(columns.get(j));
                                                aggModel.replaceColumn(j, SqlUtil.nextColumn(queryColumnPool, expressionNodePool, column.getAlias(), column.getAlias(), ast.position));
                                            } else if (windowJoinColCheckVisitor.hasIncludeCol) {
                                                throw SqlException.position(ast.position).put("WINDOW join aggregate function cannot reference columns from multiple models");
                                            }
                                        }
                                    }
                                    // TODO: If aggregateCols size is empty, we can theoretically skip this intermediate join
                                } else {
                                    columnIndex = new IntList(columns.size());
                                    int groupByCnt = 0;

                                    // validate columns in aggregate model
                                    for (int j = 0, m = columns.size(); j < m; j++) {
                                        final ExpressionNode ast = columns.get(j).getAst();
                                        if (!functionParser.getFunctionFactoryCache().isGroupBy(ast.token)) {
                                            int colIndex = joinMetadata.getColumnIndexQuiet(ast.token);
                                            if (colIndex == -1) {
                                                throw SqlException.invalidColumn(ast.position, ast.token);
                                            }
                                            if (colIndex >= splitIndex) {
                                                throw SqlException.position(ast.position).put("WINDOW join cannot reference right table non-aggregate column: ").put(ast.token);
                                            }
                                            if (colIndex == masterMetadata.getTimestampIndex()) {
                                                timestampIndex = colIndex;
                                            }
                                            columnIndex.add(colIndex);
                                        } else {
                                            columnIndex.add(splitIndex + groupByCnt);
                                            groupByCnt++;
                                            aggregateCols.add(columns.get(j));
                                        }
                                    }

                                    if (columnIndex.size() == splitIndex + groupByCnt) {
                                        boolean skipColumnIndex = true;
                                        for (int j = 0, m = columnIndex.size(); j < m; j++) {
                                            if (j != columnIndex.getQuick(j)) {
                                                skipColumnIndex = false;
                                                break;
                                            }
                                        }
                                        if (skipColumnIndex) {
                                            columnIndex = null;
                                        }
                                    }
                                }

                                // assemble groupBy function
                                keyTypes.clear();
                                valueTypes.clear();
                                listColumnFilterA.clear();
                                final int columnCount = isLastWindowJoin ? columns.size() : aggregateCols.size();
                                groupByFunctions = new ObjList<>(columnCount);
                                tempInnerProjectionFunctions.clear();
                                tempOuterProjectionFunctions.clear();
                                GenericRecordMetadata outerProjectionMetadata = new GenericRecordMetadata();
                                final PriorityMetadata priorityMetadata = new PriorityMetadata(columnCount, joinMetadata);
                                final IntList projectionFunctionFlags = new IntList(columnCount);
                                GroupByUtils.assembleGroupByFunctions(
                                        functionParser,
                                        sqlNodeStack,
                                        aggModel,
                                        executionContext,
                                        joinMetadata,
                                        masterMetadata.getTimestampIndex(),
                                        true,
                                        groupByFunctions,
                                        groupByFunctionPositions,
                                        tempOuterProjectionFunctions,
                                        tempInnerProjectionFunctions,
                                        recordFunctionPositions,
                                        projectionFunctionFlags,
                                        outerProjectionMetadata,
                                        priorityMetadata,
                                        valueTypes,
                                        keyTypes,
                                        listColumnFilterA,
                                        null,
                                        validateSampleByFillType,
                                        isLastWindowJoin ? columns : aggregateCols
                                );

                                if (!isLastWindowJoin) {
                                    final GenericRecordMetadata metadata = GenericRecordMetadata.copyOf(joinMetadata, splitIndex);
                                    for (int j = 0, m = outerProjectionMetadata.getColumnCount(); j < m; j++) {
                                        metadata.add(outerProjectionMetadata.getColumnMetadata(j));
                                    }
                                    outerProjectionMetadata = metadata;
                                } else {
                                    outerProjectionMetadata.setTimestampIndex(timestampIndex);
                                }

                                ExpressionNode node = slaveModel.getOuterJoinExpressionClause();
                                // try to extract symbols equal function from join filter
                                int leftSymbolIndex = -1;
                                int rightSymbolIndex = -1;
                                ExpressionNode parent = null;
                                if (node != null) {
                                    final int columnSplit = master.getMetadata().getColumnCount();
                                    ExpressionNode nn = node;
                                    sqlNodeStack.clear();
                                    sqlNodeStack2.clear();
                                    boolean isLeft = false;
                                    while (!sqlNodeStack.isEmpty() || nn != null) {
                                        if (nn != null) {
                                            if (Chars.equals(nn.token, "=")) {
                                                final ExpressionNode l = nn.lhs;
                                                final ExpressionNode r = nn.rhs;
                                                if (l != null && r != null && l.type == ExpressionNode.LITERAL && r.type == ExpressionNode.LITERAL) {
                                                    final int leftColumnIndex = joinMetadata.getColumnIndexQuiet(l.token);
                                                    final int rightColumnIndex = joinMetadata.getColumnIndexQuiet(r.token);
                                                    if (leftColumnIndex >= 0 && rightColumnIndex >= 0) {
                                                        final boolean leftIsSymbol = joinMetadata.getColumnType(leftColumnIndex) == ColumnType.SYMBOL;
                                                        final boolean rightIsSymbol = joinMetadata.getColumnType(rightColumnIndex) == ColumnType.SYMBOL;
                                                        final boolean leftIsMaster = leftColumnIndex < columnSplit;
                                                        final boolean rightIsMaster = rightColumnIndex < columnSplit;
                                                        isLeft = parent != null && parent.lhs == nn;

                                                        if (leftIsSymbol && rightIsSymbol && leftIsMaster != rightIsMaster) {
                                                            leftSymbolIndex = leftIsMaster ? leftColumnIndex : rightColumnIndex;
                                                            rightSymbolIndex = leftIsMaster ? rightColumnIndex : leftColumnIndex;
                                                            rightSymbolIndex = rightSymbolIndex - columnSplit;
                                                            break;
                                                        }
                                                    }
                                                }
                                                nn = null;
                                            } else if (Chars.equals(nn.token, "and")) {
                                                if (nn.rhs != null) {
                                                    sqlNodeStack.push(nn.rhs);
                                                    sqlNodeStack2.push(nn);
                                                }
                                                parent = nn;
                                                nn = nn.lhs;
                                            } else {
                                                nn = null;
                                            }
                                        } else {
                                            nn = sqlNodeStack.poll();
                                            parent = sqlNodeStack2.pop();
                                        }
                                    }

                                    if (leftSymbolIndex != -1) {
                                        // extract success!
                                        if (parent != null && Chars.equals(parent.token, "and")) {
                                            if (isLeft) {
                                                parent.copyFrom(parent.rhs);
                                            } else {
                                                parent.copyFrom(parent.lhs);
                                            }
                                            parent = node;
                                        } else {
                                            parent = null;
                                        }
                                    } else {
                                        parent = node;
                                    }
                                    if (parent != null) {
                                        joinFilter = compileJoinFilter(parent, joinMetadata, executionContext);
                                    }
                                }

                                if (joinFilter != null && joinFilter.isConstant()) {
                                    joinFilter.init(null, executionContext);
                                    if (!joinFilter.getBool(null)) {
                                        RecordCursorFactory factory;
                                        if (isLastWindowJoin) {
                                            if (columnIndex == null) {
                                                factory = new ExtraNullColumnCursorFactory(outerProjectionMetadata, masterMetadata.getColumnCount(), master);
                                            } else {
                                                GenericRecordMetadata metadata = GenericRecordMetadata.copyOf(masterMetadata);
                                                for (int k = 0, m = aggregateCols.size(); k < m; k++) {
                                                    metadata.add(new TableColumnMetadata(aggregateCols.get(k).getAlias().toString(), groupByFunctions.get(k).getType()));
                                                }
                                                factory = new SelectedRecordCursorFactory(outerProjectionMetadata, columnIndex, new ExtraNullColumnCursorFactory(metadata, masterMetadata.getColumnCount(), master));
                                            }
                                        } else {
                                            factory = new ExtraNullColumnCursorFactory(outerProjectionMetadata, masterMetadata.getColumnCount(), master);
                                        }

                                        Misc.free(slave);
                                        Misc.free(joinMetadata);
                                        Misc.free(joinFilter);
                                        master = factory;
                                        break;
                                    } else {
                                        joinFilter = Misc.free(joinFilter);
                                        parent = null;
                                    }
                                }

                                // check that all group by functions can be vectorized
                                boolean allVectorized = joinFilter == null;
                                if (allVectorized) {
                                    if (aggregateCols.size() == 0) {
                                        allVectorized = false;
                                    } else {
                                        windowJoinAggColumnVectorizedCheck.of(joinMetadata, splitIndex);
                                        for (int j = 0, m = groupByFunctions.size(); j < m; j++) {
                                            var func = groupByFunctions.getQuick(j);
                                            if (!func.supportsBatchComputation()) {
                                                allVectorized = false;
                                                break;
                                            }
                                            traversalAlgo.traverse(aggregateCols.get(j).getAst(), windowJoinAggColumnVectorizedCheck);
                                            if (!windowJoinAggColumnVectorizedCheck.vectorized) {
                                                allVectorized = false;
                                                break;
                                            }
                                        }
                                    }
                                }

                                // is parallel windowJoin?
                                final boolean parallelWindowJoinEnabled = executionContext.isParallelWindowJoinEnabled();
                                final boolean masterSupportsPageFrames = master.supportsPageFrameCursor()
                                        || (master.supportsFilterStealing() && master.getBaseFactory().supportsPageFrameCursor());
                                if (parallelWindowJoinEnabled && masterSupportsPageFrames && slave.supportsTimeFrameCursor()) {
                                    // try to steal master filter
                                    CompiledFilter compiledFilter = null;
                                    MemoryCARW bindVarMemory = null;
                                    ObjList<Function> bindVarFunctions = null;
                                    Function masterFilter = null;
                                    ExpressionNode masterFilterExpr = null;
                                    if (master.supportsFilterStealing() && master.getBaseFactory().supportsPageFrameCursor()) {
                                        RecordCursorFactory filterFactory = master;
                                        master = master.getBaseFactory();
                                        compiledFilter = filterFactory.getCompiledFilter();
                                        bindVarMemory = filterFactory.getBindVarMemory();
                                        bindVarFunctions = filterFactory.getBindVarFunctions();
                                        masterFilter = filterFactory.getFilter();
                                        masterFilterExpr = filterFactory.getStealFilterExpr();
                                        filterFactory.halfClose();
                                    }

                                    master.changePageFrameSizes(configuration.getSqlSmallPageFrameMinRows(), configuration.getSqlSmallPageFrameMaxRows());
                                    if (leftSymbolIndex != -1) {
                                        assert rightSymbolIndex != -1;
                                        master = new AsyncWindowJoinFastRecordCursorFactory(
                                                executionContext.getCairoEngine(),
                                                asm,
                                                configuration,
                                                executionContext.getMessageBus(),
                                                joinMetadata,
                                                outerProjectionMetadata,
                                                columnIndex,
                                                master,
                                                slave,
                                                joinFilter,
                                                compileWorkerFilterConditionally(
                                                        executionContext,
                                                        joinFilter,
                                                        executionContext.getSharedQueryWorkerCount(),
                                                        parent,
                                                        joinMetadata
                                                ),
                                                leftSymbolIndex,
                                                rightSymbolIndex,
                                                lo,
                                                hi,
                                                valueTypes,
                                                groupByFunctions,
                                                compileWorkerGroupByFunctionsConditionally(
                                                        executionContext,
                                                        aggModel,
                                                        groupByFunctions,
                                                        executionContext.getSharedQueryWorkerCount(),
                                                        joinMetadata
                                                ),
                                                compiledFilter,
                                                bindVarMemory,
                                                bindVarFunctions,
                                                masterFilter,
                                                compileWorkerFilterConditionally(
                                                        executionContext,
                                                        masterFilter,
                                                        executionContext.getSharedQueryWorkerCount(),
                                                        masterFilterExpr,
                                                        master.getMetadata()
                                                ),
                                                allVectorized,
                                                reduceTaskFactory,
                                                executionContext.getSharedQueryWorkerCount()
                                        );
                                    } else {
                                        master = new AsyncWindowJoinRecordCursorFactory(
                                                executionContext.getCairoEngine(),
                                                asm,
                                                configuration,
                                                executionContext.getMessageBus(),
                                                joinMetadata,
                                                outerProjectionMetadata,
                                                columnIndex,
                                                master,
                                                slave,
                                                joinFilter,
                                                compileWorkerFilterConditionally(
                                                        executionContext,
                                                        joinFilter,
                                                        executionContext.getSharedQueryWorkerCount(),
                                                        node,
                                                        joinMetadata
                                                ),
                                                lo,
                                                hi,
                                                valueTypes,
                                                groupByFunctions,
                                                compileWorkerGroupByFunctionsConditionally(
                                                        executionContext,
                                                        aggModel,
                                                        groupByFunctions,
                                                        executionContext.getSharedQueryWorkerCount(),
                                                        joinMetadata
                                                ),
                                                compiledFilter,
                                                bindVarMemory,
                                                bindVarFunctions,
                                                masterFilter,
                                                compileWorkerFilterConditionally(
                                                        executionContext,
                                                        masterFilter,
                                                        executionContext.getSharedQueryWorkerCount(),
                                                        masterFilterExpr,
                                                        master.getMetadata()
                                                ),
                                                allVectorized,
                                                reduceTaskFactory,
                                                executionContext.getSharedQueryWorkerCount()
                                        );
                                    }
                                } else if (slave.supportsTimeFrameCursor()) {
                                    if (leftSymbolIndex != -1) {
                                        master = new WindowJoinFastRecordCursorFactory(
                                                asm,
                                                configuration,
                                                outerProjectionMetadata,
                                                joinMetadata,
                                                master,
                                                slave,
                                                columnIndex,
                                                lo,
                                                hi,
                                                groupByFunctions,
                                                valueTypes,
                                                rightSymbolIndex,
                                                leftSymbolIndex,
                                                joinFilter,
                                                allVectorized
                                        );
                                    } else {
                                        master = new WindowJoinRecordCursorFactory(
                                                asm,
                                                configuration,
                                                outerProjectionMetadata,
                                                joinMetadata,
                                                master,
                                                slave,
                                                columnIndex,
                                                lo,
                                                hi,
                                                groupByFunctions,
                                                valueTypes,
                                                joinFilter
                                        );
                                    }
                                } else {
                                    throw SqlException.position(slaveModel.getJoinKeywordPosition()).put("right side of window join must be a table, not sub-query");
                                }
                                break;
                            default:
                                processJoinContext(index == 1, isSameTable(master, slave), slaveModel.getJoinContext(), masterMetadata, slaveMetadata);
                                joinMetadata = createJoinMetadata(masterAlias, masterMetadata, slaveModel.getName(), slaveMetadata, joinType == JOIN_RIGHT_OUTER || joinType == JOIN_FULL_OUTER ? -1 : masterMetadata.getTimestampIndex());
                                if (slaveModel.getOuterJoinExpressionClause() != null) {
                                    joinFilter = compileJoinFilter(slaveModel.getOuterJoinExpressionClause(), joinMetadata, executionContext);
                                }

                                if (joinFilter != null && joinFilter.isConstant() && !joinFilter.getBool(null)) {
                                    if (joinType == JOIN_LEFT_OUTER) {
                                        Misc.free(slave);
                                        slave = new EmptyTableRecordCursorFactory(slaveMetadata);
                                    } else if (joinType == JOIN_INNER) {
                                        Misc.free(master);
                                        Misc.free(slave);
                                        return new EmptyTableRecordCursorFactory(joinMetadata);
                                    } else if (joinType == JOIN_RIGHT_OUTER) {
                                        Misc.free(master);
                                        master = new EmptyTableRecordCursorFactory(masterMetadata);
                                    }
                                }

                                if (joinType == JOIN_INNER) {
                                    validateOuterJoinExpressions(slaveModel, "INNER");
                                }

                                master = createHashJoin(
                                        joinMetadata,
                                        master,
                                        slave,
                                        joinType,
                                        joinFilter,
                                        slaveModel.getJoinContext(),
                                        executionContext
                                );
                                masterAlias = null;
                                break;
                        }
                    }
                } catch (Throwable th) {
                    Misc.free(joinMetadata);
                    Misc.free(joinFilter);
                    Misc.freeObjList(groupByFunctions);
                    master = Misc.free(master);
                    if (closeSlaveOnFailure) {
                        Misc.free(slave);
                    }
                    throw th;
                } finally {
                    executionContext.popTimestampRequiredFlag();
                }

                // check if there are post-filters
                ExpressionNode filterExpr = slaveModel.getPostJoinWhereClause();
                if (filterExpr != null) {
                    if (executionContext.isParallelFilterEnabled() && master.supportsPageFrameCursor()) {
                        final Function filter = compileJoinFilter(
                                filterExpr,
                                master.getMetadata(),
                                executionContext
                        );

                        master = new AsyncFilteredRecordCursorFactory(
                                executionContext.getCairoEngine(),
                                configuration,
                                executionContext.getMessageBus(),
                                master,
                                filter,
                                reduceTaskFactory,
                                compileWorkerFilterConditionally(
                                        executionContext,
                                        filter,
                                        executionContext.getSharedQueryWorkerCount(),
                                        filterExpr,
                                        master.getMetadata()
                                ),
                                deepClone(expressionNodePool, filterExpr),
                                null,
                                0,
                                executionContext.getSharedQueryWorkerCount(),
                                SqlHints.hasEnablePreTouchHint(model, masterAlias)
                        );
                    } else {
                        master = new FilteredRecordCursorFactory(
                                master,
                                compileJoinFilter(filterExpr, master.getMetadata(), executionContext)
                        );
                    }
                }
            }

            // unfortunately we had to go all out to create join metadata
            // now it is time to check if we have constant conditions
            ExpressionNode constFilterExpr = model.getConstWhereClause();
            if (constFilterExpr != null) {
                Function filter = functionParser.parseFunction(constFilterExpr, null, executionContext);
                if (!isBoolean(filter.getType())) {
                    throw SqlException.position(constFilterExpr.position).put("boolean expression expected");
                }
                filter.init(null, executionContext);
                if (filter.isConstant()) {
                    if (!filter.getBool(null)) {
                        // do not copy metadata here
                        // this would have been JoinRecordMetadata, which is new instance anyway
                        // we have to make sure that this metadata is safely transitioned
                        // to empty cursor factory
                        RecordMetadata metadata = master.getMetadata();
                        if (metadata instanceof JoinRecordMetadata that) {
                            that.incrementRefCount();
                        }
                        RecordCursorFactory factory = new EmptyTableRecordCursorFactory(metadata);
                        Misc.free(master);
                        return factory;
                    }
                } else {
                    // make it a post-join filter (same as for post join where clause above)
                    if (executionContext.isParallelFilterEnabled() && master.supportsPageFrameCursor()) {
                        master = new AsyncFilteredRecordCursorFactory(
                                executionContext.getCairoEngine(),
                                configuration,
                                executionContext.getMessageBus(),
                                master,
                                filter,
                                reduceTaskFactory,
                                compileWorkerFilterConditionally(
                                        executionContext,
                                        filter,
                                        executionContext.getSharedQueryWorkerCount(),
                                        constFilterExpr,
                                        master.getMetadata()
                                ),
                                deepClone(expressionNodePool, constFilterExpr),
                                null,
                                0,
                                executionContext.getSharedQueryWorkerCount(),
                                SqlHints.hasEnablePreTouchHint(model, masterAlias)
                        );
                    } else {
                        master = new FilteredRecordCursorFactory(master, filter);
                    }
                }
            }
            return master;
        } catch (Throwable e) {
            Misc.free(master);
            executionContext.popIntervalModel();
            executionContext.popHasInterval();
            throw e;
        }
    }

    @NotNull
    private RecordCursorFactory generateLatestBy(RecordCursorFactory factory, QueryModel model) throws SqlException {
        final ObjList<ExpressionNode> latestBy = model.getLatestBy();
        if (latestBy.size() == 0) {
            return factory;
        }

        // We require timestamp with any order.
        final int timestampIndex;
        try {
            timestampIndex = getTimestampIndex(model, factory);
            if (timestampIndex == -1) {
                throw SqlException.$(model.getModelPosition(), "latest by query does not provide dedicated TIMESTAMP column");
            }
        } catch (Throwable e) {
            Misc.free(factory);
            throw e;
        }

        final RecordMetadata metadata = factory.getMetadata();
        prepareLatestByColumnIndexes(latestBy, metadata);

        if (!factory.recordCursorSupportsRandomAccess()) {
            return new LatestByRecordCursorFactory(
                    configuration,
                    factory,
                    RecordSinkFactory.getInstance(asm, metadata, listColumnFilterA),
                    keyTypes,
                    timestampIndex
            );
        }

        boolean orderedByTimestampAsc = false;
        final QueryModel nested = model.getNestedModel();
        assert nested != null;
        final LowerCaseCharSequenceIntHashMap orderBy = nested.getOrderHash();
        CharSequence timestampColumn = metadata.getColumnName(timestampIndex);
        if (orderBy.get(timestampColumn) == ORDER_DIRECTION_ASCENDING) {
            // ORDER BY the timestamp column case.
            orderedByTimestampAsc = true;
        } else if (timestampIndex == metadata.getTimestampIndex() && orderBy.size() == 0) {
            // Empty ORDER BY, but the timestamp column in the designated timestamp.
            orderedByTimestampAsc = true;
        }

        return new LatestByLightRecordCursorFactory(
                configuration,
                factory,
                RecordSinkFactory.getInstance(asm, metadata, listColumnFilterA),
                keyTypes,
                timestampIndex,
                orderedByTimestampAsc
        );
    }

    @NotNull
    private RecordCursorFactory generateLatestByTableQuery(
            QueryModel model,
            @Transient TableReader reader,
            RecordMetadata metadata,
            TableToken tableToken,
            IntrinsicModel intrinsicModel,
            Function filter,
            @Transient SqlExecutionContext executionContext,
            int timestampIndex,
            @NotNull IntList columnIndexes,
            @NotNull IntList columnSizeShifts,
            @NotNull LongList prefixes,
            int hasInterval
    ) throws SqlException {
        final PartitionFrameCursorFactory partitionFrameCursorFactory;
        if (intrinsicModel.hasIntervalFilters()) {
            RuntimeIntrinsicIntervalModel intervalModel = intrinsicModel.buildIntervalModel();
            if (hasInterval == 0) {
                executionContext.popIntervalModel();
                executionContext.pushIntervalModel(intervalModel);
            }
            partitionFrameCursorFactory = new IntervalPartitionFrameCursorFactory(
                    tableToken,
                    model.getMetadataVersion(),
                    intervalModel,
                    timestampIndex,
                    GenericRecordMetadata.deepCopyOf(reader.getMetadata()),
                    ORDER_DESC
            );
        } else {
            partitionFrameCursorFactory = new FullPartitionFrameCursorFactory(
                    tableToken,
                    model.getMetadataVersion(),
                    GenericRecordMetadata.deepCopyOf(reader.getMetadata()),
                    ORDER_DESC
            );
        }

        assert model.getLatestBy() != null && model.getLatestBy().size() > 0;
        ObjList<ExpressionNode> latestBy = new ObjList<>(model.getLatestBy().size());
        latestBy.addAll(model.getLatestBy());
        final ExpressionNode latestByNode = latestBy.get(0);
        final int latestByIndex = metadata.getColumnIndexQuiet(latestByNode.token);
        final boolean indexed = metadata.isColumnIndexed(latestByIndex);

        // 'latest by' clause takes over the filter and the latest by nodes,
        // so that the later generateFilter() and generateLatestBy() are no-op
        model.setWhereClause(null);
        model.getLatestBy().clear();

        // if there are > 1 columns in the latest by statement, we cannot use indexes
        if (latestBy.size() > 1 || !isSymbol(metadata.getColumnType(latestByIndex))) {
            boolean symbolKeysOnly = true;
            for (int i = 0, n = keyTypes.getColumnCount(); i < n; i++) {
                symbolKeysOnly &= isSymbol(keyTypes.getColumnType(i));
            }
            if (symbolKeysOnly) {
                final IntList partitionByColumnIndexes = new IntList(listColumnFilterA.size());
                for (int i = 0, n = listColumnFilterA.size(); i < n; i++) {
                    partitionByColumnIndexes.add(listColumnFilterA.getColumnIndexFactored(i));
                }
                final IntList partitionBySymbolCounts = symbolEstimator.estimate(
                        model,
                        intrinsicModel.filter,
                        metadata,
                        partitionByColumnIndexes
                );
                return new LatestByAllSymbolsFilteredRecordCursorFactory(
                        configuration,
                        metadata,
                        partitionFrameCursorFactory,
                        RecordSinkFactory.getInstance(asm, metadata, listColumnFilterA),
                        keyTypes,
                        partitionByColumnIndexes,
                        partitionBySymbolCounts,
                        filter,
                        columnIndexes,
                        columnSizeShifts
                );
            }
            return new LatestByAllFilteredRecordCursorFactory(
                    configuration,
                    metadata,
                    partitionFrameCursorFactory,
                    RecordSinkFactory.getInstance(asm, metadata, listColumnFilterA),
                    keyTypes,
                    filter,
                    columnIndexes,
                    columnSizeShifts
            );
        }

        if (intrinsicModel.keyColumn != null) {
            // key column must always be the same as latest by column
            assert latestByIndex == metadata.getColumnIndexQuiet(intrinsicModel.keyColumn);

            if (intrinsicModel.keySubQuery != null) {
                RecordCursorFactory rcf = null;
                final Record.CharSequenceFunction func;
                try {
                    rcf = generate(intrinsicModel.keySubQuery, executionContext);
                    func = validateSubQueryColumnAndGetGetter(intrinsicModel, rcf.getMetadata());
                } catch (Throwable th) {
                    Misc.free(partitionFrameCursorFactory);
                    Misc.free(rcf);
                    throw th;
                }

                return new LatestBySubQueryRecordCursorFactory(
                        configuration,
                        metadata,
                        partitionFrameCursorFactory,
                        latestByIndex,
                        rcf,
                        filter,
                        indexed,
                        func,
                        columnIndexes,
                        columnSizeShifts
                );
            }

            final int nKeyValues = intrinsicModel.keyValueFuncs.size();
            final int nExcludedKeyValues = intrinsicModel.keyExcludedValueFuncs.size();
            if (indexed && nExcludedKeyValues == 0) {
                assert nKeyValues > 0;
                // deal with key values as a list
                // 1. resolve each value of the list to "int"
                // 2. get first row in index for each value (stream)

                final SymbolMapReader symbolMapReader = reader.getSymbolMapReader(columnIndexes.getQuick(latestByIndex));
                final RowCursorFactory rcf;
                if (nKeyValues == 1) {
                    final Function symbolValueFunc = intrinsicModel.keyValueFuncs.get(0);
                    final int symbol = symbolValueFunc.isRuntimeConstant()
                            ? SymbolTable.VALUE_NOT_FOUND
                            : symbolMapReader.keyOf(symbolValueFunc.getStrA(null));

                    if (filter == null) {
                        if (symbol == SymbolTable.VALUE_NOT_FOUND) {
                            rcf = new LatestByValueDeferredIndexedRowCursorFactory(
                                    latestByIndex,
                                    symbolValueFunc,
                                    false
                            );
                        } else {
                            rcf = new LatestByValueIndexedRowCursorFactory(
                                    latestByIndex,
                                    symbol,
                                    false
                            );
                        }
                        return new PageFrameRecordCursorFactory(
                                configuration,
                                metadata,
                                partitionFrameCursorFactory,
                                rcf,
                                false,
                                null,
                                false,
                                columnIndexes,
                                columnSizeShifts,
                                true,
                                true
                        );
                    }

                    if (symbol == SymbolTable.VALUE_NOT_FOUND) {
                        return new LatestByValueDeferredIndexedFilteredRecordCursorFactory(
                                configuration,
                                metadata,
                                partitionFrameCursorFactory,
                                latestByIndex,
                                symbolValueFunc,
                                filter,
                                columnIndexes,
                                columnSizeShifts
                        );
                    }
                    return new LatestByValueIndexedFilteredRecordCursorFactory(
                            configuration,
                            metadata,
                            partitionFrameCursorFactory,
                            latestByIndex,
                            symbol,
                            filter,
                            columnIndexes,
                            columnSizeShifts
                    );
                }

                return new LatestByValuesIndexedFilteredRecordCursorFactory(
                        configuration,
                        metadata,
                        partitionFrameCursorFactory,
                        latestByIndex,
                        intrinsicModel.keyValueFuncs,
                        symbolMapReader,
                        filter,
                        columnIndexes,
                        columnSizeShifts
                );
            }

            assert nKeyValues > 0 || nExcludedKeyValues > 0;

            // we have "latest by" column values, but no index

            if (nKeyValues > 1 || nExcludedKeyValues > 0) {
                return new LatestByDeferredListValuesFilteredRecordCursorFactory(
                        configuration,
                        metadata,
                        partitionFrameCursorFactory,
                        latestByIndex,
                        intrinsicModel.keyValueFuncs,
                        intrinsicModel.keyExcludedValueFuncs,
                        filter,
                        columnIndexes,
                        columnSizeShifts
                );
            }

            assert nExcludedKeyValues == 0;

            // we have a single symbol key
            final Function symbolKeyFunc = intrinsicModel.keyValueFuncs.get(0);
            final SymbolMapReader symbolMapReader = reader.getSymbolMapReader(columnIndexes.getQuick(latestByIndex));
            final int symbolKey = symbolKeyFunc.isRuntimeConstant()
                    ? SymbolTable.VALUE_NOT_FOUND
                    : symbolMapReader.keyOf(symbolKeyFunc.getStrA(null));
            if (symbolKey == SymbolTable.VALUE_NOT_FOUND) {
                return new LatestByValueDeferredFilteredRecordCursorFactory(
                        configuration,
                        metadata,
                        partitionFrameCursorFactory,
                        latestByIndex,
                        symbolKeyFunc,
                        filter,
                        columnIndexes,
                        columnSizeShifts
                );
            }

            return new LatestByValueFilteredRecordCursorFactory(
                    configuration,
                    metadata,
                    partitionFrameCursorFactory,
                    latestByIndex,
                    symbolKey,
                    filter,
                    columnIndexes,
                    columnSizeShifts
            );
        }
        // we select all values of "latest by" column

        assert intrinsicModel.keyValueFuncs.size() == 0;
        // get the latest rows for all values of "latest by" column

        if (indexed && filter == null && configuration.useWithinLatestByOptimisation()) {
            return new LatestByAllIndexedRecordCursorFactory(
                    executionContext.getCairoEngine(),
                    configuration,
                    metadata,
                    partitionFrameCursorFactory,
                    latestByIndex,
                    columnIndexes,
                    columnSizeShifts,
                    prefixes
            );
        } else {
            return new LatestByDeferredListValuesFilteredRecordCursorFactory(
                    configuration,
                    metadata,
                    partitionFrameCursorFactory,
                    latestByIndex,
                    filter,
                    columnIndexes,
                    columnSizeShifts
            );
        }
    }

    private RecordCursorFactory generateLimit(
            RecordCursorFactory factory,
            QueryModel model,
            SqlExecutionContext executionContext
    ) throws SqlException {
        if (factory.followedLimitAdvice()) {
            return factory;
        }

        ExpressionNode limitLo = model.getLimitLo();
        ExpressionNode limitHi = model.getLimitHi();

        // we've to check model otherwise we could be skipping limit in outer query that's actually different from the one in inner query!
        if ((limitLo == null && limitHi == null) || (factory.implementsLimit() && model.isLimitImplemented())) {
            return factory;
        }

        try {
            final Function loFunc = getLoFunction(model, executionContext);
            final Function hiFunc = getHiFunction(model, executionContext);
            return new LimitRecordCursorFactory(factory, loFunc, hiFunc);
        } catch (Throwable e) {
            Misc.free(factory);
            throw e;
        }
    }

    private RecordCursorFactory generateNoSelect(
            QueryModel model,
            SqlExecutionContext executionContext
    ) throws SqlException {
        ExpressionNode tableNameExpr = model.getTableNameExpr();
        if (tableNameExpr != null) {
            if (tableNameExpr.type == FUNCTION) {
                return generateFunctionQuery(model, executionContext);
            } else {
                return generateTableQuery(model, executionContext);
            }
        }
        return generateSubQuery(model, executionContext);
    }

    private RecordCursorFactory generateOrderBy(
            RecordCursorFactory recordCursorFactory,
            QueryModel model,
            SqlExecutionContext executionContext
    ) throws SqlException {
        if (recordCursorFactory.followedOrderByAdvice()) {
            return recordCursorFactory;
        }
        try {
            final LowerCaseCharSequenceIntHashMap orderByColumnNameToIndexMap = model.getOrderHash();
            final ObjList<CharSequence> orderByColumnNames = orderByColumnNameToIndexMap.keys();
            final int orderByColumnCount = orderByColumnNames.size();

            if (orderByColumnCount > 0) {
                final RecordMetadata metadata = recordCursorFactory.getMetadata();
                final int timestampIndex = metadata.getTimestampIndex();

                listColumnFilterA.clear();
                intHashSet.clear();

                int orderedByTimestampIndex = -1;
                // column index sign indicates a direction;
                // therefore, 0 index is not allowed
                for (int i = 0; i < orderByColumnCount; i++) {
                    final CharSequence column = orderByColumnNames.getQuick(i);
                    int index = metadata.getColumnIndexQuiet(column);

                    // check if the column type is supported
                    final int columnType = metadata.getColumnType(index);
                    if (!isComparable(columnType)) {
                        // find position of offending column
                        ObjList<ExpressionNode> nodes = model.getOrderBy();
                        int position = 0;
                        for (int j = 0, y = nodes.size(); j < y; j++) {
                            if (Chars.equals(column, nodes.getQuick(i).token)) {
                                position = nodes.getQuick(i).position;
                                break;
                            }
                        }
                        throw SqlException.$(position, ColumnType.nameOf(columnType)).put(" is not a supported type in ORDER BY clause");
                    }

                    // we also maintain a unique set of column indexes for better performance
                    if (intHashSet.add(index)) {
                        if (orderByColumnNameToIndexMap.get(column) == ORDER_DIRECTION_DESCENDING) {
                            listColumnFilterA.add(-index - 1);
                        } else {
                            listColumnFilterA.add(index + 1);
                        }
                        if (i == 0 && isTimestamp(metadata.getColumnType(index))) {
                            orderedByTimestampIndex = index;
                        }
                    }
                }

                boolean preSortedByTs = false;
                // if first column index is the same as timestamp of underlying record cursor factory
                // we could have two possibilities:
                // 1. if we only have one column to order by - the cursor would already be ordered
                //    by timestamp (either ASC or DESC); we have nothing to do
                // 2. metadata of the new cursor will have the timestamp
                if (timestampIndex != -1) {
                    CharSequence column = orderByColumnNames.getQuick(0);
                    int index = metadata.getColumnIndexQuiet(column);
                    if (index == timestampIndex) {
                        if (orderByColumnCount == 1) {
                            if (orderByColumnNameToIndexMap.get(column) == ORDER_DIRECTION_ASCENDING
                                    && recordCursorFactory.getScanDirection() == RecordCursorFactory.SCAN_DIRECTION_FORWARD) {
                                return recordCursorFactory;
                            } else if (orderByColumnNameToIndexMap.get(column) == ORDER_DIRECTION_DESCENDING
                                    && recordCursorFactory.getScanDirection() == RecordCursorFactory.SCAN_DIRECTION_BACKWARD) {
                                return recordCursorFactory;
                            }
                        } else { // orderByColumnCount > 1
                            preSortedByTs = (orderByColumnNameToIndexMap.get(column) == ORDER_DIRECTION_ASCENDING && recordCursorFactory.getScanDirection() == RecordCursorFactory.SCAN_DIRECTION_FORWARD)
                                    || (orderByColumnNameToIndexMap.get(column) == ORDER_DIRECTION_DESCENDING && recordCursorFactory.getScanDirection() == RecordCursorFactory.SCAN_DIRECTION_BACKWARD);
                        }
                    }
                }

                GenericRecordMetadata orderedMetadata;
                int firstOrderByColumnIndex = metadata.getColumnIndexQuiet(orderByColumnNames.getQuick(0));
                if (firstOrderByColumnIndex == timestampIndex) {
                    orderedMetadata = GenericRecordMetadata.copyOf(metadata);
                } else {
                    orderedMetadata = GenericRecordMetadata.copyOfSansTimestamp(metadata);
                    orderedMetadata.setTimestampIndex(orderedByTimestampIndex);
                }
                final Function loFunc = getLoFunction(model, executionContext);
                final Function hiFunc = getHiFunction(model, executionContext);

                if (recordCursorFactory.recordCursorSupportsRandomAccess()) {
                    if (canSortAndLimitBeOptimized(model, executionContext, loFunc, hiFunc)) {
                        model.setLimitImplemented(true);
                        if (!preSortedByTs && loFunc.isConstant() && hiFunc == null) {
                            final long lo = loFunc.getLong(null);
                            if (lo > 0 && lo <= Integer.MAX_VALUE) {
                                // Long top K has decent performance even though being single-threaded,
                                // so we prefer it over the parallel top K factory.
                                if (listColumnFilterA.size() == 1) {
                                    final int index = listColumnFilterA.getQuick(0);
                                    final int columnIndex = (index > 0 ? index : -index) - 1;
                                    if (recordCursorFactory.recordCursorSupportsLongTopK(columnIndex)) {
                                        return new LongTopKRecordCursorFactory(
                                                orderedMetadata,
                                                recordCursorFactory,
                                                columnIndex,
                                                (int) lo,
                                                index > 0
                                        );
                                    }
                                }

                                final boolean parallelTopKEnabled = executionContext.isParallelTopKEnabled();
                                if (parallelTopKEnabled && (recordCursorFactory.supportsPageFrameCursor() || recordCursorFactory.supportsFilterStealing())) {
                                    QueryModel.restoreWhereClause(expressionNodePool, model);

                                    RecordCursorFactory baseFactory = recordCursorFactory;
                                    CompiledFilter compiledFilter = null;
                                    MemoryCARW bindVarMemory = null;
                                    ObjList<Function> bindVarFunctions = null;
                                    Function filter = null;
                                    ExpressionNode filterExpr = null;
                                    if (recordCursorFactory.supportsFilterStealing()) {
                                        baseFactory = recordCursorFactory.getBaseFactory();
                                        compiledFilter = recordCursorFactory.getCompiledFilter();
                                        bindVarMemory = recordCursorFactory.getBindVarMemory();
                                        bindVarFunctions = recordCursorFactory.getBindVarFunctions();
                                        filter = recordCursorFactory.getFilter();
                                        filterExpr = recordCursorFactory.getStealFilterExpr();
                                        recordCursorFactory.halfClose();
                                    }

                                    final QueryModel nested = model.getNestedModel();
                                    assert nested != null;

                                    return new AsyncTopKRecordCursorFactory(
                                            executionContext.getCairoEngine(),
                                            configuration,
                                            executionContext.getMessageBus(),
                                            orderedMetadata,
                                            baseFactory,
                                            reduceTaskFactory,
                                            filter,
                                            compileWorkerFilterConditionally(
                                                    executionContext,
                                                    filter,
                                                    executionContext.getSharedQueryWorkerCount(),
                                                    filterExpr,
                                                    baseFactory.getMetadata()
                                            ),
                                            compiledFilter,
                                            bindVarMemory,
                                            bindVarFunctions,
                                            recordComparatorCompiler,
                                            listColumnFilterA.copy(),
                                            metadata,
                                            lo,
                                            executionContext.getSharedQueryWorkerCount()
                                    );
                                }
                            }
                        }

                        final int baseCursorTimestampIndex = preSortedByTs ? timestampIndex : -1;
                        return new LimitedSizeSortedLightRecordCursorFactory(
                                configuration,
                                orderedMetadata,
                                recordCursorFactory,
                                recordComparatorCompiler.newInstance(metadata, listColumnFilterA),
                                loFunc,
                                hiFunc,
                                listColumnFilterA.copy(),
                                baseCursorTimestampIndex
                        );
                    } else {
                        final int columnType = orderedMetadata.getColumnType(firstOrderByColumnIndex);
                        if (
                                configuration.isSqlOrderBySortEnabled()
                                        && orderByColumnNames.size() == 1
                                        && LongSortedLightRecordCursorFactory.isSupportedColumnType(columnType)
                        ) {
                            return new LongSortedLightRecordCursorFactory(
                                    configuration,
                                    orderedMetadata,
                                    recordCursorFactory,
                                    listColumnFilterA.copy()
                            );
                        }

                        return new SortedLightRecordCursorFactory(
                                configuration,
                                orderedMetadata,
                                recordCursorFactory,
                                recordComparatorCompiler.newInstance(metadata, listColumnFilterA),
                                listColumnFilterA.copy()
                        );
                    }
                }

                // when base record cursor does not support random access
                // we have to copy entire record into ordered structure

                entityColumnFilter.of(orderedMetadata.getColumnCount());
                return new SortedRecordCursorFactory(
                        configuration,
                        orderedMetadata,
                        recordCursorFactory,
                        RecordSinkFactory.getInstance(asm, orderedMetadata, entityColumnFilter),
                        recordComparatorCompiler.newInstance(metadata, listColumnFilterA),
                        listColumnFilterA.copy()
                );
            }

            return recordCursorFactory;
        } catch (SqlException | CairoException e) {
            recordCursorFactory.close();
            throw e;
        }
    }

    private RecordCursorFactory generateQuery(QueryModel model, SqlExecutionContext executionContext, boolean processJoins) throws SqlException {
        RecordCursorFactory factory = generateQuery0(model, executionContext, processJoins);
        if (model.getUnionModel() != null) {
            return generateSetFactory(model, factory, executionContext);
        }
        return factory;
    }

    private RecordCursorFactory generateQuery0(QueryModel model, SqlExecutionContext executionContext, boolean processJoins) throws SqlException {
        // Remember the last model with non-empty ORDER BY as we descend through nested models.
        // We need the ORDER BY clause in the Markout Horizon Join optimization, but it's stored
        // several levels up from the model that holds the join clause.
        final QueryModel savedOrderByModel = lastSeenOrderByModel;
        try {
            final ObjList<ExpressionNode> orderBy = model.getOrderBy();
            if (orderBy != null && orderBy.size() > 0) {
                lastSeenOrderByModel = model;
            }
            RecordCursorFactory factory;

            factory = generateSelect(model, executionContext, processJoins);
            factory = generateFilter(factory, model, executionContext);
            factory = generateLatestBy(factory, model);
            factory = generateOrderBy(factory, model, executionContext);
            factory = generateLimit(factory, model, executionContext);

            return factory;
        } finally {
            lastSeenOrderByModel = savedOrderByModel;
        }
    }

    @NotNull
    private RecordCursorFactory generateSampleBy(
            QueryModel model,
            SqlExecutionContext executionContext,
            ExpressionNode sampleByNode,
            ExpressionNode sampleByUnits
    ) throws SqlException {
        final ExpressionNode timezoneName = model.getSampleByTimezoneName();
        final Function timezoneNameFunc;
        final int timezoneNameFuncPos;
        final ExpressionNode offset = model.getSampleByOffset();
        final Function offsetFunc;
        final int offsetFuncPos;
        final Function sampleFromFunc;
        final int sampleFromFuncPos;
        final Function sampleToFunc;
        final int sampleToFuncPos;

        if (timezoneName != null) {
            timezoneNameFunc = functionParser.parseFunction(
                    timezoneName,
                    EmptyRecordMetadata.INSTANCE,
                    executionContext
            );
            timezoneNameFuncPos = timezoneName.position;
            coerceRuntimeConstantType(timezoneNameFunc, STRING, executionContext, "timezone must be a constant expression of STRING or CHAR type", timezoneNameFuncPos);
        } else {
            timezoneNameFunc = StrConstant.NULL;
            timezoneNameFuncPos = 0;
        }

        if (offset != null) {
            offsetFunc = functionParser.parseFunction(
                    offset,
                    EmptyRecordMetadata.INSTANCE,
                    executionContext
            );
            offsetFuncPos = offset.position;
            coerceRuntimeConstantType(offsetFunc, STRING, executionContext, "offset must be a constant expression of STRING or CHAR type", offsetFuncPos);
        } else {
            offsetFunc = StrConstant.NULL;
            offsetFuncPos = 0;
        }

        RecordCursorFactory factory = null;
        // We require timestamp with asc order.
        final int timestampIndex;
        // Require timestamp in sub-query when it's not additionally specified as timestamp(col).
        executionContext.pushTimestampRequiredFlag(model.getTimestamp() == null);
        try {
            factory = generateSubQuery(model, executionContext);
            timestampIndex = getTimestampIndex(model, factory);
            if (timestampIndex == -1 || factory.getScanDirection() != RecordCursorFactory.SCAN_DIRECTION_FORWARD) {
                throw SqlException.$(model.getModelPosition(), "base query does not provide ASC order over designated TIMESTAMP column");
            }
        } catch (Throwable e) {
            Misc.free(factory);
            throw e;
        } finally {
            executionContext.popTimestampRequiredFlag();
        }

        final RecordMetadata baseMetadata = factory.getMetadata();
        ObjList<ExpressionNode> sampleByFill = model.getSampleByFill();
        final int timestampType = baseMetadata.getColumnType(timestampIndex);
        final TimestampDriver timestampDriver = getTimestampDriver(timestampType);

        if (model.getSampleByFrom() != null) {
            sampleFromFunc = functionParser.parseFunction(model.getSampleByFrom(), EmptyRecordMetadata.INSTANCE, executionContext);
            sampleFromFuncPos = model.getSampleByFrom().position;
            coerceRuntimeConstantType(sampleFromFunc, timestampType, executionContext, "from lower bound must be a constant expression convertible to a TIMESTAMP", sampleFromFuncPos);
        } else {
            sampleFromFunc = timestampDriver.getTimestampConstantNull();
            sampleFromFuncPos = 0;
        }

        if (model.getSampleByTo() != null) {
            sampleToFunc = functionParser.parseFunction(model.getSampleByTo(), EmptyRecordMetadata.INSTANCE, executionContext);
            sampleToFuncPos = model.getSampleByTo().position;
            coerceRuntimeConstantType(sampleToFunc, timestampType, executionContext, "to upper bound must be a constant expression convertible to a TIMESTAMP", sampleToFuncPos);
        } else {
            sampleToFunc = timestampDriver.getTimestampConstantNull();
            sampleToFuncPos = 0;
        }

        final boolean isFromTo = sampleFromFunc != timestampDriver.getTimestampConstantNull() || sampleToFunc != timestampDriver.getTimestampConstantNull();
        final TimestampSampler timestampSampler;
        int fillCount = sampleByFill.size();

        // sampleByFill is originally set up based on GroupByFunctions in BottomUpColumns,
        // but TopDownColumns may have different order and count with BottomUpColumns.
        // Need to reorganize sampleByFill according to the position relationship between
        // TopDownColumns and BottomUpColumns to ensure correct fill value alignment.
        if (fillCount > 1 && model.getTopDownColumns().size() != 0) {
            tempColumnsList.clear();
            for (int i = 0, n = model.getBottomUpColumns().size(); i < n; i++) {
                final QueryColumn column = model.getBottomUpColumns().getQuick(i);
                if (!column.isWindowColumn()) {
                    final ExpressionNode node = column.getAst();
                    if (node.type == FUNCTION && functionParser.getFunctionFactoryCache().isGroupBy(node.token)) {
                        tempColumnsList.add(column);
                    }
                }
            }

            tempExpressionNodeList.clear();
            for (int i = 0, n = model.getTopDownColumns().size(); i < n; i++) {
                int index = tempColumnsList.indexOf(model.getTopDownColumns().getQuick(i));
                if (index != -1 && fillCount > index) {
                    tempExpressionNodeList.add(sampleByFill.getQuick(index));
                }
            }
            sampleByFill = tempExpressionNodeList;
            fillCount = sampleByFill.size();
        }

        try {
            if (sampleByUnits == null) {
                timestampSampler = TimestampSamplerFactory.getInstance(timestampDriver, sampleByNode.token, sampleByNode.position);
            } else {
                Function sampleByPeriod = functionParser.parseFunction(
                        sampleByNode,
                        EmptyRecordMetadata.INSTANCE,
                        executionContext
                );
                if (!sampleByPeriod.isConstant() || (sampleByPeriod.getType() != LONG && sampleByPeriod.getType() != INT)) {
                    Misc.free(sampleByPeriod);
                    throw SqlException.$(sampleByNode.position, "sample by period must be a constant expression of INT or LONG type");
                }
                long period = sampleByPeriod.getLong(null);
                sampleByPeriod.close();
                timestampSampler = TimestampSamplerFactory.getInstance(timestampDriver, period, sampleByUnits.token, sampleByUnits.position);
            }

            keyTypes.clear();
            valueTypes.clear();
            listColumnFilterA.clear();

            if (fillCount == 1 && Chars.equalsLowerCaseAscii(sampleByFill.getQuick(0).token, "linear")) {
                valueTypes.add(BYTE); // gap flag

                final int columnCount = baseMetadata.getColumnCount();
                final ObjList<GroupByFunction> groupByFunctions = new ObjList<>(columnCount);
                tempOuterProjectionFunctions.clear();
                tempInnerProjectionFunctions.clear();
                final GenericRecordMetadata projectionMetadata = new GenericRecordMetadata();
                final PriorityMetadata priorityMetadata = new PriorityMetadata(columnCount, baseMetadata);
                final IntList projectionFunctionFlags = new IntList(columnCount);

                GroupByUtils.assembleGroupByFunctions(
                        functionParser,
                        sqlNodeStack,
                        model,
                        executionContext,
                        baseMetadata,
                        timestampIndex,
                        false,
                        groupByFunctions,
                        groupByFunctionPositions,
                        tempOuterProjectionFunctions,
                        tempInnerProjectionFunctions,
                        recordFunctionPositions,
                        projectionFunctionFlags,
                        projectionMetadata,
                        priorityMetadata,
                        valueTypes,
                        keyTypes,
                        listColumnFilterA,
                        sampleByFill,
                        validateSampleByFillType,
                        model.getColumns()
                );

                return new SampleByInterpolateRecordCursorFactory(
                        asm,
                        configuration,
                        factory,
                        projectionMetadata,
                        groupByFunctions,
                        new ObjList<>(tempOuterProjectionFunctions),
                        timestampSampler,
                        model,
                        listColumnFilterA,
                        keyTypes,
                        valueTypes,
                        entityColumnFilter,
                        groupByFunctionPositions,
                        timestampIndex,
                        timestampType,
                        timezoneNameFunc,
                        timezoneNameFuncPos,
                        offsetFunc,
                        offsetFuncPos
                );
            }

            valueTypes.add(timestampType); // first value is always timestamp

            final int columnCount = model.getColumns().size();
            final ObjList<GroupByFunction> groupByFunctions = new ObjList<>(columnCount);
            tempInnerProjectionFunctions.clear();
            final ObjList<Function> outerProjectionFunctions = new ObjList<>(columnCount);
            final GenericRecordMetadata projectionMetadata = new GenericRecordMetadata();
            final PriorityMetadata priorityMetadata = new PriorityMetadata(columnCount, baseMetadata);
            final IntList projectionFunctionFlags = new IntList(columnCount);

            GroupByUtils.assembleGroupByFunctions(
                    functionParser,
                    sqlNodeStack,
                    model,
                    executionContext,
                    baseMetadata,
                    timestampIndex,
                    false,
                    groupByFunctions,
                    groupByFunctionPositions,
                    outerProjectionFunctions,
                    tempInnerProjectionFunctions,
                    recordFunctionPositions,
                    projectionFunctionFlags,
                    projectionMetadata,
                    priorityMetadata,
                    valueTypes,
                    keyTypes,
                    listColumnFilterA,
                    sampleByFill,
                    validateSampleByFillType,
                    model.getColumns()
            );

            boolean isFillNone = fillCount == 0 || fillCount == 1 && Chars.equalsLowerCaseAscii(sampleByFill.getQuick(0).token, "none");
            boolean allGroupsFirstLast = isFillNone && allGroupsFirstLastWithSingleSymbolFilter(model, baseMetadata);
            if (allGroupsFirstLast) {
                SingleSymbolFilter symbolFilter = factory.convertToSampleByIndexPageFrameCursorFactory();
                if (symbolFilter != null) {
                    int symbolColIndex = getSampleBySymbolKeyIndex(model, baseMetadata);
                    if (symbolColIndex == -1 || symbolFilter.getColumnIndex() == symbolColIndex) {
                        return new SampleByFirstLastRecordCursorFactory(
                                configuration,
                                factory,
                                timestampSampler,
                                projectionMetadata,
                                model.getColumns(),
                                baseMetadata,
                                timezoneNameFunc,
                                timezoneNameFuncPos,
                                offsetFunc,
                                offsetFuncPos,
                                timestampIndex,
                                symbolFilter,
                                configuration.getSampleByIndexSearchPageSize(),
                                sampleFromFunc,
                                sampleFromFuncPos,
                                sampleToFunc,
                                sampleToFuncPos
                        );
                    }
                    factory.revertFromSampleByIndexPageFrameCursorFactory();
                }
            }

            if (fillCount == 1 && Chars.equalsLowerCaseAscii(sampleByFill.getQuick(0).token, "prev")) {
                if (keyTypes.getColumnCount() == 0) {
                    return new SampleByFillPrevNotKeyedRecordCursorFactory(
                            asm,
                            configuration,
                            factory,
                            timestampSampler,
                            projectionMetadata,
                            groupByFunctions,
                            outerProjectionFunctions,
                            timestampIndex,
                            timestampType,
                            valueTypes.getColumnCount(),
                            timezoneNameFunc,
                            timezoneNameFuncPos,
                            offsetFunc,
                            offsetFuncPos,
                            sampleFromFunc,
                            sampleFromFuncPos,
                            sampleToFunc,
                            sampleToFuncPos
                    );
                }

                guardAgainstFromToWithKeyedSampleBy(isFromTo);

                return new SampleByFillPrevRecordCursorFactory(
                        asm,
                        configuration,
                        factory,
                        timestampSampler,
                        listColumnFilterA,
                        keyTypes,
                        valueTypes,
                        projectionMetadata,
                        groupByFunctions,
                        outerProjectionFunctions,
                        timestampIndex,
                        timestampType,
                        timezoneNameFunc,
                        timezoneNameFuncPos,
                        offsetFunc,
                        offsetFuncPos,
                        sampleFromFunc,
                        sampleFromFuncPos,
                        sampleToFunc,
                        sampleToFuncPos
                );
            }

            if (isFillNone) {
                if (keyTypes.getColumnCount() == 0) {
                    // this sample by is not keyed
                    return new SampleByFillNoneNotKeyedRecordCursorFactory(
                            asm,
                            configuration,
                            factory,
                            timestampSampler,
                            projectionMetadata,
                            groupByFunctions,
                            outerProjectionFunctions,
                            valueTypes.getColumnCount(),
                            timestampIndex,
                            timestampType,
                            timezoneNameFunc,
                            timezoneNameFuncPos,
                            offsetFunc,
                            offsetFuncPos,
                            sampleFromFunc,
                            sampleFromFuncPos,
                            sampleToFunc,
                            sampleToFuncPos
                    );
                }

                guardAgainstFromToWithKeyedSampleBy(isFromTo);

                return new SampleByFillNoneRecordCursorFactory(
                        asm,
                        configuration,
                        factory,
                        projectionMetadata,
                        groupByFunctions,
                        outerProjectionFunctions,
                        timestampSampler,
                        listColumnFilterA,
                        keyTypes,
                        valueTypes,
                        timestampIndex,
                        timestampType,
                        timezoneNameFunc,
                        timezoneNameFuncPos,
                        offsetFunc,
                        offsetFuncPos,
                        sampleFromFunc,
                        sampleFromFuncPos,
                        sampleToFunc,
                        sampleToFuncPos
                );
            }

            if (fillCount == 1 && isNullKeyword(sampleByFill.getQuick(0).token)) {
                if (keyTypes.getColumnCount() == 0) {
                    return new SampleByFillNullNotKeyedRecordCursorFactory(
                            asm,
                            configuration,
                            factory,
                            timestampSampler,
                            projectionMetadata,
                            groupByFunctions,
                            outerProjectionFunctions,
                            recordFunctionPositions,
                            valueTypes.getColumnCount(),
                            timestampIndex,
                            timestampType,
                            timezoneNameFunc,
                            timezoneNameFuncPos,
                            offsetFunc,
                            offsetFuncPos,
                            sampleFromFunc,
                            sampleFromFuncPos,
                            sampleToFunc,
                            sampleToFuncPos
                    );
                }

                guardAgainstFromToWithKeyedSampleBy(isFromTo);

                return new SampleByFillNullRecordCursorFactory(
                        asm,
                        configuration,
                        factory,
                        timestampSampler,
                        listColumnFilterA,
                        keyTypes,
                        valueTypes,
                        projectionMetadata,
                        groupByFunctions,
                        outerProjectionFunctions,
                        recordFunctionPositions,
                        timestampIndex,
                        timestampType,
                        timezoneNameFunc,
                        timezoneNameFuncPos,
                        offsetFunc,
                        offsetFuncPos,
                        sampleFromFunc,
                        sampleFromFuncPos,
                        sampleToFunc,
                        sampleToFuncPos
                );
            }

            assert fillCount > 0;

            if (keyTypes.getColumnCount() == 0) {
                return new SampleByFillValueNotKeyedRecordCursorFactory(
                        asm,
                        configuration,
                        factory,
                        timestampSampler,
                        sampleByFill,
                        projectionMetadata,
                        groupByFunctions,
                        outerProjectionFunctions,
                        recordFunctionPositions,
                        valueTypes.getColumnCount(),
                        timestampIndex,
                        timestampType,
                        timezoneNameFunc,
                        timezoneNameFuncPos,
                        offsetFunc,
                        offsetFuncPos,
                        sampleFromFunc,
                        sampleFromFuncPos,
                        sampleToFunc,
                        sampleToFuncPos
                );
            }

            guardAgainstFromToWithKeyedSampleBy(isFromTo);

            return new SampleByFillValueRecordCursorFactory(
                    asm,
                    configuration,
                    factory,
                    timestampSampler,
                    listColumnFilterA,
                    sampleByFill,
                    keyTypes,
                    valueTypes,
                    projectionMetadata,
                    groupByFunctions,
                    outerProjectionFunctions,
                    recordFunctionPositions,
                    timestampIndex,
                    timestampType,
                    timezoneNameFunc,
                    timezoneNameFuncPos,
                    offsetFunc,
                    offsetFuncPos,
                    sampleFromFunc,
                    sampleFromFuncPos,
                    sampleToFunc,
                    sampleToFuncPos
            );
        } catch (Throwable e) {
            Misc.free(factory);
            throw e;
        } finally {
            tempInnerProjectionFunctions.clear();
            tempOuterProjectionFunctions.clear();
        }
    }

    private RecordCursorFactory generateSelect(
            QueryModel model,
            SqlExecutionContext executionContext,
            boolean shouldProcessJoins
    ) throws SqlException {
        return switch (model.getSelectModelType()) {
            case SELECT_MODEL_CHOOSE -> generateSelectChoose(model, executionContext);
            case SELECT_MODEL_GROUP_BY -> generateSelectGroupBy(model, executionContext);
            case SELECT_MODEL_VIRTUAL -> generateSelectVirtual(model, executionContext);
            case SELECT_MODEL_WINDOW -> generateSelectWindow(model, executionContext);
            case SELECT_MODEL_WINDOW_JOIN -> generateSelectWindowJoin(model, executionContext);
            case SELECT_MODEL_DISTINCT -> generateSelectDistinct(model, executionContext);
            case SELECT_MODEL_CURSOR -> generateSelectCursor(model, executionContext);
            case SELECT_MODEL_SHOW -> model.getTableNameFunction();
            default -> shouldProcessJoins && model.getJoinModels().size() > 1
                    ? generateJoins(model, executionContext)
                    : generateNoSelect(model, executionContext);
        };
    }

    private RecordCursorFactory generateSelectChoose(QueryModel model, SqlExecutionContext executionContext) throws SqlException {
        boolean overrideTimestampRequired = model.hasExplicitTimestamp() && executionContext.isTimestampRequired();
        final RecordCursorFactory factory;
        try {
            // if model uses explicit timestamp (e.g. select * from X timestamp(ts))
            // then we shouldn't expect the inner models to produce one
            if (overrideTimestampRequired) {
                executionContext.pushTimestampRequiredFlag(false);
            }
            factory = generateSubQuery(model, executionContext);
        } finally {
            if (overrideTimestampRequired) {
                executionContext.popTimestampRequiredFlag();
            }
        }

        final RecordMetadata metadata = factory.getMetadata();
        final ObjList<QueryColumn> columns = model.getColumns();
        final int selectColumnCount = columns.size();
        final ExpressionNode timestamp = model.getTimestamp();

        // If this is update query and column types don't match exactly
        // to the column type of table to be updated we have to fall back to
        // select-virtual
        if (model.isUpdate()) {
            boolean columnTypeMismatch = false;
            ObjList<CharSequence> updateColumnNames = model.getUpdateTableColumnNames();
            IntList updateColumnTypes = model.getUpdateTableColumnTypes();

            for (int i = 0, n = columns.size(); i < n; i++) {
                QueryColumn queryColumn = columns.getQuick(i);
                CharSequence columnName = queryColumn.getAlias();
                int index = metadata.getColumnIndexQuiet(queryColumn.getAst().token);
                assert index > -1 : "wtf? " + queryColumn.getAst().token;

                int updateColumnIndex = updateColumnNames.indexOf(columnName);
                int updateColumnType = updateColumnTypes.get(updateColumnIndex);

                if (updateColumnType != metadata.getColumnType(index)) {
                    columnTypeMismatch = true;
                    break;
                }
            }

            if (columnTypeMismatch) {
                return generateSelectVirtualWithSubQuery(model, executionContext, factory);
            }
        }

        boolean entity;
        // the model is considered entity when it doesn't add any value to its nested model
        if (timestamp == null && metadata.getColumnCount() == selectColumnCount) {
            entity = true;
            for (int i = 0; i < selectColumnCount; i++) {
                QueryColumn qc = columns.getQuick(i);
                if (
                        !Chars.equals(metadata.getColumnName(i), qc.getAst().token) ||
                                (qc.getAlias() != null && !Chars.equals(qc.getAlias(), qc.getAst().token))
                ) {
                    entity = false;
                    break;
                }
            }
        } else {
            final int tsIndex = metadata.getTimestampIndex();
            entity = timestamp != null && tsIndex != -1 && Chars.equalsIgnoreCase(timestamp.token, metadata.getColumnName(tsIndex));
        }

        if (entity) {
            model.setSkipped(true);
            return factory;
        }

        // We require timestamp with asc order.
        final int timestampIndex;
        try {
            timestampIndex = getTimestampIndex(model, factory);
            if (executionContext.isTimestampRequired() && (timestampIndex == -1 || factory.getScanDirection() != RecordCursorFactory.SCAN_DIRECTION_FORWARD)) {
                throw SqlException.$(model.getModelPosition(), "ASC order over TIMESTAMP column is required but not provided");
            }
        } catch (Throwable e) {
            Misc.free(factory);
            throw e;
        }

        CharSequence timestampName = null;
        int timestampNameDot = -1;
        if (timestampIndex != -1) {
            timestampName = factory.getMetadata().getColumnName(timestampIndex);
            timestampNameDot = Chars.indexOfLastUnquoted(timestampName, '.');
        }
        final CharSequence firstOrderByColumn = model.getOrderBy().size() > 0 && model.getOrderBy().getQuick(0).type == LITERAL
                ? model.getOrderBy().getQuick(0).token
                : null;

        final IntList columnCrossIndex = new IntList(selectColumnCount);
        final GenericRecordMetadata queryMetadata = new GenericRecordMetadata();
        boolean timestampSet = false;
        for (int i = 0; i < selectColumnCount; i++) {
            final QueryColumn queryColumn = columns.getQuick(i);
            int index = metadata.getColumnIndexQuiet(queryColumn.getAst().token);
            assert index > -1 : "wtf? " + queryColumn.getAst().token;
            columnCrossIndex.add(index);

            if (queryColumn.getAlias() == null) {
                queryMetadata.add(metadata.getColumnMetadata(index));
            } else {
                queryMetadata.add(
                        new TableColumnMetadata(
                                Chars.toString(queryColumn.getAlias()),
                                metadata.getColumnType(index),
                                metadata.isColumnIndexed(index),
                                metadata.getIndexValueBlockCapacity(index),
                                metadata.isSymbolTableStatic(index),
                                metadata.getMetadata(index)
                        )
                );
            }

            if (index == timestampIndex) {
                // Always prefer the column matching the first ORDER BY column as the designated
                // timestamp in case of multiple timestamp aliases, e.g. `select ts, ts as ts1, ...`.
                // That's to choose the optimal plan in generateOrderBy().
                // Otherwise, prefer columns with aliases matching the base column name, e.g.
                // prefer `t1.ts as ts` over `t1.ts as ts2`.
                if (Chars.equalsIgnoreCaseNc(queryColumn.getAlias(), firstOrderByColumn)
                        || Chars.equalsIgnoreCase(queryColumn.getAlias(), timestampName, timestampNameDot + 1, timestampName.length())
                        || !timestampSet) {
                    queryMetadata.setTimestampIndex(i);
                    timestampSet = true;
                }
            }
        }

        if (!timestampSet && executionContext.isTimestampRequired()) {
            TableColumnMetadata colMetadata = metadata.getColumnMetadata(timestampIndex);
            queryMetadata.add(
                    new TableColumnMetadata(
                            "", // implicitly added timestamp - should never be referenced by a user, we only need the timestamp index position
                            colMetadata.getColumnType(),
                            colMetadata.isSymbolIndexFlag(),
                            colMetadata.getIndexValueBlockCapacity(),
                            colMetadata.isSymbolTableStatic(),
                            metadata
                    )
            );
            queryMetadata.setTimestampIndex(queryMetadata.getColumnCount() - 1);
            columnCrossIndex.add(timestampIndex);
        }

        return new SelectedRecordCursorFactory(queryMetadata, columnCrossIndex, factory);
    }

    private RecordCursorFactory generateSelectCursor(
            @Transient QueryModel model,
            @Transient SqlExecutionContext executionContext
    ) throws SqlException {
        // sql parser ensures this type of model always has only one column
        return new RecordAsAFieldRecordCursorFactory(
                generate(model.getNestedModel(), executionContext),
                model.getColumns().getQuick(0).getAlias()
        );
    }

    private RecordCursorFactory generateSelectDistinct(QueryModel model, SqlExecutionContext executionContext) throws SqlException {
        final RecordCursorFactory factory = generateSubQuery(model, executionContext);
        try {
            if (factory.recordCursorSupportsRandomAccess() && factory.getMetadata().getTimestampIndex() != -1) {
                return new DistinctTimeSeriesRecordCursorFactory(
                        configuration,
                        factory,
                        entityColumnFilter,
                        asm
                );
            }

            final Function limitLoFunc;
            final Function limitHiFunc;
            if (model.getOrderBy().size() == 0) {
                limitLoFunc = getLoFunction(model, executionContext);
                limitHiFunc = getHiFunction(model, executionContext);
            } else {
                limitLoFunc = null;
                limitHiFunc = null;
            }

            return new DistinctRecordCursorFactory(
                    configuration,
                    factory,
                    entityColumnFilter,
                    asm,
                    limitLoFunc,
                    limitHiFunc
            );
        } catch (Throwable e) {
            factory.close();
            throw e;
        }
    }

    private RecordCursorFactory generateSelectGroupBy(QueryModel model, SqlExecutionContext executionContext) throws SqlException {
        final ExpressionNode sampleByNode = model.getSampleBy();
        if (sampleByNode != null) {
            return generateSampleBy(model, executionContext, sampleByNode, model.getSampleByUnit());
        }

        RecordCursorFactory factory = null;
        try {
            ObjList<QueryColumn> columns;
            ExpressionNode columnExpr;

            // generate special case plan for "select count() from somewhere"
            columns = model.getColumns();
            if (columns.size() == 1) {
                CharSequence columnName = columns.getQuick(0).getName();
                columnExpr = columns.getQuick(0).getAst();
                if (columnExpr.type == FUNCTION && columnExpr.paramCount == 0 && isCountKeyword(columnExpr.token)) {
                    // check if count() was not aliased, if it was, we need to generate new baseMetadata, bummer
                    final RecordMetadata metadata = isCountKeyword(columnName) ? CountRecordCursorFactory.DEFAULT_COUNT_METADATA :
                            new GenericRecordMetadata().add(new TableColumnMetadata(Chars.toString(columnName), LONG));
                    return new CountRecordCursorFactory(metadata, generateSubQuery(model, executionContext));
                }
            }

            tempKeyIndexesInBase.clear();
            tempKeyIndex.clear();
            arrayColumnTypes.clear();
            tempKeyKinds.clear();

            boolean pageFramingSupported = false;

            QueryModel.backupWhereClause(expressionNodePool, model);

            final QueryModel nested = model.getNestedModel();
            assert nested != null;

            // check for special case time function aggregations
            // check if underlying model has reference to hour(column) function
            // condition - direct aggregation against table, e.g.
            // 1. there is "hour(timestamp)" function somewhere
            // 2. all other columns are functions that can be potentially resolved into known vector aggregate functions
            // we also need to collect the index of the "hour(timestamp)" call so that we do not try to make it
            // vector aggregate function and fail (or fallback to default impl)

            int hourIndex = -1; // assume "hour(timestamp) does not exist
            int timestampType = 0;
            for (int i = 0, n = columns.size(); i < n; i++) {
                QueryColumn qc = columns.getQuick(i);
                if (qc.getAst() == null || qc.getAst().type != FUNCTION) {
                    // tough luck, no special case
                    // reset hourIndex in case we found it before
                    hourIndex = -1;
                    break;

                }
                columnExpr = qc.getAst();

                if (isHourKeyword(columnExpr.token) && columnExpr.paramCount == 1 && columnExpr.rhs.type == LITERAL) {
                    // check the column type via aliasToColumnMap
                    QueryColumn tableColumn = nested.getAliasToColumnMap().get(columnExpr.rhs.token);
                    timestampType = tableColumn.getColumnType();
                    if (isTimestamp(timestampType)) {
                        hourIndex = i;
                    }
                }
            }

            if (hourIndex != -1) {
                factory = generateSubQuery(model, executionContext);
                pageFramingSupported = factory.supportsPageFrameCursor();
                if (pageFramingSupported) {
                    columnExpr = columns.getQuick(hourIndex).getAst();
                    // find position of the hour() argument in the factory meta
                    tempKeyIndexesInBase.add(factory.getMetadata().getColumnIndex(columnExpr.rhs.token));
                    tempKeyIndex.add(hourIndex);
                    // storage dimension for Rosti is INT when we use hour(). This function produces INT.
                    tempKeyKinds.add(getTimestampDriver(timestampType).getGKKHourInt());
                    arrayColumnTypes.add(INT);
                } else {
                    factory = Misc.free(factory);
                }
            }

            if (factory == null) {
                // we generated subquery for "hour" intrinsic, but that did not work out
                if (hourIndex != -1) {
                    QueryModel.restoreWhereClause(expressionNodePool, model);
                }
                factory = generateSubQuery(model, executionContext);
                pageFramingSupported = factory.supportsPageFrameCursor();
            }

            RecordMetadata baseMetadata = factory.getMetadata();

            boolean enableParallelGroupBy = executionContext.isParallelGroupByEnabled();
            // Inspect model for possibility of vector aggregate intrinsics.
            if (enableParallelGroupBy && pageFramingSupported && assembleKeysAndFunctionReferences(columns, baseMetadata, hourIndex)) {
                // Create baseMetadata from everything we've gathered.
                GenericRecordMetadata meta = new GenericRecordMetadata();

                // Start with keys.
                for (int i = 0, n = tempKeyIndex.size(); i < n; i++) {
                    final int indexInThis = tempKeyIndex.getQuick(i);
                    final int indexInBase = tempKeyIndexesInBase.getQuick(i);
                    final int type = arrayColumnTypes.getColumnType(i);

                    if (isSymbol(type)) {
                        meta.add(
                                indexInThis,
                                new TableColumnMetadata(
                                        Chars.toString(columns.getQuick(indexInThis).getName()),
                                        type,
                                        false,
                                        0,
                                        baseMetadata.isSymbolTableStatic(indexInBase),
                                        null
                                )
                        );
                    } else {
                        meta.add(
                                indexInThis,
                                new TableColumnMetadata(
                                        Chars.toString(columns.getQuick(indexInThis).getName()),
                                        type,
                                        null
                                )
                        );
                    }
                }

                // Add the aggregate functions.
                for (int i = 0, n = tempVecConstructors.size(); i < n; i++) {
                    VectorAggregateFunctionConstructor constructor = tempVecConstructors.getQuick(i);
                    int indexInBase = tempVecConstructorArgIndexes.getQuick(i);
                    int indexInThis = tempAggIndex.getQuick(i);
                    VectorAggregateFunction vaf = constructor.create(
                            tempKeyKinds.size() == 0 ? 0 : tempKeyKinds.getQuick(0),
                            indexInBase,
                            executionContext.getSharedQueryWorkerCount()
                    );
                    tempVaf.add(vaf);
                    meta.add(
                            indexInThis,
                            new TableColumnMetadata(
                                    Chars.toString(columns.getQuick(indexInThis).getName()),
                                    vaf.getType(),
                                    null
                            )
                    );
                }

                if (tempKeyIndexesInBase.size() == 0) {
                    return new GroupByNotKeyedVectorRecordCursorFactory(
                            executionContext.getCairoEngine(),
                            configuration,
                            factory,
                            meta,
                            executionContext.getSharedQueryWorkerCount(),
                            tempVaf
                    );
                }

                if (tempKeyIndexesInBase.size() == 1) {
                    for (int i = 0, n = tempVaf.size(); i < n; i++) {
                        tempVaf.getQuick(i).pushValueTypes(arrayColumnTypes);
                    }

                    if (tempVaf.size() == 0) { // similar to DistinctKeyRecordCursorFactory, handles e.g. select id from tab group by id
                        int keyKind = hourIndex != -1 ? getTimestampDriver(timestampType).getGKKHourInt() : SqlCodeGenerator.GKK_VANILLA_INT;
                        CountVectorAggregateFunction countFunction = new CountVectorAggregateFunction(keyKind);
                        countFunction.pushValueTypes(arrayColumnTypes);
                        tempVaf.add(countFunction);

                        tempSymbolSkewIndexes.clear();
                        tempSymbolSkewIndexes.add(0);
                    }

                    try {
                        GroupByUtils.validateGroupByColumns(sqlNodeStack, model, 1);
                    } catch (Throwable e) {
                        Misc.freeObjList(tempVaf);
                        throw e;
                    }

                    guardAgainstFillWithKeyedGroupBy(model, keyTypes);

                    return generateFill(
                            model,
                            new GroupByRecordCursorFactory(
                                    executionContext.getCairoEngine(),
                                    configuration,
                                    factory,
                                    meta,
                                    arrayColumnTypes,
                                    executionContext.getSharedQueryWorkerCount(),
                                    tempVaf,
                                    tempKeyIndexesInBase.getQuick(0),
                                    tempKeyIndex.getQuick(0),
                                    tempSymbolSkewIndexes
                            ),
                            executionContext
                    );
                }

                // Free the vector aggregate functions since we didn't use them.
                Misc.freeObjList(tempVaf);
            }

            if (hourIndex != -1) {
                // uh-oh, we had special case keys, but could not find implementation for the functions
                // release factory we created unnecessarily
                factory = Misc.free(factory);
                // create factory on top level model
                QueryModel.restoreWhereClause(expressionNodePool, model);
                factory = generateSubQuery(model, executionContext);
                // and reset baseMetadata
                baseMetadata = factory.getMetadata();
            }

            final int timestampIndex = getTimestampIndex(model, factory);

            keyTypes.clear();
            valueTypes.clear();
            listColumnFilterA.clear();

            final int columnCount = model.getColumns().size();
            final ObjList<GroupByFunction> groupByFunctions = new ObjList<>(columnCount);
            tempInnerProjectionFunctions.clear();
            tempOuterProjectionFunctions.clear();
            final GenericRecordMetadata outerProjectionMetadata = new GenericRecordMetadata();
            final PriorityMetadata priorityMetadata = new PriorityMetadata(columnCount, baseMetadata);
            final IntList projectionFunctionFlags = new IntList(columnCount);

            GroupByUtils.assembleGroupByFunctions(
                    functionParser,
                    sqlNodeStack,
                    model,
                    executionContext,
                    baseMetadata,
                    timestampIndex,
                    true,
                    groupByFunctions,
                    groupByFunctionPositions,
                    tempOuterProjectionFunctions,
                    tempInnerProjectionFunctions,
                    recordFunctionPositions,
                    projectionFunctionFlags,
                    outerProjectionMetadata,
                    priorityMetadata,
                    valueTypes,
                    keyTypes,
                    listColumnFilterA,
                    null,
                    validateSampleByFillType,
                    model.getColumns()
            );

            // Check if we have a non-keyed query with all early exit aggregate functions (e.g. count_distinct(symbol))
            // and no filter. In such a case, use single-threaded factories instead of the multithreaded ones.
            if (
                    enableParallelGroupBy
                            && keyTypes.getColumnCount() == 0
                            && GroupByUtils.isEarlyExitSupported(groupByFunctions)
                            && factory.getFilter() == null
            ) {
                enableParallelGroupBy = false;
            }

            ObjList<Function> keyFunctions = extractVirtualFunctionsFromProjection(tempInnerProjectionFunctions, projectionFunctionFlags);
            if (
                    enableParallelGroupBy
                            && SqlUtil.isParallelismSupported(keyFunctions)
                            && GroupByUtils.isParallelismSupported(groupByFunctions)
            ) {
                boolean supportsParallelism = factory.supportsPageFrameCursor();
                CompiledFilter compiledFilter = null;
                MemoryCARW bindVarMemory = null;
                ObjList<Function> bindVarFunctions = null;
                Function filter = null;
                ExpressionNode filterExpr = null;
                // Try to steal the filter from the nested factory, if possible.
                // We aim for simple cases such as select key, avg(value) from t where value > 0
                if (!supportsParallelism && factory.supportsFilterStealing()) {
                    RecordCursorFactory filterFactory = factory;
                    factory = factory.getBaseFactory();
                    assert factory.supportsPageFrameCursor();
                    compiledFilter = filterFactory.getCompiledFilter();
                    bindVarMemory = filterFactory.getBindVarMemory();
                    bindVarFunctions = filterFactory.getBindVarFunctions();
                    filter = filterFactory.getFilter();
                    supportsParallelism = true;
                    filterExpr = filterFactory.getStealFilterExpr();
                    filterFactory.halfClose();
                }

                if (supportsParallelism) {
                    QueryModel.restoreWhereClause(expressionNodePool, model);

                    // back up required lists as generateSubQuery or compileWorkerFilterConditionally may overwrite them
                    ArrayColumnTypes keyTypesCopy = new ArrayColumnTypes().addAll(keyTypes);
                    ArrayColumnTypes valueTypesCopy = new ArrayColumnTypes().addAll(valueTypes);
                    ListColumnFilter listColumnFilterCopy = listColumnFilterA.copy();

                    if (keyTypesCopy.getColumnCount() == 0) {
                        assert keyFunctions.size() == 0;
                        assert tempOuterProjectionFunctions.size() == groupByFunctions.size();

                        return new AsyncGroupByNotKeyedRecordCursorFactory(
                                executionContext.getCairoEngine(),
                                asm,
                                configuration,
                                executionContext.getMessageBus(),
                                factory,
                                outerProjectionMetadata,
                                groupByFunctions,
                                compileWorkerGroupByFunctionsConditionally(
                                        executionContext,
                                        model,
                                        groupByFunctions,
                                        executionContext.getSharedQueryWorkerCount(),
                                        factory.getMetadata()
                                ),
                                valueTypesCopy.getColumnCount(),
                                compiledFilter,
                                bindVarMemory,
                                bindVarFunctions,
                                filter,
                                reduceTaskFactory,
                                compileWorkerFilterConditionally(
                                        executionContext,
                                        filter,
                                        executionContext.getSharedQueryWorkerCount(),
                                        filterExpr,
                                        factory.getMetadata()
                                ),
                                executionContext.getSharedQueryWorkerCount()
                        );
                    }

                    guardAgainstFillWithKeyedGroupBy(model, keyTypes);

                    ObjList<ObjList<Function>> perWorkerInnerProjectionFunctions = compilePerWorkerInnerProjectionFunctions(
                            executionContext,
                            model.getColumns(),
                            tempInnerProjectionFunctions,
                            executionContext.getSharedQueryWorkerCount(),
                            baseMetadata
                    );

                    return generateFill(
                            model,
                            new AsyncGroupByRecordCursorFactory(
                                    executionContext.getCairoEngine(),
                                    asm,
                                    configuration,
                                    executionContext.getMessageBus(),
                                    factory,
                                    outerProjectionMetadata,
                                    listColumnFilterCopy,
                                    keyTypesCopy,
                                    valueTypesCopy,
                                    groupByFunctions,
                                    extractWorkerFunctionsConditionally(
                                            tempInnerProjectionFunctions,
                                            projectionFunctionFlags,
                                            perWorkerInnerProjectionFunctions,
                                            GroupByUtils.PROJECTION_FUNCTION_FLAG_GROUP_BY
                                    ),
                                    keyFunctions,
                                    extractWorkerFunctionsConditionally(
                                            tempInnerProjectionFunctions,
                                            projectionFunctionFlags,
                                            perWorkerInnerProjectionFunctions,
                                            GroupByUtils.PROJECTION_FUNCTION_FLAG_VIRTUAL
                                    ),
                                    new ObjList<>(tempOuterProjectionFunctions),
                                    compiledFilter,
                                    bindVarMemory,
                                    bindVarFunctions,
                                    filter,
                                    compileWorkerFilterConditionally(
                                            executionContext,
                                            filter,
                                            executionContext.getSharedQueryWorkerCount(),
                                            filterExpr,
                                            factory.getMetadata()
                                    ),
                                    reduceTaskFactory,
                                    executionContext.getSharedQueryWorkerCount()
                            ),
                            executionContext
                    );
                }
            }

            if (keyTypes.getColumnCount() == 0) {
                assert tempOuterProjectionFunctions.size() == groupByFunctions.size();
                return new GroupByNotKeyedRecordCursorFactory(
                        asm,
                        configuration,
                        factory,
                        outerProjectionMetadata,
                        groupByFunctions,
                        valueTypes.getColumnCount()
                );
            }

            guardAgainstFillWithKeyedGroupBy(model, keyTypes);

            return generateFill(
                    model,
                    new io.questdb.griffin.engine.groupby.GroupByRecordCursorFactory(
                            asm,
                            configuration,
                            factory,
                            listColumnFilterA,
                            keyTypes,
                            valueTypes,
                            outerProjectionMetadata,
                            groupByFunctions,
                            keyFunctions,
                            new ObjList<>(tempOuterProjectionFunctions)
                    ),
                    executionContext
            );
        } catch (Throwable e) {
            Misc.free(factory);
            throw e;
        }
    }

    private RecordCursorFactory generateSelectVirtual(QueryModel model, SqlExecutionContext executionContext) throws SqlException {
        final RecordCursorFactory factory = generateSubQuery(model, executionContext);
        return generateSelectVirtualWithSubQuery(model, executionContext, factory);
    }

    @NotNull
    private VirtualRecordCursorFactory generateSelectVirtualWithSubQuery(
            QueryModel model,
            SqlExecutionContext executionContext,
            RecordCursorFactory factory
    ) throws SqlException {
        final ObjList<QueryColumn> columns = model.getColumns();
        final int columnCount = columns.size();
        final ObjList<Function> functions = new ObjList<>(columnCount);
        final RecordMetadata baseMetadata = factory.getMetadata();
        // Lookup metadata will resolve column references, prioritising references to the projection
        // over the references to the base table. +1 accounts for timestamp, which can be added conditionally later.
        final int virtualColumnReservedSlots = columnCount + 1;
        final PriorityMetadata priorityMetadata = new PriorityMetadata(virtualColumnReservedSlots, baseMetadata);
        final GenericRecordMetadata virtualMetadata = new GenericRecordMetadata();
        try {
            // attempt to preserve timestamp on new data set
            CharSequence timestampColumn;
            final int timestampIndex = baseMetadata.getTimestampIndex();
            if (timestampIndex > -1) {
                timestampColumn = baseMetadata.getColumnName(timestampIndex);
            } else {
                timestampColumn = null;
            }

            for (int i = 0; i < columnCount; i++) {
                final QueryColumn column = columns.getQuick(i);
                final ExpressionNode node = column.getAst();
                if (node.type == LITERAL && Chars.equalsNc(node.token, timestampColumn)) {
                    virtualMetadata.setTimestampIndex(i);
                }

                Function function = functionParser.parseFunction(
                        column.getAst(),
                        priorityMetadata,
                        executionContext
                );

                int targetColumnType = -1;
                if (model.isUpdate()) {
                    // Check the type of the column to be updated
                    int columnIndex = model.getUpdateTableColumnNames().indexOf(column.getAlias());
                    int toType = model.getUpdateTableColumnTypes().get(columnIndex);
                    // If the column is timestamp, we will not change the type, otherwise we will lose timestamp's precision.
                    if (!isTimestamp(toType)) {
                        targetColumnType = toType;
                    }
                }

                // define "undefined" functions as string unless it's update.
                if (model.isUpdate()) {
                    if (isUndefined(function.getType())) {
                        function.assignType(targetColumnType, executionContext.getBindVariableService());
                    }
                } else if (function.isUndefined()) {
                    function.assignType(STRING, executionContext.getBindVariableService());
                }

                int columnType = function.getType();
                if (columnType == CURSOR) {
                    throw SqlException.$(node.position, "cursor function cannot be used as a column [column=").put(column.getAlias()).put(']');
                }

                if (targetColumnType != -1 && targetColumnType != columnType) {
                    // This is an update and the target column does not match with column the update is trying to perform
                    if (isBuiltInWideningCast(function.getType(), targetColumnType)) {
                        // All functions will be able to getLong() if they support getInt(), no need to generate cast here
                        columnType = targetColumnType;
                    } else {
                        Function castFunction = functionParser.createImplicitCast(column.getAst().position, function, targetColumnType);
                        if (castFunction != null) {
                            function = castFunction;
                            columnType = targetColumnType;
                        }
                        // else - update code will throw incompatibility exception. It will have better chance close resources then
                    }
                }

                functions.add(function);
                TableColumnMetadata m = null;
                if (columnType == SYMBOL) {
                    if (function instanceof SymbolFunction) {
                        m = new TableColumnMetadata(
                                Chars.toString(column.getAlias()),
                                function.getType(),
                                false,
                                0,
                                ((SymbolFunction) function).isSymbolTableStatic(),
                                function.getMetadata()
                        );
                    } else if (function instanceof NullConstant) {
                        m = new TableColumnMetadata(
                                Chars.toString(column.getAlias()),
                                SYMBOL,
                                false,
                                0,
                                false,
                                function.getMetadata()
                        );
                        // Replace with symbol null constant
                        functions.setQuick(functions.size() - 1, SymbolConstant.NULL);
                    }
                } else {
                    m = new TableColumnMetadata(
                            Chars.toString(column.getAlias()),
                            columnType,
                            function.getMetadata()
                    );
                }
                assert m != null;
                virtualMetadata.add(m);
                priorityMetadata.add(m);
            }

            // if timestamp was required and present in the base model but
            // not selected, we will need to add it
            if (
                    executionContext.isTimestampRequired()
                            && timestampColumn != null
                            && virtualMetadata.getTimestampIndex() == -1
            ) {
                final Function timestampFunction = FunctionParser.createColumn(
                        0,
                        timestampColumn,
                        priorityMetadata
                );
                functions.add(timestampFunction);

                // here the base timestamp column name can name-clash with one of the
                // functions, so we have to use bottomUpColumns to lookup alias we should
                // be using. Bottom up column should have our timestamp because optimiser puts it there

                for (int i = 0, n = model.getBottomUpColumns().size(); i < n; i++) {
                    QueryColumn qc = model.getBottomUpColumns().getQuick(i);
                    if (qc.getAst().type == LITERAL && Chars.equals(timestampColumn, qc.getAst().token)) {
                        virtualMetadata.setTimestampIndex(virtualMetadata.getColumnCount());
                        TableColumnMetadata m;
                        m = new TableColumnMetadata(
                                Chars.toString(qc.getAlias()),
                                timestampFunction.getType(),
                                timestampFunction.getMetadata()
                        );
                        virtualMetadata.add(m);
                        priorityMetadata.add(m);
                        break;
                    }
                }
            }
            return new VirtualRecordCursorFactory(
                    virtualMetadata,
                    priorityMetadata,
                    functions,
                    factory,
                    virtualColumnReservedSlots,
                    ALLOW_FUNCTION_MEMOIZATION
            );
        } catch (SqlException | CairoException e) {
            Misc.freeObjList(functions);
            factory.close();
            throw e;
        }
    }

    private RecordCursorFactory generateSelectWindow(
            QueryModel model,
            SqlExecutionContext executionContext
    ) throws SqlException {
        final RecordCursorFactory base = generateSubQuery(model, executionContext);
        final RecordMetadata baseMetadata = base.getMetadata();
        final ObjList<QueryColumn> columns = model.getColumns();
        final int columnCount = columns.size();
        groupedWindow.clear();

        valueTypes.clear();
        ArrayColumnTypes chainTypes = valueTypes;
        GenericRecordMetadata chainMetadata = new GenericRecordMetadata();
        GenericRecordMetadata factoryMetadata = new GenericRecordMetadata();

        ObjList<Function> functions = new ObjList<>();
        ObjList<WindowFunction> naturalOrderFunctions = null;
        ObjList<Function> partitionByFunctions = null;
        try {
            // if all window function don't require sorting or more than one pass then use streaming factory
            boolean isFastPath = true;

            for (int i = 0; i < columnCount; i++) {
                final QueryColumn qc = columns.getQuick(i);
                if (qc.isWindowColumn()) {
                    final WindowColumn ac = (WindowColumn) qc;
                    final ExpressionNode ast = qc.getAst();

                    partitionByFunctions = null;
                    int psz = ac.getPartitionBy().size();
                    if (psz > 0) {
                        partitionByFunctions = new ObjList<>(psz);
                        for (int j = 0; j < psz; j++) {
                            final Function function = functionParser.parseFunction(ac.getPartitionBy().getQuick(j), baseMetadata, executionContext);
                            partitionByFunctions.add(function);
                            if (function instanceof GroupByFunction) {
                                throw SqlException.$(ast.position, "aggregate functions in partition by are not supported");
                            }
                        }
                    }

                    final VirtualRecord partitionByRecord;
                    final RecordSink partitionBySink;

                    if (partitionByFunctions != null) {
                        partitionByRecord = new VirtualRecord(partitionByFunctions);
                        keyTypes.clear();
                        final int partitionByCount = partitionByFunctions.size();

                        for (int j = 0; j < partitionByCount; j++) {
                            keyTypes.add(partitionByFunctions.getQuick(j).getType());
                        }
                        entityColumnFilter.of(partitionByCount);
                        partitionBySink = RecordSinkFactory.getInstance(asm, keyTypes, entityColumnFilter);
                    } else {
                        partitionByRecord = null;
                        partitionBySink = null;
                    }

                    final int osz = ac.getOrderBy().size();

                    // analyze order by clause on the current model and optimise out
                    // order by on window function if it matches the one on the model
                    final LowerCaseCharSequenceIntHashMap orderHash = model.getOrderHash();
                    boolean dismissOrder = false;
                    int timestampIdx = base.getMetadata().getTimestampIndex();
                    int orderByPos = osz > 0 ? ac.getOrderBy().getQuick(0).position : -1;

                    if (base.followedOrderByAdvice() && osz > 0 && orderHash.size() > 0) {
                        dismissOrder = true;
                        for (int j = 0; j < osz; j++) {
                            ExpressionNode node = ac.getOrderBy().getQuick(j);
                            int direction = ac.getOrderByDirection().getQuick(j);
                            if (!Chars.equalsIgnoreCase(node.token, orderHash.keys().get(j)) ||
                                    orderHash.get(node.token) != direction) {
                                dismissOrder = false;
                                break;
                            }
                        }
                    }
                    if (!dismissOrder && osz == 1 && timestampIdx != -1 && orderHash.size() < 2) {
                        ExpressionNode orderByNode = ac.getOrderBy().getQuick(0);
                        int orderByDirection = ac.getOrderByDirection().getQuick(0);

                        if (baseMetadata.getColumnIndexQuiet(orderByNode.token) == timestampIdx &&
                                ((orderByDirection == ORDER_ASC && base.getScanDirection() == RecordCursorFactory.SCAN_DIRECTION_FORWARD) ||
                                        (orderByDirection == ORDER_DESC && base.getScanDirection() == RecordCursorFactory.SCAN_DIRECTION_BACKWARD))) {
                            dismissOrder = true;
                        }
                    }

                    executionContext.configureWindowContext(
                            partitionByRecord,
                            partitionBySink,
                            keyTypes,
                            osz > 0,
                            dismissOrder ? base.getScanDirection() : RecordCursorFactory.SCAN_DIRECTION_OTHER,
                            orderByPos,
                            base.recordCursorSupportsRandomAccess(),
                            ac.getFramingMode(),
                            ac.getRowsLo(),
                            ac.getRowsLoExprTimeUnit(),
                            ac.getRowsLoKindPos(),
                            ac.getRowsHi(),
                            ac.getRowsHiExprTimeUnit(),
                            ac.getRowsHiKindPos(),
                            ac.getExclusionKind(),
                            ac.getExclusionKindPos(),
                            baseMetadata.getTimestampIndex(),
                            baseMetadata.getTimestampType(),
                            ac.isIgnoreNulls(),
                            ac.getNullsDescPos()
                    );
                    final Function f;
                    try {
                        f = functionParser.parseFunction(ast, baseMetadata, executionContext);
                        if (!(f instanceof WindowFunction af)) {
                            Misc.free(f);
                            throw SqlException.$(ast.position, "non-window function called in window context");
                        }

                        functions.extendAndSet(i, f);

                        // sorting and/or multiple passes are required, so fall back to old implementation
                        if ((osz > 0 && !dismissOrder) || af.getPassCount() != WindowFunction.ZERO_PASS) {
                            isFastPath = false;
                            break;
                        }
                    } finally {
                        executionContext.clearWindowContext();
                    }

                    WindowFunction windowFunction = (WindowFunction) f;
                    windowFunction.setColumnIndex(i);

                    factoryMetadata.add(new TableColumnMetadata(
                            Chars.toString(qc.getAlias()),
                            windowFunction.getType(),
                            false,
                            0,
                            false,
                            null
                    ));
                } else { // column
                    final int columnIndex = baseMetadata.getColumnIndexQuiet(qc.getAst().token);
                    final TableColumnMetadata m = baseMetadata.getColumnMetadata(columnIndex);

                    Function function = functionParser.parseFunction(
                            qc.getAst(),
                            baseMetadata,
                            executionContext
                    );
                    functions.extendAndSet(i, function);

                    if (baseMetadata.getTimestampIndex() != -1 && baseMetadata.getTimestampIndex() == columnIndex) {
                        factoryMetadata.setTimestampIndex(i);
                    }

                    if (Chars.equalsIgnoreCase(qc.getAst().token, qc.getAlias())) {
                        factoryMetadata.add(i, m);
                    } else { // keep alias
                        factoryMetadata.add(i, new TableColumnMetadata(
                                        Chars.toString(qc.getAlias()),
                                        m.getColumnType(),
                                        m.isSymbolIndexFlag(),
                                        m.getIndexValueBlockCapacity(),
                                        m.isSymbolTableStatic(),
                                        baseMetadata
                                )
                        );
                    }
                }
            }

            if (isFastPath) {
                for (int i = 0, size = functions.size(); i < size; i++) {
                    Function func = functions.getQuick(i);
                    if (func instanceof WindowFunction) {
                        WindowColumn qc = (WindowColumn) columns.getQuick(i);
                        if (qc.getOrderBy().size() > 0) {
                            chainTypes.clear();
                            ((WindowFunction) func).initRecordComparator(this, baseMetadata, chainTypes, null,
                                    qc.getOrderBy(), qc.getOrderByDirection());
                        }
                    }
                }
                return new WindowRecordCursorFactory(base, factoryMetadata, functions);
            } else {
                factoryMetadata.clear();
                Misc.freeObjListAndClear(functions);
            }

            listColumnFilterA.clear();
            listColumnFilterB.clear();

            // we need two passes over columns because partitionBy and orderBy clauses of
            // the window function must reference the metadata of "this" factory.

            // pass #1 assembles metadata of non-window columns

            // set of column indexes in the base metadata that has already been added to the main
            // metadata instance
            intHashSet.clear();
            final IntList columnIndexes = new IntList();
            for (int i = 0; i < columnCount; i++) {
                final QueryColumn qc = columns.getQuick(i);
                if (!qc.isWindowColumn()) {
                    final int columnIndex = baseMetadata.getColumnIndexQuiet(qc.getAst().token);
                    final TableColumnMetadata m = baseMetadata.getColumnMetadata(columnIndex);
                    chainMetadata.addIfNotExists(i, m);
                    if (Chars.equalsIgnoreCase(qc.getAst().token, qc.getAlias())) {
                        factoryMetadata.add(i, m);
                    } else { // keep alias
                        factoryMetadata.add(i, new TableColumnMetadata(
                                        Chars.toString(qc.getAlias()),
                                        m.getColumnType(),
                                        m.isSymbolIndexFlag(),
                                        m.getIndexValueBlockCapacity(),
                                        m.isSymbolTableStatic(),
                                        baseMetadata
                                )
                        );
                    }
                    chainTypes.add(i, m.getColumnType());
                    listColumnFilterA.extendAndSet(i, i + 1);
                    listColumnFilterB.extendAndSet(i, columnIndex);
                    intHashSet.add(columnIndex);
                    columnIndexes.extendAndSet(i, columnIndex);

                    if (baseMetadata.getTimestampIndex() != -1 && baseMetadata.getTimestampIndex() == columnIndex) {
                        factoryMetadata.setTimestampIndex(i);
                    }
                }
            }

            // pass #2 - add remaining base metadata column that are not in intHashSet already
            // we need to pay attention to stepping over window column slots
            // Chain metadata is assembled in such way that all columns the factory
            // needs to provide are at the beginning of the metadata so the record the factory cursor
            // returns can be chain record, because the chain record is always longer than record needed out of the
            // cursor and relevant columns are 0..n limited by factory metadata

            int addAt = columnCount;
            for (int i = 0, n = baseMetadata.getColumnCount(); i < n; i++) {
                if (intHashSet.excludes(i)) {
                    final TableColumnMetadata m = baseMetadata.getColumnMetadata(i);
                    chainMetadata.add(addAt, m);
                    chainTypes.add(addAt, m.getColumnType());
                    listColumnFilterA.extendAndSet(addAt, addAt + 1);
                    listColumnFilterB.extendAndSet(addAt, i);
                    columnIndexes.extendAndSet(addAt, i);
                    addAt++;
                }
            }

            // pass #3 assembles window column metadata into a list
            // not main metadata to avoid partitionBy functions accidentally looking up
            // window columns recursively

            deferredWindowMetadata.clear();
            for (int i = 0; i < columnCount; i++) {
                final QueryColumn qc = columns.getQuick(i);
                if (qc.isWindowColumn()) {
                    final WindowColumn ac = (WindowColumn) qc;
                    final ExpressionNode ast = qc.getAst();

                    partitionByFunctions = null;
                    int psz = ac.getPartitionBy().size();
                    if (psz > 0) {
                        partitionByFunctions = new ObjList<>(psz);
                        for (int j = 0; j < psz; j++) {
                            final Function function = functionParser.parseFunction(ac.getPartitionBy().getQuick(j), chainMetadata, executionContext);
                            partitionByFunctions.add(function);
                            if (function instanceof GroupByFunction) {
                                throw SqlException.$(ast.position, "aggregate functions in partition by are not supported");
                            }
                        }
                    }

                    final VirtualRecord partitionByRecord;
                    final RecordSink partitionBySink;

                    if (partitionByFunctions != null) {
                        partitionByRecord = new VirtualRecord(partitionByFunctions);
                        keyTypes.clear();
                        final int partitionByCount = partitionByFunctions.size();

                        for (int j = 0; j < partitionByCount; j++) {
                            keyTypes.add(partitionByFunctions.getQuick(j).getType());
                        }
                        entityColumnFilter.of(partitionByCount);
                        // create sink
                        partitionBySink = RecordSinkFactory.getInstance(asm, keyTypes, entityColumnFilter);
                    } else {
                        partitionByRecord = null;
                        partitionBySink = null;
                    }

                    final int osz = ac.getOrderBy().size();

                    // analyze order by clause on the current model and optimise out
                    // order by on window function if it matches the one on the model
                    final LowerCaseCharSequenceIntHashMap orderHash = model.getOrderHash();
                    boolean dismissOrder = false;
                    int timestampIdx = base.getMetadata().getTimestampIndex();
                    int orderByPos = osz > 0 ? ac.getOrderBy().getQuick(0).position : -1;

                    if (base.followedOrderByAdvice() && osz > 0 && orderHash.size() > 0) {
                        dismissOrder = true;
                        for (int j = 0; j < osz; j++) {
                            ExpressionNode node = ac.getOrderBy().getQuick(j);
                            int direction = ac.getOrderByDirection().getQuick(j);
                            if (!Chars.equalsIgnoreCase(node.token, orderHash.keys().get(j))
                                    || orderHash.get(node.token) != direction) {
                                dismissOrder = false;
                                break;
                            }
                        }
                    }
                    if (osz == 1 && timestampIdx != -1 && orderHash.size() < 2) {
                        ExpressionNode orderByNode = ac.getOrderBy().getQuick(0);
                        int orderByDirection = ac.getOrderByDirection().getQuick(0);

                        if (baseMetadata.getColumnIndexQuiet(orderByNode.token) == timestampIdx
                                && ((orderByDirection == ORDER_ASC && base.getScanDirection() == RecordCursorFactory.SCAN_DIRECTION_FORWARD)
                                || (orderByDirection == ORDER_DESC && base.getScanDirection() == RecordCursorFactory.SCAN_DIRECTION_BACKWARD))) {
                            dismissOrder = true;
                        }
                    }

                    executionContext.configureWindowContext(
                            partitionByRecord,
                            partitionBySink,
                            keyTypes,
                            osz > 0,
                            dismissOrder ? base.getScanDirection() : RecordCursorFactory.SCAN_DIRECTION_OTHER,
                            orderByPos,
                            base.recordCursorSupportsRandomAccess(),
                            ac.getFramingMode(),
                            ac.getRowsLo(),
                            ac.getRowsLoExprTimeUnit(),
                            ac.getRowsLoKindPos(),
                            ac.getRowsHi(),
                            ac.getRowsHiExprTimeUnit(),
                            ac.getRowsHiKindPos(),
                            ac.getExclusionKind(),
                            ac.getExclusionKindPos(),
                            baseMetadata.getTimestampIndex(),
                            baseMetadata.getTimestampType(),
                            ac.isIgnoreNulls(),
                            ac.getNullsDescPos()
                    );
                    final Function f;
                    try {
                        // function needs to resolve args against chain metadata
                        f = functionParser.parseFunction(ast, chainMetadata, executionContext);
                        if (!(f instanceof WindowFunction)) {
                            Misc.free(f);
                            throw SqlException.$(ast.position, "non-window function called in window context");
                        }
                    } finally {
                        executionContext.clearWindowContext();
                    }

                    WindowFunction windowFunction = (WindowFunction) f;

                    if (osz > 0 && !dismissOrder) {
                        IntList directions = ac.getOrderByDirection();
                        if (windowFunction.getPass1ScanDirection() == WindowFunction.Pass1ScanDirection.BACKWARD) {
                            for (int j = 0, size = directions.size(); j < size; j++) {
                                directions.set(j, 1 - directions.getQuick(j));
                            }
                        }

                        IntList order = toOrderIndices(chainMetadata, ac.getOrderBy(), ac.getOrderByDirection());
                        // init comparator if we need
                        windowFunction.initRecordComparator(this, chainMetadata, chainTypes, order, null, null);
                        ObjList<WindowFunction> funcs = groupedWindow.get(order);
                        if (funcs == null) {
                            groupedWindow.put(order, funcs = new ObjList<>());
                        }
                        funcs.add(windowFunction);
                    } else {
                        if (osz > 0) {
                            windowFunction.initRecordComparator(this, chainMetadata, chainTypes, null, ac.getOrderBy(), ac.getOrderByDirection());
                        }

                        if (naturalOrderFunctions == null) {
                            naturalOrderFunctions = new ObjList<>();
                        }
                        naturalOrderFunctions.add(windowFunction);
                    }

                    windowFunction.setColumnIndex(i);

                    deferredWindowMetadata.extendAndSet(i, new TableColumnMetadata(
                            Chars.toString(qc.getAlias()),
                            windowFunction.getType(),
                            false,
                            0,
                            false,
                            null
                    ));

                    listColumnFilterA.extendAndSet(i, -i - 1);
                }
            }

            // after all columns are processed we can re-insert deferred metadata
            for (int i = 0, n = deferredWindowMetadata.size(); i < n; i++) {
                TableColumnMetadata m = deferredWindowMetadata.getQuick(i);
                if (m != null) {
                    chainTypes.add(i, m.getColumnType());
                    factoryMetadata.add(i, m);
                }
            }

            final ObjList<RecordComparator> windowComparators = new ObjList<>(groupedWindow.size());
            final ObjList<ObjList<WindowFunction>> functionGroups = new ObjList<>(groupedWindow.size());
            final ObjList<IntList> keys = new ObjList<>();
            for (ObjObjHashMap.Entry<IntList, ObjList<WindowFunction>> e : groupedWindow) {
                windowComparators.add(recordComparatorCompiler.newInstance(chainTypes, e.key));
                functionGroups.add(e.value);
                keys.add(e.key);
            }

            final RecordSink recordSink = RecordSinkFactory.getInstance(
                    asm,
                    chainTypes,
                    listColumnFilterA,
                    null,
                    listColumnFilterB,
                    null,
                    null);

            return new CachedWindowRecordCursorFactory(
                    configuration,
                    base,
                    recordSink,
                    factoryMetadata,
                    chainTypes,
                    windowComparators,
                    functionGroups,
                    naturalOrderFunctions,
                    columnIndexes,
                    keys,
                    chainMetadata
            );
        } catch (Throwable th) {
            for (ObjObjHashMap.Entry<IntList, ObjList<WindowFunction>> e : groupedWindow) {
                Misc.freeObjList(e.value);
            }
            Misc.free(base);
            Misc.freeObjList(functions);
            Misc.freeObjList(naturalOrderFunctions);
            Misc.freeObjList(partitionByFunctions);
            throw th;
        }
    }

    private RecordCursorFactory generateSelectWindowJoin(QueryModel model, SqlExecutionContext executionContext) throws SqlException {
        QueryModel child = model.getNestedModel();
        if (!isWindowJoin(child)) {
            throw SqlException.$(0, "expected window join model");
        }
        return generate(child, executionContext);
    }

    /**
     * Generates chain of parent factories each of which takes only two argument factories.
     * Parent factory will perform one of SET operations on its arguments, such as UNION, UNION ALL,
     * INTERSECT or EXCEPT
     *
     * @param model            incoming model is expected to have a chain of models via its QueryModel.getUnionModel() function
     * @param factoryA         is compiled first argument
     * @param executionContext execution context for authorization and parallel execution purposes
     * @return factory that performs a SET operation
     * @throws SqlException when query contains syntax errors
     */
    private RecordCursorFactory generateSetFactory(
            QueryModel model,
            RecordCursorFactory factoryA,
            SqlExecutionContext executionContext
    ) throws SqlException {
        RecordCursorFactory factoryB = null;
        ObjList<Function> castFunctionsA = null;
        ObjList<Function> castFunctionsB = null;
        try {
            factoryB = generateQuery0(model.getUnionModel(), executionContext, true);

            final RecordMetadata metadataA = factoryA.getMetadata();
            final RecordMetadata metadataB = factoryB.getMetadata();
            final int positionA = model.getModelPosition();
            final int positionB = model.getUnionModel().getModelPosition();

            switch (model.getSetOperationType()) {
                case SET_OPERATION_UNION: {
                    final boolean castIsRequired = checkIfSetCastIsRequired(metadataA, metadataB, true);
                    final RecordMetadata unionMetadata = castIsRequired ? widenSetMetadata(metadataA, metadataB) : GenericRecordMetadata.removeTimestamp(metadataA);
                    if (castIsRequired) {
                        castFunctionsA = generateCastFunctions(executionContext, unionMetadata, metadataA, positionA);
                        castFunctionsB = generateCastFunctions(executionContext, unionMetadata, metadataB, positionB);
                    }

                    return generateUnionFactory(
                            model,
                            executionContext,
                            factoryA,
                            factoryB,
                            castFunctionsA,
                            castFunctionsB,
                            unionMetadata,
                            SET_UNION_CONSTRUCTOR
                    );
                }
                case SET_OPERATION_UNION_ALL: {
                    final boolean castIsRequired = checkIfSetCastIsRequired(metadataA, metadataB, true);
                    final RecordMetadata unionMetadata = castIsRequired ? widenSetMetadata(metadataA, metadataB) : GenericRecordMetadata.removeTimestamp(metadataA);
                    if (castIsRequired) {
                        castFunctionsA = generateCastFunctions(executionContext, unionMetadata, metadataA, positionA);
                        castFunctionsB = generateCastFunctions(executionContext, unionMetadata, metadataB, positionB);
                    }

                    return generateUnionAllFactory(
                            model,
                            executionContext,
                            factoryA,
                            factoryB,
                            castFunctionsA,
                            castFunctionsB,
                            unionMetadata
                    );
                }
                case SET_OPERATION_EXCEPT: {
                    final boolean castIsRequired = checkIfSetCastIsRequired(metadataA, metadataB, false);
                    final RecordMetadata unionMetadata = castIsRequired ? widenSetMetadata(metadataA, metadataB) : metadataA;
                    if (castIsRequired) {
                        castFunctionsA = generateCastFunctions(executionContext, unionMetadata, metadataA, positionA);
                        castFunctionsB = generateCastFunctions(executionContext, unionMetadata, metadataB, positionB);
                    }

                    return generateUnionFactory(
                            model,
                            executionContext,
                            factoryA,
                            factoryB,
                            castFunctionsA,
                            castFunctionsB,
                            unionMetadata,
                            SET_EXCEPT_CONSTRUCTOR
                    );
                }
                case SET_OPERATION_EXCEPT_ALL: {
                    final boolean castIsRequired = checkIfSetCastIsRequired(metadataA, metadataB, false);
                    final RecordMetadata unionMetadata = castIsRequired ? widenSetMetadata(metadataA, metadataB) : metadataA;
                    if (castIsRequired) {
                        castFunctionsA = generateCastFunctions(executionContext, unionMetadata, metadataA, positionA);
                        castFunctionsB = generateCastFunctions(executionContext, unionMetadata, metadataB, positionB);
                    }

                    return generateIntersectOrExceptAllFactory(
                            model,
                            executionContext,
                            factoryA,
                            factoryB,
                            castFunctionsA,
                            castFunctionsB,
                            unionMetadata,
                            SET_EXCEPT_ALL_CONSTRUCTOR
                    );
                }
                case SET_OPERATION_INTERSECT: {
                    final boolean castIsRequired = checkIfSetCastIsRequired(metadataA, metadataB, false);
                    final RecordMetadata unionMetadata = castIsRequired ? widenSetMetadata(metadataA, metadataB) : metadataA;
                    if (castIsRequired) {
                        castFunctionsA = generateCastFunctions(executionContext, unionMetadata, metadataA, positionA);
                        castFunctionsB = generateCastFunctions(executionContext, unionMetadata, metadataB, positionB);
                    }

                    return generateUnionFactory(
                            model,
                            executionContext,
                            factoryA,
                            factoryB,
                            castFunctionsA,
                            castFunctionsB,
                            unionMetadata,
                            SET_INTERSECT_CONSTRUCTOR
                    );
                }
                case SET_OPERATION_INTERSECT_ALL: {
                    final boolean castIsRequired = checkIfSetCastIsRequired(metadataA, metadataB, false);
                    final RecordMetadata unionMetadata = castIsRequired ? widenSetMetadata(metadataA, metadataB) : metadataA;
                    if (castIsRequired) {
                        castFunctionsA = generateCastFunctions(executionContext, unionMetadata, metadataA, positionA);
                        castFunctionsB = generateCastFunctions(executionContext, unionMetadata, metadataB, positionB);
                    }

                    return generateIntersectOrExceptAllFactory(
                            model,
                            executionContext,
                            factoryA,
                            factoryB,
                            castFunctionsA,
                            castFunctionsB,
                            unionMetadata,
                            SET_INTERSECT_ALL_CONSTRUCTOR
                    );
                }
                default:
                    assert false;
                    return null;
            }
        } catch (Throwable e) {
            Misc.free(factoryA);
            Misc.free(factoryB);
            Misc.freeObjList(castFunctionsA);
            Misc.freeObjList(castFunctionsB);
            throw e;
        }
    }

    private RecordCursorFactory generateSubQuery(QueryModel model, SqlExecutionContext executionContext) throws SqlException {
        assert model.getNestedModel() != null;
        return generateQuery(model.getNestedModel(), executionContext, true);
    }

    private RecordCursorFactory generateTableQuery(
            QueryModel model,
            SqlExecutionContext executionContext
    ) throws SqlException {
        final ObjList<ExpressionNode> latestBy = model.getLatestBy();

        final boolean supportsRandomAccess;
        CharSequence tableName = model.getTableName();
        if (Chars.startsWith(tableName, NO_ROWID_MARKER)) {
            final BufferWindowCharSequence tab = (BufferWindowCharSequence) tableName;
            tab.shiftLo(NO_ROWID_MARKER.length());
            supportsRandomAccess = false;
        } else {
            supportsRandomAccess = true;
        }

        final TableToken tableToken = executionContext.getTableToken(tableName);
        if (model.isUpdate() && !executionContext.isWalApplication() && executionContext.getCairoEngine().isWalTable(tableToken)) {
            // two phase update execution, this is client-side branch. It has to execute against the sequencer metadata
            // to allow the client to succeed even if WAL apply does not run.
            try (TableRecordMetadata metadata = executionContext.getMetadataForWrite(tableToken, model.getMetadataVersion())) {
                // it is not enough to rely on execution context to be different for WAL APPLY;
                // in WAL APPLY we also must supply reader, outside of WAL APPLY reader is null
                return generateTableQuery0(model, executionContext, latestBy, supportsRandomAccess, null, metadata);
            }
        } else {
            // this is server side execution of the update. It executes against the reader metadata, which by now
            // has to be fully up-to-date due to WAL apply execution order.
            try (TableReader reader = executionContext.getReader(tableToken, model.getMetadataVersion())) {
                return generateTableQuery0(model, executionContext, latestBy, supportsRandomAccess, reader, reader.getMetadata());
            }
        }
    }

    private RecordCursorFactory generateTableQuery0(
            @Transient QueryModel model,
            @Transient SqlExecutionContext executionContext,
            ObjList<ExpressionNode> latestBy,
            boolean supportsRandomAccess,
            @Transient @Nullable TableReader reader,
            @Transient TableRecordMetadata metadata
    ) throws SqlException {
        // create metadata based on top-down columns that are required

        final ObjList<QueryColumn> topDownColumns = model.getTopDownColumns();
        final int topDownColumnCount = topDownColumns.size();
        final IntList columnIndexes = new IntList();
        final IntList columnSizeShifts = new IntList();

        // topDownColumnCount can be 0 for 'select count()' queries

        int readerTimestampIndex;
        readerTimestampIndex = getTimestampIndex(model, metadata);

        // Latest by on a table requires the provided timestamp column to be the designated timestamp.
        if (latestBy.size() > 0 && readerTimestampIndex != metadata.getTimestampIndex()) {
            throw SqlException.$(model.getTimestamp().position, "latest by over a table requires designated TIMESTAMP");
        }

        boolean requiresTimestamp = joinsRequiringTimestamp[model.getJoinType()];
        final GenericRecordMetadata queryMeta = new GenericRecordMetadata();
        try {
            if (requiresTimestamp) {
                executionContext.pushTimestampRequiredFlag(true);
            }

            boolean contextTimestampRequired = executionContext.isTimestampRequired();
            // some "sample by" queries don't select any cols but needs timestamp col selected
            // for example "select count() from x sample by 1h" implicitly needs timestamp column selected
            if (topDownColumnCount > 0 || contextTimestampRequired || model.isUpdate()) {
                for (int i = 0; i < topDownColumnCount; i++) {
                    QueryColumn column = topDownColumns.getQuick(i);
                    int columnIndex = metadata.getColumnIndexQuiet(column.getName());
                    if (columnIndex == -1) {
                        throw SqlException.invalidColumn(column.getAst().position, column.getName());
                    }
                    int type = metadata.getColumnType(columnIndex);
                    int typeSize = sizeOf(type);

                    columnIndexes.add(columnIndex);
                    columnSizeShifts.add(Numbers.msb(typeSize));

                    queryMeta.add(new TableColumnMetadata(
                            Chars.toString(column.getName()),
                            type,
                            metadata.isColumnIndexed(columnIndex),
                            metadata.getIndexValueBlockCapacity(columnIndex),
                            metadata.isSymbolTableStatic(columnIndex),
                            metadata.getMetadata(columnIndex),
                            -1,
                            false,
                            0,
                            metadata.getColumnMetadata(columnIndex).isSymbolCacheFlag(),
                            metadata.getColumnMetadata(columnIndex).getSymbolCapacity()
                    ));

                    if (columnIndex == readerTimestampIndex) {
                        queryMeta.setTimestampIndex(queryMeta.getColumnCount() - 1);
                    }
                }

                // select timestamp when it is required but not already selected
                if (readerTimestampIndex != -1 && queryMeta.getTimestampIndex() == -1 && contextTimestampRequired) {
                    queryMeta.add(new TableColumnMetadata(
                            metadata.getColumnName(readerTimestampIndex),
                            metadata.getColumnType(readerTimestampIndex),
                            metadata.getMetadata(readerTimestampIndex)
                    ));
                    queryMeta.setTimestampIndex(queryMeta.getColumnCount() - 1);

                    columnIndexes.add(readerTimestampIndex);
                    columnSizeShifts.add(Numbers.msb(TIMESTAMP));
                }
            }
        } finally {
            if (requiresTimestamp) {
                executionContext.popTimestampRequiredFlag();
            }
        }

        if (reader == null) {
            // This is WAL serialisation compilation. We don't need to read data from table
            // and don't need optimisation for query validation.
            return new AbstractRecordCursorFactory(queryMeta) {
                @Override
                public boolean recordCursorSupportsRandomAccess() {
                    return false;
                }

                @Override
                public boolean supportsUpdateRowId(TableToken tableToken) {
                    return metadata.getTableToken() == tableToken;
                }
            };
        }

        GenericRecordMetadata dfcFactoryMeta = GenericRecordMetadata.deepCopyOf(metadata);
        final int latestByColumnCount = prepareLatestByColumnIndexes(latestBy, queryMeta);
        final TableToken tableToken = metadata.getTableToken();
        ExpressionNode withinExtracted;

        if (latestByColumnCount > 0 && configuration.useWithinLatestByOptimisation()) {
            withinExtracted = whereClauseParser.extractWithin(
                    model,
                    model.getWhereClause(),
                    queryMeta,
                    functionParser,
                    executionContext,
                    prefixes
            );

            boolean allSymbolsAreIndexed = true;
            if (prefixes.size() > 0) {
                for (int i = 0; i < latestByColumnCount; i++) {
                    int idx = listColumnFilterA.getColumnIndexFactored(i);
                    if (!isSymbol(queryMeta.getColumnType(idx)) || !queryMeta.isColumnIndexed(idx)) {
                        allSymbolsAreIndexed = false;
                    }
                }
            }

            if (allSymbolsAreIndexed) {
                model.setWhereClause(withinExtracted);
            }
        }

        int hasInterval = -1;
        RuntimeIntrinsicIntervalModel pushedIntervalModel = null;
        boolean inJoin = model.getJoinModels().size() > 0 || model.getJoinType() != JOIN_NONE;
        if (inJoin) {
            pushedIntervalModel = executionContext.peekIntervalModel();
            hasInterval = executionContext.hasInterval();
        }
        ExpressionNode whereClause = model.getWhereClause();

        if (whereClause != null || executionContext.isOverriddenIntrinsics(reader.getTableToken()) || pushedIntervalModel != null) {
            final IntrinsicModel intrinsicModel;
            if (whereClause != null) {
                CharSequence preferredKeyColumn = null;
                if (latestByColumnCount == 1) {
                    final int latestByIndex = listColumnFilterA.getColumnIndexFactored(0);
                    if (isSymbol(queryMeta.getColumnType(latestByIndex))) {
                        preferredKeyColumn = latestBy.getQuick(0).token;
                    }
                }

                intrinsicModel = whereClauseParser.extract(
                        model,
                        whereClause,
                        metadata,
                        preferredKeyColumn,
                        metadata.getTimestampIndex(),
                        functionParser,
                        queryMeta,
                        executionContext,
                        latestByColumnCount > 1,
                        reader
                );
            } else {
                intrinsicModel = whereClauseParser.getEmpty(
                        reader.getMetadata().getTimestampType(),
                        reader.getPartitionedBy()
                );
            }

            // When we run materialized view refresh we want to restrict queries to the base table
            // to the timestamp range that is updated by the previous transactions.
            executionContext.overrideWhereIntrinsics(reader.getTableToken(), intrinsicModel, reader.getMetadata().getTimestampType());

            // TODO: In theory, we can apply similar optimizations for ASOF, SPLICE and LT joins
            if (model.getJoinType() == JOIN_WINDOW && pushedIntervalModel != null) {
                WindowJoinContext windowJoinContext = model.getWindowJoinContext();
                TimestampDriver driver = ColumnType.getTimestampDriver(reader.getMetadata().getTimestampType());
                long hi = windowJoinContext.getHi();
                long lo = windowJoinContext.getLo();
                if (windowJoinContext.getHiExprTimeUnit() != 0) {
                    hi = driver.from(hi, windowJoinContext.getHiExprTimeUnit());
                }
                if (windowJoinContext.getLoExprTimeUnit() != 0) {
                    lo = driver.from(lo, windowJoinContext.getLoExprTimeUnit());
                }
                intrinsicModel.mergeIntervalModel((RuntimeIntervalModel) pushedIntervalModel, lo, hi);
            }

            // intrinsic parser can collapse where clause when removing parts it can replace
            // need to make sure that filter is updated on the model in case it is processed up the call stack
            //
            // At this juncture filter can use used up by one of the implementations below.
            // We will clear it preemptively. If nothing picks filter up we will set model "where"
            // to the downsized filter
            model.setWhereClause(null);

            if (intrinsicModel.intrinsicValue == IntrinsicModel.FALSE) {
                return new EmptyTableRecordCursorFactory(queryMeta);
            }

            PartitionFrameCursorFactory dfcFactory;

            if (latestByColumnCount > 0) {
                Function filter = compileFilter(intrinsicModel, queryMeta, executionContext);
                if (filter != null && filter.isConstant() && !filter.getBool(null)) {
                    // 'latest by' clause takes over the latest by nodes, so that the later generateLatestBy() is no-op
                    model.getLatestBy().clear();
                    Misc.free(filter);
                    return new EmptyTableRecordCursorFactory(queryMeta);
                }

                // a sub-query present in the filter may have used the latest by
                // column index lists, so we need to regenerate them
                prepareLatestByColumnIndexes(latestBy, queryMeta);

                return generateLatestByTableQuery(
                        model,
                        reader,
                        queryMeta,
                        tableToken,
                        intrinsicModel,
                        filter,
                        executionContext,
                        metadata.getTimestampIndex(),
                        columnIndexes,
                        columnSizeShifts,
                        prefixes,
                        hasInterval
                );
            }

            // below code block generates index-based filter
            final boolean intervalHitsOnlyOnePartition;
            final int order = model.isForceBackwardScan() ? ORDER_DESC : ORDER_ASC;

            if (intrinsicModel.hasIntervalFilters()) {
                RuntimeIntrinsicIntervalModel intervalModel = intrinsicModel.buildIntervalModel();
                if (hasInterval == 0) {
                    executionContext.popIntervalModel();
                    executionContext.pushIntervalModel(intervalModel);
                }
                dfcFactory = new IntervalPartitionFrameCursorFactory(
                        tableToken,
                        model.getMetadataVersion(),
                        intervalModel,
                        metadata.getTimestampIndex(),
                        dfcFactoryMeta,
                        order
                );
                intervalHitsOnlyOnePartition = intervalModel.allIntervalsHitOnePartition();
            } else {
                dfcFactory = new FullPartitionFrameCursorFactory(tableToken, model.getMetadataVersion(), dfcFactoryMeta, order);
                intervalHitsOnlyOnePartition = reader.getPartitionedBy() == PartitionBy.NONE;
            }

            if (intrinsicModel.keyColumn != null) {
                // existence of column would have been already validated
                final int keyColumnIndex = queryMeta.getColumnIndexQuiet(intrinsicModel.keyColumn);
                final int nKeyValues = intrinsicModel.keyValueFuncs.size();
                final int nKeyExcludedValues = intrinsicModel.keyExcludedValueFuncs.size();

                if (intrinsicModel.keySubQuery != null) {
                    RecordCursorFactory rcf = null;
                    final Record.CharSequenceFunction func;
                    Function filter;
                    try {
                        rcf = generate(intrinsicModel.keySubQuery, executionContext);
                        func = validateSubQueryColumnAndGetGetter(intrinsicModel, rcf.getMetadata());
                        filter = compileFilter(intrinsicModel, queryMeta, executionContext);
                    } catch (Throwable th) {
                        Misc.free(dfcFactory);
                        Misc.free(rcf);
                        throw th;
                    }

                    if (filter != null && filter.isConstant() && !filter.getBool(null)) {
                        Misc.free(dfcFactory);
                        return new EmptyTableRecordCursorFactory(queryMeta);
                    }
                    return new FilterOnSubQueryRecordCursorFactory(
                            configuration,
                            queryMeta,
                            dfcFactory,
                            rcf,
                            keyColumnIndex,
                            filter,
                            func,
                            columnIndexes,
                            columnSizeShifts
                    );
                }
                assert nKeyValues > 0 || nKeyExcludedValues > 0;

                boolean orderByKeyColumn = false;
                int indexDirection = BitmapIndexReader.DIR_FORWARD;
                if (intervalHitsOnlyOnePartition) {
                    final ObjList<ExpressionNode> orderByAdvice = model.getOrderByAdvice();
                    final int orderByAdviceSize = orderByAdvice.size();
                    if (orderByAdviceSize > 0 && orderByAdviceSize < 3) {
                        guardAgainstDotsInOrderByAdvice(model);
                        // todo: when order by coincides with keyColumn and there is index we can incorporate
                        //    ordering in the code that returns rows from index rather than having an
                        //    "overhead" order by implementation, which would be trying to oder already ordered symbols
                        if (Chars.equals(orderByAdvice.getQuick(0).token, intrinsicModel.keyColumn)) {
                            queryMeta.setTimestampIndex(-1);
                            if (orderByAdviceSize == 1) {
                                orderByKeyColumn = true;
                            } else if (Chars.equals(orderByAdvice.getQuick(1).token, model.getTimestamp().token)) {
                                orderByKeyColumn = true;
                                if (getOrderByDirectionOrDefault(model, 1) == ORDER_DIRECTION_DESCENDING) {
                                    indexDirection = BitmapIndexReader.DIR_BACKWARD;
                                }
                            }
                        }
                    }
                }
                boolean orderByTimestamp = false;
                // we can use skip sorting by timestamp if we:
                // - query index with a single value or
                // - query index with multiple values but use table order with forward scan (heap row cursor factory doesn't support backward scan)
                // it doesn't matter if we hit one or more partitions
                if (!orderByKeyColumn && isOrderByDesignatedTimestampOnly(model)) {
                    int orderByDirection = getOrderByDirectionOrDefault(model, 0);
                    if (nKeyValues == 1 || (nKeyValues > 1 && orderByDirection == ORDER_DIRECTION_ASCENDING)) {
                        orderByTimestamp = true;

                        if (orderByDirection == ORDER_DIRECTION_DESCENDING) {
                            indexDirection = BitmapIndexReader.DIR_BACKWARD;
                        }
                    } else if (nKeyExcludedValues > 0 && orderByDirection == ORDER_DIRECTION_ASCENDING) {
                        orderByTimestamp = true;
                    }
                }

                if (nKeyExcludedValues == 0) {
                    Function filter;
                    try {
                        filter = compileFilter(intrinsicModel, queryMeta, executionContext);
                    } catch (Throwable th) {
                        Misc.free(dfcFactory);
                        throw th;
                    }
                    if (filter != null && filter.isConstant()) {
                        try {
                            if (!filter.getBool(null)) {
                                Misc.free(dfcFactory);
                                return new EmptyTableRecordCursorFactory(queryMeta);
                            }
                        } finally {
                            filter = Misc.free(filter);
                        }
                    }

                    if (nKeyValues == 1) {
                        final RowCursorFactory rcf;
                        final Function symbolFunc = intrinsicModel.keyValueFuncs.get(0);
                        final SymbolMapReader symbolMapReader = reader.getSymbolMapReader(columnIndexes.getQuick(keyColumnIndex));
                        final int symbolKey = symbolFunc.isRuntimeConstant()
                                ? SymbolTable.VALUE_NOT_FOUND
                                : symbolMapReader.keyOf(symbolFunc.getStrA(null));

                        if (symbolKey == SymbolTable.VALUE_NOT_FOUND) {
                            if (filter == null) {
                                rcf = new DeferredSymbolIndexRowCursorFactory(
                                        keyColumnIndex,
                                        symbolFunc,
                                        true,
                                        indexDirection
                                );
                            } else {
                                rcf = new DeferredSymbolIndexFilteredRowCursorFactory(
                                        keyColumnIndex,
                                        symbolFunc,
                                        filter,
                                        true,
                                        indexDirection
                                );
                            }
                        } else {
                            if (filter == null) {
                                rcf = new SymbolIndexRowCursorFactory(
                                        keyColumnIndex,
                                        symbolKey,
                                        true,
                                        indexDirection,
                                        null
                                );
                            } else {
                                rcf = new SymbolIndexFilteredRowCursorFactory(
                                        keyColumnIndex,
                                        symbolKey,
                                        filter,
                                        true,
                                        indexDirection,
                                        null
                                );
                            }
                        }

                        if (filter == null) {
                            // This special case factory can later be disassembled to framing and index
                            // cursors in SAMPLE BY processing
                            return new DeferredSingleSymbolFilterPageFrameRecordCursorFactory(
                                    configuration,
                                    keyColumnIndex,
                                    symbolFunc,
                                    rcf,
                                    queryMeta,
                                    dfcFactory,
                                    orderByKeyColumn || orderByTimestamp,
                                    columnIndexes,
                                    columnSizeShifts,
                                    supportsRandomAccess
                            );
                        }
                        return new PageFrameRecordCursorFactory(
                                configuration,
                                queryMeta,
                                dfcFactory,
                                rcf,
                                orderByKeyColumn || orderByTimestamp,
                                filter,
                                false,
                                columnIndexes,
                                columnSizeShifts,
                                supportsRandomAccess,
                                false
                        );
                    }

                    if (orderByKeyColumn) {
                        queryMeta.setTimestampIndex(-1);
                    }

                    return new FilterOnValuesRecordCursorFactory(
                            configuration,
                            queryMeta,
                            dfcFactory,
                            intrinsicModel.keyValueFuncs,
                            keyColumnIndex,
                            reader,
                            filter,
                            model.getOrderByAdviceMnemonic(),
                            orderByKeyColumn,
                            orderByTimestamp,
                            getOrderByDirectionOrDefault(model, 0),
                            indexDirection,
                            columnIndexes,
                            columnSizeShifts
                    );
                } else if (nKeyExcludedValues > 0) {
                    if (reader.getSymbolMapReader(columnIndexes.getQuick(keyColumnIndex)).getSymbolCount() < configuration.getMaxSymbolNotEqualsCount()) {
                        Function filter;
                        try {
                            filter = compileFilter(intrinsicModel, queryMeta, executionContext);
                        } catch (Throwable th) {
                            Misc.free(dfcFactory);
                            throw th;
                        }
                        if (filter != null && filter.isConstant()) {
                            try {
                                if (!filter.getBool(null)) {
                                    Misc.free(dfcFactory);
                                    return new EmptyTableRecordCursorFactory(queryMeta);
                                }
                            } finally {
                                filter = Misc.free(filter);
                            }
                        }

                        return new FilterOnExcludedValuesRecordCursorFactory(
                                configuration,
                                queryMeta,
                                dfcFactory,
                                intrinsicModel.keyExcludedValueFuncs,
                                keyColumnIndex,
                                filter,
                                model.getOrderByAdviceMnemonic(),
                                orderByKeyColumn,
                                orderByTimestamp,
                                getOrderByDirectionOrDefault(model, 0),
                                indexDirection,
                                columnIndexes,
                                columnSizeShifts,
                                configuration.getMaxSymbolNotEqualsCount()
                        );
                    } else if (intrinsicModel.keyExcludedNodes.size() > 0) {
                        // restore filter
                        ExpressionNode root = intrinsicModel.keyExcludedNodes.getQuick(0);

                        for (int i = 1, n = intrinsicModel.keyExcludedNodes.size(); i < n; i++) {
                            ExpressionNode expression = intrinsicModel.keyExcludedNodes.getQuick(i);

                            OperatorExpression andOp = OperatorExpression.chooseRegistry(configuration.getCairoSqlLegacyOperatorPrecedence()).getOperatorDefinition("and");
                            ExpressionNode newRoot = expressionNodePool.next().of(OPERATION, andOp.operator.token, andOp.precedence, 0);
                            newRoot.paramCount = 2;
                            newRoot.lhs = expression;
                            newRoot.rhs = root;

                            root = newRoot;
                        }

                        if (intrinsicModel.filter == null) {
                            intrinsicModel.filter = root;
                        } else {
                            OperatorExpression andOp = OperatorExpression.chooseRegistry(configuration.getCairoSqlLegacyOperatorPrecedence()).getOperatorDefinition("and");
                            ExpressionNode filter = expressionNodePool.next().of(OPERATION, andOp.operator.token, andOp.precedence, 0);
                            filter.paramCount = 2;
                            filter.lhs = intrinsicModel.filter;
                            filter.rhs = root;
                            intrinsicModel.filter = filter;
                        }
                    }
                }
            }

            if (intervalHitsOnlyOnePartition && intrinsicModel.filter == null) {
                final ObjList<ExpressionNode> orderByAdvice = model.getOrderByAdvice();
                final int orderByAdviceSize = orderByAdvice.size();
                if (orderByAdviceSize > 0 && orderByAdviceSize < 3 && intrinsicModel.hasIntervalFilters()) {
                    // This function cannot handle dotted aliases
                    guardAgainstDotsInOrderByAdvice(model);

                    // we can only deal with 'order by symbol, timestamp' at best
                    // skip this optimisation if order by is more extensive
                    final int columnIndex = queryMeta.getColumnIndexQuiet(model.getOrderByAdvice().getQuick(0).token);
                    assert columnIndex > -1;

                    // this is our kind of column
                    if (queryMeta.isColumnIndexed(columnIndex)) {
                        boolean orderByKeyColumn = false;
                        int indexDirection = BitmapIndexReader.DIR_FORWARD;
                        if (orderByAdviceSize == 1) {
                            orderByKeyColumn = true;
                        } else if (Chars.equals(orderByAdvice.getQuick(1).token, model.getTimestamp().token)) {
                            orderByKeyColumn = true;
                            if (getOrderByDirectionOrDefault(model, 1) == ORDER_DIRECTION_DESCENDING) {
                                indexDirection = BitmapIndexReader.DIR_BACKWARD;
                            }
                        }

                        if (orderByKeyColumn) {
                            // check that intrinsicModel.intervals hit only one partition
                            queryMeta.setTimestampIndex(-1);
                            return new SortedSymbolIndexRecordCursorFactory(
                                    configuration,
                                    queryMeta,
                                    dfcFactory,
                                    columnIndex,
                                    getOrderByDirectionOrDefault(model, 0) == ORDER_DIRECTION_ASCENDING,
                                    indexDirection,
                                    columnIndexes,
                                    columnSizeShifts
                            );
                        }
                    }
                }
            }

            final RowCursorFactory rowFactory = new PageFrameRowCursorFactory(model.isForceBackwardScan() ? ORDER_DESC : ORDER_ASC);

            model.setWhereClause(intrinsicModel.filter);
            return new PageFrameRecordCursorFactory(
                    configuration,
                    queryMeta,
                    dfcFactory,
                    rowFactory,
                    false,
                    null,
                    true,
                    columnIndexes,
                    columnSizeShifts,
                    supportsRandomAccess,
                    false
            );
        }

        // no where clause
        if (latestByColumnCount == 0) {
            // construct new metadata, which is a copy of what we constructed just above, but
            // in the interest of isolating problems we will only affect this factory

            final int order = model.isForceBackwardScan() ? ORDER_DESC : ORDER_ASC;

            AbstractPartitionFrameCursorFactory cursorFactory = new FullPartitionFrameCursorFactory(tableToken, model.getMetadataVersion(), dfcFactoryMeta, order);
            RowCursorFactory rowCursorFactory = new PageFrameRowCursorFactory(order);

            return new PageFrameRecordCursorFactory(
                    configuration,
                    queryMeta,
                    cursorFactory,
                    rowCursorFactory,
                    model.isOrderDescendingByDesignatedTimestampOnly(),
                    null,
                    true,
                    columnIndexes,
                    columnSizeShifts,
                    supportsRandomAccess,
                    false
            );
        }

        // 'latest by' clause takes over the latest by nodes, so that the later generateLatestBy() is no-op
        model.getLatestBy().clear();

        // listColumnFilterA = latest by column indexes
        if (latestByColumnCount == 1) {
            int latestByColumnIndex = listColumnFilterA.getColumnIndexFactored(0);
            if (queryMeta.isColumnIndexed(latestByColumnIndex)) {
                return new LatestByAllIndexedRecordCursorFactory(
                        executionContext.getCairoEngine(),
                        configuration,
                        queryMeta,
                        new FullPartitionFrameCursorFactory(tableToken, model.getMetadataVersion(), dfcFactoryMeta, ORDER_DESC),
                        listColumnFilterA.getColumnIndexFactored(0),
                        columnIndexes,
                        columnSizeShifts,
                        prefixes
                );
            }

            if (isSymbol(queryMeta.getColumnType(latestByColumnIndex))
                    && queryMeta.isSymbolTableStatic(latestByColumnIndex)) {
                // we have "latest by" symbol column values, but no index
                return new LatestByDeferredListValuesFilteredRecordCursorFactory(
                        configuration,
                        queryMeta,
                        new FullPartitionFrameCursorFactory(tableToken, model.getMetadataVersion(), dfcFactoryMeta, ORDER_DESC),
                        latestByColumnIndex,
                        null,
                        columnIndexes,
                        columnSizeShifts
                );
            }
        }

        boolean symbolKeysOnly = true;
        for (int i = 0, n = keyTypes.getColumnCount(); i < n; i++) {
            symbolKeysOnly &= isSymbol(keyTypes.getColumnType(i));
        }
        if (symbolKeysOnly) {
            IntList partitionByColumnIndexes = new IntList(listColumnFilterA.size());
            for (int i = 0, n = listColumnFilterA.size(); i < n; i++) {
                partitionByColumnIndexes.add(listColumnFilterA.getColumnIndexFactored(i));
            }
            return new LatestByAllSymbolsFilteredRecordCursorFactory(
                    configuration,
                    queryMeta,
                    new FullPartitionFrameCursorFactory(tableToken, model.getMetadataVersion(), dfcFactoryMeta, ORDER_DESC),
                    RecordSinkFactory.getInstance(asm, queryMeta, listColumnFilterA),
                    keyTypes,
                    partitionByColumnIndexes,
                    null,
                    null,
                    columnIndexes,
                    columnSizeShifts
            );
        }

        return new LatestByAllFilteredRecordCursorFactory(
                configuration,
                queryMeta,
                new FullPartitionFrameCursorFactory(tableToken, model.getMetadataVersion(), dfcFactoryMeta, ORDER_DESC),
                RecordSinkFactory.getInstance(asm, queryMeta, listColumnFilterA),
                keyTypes,
                null,
                columnIndexes,
                columnSizeShifts
        );
    }

    private RecordCursorFactory generateUnionAllFactory(
            QueryModel model,
            SqlExecutionContext executionContext,
            RecordCursorFactory factoryA,
            RecordCursorFactory factoryB,
            ObjList<Function> castFunctionsA,
            ObjList<Function> castFunctionsB,
            RecordMetadata unionMetadata
    ) throws SqlException {
        final RecordCursorFactory unionFactory = new UnionAllRecordCursorFactory(
                unionMetadata,
                factoryA,
                factoryB,
                castFunctionsA,
                castFunctionsB
        );

        if (model.getUnionModel().getUnionModel() != null) {
            return generateSetFactory(model.getUnionModel(), unionFactory, executionContext);
        }
        return unionFactory;
    }

    private RecordCursorFactory generateUnionFactory(
            QueryModel model,
            SqlExecutionContext executionContext,
            RecordCursorFactory factoryA,
            RecordCursorFactory factoryB,
            ObjList<Function> castFunctionsA,
            ObjList<Function> castFunctionsB,
            RecordMetadata unionMetadata,
            SetRecordCursorFactoryConstructor constructor
    ) throws SqlException {
        writeSymbolAsString.clear();
        valueTypes.clear();
        // Remap symbol columns to string type since that's how recordSink copies them.
        keyTypes.clear();
        for (int i = 0, n = unionMetadata.getColumnCount(); i < n; i++) {
            final int columnType = unionMetadata.getColumnType(i);
            if (isSymbol(columnType)) {
                keyTypes.add(STRING);
                writeSymbolAsString.set(i);
            } else {
                keyTypes.add(columnType);
            }
        }

        entityColumnFilter.of(factoryA.getMetadata().getColumnCount());
        final RecordSink recordSink = RecordSinkFactory.getInstance(
                asm,
                unionMetadata,
                entityColumnFilter,
                writeSymbolAsString
        );

        RecordCursorFactory unionFactory = constructor.create(
                configuration,
                unionMetadata,
                factoryA,
                factoryB,
                castFunctionsA,
                castFunctionsB,
                recordSink,
                keyTypes,
                valueTypes
        );

        if (model.getUnionModel().getUnionModel() != null) {
            return generateSetFactory(model.getUnionModel(), unionFactory, executionContext);
        }
        return unionFactory;
    }

    @Nullable
    private Function getHiFunction(QueryModel model, SqlExecutionContext executionContext) throws SqlException {
        return toLimitFunction(executionContext, model.getLimitHi(), null);
    }

    @Nullable
    private Function getLimitLoFunctionOnly(QueryModel model, SqlExecutionContext executionContext) throws SqlException {
        if (model.getLimitAdviceLo() != null && model.getLimitAdviceHi() == null) {
            return toLimitFunction(executionContext, model.getLimitAdviceLo(), LongConstant.ZERO);
        }
        return null;
    }

    @NotNull
    private Function getLoFunction(QueryModel model, SqlExecutionContext executionContext) throws SqlException {
        return toLimitFunction(executionContext, model.getLimitLo(), LongConstant.ZERO);
    }

    private int getSampleBySymbolKeyIndex(QueryModel model, RecordMetadata metadata) {
        final ObjList<QueryColumn> columns = model.getColumns();

        for (int i = 0, n = columns.size(); i < n; i++) {
            final QueryColumn column = columns.getQuick(i);
            final ExpressionNode node = column.getAst();

            if (node.type == LITERAL) {
                int idx = metadata.getColumnIndex(node.token);
                int columnType = metadata.getColumnType(idx);

                if (columnType == SYMBOL) {
                    return idx;
                }
            }
        }

        return -1;
    }

    private int getTimestampIndex(QueryModel model, RecordCursorFactory factory) throws SqlException {
        return getTimestampIndex(model, factory.getMetadata());
    }

    private int getTimestampIndex(QueryModel model, RecordMetadata metadata) throws SqlException {
        final ExpressionNode timestamp = model.getTimestamp();
        if (timestamp != null) {
            int timestampIndex = metadata.getColumnIndexQuiet(timestamp.token);
            if (timestampIndex == -1) {
                throw SqlException.invalidColumn(timestamp.position, timestamp.token);
            }
            if (!isTimestamp(metadata.getColumnType(timestampIndex))) {
                throw SqlException.$(timestamp.position, "not a TIMESTAMP");
            }
            return timestampIndex;
        }
        return metadata.getTimestampIndex();
    }

    private void guardAgainstDotsInOrderByAdvice(QueryModel model) throws SqlException {
        ObjList<ExpressionNode> advice = model.getOrderByAdvice();
        for (int i = 0, n = advice.size(); i < n; i++) {
            if (Chars.indexOf(advice.getQuick(i).token, '.') > -1) {
                throw SqlException.$(advice.getQuick(i).position, "cannot use table-prefixed names in order by");
            }
        }
    }

    private void guardAgainstFillWithKeyedGroupBy(QueryModel model, ArrayColumnTypes keyTypes) throws SqlException {
        // locate fill
        QueryModel curr = model;
        while (curr != null && curr.getFillStride() == null) {
            curr = curr.getNestedModel();
        }

        if (curr == null || curr.getFillStride() == null || curr.getFillValues() == null || curr.getFillValues().size() == 0) {
            return;
        }

        if (curr.getFillValues().size() == 1 && isNoneKeyword(curr.getFillValues().getQuick(0).token)) {
            return;
        }

        if (keyTypes.getColumnCount() == 1) {
            return;
        }

        throw SqlException.$(0, "cannot use FILL with a keyed GROUP BY");
    }

    private void guardAgainstFromToWithKeyedSampleBy(boolean isFromTo) throws SqlException {
        if (isFromTo) {
            throw SqlException.$(0, "FROM-TO intervals are not supported for keyed SAMPLE BY queries");
        }
    }

    private boolean isKeyedTemporalJoin(RecordMetadata masterMetadata, RecordMetadata slaveMetadata) {
        // Check if we can simplify ASOF JOIN ON (ts) to ASOF JOIN.
        if (listColumnFilterA.size() == 1 && listColumnFilterB.size() == 1) {
            int masterIndex = listColumnFilterB.getColumnIndexFactored(0);
            int slaveIndex = listColumnFilterA.getColumnIndexFactored(0);
            return masterIndex != masterMetadata.getTimestampIndex() || slaveIndex != slaveMetadata.getTimestampIndex();
        }
        return listColumnFilterA.size() > 0 && listColumnFilterB.size() > 0;
    }

    private boolean isOrderByDesignatedTimestampOnly(QueryModel model) {
        return model.getOrderByAdvice().size() == 1
                && model.getTimestamp() != null
                && Chars.equalsIgnoreCase(model.getOrderByAdvice().getQuick(0).token, model.getTimestamp().token);
    }

    private boolean isSameTable(RecordCursorFactory masterFactory, RecordCursorFactory slaveFactory) {
        return masterFactory.getTableToken() != null && masterFactory.getTableToken().equals(slaveFactory.getTableToken());
    }

    private boolean isSingleSymbolJoin(SymbolShortCircuit symbolShortCircuit) {
        return symbolShortCircuit != NoopSymbolShortCircuit.INSTANCE &&
                !(symbolShortCircuit instanceof ChainedSymbolShortCircuit);
    }

    private void lookupColumnIndexes(
            ListColumnFilter filter,
            ObjList<ExpressionNode> columnNames,
            RecordMetadata metadata
    ) throws SqlException {
        filter.clear();
        for (int i = 0, n = columnNames.size(); i < n; i++) {
            final CharSequence columnName = columnNames.getQuick(i).token;
            int columnIndex = metadata.getColumnIndexQuiet(columnName);
            if (columnIndex > -1) {
                filter.add(columnIndex + 1);
            } else {
                int dot = Chars.indexOfLastUnquoted(columnName, '.');
                if (dot > -1) {
                    columnIndex = metadata.getColumnIndexQuiet(columnName, dot + 1, columnName.length());
                    if (columnIndex > -1) {
                        filter.add(columnIndex + 1);
                        return;
                    }
                }
                throw SqlException.invalidColumn(columnNames.getQuick(i).position, columnName);
            }
        }
    }

    private void lookupColumnIndexesUsingVanillaNames(
            ListColumnFilter filter,
            ObjList<CharSequence> columnNames,
            RecordMetadata metadata
    ) {
        filter.clear();
        for (int i = 0, n = columnNames.size(); i < n; i++) {
            filter.add(metadata.getColumnIndex(columnNames.getQuick(i)) + 1);
        }
    }

    private int prepareLatestByColumnIndexes(ObjList<ExpressionNode> latestBy, RecordMetadata myMeta) throws SqlException {
        keyTypes.clear();
        listColumnFilterA.clear();

        final int latestByColumnCount = latestBy.size();
        if (latestByColumnCount > 0) {
            // validate the latest by against the current reader
            // first check if column is valid
            for (int i = 0; i < latestByColumnCount; i++) {
                final ExpressionNode latestByNode = latestBy.getQuick(i);
                final int index = myMeta.getColumnIndexQuiet(latestByNode.token);
                if (index == -1) {
                    throw SqlException.invalidColumn(latestByNode.position, latestByNode.token);
                }

                // check the type of the column, not all are supported
                int columnType = myMeta.getColumnType(index);
                switch (tagOf(columnType)) {
                    case BOOLEAN:
                    case BYTE:
                    case CHAR:
                    case SHORT:
                    case INT:
                    case IPv4:
                    case LONG:
                    case DATE:
                    case TIMESTAMP:
                    case FLOAT:
                    case DOUBLE:
                    case LONG256:
                    case STRING:
                    case VARCHAR:
                    case SYMBOL:
                    case UUID:
                    case GEOBYTE:
                    case GEOSHORT:
                    case GEOINT:
                    case GEOLONG:
                    case LONG128:
                        // we are reusing collections which leads to confusing naming for this method
                        // keyTypes are types of columns we collect 'latest by' for
                        keyTypes.add(columnType);
                        // listColumnFilterA are indexes of columns we collect 'latest by' for
                        listColumnFilterA.add(index + 1);
                        break;

                    default:
                        throw SqlException
                                .position(latestByNode.position)
                                .put(latestByNode.token)
                                .put(" (")
                                .put(ColumnType.nameOf(columnType))
                                .put("): invalid type, only [BOOLEAN, BYTE, SHORT, INT, LONG, DATE, TIMESTAMP, FLOAT, DOUBLE, LONG128, LONG256, CHAR, STRING, VARCHAR, SYMBOL, UUID, GEOHASH, IPv4] are supported in LATEST ON");
                }
            }
        }
        return latestByColumnCount;
    }

    private void processJoinContext(
            boolean vanillaMaster,
            boolean isSelfJoin,
            JoinContext jc,
            RecordMetadata masterMetadata,
            RecordMetadata slaveMetadata
    ) throws SqlException {
        lookupColumnIndexesUsingVanillaNames(listColumnFilterA, jc.aNames, slaveMetadata);
        if (vanillaMaster) {
            lookupColumnIndexesUsingVanillaNames(listColumnFilterB, jc.bNames, masterMetadata);
        } else {
            lookupColumnIndexes(listColumnFilterB, jc.bNodes, masterMetadata);
        }

        // compare types and populate keyTypes
        keyTypes.clear();
        writeSymbolAsString.clear();
        writeStringAsVarcharA.clear();
        writeStringAsVarcharB.clear();
        writeTimestampAsNanosA.clear();
        writeTimestampAsNanosB.clear();
        for (int k = 0, m = listColumnFilterA.getColumnCount(); k < m; k++) {
            // Don't use tagOf(columnType) to compare the types.
            // Key types have too much exactly except SYMBOL and STRING special case
            final int columnIndexA = listColumnFilterA.getColumnIndexFactored(k);
            final int columnIndexB = listColumnFilterB.getColumnIndexFactored(k);
            final int columnTypeA = slaveMetadata.getColumnType(columnIndexA);
            final String columnNameA = slaveMetadata.getColumnName(columnIndexA);
            final int columnTypeB = masterMetadata.getColumnType(columnIndexB);
            final String columnNameB = masterMetadata.getColumnName(columnIndexB);
            if (columnTypeB != columnTypeA &&
                    !(isSymbolOrStringOrVarchar(columnTypeB) && isSymbolOrStringOrVarchar(columnTypeA)) &&
                    !(isTimestamp(columnTypeB) && isTimestamp(columnTypeA))
            ) {
                // index in column filter and join context is the same
                throw SqlException.$(jc.aNodes.getQuick(k).position, "join column type mismatch");
            }
            if (isVarchar(columnTypeA) || isVarchar(columnTypeB)) {
                keyTypes.add(VARCHAR);
                if (isVarchar(columnTypeA)) {
                    writeStringAsVarcharB.set(columnIndexB);
                } else {
                    writeStringAsVarcharA.set(columnIndexA);
                }
                writeSymbolAsString.set(columnIndexA);
                writeSymbolAsString.set(columnIndexB);
            } else if (columnTypeB == ColumnType.SYMBOL) {
                if (isSelfJoin && Chars.equalsIgnoreCase(columnNameA, columnNameB)) {
                    keyTypes.add(ColumnType.SYMBOL);
                } else {
                    keyTypes.add(STRING);
                    writeSymbolAsString.set(columnIndexA);
                    writeSymbolAsString.set(columnIndexB);
                }
            } else if (isString(columnTypeA) || isString(columnTypeB)) {
                keyTypes.add(columnTypeB);
                writeSymbolAsString.set(columnIndexA);
                writeSymbolAsString.set(columnIndexB);
            } else if (columnTypeA != columnTypeB &&
                    isTimestamp(columnTypeA) && isTimestamp(columnTypeB)
            ) {
                keyTypes.add(TIMESTAMP_NANO);
                // Mark columns that need conversion to nanoseconds
                if (!isTimestampNano(columnTypeA)) {
                    writeTimestampAsNanosA.set(columnIndexA);
                }
                if (!isTimestampNano(columnTypeB)) {
                    writeTimestampAsNanosB.set(columnIndexB);
                }
            } else {
                keyTypes.add(columnTypeB);
            }
        }
    }

    private void processNodeQueryModels(ExpressionNode node, ModelOperator operator) {
        sqlNodeStack.clear();
        while (node != null) {
            if (node.queryModel != null) {
                operator.operate(expressionNodePool, node.queryModel);
            }

            if (node.lhs != null) {
                sqlNodeStack.push(node.lhs);
            }

            if (node.rhs != null) {
                node = node.rhs;
            } else {
                if (!sqlNodeStack.isEmpty()) {
                    node = sqlNodeStack.poll();
                } else {
                    node = null;
                }
            }
        }
    }

    private void restoreWhereClause(ExpressionNode node) {
        processNodeQueryModels(node, RESTORE_WHERE_CLAUSE);
    }

    private Function toLimitFunction(
            SqlExecutionContext executionContext,
            ExpressionNode limit,
            ConstantFunction defaultValue
    ) throws SqlException {
        if (limit == null) {
            return defaultValue;
        }

        final Function limitFunc = functionParser.parseFunction(limit, EmptyRecordMetadata.INSTANCE, executionContext);

        // coerce to a convertible type
        coerceRuntimeConstantType(limitFunc, LONG, executionContext, "LIMIT expressions must be convertible to INT", limit.position);

        // also rule out string, varchar etc.
        int limitFuncType = limitFunc.getType();
        if (limitTypes.excludes(limitFuncType)) {
            throw SqlException.$(limit.position, "invalid type: ").put(ColumnType.nameOf(limitFuncType));
        }

        return limitFunc;
    }

    private void validateBothTimestampOrders(RecordCursorFactory masterFactory, RecordCursorFactory slaveFactory, int position) throws SqlException {
        if (masterFactory.getScanDirection() != RecordCursorFactory.SCAN_DIRECTION_FORWARD) {
            throw SqlException.$(position, "left side of time series join doesn't have ASC timestamp order");
        }
        if (slaveFactory.getScanDirection() != RecordCursorFactory.SCAN_DIRECTION_FORWARD) {
            throw SqlException.$(position, "right side of time series join doesn't have ASC timestamp order");
        }
    }

    private void validateBothTimestamps(QueryModel slaveModel, RecordMetadata masterMetadata, RecordMetadata slaveMetadata) throws SqlException {
        if (masterMetadata.getTimestampIndex() == -1) {
            throw SqlException.$(slaveModel.getJoinKeywordPosition(), "left side of time series join has no timestamp");
        }
        if (slaveMetadata.getTimestampIndex() == -1) {
            throw SqlException.$(slaveModel.getJoinKeywordPosition(), "right side of time series join has no timestamp");
        }
    }

    private void validateOuterJoinExpressions(QueryModel model, CharSequence joinType) throws SqlException {
        if (model.getOuterJoinExpressionClause() != null) {
            throw SqlException.$(model.getOuterJoinExpressionClause().position, "unsupported ").put(joinType).put(" join expression ")
                    .put("[expr='").put(model.getOuterJoinExpressionClause()).put("']");
        }
    }

    private Record.CharSequenceFunction validateSubQueryColumnAndGetGetter(IntrinsicModel intrinsicModel, RecordMetadata metadata) throws SqlException {
        int columnType = metadata.getColumnType(0);
        switch (columnType) {
            case STRING:
                return Record.GET_STR;
            case SYMBOL:
                return Record.GET_SYM;
            case VARCHAR:
                return Record.GET_VARCHAR;
            default:
                assert intrinsicModel.keySubQuery.getColumns() != null;
                assert intrinsicModel.keySubQuery.getColumns().size() > 0;
                throw SqlException
                        .position(intrinsicModel.keySubQuery.getColumns().getQuick(0).getAst().position)
                        .put("unsupported column type: ")
                        .put(metadata.getColumnName(0))
                        .put(": ")
                        .put(ColumnType.nameOf(columnType));
        }
    }

    // used in tests
    void setEnableJitNullChecks(boolean value) {
        enableJitNullChecks = value;
    }

    void setFullFatJoins(boolean fullFatJoins) {
        this.fullFatJoins = fullFatJoins;
    }

    @FunctionalInterface
    public interface FullFatJoinGenerator {
        RecordCursorFactory create(
                CairoConfiguration configuration,
                RecordMetadata metadata,
                RecordCursorFactory masterFactory,
                RecordCursorFactory slaveFactory,
                @Transient ColumnTypes mapKeyTypes,
                @Transient ColumnTypes mapValueTypes,
                @Transient ColumnTypes slaveColumnTypes,
                RecordSink masterKeySink,
                RecordSink slaveKeySink,
                int columnSplit,
                RecordValueSink slaveValueSink,
                IntList columnIndex,
                JoinContext joinContext,
                ColumnFilter masterTableKeyColumns,
                long toleranceInterval,
                int slaveValueTimestampIndex
        );
    }

    @FunctionalInterface
    interface ModelOperator {
        void operate(ObjectPool<ExpressionNode> pool, QueryModel model);
    }

    /**
     * Container class to hold the detected parameters of a markout horizon pattern.
     */
    private static class MarkoutHorizonInfo {
        int masterTimestampColumnIndex;
        int slaveSequenceColumnIndex;

        MarkoutHorizonInfo of(int timestampColumnIndex, int slaveColumnIndex) {
            this.masterTimestampColumnIndex = timestampColumnIndex;
            this.slaveSequenceColumnIndex = slaveColumnIndex;
            return this;
        }
    }

    private static class RecordCursorFactoryStub implements RecordCursorFactory {
        final ExecutionModel model;
        RecordCursorFactory factory;

        protected RecordCursorFactoryStub(ExecutionModel model, RecordCursorFactory factory) {
            this.model = model;
            this.factory = factory;
        }

        @Override
        public void close() {
            factory = Misc.free(factory);
        }

        @Override
        public RecordCursor getCursor(SqlExecutionContext executionContext) throws SqlException {
            if (factory != null) {
                return factory.getCursor(executionContext);
            } else {
                return null;
            }
        }

        @Override
        public RecordMetadata getMetadata() {
            return null;
        }

        @Override
        public boolean recordCursorSupportsRandomAccess() {
            return false;
        }

        @Override
        public void toPlan(PlanSink sink) {
            sink.type(model.getTypeName());

            final CharSequence tableName = model.getTableName();
            if (tableName != null) {
                sink.meta(model.getModelType() == CREATE_MAT_VIEW ? "view" : "table").val(tableName);
            }
            if (factory != null) {
                sink.child(factory);
            }
        }
    }

    private static class WindowJoinAggColumnVectorizedCheck implements PostOrderTreeTraversalAlgo.Visitor {
        int columnSplit;
        RecordMetadata metadata;
        boolean vectorized;

        @Override
        public void visit(ExpressionNode node) {
            if (!vectorized) {
                return;
            }
            if (node.type == LITERAL) {
                int columnIndex = metadata.getColumnIndexQuiet(node.token);
                if (columnIndex < columnSplit) {
                    vectorized = false;
                }
            }
        }

        void of(RecordMetadata metadata, int columnSplit) {
            this.metadata = metadata;
            this.columnSplit = columnSplit;
            this.vectorized = true;
        }
    }

    private static class WindowJoinColCheckVisitor implements PostOrderTreeTraversalAlgo.Visitor {
        boolean hasIncludeCol;
        RecordMetadata metadata;
        boolean shouldInclude;

        @Override
        public void visit(ExpressionNode node) {
            if (node.type == LITERAL) {
                int columnIndex = metadata.getColumnIndexQuiet(node.token);
                if (columnIndex == -1) {
                    shouldInclude = false;
                } else {
                    hasIncludeCol = true;
                }
            }
        }

        void of(RecordMetadata metadata) {
            this.metadata = metadata;
            this.shouldInclude = true;
            this.hasIncludeCol = false;
        }
    }

    static {
        joinsRequiringTimestamp[JOIN_ASOF] = true;
        joinsRequiringTimestamp[JOIN_SPLICE] = true;
        joinsRequiringTimestamp[JOIN_LT] = true;
        joinsRequiringTimestamp[JOIN_WINDOW] = true;
    }

    static {
        limitTypes.add(LONG);
        limitTypes.add(BYTE);
        limitTypes.add(SHORT);
        limitTypes.add(INT);
        limitTypes.add(UNDEFINED);
    }

    static {
        countConstructors.put(DOUBLE, CountDoubleVectorAggregateFunction::new);
        countConstructors.put(INT, CountIntVectorAggregateFunction::new);
        countConstructors.put(LONG, CountLongVectorAggregateFunction::new);
        countConstructors.put(DATE, CountLongVectorAggregateFunction::new);
        countConstructors.put(TIMESTAMP_MICRO, CountLongVectorAggregateFunction::new);
        countConstructors.put(TIMESTAMP_NANO, CountLongVectorAggregateFunction::new);

        sumConstructors.put(DOUBLE, SumDoubleVectorAggregateFunction::new);
        sumConstructors.put(INT, SumIntVectorAggregateFunction::new);
        sumConstructors.put(LONG, SumLongVectorAggregateFunction::new);
        sumConstructors.put(LONG256, SumLong256VectorAggregateFunction::new);
        sumConstructors.put(SHORT, SumShortVectorAggregateFunction::new);

        ksumConstructors.put(DOUBLE, KSumDoubleVectorAggregateFunction::new);
        nsumConstructors.put(DOUBLE, NSumDoubleVectorAggregateFunction::new);

        avgConstructors.put(DOUBLE, AvgDoubleVectorAggregateFunction::new);
        avgConstructors.put(LONG, AvgLongVectorAggregateFunction::new);
        avgConstructors.put(INT, AvgIntVectorAggregateFunction::new);
        avgConstructors.put(SHORT, AvgShortVectorAggregateFunction::new);

        minConstructors.put(DOUBLE, MinDoubleVectorAggregateFunction::new);
        minConstructors.put(LONG, MinLongVectorAggregateFunction::new);
        minConstructors.put(DATE, MinDateVectorAggregateFunction::new);
        minConstructors.put(TIMESTAMP_MICRO, (int keyKind, int columnIndex, int workerCount) -> new MinTimestampVectorAggregateFunction(keyKind, columnIndex, workerCount, TIMESTAMP_MICRO));
        minConstructors.put(TIMESTAMP_NANO, (int keyKind, int columnIndex, int workerCount) -> new MinTimestampVectorAggregateFunction(keyKind, columnIndex, workerCount, TIMESTAMP_NANO));
        minConstructors.put(INT, MinIntVectorAggregateFunction::new);
        minConstructors.put(SHORT, MinShortVectorAggregateFunction::new);

        maxConstructors.put(DOUBLE, MaxDoubleVectorAggregateFunction::new);
        maxConstructors.put(LONG, MaxLongVectorAggregateFunction::new);
        maxConstructors.put(DATE, MaxDateVectorAggregateFunction::new);
        maxConstructors.put(TIMESTAMP_MICRO, (int keyKind, int columnIndex, int workerCount) -> new MaxTimestampVectorAggregateFunction(keyKind, columnIndex, workerCount, TIMESTAMP_MICRO));
        maxConstructors.put(TIMESTAMP_NANO, (int keyKind, int columnIndex, int workerCount) -> new MaxTimestampVectorAggregateFunction(keyKind, columnIndex, workerCount, TIMESTAMP_NANO));
        maxConstructors.put(INT, MaxIntVectorAggregateFunction::new);
        maxConstructors.put(SHORT, MaxShortVectorAggregateFunction::new);
    }
}<|MERGE_RESOLUTION|>--- conflicted
+++ resolved
@@ -767,11 +767,7 @@
     private static void coerceRuntimeConstantType(Function func, int type, SqlExecutionContext context, CharSequence message, int pos) throws SqlException {
         if (isUndefined(func.getType())) {
             func.assignType(type, context.getBindVariableService());
-<<<<<<< HEAD
-        } else if ((!func.isConstant() && !func.isRuntimeConstant()) || !isAssignableFrom(func.getType(), type)) {
-=======
         } else if ((!func.isConstant() && !func.isRuntimeConstant()) || !ColumnType.isConvertibleFrom(func.getType(), type)) {
->>>>>>> 1fca1eb1
             throw SqlException.$(pos, message);
         }
     }
