--- conflicted
+++ resolved
@@ -5766,26 +5766,6 @@
             final int order = model.isForceBackwardScan() ? ORDER_DESC : ORDER_ASC;
             if (intrinsicModel.hasIntervalFilters()) {
                 RuntimeIntrinsicIntervalModel intervalModel = intrinsicModel.buildIntervalModel();
-<<<<<<< HEAD
-                if (model.isForceBackwardScan()) {
-                    dfcFactory = new IntervalBwdPartitionFrameCursorFactory(
-                            tableToken,
-                            model.getMetadataVersion(),
-                            intervalModel,
-                            readerTimestampIndex,
-                            dfcFactoryMeta
-                    );
-                } else {
-                    dfcFactory = new IntervalFwdPartitionFrameCursorFactory(
-                            tableToken,
-                            model.getMetadataVersion(),
-                            intervalModel,
-                            readerTimestampIndex,
-                            dfcFactoryMeta
-                    );
-                }
-                intervalHitsOnlyOnePartition = intervalModel.allIntervalsHitOnePartition();
-=======
                 dfcFactory = new IntervalPartitionFrameCursorFactory(
                         tableToken,
                         model.getMetadataVersion(),
@@ -5794,8 +5774,7 @@
                         dfcFactoryMeta,
                         order
                 );
-                intervalHitsOnlyOnePartition = intervalModel.allIntervalsHitOnePartition(reader.getPartitionedBy());
->>>>>>> 14d4c8f5
+                intervalHitsOnlyOnePartition = intervalModel.allIntervalsHitOnePartition();
             } else {
                 dfcFactory = new FullPartitionFrameCursorFactory(tableToken, model.getMetadataVersion(), dfcFactoryMeta, order);
                 intervalHitsOnlyOnePartition = reader.getPartitionedBy() == PartitionBy.NONE;
