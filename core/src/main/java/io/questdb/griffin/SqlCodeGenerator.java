--- conflicted
+++ resolved
@@ -5345,21 +5345,6 @@
 
         model.setWhereClause(withinExtracted);
 
-<<<<<<< HEAD
-        if (withinExtracted != null) {
-            CharSequence preferredKeyColumn = null;
-            if (latestByColumnCount == 1) {
-                final int latestByIndex = listColumnFilterA.getColumnIndexFactored(0);
-=======
-        // Either this: `ORDER BY timestamp DESC`
-        // Or this: `ORDER BY timestamp DESC, side DESC LIMIT 3`
-        // In the latter case, we would like to generate a partially sorted cursor in `generateOrderBy`
-        // So we need to return a bwd scan here first.
-        boolean orderDescendingByDesignatedTimestampOnly = isOrderDescendingByDesignatedTimestampOnly(model);
-
-        boolean shouldGenerateBackwardsScan = orderDescendingByDesignatedTimestampOnly
-                || isOrderByStartingWithDescDesignatedTimestampAndLimited(model);
-
         if (withinExtracted != null || executionContext.isOverriddenIntrinsics(reader.getTableToken())) {
             final IntrinsicModel intrinsicModel;
             if (withinExtracted != null) {
@@ -5367,7 +5352,6 @@
 
                 if (latestByColumnCount == 1) {
                     final int latestByIndex = listColumnFilterA.getColumnIndexFactored(0);
->>>>>>> 2d5aedf0
 
                     if (ColumnType.isSymbol(myMeta.getColumnType(latestByIndex))) {
                         preferredKeyColumn = latestBy.getQuick(0).token;
@@ -6077,24 +6061,6 @@
                 && Chars.equalsIgnoreCase(model.getOrderByAdvice().getQuick(0).token, model.getTimestamp().token);
     }
 
-<<<<<<< HEAD
-=======
-    private boolean isOrderByStartingWithDescDesignatedTimestampAndLimited(QueryModel model) {
-        return model.getOrderByAdvice().size() > 1
-                && model.getTimestamp() != null
-                && Chars.equalsIgnoreCase(
-                model.getOrderByAdvice().getQuick(0).token,
-                model.getTimestamp().token
-        )
-                && model.getLimitLo() != null && !Chars.equals(model.getLimitLo().token, '-');
-    }
-
-    private boolean isOrderDescendingByDesignatedTimestampOnly(QueryModel model) {
-        return isOrderByDesignatedTimestampOnly(model) &&
-                getOrderByDirectionOrDefault(model, 0) == ORDER_DIRECTION_DESCENDING;
-    }
-
->>>>>>> 2d5aedf0
     private boolean isSameTable(RecordCursorFactory masterFactory, RecordCursorFactory slaveFactory) {
         return masterFactory.getTableToken() != null && masterFactory.getTableToken().equals(slaveFactory.getTableToken());
     }
