--- conflicted
+++ resolved
@@ -500,22 +500,12 @@
     public static int implicitCastStrAsIPv4(CharSequence value) {
         if(value != null) {
             try {
-<<<<<<< HEAD
-                int test = Numbers.parseIPv4(value);
-                return test;
-            } catch (NumericException exception) {
-                throw ImplicitCastException.inconvertibleValue(value, ColumnType.STRING, ColumnType.IPv4);
-            }
-        }
-        return Numbers.INT_NaN;
-=======
                 return Numbers.parseIPv4(value);
             } catch (NumericException exception) {
                 throw ImplicitCastException.instance().put("invalid ipv4 format: ").put(value);
             }
         }
         return Numbers.IPv4_NULL;
->>>>>>> 0643b7e7
     }
 
     public static long implicitCastStrAsLong(CharSequence value) {
