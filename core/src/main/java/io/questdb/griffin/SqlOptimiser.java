/*******************************************************************************
 *     ___                  _   ____  ____
 *    / _ \ _   _  ___  ___| |_|  _ \| __ )
 *   | | | | | | |/ _ \/ __| __| | | |  _ \
 *   | |_| | |_| |  __/\__ \ |_| |_| | |_) |
 *    \__\_\\__,_|\___||___/\__|____/|____/
 *
 *  Copyright (c) 2014-2019 Appsicle
 *  Copyright (c) 2019-2024 QuestDB
 *
 *  Licensed under the Apache License, Version 2.0 (the "License");
 *  you may not use this file except in compliance with the License.
 *  You may obtain a copy of the License at
 *
 *  http://www.apache.org/licenses/LICENSE-2.0
 *
 *  Unless required by applicable law or agreed to in writing, software
 *  distributed under the License is distributed on an "AS IS" BASIS,
 *  WITHOUT WARRANTIES OR CONDITIONS OF ANY KIND, either express or implied.
 *  See the License for the specific language governing permissions and
 *  limitations under the License.
 *
 ******************************************************************************/

package io.questdb.griffin;

import io.questdb.cairo.CairoConfiguration;
import io.questdb.cairo.CairoException;
import io.questdb.cairo.ColumnType;
import io.questdb.cairo.ImplicitCastException;
import io.questdb.cairo.TableReader;
import io.questdb.cairo.TableToken;
import io.questdb.cairo.TableUtils;
import io.questdb.cairo.pool.ex.EntryLockedException;
import io.questdb.cairo.sql.Function;
import io.questdb.cairo.sql.RecordCursorFactory;
import io.questdb.cairo.sql.RecordMetadata;
import io.questdb.cairo.sql.TableRecordMetadata;
import io.questdb.cairo.sql.TableReferenceOutOfDateException;
import io.questdb.griffin.engine.functions.catalogue.AllTablesFunctionFactory;
import io.questdb.griffin.engine.functions.catalogue.ShowDateStyleCursorFactory;
import io.questdb.griffin.engine.functions.catalogue.ShowMaxIdentifierLengthCursorFactory;
import io.questdb.griffin.engine.functions.catalogue.ShowParametersCursorFactory;
import io.questdb.griffin.engine.functions.catalogue.ShowSearchPathCursorFactory;
import io.questdb.griffin.engine.functions.catalogue.ShowServerVersionCursorFactory;
import io.questdb.griffin.engine.functions.catalogue.ShowServerVersionNumCursorFactory;
import io.questdb.griffin.engine.functions.catalogue.ShowStandardConformingStringsCursorFactory;
import io.questdb.griffin.engine.functions.catalogue.ShowTimeZoneFactory;
import io.questdb.griffin.engine.functions.catalogue.ShowTransactionIsolationLevelCursorFactory;
import io.questdb.griffin.engine.functions.constants.CharConstant;
import io.questdb.griffin.engine.functions.date.TimestampFloorFunctionFactory;
import io.questdb.griffin.engine.functions.date.ToUTCTimestampFunctionFactory;
import io.questdb.griffin.engine.table.ShowColumnsRecordCursorFactory;
import io.questdb.griffin.engine.table.ShowPartitionsRecordCursorFactory;
import io.questdb.griffin.model.ExpressionNode;
import io.questdb.griffin.model.JoinContext;
import io.questdb.griffin.model.QueryColumn;
import io.questdb.griffin.model.QueryModel;
import io.questdb.griffin.model.WindowColumn;
import io.questdb.std.BoolList;
import io.questdb.std.CharSequenceHashSet;
import io.questdb.std.CharSequenceIntHashMap;
import io.questdb.std.CharSequenceObjHashMap;
import io.questdb.std.Chars;
import io.questdb.std.IntHashSet;
import io.questdb.std.IntList;
import io.questdb.std.IntPriorityQueue;
import io.questdb.std.LowerCaseCharSequenceIntHashMap;
import io.questdb.std.LowerCaseCharSequenceObjHashMap;
import io.questdb.std.Misc;
import io.questdb.std.Mutable;
import io.questdb.std.Numbers;
import io.questdb.std.NumericException;
import io.questdb.std.ObjList;
import io.questdb.std.ObjectPool;
import io.questdb.std.Transient;
import io.questdb.std.str.FlyweightCharSequence;
import io.questdb.std.str.Path;
import io.questdb.std.str.StringSink;
import org.jetbrains.annotations.NotNull;
import org.jetbrains.annotations.Nullable;

import java.util.ArrayDeque;

import static io.questdb.griffin.SqlKeywords.*;
import static io.questdb.griffin.model.ExpressionNode.*;
import static io.questdb.griffin.model.QueryModel.*;

public class SqlOptimiser implements Mutable {
    private static final int JOIN_OP_AND = 2;
    private static final int JOIN_OP_EQUAL = 1;
    private static final int JOIN_OP_OR = 3;
    private static final int JOIN_OP_REGEX = 4;
    private static final String LONG_MAX_VALUE_STR = "" + Long.MAX_VALUE;
    private static final int NOT_OP_AND = 2;
    private static final int NOT_OP_EQUAL = 8;
    private static final int NOT_OP_GREATER = 4;
    private static final int NOT_OP_GREATER_EQ = 5;
    private static final int NOT_OP_LESS = 6;
    private static final int NOT_OP_LESS_EQ = 7;
    private static final int NOT_OP_NOT = 1;
    private static final int NOT_OP_NOT_EQ = 9;
    private static final int NOT_OP_OR = 3;

    // these are bit flags
    private static final int SAMPLE_BY_REWRITE_NO_WRAP = 0;
    private static final int SAMPLE_BY_REWRITE_WRAP_ADD_TIMESTAMP_COPIES = 2;
    private static final int SAMPLE_BY_REWRITE_WRAP_CONVERT_TIME_ZONE = 4;
    private static final int SAMPLE_BY_REWRITE_WRAP_REMOVE_TIMESTAMP = 1;
    private static final IntHashSet flexColumnModelTypes = new IntHashSet();
    // list of join types that don't support all optimisations (e.g. pushing table-specific predicates to both left and right table)
    private static final IntHashSet joinBarriers;
    private static final CharSequenceIntHashMap joinOps = new CharSequenceIntHashMap();
    private static final boolean[] joinsRequiringTimestamp = {false, false, false, false, true, true, true};
    private static final IntHashSet limitTypes = new IntHashSet();
    private static final CharSequenceIntHashMap notOps = new CharSequenceIntHashMap();
    private static final CharSequenceHashSet nullConstants = new CharSequenceHashSet();
    protected final ObjList<CharSequence> literalCollectorANames = new ObjList<>();
    private final CharacterStore characterStore;
    private final IntList clausesToSteal = new IntList();
    private final ColumnPrefixEraser columnPrefixEraser = new ColumnPrefixEraser();
    private final CairoConfiguration configuration;
    private final CharSequenceIntHashMap constNameToIndex = new CharSequenceIntHashMap();
    private final CharSequenceObjHashMap<ExpressionNode> constNameToNode = new CharSequenceObjHashMap<>();
    private final CharSequenceObjHashMap<CharSequence> constNameToToken = new CharSequenceObjHashMap<>();
    private final ObjectPool<JoinContext> contextPool;
    private final IntHashSet deletedContexts = new IntHashSet();
    private final CharSequenceHashSet existsDependedTokens = new CharSequenceHashSet();
    private final ObjectPool<ExpressionNode> expressionNodePool;
    private final FunctionParser functionParser;
    // list of group-by-model-level expressions with prefixes
    // we've to use it because group by is likely to contain rewritten/aliased expressions that make matching input expressions by pure AST unreliable
    private final ObjList<CharSequence> groupByAliases = new ObjList<>();
    private final ObjList<ExpressionNode> groupByNodes = new ObjList<>();
    private final BoolList groupByUsed = new BoolList();
    private final ObjectPool<IntHashSet> intHashSetPool = new ObjectPool<>(IntHashSet::new, 16);
    private final ObjList<JoinContext> joinClausesSwap1 = new ObjList<>();
    private final ObjList<JoinContext> joinClausesSwap2 = new ObjList<>();
    private final LiteralCheckingVisitor literalCheckingVisitor = new LiteralCheckingVisitor();
    private final LiteralCollector literalCollector = new LiteralCollector();
    private final IntHashSet literalCollectorAIndexes = new IntHashSet();
    private final IntHashSet literalCollectorBIndexes = new IntHashSet();
    private final ObjList<CharSequence> literalCollectorBNames = new ObjList<>();
    private final LiteralRewritingVisitor literalRewritingVisitor = new LiteralRewritingVisitor();
    private final int maxRecursion;
    private final CharSequenceHashSet missingDependedTokens = new CharSequenceHashSet();
    private final ObjList<ExpressionNode> orderByAdvice = new ObjList<>();
    private final IntPriorityQueue orderingStack = new IntPriorityQueue();
    private final Path path;
    private final IntHashSet postFilterRemoved = new IntHashSet();
    private final ObjList<IntHashSet> postFilterTableRefs = new ObjList<>();
    private final ObjectPool<QueryColumn> queryColumnPool;
    private final ObjectPool<QueryModel> queryModelPool;
    private final ArrayDeque<ExpressionNode> sqlNodeStack = new ArrayDeque<>();
    private final ObjList<RecordCursorFactory> tableFactoriesInFlight = new ObjList<>();
    private final FlyweightCharSequence tableLookupSequence = new FlyweightCharSequence();
    private final IntHashSet tablesSoFar = new IntHashSet();
    private final ObjList<QueryColumn> tempColumns = new ObjList<>();
    private final IntList tempCrossIndexes = new IntList();
    private final IntList tempCrosses = new IntList();
    private final IntList tempList = new IntList();
    private final LowerCaseCharSequenceObjHashMap<QueryColumn> tmpCursorAliases = new LowerCaseCharSequenceObjHashMap<>();
    private final PostOrderTreeTraversalAlgo traversalAlgo;
    private int defaultAliasCount = 0;
    private ObjList<JoinContext> emittedJoinClauses;
    private OperatorExpression opAnd;
    private OperatorExpression opGeq;
    private OperatorExpression opLt;
    private CharSequence tempColumnAlias;
    private QueryModel tempQueryModel;

    public SqlOptimiser(
            CairoConfiguration configuration,
            CharacterStore characterStore,
            ObjectPool<ExpressionNode> expressionNodePool,
            ObjectPool<QueryColumn> queryColumnPool,
            ObjectPool<QueryModel> queryModelPool,
            PostOrderTreeTraversalAlgo traversalAlgo,
            FunctionParser functionParser,
            Path path
    ) {
        this.configuration = configuration;
        this.expressionNodePool = expressionNodePool;
        this.characterStore = characterStore;
        this.traversalAlgo = traversalAlgo;
        this.queryModelPool = queryModelPool;
        this.queryColumnPool = queryColumnPool;
        this.functionParser = functionParser;
        this.contextPool = new ObjectPool<>(JoinContext.FACTORY, configuration.getSqlJoinContextPoolCapacity());
        this.path = path;
        this.maxRecursion = configuration.getSqlWindowMaxRecursion();
        initialiseOperatorExpressions();
    }

    /**
     * Checks if an alias appears in the columns and function args of a model.
     * <p>
     * Consider a query:<br>
     * (select x1, sum(x1) from (select x as x1 from y))<br>
     * If you were to move lift the column from the RHS to the LHS, you might get:<br>
     * (select x x1, sum(x1) from y)<br>
     * Now x1 is invalid.
     */
    public static boolean aliasAppearsInFuncArgs(QueryModel model, CharSequence alias, ArrayDeque<ExpressionNode> sqlNodeStack) {
        if (model == null) {
            return false;
        }
        boolean appearsInArgs = false;
        ObjList<QueryColumn> modelColumns = model.getColumns();
        for (int i = 0, n = modelColumns.size(); i < n; i++) {
            QueryColumn col = modelColumns.get(i);
            switch (col.getAst().type) {
                case FUNCTION:
                case OPERATION:
                    appearsInArgs |= searchExpressionNodeForAlias(col.getAst(), alias, sqlNodeStack);
                    break;
            }
        }
        return appearsInArgs;
    }

    public void clear() {
        clearForUnionModelInJoin();
        contextPool.clear();
        intHashSetPool.clear();
        joinClausesSwap1.clear();
        joinClausesSwap2.clear();
        literalCollectorAIndexes.clear();
        literalCollectorBIndexes.clear();
        literalCollectorANames.clear();
        literalCollectorBNames.clear();
        defaultAliasCount = 0;
        expressionNodePool.clear();
        characterStore.clear();
        tablesSoFar.clear();
        clausesToSteal.clear();
        tmpCursorAliases.clear();
        tableFactoriesInFlight.clear();
        groupByAliases.clear();
        groupByNodes.clear();
        groupByUsed.clear();
        tempColumnAlias = null;
        tempQueryModel = null;
    }

    public void clearForUnionModelInJoin() {
        constNameToIndex.clear();
        constNameToNode.clear();
        constNameToToken.clear();
    }

    public FunctionFactoryCache getFunctionFactoryCache() {
        return functionParser.getFunctionFactoryCache();
    }

    public boolean hasAggregates(ExpressionNode node) {
        sqlNodeStack.clear();

        // pre-order iterative tree traversal
        // see: http://en.wikipedia.org/wiki/Tree_traversal

        while (!sqlNodeStack.isEmpty() || node != null) {
            if (node != null) {
                switch (node.type) {
                    case LITERAL:
                        node = null;
                        continue;
                    case FUNCTION:
                        if (functionParser.getFunctionFactoryCache().isGroupBy(node.token)) {
                            return true;
                        }
                        break;
                    default:
                        for (int i = 0, n = node.args.size(); i < n; i++) {
                            sqlNodeStack.add(node.args.getQuick(i));
                        }
                        if (node.rhs != null) {
                            sqlNodeStack.push(node.rhs);
                        }
                        break;
                }

                node = node.lhs;
            } else {
                node = sqlNodeStack.poll();
            }
        }
        return false;
    }

    private static boolean isOrderedByDesignatedTimestamp(QueryModel model) {
        return model.getTimestamp() != null
                && model.getOrderBy().size() == 1
                && Chars.equals(model.getOrderBy().getQuick(0).token, model.getTimestamp().token);
    }

    private static boolean isSymbolColumn(ExpressionNode countDistinctExpr, QueryModel nested) {
        return countDistinctExpr.rhs.type == LITERAL
                && nested.getAliasToColumnMap().get(countDistinctExpr.rhs.token) != null
                && nested.getAliasToColumnMap().get(countDistinctExpr.rhs.token).getColumnType() == ColumnType.SYMBOL;
    }

    private static void linkDependencies(QueryModel model, int parent, int child) {
        model.getJoinModels().getQuick(parent).addDependency(child);
    }

    private static boolean modelIsFlex(QueryModel model) {
        return model != null && flexColumnModelTypes.contains(model.getSelectModelType());
    }

    private static void pushDownLimitAdvice(QueryModel model, QueryModel nestedModel, boolean useDistinctModel) {
        if ((nestedModel.getOrderBy().size() == 0 || isOrderedByDesignatedTimestamp(nestedModel)) && !useDistinctModel) {
            nestedModel.setLimitAdvice(model.getLimitLo(), model.getLimitHi());
        }
    }

    /**
     * Recurse down expression node tree looking for an alias.
     */
    private static boolean searchExpressionNodeForAlias(ExpressionNode node, CharSequence alias, ArrayDeque<ExpressionNode> sqlNodeStack) {
        sqlNodeStack.clear();

        // pre-order iterative tree traversal
        // see: http://en.wikipedia.org/wiki/Tree_traversal

        while (!sqlNodeStack.isEmpty() || node != null) {
            if (node != null) {
                if (Chars.equalsIgnoreCase(node.token, alias)) {
                    return true;
                }
                for (int i = 0, n = node.args.size(); i < n; i++) {
                    sqlNodeStack.add(node.args.getQuick(i));
                }
                if (node.rhs != null) {
                    sqlNodeStack.push(node.rhs);
                }
                node = node.lhs;
            } else {
                node = sqlNodeStack.poll();
            }
        }
        return false;
    }

    private static void unlinkDependencies(QueryModel model, int parent, int child) {
        model.getJoinModels().getQuick(parent).removeDependency(child);
    }

    private void addColumnToSelectModel(QueryModel model, IntList insertColumnIndexes, ObjList<QueryColumn> insertColumnAliases, CharSequence timestampAlias) {
        tempColumns.clear();
        tempColumns.addAll(model.getBottomUpColumns());
        model.clearColumnMapStructs();

        // These are merged columns, the assumption is that the insetColumnIndexes are ordered.
        // This loop will fail miserably in indexes are unordered.
        int src1ColumnCount = tempColumns.size();
        int src2ColumnCount = insertColumnIndexes.size();
        for (int i = 0, k = 0, m = 0; i < src1ColumnCount || k < src2ColumnCount; m++) {
            if (k < src2ColumnCount && insertColumnIndexes.getQuick(k) == m) {
                QueryColumn column = insertColumnAliases.get(k);
                // insert column at this position, this column must reference our timestamp, that
                // comes out of the group-by result set, but with user-provided aliases.
                if (column.getAst().type == LITERAL) {
                    model.addBottomUpColumnIfNotExists(nextColumn(column.getAlias(), timestampAlias));
                } else {
                    model.addBottomUpColumnIfNotExists(column);
                }
                k++;
            } else {
                QueryColumn qcFrom = tempColumns.getQuick(i);
                model.addBottomUpColumnIfNotExists(nextColumn(qcFrom.getAlias()));
                i++;
            }
        }
    }

    /*
     * Uses validating model to determine if column name exists and non-ambiguous in case of using joins.
     */
    private void addColumnToTranslatingModel(
            QueryColumn column,
            QueryModel translatingModel,
            QueryModel validatingModel
    ) throws SqlException {
        if (validatingModel != null) {
            final CharSequence refColumn = column.getAst().token;
            final int dot = Chars.indexOfUnquoted(refColumn, '.');
            validateColumnAndGetModelIndex(validatingModel, refColumn, dot, column.getAst().position);
            // when we have only one model, e.g. this is not a join
            // and there is table alias to lookup column
            // we will remove this alias as unneeded
            if (dot != -1 && validatingModel.getJoinModels().size() == 1) {
                ExpressionNode base = column.getAst();
                column.of(
                        column.getAlias(),
                        expressionNodePool.next().of(
                                base.type,
                                base.token.subSequence(dot + 1, base.token.length()),
                                base.precedence,
                                base.position
                        )
                );
            }
        }
        translatingModel.addBottomUpColumn(column);
    }

    private QueryColumn addCursorFunctionAsCrossJoin(
            ExpressionNode node,
            @Nullable CharSequence alias,
            QueryModel cursorModel,
            @Nullable QueryModel innerVirtualModel,
            QueryModel translatingModel,
            QueryModel baseModel,
            SqlExecutionContext sqlExecutionContext,
            SqlParserCallback sqlParserCallback
    ) throws SqlException {
        QueryColumn qc = cursorModel.findBottomUpColumnByAst(node);
        if (qc == null) {
            // we are about to add new column as a join model to the base model
            // the name of this column must not clash with any name of the base mode
            CharSequence baseAlias;
            if (alias != null) {
                baseAlias = createColumnAlias(alias, baseModel);
            } else {
                baseAlias = createColumnAlias(node, baseModel);
            }

            // add to temp aliases so that two cursors cannot use the same alias!
            baseAlias = SqlUtil.createColumnAlias(characterStore, baseAlias, -1, tmpCursorAliases);

            final QueryColumn crossColumn = queryColumnPool.next().of(baseAlias, node);

            final QueryModel cross = queryModelPool.next();
            cross.setJoinType(QueryModel.JOIN_CROSS);
            cross.setSelectModelType(QueryModel.SELECT_MODEL_CURSOR);
            cross.setAlias(makeJoinAlias());

            final QueryModel crossInner = queryModelPool.next();
            crossInner.setTableNameExpr(node);
            parseFunctionAndEnumerateColumns(crossInner, sqlExecutionContext, sqlParserCallback);
            cross.setNestedModel(crossInner);

            cross.addBottomUpColumn(crossColumn);
            baseModel.addJoinModel(cross);

            // keep track of duplicates
            tmpCursorAliases.put(baseAlias, crossColumn);

            // now we need to make alias in the translating column

            CharSequence translatingAlias;
            translatingAlias = createColumnAlias(baseAlias, translatingModel);

            // add trackable expression to cursor model
            cursorModel.addBottomUpColumn(queryColumnPool.next().of(baseAlias, node));

            qc = queryColumnPool.next().of(translatingAlias, nextLiteral(baseAlias));
            translatingModel.addBottomUpColumn(qc);

        } else {
            final CharSequence al = translatingModel.getColumnNameToAliasMap().get(qc.getAlias());
            if (alias != null && !Chars.equalsIgnoreCase(al, alias)) {
                QueryColumn existing = translatingModel.getAliasToColumnMap().get(alias);
                if (existing == null) {
                    // create new column
                    qc = nextColumn(alias, al);
                    translatingModel.addBottomUpColumn(qc);

                    if (innerVirtualModel != null) {
                        innerVirtualModel.addBottomUpColumn(qc);
                    }

                    return qc;
                }

                if (compareNodesExact(node, existing.getAst())) {
                    return existing;
                }

                throw SqlException.invalidColumn(node.position, "duplicate alias");
            }

            // check if column is in inner virtual model as requested
            qc = translatingModel.getAliasToColumnMap().get(al);
        }
        if (innerVirtualModel != null) {
            innerVirtualModel.addBottomUpColumn(qc);
        }
        return qc;
    }

    private void addFilterOrEmitJoin(QueryModel parent, int idx, int ai, CharSequence an, ExpressionNode ao, int bi, CharSequence bn, ExpressionNode bo) {
        if (ai == bi && Chars.equals(an, bn)) {
            deletedContexts.add(idx);
            return;
        }

        if (ai == bi) {
            // (same table)
            OperatorExpression eqOp = OperatorExpression.chooseRegistry(configuration.getCairoSqlLegacyOperatorPrecedence()).getOperatorDefinition("=");
            ExpressionNode node = expressionNodePool.next().of(OPERATION, eqOp.operator.token, eqOp.precedence, 0);
            node.paramCount = 2;
            node.lhs = ao;
            node.rhs = bo;
            addWhereNode(parent, ai, node);
        } else {
            // (different tables)
            JoinContext jc = contextPool.next();
            jc.aIndexes.add(ai);
            jc.aNames.add(an);
            jc.aNodes.add(ao);
            jc.bIndexes.add(bi);
            jc.bNames.add(bn);
            jc.bNodes.add(bo);
            jc.slaveIndex = Math.max(ai, bi);
            jc.parents.add(Math.min(ai, bi));
            emittedJoinClauses.add(jc);
        }

        deletedContexts.add(idx);
    }

    private void addFunction(
            QueryColumn qc,
            QueryModel validatingModel,
            QueryModel translatingModel,
            QueryModel innerVirtualModel,
            QueryModel windowModel,
            QueryModel groupByModel,
            QueryModel outerVirtualModel,
            QueryModel distinctModel
    ) throws SqlException {
        // Adds what intended to be a function (rather than a literal) to the
        // inner virtual model. It is possible that the function will have
        // the same alias as the existing table columns. We will "temporarily"
        // rename the function alias, so it does not clash. And after that
        // the "innerColumn" will restore the alias specified by the user. This
        // alias comes on the `qc.getAlias()`.

        QueryColumn virtualColumn = ensureAliasUniqueness(innerVirtualModel, qc);
        innerVirtualModel.addBottomUpColumn(virtualColumn);

        // we also create column that references this inner layer from outer layer,
        // for example when we have:
        // select a, b+c ...
        // it should translate to:
        // select a, x from (select a, b+c x from (select a,b,c ...))
        final QueryColumn innerColumn = nextColumn(qc.getAlias(), virtualColumn.getAlias());

        // pull literals only into translating model
        emitLiterals(qc.getAst(), translatingModel, null, validatingModel, false);
        groupByModel.addBottomUpColumn(innerColumn);
        windowModel.addBottomUpColumn(innerColumn);
        outerVirtualModel.addBottomUpColumn(innerColumn);
        distinctModel.addBottomUpColumn(innerColumn);
    }

    private void addJoinContext(QueryModel parent, JoinContext context) {
        QueryModel jm = parent.getJoinModels().getQuick(context.slaveIndex);
        JoinContext other = jm.getContext();
        if (other == null || other.slaveIndex == -1) {
            jm.setContext(context);
        } else {
            jm.setContext(mergeContexts(parent, other, context));
        }
    }

    // add table prefix to all column references to make it easier to compare expressions
    private void addMissingTablePrefixes(ExpressionNode node, QueryModel baseModel) throws SqlException {
        sqlNodeStack.clear();

        ExpressionNode temp = replaceIfUnaliasedLiteral(node, baseModel);
        if (temp != node) {
            node.of(LITERAL, temp.token, node.precedence, node.position);
            return;
        }

        // pre-order iterative tree traversal
        // see: http://en.wikipedia.org/wiki/Tree_traversal

        while (!sqlNodeStack.isEmpty() || node != null) {
            if (node != null) {
                if (node.paramCount < 3) {
                    if (node.rhs != null) {
                        temp = replaceIfUnaliasedLiteral(node.rhs, baseModel);
                        if (node.rhs == temp) {
                            sqlNodeStack.push(node.rhs);
                        } else {
                            node.rhs = temp;
                        }
                    }

                    if (node.lhs != null) {
                        temp = replaceIfUnaliasedLiteral(node.lhs, baseModel);
                        if (temp == node.lhs) {
                            node = node.lhs;
                        } else {
                            node.lhs = temp;
                            node = null;
                        }
                    } else {
                        node = null;
                    }
                } else {
                    for (int i = 1, k = node.paramCount; i < k; i++) {
                        ExpressionNode e = node.args.getQuick(i);
                        temp = replaceIfUnaliasedLiteral(e, baseModel);
                        if (e == temp) {
                            sqlNodeStack.push(e);
                        } else {
                            node.args.setQuick(i, temp);
                        }
                    }

                    ExpressionNode e = node.args.getQuick(0);
                    temp = replaceIfUnaliasedLiteral(e, baseModel);
                    if (e == temp) {
                        node = e;
                    } else {
                        node.args.setQuick(0, temp);
                        node = null;
                    }
                }
            } else {
                node = sqlNodeStack.poll();
            }
        }
    }

    private void addOuterJoinExpression(QueryModel parent, QueryModel model, int joinIndex, ExpressionNode node) {
        model.setOuterJoinExpressionClause(concatFilters(model.getOuterJoinExpressionClause(), node));
        // add dependency to prevent previous model reordering (left joins are not symmetric)
        if (joinIndex > 0) {
            linkDependencies(parent, joinIndex - 1, joinIndex);
        }
    }

    private void addPostJoinWhereClause(QueryModel model, ExpressionNode node) {
        model.setPostJoinWhereClause(concatFilters(model.getPostJoinWhereClause(), node));
    }

    private void addTopDownColumn(@Transient ExpressionNode node, QueryModel model) {
        if (node != null && node.type == LITERAL) {
            final CharSequence columnName = node.token;
            final int dotIndex = Chars.indexOfUnquoted(columnName, '.');
            if (dotIndex == -1) {
                // When there is no dot in column name it is still possible that column comes from
                // one of the join models. What we need to do here is to assign column to that model
                // which already have this column in alias map
                addTopDownColumn(columnName, model);
            } else {
                int modelIndex = model.getModelAliasIndex(node.token, 0, dotIndex);
                if (modelIndex < 0) {
                    // alias cannot be resolved, we will trust that the calling side will handle this
                    // in this context we do not have model that is able to resolve table alias
                    return;
                }

                addTopDownColumn0(
                        node,
                        model.getJoinModels().getQuick(modelIndex),
                        node.token.subSequence(dotIndex + 1, node.token.length())
                );
            }
        }
    }

    private void addTopDownColumn(CharSequence columnName, QueryModel model) {
        final ObjList<QueryModel> joinModels = model.getJoinModels();
        final int joinCount = joinModels.size();
        for (int i = 0; i < joinCount; i++) {
            final QueryModel m = joinModels.getQuick(i);
            final QueryColumn column = m.getAliasToColumnMap().get(columnName);
            if (column != null) {
                if (m.getSelectModelType() == QueryModel.SELECT_MODEL_NONE) {
                    m.addTopDownColumn(
                            queryColumnPool.next().of(
                                    columnName,
                                    nextLiteral(columnName)
                            ),
                            columnName
                    );
                } else {
                    m.addTopDownColumn(column, columnName);
                }
                break;
            }
        }
    }

    private void addTopDownColumn0(@Transient ExpressionNode node, QueryModel model, CharSequence name) {
        if (model.isTopDownNameMissing(name)) {
            model.addTopDownColumn(
                    queryColumnPool.next().of(
                            name,
                            expressionNodePool.next().of(node.type, name, node.precedence, node.position)
                    ),
                    name
            );
        }
    }

    /**
     * Adds filters derived from transitivity of equals operation, for example
     * if there is filter:
     * <p>
     * a.x = b.x and b.x = 10
     * <p>
     * derived filter would be:
     * <p>
     * a.x = 10
     * <p>
     * this filter is not explicitly mentioned, but it might help pre-filtering record sources
     * before hashing.
     */
    private void addTransitiveFilters(QueryModel model) {
        ObjList<QueryModel> joinModels = model.getJoinModels();
        for (int i = 0, n = joinModels.size(); i < n; i++) {
            JoinContext jc = joinModels.getQuick(i).getContext();
            if (jc != null) {
                for (int k = 0, kn = jc.bNames.size(); k < kn; k++) {
                    CharSequence name = jc.bNames.getQuick(k);
                    if (constNameToIndex.get(name) == jc.bIndexes.getQuick(k)) {
                        OperatorExpression op = OperatorExpression.chooseRegistry(configuration.getCairoSqlLegacyOperatorPrecedence()).getOperatorDefinition(constNameToToken.get(name));
                        ExpressionNode node = expressionNodePool.next().of(OPERATION, op.operator.token, op.precedence, 0);
                        node.lhs = jc.aNodes.getQuick(k);
                        node.rhs = constNameToNode.get(name);
                        node.paramCount = 2;
                        addWhereNode(model, jc.slaveIndex, node);
                    }
                }
            }
        }
    }

    private void addWhereNode(QueryModel model, int joinModelIndex, ExpressionNode node) {
        addWhereNode(model.getJoinModels().getQuick(joinModelIndex), node);
    }

    private void addWhereNode(QueryModel model, ExpressionNode node) {
        model.setWhereClause(concatFilters(model.getWhereClause(), node));
    }

    /**
     * Move fields that belong to slave table to left and parent fields
     * to right of equals operator.
     */
    private void alignJoinClauses(QueryModel parent) {
        ObjList<QueryModel> joinModels = parent.getJoinModels();
        for (int i = 0, n = joinModels.size(); i < n; i++) {
            JoinContext jc = joinModels.getQuick(i).getContext();
            if (jc != null) {
                int index = jc.slaveIndex;
                for (int k = 0, kc = jc.aIndexes.size(); k < kc; k++) {
                    if (jc.aIndexes.getQuick(k) != index) {
                        int idx = jc.aIndexes.getQuick(k);
                        CharSequence name = jc.aNames.getQuick(k);
                        ExpressionNode node = jc.aNodes.getQuick(k);

                        jc.aIndexes.setQuick(k, jc.bIndexes.getQuick(k));
                        jc.aNames.setQuick(k, jc.bNames.getQuick(k));
                        jc.aNodes.setQuick(k, jc.bNodes.getQuick(k));

                        jc.bIndexes.setQuick(k, idx);
                        jc.bNames.setQuick(k, name);
                        jc.bNodes.setQuick(k, node);
                    }
                }
            }
        }
    }

    /**
     * Checks that all the order by advice tokens appear as columns for this join model.
     *
     * @param model         model to check
     * @param orderByAdvice advice
     * @return all order by advice appears in model columns list
     */
    private boolean allAdviceIsForThisTable(QueryModel model, ObjList<ExpressionNode> orderByAdvice) {
        CharSequence alias;
        LowerCaseCharSequenceObjHashMap<QueryColumn> columnMap = model.getAliasToColumnMap();
        for (int i = 0, n = orderByAdvice.size(); i < n; i++) {
            alias = orderByAdvice.getQuick(i).token;
            if (!columnMap.contains(alias)) {
                return false;
            }
        }
        return true;
    }

    //checks join equality condition and pushes it to optimal join contexts (could be a different join context)
    //NOTE on LEFT JOIN :
    // - left join condition MUST remain as is otherwise it'll produce wrong results
    // - only predicates relating to LEFT table may be pushed down
    // - predicates on both or right table may be added to post join clause as long as they're marked properly (via ExpressionNode.isOuterJoinPredicate)
    private void analyseEquals(QueryModel parent, ExpressionNode node, boolean innerPredicate, QueryModel joinModel) throws SqlException {
        traverseNamesAndIndices(parent, node);
        int aSize = literalCollectorAIndexes.size();
        int bSize = literalCollectorBIndexes.size();

        JoinContext jc;
        boolean canMovePredicate = joinBarriers.excludes(joinModel.getJoinType());
        int joinIndex = parent.getJoinModels().indexOfRef(joinModel);

        //switch code below assumes expression are simple column references
        if (literalCollector.functionCount > 0) {
            node.innerPredicate = innerPredicate;
            if (canMovePredicate) {
                parent.addParsedWhereNode(node, innerPredicate);
            } else {
                addOuterJoinExpression(parent, joinModel, joinIndex, node);
            }
            return;
        }

        switch (aSize) {
            case 0:
                if (!canMovePredicate) {
                    addOuterJoinExpression(parent, joinModel, joinIndex, node);
                    break;
                }
                if (bSize == 1
                        && literalCollector.nullCount == 0
                        // table must not be OUTER or ASOF joined
                        && joinBarriers.excludes(parent.getJoinModels().get(literalCollectorBIndexes.get(0)).getJoinType())
                ) {
                    // single table reference + constant
                    jc = contextPool.next();
                    jc.slaveIndex = literalCollectorBIndexes.get(0);

                    addWhereNode(parent, jc.slaveIndex, node);
                    addJoinContext(parent, jc);

                    CharSequence cs = literalCollectorBNames.getQuick(0);
                    constNameToIndex.put(cs, jc.slaveIndex);
                    constNameToNode.put(cs, node.lhs);
                    constNameToToken.put(cs, node.token);
                } else {
                    parent.addParsedWhereNode(node, innerPredicate);
                }
                break;
            case 1:
                jc = contextPool.next();
                int lhi = literalCollectorAIndexes.get(0);
                if (bSize == 1) {
                    int rhi = literalCollectorBIndexes.get(0);
                    if (lhi == rhi) {
                        // single table reference
                        jc.slaveIndex = lhi;
                        if (canMovePredicate) {
                            // we can't push anything into other left join
                            if (jc.slaveIndex != joinIndex &&
                                    joinBarriers.contains(parent.getJoinModels().get(jc.slaveIndex).getJoinType())) {
                                addPostJoinWhereClause(parent.getJoinModels().getQuick(jc.slaveIndex), node);
                            } else {
                                addWhereNode(parent, lhi, node);
                            }
                            return;
                        }
                    } else if (lhi < rhi) {
                        // we must align "a" nodes with slave index
                        // compiler will always be checking "a" columns
                        // against metadata of the slave the context is assigned to
                        jc.aNodes.add(node.lhs);
                        jc.bNodes.add(node.rhs);
                        jc.aNames.add(literalCollectorANames.getQuick(0));
                        jc.bNames.add(literalCollectorBNames.getQuick(0));
                        jc.aIndexes.add(lhi);
                        jc.bIndexes.add(rhi);
                        jc.slaveIndex = rhi;
                        jc.parents.add(lhi);
                    } else {
                        jc.aNodes.add(node.rhs);
                        jc.bNodes.add(node.lhs);
                        jc.aNames.add(literalCollectorBNames.getQuick(0));
                        jc.bNames.add(literalCollectorANames.getQuick(0));
                        jc.aIndexes.add(rhi);
                        jc.bIndexes.add(lhi);
                        jc.slaveIndex = lhi;
                        jc.parents.add(rhi);
                    }

                    if (canMovePredicate || jc.slaveIndex == joinIndex) {
                        //we can't push anything into other left join
                        if (jc.slaveIndex != joinIndex && joinBarriers.contains(parent.getJoinModels().get(jc.slaveIndex).getJoinType())) {
                            addPostJoinWhereClause(parent.getJoinModels().getQuick(jc.slaveIndex), node);
                        } else {
                            addJoinContext(parent, jc);
                            if (lhi != rhi) {
                                linkDependencies(parent, Math.min(lhi, rhi), Math.max(lhi, rhi));
                            }
                        }
                    } else {
                        addOuterJoinExpression(parent, joinModel, joinIndex, node);
                    }
                } else if (bSize == 0
                        && literalCollector.nullCount == 0
                        && joinBarriers.excludes(parent.getJoinModels().get(literalCollectorAIndexes.get(0)).getJoinType())) {
                    // single table reference + constant
                    if (!canMovePredicate) {
                        addOuterJoinExpression(parent, joinModel, joinIndex, node);
                        break;
                    }
                    jc.slaveIndex = lhi;
                    addWhereNode(parent, lhi, node);
                    addJoinContext(parent, jc);

                    CharSequence cs = literalCollectorANames.getQuick(0);
                    constNameToIndex.put(cs, lhi);
                    constNameToNode.put(cs, node.rhs);
                    constNameToToken.put(cs, node.token);
                } else {
                    if (canMovePredicate) {
                        parent.addParsedWhereNode(node, innerPredicate);
                    } else {
                        addOuterJoinExpression(parent, joinModel, joinIndex, node);
                    }
                }
                break;
            default:
                if (canMovePredicate) {
                    node.innerPredicate = innerPredicate;
                    parent.addParsedWhereNode(node, innerPredicate);
                } else {
                    addOuterJoinExpression(parent, joinModel, joinIndex, node);
                }

                break;
        }
    }

    private void analyseRegex(QueryModel parent, ExpressionNode node) throws SqlException {
        traverseNamesAndIndices(parent, node);

        if (literalCollector.nullCount == 0) {
            int aSize = literalCollectorAIndexes.size();
            int bSize = literalCollectorBIndexes.size();
            if (aSize == 1 && bSize == 0) {
                CharSequence name = literalCollectorANames.getQuick(0);
                constNameToIndex.put(name, literalCollectorAIndexes.get(0));
                constNameToNode.put(name, node.rhs);
                constNameToToken.put(name, node.token);
            }
        }
    }

    private void assignFilters(QueryModel parent) throws SqlException {
        tablesSoFar.clear();
        postFilterRemoved.clear();
        postFilterTableRefs.clear();

        literalCollector.withModel(parent);
        ObjList<ExpressionNode> filterNodes = parent.getParsedWhere();
        // collect table indexes from each part of global filter
        int pc = filterNodes.size();
        for (int i = 0; i < pc; i++) {
            IntHashSet indexes = intHashSetPool.next();
            literalCollector.resetCounts();
            traversalAlgo.traverse(filterNodes.getQuick(i), literalCollector.to(indexes));
            postFilterTableRefs.add(indexes);
        }

        IntList ordered = parent.getOrderedJoinModels();
        // match table references to set of table in join order
        for (int i = 0, n = ordered.size(); i < n; i++) {
            int index = ordered.getQuick(i);
            tablesSoFar.add(index);

            for (int k = 0; k < pc; k++) {
                if (postFilterRemoved.contains(k)) {
                    continue;
                }

                final ExpressionNode node = filterNodes.getQuick(k);

                IntHashSet refs = postFilterTableRefs.getQuick(k);
                int rs = refs.size();
                if (rs == 0) {
                    // condition has no table references
                    postFilterRemoved.add(k);
                    parent.setConstWhereClause(concatFilters(parent.getConstWhereClause(), node));
                } else if (rs == 1 && // single table reference and this table is not joined via OUTER or ASOF
                        joinBarriers.excludes(parent.getJoinModels().getQuick(refs.get(0)).getJoinType())) {
                    // get single table reference out of the way right away
                    // we don't have to wait until "our" table comes along
                    addWhereNode(parent, refs.get(0), node);
                    postFilterRemoved.add(k);
                } else {
                    boolean qualifies = true;
                    // check if filter references table processed so far
                    for (int y = 0; y < rs; y++) {
                        if (tablesSoFar.excludes(refs.get(y))) {
                            qualifies = false;
                            break;
                        }
                    }
                    if (qualifies) {
                        postFilterRemoved.add(k);
                        QueryModel m = parent.getJoinModels().getQuick(index);
                        m.setPostJoinWhereClause(concatFilters(m.getPostJoinWhereClause(), node));
                    }
                }
            }
        }
        assert postFilterRemoved.size() == pc;
    }

    // The model for the following SQL:
    // select * from t1 union all select * from t2 order by x
    // will have "order by" clause on the last model of the union linked list.
    // Semantically, order by must be executed after union. To get there, we will
    // create outer model(s) for the union block and move "order by" there.
    private QueryModel bubbleUpOrderByAndLimitFromUnion(QueryModel model) throws SqlException {
        QueryModel m = model.getUnionModel();
        QueryModel nested = model.getNestedModel();
        if (nested != null) {
            QueryModel _n = bubbleUpOrderByAndLimitFromUnion(nested);
            if (_n != nested) {
                model.setNestedModel(_n);
            }
        }

        if (m != null) {
            // find order by clauses
            if (m.getNestedModel() != null) {
                final QueryModel m1 = bubbleUpOrderByAndLimitFromUnion(m.getNestedModel());
                if (m1 != m) {
                    m.setNestedModel(m1);
                }
            }

            do {
                if (m.getUnionModel() == null) {
                    // last model in the linked list
                    QueryModel un = m.getNestedModel();
                    int n = un.getOrderBy().size();
                    // order by clause is on the nested model
                    final ObjList<ExpressionNode> orderBy = un.getOrderBy();
                    final IntList orderByDirection = un.getOrderByDirection();
                    // limit is on the parent model
                    final ExpressionNode limitLo = m.getLimitLo();
                    final ExpressionNode limitHi = m.getLimitHi();

                    if (n > 0 || limitHi != null || limitLo != null) {
                        // we have some order by clauses to move
                        QueryModel _nested = queryModelPool.next();
                        for (int i = 0; i < n; i++) {
                            _nested.addOrderBy(orderBy.getQuick(i), orderByDirection.getQuick(i));
                        }
                        orderBy.clear();
                        orderByDirection.clear();

                        m.setLimit(null, null);

                        _nested.setNestedModel(model);
                        QueryModel _model = queryModelPool.next();
                        _model.setNestedModel(_nested);
                        SqlUtil.addSelectStar(_model, queryColumnPool, expressionNodePool);
                        _model.setLimit(limitLo, limitHi);
                        return _model;
                    }
                    break;
                }

                m = m.getUnionModel();
            } while (true);
        }
        return model;
    }

    // pushing predicates to sample by model is only allowed for sample by fill none align to calendar and expressions on non-timestamp columns
    // pushing for other fill options or sample by first observation could alter result
    private boolean canPushToSampleBy(final QueryModel model, ObjList<CharSequence> expressionColumns) {
        ObjList<ExpressionNode> fill = model.getSampleByFill();
        int fillCount = fill.size();
        boolean isFillNone = fillCount == 0 || (fillCount == 1 && isNoneKeyword(fill.getQuick(0).token));

        if (!isFillNone || model.getSampleByOffset() == null) {
            return false;
        }

        CharSequence timestamp = findTimestamp(model);
        if (timestamp == null) {
            return true;
        }

        for (int i = 0, n = expressionColumns.size(); i < n; i++) {
            if (Chars.equalsIgnoreCase(expressionColumns.get(i), timestamp)) {
                return false;
            }
        }

        return true;
    }

    private boolean checkForChildAggregates(ExpressionNode node) {
        sqlNodeStack.clear();
        while (node != null) {
            if (node.rhs != null) {
                if (node.rhs.type == FUNCTION && functionParser.getFunctionFactoryCache().isGroupBy(node.rhs.token)) {
                    return true;
                }
                sqlNodeStack.push(node.rhs);
            }

            if (node.lhs != null) {
                if (node.lhs.type == FUNCTION && functionParser.getFunctionFactoryCache().isGroupBy(node.lhs.token)) {
                    return true;
                }
                node = node.lhs;
            } else {
                if (!sqlNodeStack.isEmpty()) {
                    node = sqlNodeStack.poll();
                } else {
                    node = null;
                }
            }
        }
        return false;
    }

    /**
     * Checks whether the given advice is for one table only i.e. consistent table prefix.
     *
     * @param orderByAdvice the given advice
     * @return whether prefix is consistent or not
     */
    private boolean checkForConsistentPrefix(ObjList<ExpressionNode> orderByAdvice) {
        CharSequence prefix = "";
        for (int i = 0, n = orderByAdvice.size(); i < n; i++) {
            CharSequence token = orderByAdvice.getQuick(i).token;
            int loc = Chars.indexOfUnquoted(token, '.');
            if (loc > -1) {
                if (prefix.length() == 0) {
                    prefix = token.subSequence(0, loc);
                } else if (!Chars.equalsIgnoreCase(prefix, token, 0, loc)) {
                    return false;
                }
            }
        }
        return true;
    }

    /**
     * Checks for a dot in the token.
     *
     * @param orderByAdvice the given advice
     * @return whether dot is present or not
     */
    private boolean checkForDot(ObjList<ExpressionNode> orderByAdvice) {
        for (int i = 0, n = orderByAdvice.size(); i < n; i++) {
            if (Chars.indexOfUnquoted(orderByAdvice.getQuick(i).token, '.') > -1) {
                return true;
            }
        }
        return false;
    }

    private boolean checkIfTranslatingModelIsRedundant(
            boolean useInnerModel,
            boolean useGroupByModel,
            boolean useWindowModel,
            boolean forceTranslatingModel,
            boolean checkTranslatingModel,
            QueryModel translatingModel
    ) {
        // check if translating model is redundant, e.g.
        // that it neither chooses between tables nor renames columns
        boolean translationIsRedundant = (useInnerModel || useGroupByModel || useWindowModel) && !forceTranslatingModel;
        if (translationIsRedundant && checkTranslatingModel) {
            for (int i = 0, n = translatingModel.getBottomUpColumns().size(); i < n; i++) {
                QueryColumn column = translatingModel.getBottomUpColumns().getQuick(i);
                if (!Chars.equalsIgnoreCase(column.getAst().token, column.getAlias())) {
                    translationIsRedundant = false;
                    break;
                }
            }
        }
        return translationIsRedundant;
    }

    private QueryColumn checkSimpleIntegerColumn(ExpressionNode column, QueryModel model) {
        if (column == null || column.type != LITERAL) {
            return null;
        }

        CharSequence tok = column.token;
        final int dot = Chars.indexOfUnquoted(tok, '.');
        QueryColumn qc = getQueryColumn(model, tok, dot);

        if (qc != null &&
                (qc.getColumnType() == ColumnType.BYTE ||
                        qc.getColumnType() == ColumnType.SHORT ||
                        qc.getColumnType() == ColumnType.INT ||
                        qc.getColumnType() == ColumnType.LONG)) {
            return qc;
        }
        return null;
    }

    /**
     * Choose models are required in 3 specific cases:
     * - Column duplicating.
     * - Column reordering.
     * - Column hiding. Nested model might select more columns for purpose of using them for
     * ordering. But ordered column is not visible to the user and hidden by the select model.
     * - Multiplexing joined tables.
     * <p>
     * It is conceivable that the optimiser creates degenerate cases of "chose" models:
     * - Column renaming
     * - No op, e.g. selecting the exact same columns as the nested models.
     * - Choose model stacking, e.g. choose->choose->group by
     * <p>
     * This particular method implementation deals with stacked models.
     * <p>
     * Limitation: this does not collapse top-down-model, which makes it
     * necessary to call this method before top-down-models.
     *
     * @param model the starting model.
     */
    private void collapseStackedChooseModels(@Nullable QueryModel model) {
        if (model == null) {
            return;
        }

        QueryModel nested = model.getNestedModel();
        if (
                model.getSelectModelType() == QueryModel.SELECT_MODEL_CHOOSE
                        && nested != null
                        && nested.getSelectModelType() == QueryModel.SELECT_MODEL_CHOOSE
                        && nested.getBottomUpColumns().size() <= model.getBottomUpColumns().size()
        ) {
            QueryModel nn = nested.getNestedModel();
            model.mergePartially(nested, queryColumnPool);
            model.setNestedModel(nn);

            // same model, we changed nested
            collapseStackedChooseModels(model);
        } else {
            collapseStackedChooseModels(nested);
        }

        for (int i = 1, n = model.getJoinModels().size(); i < n; i++) {
            collapseStackedChooseModels(model.getJoinModels().getQuick(i));
        }

        collapseStackedChooseModels(model.getUnionModel());
    }

    private void collectModelAlias(QueryModel parent, int modelIndex, QueryModel model) throws SqlException {
        final ExpressionNode alias = model.getAlias() != null ? model.getAlias() : model.getTableNameExpr();
        if (parent.addModelAliasIndex(alias, modelIndex)) {
            return;
        }
        // If both models are the same, and we already added the alias to it via a subquery, it's not a duplicate
        // it's only a duplicate if its being applied to a different model.
        if (parent != model) {
            throw SqlException.position(alias.position).put("Duplicate table or alias: ").put(alias.token);
        }
    }

    private ExpressionNode concatFilters(ExpressionNode old, ExpressionNode filter) {
        if (old == null) {
            return filter;
        } else {
            OperatorExpression andOp = OperatorExpression.chooseRegistry(configuration.getCairoSqlLegacyOperatorPrecedence()).getOperatorDefinition("and");
            ExpressionNode node = expressionNodePool.next().of(OPERATION, andOp.operator.token, andOp.precedence, filter.position);
            node.paramCount = 2;
            node.lhs = old;
            node.rhs = filter;
            return node;
        }
    }

    private void copyColumnTypesFromMetadata(QueryModel model, TableRecordMetadata m) {
        for (int i = 0, k = m.getColumnCount(); i < k; i++) {
            model.addUpdateTableColumnMetadata(m.getColumnType(i), m.getColumnName(i));
        }
    }

    private void copyColumnsFromMetadata(QueryModel model, RecordMetadata m) throws SqlException {
        // column names are not allowed to have a dot
        for (int i = 0, k = m.getColumnCount(); i < k; i++) {
            CharSequence columnName = createColumnAlias(m.getColumnName(i), model, false);
            QueryColumn column = queryColumnPool.next().of(
                    columnName,
                    expressionNodePool.next().of(
                            LITERAL,
                            columnName,
                            0,
                            0
                    ),
                    true,
                    m.getColumnType(i)
            );
            model.addField(column);
        }

        // validate explicitly defined timestamp, if it exists
        ExpressionNode timestamp = model.getTimestamp();
        if (timestamp == null) {
            if (m.getTimestampIndex() != -1) {
                model.setTimestamp(expressionNodePool.next().of(LITERAL, m.getColumnName(m.getTimestampIndex()), 0, 0));
            }
        } else {
            int index = m.getColumnIndexQuiet(timestamp.token);
            if (index == -1) {
                throw SqlException.invalidColumn(timestamp.position, timestamp.token);
            } else if (!ColumnType.isTimestamp(m.getColumnType(index))) {
                throw SqlException.$(timestamp.position, "not a TIMESTAMP");
            }
        }
    }

    private CharSequence createColumnAlias(CharSequence name, QueryModel model, boolean nonLiteral) {
        return SqlUtil.createColumnAlias(characterStore, name, Chars.indexOfUnquoted(name, '.'), model.getAliasToColumnMap(), nonLiteral);
    }

    private CharSequence createColumnAlias(CharSequence name, QueryModel model) {
        return SqlUtil.createColumnAlias(characterStore, name, Chars.indexOfUnquoted(name, '.'), model.getAliasToColumnMap());
    }

    private CharSequence createColumnAlias(ExpressionNode node, QueryModel model) {
        return SqlUtil.createColumnAlias(characterStore, node.token, Chars.indexOfUnquoted(node.token, '.'), model.getAliasToColumnMap());
    }

    // use only if input is a column literal!
    private QueryColumn createGroupByColumn(
            CharSequence columnName,
            ExpressionNode columnAst,
            QueryModel validatingModel,
            QueryModel translatingModel,
            QueryModel innerModel,
            QueryModel windowModel,
            QueryModel groupByModel
    ) throws SqlException {
        // add duplicate column names only to group-by model
        // taking into account that column is pre-aliased, e.g.
        // "col, col" will look like "col, col col1"

        LowerCaseCharSequenceObjHashMap<CharSequence> translatingAliasMap = translatingModel.getColumnNameToAliasMap();
        int index = translatingAliasMap.keyIndex(columnAst.token);
        if (index < 0) {
            // column is already being referenced by translating model
            final CharSequence translatedColumnName = translatingAliasMap.valueAtQuick(index);
            final CharSequence innerAlias = createColumnAlias(columnName, groupByModel);
            final QueryColumn translatedColumn = nextColumn(innerAlias, translatedColumnName);
            innerModel.addBottomUpColumn(columnAst.position, translatedColumn, true);
            groupByModel.addBottomUpColumn(translatedColumn);
            return translatedColumn;
        } else {
            final CharSequence alias = createColumnAlias(columnName, translatingModel);
            addColumnToTranslatingModel(
                    queryColumnPool.next().of(
                            alias,
                            columnAst
                    ),
                    translatingModel,
                    validatingModel
            );

            final QueryColumn translatedColumn = nextColumn(alias);
            // create column that references inner alias we just created
            innerModel.addBottomUpColumn(translatedColumn);
            windowModel.addBottomUpColumn(translatedColumn);
            groupByModel.addBottomUpColumn(translatedColumn);
            return translatedColumn;
        }
    }

    /**
     * Creates dependencies via implied columns, typically timestamp.
     * Dependencies like that are not explicitly expressed in SQL query and
     * therefore are not created by analyzing "where" clause.
     * <p>
     * Explicit dependencies however are required for table ordering.
     *
     * @param parent the parent model
     */
    private void createImpliedDependencies(QueryModel parent) {
        ObjList<QueryModel> models = parent.getJoinModels();
        JoinContext jc;
        for (int i = 0, n = models.size(); i < n; i++) {
            QueryModel m = models.getQuick(i);
            if (joinsRequiringTimestamp[m.getJoinType()]) {
                linkDependencies(parent, 0, i);
                if (m.getContext() == null) {
                    m.setContext(jc = contextPool.next());
                    jc.parents.add(0);
                    jc.slaveIndex = i;
                }
            }
        }
    }

    // order hash is used to determine redundant order when parsing window function definition
    private void createOrderHash(QueryModel model) {
        LowerCaseCharSequenceIntHashMap hash = model.getOrderHash();
        hash.clear();

        final ObjList<ExpressionNode> orderBy = model.getOrderBy();
        final int n = orderBy.size();

        if (n > 0) {
            final IntList orderByDirection = model.getOrderByDirection();
            for (int i = 0; i < n; i++) {
                // if a column appears multiple times in the ORDER BY clause then we use only the first occurrence.
                // why? consider this clause: ORDER BY A DESC, A ASC. In this case we want to order to be "A DESC" only.
                // why? "A ASC" is a lower in priority, and it's applicable if and only if the items within first clause
                // are equal. but if the items are already equal then there is no point in ordering by the same column again.
                // unconditional put() would be a bug as a lower priority ordering would replace ordering with a higher priority.
                hash.putIfAbsent(orderBy.getQuick(i).token, orderByDirection.getQuick(i));
            }
        }

        final QueryModel nestedModel = model.getNestedModel();
        if (nestedModel != null) {
            createOrderHash(nestedModel);
        }

        final ObjList<QueryModel> joinModels = model.getJoinModels();
        for (int i = 1, z = joinModels.size(); i < z; i++) {
            createOrderHash(joinModels.getQuick(i));
        }

        final QueryModel union = model.getUnionModel();
        if (union != null) {
            createOrderHash(union);
        }
    }

    // add existing group by column to outer & distinct models
    private boolean createSelectColumn(
            CharSequence alias,
            CharSequence columnName,
            QueryModel groupByModel,
            QueryModel outerModel,
            QueryModel distinctModel
    ) throws SqlException {
        QueryColumn groupByColumn = groupByModel.getAliasToColumnMap().get(columnName);
        QueryColumn outerColumn = nextColumn(alias, groupByColumn.getAlias());
        outerColumn = ensureAliasUniqueness(outerModel, outerColumn);
        outerModel.addBottomUpColumn(outerColumn);

        boolean sameAlias = Chars.equalsIgnoreCase(groupByColumn.getAlias(), outerColumn.getAlias());
        if (distinctModel != null) {
            if (sameAlias) {
                distinctModel.addBottomUpColumn(outerColumn);
            } else { // we've to use alias from outer model
                QueryColumn distinctColumn = nextColumn(outerColumn.getAlias());
                distinctColumn = ensureAliasUniqueness(distinctModel, distinctColumn);
                distinctModel.addBottomUpColumn(distinctColumn);
            }
        }

        return sameAlias;
    }

    private void createSelectColumn(
            CharSequence columnName,
            ExpressionNode columnAst,
            boolean allowDuplicates,
            QueryModel validatingModel,
            QueryModel translatingModel,
            QueryModel innerModel,
            QueryModel windowModel,
            QueryModel groupByModel,
            QueryModel outerModel,
            QueryModel distinctModel
    ) throws SqlException {
        // add duplicate column names only to group-by model
        // taking into account that column is pre-aliased, e.g.
        // "col, col" will look like "col, col col1"

        final LowerCaseCharSequenceObjHashMap<CharSequence> translatingAliasMap = translatingModel.getColumnNameToAliasMap();
        final int index = translatingAliasMap.keyIndex(columnAst.token);
        if (index < 0) {
            // check if the column is a duplicate, i.e. already referenced by the group-by model
            if (!allowDuplicates && groupByModel.getAliasToColumnMap().contains(columnName)) {
                throw SqlException.duplicateColumn(columnAst.position, columnName);
            }
            // column is already being referenced by translating model
            final CharSequence translatedColumnName = translatingAliasMap.valueAtQuick(index);
            final CharSequence innerAlias = createColumnAlias(columnName, groupByModel);
            final QueryColumn translatedColumn = nextColumn(innerAlias, translatedColumnName);
            innerModel.addBottomUpColumn(columnAst.position, translatedColumn, true);
            groupByModel.addBottomUpColumn(translatedColumn);

            // case 1: inner model is redundant and will be eliminated, should add translatedColumn directly
            // case 2: inner model will be sandwiched between the windowModel and the translateModel, while translatedColumn.token already exists as a column in the innerModel,
            // adding translatedColumn to windowModel is safe.
            windowModel.addBottomUpColumn(translatedColumn);
            outerModel.addBottomUpColumn(translatedColumn);
            if (distinctModel != null) {
                distinctModel.addBottomUpColumn(translatedColumn);
            }
        } else {
            final CharSequence alias;
            if (groupByModel.getAliasToColumnMap().contains(columnName)) {
                // the column is not yet translated, but another column is referenced via the same name
                if (!allowDuplicates) {
                    throw SqlException.duplicateColumn(columnAst.position, columnName);
                }
                alias = createColumnAlias(columnName, groupByModel);
            } else {
                alias = createColumnAlias(columnName, translatingModel);
            }
            addColumnToTranslatingModel(
                    queryColumnPool.next().of(
                            alias,
                            columnAst
                    ),
                    translatingModel,
                    validatingModel
            );

            final QueryColumn translatedColumn = nextColumn(alias);

            // create column that references inner alias we just created
            innerModel.addBottomUpColumn(translatedColumn);
            windowModel.addBottomUpColumn(translatedColumn);
            groupByModel.addBottomUpColumn(translatedColumn);
            outerModel.addBottomUpColumn(translatedColumn);
            if (distinctModel != null) {
                distinctModel.addBottomUpColumn(translatedColumn);
            }
        }
    }

    private void createSelectColumn0(
            CharSequence columnName,
            ExpressionNode columnAst,
            QueryModel validatingModel,
            QueryModel translatingModel,
            QueryModel innerModel,
            QueryModel windowModel
    ) throws SqlException {
        // add duplicate column names only to group-by model
        // taking into account that column is pre-aliased, e.g.
        // "col, col" will look like "col, col col1"

        LowerCaseCharSequenceObjHashMap<CharSequence> translatingAliasMap = translatingModel.getColumnNameToAliasMap();
        int index = translatingAliasMap.keyIndex(columnAst.token);
        if (index < 0) {
            // column is already being referenced by translating model
            final CharSequence translatedColumnName = translatingAliasMap.valueAtQuick(index);
            final CharSequence innerAlias = createColumnAlias(columnName, innerModel);
            final QueryColumn translatedColumn = nextColumn(innerAlias, translatedColumnName);
            innerModel.addBottomUpColumn(translatedColumn);

            // window model is used together with inner model
            final CharSequence windowAlias = createColumnAlias(innerAlias, windowModel);
            final QueryColumn windowColumn = nextColumn(windowAlias, innerAlias);
            windowModel.addBottomUpColumn(windowColumn);
        } else {
            final CharSequence alias = createColumnAlias(columnName, translatingModel);
            addColumnToTranslatingModel(
                    queryColumnPool.next().of(
                            alias,
                            columnAst
                    ),
                    translatingModel,
                    validatingModel
            );

            final QueryColumn translatedColumn = nextColumn(alias);

            // create column that references inner alias we just created
            innerModel.addBottomUpColumn(translatedColumn);
            windowModel.addBottomUpColumn(translatedColumn);
        }
    }

    private void createSelectColumnsForWildcard(
            QueryColumn qc,
            boolean hasJoins,
            QueryModel baseModel,
            QueryModel translatingModel,
            QueryModel innerModel,
            QueryModel windowModel,
            QueryModel groupByModel,
            QueryModel outerModel,
            QueryModel distinctModel
    ) throws SqlException {
        // this could be a wildcard, such as '*' or 'a.*'
        int dot = Chars.indexOfUnquoted(qc.getAst().token, '.');
        if (dot > -1) {
            int index = baseModel.getModelAliasIndex(qc.getAst().token, 0, dot);
            if (index == -1) {
                throw SqlException.$(qc.getAst().position, "invalid table alias");
            }

            // we are targeting single table
            createSelectColumnsForWildcard0(
                    baseModel.getJoinModels().getQuick(index),
                    hasJoins,
                    qc.getAst().position,
                    translatingModel,
                    innerModel,
                    windowModel,
                    groupByModel,
                    outerModel,
                    distinctModel
            );
        } else {
            ObjList<QueryModel> models = baseModel.getJoinModels();
            for (int j = 0, z = models.size(); j < z; j++) {
                createSelectColumnsForWildcard0(
                        models.getQuick(j),
                        hasJoins,
                        qc.getAst().position,
                        translatingModel,
                        innerModel,
                        windowModel,
                        groupByModel,
                        outerModel,
                        distinctModel
                );
            }
        }
    }

    private void createSelectColumnsForWildcard0(
            QueryModel srcModel,
            boolean hasJoins,
            int wildcardPosition,
            QueryModel translatingModel,
            QueryModel innerModel,
            QueryModel windowModel,
            QueryModel groupByModel,
            QueryModel outerModel,
            QueryModel distinctModel
    ) throws SqlException {
        final ObjList<CharSequence> columnNames = srcModel.getWildcardColumnNames();
        for (int j = 0, z = columnNames.size(); j < z; j++) {
            CharSequence name = columnNames.getQuick(j);
            // this is a check to see if column has to be added to wildcard list
            QueryColumn qc = srcModel.getAliasToColumnMap().get(name);
            if (qc.isIncludeIntoWildcard()) {
                CharSequence token;
                if (hasJoins) {
                    CharacterStoreEntry characterStoreEntry = characterStore.newEntry();
                    characterStoreEntry.put(srcModel.getName());
                    characterStoreEntry.put('.');
                    characterStoreEntry.put(name);
                    token = characterStoreEntry.toImmutable();
                } else {
                    token = name;
                }
                createSelectColumn(
                        name,
                        nextLiteral(token, wildcardPosition),
                        true,
                        null, // do not validate
                        translatingModel,
                        innerModel,
                        windowModel,
                        groupByModel,
                        outerModel,
                        distinctModel
                );
            }
        }
    }

    @NotNull
    private QueryModel createWrapperModel(QueryModel model) {
        // these are early stages of model processing
        // to create outer query, we will need a pair of models
        QueryModel _model = queryModelPool.next();
        QueryModel _nested = queryModelPool.next();

        // nest them
        _model.setNestedModel(_nested);
        _nested.setNestedModel(model);

        _model.setModelPosition(model.getModelPosition());
        _nested.setModelPosition(model.getModelPosition());

        // bubble up the union model, so that wrapper models are
        // subject to set operations
        QueryModel unionModel = model.getUnionModel();
        model.setUnionModel(null);
        _model.setUnionModel(unionModel);
        return _model;
    }

    private int doReorderTables(QueryModel parent, IntList ordered) {
        tempCrossIndexes.clear();
        ordered.clear();
        this.orderingStack.clear();
        ObjList<QueryModel> joinModels = parent.getJoinModels();

        int cost = 0;

        for (int i = 0, n = joinModels.size(); i < n; i++) {
            QueryModel q = joinModels.getQuick(i);
            if (q.getJoinType() == QueryModel.JOIN_CROSS || q.getContext() == null || q.getContext().parents.size() == 0) {
                if (q.getDependencies().size() > 0) {
                    orderingStack.push(i);
                } else {
                    tempCrossIndexes.add(i);
                }
            } else {
                q.getContext().inCount = q.getContext().parents.size();
            }
        }

        while (orderingStack.notEmpty()) {
            //remove a node n from orderingStack
            int index = orderingStack.pop();

            ordered.add(index);

            QueryModel m = joinModels.getQuick(index);

            if (m.getJoinType() == QueryModel.JOIN_CROSS) {
                cost += 10;
            } else {
                cost += 5;
            }

            IntHashSet dependencies = m.getDependencies();

            //for each node m with an edge e from n to m do
            for (int i = 0, k = dependencies.size(); i < k; i++) {
                int depIndex = dependencies.get(i);
                JoinContext jc = joinModels.getQuick(depIndex).getContext();
                if (jc != null && --jc.inCount == 0) {
                    orderingStack.push(depIndex);
                }
            }
        }

        //Check to see if all edges are removed
        for (int i = 0, n = joinModels.size(); i < n; i++) {
            QueryModel m = joinModels.getQuick(i);
            if (m.getContext() != null && m.getContext().inCount > 0) {
                return Integer.MAX_VALUE;
            }
        }

        // add pure crosses at end of ordered table list
        for (int i = 0, n = tempCrossIndexes.size(); i < n; i++) {
            ordered.add(tempCrossIndexes.getQuick(i));
        }

        return cost;
    }

    private ExpressionNode doReplaceLiteral(
            @Transient ExpressionNode node,
            QueryModel translatingModel,
            @Nullable QueryModel innerVirtualModel,
            QueryModel validatingModel,
            boolean windowCall
    ) throws SqlException {
        if (windowCall) {
            assert innerVirtualModel != null;
            ExpressionNode n = doReplaceLiteral0(node, translatingModel, null, validatingModel);
            LowerCaseCharSequenceObjHashMap<CharSequence> map = innerVirtualModel.getColumnNameToAliasMap();
            int index = map.keyIndex(n.token);
            if (index > -1) {
                // column is not referenced by inner model
                CharSequence alias = createColumnAlias(n.token, innerVirtualModel);
                innerVirtualModel.addBottomUpColumn(queryColumnPool.next().of(alias, n));
                // when alias is not the same as token, e.g. column aliases as "token" is already on the list
                // we have to create a new expression node that uses this alias
                if (alias != n.token) {
                    return nextLiteral(alias);
                } else {
                    return n;
                }
            } else {
                // column is already referenced
                return nextLiteral(map.valueAt(index), node.position);
            }
        }
        return doReplaceLiteral0(node, translatingModel, innerVirtualModel, validatingModel);
    }

    private ExpressionNode doReplaceLiteral0(
            ExpressionNode node,
            QueryModel translatingModel,
            @Nullable QueryModel innerVirtualModel,
            QueryModel validatingModel
    ) throws SqlException {
        final LowerCaseCharSequenceObjHashMap<CharSequence> map = translatingModel.getColumnNameToAliasMap();
        int index = map.keyIndex(node.token);
        final CharSequence alias;
        if (index > -1) {
            // there is a possibility that column references join table, but in a different way
            // for example. main column could be tab1.y and the "missing" one just "y"
            // which is the same thing.
            // To disambiguate this situation we need to go over all join tables and see if the
            // column matches any of join tables unambiguously.

            final int joinCount = validatingModel.getJoinModels().size();
            if (joinCount > 1) {
                boolean found = false;
                final StringSink sink = Misc.getThreadLocalSink();
                for (int i = 0; i < joinCount; i++) {
                    final QueryModel jm = validatingModel.getJoinModels().getQuick(i);
                    if (jm.getAliasToColumnMap().keyIndex(node.token) < 0) {
                        if (found) {
                            throw SqlException.ambiguousColumn(node.position, node.token);
                        }
                        if (jm.getAlias() != null) {
                            sink.put(jm.getAlias().token);
                        } else {
                            sink.put(jm.getTableName());
                        }

                        sink.put('.');
                        sink.put(node.token);

                        if ((index = map.keyIndex(sink)) < 0) {
                            found = true;
                        }
                    }
                }

                if (found) {
                    return nextLiteral(map.valueAtQuick(index), node.position);
                }
            }

            // this is the first time we see this column and must create alias
            alias = createColumnAlias(node, translatingModel);
            QueryColumn column = queryColumnPool.next().of(alias, node);
            // add column to both models
            addColumnToTranslatingModel(column, translatingModel, validatingModel);
            if (innerVirtualModel != null) {
                ExpressionNode innerToken = expressionNodePool.next().of(LITERAL, alias, node.precedence, node.position);
                QueryColumn innerColumn = queryColumnPool.next().of(alias, innerToken);
                innerVirtualModel.addBottomUpColumn(innerColumn);
            }
        } else {
            // It might be the case that we previously added the column to
            // the translating model, but not to the inner one.
            alias = map.valueAtQuick(index);
            if (innerVirtualModel != null && innerVirtualModel.getAliasToColumnMap().excludes(alias)) {
                innerVirtualModel.addBottomUpColumn(nextColumn(alias), true);
            }
        }
        return nextLiteral(alias, node.position);
    }

    private void doRewriteOrderByPositionForUnionModels(QueryModel model, QueryModel parent, QueryModel next) throws SqlException {
        final int columnCount = model.getBottomUpColumns().size();
        while (next != null) {
            if (next.getBottomUpColumns().size() != columnCount) {
                throw SqlException.$(next.getModelPosition(), "queries have different number of columns");
            }
            rewriteOrderByPosition(next);
            parent.setUnionModel(next);
            parent = next;
            next = next.getUnionModel();
        }
    }

    /**
     * Copies orderByAdvice and removes table prefixes.
     *
     * @return prefix-less advice
     */
    private ObjList<ExpressionNode> duplicateAdviceAndTakeSuffix() {
        int d;
        CharSequence token;
        ExpressionNode node;
        ObjList<ExpressionNode> advice = new ObjList<>();
        for (int j = 0, m = orderByAdvice.size(); j < m; j++) {
            node = orderByAdvice.getQuick(j);
            token = node.token;
            d = Chars.indexOfUnquoted(token, '.');
            advice.add(expressionNodePool.next().of(node.type, token.subSequence(d + 1, token.length()), node.precedence, node.position));
        }
        return advice;
    }

    private void emitAggregatesAndLiterals(
            @Transient ExpressionNode node,
            QueryModel groupByModel,
            QueryModel translatingModel,
            QueryModel innerModel,
            QueryModel validatingModel,
            ObjList<ExpressionNode> groupByNodes,
            ObjList<CharSequence> groupByAliases
    ) throws SqlException {
        sqlNodeStack.clear();
        while (!sqlNodeStack.isEmpty() || node != null) {
            if (node != null) {
                if (node.paramCount < 3) {
                    if (node.rhs != null) {
                        ExpressionNode n = replaceIfAggregateOrLiteral(node.rhs, groupByModel, translatingModel, innerModel, validatingModel, groupByNodes, groupByAliases);
                        if (node.rhs == n) {
                            sqlNodeStack.push(node.rhs);
                        } else {
                            node.rhs = n;
                        }
                    }

                    ExpressionNode n = replaceIfAggregateOrLiteral(node.lhs, groupByModel, translatingModel, innerModel, validatingModel, groupByNodes, groupByAliases);
                    if (n == node.lhs) {
                        node = node.lhs;
                    } else {
                        node.lhs = n;
                        node = null;
                    }
                } else {
                    for (int i = 0, k = node.paramCount; i < k; i++) {
                        ExpressionNode e = node.args.getQuick(i);
                        ExpressionNode n = replaceIfAggregateOrLiteral(e, groupByModel, translatingModel, innerModel, validatingModel, groupByNodes, groupByAliases);
                        if (e == n) {
                            sqlNodeStack.push(e);
                        } else {
                            node.args.setQuick(i, n);
                        }
                    }
                    node = sqlNodeStack.poll();
                }
            } else {
                node = sqlNodeStack.poll();
            }
        }
    }

    private void emitColumnLiteralsTopDown(ObjList<QueryColumn> columns, QueryModel target) {
        for (int i = 0, n = columns.size(); i < n; i++) {
            final QueryColumn qc = columns.getQuick(i);
            emitLiteralsTopDown(qc.getAst(), target);
            if (qc.isWindowColumn()) {
                final WindowColumn ac = (WindowColumn) qc;
                emitLiteralsTopDown(ac.getPartitionBy(), target);
                emitLiteralsTopDown(ac.getOrderBy(), target);
            }
        }
    }

    // This method will create CROSS join models in the "baseModel" for all unique cursor
    // function it finds on the node. The "translatingModel" is used to ensure uniqueness
    private void emitCursors(
            @Transient ExpressionNode node,
            QueryModel cursorModel,
            @Nullable QueryModel innerVirtualModel,
            QueryModel translatingModel,
            QueryModel baseModel,
            SqlExecutionContext sqlExecutionContext,
            SqlParserCallback sqlParserCallback
    ) throws SqlException {
        sqlNodeStack.clear();

        // pre-order iterative tree traversal
        // see: http://en.wikipedia.org/wiki/Tree_traversal

        while (!sqlNodeStack.isEmpty() || node != null) {
            if (node != null) {
                if (node.rhs != null) {
                    final ExpressionNode n = replaceIfCursor(
                            node.rhs,
                            cursorModel,
                            innerVirtualModel,
                            translatingModel,
                            baseModel,
                            sqlExecutionContext,
                            sqlParserCallback
                    );
                    if (node.rhs == n) {
                        sqlNodeStack.push(node.rhs);
                    } else {
                        node.rhs = n;
                    }
                }

                final ExpressionNode n = replaceIfCursor(
                        node.lhs,
                        cursorModel,
                        innerVirtualModel,
                        translatingModel,
                        baseModel,
                        sqlExecutionContext,
                        sqlParserCallback
                );
                if (n == node.lhs) {
                    node = node.lhs;
                } else {
                    node.lhs = n;
                    node = null;
                }
            } else {
                node = sqlNodeStack.poll();
            }
        }
    }

    // warning: this method replaces literal with aliases (changes node)
    private void emitLiterals(
            @Transient ExpressionNode node,
            QueryModel translatingModel,
            @Nullable QueryModel innerVirtualModel,
            QueryModel validatingModel,
            boolean windowCall
    ) throws SqlException {
        sqlNodeStack.clear();

        // pre-order iterative tree traversal
        // see: http://en.wikipedia.org/wiki/Tree_traversal

        while (!sqlNodeStack.isEmpty() || node != null) {
            if (node != null) {
                if (node.paramCount < 3) {
                    if (node.rhs != null) {
                        ExpressionNode n = replaceLiteral(node.rhs, translatingModel, innerVirtualModel, validatingModel, windowCall);
                        if (node.rhs == n) {
                            sqlNodeStack.push(node.rhs);
                        } else {
                            node.rhs = n;
                        }
                    }

                    ExpressionNode n = replaceLiteral(node.lhs, translatingModel, innerVirtualModel, validatingModel, windowCall);
                    if (n == node.lhs) {
                        node = node.lhs;
                    } else {
                        node.lhs = n;
                        node = null;
                    }
                } else {
                    for (int i = 1, k = node.paramCount; i < k; i++) {
                        ExpressionNode e = node.args.getQuick(i);
                        ExpressionNode n = replaceLiteral(e, translatingModel, innerVirtualModel, validatingModel, windowCall);
                        if (e == n) {
                            sqlNodeStack.push(e);
                        } else {
                            node.args.setQuick(i, n);
                        }
                    }

                    ExpressionNode e = node.args.getQuick(0);
                    ExpressionNode n = replaceLiteral(e, translatingModel, innerVirtualModel, validatingModel, windowCall);
                    if (e == n) {
                        node = e;
                    } else {
                        node.args.setQuick(0, n);
                        node = null;
                    }
                }
            } else {
                node = sqlNodeStack.poll();
            }
        }
    }

    private void emitLiteralsTopDown(@Transient ExpressionNode node, QueryModel model) {
        sqlNodeStack.clear();

        // pre-order iterative tree traversal
        // see: http://en.wikipedia.org/wiki/Tree_traversal

        addTopDownColumn(node, model);

        while (!sqlNodeStack.isEmpty() || node != null) {
            if (node != null) {
                if (node.paramCount < 3) {
                    if (node.rhs != null) {
                        addTopDownColumn(node.rhs, model);
                        sqlNodeStack.push(node.rhs);
                    }

                    if (node.lhs != null) {
                        addTopDownColumn(node.lhs, model);
                    }
                    node = node.lhs;
                } else {
                    for (int i = 1, k = node.paramCount; i < k; i++) {
                        ExpressionNode e = node.args.getQuick(i);
                        addTopDownColumn(e, model);
                        sqlNodeStack.push(e);
                    }

                    final ExpressionNode e = node.args.getQuick(0);
                    addTopDownColumn(e, model);
                    node = e;
                }
            } else {
                node = sqlNodeStack.poll();
            }
        }
    }

    private void emitLiteralsTopDown(ObjList<ExpressionNode> list, QueryModel nested) {
        for (int i = 0, m = list.size(); i < m; i++) {
            emitLiteralsTopDown(list.getQuick(i), nested);
        }
    }

    private QueryColumn ensureAliasUniqueness(QueryModel model, QueryColumn qc) {
        CharSequence alias = createColumnAlias(qc.getAlias(), model);
        if (alias != qc.getAlias()) {
            qc = queryColumnPool.next().of(alias, qc.getAst());
        }
        return qc;
    }

    private void enumerateColumns(QueryModel model, TableRecordMetadata metadata) throws SqlException {
        model.setMetadataVersion(metadata.getMetadataVersion());
        model.setTableId(metadata.getTableId());
        copyColumnsFromMetadata(model, metadata);
        if (model.isUpdate()) {
            copyColumnTypesFromMetadata(model, metadata);
        }
    }

    private void enumerateTableColumns(QueryModel model, SqlExecutionContext executionContext, SqlParserCallback sqlParserCallback) throws SqlException {
        final ObjList<QueryModel> jm = model.getJoinModels();

        // we have plain tables and possibly joins
        // deal with _this_ model first, it will always be the first element in join model list
        final ExpressionNode tableNameExpr = model.getTableNameExpr();
        if (tableNameExpr != null || model.getSelectModelType() == QueryModel.SELECT_MODEL_SHOW) {
            if (model.getSelectModelType() == QueryModel.SELECT_MODEL_SHOW || (tableNameExpr != null && tableNameExpr.type == FUNCTION)) {
                parseFunctionAndEnumerateColumns(model, executionContext, sqlParserCallback);
            } else {
                openReaderAndEnumerateColumns(executionContext, model, sqlParserCallback);
            }
        } else {
            final QueryModel nested = model.getNestedModel();
            if (nested != null) {
                enumerateTableColumns(nested, executionContext, sqlParserCallback);
                if (model.isUpdate()) {
                    model.copyUpdateTableMetadata(nested);
                }
            }
        }
        for (int i = 1, n = jm.size(); i < n; i++) {
            enumerateTableColumns(jm.getQuick(i), executionContext, sqlParserCallback);
        }

        if (model.getUnionModel() != null) {
            enumerateTableColumns(model.getUnionModel(), executionContext, sqlParserCallback);
        }
    }

    private void eraseColumnPrefixInWhereClauses(QueryModel model) throws SqlException {
        ObjList<QueryModel> joinModels = model.getJoinModels();
        for (int i = 0, n = joinModels.size(); i < n; i++) {
            QueryModel m = joinModels.getQuick(i);
            ExpressionNode where = m.getWhereClause();

            // join models can have "where" clause
            // although in context of SQL where is executed after joins, this model
            // always localises "where" to a single table and therefore "where" is
            // applied before join. Please see post-join-where for filters that
            // executed in line with standard SQL behaviour.

            if (where != null) {
                if (where.type == LITERAL) {
                    m.setWhereClause(columnPrefixEraser.rewrite(where));
                } else {
                    traversalAlgo.traverse(where, columnPrefixEraser);
                }
            }

            QueryModel nested = m.getNestedModel();
            if (nested != null) {
                eraseColumnPrefixInWhereClauses(nested);
            }

            nested = m.getUnionModel();
            if (nested != null) {
                eraseColumnPrefixInWhereClauses(nested);
            }
        }
    }

    private long evalNonNegativeLongConstantOrDie(ExpressionNode expr, SqlExecutionContext sqlExecutionContext) throws SqlException {
        if (expr != null) {
            final Function loFunc = functionParser.parseFunction(expr, EmptyRecordMetadata.INSTANCE, sqlExecutionContext);
            if (!loFunc.isConstant()) {
                Misc.free(loFunc);
                throw SqlException.$(expr.position, "constant expression expected");
            }

            try {
                long value;
                if (!(loFunc instanceof CharConstant)) {
                    value = loFunc.getLong(null);
                } else {
                    long tmp = (byte) (loFunc.getChar(null) - '0');
                    value = tmp > -1 && tmp < 10 ? tmp : Numbers.LONG_NULL;
                }

                if (value < 0) {
                    throw SqlException.$(expr.position, "non-negative integer expression expected");
                }
                return value;
            } catch (UnsupportedOperationException | ImplicitCastException e) {
                throw SqlException.$(expr.position, "integer expression expected");
            } finally {
                Misc.free(loFunc);
            }
        }
        return Long.MAX_VALUE;
    }

    private CharSequence findColumnByAst(ObjList<ExpressionNode> groupByNodes, ObjList<CharSequence> groupByAliases, ExpressionNode node) {
        for (int i = 0, max = groupByNodes.size(); i < max; i++) {
            ExpressionNode n = groupByNodes.getQuick(i);
            if (compareNodesExact(node, n)) {
                return groupByAliases.getQuick(i);
            }
        }
        return null;
    }

    private int findColumnIdxByAst(ObjList<ExpressionNode> groupByNodes, ExpressionNode node) {
        for (int i = 0, max = groupByNodes.size(); i < max; i++) {
            ExpressionNode n = groupByNodes.getQuick(i);
            if (compareNodesExact(node, n)) {
                return i;
            }
        }
        return -1;
    }

    private CharSequence findQueryColumnByAst(ObjList<QueryColumn> bottomUpColumns, ExpressionNode node) {
        for (int i = 0, max = bottomUpColumns.size(); i < max; i++) {
            QueryColumn qc = bottomUpColumns.getQuick(i);
            if (compareNodesExact(qc.getAst(), node)) {
                return qc.getAlias();
            }
        }
        return null;
    }

    private CharSequence findTimestamp(QueryModel model) {
        if (model != null) {
            CharSequence timestamp;
            if (model.getTimestamp() != null) {
                timestamp = model.getTimestamp().token;
            } else {
                timestamp = findTimestamp(model.getNestedModel());
            }

            if (timestamp != null) {
                return model.getColumnNameToAliasMap().get(timestamp);
            }
        }
        return null;
    }

    private void fixAndCollectExprToken(
            ExpressionNode node,
            CharSequence old,
            CharSequence newToken,
            CharSequenceHashSet set,
            CharSequenceHashSet set2
    ) {
        sqlNodeStack.clear();
        while (node != null) {
            if (node.type == LITERAL) {
                if (Chars.equalsIgnoreCase(node.token, old)) {
                    node.token = newToken;
                } else if (!set.contains(node.token)) {
                    set2.add(node.token);
                }
            }

            if (node.paramCount < 3) {
                if (node.lhs != null) {
                    sqlNodeStack.push(node.lhs);
                }

                if (node.rhs != null) {
                    node = node.rhs;
                    continue;
                }
            } else {
                for (int i = 1, k = node.paramCount; i < k; i++) {
                    sqlNodeStack.push(node.args.getQuick(i));
                }
                node = node.args.getQuick(0);
                continue;
            }

            if (!sqlNodeStack.isEmpty()) {
                node = this.sqlNodeStack.poll();
            } else {
                node = null;
            }
        }
    }

    private Function getLoFunction(ExpressionNode limit, SqlExecutionContext executionContext) throws SqlException {
        final Function func = functionParser.parseFunction(limit, EmptyRecordMetadata.INSTANCE, executionContext);
        final int type = func.getType();
        if (limitTypes.excludes(type)) {
            return null;
        }
        func.init(null, executionContext);
        return func;
    }

    private ObjList<ExpressionNode> getOrderByAdvice(QueryModel model, int orderByMnemonic) {
        orderByAdvice.clear();
        ObjList<ExpressionNode> orderBy = model.getOrderBy();

        int len = orderBy.size();
        if (len == 0) {
            // propagate advice in case nested model can implement it efficiently (e.g. with backward scan)
            if (orderByMnemonic == OrderByMnemonic.ORDER_BY_INVARIANT && model.getOrderByAdvice().size() > 0) {
                orderBy = model.getOrderByAdvice();
                len = orderBy.size();
            } else {
                return orderByAdvice;
            }
        }

        LowerCaseCharSequenceObjHashMap<QueryColumn> map = model.getAliasToColumnMap();
        for (int i = 0; i < len; i++) {
            ExpressionNode orderByNode = orderBy.getQuick(i);
            QueryColumn queryColumn = map.get(orderByNode.token);
            if (queryColumn == null) { // order by can't be pushed down
                orderByAdvice.clear();
                break;
            }

            if (queryColumn.getAst().type == LITERAL) {
                orderByAdvice.add(queryColumn.getAst());
            } else {
                orderByAdvice.clear();
                break;
            }
        }
        return orderByAdvice;
    }

    private IntList getOrderByAdviceDirection(QueryModel model, int orderByMnemonic) {
        IntList orderByDirection = model.getOrderByDirection();
        if (model.getOrderBy().size() == 0
                && orderByMnemonic == OrderByMnemonic.ORDER_BY_INVARIANT) {
            return model.getOrderByDirectionAdvice();
        }
        return orderByDirection;
    }

    private QueryColumn getQueryColumn(QueryModel model, CharSequence columnName, int dot) {
        ObjList<QueryModel> joinModels = model.getJoinModels();
        QueryColumn column = null;
        if (dot == -1) {
            for (int i = 0, n = joinModels.size(); i < n; i++) {
                QueryColumn qc = joinModels.getQuick(i).getAliasToColumnMap().get(columnName);
                if (qc == null) {
                    continue;
                }
                if (column != null) {
                    return null;//more than one column match
                }
                column = qc;
            }
        } else {
            int index = model.getModelAliasIndex(columnName, 0, dot);
            if (index == -1) {
                return null;
            }
            return joinModels.getQuick(index).getAliasToColumnMap().get(columnName, dot + 1, columnName.length());
        }
        return column;
    }

    private CharSequence getTranslatedColumnAlias(QueryModel model, QueryModel stopModel, CharSequence token) {
        if (model == stopModel) {
            return token;
        }

        CharSequence nestedAlias = getTranslatedColumnAlias(model.getNestedModel(), stopModel, token);

        if (nestedAlias != null) {
            CharSequence alias = model.getColumnNameToAliasMap().get(nestedAlias);
            if (alias == null) {
                tempQueryModel = model;
                tempColumnAlias = nestedAlias;
            }
            return alias;
        } else {
            return null;
        }
    }

    private boolean hasNoAggregateQueryColumns(QueryModel model) {
        final ObjList<QueryColumn> columns = model.getBottomUpColumns();
        for (int i = 0, k = columns.size(); i < k; i++) {
            QueryColumn qc = columns.getQuick(i);
            if (qc.getAst().type != LITERAL) {
                if (qc.getAst().type == FUNCTION) {
                    if (functionParser.getFunctionFactoryCache().isGroupBy(qc.getAst().token)) {
                        return false;
                    } else if (functionParser.getFunctionFactoryCache().isCursor(qc.getAst().token)) {
                        continue;
                    }
                }

                if (checkForChildAggregates(qc.getAst())) {
                    return false;
                }
            }
        }
        return true;
    }

    private void homogenizeCrossJoins(QueryModel parent) {
        ObjList<QueryModel> joinModels = parent.getJoinModels();
        for (int i = 0, n = joinModels.size(); i < n; i++) {
            QueryModel m = joinModels.getQuick(i);
            JoinContext c = m.getContext();

            if (m.getJoinType() == QueryModel.JOIN_CROSS) {
                if (c != null && c.parents.size() > 0) {
                    m.setJoinType(QueryModel.JOIN_INNER);
                }
            } else if (m.getJoinType() == QueryModel.JOIN_OUTER &&
                    c == null &&
                    m.getJoinCriteria() != null) {
                m.setJoinType(QueryModel.JOIN_CROSS_LEFT);
            } else if (m.getJoinType() != QueryModel.JOIN_ASOF &&
                    m.getJoinType() != QueryModel.JOIN_SPLICE &&
                    (c == null || c.parents.size() == 0)
            ) {
                m.setJoinType(QueryModel.JOIN_CROSS);
            }
        }
    }

    private void initialiseOperatorExpressions() {
        final OperatorRegistry registry = OperatorExpression.getRegistry();
        opGeq = registry.map.get(">=");
        opLt = registry.map.get("<");
        opAnd = registry.map.get("and");
    }

    private boolean isAmbiguousColumn(QueryModel model, CharSequence columnName) {
        final int dot = Chars.indexOfUnquoted(columnName, '.');
        if (dot == -1) {
            ObjList<QueryModel> joinModels = model.getJoinModels();
            int index = -1;
            for (int i = 0, n = joinModels.size(); i < n; i++) {
                if (joinModels.getQuick(i).getColumnNameToAliasMap().excludes(columnName)) {
                    continue;
                }
                if (index != -1) {
                    return true;
                }
                index = i;
            }
        }
        return false;
    }

    private boolean isEffectivelyConstantExpression(ExpressionNode node) {
        sqlNodeStack.clear();
        while (node != null) {
            if (node.type != OPERATION
                    && node.type != CONSTANT
                    && !(node.type == FUNCTION && functionParser.getFunctionFactoryCache().isRuntimeConstant(node.token))) {
                return false;
            }

            if (node.lhs != null) {
                sqlNodeStack.push(node.lhs);
            }

            if (node.rhs != null) {
                node = node.rhs;
            } else {
                if (!sqlNodeStack.isEmpty()) {
                    node = this.sqlNodeStack.poll();
                } else {
                    node = null;
                }
            }
        }

        return true;
    }

    private boolean isIntegerConstant(ExpressionNode n) {
        if (n.type != CONSTANT) {
            return false;
        }

        try {
            Numbers.parseLong(n.token);
            return true;
        } catch (NumericException ne) {
            return false;
        }
    }

    private boolean isSimpleIntegerColumn(ExpressionNode column, QueryModel model) {
        return checkSimpleIntegerColumn(column, model) != null;
    }

    private ExpressionNode makeJoinAlias() {
        CharacterStoreEntry characterStoreEntry = characterStore.newEntry();
        characterStoreEntry.put(QueryModel.SUB_QUERY_ALIAS_PREFIX).put(defaultAliasCount++);
        return nextLiteral(characterStoreEntry.toImmutable());
    }

    private ExpressionNode makeModelAlias(CharSequence modelAlias, ExpressionNode node) {
        CharacterStoreEntry characterStoreEntry = characterStore.newEntry();
        characterStoreEntry.put(modelAlias).put('.').put(node.token);
        return nextLiteral(characterStoreEntry.toImmutable(), node.position);
    }

    private ExpressionNode makeOperation(CharSequence token, ExpressionNode lhs, ExpressionNode rhs) {
        OperatorExpression op = OperatorExpression.chooseRegistry(configuration.getCairoSqlLegacyOperatorPrecedence()).getOperatorDefinition(token);
        ExpressionNode node = expressionNodePool.next().of(OPERATION, op.operator.token, op.precedence, 0);
        node.paramCount = 2;
        node.lhs = lhs;
        node.rhs = rhs;
        return node;
    }

    @SuppressWarnings("BooleanMethodIsAlwaysInverted")
    private boolean matchesWithOrWithoutTablePrefix(@NotNull CharSequence name, @NotNull CharSequence table, CharSequence target) {
        if (target == null) {
            return false;
        }
        final int dotIndex = Chars.indexOfUnquoted(name, '.');
        return dotIndex > 0
                ? Chars.equalsIgnoreCase(table, name, 0, dotIndex) && Chars.equalsIgnoreCase(target, name, dotIndex + 1, name.length())
                : Chars.equalsIgnoreCase(name, target);
    }

    private JoinContext mergeContexts(QueryModel parent, JoinContext a, JoinContext b) {
        assert a.slaveIndex == b.slaveIndex;

        deletedContexts.clear();
        JoinContext r = contextPool.next();
        // check if we are merging a.x = b.x to a.y = b.y
        // or a.x = b.x to a.x = b.y, e.g. one of columns in the same table
        for (int i = 0, n = b.aNames.size(); i < n; i++) {
            CharSequence ban = b.aNames.getQuick(i);
            int bai = b.aIndexes.getQuick(i);
            ExpressionNode bao = b.aNodes.getQuick(i);

            CharSequence bbn = b.bNames.getQuick(i);
            int bbi = b.bIndexes.getQuick(i);
            ExpressionNode bbo = b.bNodes.getQuick(i);

            for (int k = 0, z = a.aNames.size(); k < z; k++) {
                final CharSequence aan = a.aNames.getQuick(k);
                final int aai = a.aIndexes.getQuick(k);
                final ExpressionNode aao = a.aNodes.getQuick(k);
                final CharSequence abn = a.bNames.getQuick(k);
                final int abi = a.bIndexes.getQuick(k);
                final ExpressionNode abo = a.bNodes.getQuick(k);

                if (aai == bai && Chars.equals(aan, ban)) {
                    // a.x = ?.x
                    //  |     ?
                    // a.x = ?.y
                    addFilterOrEmitJoin(parent, k, abi, abn, abo, bbi, bbn, bbo);
                    break;
                } else if (abi == bai && Chars.equals(abn, ban)) {
                    // a.y = b.x
                    //    /
                    // b.x = a.x
                    addFilterOrEmitJoin(parent, k, aai, aan, aao, bbi, bbn, bbo);
                    break;
                } else if (aai == bbi && Chars.equals(aan, bbn)) {
                    // a.x = b.x
                    //     \
                    // b.y = a.x
                    addFilterOrEmitJoin(parent, k, abi, abn, abo, bai, ban, bao);
                    break;
                } else if (abi == bbi && Chars.equals(abn, bbn)) {
                    // a.x = b.x
                    //        |
                    // a.y = b.x
                    addFilterOrEmitJoin(parent, k, aai, aan, aao, bai, ban, bao);
                    break;
                }
            }
            r.aIndexes.add(bai);
            r.aNames.add(ban);
            r.aNodes.add(bao);
            r.bIndexes.add(bbi);
            r.bNames.add(bbn);
            r.bNodes.add(bbo);
            int max = Math.max(bai, bbi);
            int min = Math.min(bai, bbi);
            r.slaveIndex = max;
            r.parents.add(min);
            linkDependencies(parent, min, max);
        }

        // add remaining a nodes
        for (int i = 0, n = a.aNames.size(); i < n; i++) {
            int aai, abi, min, max;

            aai = a.aIndexes.getQuick(i);
            abi = a.bIndexes.getQuick(i);

            if (aai < abi) {
                min = aai;
                max = abi;
            } else {
                min = abi;
                max = aai;
            }

            if (deletedContexts.contains(i)) {
                if (r.parents.excludes(min)) {
                    unlinkDependencies(parent, min, max);
                }
            } else {
                r.aNames.add(a.aNames.getQuick(i));
                r.bNames.add(a.bNames.getQuick(i));
                r.aIndexes.add(aai);
                r.bIndexes.add(abi);
                r.aNodes.add(a.aNodes.getQuick(i));
                r.bNodes.add(a.bNodes.getQuick(i));

                r.parents.add(min);
                r.slaveIndex = max;
                linkDependencies(parent, min, max);
            }
        }
        return r;
    }

    private JoinContext moveClauses(QueryModel parent, JoinContext from, JoinContext to, IntList positions) {
        int p = 0;
        int m = positions.size();

        JoinContext result = contextPool.next();
        result.slaveIndex = from.slaveIndex;

        for (int i = 0, n = from.aIndexes.size(); i < n; i++) {
            // logically those clauses we move away from "from" context
            // should no longer exist in "from", but instead of implementing
            // "delete" function, which would be manipulating underlying array
            // on every invocation, we copy retained clauses to new context,
            // which is "result".
            // hence, whenever exists in "positions" we copy clause to "to"
            // otherwise copy to "result"
            JoinContext t = p < m && i == positions.getQuick(p) ? to : result;
            int ai = from.aIndexes.getQuick(i);
            int bi = from.bIndexes.getQuick(i);
            t.aIndexes.add(ai);
            t.aNames.add(from.aNames.getQuick(i));
            t.aNodes.add(from.aNodes.getQuick(i));
            t.bIndexes.add(bi);
            t.bNames.add(from.bNames.getQuick(i));
            t.bNodes.add(from.bNodes.getQuick(i));

            // either ai or bi is definitely belongs to this context
            if (ai != t.slaveIndex) {
                t.parents.add(ai);
                linkDependencies(parent, ai, bi);
            } else {
                t.parents.add(bi);
                linkDependencies(parent, bi, ai);
            }
        }

        return result;
    }

    private QueryModel moveOrderByFunctionsIntoOuterSelect(QueryModel model) {
        // at this point order by should be on the nested model of this model :)
        QueryModel unionModel = model.getUnionModel();
        if (unionModel != null) {
            model.setUnionModel(moveOrderByFunctionsIntoOuterSelect(unionModel));
        }

        QueryModel nested = model.getNestedModel();
        if (nested != null) {
            for (int jm = 0, jmn = nested.getJoinModels().size(); jm < jmn; jm++) {
                QueryModel joinModel = nested.getJoinModels().getQuick(jm);
                if (joinModel != nested && joinModel.getNestedModel() != null) {
                    joinModel.setNestedModel(moveOrderByFunctionsIntoOuterSelect(joinModel.getNestedModel()));
                }
            }

            QueryModel nestedNested = nested.getNestedModel();
            if (nestedNested != null) {
                nested.setNestedModel(moveOrderByFunctionsIntoOuterSelect(nestedNested));
            }

            final ObjList<ExpressionNode> orderBy = nested.getOrderBy();
            final int n = orderBy.size();
            final int columnCount = model.getBottomUpColumns().size();
            boolean moved = false;
            for (int i = 0; i < n; i++) {
                ExpressionNode node = orderBy.getQuick(i);
                if (node.type == FUNCTION || node.type == OPERATION) {
                    CharSequence alias = findQueryColumnByAst(model.getBottomUpColumns(), node);
                    if (alias == null) {
                        // add this function to bottom-up columns and replace this expression with index
                        alias = SqlUtil.createColumnAlias(characterStore, node.token, Chars.indexOfUnquoted(node.token, '.'), model.getAliasToColumnMap(), true);
                        QueryColumn qc = queryColumnPool.next().of(
                                alias,
                                node,
                                false
                        );
                        model.getAliasToColumnMap().put(alias, qc);
                        model.getBottomUpColumns().add(qc);
                    }
                    orderBy.setQuick(i, nextLiteral(alias));
                    moved = true;
                }
            }

            if (moved) {
                return wrapWithSelectModel(model, columnCount);
            }
        }
        return model;
    }

    private void moveTimestampToChooseModel(QueryModel model) {
        QueryModel nested = model.getNestedModel();
        if (nested != null) {
            moveTimestampToChooseModel(nested);
            ExpressionNode timestamp = nested.getTimestamp();
            if (
                    timestamp != null
                            && nested.getSelectModelType() == QueryModel.SELECT_MODEL_NONE
                            && nested.getTableName() == null
                            && nested.getTableNameFunction() == null
                            && nested.getLatestBy().size() == 0
            ) {
                model.setTimestamp(timestamp);
                model.setExplicitTimestamp(nested.isExplicitTimestamp());
                nested.setTimestamp(null);
                nested.setExplicitTimestamp(false);
            }
        }

        final ObjList<QueryModel> joinModels = model.getJoinModels();
        if (joinModels.size() > 1) {
            for (int i = 1, n = joinModels.size(); i < n; i++) {
                moveTimestampToChooseModel(joinModels.getQuick(i));
            }
        }

        nested = model.getUnionModel();
        if (nested != null) {
            moveTimestampToChooseModel(nested);
        }
    }

    private void moveWhereInsideSubQueries(QueryModel model) throws SqlException {
        if (
                model.getSelectModelType() != QueryModel.SELECT_MODEL_DISTINCT
                        // in theory, we could push down predicates as long as they align with ALL partition by clauses and remove whole partition(s)
                        && model.getSelectModelType() != QueryModel.SELECT_MODEL_WINDOW
        ) {
            model.getParsedWhere().clear();
            final ObjList<ExpressionNode> nodes = model.parseWhereClause();
            model.setWhereClause(null);

            final int n = nodes.size();
            if (n > 0) {
                for (int i = 0; i < n; i++) {
                    final ExpressionNode node = nodes.getQuick(i);
                    // collect table references this where clause element
                    literalCollectorAIndexes.clear();
                    literalCollectorANames.clear();
                    literalCollector.withModel(model);
                    literalCollector.resetCounts();
                    traversalAlgo.traverse(node, literalCollector.lhs());

                    tempList.clear();
                    for (int j = 0; j < literalCollectorAIndexes.size(); j++) {
                        int tableExpressionReference = literalCollectorAIndexes.get(j);
                        int position = tempList.binarySearchUniqueList(tableExpressionReference);
                        if (position < 0) {
                            tempList.insert(-(position + 1), tableExpressionReference);
                        }
                    }

                    int distinctIndexes = tempList.size();

                    // at this point we must not have constant conditions in where clause
                    // this could be either referencing constant of a sub-query
                    if (literalCollectorAIndexes.size() == 0) {
                        // keep condition with this model
                        addWhereNode(model, node);
                        continue;
                    } else if (distinctIndexes > 1) {
                        int greatest = tempList.get(distinctIndexes - 1);
                        final QueryModel m = model.getJoinModels().get(greatest);
                        m.setPostJoinWhereClause(concatFilters(m.getPostJoinWhereClause(), nodes.getQuick(i)));
                        continue;
                    }

                    // by now all where clause must reference single table only and all column references have to be valid
                    // they would have been rewritten and validated as join analysis stage
                    final int tableIndex = literalCollectorAIndexes.get(0);
                    final QueryModel parent = model.getJoinModels().getQuick(tableIndex);

                    // Do not move where clauses inside outer join models because that'd change result
                    int joinType = parent.getJoinType();
                    if (tableIndex > 0
                            && (joinBarriers.contains(joinType))
                    ) {
                        QueryModel joinModel = model.getJoinModels().getQuick(tableIndex);
                        joinModel.setPostJoinWhereClause(concatFilters(joinModel.getPostJoinWhereClause(), node));
                        continue;
                    }

                    final QueryModel nested = parent.getNestedModel();
                    if (nested == null
                            || nested.getLatestBy().size() > 0
                            || nested.getLimitLo() != null
                            || nested.getLimitHi() != null
                            || nested.getUnionModel() != null
                            || (nested.getSampleBy() != null && !canPushToSampleBy(nested, literalCollectorANames))
                    ) {
                        // there is no nested model for this table, keep where clause element with this model
                        addWhereNode(parent, node);
                    } else {
                        // now that we have identified sub-query we have to rewrite our where clause
                        // to potentially replace all column references with actual literals used inside
                        // sub-query, for example:
                        // (select a x, b from T) where x = 10
                        // we can't move "x" inside sub-query because it is not a field.
                        // Instead, we have to translate "x" to actual column expression, which is "a":
                        // select a x, b from T where a = 10

                        // because we are rewriting SqlNode in-place we need to make sure that
                        // none of expression literals reference non-literals in nested query, e.g.
                        // (select a+b x from T) where x > 10
                        // does not warrant inlining of "x > 10" because "x" is not a column
                        //
                        // at this step we would throw exception if one of our literals hits non-literal
                        // in sub-query

                        try {
                            traversalAlgo.traverse(node, literalCheckingVisitor.of(parent.getAliasToColumnMap()));

                            // go ahead and rewrite expression
                            traversalAlgo.traverse(node, literalRewritingVisitor.of(parent.getAliasToColumnNameMap()));

                            // whenever nested model has explicitly defined columns it must also
                            // have its own nested model, where we assign new "where" clauses
                            addWhereNode(nested, node);
                            // we do not have to deal with "union" models here
                            // because "where" clause is made to apply to the result of the union
                        } catch (NonLiteralException ignore) {
                            // keep node where it is
                            addWhereNode(parent, node);
                        }
                    }
                }
                model.getParsedWhere().clear();
            }
        }

        QueryModel nested = model.getNestedModel();
        if (nested != null) {
            moveWhereInsideSubQueries(nested);
        }

        ObjList<QueryModel> joinModels = model.getJoinModels();
        for (int i = 1, m = joinModels.size(); i < m; i++) {
            nested = joinModels.getQuick(i);
            if (nested != model) {
                moveWhereInsideSubQueries(nested);
            }
        }

        nested = model.getUnionModel();
        if (nested != null) {
            moveWhereInsideSubQueries(nested);
        }
    }

    private QueryColumn nextColumn(CharSequence name) {
        return SqlUtil.nextColumn(queryColumnPool, expressionNodePool, name, name);
    }

    private QueryColumn nextColumn(CharSequence alias, CharSequence column) {
        return SqlUtil.nextColumn(queryColumnPool, expressionNodePool, alias, column);
    }

    private ExpressionNode nextLiteral(CharSequence token, int position) {
        return SqlUtil.nextLiteral(expressionNodePool, token, position);
    }

    private ExpressionNode nextLiteral(CharSequence token) {
        return nextLiteral(token, 0);
    }

    private boolean nonAggregateFunctionDependsOn(ExpressionNode node, ExpressionNode timestampNode) {
        if (timestampNode == null) {
            return false;
        }

        final CharSequence timestamp = timestampNode.token;
        sqlNodeStack.clear();
        while (node != null) {
            if (node.type == LITERAL && Chars.equalsIgnoreCase(node.token, timestamp)) {
                return true;
            }

            if (node.type != FUNCTION || !functionParser.getFunctionFactoryCache().isGroupBy(node.token)) {
                if (node.paramCount < 3) {
                    if (node.lhs != null) {
                        sqlNodeStack.push(node.lhs);
                    }

                    if (node.rhs != null) {
                        node = node.rhs;
                        continue;
                    }
                } else {
                    for (int i = 1, k = node.paramCount; i < k; i++) {
                        sqlNodeStack.push(node.args.getQuick(i));
                    }
                    node = node.args.getQuick(0);
                    continue;
                }
            }

            if (!sqlNodeStack.isEmpty()) {
                node = this.sqlNodeStack.poll();
            } else {
                node = null;
            }
        }

        return false;
    }

    private void openReaderAndEnumerateColumns(
            SqlExecutionContext executionContext,
            QueryModel model,
            SqlParserCallback sqlParserCallback
    ) throws SqlException {
        final ExpressionNode tableNameExpr = model.getTableNameExpr();

        // table name must not contain quotes by now
        final CharSequence tableName = tableNameExpr.token;
        final int tableNamePosition = tableNameExpr.position;

        int lo = 0;
        int hi = tableName.length();
        if (Chars.startsWith(tableName, QueryModel.NO_ROWID_MARKER)) {
            lo += QueryModel.NO_ROWID_MARKER.length();
        }

        if (lo == hi) {
            throw SqlException.$(tableNamePosition, "come on, where is the table name?");
        }

        final TableToken tableToken = executionContext.getTableTokenIfExists(tableName, lo, hi);
        int status = executionContext.getTableStatus(path, tableToken);

        if (status == TableUtils.TABLE_DOES_NOT_EXIST) {
            try {
                model.getTableNameExpr().type = FUNCTION;
                parseFunctionAndEnumerateColumns(model, executionContext, sqlParserCallback);
                return;
            } catch (SqlException e) {
                throw SqlException.tableDoesNotExist(tableNamePosition, tableName);
            }
        }

        if (status == TableUtils.TABLE_RESERVED) {
            throw SqlException.$(tableNamePosition, "table directory is of unknown format [table=").put(tableName).put(']');
        }

        if (model.isUpdate()) {
            assert lo == 0;
            try (TableRecordMetadata metadata = executionContext.getMetadataForWrite(tableToken, model.getMetadataVersion())) {
                enumerateColumns(model, metadata);
            } catch (CairoException e) {
                if (e.isOutOfMemory() || e.isTableDoesNotExist()) {
                    throw e;
                }
                throw SqlException.position(tableNamePosition).put(e);
            }
        } else {
            try (TableReader reader = executionContext.getReader(tableToken)) {
                enumerateColumns(model, reader.getMetadata());
            } catch (EntryLockedException e) {
                throw SqlException.position(tableNamePosition).put("table is locked: ").put(tableToken.getTableName());
            } catch (CairoException e) {
                if (e.isOutOfMemory() || e.isTableDoesNotExist()) {
                    throw e;
                }
                throw SqlException.position(tableNamePosition).put(e);
            }
        }
    }

    private ExpressionNode optimiseBooleanNot(final ExpressionNode node, boolean reverse) {
        if (node.token != null) {
            switch (notOps.get(node.token)) {
                case NOT_OP_NOT:
                    if (reverse) {
                        return optimiseBooleanNot(node.rhs, false);
                    } else {
                        switch (node.rhs.type) {
                            case LITERAL:
                            case CONSTANT:
                                break;
                            default:
                                return optimiseBooleanNot(node.rhs, true);
                        }
                    }
                    break;
                case NOT_OP_AND:
                    if (reverse) {
                        node.token = "or";
                    }
                    node.lhs = optimiseBooleanNot(node.lhs, reverse);
                    node.rhs = optimiseBooleanNot(node.rhs, reverse);
                    break;
                case NOT_OP_OR:
                    if (reverse) {
                        node.token = "and";
                    }
                    node.lhs = optimiseBooleanNot(node.lhs, reverse);
                    node.rhs = optimiseBooleanNot(node.rhs, reverse);
                    break;
                case NOT_OP_GREATER:
                    if (reverse) {
                        node.token = "<=";
                    }
                    break;
                case NOT_OP_GREATER_EQ:
                    if (reverse) {
                        node.token = "<";
                    }
                    break;
                case NOT_OP_LESS:
                    if (reverse) {
                        node.token = ">=";
                    }
                    break;
                case NOT_OP_LESS_EQ:
                    if (reverse) {
                        node.token = ">";
                    }
                    break;
                case NOT_OP_EQUAL:
                    if (reverse) {
                        node.token = "!=";
                    }
                    break;
                case NOT_OP_NOT_EQ:
                    if (reverse) {
                        node.token = "=";
                    } else {
                        node.token = "!=";
                    }
                    break;
                default:
                    if (reverse) {
                        ExpressionNode n = expressionNodePool.next();
                        n.token = "not";
                        n.paramCount = 1;
                        n.rhs = node;
                        n.type = OPERATION;
                        return n;
                    }
                    break;
            }
        }
        return node;
    }

    private void optimiseBooleanNot(QueryModel model) {
        ExpressionNode where = model.getWhereClause();
        if (where != null) {
            model.setWhereClause(optimiseBooleanNot(where, false));
        }

        if (model.getNestedModel() != null) {
            optimiseBooleanNot(model.getNestedModel());
        }

        ObjList<QueryModel> joinModels = model.getJoinModels();
        for (int i = 1, n = joinModels.size(); i < n; i++) {
            optimiseBooleanNot(joinModels.getQuick(i));
        }

        if (model.getUnionModel() != null) {
            optimiseBooleanNot(model.getNestedModel());
        }
    }

    private void optimiseExpressionModels(
            QueryModel model,
            SqlExecutionContext executionContext,
            SqlParserCallback sqlParserCallback
    ) throws SqlException {
        ObjList<ExpressionNode> expressionModels = model.getExpressionModels();
        final int n = expressionModels.size();
        if (n > 0) {
            for (int i = 0; i < n; i++) {
                final ExpressionNode node = expressionModels.getQuick(i);
                // for expression models that have been converted to
                // the joins, the query model will be set to null.
                if (node.queryModel != null) {
                    QueryModel optimised = optimise(node.queryModel, executionContext, sqlParserCallback);
                    if (optimised != node.queryModel) {
                        node.queryModel = optimised;
                    }
                }
            }
        }

        if (model.getNestedModel() != null) {
            optimiseExpressionModels(model.getNestedModel(), executionContext, sqlParserCallback);
        }

        final ObjList<QueryModel> joinModels = model.getJoinModels();
        final int m = joinModels.size();
        // as usual, we already optimised self (index=0), now optimised others
        if (m > 1) {
            for (int i = 1; i < m; i++) {
                optimiseExpressionModels(joinModels.getQuick(i), executionContext, sqlParserCallback);
            }
        }

        // call out to union models
        if (model.getUnionModel() != null) {
            optimiseExpressionModels(model.getUnionModel(), executionContext, sqlParserCallback);
        }
    }

    private void optimiseJoins(QueryModel model) throws SqlException {
        ObjList<QueryModel> joinModels = model.getJoinModels();

        int n = joinModels.size();
        if (n > 1) {
            emittedJoinClauses = joinClausesSwap1;
            emittedJoinClauses.clear();

            // for sake of clarity, "model" model is the first in the list of
            // joinModels, e.g. joinModels.get(0) == model
            // only "model" model is allowed to have "where" clause,
            // so we can assume that "where" clauses of joinModel elements are all null (except for element 0).
            // in case one of joinModels is suburb, its entire query model will be set as
            // nestedModel, e.g. "where" clause is still null there as well

            ExpressionNode where = model.getWhereClause();

            // clear where clause of model so that
            // optimiser can assign there correct nodes

            model.setWhereClause(null);
            processJoinConditions(model, where, false, model, -1);

            for (int i = 1; i < n; i++) {
                processJoinConditions(model, joinModels.getQuick(i).getJoinCriteria(), true, joinModels.getQuick(i), i);
            }

            processEmittedJoinClauses(model);
            createImpliedDependencies(model);
            homogenizeCrossJoins(model);
            reorderTables(model);
            assignFilters(model);
            alignJoinClauses(model);
            addTransitiveFilters(model);
        }

        for (int i = 0; i < n; i++) {
            QueryModel m = model.getJoinModels().getQuick(i).getNestedModel();
            if (m != null) {
                optimiseJoins(m);
            }

            m = model.getJoinModels().getQuick(i).getUnionModel();
            if (m != null) {
                clearForUnionModelInJoin();
                optimiseJoins(m);
            }
        }
    }

    // removes redundant order by clauses from sub-queries (only those that don't force materialization of other order by clauses )
    private void optimiseOrderBy(QueryModel model, int topLevelOrderByMnemonic) {
        ObjList<QueryColumn> columns = model.getBottomUpColumns();
        int orderByMnemonic;
        int n = columns.size();

        //limit x,y forces order materialization; we can't push order by past it and need to discover actual nested ordering
        if (model.getLimitLo() != null) {
            topLevelOrderByMnemonic = OrderByMnemonic.ORDER_BY_UNKNOWN;
        }
        //if model has explicit timestamp then we should detect and preserve actual order because it might be used for asof/lt/splice join
        if (model.getTimestamp() != null) {
            topLevelOrderByMnemonic = OrderByMnemonic.ORDER_BY_REQUIRED;
        }

        // keep order by on model with window functions to speed up query (especially when it matches window order by)
        if (model.getSelectModelType() == QueryModel.SELECT_MODEL_WINDOW && model.getOrderBy().size() > 0) {
            topLevelOrderByMnemonic = OrderByMnemonic.ORDER_BY_REQUIRED;
        }

        // determine if ordering is required
        switch (topLevelOrderByMnemonic) {
            case OrderByMnemonic.ORDER_BY_UNKNOWN:
                // we have sample by, so expect sub-query has to be ordered
                if (model.getOrderBy().size() > 0 && model.getSampleBy() == null) {
                    orderByMnemonic = OrderByMnemonic.ORDER_BY_INVARIANT;
                } else {
                    orderByMnemonic = OrderByMnemonic.ORDER_BY_REQUIRED;
                }
                if (model.getSampleBy() == null && orderByMnemonic != OrderByMnemonic.ORDER_BY_INVARIANT) {
                    for (int i = 0; i < n; i++) {
                        QueryColumn col = columns.getQuick(i);
                        if (hasAggregates(col.getAst())) {
                            orderByMnemonic = OrderByMnemonic.ORDER_BY_INVARIANT;
                            break;
                        }
                    }
                }
                break;
            case OrderByMnemonic.ORDER_BY_REQUIRED:
                // parent requires order
                // if this model forces ordering - sub-query ordering is not needed
                if (model.getOrderBy().size() > 0) {
                    orderByMnemonic = OrderByMnemonic.ORDER_BY_INVARIANT;
                } else {
                    orderByMnemonic = OrderByMnemonic.ORDER_BY_REQUIRED;
                }
                break;
            default:
                // sub-query ordering is not needed, but we'd like to propagate order by advice (if possible)
                model.getOrderBy().clear();
                if (model.getSampleBy() != null) {
                    orderByMnemonic = OrderByMnemonic.ORDER_BY_REQUIRED;
                } else {
                    orderByMnemonic = OrderByMnemonic.ORDER_BY_INVARIANT;
                }
                break;
        }

        final ObjList<ExpressionNode> orderByAdvice = getOrderByAdvice(model, orderByMnemonic);
        final IntList orderByDirectionAdvice = getOrderByAdviceDirection(model, orderByMnemonic);

        if (
                model.getSelectModelType() == QueryModel.SELECT_MODEL_WINDOW
                        && model.getOrderBy().size() > 0
                        && model.getOrderByAdvice().size() > 0
                        && model.getLimitLo() == null
        ) {
            boolean orderChanges = false;
            if (orderByAdvice.size() != model.getOrderByAdvice().size()) {
                orderChanges = true;
            } else {
                for (int i = 0, max = orderByAdvice.size(); i < max; i++) {
                    if (!orderByAdvice.getQuick(i).equals(model.getOrderBy().getQuick(i)) ||
                            orderByDirectionAdvice.getQuick(i) != model.getOrderByDirection().getQuick(i)) {
                        orderChanges = true;
                    }
                }
            }

            if (orderChanges) {
                // Set artificial limit to trigger LimitRCF use, so that parent models don't use the followedOrderByAdvice flag and skip necessary sort
                // Currently the only way to delineate order by advice is through use of factory that returns false for followedOrderByAdvice().
                // TODO: factories should provide order metadata to enable better sort-skipping
                model.setLimit(expressionNodePool.next().of(CONSTANT, LONG_MAX_VALUE_STR, Integer.MIN_VALUE, 0), null);
            }
        }

        final ObjList<QueryModel> jm = model.getJoinModels();
        pushDownOrderByAdviceToJoinModels(model, jm, orderByMnemonic, orderByDirectionAdvice);

        final QueryModel union = model.getUnionModel();
        if (union != null) {
            union.copyOrderByAdvice(orderByAdvice);
            union.copyOrderByDirectionAdvice(orderByDirectionAdvice);
            union.setOrderByAdviceMnemonic(orderByMnemonic);
            optimiseOrderBy(union, orderByMnemonic);
        }
    }

    private void parseFunctionAndEnumerateColumns(
            @NotNull QueryModel model,
            @NotNull SqlExecutionContext executionContext,
            SqlParserCallback sqlParserCallback
    ) throws SqlException {
        final RecordCursorFactory tableFactory;
        TableToken tableToken;
        if (model.getSelectModelType() == QueryModel.SELECT_MODEL_SHOW) {
            switch (model.getShowKind()) {
                case QueryModel.SHOW_TABLES:
                    tableFactory = new AllTablesFunctionFactory.AllTablesCursorFactory();
                    break;
                case QueryModel.SHOW_COLUMNS:
                    tableToken = executionContext.getTableTokenIfExists(model.getTableNameExpr().token);
                    if (executionContext.getTableStatus(path, tableToken) != TableUtils.TABLE_EXISTS) {
                        throw SqlException.tableDoesNotExist(model.getTableNameExpr().position, model.getTableNameExpr().token);
                    }
                    tableFactory = new ShowColumnsRecordCursorFactory(tableToken, model.getTableNameExpr().position);
                    break;
                case QueryModel.SHOW_PARTITIONS:
                    tableToken = executionContext.getTableTokenIfExists(model.getTableNameExpr().token);
                    if (executionContext.getTableStatus(path, tableToken) != TableUtils.TABLE_EXISTS) {
                        throw SqlException.tableDoesNotExist(model.getTableNameExpr().position, model.getTableNameExpr().token);
                    }
                    tableFactory = new ShowPartitionsRecordCursorFactory(tableToken);
                    break;
                case QueryModel.SHOW_TRANSACTION:
                case QueryModel.SHOW_TRANSACTION_ISOLATION_LEVEL:
                    tableFactory = new ShowTransactionIsolationLevelCursorFactory();
                    break;
                case QueryModel.SHOW_MAX_IDENTIFIER_LENGTH:
                    tableFactory = new ShowMaxIdentifierLengthCursorFactory();
                    break;
                case QueryModel.SHOW_STANDARD_CONFORMING_STRINGS:
                    tableFactory = new ShowStandardConformingStringsCursorFactory();
                    break;
                case QueryModel.SHOW_SEARCH_PATH:
                    tableFactory = new ShowSearchPathCursorFactory();
                    break;
                case QueryModel.SHOW_DATE_STYLE:
                    tableFactory = new ShowDateStyleCursorFactory();
                    break;
                case QueryModel.SHOW_TIME_ZONE:
                    tableFactory = new ShowTimeZoneFactory();
                    break;
                case QueryModel.SHOW_PARAMETERS:
                    tableFactory = new ShowParametersCursorFactory();
                    break;
                case QueryModel.SHOW_SERVER_VERSION:
                    tableFactory = new ShowServerVersionCursorFactory();
                    break;
                case QueryModel.SHOW_SERVER_VERSION_NUM:
                    tableFactory = new ShowServerVersionNumCursorFactory();
                    break;
                case QueryModel.SHOW_CREATE_TABLE:
                    tableFactory = sqlParserCallback.generateShowCreateTableFactory(model, executionContext, path);
                    break;
                case QueryModel.SHOW_CREATE_MAT_VIEW:
                    tableFactory = sqlParserCallback.generateShowCreateMatViewFactory(model, executionContext, path);
                    break;
                default:
                    tableFactory = sqlParserCallback.generateShowSqlFactory(model);
                    break;
            }
            model.setTableNameFunction(tableFactory);
        } else {
            // if we haven't initialised the model, initialise it
            if (model.getTableNameFunction() == null) {
                tableFactory = TableUtils.createCursorFunction(functionParser, model, executionContext).getRecordCursorFactory();
                model.setTableNameFunction(tableFactory);
                tableFactoriesInFlight.add(tableFactory);
            }
        }
        copyColumnsFromMetadata(model, model.getTableNameFunction().getMetadata());
    }

    private void processEmittedJoinClauses(QueryModel model) {
        // pick up join clauses emitted at initial analysis stage
        // as we merge contexts at this level no more clauses is to be emitted
        for (int i = 0, k = emittedJoinClauses.size(); i < k; i++) {
            addJoinContext(model, emittedJoinClauses.getQuick(i));
        }
    }

    /**
     * Splits "where" clauses into "and" concatenated list of boolean expressions.
     *
     * @param node expression n
     */
    private void processJoinConditions(
            QueryModel parent,
            ExpressionNode node,
            boolean innerPredicate,
            QueryModel joinModel,
            int joinIndex
    ) throws SqlException {
        ExpressionNode n = node;
        // pre-order traversal
        sqlNodeStack.clear();
        while (!sqlNodeStack.isEmpty() || n != null) {
            if (n != null) {
                switch (joinOps.get(n.token)) {
                    case JOIN_OP_EQUAL:
                        analyseEquals(parent, n, innerPredicate, joinModel);
                        n = null;
                        break;
                    case JOIN_OP_AND:
                        if (n.rhs != null) {
                            sqlNodeStack.push(n.rhs);
                        }
                        n = n.lhs;
                        break;
                    case JOIN_OP_REGEX:
                        analyseRegex(parent, n);
                        if (joinBarriers.contains(joinModel.getJoinType())) {
                            addOuterJoinExpression(parent, joinModel, joinIndex, n);
                        } else {
                            parent.addParsedWhereNode(n, innerPredicate);
                        }
                        n = null;
                        break;
                    default:
                        if (joinBarriers.contains(joinModel.getJoinType())) {
                            addOuterJoinExpression(parent, joinModel, joinIndex, n);
                        } else {
                            parent.addParsedWhereNode(n, innerPredicate);
                        }
                        n = null;
                        break;
                }
            } else {
                n = sqlNodeStack.poll();
            }
        }
    }

    private void propagateTopDownColumns(QueryModel model, boolean allowColumnChange) {
        propagateTopDownColumns0(model, true, null, allowColumnChange);
    }

    /**
     * Pushes columns from top to bottom models.
     * <p>
     * Adding or removing columns to/from union, except, intersect should not happen!
     * UNION/INTERSECT/EXCEPT-ed columns MUST be exactly as specified in the query, otherwise they might produce different result, e.g.
     * <pre>
     * SELECT a
     * FROM (
     *   SELECT 1 as a, 'b' as status
     *   UNION
     *   SELECT 1 as a, 'c' as status
     * );
     * </pre>
     * Now if we push a top-to-bottom and remove b from union column list then we'll get a single '1' but we should get two!
     * Same thing applies to INTERSECT & EXCEPT
     * The only thing that'd be safe to add SET models is a constant literal (but what's the point?).
     * Column/expression pushdown should (probably) ONLY happen for UNION with ALL!
     * <p>
     * allowColumnsChange - determines whether changing columns of given model is acceptable.
     * It is not for columns used in distinct, except, intersect, union (even transitively for the latter three!).
     */
    private void propagateTopDownColumns0(QueryModel model, boolean topLevel, @Nullable QueryModel papaModel, boolean allowColumnsChange) {
        // copy columns to 'protect' column list that shouldn't be modified
        if (!allowColumnsChange && model.getBottomUpColumns().size() > 0) {
            model.copyBottomToTopColumns();
        }

        // skip over NONE model that does not have table name
        final QueryModel nested = skipNoneTypeModels(model.getNestedModel());
        model.setNestedModel(nested);
        final boolean nestedIsFlex = modelIsFlex(nested);
        final boolean nestedAllowsColumnChange = nested != null && nested.allowsColumnsChange()
                && model.allowsNestedColumnsChange();

        final QueryModel union = skipNoneTypeModels(model.getUnionModel());
        if (!topLevel && modelIsFlex(union)) {
            emitColumnLiteralsTopDown(model.getColumns(), union);
        }

        // process join models and their join conditions
        final ObjList<QueryModel> joinModels = model.getJoinModels();
        for (int i = 1, n = joinModels.size(); i < n; i++) {
            final QueryModel jm = joinModels.getQuick(i);
            final JoinContext jc = jm.getContext();
            if (jc != null && jc.aIndexes.size() > 0) {
                // join clause
                for (int k = 0, z = jc.aIndexes.size(); k < z; k++) {
                    emitLiteralsTopDown(jc.aNodes.getQuick(k), model);
                    emitLiteralsTopDown(jc.bNodes.getQuick(k), model);

                    emitLiteralsTopDown(jc.aNodes.getQuick(k), jm);
                    emitLiteralsTopDown(jc.bNodes.getQuick(k), jm);

                    if (papaModel != null) {
                        emitLiteralsTopDown(jc.aNodes.getQuick(k), papaModel);
                        emitLiteralsTopDown(jc.bNodes.getQuick(k), papaModel);
                    }
                }
            }

            // process post-join-where
            final ExpressionNode postJoinWhere = jm.getPostJoinWhereClause();
            if (postJoinWhere != null) {
                emitLiteralsTopDown(postJoinWhere, jm);
                emitLiteralsTopDown(postJoinWhere, model);
            }

            final ExpressionNode leftJoinWhere = jm.getOuterJoinExpressionClause();
            if (leftJoinWhere != null) {
                emitLiteralsTopDown(leftJoinWhere, jm);
                emitLiteralsTopDown(leftJoinWhere, model);
            }
        }

        final ExpressionNode postJoinWhere = model.getPostJoinWhereClause();
        if (postJoinWhere != null) {
            emitLiteralsTopDown(postJoinWhere, model);
        }

        // propagate join models columns in separate loop to catch columns added to models prior to the current one
        for (int i = 1, n = joinModels.size(); i < n; i++) {
            final QueryModel jm = joinModels.getQuick(i);
            propagateTopDownColumns0(jm, false, model, true);
        }

        // If this is group by model we need to add all non-selected keys, only if this is sub-query
        // For top level models top-down column list will be empty
        if (model.getSelectModelType() == QueryModel.SELECT_MODEL_GROUP_BY && model.getTopDownColumns().size() > 0) {
            final ObjList<QueryColumn> bottomUpColumns = model.getBottomUpColumns();
            for (int i = 0, n = bottomUpColumns.size(); i < n; i++) {
                QueryColumn qc = bottomUpColumns.getQuick(i);
                if (qc.getAst().type != FUNCTION || !functionParser.getFunctionFactoryCache().isGroupBy(qc.getAst().token)) {
                    model.addTopDownColumn(qc, qc.getAlias());
                }
            }
        }

        // latest on
        if (model.getLatestBy().size() > 0) {
            emitLiteralsTopDown(model.getLatestBy(), model);
        }

        // propagate explicit timestamp declaration
        if (model.getTimestamp() != null && nestedIsFlex && nestedAllowsColumnChange) {
            emitLiteralsTopDown(model.getTimestamp(), nested);

            QueryModel unionModel = nested.getUnionModel();
            while (unionModel != null) {
                emitLiteralsTopDown(model.getTimestamp(), unionModel);
                unionModel = unionModel.getUnionModel();
            }
        }

        if (model.getWhereClause() != null) {
            if (allowColumnsChange) {
                emitLiteralsTopDown(model.getWhereClause(), model);
            }
            if (nestedAllowsColumnChange) {
                emitLiteralsTopDown(model.getWhereClause(), nested);

                QueryModel unionModel = nested.getUnionModel();
                while (unionModel != null) {
                    emitLiteralsTopDown(model.getWhereClause(), unionModel);
                    unionModel = unionModel.getUnionModel();
                }
            }
        }

        // propagate 'order by'
        if (!topLevel) {
            emitLiteralsTopDown(model.getOrderBy(), model);
        }

        if (nestedIsFlex && nestedAllowsColumnChange) {
            emitColumnLiteralsTopDown(model.getColumns(), nested);

            final IntList unionColumnIndexes = tempList;
            unionColumnIndexes.clear();
            ObjList<QueryColumn> nestedTopDownColumns = nested.getTopDownColumns();
            for (int i = 0, n = nestedTopDownColumns.size(); i < n; i++) {
                unionColumnIndexes.add(nested.getColumnAliasIndex(nestedTopDownColumns.getQuick(i).getAlias()));
            }

            QueryModel unionModel = nested.getUnionModel();
            while (unionModel != null) {
                // promote bottom-up columns to top-down columns, which
                // indexes correspond to the chosen columns in the "nested" model
                ObjList<QueryColumn> cols = unionModel.getBottomUpColumns();
                for (int i = 0, n = unionColumnIndexes.size(); i < n; i++) {
                    QueryColumn qc = cols.getQuick(unionColumnIndexes.getQuick(i));
                    unionModel.addTopDownColumn(qc, qc.getAlias());
                }
                unionModel = unionModel.getUnionModel();
            }
        }

        // go down the nested path
        if (nested != null) {
            propagateTopDownColumns0(nested, false, null, nestedAllowsColumnChange);
        }

        final QueryModel unionModel = model.getUnionModel();
        if (unionModel != null) {
            // we've to use this value because union-ed models don't have a back-reference and might not know they participate in set operation
            propagateTopDownColumns(unionModel, allowColumnsChange);
        }
    }

    /**
     * Propagates orderByAdvice to nested join models if certain conditions are met.
     * Advice should only be propagated if relevant.
     * Cases:
     * ASOF JOIN
     * Propagate if the ordering is for the primary table only, and timestamp-first
     * OTHER JOINs
     * Propagate down primary table only.
     *
     * @param model                  The current query model
     * @param jm                     The join model list for the current query model
     * @param orderByMnemonic        The advice 'strength'
     * @param orderByDirectionAdvice The advice direction
     */
    private void pushDownOrderByAdviceToJoinModels(QueryModel model, ObjList<QueryModel> jm, int orderByMnemonic, IntList orderByDirectionAdvice) {
        if (model == null) {
            return;
        }
        // loop over the join models
        // get primary model
        QueryModel jm1 = jm.getQuiet(0);
        jm1 = jm1 != null ? jm1.getNestedModel() : null;
        if (jm1 == null) {
            return;
        }

        // get secondary model
        QueryModel jm2 = jm1.getJoinModels().getQuiet(1);
        // don't propagate though group by, sample by, distinct or some window functions
        if (model.getGroupBy().size() != 0
                || model.getSampleBy() != null
                || model.getSelectModelType() == QueryModel.SELECT_MODEL_DISTINCT
                || model.windowStopPropagate()) {
            jm1.setAllowPropagationOfOrderByAdvice(false);
            if (jm2 != null) {
                jm2.setAllowPropagationOfOrderByAdvice(false);
            }
        }
        // placeholder for prefix-stripped advice
        ObjList<ExpressionNode> advice;
        // Check if the orderByAdvice has names qualified by table names i.e 't1.ts' versus 'ts'
        final boolean orderByAdviceHasDot = checkForDot(orderByAdvice);
        // if order by advice has no table prefixes, we preserve original behaviour and pass it on.
        if (!orderByAdviceHasDot) {
            if (allAdviceIsForThisTable(jm1, orderByAdvice)) {
                orderByMnemonic = setAndCopyAdvice(jm1, orderByAdvice, orderByMnemonic, orderByDirectionAdvice);
            }
            optimiseOrderBy(jm1, orderByMnemonic);
            return;
        }
        // if the order by advice is for more than one table, don't propagate it, as a sort will be needed anyway
        if (!checkForConsistentPrefix(orderByAdvice)) {
            return;
        }
        // if the orderByAdvice prefixes do not match the primary table name, don't propagate it
        final CharSequence adviceToken = orderByAdvice.getQuick(0).token;
        final int dotLoc = Chars.indexOfUnquoted(adviceToken, '.');
        if (!(Chars.equalsNc(jm1.getTableName(), adviceToken, 0, dotLoc)
                || (jm1.getAlias() != null && Chars.equals(jm1.getAlias().token, adviceToken, 0, dotLoc)))) {
            optimiseOrderBy(jm1, orderByMnemonic);
            return;
        }
        // order by advice is pushable, so now we copy it and strip the table prefix
        advice = duplicateAdviceAndTakeSuffix();
        // if there's a join, we need to handle it differently.
        if (jm2 != null) {
            final int joinType = jm2.getJoinType();
            switch (joinType) {
                case JOIN_ASOF:
                case JOIN_LT:
                    // asof joins required ascending timestamp order, external advice must not
                    // influence them, especially passing INVARIANT mnemonic is dangerous,
                    // because existing ordering might be omitted
                    orderByMnemonic = OrderByMnemonic.ORDER_BY_UNKNOWN;
                    break;
                default:
                    orderByMnemonic = setAndCopyAdvice(jm1, advice, orderByMnemonic, orderByDirectionAdvice);
            }
        } else {
            // fallback to copy the advice to primary
            orderByMnemonic = setAndCopyAdvice(jm1, advice, orderByMnemonic, orderByDirectionAdvice);
        }
        // recursive call
        optimiseOrderBy(jm1, orderByMnemonic);
    }

    /**
     * For a query like this: SELECT ts, b, c from x ORDER BY ts DESC, b DESC LIMIT 100
     * See the model:
     * `select-choose ts, b, c from (x timestamp (ts) order by ts desc, b desc) limit 100`
     * <p>
     * The limit is on the outer select-choose, and not the select-none.
     * This means that we fail to specialise the query whereas we would automatically
     * perform this push down in the case of negative limits.
     * <p>
     * After transformation, we get this model:
     * `select-choose ts, b, c from (x timestamp (ts) order by ts desc, b desc limit 100)`
     */
    private void pushLimitFromChooseToNone(QueryModel model, SqlExecutionContext executionContext) throws SqlException {
        if (model == null) {
            return;
        }

        QueryModel nested = model.getNestedModel();
        Function loFunction;
        long limitValue;

        if (
                model.getSelectModelType() == SELECT_MODEL_CHOOSE
                        && model.getLimitLo() != null
                        && model.getLimitHi() == null
                        && model.getUnionModel() == null
                        && model.getJoinModels().size() == 1
                        && model.getGroupBy().size() == 0
                        && model.getSampleBy() == null
                        && !model.isDistinct()
                        && hasNoAggregateQueryColumns(model)
                        && nested != null
                        && nested.getSelectModelType() == SELECT_MODEL_NONE
                        && nested.getOrderBy().size() > 1 // only for multi-sort case, to get limited size cursor
                        && nested.getWhereClause() == null
                        && nested.getTimestamp() != null
                        && Chars.equalsIgnoreCase(nested.getTimestamp().token, nested.getOrderBy().get(0).token)
                        && nested.getOrderByDirection().get(0) == ORDER_DIRECTION_DESCENDING
                        && (loFunction = getLoFunction(model.getLimitLo(), executionContext)) != null
                        && (loFunction.isConstant() || loFunction.isRuntimeConstant())
                        && (limitValue = loFunction.getLong(null)) > 0
                        && (limitValue >= -executionContext.getCairoEngine().getConfiguration().getSqlMaxNegativeLimit())) {

            nested.setLimit(model.getLimitLo(), null);
            model.setLimit(null, null);

            if (nested.getOrderByAdvice().size() == 0) {
                for (int i = 0, n = nested.getOrderBy().size(); i < n; i++) {
                    nested.getOrderByAdvice().add(nested.getOrderBy().get(i));
                    nested.getOrderByDirectionAdvice().add(nested.getOrderByDirection().get(i));
                }
                nested.setAllowPropagationOfOrderByAdvice(false);
            }
        } else {
            pushLimitFromChooseToNone(model.getNestedModel(), executionContext);
        }
    }

    private ExpressionNode pushOperationOutsideAgg(ExpressionNode agg, ExpressionNode op, ExpressionNode column, ExpressionNode constant, QueryModel model) {
        final QueryColumn qc = checkSimpleIntegerColumn(column, model);
        if (qc == null) {
            return agg;
        }

        agg.rhs = column;

        ExpressionNode count = expressionNodePool.next();
        count.token = "COUNT";
        count.type = FUNCTION;
        // INT and LONG are nullable, so we need to use COUNT(column) for them.
        if (qc.getColumnType() == ColumnType.INT || qc.getColumnType() == ColumnType.LONG) {
            count.paramCount = 1;
            count.rhs = column;
        } else {
            count.paramCount = 0;
        }
        count.position = agg.position;

        OperatorExpression mulOp = OperatorExpression.chooseRegistry(configuration.getCairoSqlLegacyOperatorPrecedence()).getOperatorDefinition("*");
        ExpressionNode mul = expressionNodePool.next().of(OPERATION, mulOp.operator.token, mulOp.precedence, agg.position);
        mul.paramCount = 2;
        mul.lhs = count;
        mul.rhs = constant;

        if (op.lhs == column) { // maintain order for subtraction
            op.lhs = agg;
            op.rhs = mul;
        } else {
            op.lhs = mul;
            op.rhs = agg;
        }

        return op;
    }

    /**
     * Identify joined tables without join clause and try to find other reversible join clauses
     * that may be applied to it. For example when these tables joined
     * <p>
     * from a
     * join b on c.x = b.x
     * join c on c.y = a.y
     * <p>
     * the system that prefers child table with the lowest index will attribute c.x = b.x clause to
     * table "c" leaving "b" without clauses.
     */
    @SuppressWarnings({"StatementWithEmptyBody"})
    private void reorderTables(QueryModel model) {
        ObjList<QueryModel> joinModels = model.getJoinModels();
        int n = joinModels.size();

        tempCrosses.clear();
        // collect crosses
        for (int i = 0; i < n; i++) {
            QueryModel q = joinModels.getQuick(i);
            if (q.getContext() == null || q.getContext().parents.size() == 0) {
                tempCrosses.add(i);
            }
        }

        int cost = Integer.MAX_VALUE;
        int root = -1;

        // analyse state of tree for each set of n-1 crosses
        for (int z = 0, zc = tempCrosses.size(); z < zc; z++) {
            for (int i = 0; i < zc; i++) {
                if (z != i) {
                    int to = tempCrosses.getQuick(i);
                    final JoinContext jc = joinModels.getQuick(to).getContext();
                    // look above i up to OUTER join
                    for (int k = i - 1; k > -1 && swapJoinOrder(model, to, k, jc); k--) ;
                    // look below i for up to OUTER join
                    for (int k = i + 1; k < n && swapJoinOrder(model, to, k, jc); k++) ;
                }
            }

            IntList ordered = model.nextOrderedJoinModels();
            int thisCost = doReorderTables(model, ordered);

            // we have to have root, even if it is expensive
            // so the first iteration sets the root regardless
            // the following iterations might improve it
            if (thisCost < cost || root == -1) {
                root = z;
                cost = thisCost;
                model.setOrderedJoinModels(ordered);
            }
        }

        assert root != -1;
    }

    private ExpressionNode replaceColumnWithAlias(ExpressionNode node, QueryModel model) throws SqlException {
        if (node != null && node.type == LITERAL) {
            final CharSequence col = node.token;
            final int dot = Chars.indexOfUnquoted(col, '.');
            final CharSequence alias = validateColumnAndGetAlias(model, col, dot, node.position);
            if (alias != null) {
                return expressionNodePool.next().of(LITERAL, alias, node.precedence, node.position);
            }
        }
        return node;
    }

    private void replaceColumnsWithAliases(ExpressionNode node, QueryModel model) throws SqlException {
        sqlNodeStack.clear();

        ExpressionNode temp = replaceColumnWithAlias(node, model);
        if (temp != node) {
            node.of(LITERAL, temp.token, node.precedence, node.position);
            return;
        }

        // pre-order iterative tree traversal
        // see: http://en.wikipedia.org/wiki/Tree_traversal

        while (!sqlNodeStack.isEmpty() || node != null) {
            if (node != null) {
                if (node.paramCount < 3) {
                    if (node.rhs != null) {
                        temp = replaceColumnWithAlias(node.rhs, model);
                        if (node.rhs == temp) {
                            sqlNodeStack.push(node.rhs);
                        } else {
                            node.rhs = temp;
                        }
                    }

                    if (node.lhs != null) {
                        temp = replaceColumnWithAlias(node.lhs, model);
                        if (temp == node.lhs) {
                            node = node.lhs;
                        } else {
                            node.lhs = temp;
                            node = null;
                        }
                    } else {
                        node = null;
                    }
                } else {
                    for (int i = 1, k = node.paramCount; i < k; i++) {
                        ExpressionNode e = node.args.getQuick(i);
                        temp = replaceColumnWithAlias(e, model);
                        if (e == temp) {
                            sqlNodeStack.push(e);
                        } else {
                            node.args.setQuick(i, temp);
                        }
                    }

                    ExpressionNode e = node.args.getQuick(0);
                    temp = replaceColumnWithAlias(e, model);
                    if (e == temp) {
                        node = e;
                    } else {
                        node.args.setQuick(0, temp);
                        node = null;
                    }
                }
            } else {
                node = sqlNodeStack.poll();
            }
        }
    }

    private ExpressionNode replaceIfAggregateOrLiteral(
            @Transient ExpressionNode node,
            QueryModel groupByModel,
            QueryModel translatingModel,
            QueryModel innerModel,
            QueryModel validatingModel,
            ObjList<ExpressionNode> groupByNodes,
            ObjList<CharSequence> groupByAliases
    ) throws SqlException {
        if (node != null &&
                ((node.type == FUNCTION && functionParser.getFunctionFactoryCache().isGroupBy(node.token)) || node.type == LITERAL)) {
            CharSequence alias = findColumnByAst(groupByNodes, groupByAliases, node);
            if (alias == null) {
                QueryColumn qc = queryColumnPool.next().of(createColumnAlias(node, groupByModel), node);
                groupByModel.addBottomUpColumn(qc);
                alias = qc.getAlias();

                groupByNodes.add(deepClone(expressionNodePool, node));
                groupByAliases.add(alias);

                if (node.type == LITERAL) {
                    doReplaceLiteral(node, translatingModel, innerModel, validatingModel, false);
                }
            }

            return nextLiteral(alias);
        }
        return node;
    }

    private ExpressionNode replaceIfCursor(
            @Transient ExpressionNode node,
            QueryModel cursorModel,
            @Nullable QueryModel innerVirtualModel,
            QueryModel translatingModel,
            QueryModel baseModel,
            SqlExecutionContext sqlExecutionContext,
            SqlParserCallback sqlParserCallback
    ) throws SqlException {
        if (node != null && functionParser.getFunctionFactoryCache().isCursor(node.token)) {
            return nextLiteral(
                    addCursorFunctionAsCrossJoin(
                            node,
                            null,
                            cursorModel,
                            innerVirtualModel,
                            translatingModel,
                            baseModel,
                            sqlExecutionContext,
                            sqlParserCallback
                    ).getAlias()
            );
        }
        return node;
    }

    private ExpressionNode replaceIfGroupByExpressionOrAggregate(
            ExpressionNode node,
            QueryModel groupByModel,
            ObjList<ExpressionNode> groupByNodes,
            ObjList<CharSequence> groupByAliases
    ) throws SqlException {
        CharSequence alias = findColumnByAst(groupByNodes, groupByAliases, node);
        if (alias != null) {
            return nextLiteral(alias);
        } else if (node.type == FUNCTION && functionParser.getFunctionFactoryCache().isGroupBy(node.token)) {
            QueryColumn qc = queryColumnPool.next().of(createColumnAlias(node, groupByModel), node);
            groupByModel.addBottomUpColumn(qc);
            return nextLiteral(qc.getAlias());
        }

        if (node.type == LITERAL) {
            throw SqlException.$(node.position, "column must appear in GROUP BY clause or aggregate function");
        }

        return node;
    }

    private ExpressionNode replaceIfUnaliasedLiteral(ExpressionNode node, QueryModel baseModel) throws SqlException {
        if (node != null && node.type == LITERAL) {
            CharSequence col = node.token;
            final int dot = Chars.indexOfUnquoted(col, '.');
            int modelIndex = validateColumnAndGetModelIndex(baseModel, col, dot, node.position);

            boolean addAlias = dot == -1 && baseModel.getJoinModels().size() > 1;
            boolean removeAlias = dot > -1 && baseModel.getJoinModels().size() == 1;

            if (addAlias || removeAlias) {
                CharacterStoreEntry entry = characterStore.newEntry();
                if (addAlias) {
                    CharSequence alias = baseModel.getModelAliasIndexes().keys().get(modelIndex);
                    entry.put(alias).put('.').put(col);
                } else {
                    entry.put(col, dot + 1, col.length());
                }
                CharSequence prefixedCol = entry.toImmutable();
                return expressionNodePool.next().of(LITERAL, prefixedCol, node.precedence, node.position);
            }
        }
        return node;
    }

    private ExpressionNode replaceLiteral(
            @Transient ExpressionNode node,
            QueryModel translatingModel,
            @Nullable QueryModel innerVirtualModel,
            QueryModel validatingModel,
            boolean windowCall
    ) throws SqlException {
        if (node != null && node.type == LITERAL) {
            try {
                return doReplaceLiteral(node, translatingModel, innerVirtualModel, validatingModel, windowCall);
            } catch (SqlException e) {
                if (functionParser.findNoArgFunction(node)) {
                    node.type = FUNCTION;
                } else {
                    throw e;
                }
            }
        }
        return node;
    }

    private void replaceLiteralList(QueryModel innerVirtualModel, QueryModel translatingModel, QueryModel baseModel, ObjList<ExpressionNode> list) throws SqlException {
        for (int j = 0, n = list.size(); j < n; j++) {
            final ExpressionNode node = list.getQuick(j);
            emitLiterals(node, translatingModel, innerVirtualModel, baseModel, true);
            list.setQuick(j, replaceLiteral(node, translatingModel, innerVirtualModel, baseModel, true));
        }
    }

    private void resolveJoinColumns(QueryModel model) throws SqlException {
        ObjList<QueryModel> joinModels = model.getJoinModels();
        final int size = joinModels.size();
        final CharSequence modelAlias = setAndGetModelAlias(model);
        // collect own alias
        collectModelAlias(model, 0, model);
        if (size > 1) {
            for (int i = 1; i < size; i++) {
                final QueryModel jm = joinModels.getQuick(i);
                final ObjList<ExpressionNode> jc = jm.getJoinColumns();
                final int joinColumnsSize = jc.size();

                if (joinColumnsSize > 0) {
                    final CharSequence jmAlias = setAndGetModelAlias(jm);
                    ExpressionNode joinCriteria = jm.getJoinCriteria();
                    for (int j = 0; j < joinColumnsSize; j++) {
                        ExpressionNode node = jc.getQuick(j);
                        ExpressionNode eq = makeOperation("=", makeModelAlias(modelAlias, node), makeModelAlias(jmAlias, node));
                        if (joinCriteria == null) {
                            joinCriteria = eq;
                        } else {
                            joinCriteria = makeOperation("and", joinCriteria, eq);
                        }
                    }
                    jm.setJoinCriteria(joinCriteria);
                }
                resolveJoinColumns(jm);
                collectModelAlias(model, i, jm);
            }
        }

        if (model.getNestedModel() != null) {
            resolveJoinColumns(model.getNestedModel());
        }

        // and union models too
        if (model.getUnionModel() != null) {
            resolveJoinColumns(model.getUnionModel());
        }
    }

    // Rewrite:
    // sum(x*10) into sum(x) * 10, etc.
    // sum(x+10) into sum(x) + count(x)*10
    // sum(x-10) into sum(x) - count(x)*10
    private ExpressionNode rewriteAggregate(ExpressionNode agg, QueryModel model) {
        if (agg == null) {
            return null;
        }

        ExpressionNode op = agg.rhs;
        if (
                op != null
                        && agg.type == FUNCTION
                        && functionParser.getFunctionFactoryCache().isGroupBy(agg.token)
                        && Chars.equalsIgnoreCase("sum", agg.token)
                        && op.type == OPERATION
        ) {
            if (Chars.equals(op.token, '*')) { // sum(x*10) == sum(x)*10
                if (isIntegerConstant(op.rhs) && isSimpleIntegerColumn(op.lhs, model)) {
                    agg.rhs = op.lhs;
                    op.lhs = agg;
                    return op;
                } else if (isIntegerConstant(op.lhs) && isSimpleIntegerColumn(op.rhs, model)) {
                    agg.rhs = op.rhs;
                    op.rhs = agg;
                    return op;
                }
            } else if (Chars.equals(op.token, '+') || Chars.equals(op.token, '-')) { // sum(x+10) == sum(x)+count(x)*10 , sum(x-10) == sum(x)-count(x)*10
                if (isIntegerConstant(op.rhs)) {
                    return pushOperationOutsideAgg(agg, op, op.lhs, op.rhs, model);
                } else if (isIntegerConstant(op.lhs)) {
                    return pushOperationOutsideAgg(agg, op, op.rhs, op.lhs, model);
                }
            }
        }

        return agg;
    }

    // This rewrite should be invoked before the select rewrite!
    // Rewrites the following:
    // select count(constant) ... -> select count() ...
    private void rewriteCount(QueryModel model) {
        if (model == null) {
            return;
        }

        if (model.getModelType() == QueryModel.SELECT_MODEL_CHOOSE) {
            final ObjList<QueryColumn> columns = model.getBottomUpColumns();
            int columnCount = columns.size();

            for (int i = 0; i < columnCount; i++) {
                ExpressionNode expr = columns.getQuick(i).getAst();
                if (isCountKeyword(expr.token) && expr.paramCount == 1) {
                    if (expr.rhs.type == CONSTANT && !isNullKeyword(expr.rhs.token)) {
                        // erase constant
                        expr.rhs = null;
                        expr.paramCount = 0;
                    }
                }
            }
        }
        rewriteCount(model.getNestedModel());
        rewriteCount(model.getUnionModel());

        ObjList<QueryModel> joinModels = model.getJoinModels();
        for (int i = 1, n = joinModels.size(); i < n; i++) {
            rewriteCount(joinModels.getQuick(i));
        }
    }

    /**
     * Rewrites expressions such as:
     * <pre>
     * SELECT count_distinct(s) FROM tab WHERE s like '%a';
     * </pre>
     * into more parallel-friendly:
     * <pre>
     * SELECT count(*) FROM (SELECT s FROM tab WHERE s like '%a' AND s IS NOT NULL GROUP BY s);
     * </pre>
     */
    private void rewriteCountDistinct(QueryModel model) throws SqlException {
        final QueryModel nested = model.getNestedModel();
        ExpressionNode countDistinctExpr;

        if (
                nested != null
                        && nested.getNestedModel() == null
                        && nested.getTableName() != null
                        && model.getColumns().size() == 1
                        && (countDistinctExpr = model.getColumns().getQuick(0).getAst()).type == FUNCTION
                        && Chars.equalsIgnoreCase("count_distinct", countDistinctExpr.token)
                        && countDistinctExpr.paramCount == 1
                        && countDistinctExpr.rhs != null
                        && countDistinctExpr.rhs.type != CONSTANT
                        && !isSymbolColumn(countDistinctExpr, nested) // don't rewrite for symbol column because there's a separate optimization in count_distinct
                        && model.getJoinModels().size() == 1
                        && model.getWhereClause() == null
                        && model.getSampleBy() == null
                        && model.getGroupBy().size() == 0
        ) {
            ExpressionNode distinctExpr = countDistinctExpr.rhs;

            QueryModel middle = queryModelPool.next();
            middle.setNestedModel(nested);
            middle.setSelectModelType(QueryModel.SELECT_MODEL_GROUP_BY);
            model.setNestedModel(middle);

            CharSequence innerAlias = createColumnAlias(distinctExpr.token, middle, true);
            QueryColumn qc = queryColumnPool.next().of(innerAlias, distinctExpr);
            middle.addBottomUpColumn(qc);

            ExpressionNode nullExpr = expressionNodePool.next();
            nullExpr.type = CONSTANT;
            nullExpr.token = "null";
            nullExpr.precedence = 0;

            OperatorExpression neqOp = OperatorExpression.chooseRegistry(configuration.getCairoSqlLegacyOperatorPrecedence()).getOperatorDefinition("!=");
            ExpressionNode node = expressionNodePool.next().of(OPERATION, neqOp.operator.token, neqOp.precedence, 0);
            node.paramCount = 2;
            node.lhs = nullExpr;
            node.rhs = distinctExpr;

            nested.setWhereClause(concatFilters(nested.getWhereClause(), node));
            middle.addGroupBy(distinctExpr);

            countDistinctExpr.token = "count";
            countDistinctExpr.paramCount = 0;
            countDistinctExpr.rhs = null;
        }

        if (nested != null) {
            rewriteCountDistinct(nested);
        }

        final QueryModel union = model.getUnionModel();
        if (union != null) {
            rewriteCountDistinct(union);
        }

        ObjList<QueryModel> joinModels = model.getJoinModels();
        for (int i = 1, n = joinModels.size(); i < n; i++) {
            rewriteCountDistinct(joinModels.getQuick(i));
        }
    }

    /**
     * Rewrites "select distinct a,b,c from tab" into "select a,b,c from (select a,b,c,d,count() from tab)".
     * We will not rewrite distinct of group-by or windows functions.
     *
     * @param model input model, it will be validated for the rewrite possibility. If rewrite is impossible,
     *              the input model will be returned verbatim.
     * @return either the input model or newly rewritten model.
     */
    private QueryModel rewriteDistinct(QueryModel model) throws SqlException {
        if (model == null) {
            return null;
        }

        if (model.isDistinct()) {
            // bingo
            // create wrapper models
            QueryModel wrapperNested = queryModelPool.next();
            wrapperNested.setNestedModel(model);
            QueryModel wrapperModel = queryModelPool.next();
            wrapperModel.setNestedModel(wrapperNested);

            ObjList<QueryColumn> bottomUpColumns = model.getBottomUpColumns();
            // Columns might be aliased, if they are, we have to create a new
            // column instance. We also check if we should abandon the rewrite
            // in case we find counterproductive
            boolean abandonRewrite = false;
            for (int i = 0, n = bottomUpColumns.size(); i < n; i++) {
                QueryColumn qc = bottomUpColumns.getQuick(i);
                ExpressionNode ast = qc.getAst();
                CharSequence alias = qc.getAlias();
                if (qc.isWindowColumn() || (ast.type == FUNCTION && functionParser.getFunctionFactoryCache().isGroupBy(ast.token))) {
                    abandonRewrite = true;
                    break;
                }
                if (alias == ast.token && ast.type != FUNCTION) {
                    wrapperModel.addBottomUpColumn(qc);
                } else {
                    wrapperModel.addBottomUpColumn(queryColumnPool.next().of(alias, nextLiteral(alias)));
                }
            }

            if (!abandonRewrite) {
                // remove the distinct flag, model is no longer that
                model.setDistinct(false);

                // if we add "count" aggregate we will transform our model pair into
                // simple group by with an extra column, that wasn't requested. But,
                // it is a good start.

                ExpressionNode countAst = expressionNodePool.next();
                countAst.token = "count";
                countAst.paramCount = 0;
                countAst.type = FUNCTION;

                QueryColumn countColumn = queryColumnPool.next();
                countColumn.of(
                        createColumnAlias("count", model),
                        countAst,
                        false,
                        -1
                );
                model.getBottomUpColumns().add(countColumn);

                // move model attributes to the wrapper
                wrapperModel.setAlias(model.getAlias());
                wrapperModel.setTimestamp(model.getTimestamp());

                // before dispatching our rewrite, make sure our sub-query has also been re-written
                // the immediate "nested" model is part of the "distinct" pair or model, we skip rewriting that
                // and move onto its nested model.
                model.getNestedModel().setNestedModel(rewriteDistinct(model.getNestedModel().getNestedModel()));

                // if the model has a union, we need to move this union to the wrapper and rewrite it
                wrapperModel.setUnionModel(rewriteDistinct(model.getUnionModel()));
                wrapperModel.setSetOperationType(model.getSetOperationType());
                // also clear the union on the model we just wrapped
                model.setUnionModel(null);
                model.setSetOperationType(SET_OPERATION_UNION_ALL);

                return wrapperModel;
            }
        }

        // recurse into the model hierarchy
        model.setNestedModel(rewriteDistinct(model.getNestedModel()));

        ObjList<QueryModel> joinModels = model.getJoinModels();
        for (int i = 1, n = joinModels.size(); i < n; i++) {
            joinModels.setQuick(i, rewriteDistinct(joinModels.getQuick(i)));
        }

        model.setUnionModel(rewriteDistinct(model.getUnionModel()));

        return model;
    }

    // push aggregate function calls to group by model, replace key column expressions with group by aliases
    // raise error if raw column usage doesn't match one of expressions on group by list
    private ExpressionNode rewriteGroupBySelectExpression(
            final @Transient ExpressionNode topLevelNode,
            QueryModel groupByModel,
            ObjList<ExpressionNode> groupByNodes,
            ObjList<CharSequence> groupByAliases
    ) throws SqlException {
        sqlNodeStack.clear();

        // pre-order iterative tree traversal
        // see: http://en.wikipedia.org/wiki/Tree_traversal

        ExpressionNode temp = replaceIfGroupByExpressionOrAggregate(topLevelNode, groupByModel, groupByNodes, groupByAliases);
        if (temp != topLevelNode) {
            return temp;
        }

        ExpressionNode node = topLevelNode;

        while (!sqlNodeStack.isEmpty() || node != null) {
            if (node != null) {
                if (node.paramCount < 3) {
                    if (node.rhs != null) {
                        temp = replaceIfGroupByExpressionOrAggregate(node.rhs, groupByModel, groupByNodes, groupByAliases);
                        if (node.rhs == temp) {
                            sqlNodeStack.push(node.rhs);
                        } else {
                            node.rhs = temp;
                        }
                    }

                    if (node.lhs != null) {
                        temp = replaceIfGroupByExpressionOrAggregate(node.lhs, groupByModel, groupByNodes, groupByAliases);
                        if (temp == node.lhs) {
                            node = node.lhs;
                        } else {
                            node.lhs = temp;
                            node = null;
                        }
                    } else {
                        node = null;
                    }
                } else {
                    for (int i = 1, k = node.paramCount; i < k; i++) {
                        ExpressionNode e = node.args.getQuick(i);
                        temp = replaceIfGroupByExpressionOrAggregate(e, groupByModel, groupByNodes, groupByAliases);
                        if (e == temp) {
                            sqlNodeStack.push(e);
                        } else {
                            node.args.setQuick(i, temp);
                        }
                    }

                    ExpressionNode e = node.args.getQuick(0);
                    temp = replaceIfGroupByExpressionOrAggregate(e, groupByModel, groupByNodes, groupByAliases);
                    if (e == temp) {
                        node = e;
                    } else {
                        node.args.setQuick(0, temp);
                        node = null;
                    }
                }
            } else {
                node = sqlNodeStack.poll();
            }
        }

        return topLevelNode;
    }

    /**
     * For queries on tables with designated timestamp, no where clause and no order by or order by ts only :
     * <p>
     * For example:
     * select a,b from X limit -10 -> select a,b from (select * from X order by ts desc limit 10) order by ts asc
     * select a,b from X order by ts limit -10 -> select a,b  from (select * from X order by ts desc limit 10) order by ts asc
     * select a,b from X order by ts desc limit -10 -> select a,b from (select * from X order by ts asc limit 10) order by ts desc
     *
     * @param model input model
     */
    private void rewriteMultipleTermLimitedOrderByPart1(QueryModel model) {
        if (model != null) {
            if (
                    model.getSelectModelType() == QueryModel.SELECT_MODEL_CHOOSE
                            && model.getNestedModel() != null
                            && model.getNestedModel().getSelectModelType() == QueryModel.SELECT_MODEL_NONE
                            && model.getNestedModel().getOrderBy() != null
                            && model.getNestedModel().getOrderBy().size() > 1
                            && model.getNestedModel().getTimestamp() != null
                            && model.getLimitLo() != null
                            && model.getLimitHi() == null
                            && Chars.equals(model.getLimitLo().token, '-')
            ) {
                QueryModel nested = model.getNestedModel();

                int firstOrderByDir = nested.getOrderByDirection().get(0);
                if (firstOrderByDir != ORDER_DIRECTION_ASCENDING) {
                    return;
                }

                ExpressionNode firstOrderByArg = nested.getOrderBy().get(0);

                if (!Chars.equalsIgnoreCase(firstOrderByArg.token, nested.getTimestamp().token)) {
                    return;
                }

                // we want to push down a limited reverse scan, and then sort into the intended ordering afterward

                // first, copy the order by up
                for (int i = 0, n = nested.getOrderBy().size(); i < n; i++) {
                    model.addOrderBy(nested.getOrderBy().get(i), nested.getOrderByDirection().get(i));
                }

                if (nested.getOrderByAdvice().size() == 0) {
                    for (int i = 0, n = nested.getOrderBy().size(); i < n; i++) {
                        nested.getOrderByAdvice().add(nested.getOrderBy().get(i));
                        // we have to reverse the sorting order of the additional (to timestamp)
                        // terms because we are using reverse timestamp scan and also topN sort logic
                        // this is negative limit!
                        int orderDirection = nested.getOrderByDirection().get(i) == ORDER_DIRECTION_DESCENDING ? ORDER_DIRECTION_ASCENDING : ORDER_DIRECTION_DESCENDING;
                        nested.getOrderByDirectionAdvice().add(orderDirection);
                        nested.getOrderByDirection().setQuick(i, orderDirection);
                    }
                    // reverse the scan
                    nested.getOrderByDirection().set(0, ORDER_DIRECTION_DESCENDING);
                } else {
                    // assume already filled
                    nested.getOrderByDirectionAdvice().set(0, ORDER_DIRECTION_DESCENDING);
                }

                nested.setAllowPropagationOfOrderByAdvice(false); // stop propagation

                // copy the integral part, i.e. if it's -3, then 3
                nested.setLimit(model.getLimitLo().rhs, null);

                // remove limit from outer
                model.setLimit(null, null);
                rewriteMultipleTermLimitedOrderByPart1(nested.getNestedModel());
            } else {
                rewriteMultipleTermLimitedOrderByPart1(model.getNestedModel());
            }
            final ObjList<QueryModel> joinModels = model.getJoinModels();
            for (int i = 1, n = joinModels.size(); i < n; i++) {
                rewriteMultipleTermLimitedOrderByPart1(joinModels.getQuick(i));
            }
            rewriteMultipleTermLimitedOrderByPart1(model.getUnionModel());
        }
    }

    /**
     * Scans for NONE models, basically those that query table and if they have
     * order by descending timestamp only. These models are tagged for the generator
     * to handle the entire pipeline correctly.
     * <p>
     * Additionally, we scan the same models and separately tag them if they
     * ordered by descending timestamp, together with other fields.
     * <p>
     * We go deep and wide, as in include joins and unions.
     *
     * @param model the starting point
     */
    private void rewriteMultipleTermLimitedOrderByPart2(QueryModel model) {
        if (model == null) {
            return;
        }

        if (model.getModelType() == SELECT_MODEL_NONE || model.getModelType() == SELECT_MODEL_CHOOSE) {
            boolean orderDescendingByDesignatedTimestampOnly;
            IntList direction = model.getOrderByDirectionAdvice();
            if (direction.size() < 1) {
                orderDescendingByDesignatedTimestampOnly = false;
            } else {
                orderDescendingByDesignatedTimestampOnly = model.getOrderByAdvice().size() == 1
                        && model.getTimestamp() != null
                        && Chars.equalsIgnoreCase(model.getOrderByAdvice().getQuick(0).token, model.getTimestamp().token)
                        && direction.get(0) == ORDER_DIRECTION_DESCENDING;
            }

            model.setOrderDescendingByDesignatedTimestampOnly(orderDescendingByDesignatedTimestampOnly);
            model.setForceBackwardScan(
                    orderDescendingByDesignatedTimestampOnly || (
                            model.getOrderByAdvice().size() > 1
                                    && model.getTimestamp() != null
                                    && Chars.equalsIgnoreCase(model.getOrderByAdvice().getQuick(0).token, model.getTimestamp().token)
                                    && model.getLimitLo() != null && !Chars.equals(model.getLimitLo().token, '-'))
            );
        }

        rewriteMultipleTermLimitedOrderByPart2(model.getNestedModel());
        rewriteMultipleTermLimitedOrderByPart2(model.getUnionModel());

        ObjList<QueryModel> joinModels = model.getJoinModels();
        // ignore self
        for (int i = 1, n = joinModels.size(); i < n; i++) {
            rewriteMultipleTermLimitedOrderByPart2(joinModels.getQuick(i));
        }
    }

    /**
     * Rewrites order by clause to achieve simple column resolution for model parser.
     * Order by must never reference column that doesn't exist in its own select list.
     * <p>
     * Because order by clause logically executes after "select" it must be able to
     * reference results of arithmetic expression, aggregation function results, arithmetic with
     * aggregation results and window functions. Somewhat contradictory to this order by must
     * also be able to reference columns of table or sub-query that are not even in select clause.
     *
     * @param model inbound model
     * @return outbound model
     * @throws SqlException when column names are ambiguous or not found at all.
     */
    private QueryModel rewriteOrderBy(final QueryModel model) throws SqlException {
        // find base model and check if there is "group-by" model in between
        // when we are dealing with "group by" model some implicit "order by" columns have to be dropped,
        // However, in the following example
        // select a, b from T order by c
        // ordering does affect query result
        QueryModel result = model;
        QueryModel base = model;
        QueryModel baseParent = model;
        QueryModel wrapper = null;
        QueryModel limitModel = model;//bottom-most model which contains limit, order by can't be moved past it
        final int modelColumnCount = model.getBottomUpColumns().size();
        boolean groupByOrDistinct = false;

        while (base.getBottomUpColumns().size() > 0 && !base.isNestedModelIsSubQuery()) {
            baseParent = base;

            final QueryModel union = base.getUnionModel();
            if (union != null) {
                final QueryModel rewritten = rewriteOrderBy(union);
                if (rewritten != union) {
                    base.setUnionModel(rewritten);
                }
            }

            base = base.getNestedModel();
            if (base.getLimitLo() != null) {
                limitModel = base;
            }
            final int selectModelType = baseParent.getSelectModelType();
            groupByOrDistinct = groupByOrDistinct
                    || selectModelType == QueryModel.SELECT_MODEL_GROUP_BY
                    || selectModelType == QueryModel.SELECT_MODEL_DISTINCT;
        }

        // find out how "order by" columns are referenced
        ObjList<ExpressionNode> orderByNodes = base.getOrderBy();
        int sz = orderByNodes.size();
        if (sz > 0) {
            // for each order by column check how deep we need to go between "model" and "base"
            for (int i = 0; i < sz; i++) {
                final ExpressionNode orderBy = orderByNodes.getQuick(i);
                CharSequence column = orderBy.token;
                int dot = Chars.indexOfUnquoted(column, '.');
                // is this a table reference?
                if (dot > -1 || model.getAliasToColumnMap().excludes(column)) {
                    // validate column
                    validateColumnAndGetModelIndex(base, column, dot, orderBy.position);
                    // good news, our column matched base model
                    // this condition is to ignore order by columns that are not in select and behind group by
                    if (base != model) {
                        // check if column is aliased as either
                        // "x y" or "tab.x y" or "t.x y", where "t" is alias of table "tab"
                        final LowerCaseCharSequenceObjHashMap<CharSequence> map = baseParent.getColumnNameToAliasMap();
                        CharSequence alias = null;
                        int index = map.keyIndex(column);
                        if (index > -1 && dot > -1) {
                            // we have the following that are true:
                            // 1. column does have table alias, e.g. tab.x
                            // 2. column definitely exists
                            // 3. column is _not_ referenced as select tab.x from tab
                            //
                            // lets check if column is referenced as select x from tab
                            // this will determine is column is referenced by select at all
                            index = map.keyIndex(column, dot + 1, column.length());
                        }

                        if (index > -1) {
                            QueryColumn qc = getQueryColumn(baseParent, column, dot);
                            if (qc != null) {
                                index = map.keyIndex(qc.getAst().token);
                            }
                        }

                        if (index < 0) {
                            // we have found alias, rewrite order by column
                            orderBy.token = map.valueAtQuick(index);

                            tempQueryModel = null;
                            tempColumnAlias = null;

                            // if necessary, propagate column to limit model that'll receive order by
                            if (limitModel != baseParent) {
                                CharSequence translatedColumnAlias = getTranslatedColumnAlias(limitModel, baseParent, orderBy.token);
                                if (translatedColumnAlias == null) {
                                    // add column ref to the most-nested model that doesn't have it
                                    alias = SqlUtil.createColumnAlias(characterStore, tempColumnAlias, Chars.indexOf(tempColumnAlias, '.'), tempQueryModel.getAliasToColumnMap());
                                    tempQueryModel.addBottomUpColumn(nextColumn(alias, tempColumnAlias));

                                    // and then push to upper models
                                    QueryModel m = limitModel;
                                    while (m != tempQueryModel) {
                                        m.addBottomUpColumn(nextColumn(alias));
                                        m = m.getNestedModel();
                                    }

                                    tempQueryModel = null;
                                    tempColumnAlias = null;
                                    orderBy.token = alias;

                                    // if necessary, add external model to maintain output
                                    if (limitModel == model && wrapper == null) {
                                        wrapper = queryModelPool.next();
                                        wrapper.setSelectModelType(QueryModel.SELECT_MODEL_CHOOSE);
                                        for (int j = 0; j < modelColumnCount; j++) {
                                            wrapper.addBottomUpColumn(nextColumn(model.getBottomUpColumns().getQuick(j).getAlias()));
                                        }
                                        result = wrapper;
                                        wrapper.setNestedModel(model);
                                    }
                                } else {
                                    orderBy.token = translatedColumnAlias;
                                }
                            }
                        } else {
                            if (dot > -1 && !base.getModelAliasIndexes().contains(column, 0, dot)) {
                                throw SqlException.invalidColumn(orderBy.position, column);
                            }

                            // we must attempt to ascend order by column
                            // when we have group-by or distinct model, ascent is not possible
                            if (groupByOrDistinct) {
                                throw SqlException.position(orderBy.position)
                                        .put("ORDER BY expressions must appear in select list. ")
                                        .put("Invalid column: ")
                                        .put(column);
                            } else {
                                if (dot > -1
                                        && base.getModelAliasIndexes().contains(column, 0, dot)
                                        && base.getModelAliasIndexes().size() == 1) {
                                    column = column.subSequence(dot + 1, column.length()); // remove alias
                                    dot = -1;
                                }

                                if (baseParent.getSelectModelType() != QueryModel.SELECT_MODEL_CHOOSE) {
                                    QueryModel synthetic = queryModelPool.next();
                                    synthetic.setSelectModelType(QueryModel.SELECT_MODEL_CHOOSE);
                                    for (int j = 0, z = baseParent.getBottomUpColumns().size(); j < z; j++) {
                                        QueryColumn qc = baseParent.getBottomUpColumns().getQuick(j);
                                        if (qc.getAst().type == FUNCTION || qc.getAst().type == OPERATION) {
                                            emitLiterals(qc.getAst(), synthetic, null, baseParent.getNestedModel(), false);
                                        } else {
                                            synthetic.addBottomUpColumnIfNotExists(qc);
                                        }
                                    }
                                    synthetic.setNestedModel(base);
                                    baseParent.setNestedModel(synthetic);
                                    baseParent = synthetic;

                                    // the column may appear in the list after literals from expressions have been emitted
                                    index = synthetic.getColumnNameToAliasMap().keyIndex(column);

                                    if (index < 0) {
                                        alias = synthetic.getColumnNameToAliasMap().valueAtQuick(index);
                                    }
                                }

                                if (alias == null) {
                                    alias = SqlUtil.createColumnAlias(characterStore, column, dot, baseParent.getAliasToColumnMap());
                                    baseParent.addBottomUpColumn(nextColumn(alias, column));
                                }

                                // do we have more than one parent model?
                                if (model != baseParent) {
                                    QueryModel m = model;
                                    do {
                                        m.addBottomUpColumn(nextColumn(alias));
                                        m = m.getNestedModel();
                                    } while (m != baseParent);
                                }

                                orderBy.token = alias;

                                if (wrapper == null) {
                                    wrapper = queryModelPool.next();
                                    wrapper.setSelectModelType(QueryModel.SELECT_MODEL_CHOOSE);
                                    for (int j = 0; j < modelColumnCount; j++) {
                                        wrapper.addBottomUpColumn(nextColumn(model.getBottomUpColumns().getQuick(j).getAlias()));
                                    }
                                    result = wrapper;
                                    wrapper.setNestedModel(model);
                                }
                            }
                        }
                    }
                }
                // order by can't be pushed through limit clause because it'll produce bad results
                if (base != baseParent && base != limitModel) {
                    limitModel.addOrderBy(orderBy, base.getOrderByDirection().getQuick(i));
                }
            }

            if (base != model && base != limitModel) {
                base.clearOrderBy();
            }
        }

        final QueryModel nested = base.getNestedModel();
        if (nested != null) {
            final QueryModel rewritten = rewriteOrderBy(nested);
            if (rewritten != nested) {
                base.setNestedModel(rewritten);
            }
        }

        final QueryModel union = base.getUnionModel();
        if (union != null) {
            final QueryModel rewritten = rewriteOrderBy(union);
            if (rewritten != union) {
                base.setUnionModel(rewritten);
            }
        }

        ObjList<QueryModel> joinModels = base.getJoinModels();
        for (int i = 1, n = joinModels.size(); i < n; i++) {
            // we can ignore result of order by rewrite for because
            // 1. when join model is not a sub-query it will always have all the fields, so order by wouldn't
            //    introduce synthetic model (no column needs to be hidden)
            // 2. when join model is a sub-query it will have nested model, which can be rewritten. Parent model
            //    would remain the same again.
            rewriteOrderBy(joinModels.getQuick(i));
        }

        return result;
    }

    /**
     * Replaces references to column index in "order by" clause, such as "... order by 1"
     * with column names. The method traverses "deep" model hierarchy excluding "unions"
     *
     * @param model root model
     * @throws SqlException in case of any SQL syntax issues.
     */
    private void rewriteOrderByPosition(final QueryModel model) throws SqlException {
        QueryModel base = model;
        QueryModel baseParent = model;
        QueryModel baseGroupBy = null;
        QueryModel baseOuter = null;
        QueryModel baseDistinct = null;
        // while order by is initially kept in the base model (most inner one)
        // columns used in order by could be stored in one of many models : inner model, group by model, window or outer model
        // here we've to descend and keep track of all of those
        while (base.getBottomUpColumns().size() > 0) {
            // Check if the model contains the full list of selected columns and, thus, can be used as the parent.
            if (!base.isSelectTranslation()) {
                baseParent = base;
            }
            switch (base.getSelectModelType()) {
                case QueryModel.SELECT_MODEL_DISTINCT:
                    baseDistinct = base;
                    break;
                case QueryModel.SELECT_MODEL_GROUP_BY:
                    baseGroupBy = base;
                    break;
                case QueryModel.SELECT_MODEL_VIRTUAL:
                case QueryModel.SELECT_MODEL_CHOOSE:
                    QueryModel nested = base.getNestedModel();
                    if (nested != null && nested.getSelectModelType() == QueryModel.SELECT_MODEL_GROUP_BY) {
                        baseOuter = base;
                    }
                    break;
            }
            base = base.getNestedModel();
        }

        if (baseDistinct != null) {
            baseParent = baseDistinct;
        } else if (baseOuter != null) {
            baseParent = baseOuter;
        } else if (baseGroupBy != null) {
            baseParent = baseGroupBy;
        }

        ObjList<ExpressionNode> orderByNodes = base.getOrderBy();
        int sz = orderByNodes.size();
        if (sz > 0) {
            final ObjList<QueryColumn> columns = baseParent.getBottomUpColumns();
            final int columnCount = columns.size();
            for (int i = 0; i < sz; i++) {
                final ExpressionNode orderBy = orderByNodes.getQuick(i);
                final CharSequence column = orderBy.token;

                // fast check to rule out an obvious non-numeric
                char first = column.charAt(0);
                if (first < '0' || first > '9') {
                    continue;
                }

                try {
                    final int position = Numbers.parseInt(column);
                    if (position < 1 || position > columnCount) {
                        // it could be out of range, or it could be intended as a column name. let's check for a
                        // matching column.
                        if (baseParent.getAliasToColumnMap().get(column) != null) {
                            continue;
                        } else {
                            throw SqlException.$(orderBy.position,
                                            "order column position is out of range [max=")
                                    .put(columnCount)
                                    .put(']');
                        }
                    }
                    orderByNodes.setQuick(
                            i,
                            expressionNodePool.next().of(
                                    LITERAL,
                                    columns.get(position - 1).getName(),
                                    -1,
                                    orderBy.position
                            )
                    );
                } catch (NumericException e) {
                    // fallback when not a valid numeric
                }
            }
        }

        QueryModel nested = base.getNestedModel();
        if (nested != null) {
            rewriteOrderByPosition(nested);
        }

        ObjList<QueryModel> joinModels = base.getJoinModels();
        for (int i = 1, n = joinModels.size(); i < n; i++) {
            // we can ignore result of order by rewrite for because
            // 1. when join model is not a sub-query it will always have all the fields, so order by wouldn't
            //    introduce synthetic model (no column needs to be hidden)
            // 2. when join model is a sub-query it will have nested model, which can be rewritten. Parent model
            //    would remain the same again.
            rewriteOrderByPosition(joinModels.getQuick(i));
        }
    }

    private void rewriteOrderByPositionForUnionModels(final QueryModel model) throws SqlException {
        QueryModel next = model.getUnionModel();
        if (next != null) {
            doRewriteOrderByPositionForUnionModels(model, model, next);
        }

        next = model.getNestedModel();
        if (next != null) {
            rewriteOrderByPositionForUnionModels(next);
        }

        ObjList<QueryModel> joinModels = model.getJoinModels();
        for (int i = 1, n = joinModels.size(); i < n; i++) {
            rewriteOrderByPositionForUnionModels(joinModels.getQuick(i));
        }
    }

    /**
     * Recursive. Replaces SAMPLE BY models with GROUP BY + ORDER BY. For now, the rewrite
     * avoids the following:
     * - linear and prev fills
     * <p>
     * When "timestamp" column is not explicitly selected, this method has to do
     * a trick to add artificial timestamp to the original model and then wrap the original
     * model into a sub-query, to select all the intended columns but the artificial timestamp.
     * <p>
     * When time zone or offset is specified, an intermediate model is also added.
     *
     * @param model the input model, it is expected to be very early in optimisation process
     *              the typical sample by model consists of two objects, the outer one with the
     *              list of columns and the inner one with sample by clauses
     */
    private QueryModel rewriteSampleBy(@Nullable QueryModel model, @Transient SqlExecutionContext sqlExecutionContext) throws SqlException {
        if (model == null) {
            return null;
        }

        final QueryModel nested = model.getNestedModel();
        if (nested != null) {
            // "sample by" details will be on the nested model of the query
            final ExpressionNode sampleBy = nested.getSampleBy();
            final ExpressionNode sampleByOffset = nested.getSampleByOffset();
            final ObjList<ExpressionNode> sampleByFill = nested.getSampleByFill();
            final ExpressionNode sampleByTimezoneName = nested.getSampleByTimezoneName() != null && !isUTC(nested.getSampleByTimezoneName().token)
                    ? nested.getSampleByTimezoneName()
                    : null;
            final ExpressionNode sampleByUnit = nested.getSampleByUnit();
            final ExpressionNode timestamp = nested.getTimestamp();
            final int sampleByFillSize = sampleByFill.size();
            final ExpressionNode sampleByFrom = nested.getSampleByFrom();
            final ExpressionNode sampleByTo = nested.getSampleByTo();

            final ObjList<ExpressionNode> groupBy = nested.getGroupBy();
            if (sampleBy != null && groupBy != null && groupBy.size() > 0) {
                throw SqlException.$(groupBy.getQuick(0).position, "SELECT query must not contain both GROUP BY and SAMPLE BY");
            }

            if (
                    sampleBy != null
                            && timestamp != null
                            // null offset means ALIGN TO FIRST OBSERVATION, and we only support ALIGN TO CALENDAR
                            && sampleByOffset != null
                            // for now, time zone and offset are supported only when there is no FILL()
                            && (sampleByFillSize == 0 || (sampleByTimezoneName == null && isZeroOffset(sampleByOffset.token)))
                            && (sampleByFillSize == 0 || (sampleByFillSize == 1 && !isPrevKeyword(sampleByFill.getQuick(0).token) && !isLinearKeyword(sampleByFill.getQuick(0).token)))
                            && sampleByUnit == null
                            && (sampleByFrom == null || ((sampleByFrom.type != BIND_VARIABLE) && (sampleByFrom.type != FUNCTION) && (sampleByFrom.type != OPERATION)))
            ) {
                // Validate that the model does not have wildcard column names.
                // Using wildcard in group-by expression makes SQL ambiguous and
                // error-prone. For example, additive table metadata changes (adding a column)
                // will change the outcome of existing queries, if those supported wildcards for
                // as group-by keys.
                final ObjList<ExpressionNode> maybeKeyed = new ObjList<>();
                for (int i = 0, n = model.getColumns().size(); i < n; i++) {
                    final QueryColumn column = model.getColumns().getQuick(i);
                    final ExpressionNode ast = column.getAst();
                    if (ast.isWildcard()) {
                        throw SqlException.$(column.getAst().position, "wildcard column select is not allowed in sample-by queries");
                    }

                    if (ast.type == LITERAL || ast.type == FUNCTION || ast.type == OPERATION) {
                        maybeKeyed.add(ast);
                    }
                }

                if (hasNoAggregateQueryColumns(model)) {
                    throw SqlException.$(nested.getSampleBy().position, "at least one aggregation function must be present in 'select' clause");
                }

                validateConstOrRuntimeConstFunction(sampleByTimezoneName, sqlExecutionContext);

                // When timestamp is not explicitly selected, we will
                // need to add it artificially to enable group-by to
                // have access to bucket key. If this happens, the artificial
                // timestamp is added as the last column and this flag is set.
                // SAMPLE_BY_REWRITE_WRAP_REMOVE_TIMESTAMP

                // Another reason for creating the wrapper is to re-introduce the copies of the
                // timestamp column. These are actively removed from the group-by model, to make sure they
                // don't pollute the group-by keys.

                int wrapAction = SAMPLE_BY_REWRITE_NO_WRAP;

                if (sampleByTimezoneName != null && !isUTC(sampleByTimezoneName.token)) {
                    wrapAction |= SAMPLE_BY_REWRITE_WRAP_CONVERT_TIME_ZONE;
                }

                // this may or may not be our guy, but may not be, depending on fill settings

                // plan of action:
                // 1. analyze sample by expression and replace expression in the same position where timestamp
                //    is in the select clause (timestamp may not be selected, we have to have a wrapper)
                // 2. clear the sample by clause
                // 3. wrap the result into an order by to maintain the timestamp order, but this can be optional

                // the timestamp could be selected but also aliased
                CharSequence timestampColumn = timestamp.token;
                CharSequence timestampAlias = null;
                for (int i = 0, n = model.getColumns().size(); i < n; i++) {
                    final QueryColumn qc = model.getBottomUpColumns().getQuick(i);
                    if (qc.getAst().type == LITERAL && Chars.equalsIgnoreCase(qc.getAst().token, timestampColumn)) {
                        timestampAlias = qc.getAlias();
                    }
                }

                if (timestampAlias == null) {
                    // Let's not give up yet, the timestamp column might be prefixed
                    // with either table name or table alias
                    if (nested.getAlias() != null) {
                        // table is indeed aliased
                        CharacterStoreEntry e = characterStore.newEntry();
                        e.put(nested.getAlias().token).putAscii('.').put(timestamp.token);
                        CharSequence tableAliasPrefixedTimestampColumn = e.toImmutable();
                        timestampAlias = model.getColumnNameToAliasMap().get(tableAliasPrefixedTimestampColumn);
                        if (timestampAlias != null) {
                            timestampColumn = tableAliasPrefixedTimestampColumn;
                        }
                    }

                    // still nothing? Let's try table prefix very last time.
                    if (timestampAlias == null && nested.getTableName() != null) {
                        CharacterStoreEntry e = characterStore.newEntry();
                        e.put(nested.getTableName()).putAscii('.').put(timestamp.token);
                        CharSequence tableNamePrefixedTimestampColumn = e.toImmutable();
                        timestampAlias = model.getColumnNameToAliasMap().get(tableNamePrefixedTimestampColumn);
                        if (timestampAlias != null) {
                            timestampColumn = tableNamePrefixedTimestampColumn;
                        }
                    }
                }

                if (timestampAlias == null && nested.getJoinModels().size() > 1 && isAmbiguousColumn(nested, timestampColumn)) {
                    // We're dealing with a join, let's check if the timestamp needs a prefix.
                    final CharSequence tableAlias = nested.getAlias() != null ? nested.getAlias().token : nested.getTableName();
                    final CharacterStoreEntry e = characterStore.newEntry();
                    e.put(tableAlias).putAscii('.').put(timestamp.token);
                    timestampColumn = e.toImmutable();
                }

                if (maybeKeyed.size() > 0 &&
                        ((sampleByFrom != null || sampleByTo != null) || (sampleByFillSize > 0 && !isNoneKeyword(sampleByFill.getQuick(0).token)))) {
                    boolean isKeyed = false;

                    final CharSequence tableName = nested.getTableName();
                    // down-sampling of sub-queries will yield a null table name
                    if (tableName == null) {
                        return model;
                    }
                    for (int i = 0, n = maybeKeyed.size(); i < n; i++) {
                        final ExpressionNode expr = maybeKeyed.getQuick(i);
                        switch (expr.type) {
                            case LITERAL:
                                if (!matchesWithOrWithoutTablePrefix(expr.token, tableName, timestamp.token)
                                        && !matchesWithOrWithoutTablePrefix(expr.token, tableName, timestampAlias)) {
                                    isKeyed = true;
                                }
                                break;
                            case OPERATION:
                                isKeyed = true;
                                break;
                            case FUNCTION:
                                if (!functionParser.getFunctionFactoryCache().isGroupBy(expr.token)) {
                                    isKeyed = true;
                                }
                                break;
                        }
                    }

                    if (isKeyed) {
                        // drop out early, since we don't handle keyed
                        nested.setNestedModel(rewriteSampleBy(nested.getNestedModel(), sqlExecutionContext));

                        // join models
                        for (int j = 1, m = nested.getJoinModels().size(); j < m; j++) {
                            QueryModel joinModel = nested.getJoinModels().getQuick(j);
                            joinModel.setNestedModel(rewriteSampleBy(joinModel.getNestedModel(), sqlExecutionContext));
                        }

                        // unions
                        model.setUnionModel(rewriteSampleBy(model.getUnionModel(), sqlExecutionContext));
                        return model;
                    }
                }

                // These lists collect timestamp copies that we remove from the group-by model.
                // The goal is to re-populate the wrapper model with the copies in the correct positions.
                final ObjList<QueryColumn> insetColumnAliases = new ObjList<>();
                tempList.clear();
                existsDependedTokens.clear();
                existsDependedTokens.add(timestampColumn);
                int needRemoveColumns = 0;
                boolean timestampOnly = true;

                // Check if there are more aliased timestamp references, e.g.
                // `select timestamp a, timestamp b, timestamp c`
                // We will remove copies from this model and add them back in the wrapper

                // columnToAlias map is lossy, it only stores "last" alias (non-deterministic)
                // to find other aliases we have to loop thru all the columns. We are removing
                // columns in this loop, that is why there is no auto-increment.
                for (int i = 0, k = 0, n = model.getBottomUpColumns().size(); i < n; k++) {
                    final QueryColumn qc = model.getBottomUpColumns().getQuick(i);
                    final boolean isFunctionWithTsColumn = (qc.getAst().type == FUNCTION || qc.getAst().type == OPERATION)
                            && nonAggregateFunctionDependsOn(qc.getAst(), nested.getTimestamp());

                    if (
                            isFunctionWithTsColumn ||
                                    // check all literals that refer timestamp column, except the one
                                    // with our chosen timestamp alias
                                    (timestampAlias != null && qc.getAst().type == LITERAL
                                            && Chars.equalsIgnoreCase(qc.getAst().token, timestampColumn)
                                            && !Chars.equalsIgnoreCase(qc.getAlias(), timestampAlias))
                    ) {
                        model.removeColumn(i);
                        // Collect indexes of the removed columns, as they appear in the original list.
                        // This is a "deleting" loop, the "i" is not representative of the original column
                        // positions, which is why we need another index "k".
                        tempList.add(k);
                        insetColumnAliases.add(qc);
                        n--;
                        wrapAction |= SAMPLE_BY_REWRITE_WRAP_ADD_TIMESTAMP_COPIES;
                        if (isFunctionWithTsColumn) {
                            timestampOnly = false;
                        }
                    } else {
                        if (!Chars.equalsIgnoreCase(qc.getAst().token, timestampColumn)) {
                            timestampOnly = false;
                        }
                        i++;
                    }
                }

                // the "select" clause does not include timestamp
                if (timestampAlias == null) {
                    wrapAction |= SAMPLE_BY_REWRITE_WRAP_REMOVE_TIMESTAMP;

                    // Add artificial timestamp column at the end of the
                    // selected column list. While doing that we also
                    // need to avoid alias conflicts.

                    timestampAlias = createColumnAlias(timestampColumn, model);
                    model.addBottomUpColumnIfNotExists(nextColumn(timestampAlias));

                    timestampOnly = false;
                    needRemoveColumns++;
                }

                if ((wrapAction & SAMPLE_BY_REWRITE_WRAP_ADD_TIMESTAMP_COPIES) != 0) {
                    // column alias indexes have shifted because of the removal of duplicate timestamp columns
                    model.updateColumnAliasIndexes();
                }

                final int timestampPos = model.getColumnAliasIndex(timestampAlias);
                if (timestampPos == -1) {
                    throw SqlException.$(timestamp.position, "unexpected timestamp expression");
                }

                final ExpressionNode tsFloorFunc = expressionNodePool.next();
<<<<<<< HEAD
                tsFloorFunc.token = "timestamp_floor";
                tsFloorFunc.type = FUNCTION;
                tsFloorFunc.paramCount = 4;
=======
                tsFloorFunc.token = TimestampFloorFunctionFactory.NAME;
                tsFloorFunc.type = FUNCTION;
                tsFloorFunc.paramCount = 5;
>>>>>>> fc82f3de

                CharacterStoreEntry characterStoreEntry = characterStore.newEntry();
                characterStoreEntry.put('\'').put(sampleBy.token).put('\'');

                final ExpressionNode tsFloorIntervalParam = expressionNodePool.next();
                tsFloorIntervalParam.token = characterStoreEntry.toImmutable();
                tsFloorIntervalParam.paramCount = 0;
                tsFloorIntervalParam.type = CONSTANT;

                final ExpressionNode tsFloorTsParam = expressionNodePool.next();
<<<<<<< HEAD
                if ((wrapAction & SAMPLE_BY_REWRITE_WRAP_CONVERT_TIME_ZONE) != 0) {
                    tsFloorTsParam.token = "to_timezone";
                    tsFloorTsParam.type = FUNCTION;
                    tsFloorTsParam.paramCount = 2;
                    final ExpressionNode toTzParam = expressionNodePool.next();
                    toTzParam.token = timestampColumn;
                    toTzParam.position = timestamp.position;
                    toTzParam.paramCount = 0;
                    toTzParam.type = LITERAL;
                    tsFloorTsParam.lhs = toTzParam;
                    tsFloorTsParam.rhs = sampleByTimezoneName;
                } else {
                    tsFloorTsParam.token = timestampColumn;
                    tsFloorTsParam.position = timestamp.position;
                    tsFloorTsParam.paramCount = 0;
                    tsFloorTsParam.type = LITERAL;
                }

=======
                tsFloorTsParam.token = timestampColumn;
                tsFloorTsParam.position = timestamp.position;
                tsFloorTsParam.paramCount = 0;
                tsFloorTsParam.type = LITERAL;

                if (sampleByTimezoneName != null) {
                    tsFloorFunc.args.add(sampleByTimezoneName);
                } else {
                    final ExpressionNode nullTimezone = expressionNodePool.next();
                    nullTimezone.type = CONSTANT;
                    nullTimezone.token = "null";
                    nullTimezone.precedence = 0;
                    tsFloorFunc.args.add(nullTimezone);
                }
>>>>>>> fc82f3de
                tsFloorFunc.args.add(sampleByOffset);
                // If SAMPLE BY FROM ... is present, we need to include it in the timestamp_floor() call.
                // This value is populated from the FROM clause and anchors the calendar-aligned buckets
                // to an offset other than the unix epoch.
                if (sampleByFrom != null) {
                    tsFloorFunc.args.add(sampleByFrom);
                } else {
                    final ExpressionNode nullExpr = expressionNodePool.next();
                    nullExpr.type = CONSTANT;
                    nullExpr.token = "null";
                    nullExpr.precedence = 0;
                    tsFloorFunc.args.add(nullExpr);
                }
                tsFloorFunc.args.add(tsFloorTsParam);
                tsFloorFunc.args.add(tsFloorIntervalParam);

                model.getBottomUpColumns().setQuick(
                        timestampPos,
                        queryColumnPool.next().of(timestampAlias, tsFloorFunc)
                );

                if (timestampOnly || nested.getGroupBy().size() > 0) {
                    nested.addGroupBy(tsFloorFunc);
                }

                nested.setFillFrom(sampleByFrom);
                nested.setFillTo(sampleByTo);
                nested.setFillStride(sampleBy);
                nested.setFillValues(sampleByFill);

                // clear sample by (but keep FILL and FROM-TO)
                nested.setSampleBy(null);
                nested.setSampleByOffset(null);
                nested.setSampleByFromTo(null, null);

                if ((wrapAction & SAMPLE_BY_REWRITE_WRAP_ADD_TIMESTAMP_COPIES) != 0) {
                    missingDependedTokens.clear();
                    for (int i = 0, size = insetColumnAliases.size(); i < size; i++) {
                        fixAndCollectExprToken(insetColumnAliases.get(i).getAst(), timestampColumn, timestampAlias, existsDependedTokens, missingDependedTokens);
                    }
                    for (int i = 0, size = missingDependedTokens.size(); i < size; i++) {
                        model.addBottomUpColumnIfNotExists(nextColumn(missingDependedTokens.get(i)));
                    }
                    needRemoveColumns += missingDependedTokens.size();
                }

                // Normalize ORDER BY by replacing column names with their aliases.
                // That's because we may have to move explicit ORDER BY to an upper level, e.g. after to_utc() conversion.
                if (nested.getOrderBy().size() > 0) {
                    final ObjList<ExpressionNode> orderBy = nested.getOrderBy();
                    for (int i = 0, n = orderBy.size(); i < n; i++) {
                        replaceColumnsWithAliases(orderBy.getQuick(i), model);
                    }
                }

                QueryModel orderByModel = nested;
                CharSequence orderByTimestamp = timestamp.token;
                // Inject an intermediate model with to_utc() function in place of the timestamp.
                if ((wrapAction & SAMPLE_BY_REWRITE_WRAP_CONVERT_TIME_ZONE) != 0) {
                    model = wrapWithSelectModel(model, model.getBottomUpColumns().size());
                    model.setSelectModelType(QueryModel.SELECT_MODEL_CHOOSE);
                    orderByModel = model.getNestedModel();
                    orderByTimestamp = timestampAlias;

                    final QueryColumn qc = model.getBottomUpColumns().getQuick(timestampPos);
                    if (timestampAlias == null || qc.getAst().type != LITERAL && !Chars.equalsIgnoreCase(qc.getAlias(), timestampAlias)) {
                        throw SqlException.$(qc.getAst().position, "unexpected non-timestamp column at position ").put(timestampPos);
                    }

                    final ExpressionNode toUtcFunc = expressionNodePool.next();
<<<<<<< HEAD
                    toUtcFunc.token = "to_utc";
=======
                    toUtcFunc.token = ToUTCTimestampFunctionFactory.NAME;
>>>>>>> fc82f3de
                    toUtcFunc.type = FUNCTION;
                    toUtcFunc.paramCount = 2;
                    final ExpressionNode toUtcParam = expressionNodePool.next();
                    toUtcParam.token = timestampAlias;
                    toUtcParam.position = timestamp.position;
                    toUtcParam.paramCount = 0;
                    toUtcParam.type = LITERAL;
                    toUtcFunc.lhs = toUtcParam;
                    toUtcFunc.rhs = sampleByTimezoneName;
                    qc.of(timestampAlias, toUtcFunc);
                }

                if (nested.getOrderBy().size() == 0) {
                    // There is no explicit ORDER BY, so we need to add one.
                    final ExpressionNode orderBy = expressionNodePool.next();
                    orderBy.token = timestampAlias;
                    orderBy.type = LITERAL;
                    orderByModel.getOrderBy().add(orderBy);
                    orderByModel.getOrderByDirection().add(0);
                    orderByModel.setTimestamp(nextLiteral(orderByTimestamp));
                }

                if ((wrapAction & SAMPLE_BY_REWRITE_WRAP_ADD_TIMESTAMP_COPIES) != 0 && needRemoveColumns > 0) {
                    model = wrapWithSelectModel(model, model.getBottomUpColumns().size() - needRemoveColumns);
                    addColumnToSelectModel(model, tempList, insetColumnAliases, timestampAlias);
                    orderByModel = model.getNestedModel();
                } else if ((wrapAction & SAMPLE_BY_REWRITE_WRAP_ADD_TIMESTAMP_COPIES) != 0) {
                    model = wrapWithSelectModel(model, tempList, insetColumnAliases, timestampAlias);
                    orderByModel = model.getNestedModel();
                } else if ((wrapAction & SAMPLE_BY_REWRITE_WRAP_REMOVE_TIMESTAMP) != 0) {
                    // We added artificial timestamp, which has to be removed
                    // in the outer query. Single query consists of two
                    // nested QueryModel instances. The outer of the two is
                    // SELECT model and the inner of the two is the model providing
                    // all available columns.

                    // copy columns from the "sample by" SELECT model
                    model = wrapWithSelectModel(model, model.getBottomUpColumns().size() - 1);
                    orderByModel = model.getNestedModel();
                }

                // We need to move explicit ORDER BY upper level in two cases:
                // 1. If there is to_utc() conversion due to time zone, we need to place the ORDER BY
                //    at the to_utc() level as to_utc() may change the order of rows.
                // 2. If we removed functions with timestamp column as an argument, they could be
                //    used in the ORDER BY clause, so we need to move it at the level where
                //    the functions are restored.
                final boolean orderByMoveRequired = (wrapAction & SAMPLE_BY_REWRITE_WRAP_CONVERT_TIME_ZONE) != 0
                        || (wrapAction & SAMPLE_BY_REWRITE_WRAP_ADD_TIMESTAMP_COPIES) != 0;
                if (orderByMoveRequired && nested.getOrderBy().size() > 0) {
                    final ObjList<ExpressionNode> orderBy = nested.getOrderBy();
                    final IntList orderByDirection = nested.getOrderByDirection();
                    for (int i = 0, n = orderBy.size(); i < n; i++) {
                        orderByModel.addOrderBy(orderBy.getQuick(i), orderByDirection.getQuick(i));
                    }
                    nested.clearOrderBy();
                }
            }

            // recurse nested models
            nested.setNestedModel(rewriteSampleBy(nested.getNestedModel(), sqlExecutionContext));

            // join models
            for (int i = 1, n = nested.getJoinModels().size(); i < n; i++) {
                QueryModel joinModel = nested.getJoinModels().getQuick(i);
                joinModel.setNestedModel(rewriteSampleBy(joinModel.getNestedModel(), sqlExecutionContext));
            }
        }

        // unions
        model.setUnionModel(rewriteSampleBy(model.getUnionModel(), sqlExecutionContext));
        return model;
    }

    /**
     * Copies the SAMPLE BY FROM-TO interval into a WHERE clause if no WHERE clause over designated
     * timestamps has been provided.
     * <p>
     * This is to allow for the generation of an interval scan and minimise reading of un-needed data.
     */
    private void rewriteSampleByFromTo(QueryModel model) {
        QueryModel curr;
        QueryModel fromToModel;
        QueryModel whereModel = null;
        ExpressionNode sampleFrom;
        ExpressionNode sampleTo;

        // extract sample from-to expressions
        // these should be in the nested model
        if (model == null) {
            return;
        }

        fromToModel = model.getNestedModel();
        if (fromToModel == null) {
            return;
        }

        sampleFrom = fromToModel.getSampleByFrom();
        sampleTo = fromToModel.getSampleByTo();

        // if from-to is present
        if (sampleFrom != null || sampleTo != null) {
            curr = model;
            ExpressionNode whereClause = null;
            while (curr != null && whereClause == null) {
                whereClause = curr.getWhereClause();
                if (whereClause != null) {
                    whereModel = curr;
                }
                curr = curr.getNestedModel();
            }

            // Add TO-FROM interval to WHERE clause.
            // If WHERE present and already contains a timestamp clause,
            // add it anyway, as it will be ANDed with the existing clause narrowing down existing filtering.

            ExpressionNode intervalClause = null;
            ExpressionNode timestamp = fromToModel.getTimestamp();
            QueryModel toAddWhereClause = fromToModel;

            if (timestamp == null) {
                // we probably need to check for a where clause
                if (whereClause != null) {
                    toAddWhereClause = whereModel;
                    timestamp = whereModel.getTimestamp();
                }
            }
            assert timestamp != null;

            if (Chars.indexOf(timestamp.token, '.') < 0) {
                // prefix the timestamp column name only if the table is not dotted
                // this is to handle cases where we use system tables, which are prefixed
                // downstream code cannot handle `"sys.telemetry.wal".created`
                // it will break in `where` optimisation, and later metadata lookups
                CharacterStoreEntry e = characterStore.newEntry();
                if (Chars.indexOf(toAddWhereClause.getTableName(), '.') != -1) {
                    // Table name has . in the name, quote it
                    e.putAscii('\"').put(toAddWhereClause.getTableName()).putAscii("\".").put(timestamp.token);
                } else {
                    e.put(toAddWhereClause.getTableName()).put('.').put(timestamp.token);
                }
                CharSequence prefixedTimestamp = e.toImmutable();
                timestamp = expressionNodePool.next().of(LITERAL, prefixedTimestamp, timestamp.precedence, timestamp.position);
            }

            // construct an appropriate where clause
            if (sampleFrom != null && sampleTo != null) {
                ExpressionNode geqNode = expressionNodePool.next().of(OPERATION, opGeq.operator.token, opGeq.precedence, 0);
                geqNode.lhs = timestamp;
                geqNode.rhs = sampleFrom;
                geqNode.paramCount = 2;

                ExpressionNode ltNode = expressionNodePool.next().of(OPERATION, opLt.operator.token, opLt.precedence, 0);
                ltNode.lhs = timestamp;
                ltNode.rhs = sampleTo;
                ltNode.paramCount = 2;

                ExpressionNode andNode = expressionNodePool.next().of(OPERATION, opAnd.operator.token, opAnd.precedence, 0);
                andNode.lhs = geqNode;
                andNode.rhs = ltNode;
                andNode.paramCount = 2;
                intervalClause = andNode;
            } else if (sampleFrom != null) {
                ExpressionNode geqNode = expressionNodePool.next().of(OPERATION, opGeq.operator.token, opGeq.precedence, 0);
                geqNode.lhs = timestamp;
                geqNode.rhs = sampleFrom;
                geqNode.paramCount = 2;
                intervalClause = geqNode;
            } else { // sampleTo != null
                ExpressionNode ltNode = expressionNodePool.next().of(OPERATION, opLt.operator.token, opLt.precedence, 0);
                ltNode.lhs = timestamp;
                ltNode.rhs = sampleTo;
                ltNode.paramCount = 2;
                intervalClause = ltNode;
            }

            if (whereClause != null) {
                ExpressionNode andNode = expressionNodePool.next().of(OPERATION, "and", 15, 0);
                andNode.lhs = intervalClause;
                andNode.rhs = whereClause;
                andNode.paramCount = 2;
                toAddWhereClause.setWhereClause(andNode);
            } else {
                toAddWhereClause.setWhereClause(intervalClause);
            }
        }

        // recurse
        rewriteSampleByFromTo(fromToModel.getNestedModel());

        // join
        for (int i = 1, n = fromToModel.getJoinModels().size(); i < n; i++) {
            QueryModel joinModel = fromToModel.getJoinModels().getQuick(i);
            rewriteSampleByFromTo(joinModel.getNestedModel());
        }

        // union
        rewriteSampleByFromTo(model.getUnionModel());
    }

    // flatParent = true means that parent model does not have selected columns
    private QueryModel rewriteSelectClause(
            QueryModel model,
            boolean flatParent,
            SqlExecutionContext sqlExecutionContext,
            SqlParserCallback sqlParserCallback
    ) throws SqlException {
        if (model.getUnionModel() != null) {
            QueryModel rewrittenUnionModel = rewriteSelectClause(
                    model.getUnionModel(),
                    true,
                    sqlExecutionContext,
                    sqlParserCallback
            );
            if (rewrittenUnionModel != model.getUnionModel()) {
                model.setUnionModel(rewrittenUnionModel);
            }
        }

        ObjList<QueryModel> models = model.getJoinModels();
        for (int i = 0, n = models.size(); i < n; i++) {
            final QueryModel m = models.getQuick(i);
            final boolean flatModel = m.getBottomUpColumns().size() == 0;
            final QueryModel nestedModel = m.getNestedModel();
            if (nestedModel != null) {
                QueryModel rewritten = rewriteSelectClause(nestedModel, flatModel, sqlExecutionContext, sqlParserCallback);
                if (rewritten != nestedModel) {
                    m.setNestedModel(rewritten);
                    // since we have rewritten nested model we also have to update column hash
                    m.copyColumnsFrom(rewritten, queryColumnPool, expressionNodePool);
                }
            }

            if (flatModel) {
                if (flatParent && m.getSampleBy() != null) {
                    throw SqlException.$(m.getSampleBy().position, "'sample by' must be used with 'select' clause, which contains aggregate expression(s)");
                }
            } else {
                model.replaceJoinModel(i, rewriteSelectClause0(m, sqlExecutionContext, sqlParserCallback));
            }
        }

        // "model" is always first in its own list of join models
        return models.getQuick(0);
    }

    @NotNull
    private QueryModel rewriteSelectClause0(
            final QueryModel model,
            SqlExecutionContext sqlExecutionContext,
            SqlParserCallback sqlParserCallback
    ) throws SqlException {
        assert model.getNestedModel() != null;

        groupByAliases.clear();
        groupByNodes.clear();

        final QueryModel groupByModel = queryModelPool.next();
        groupByModel.setSelectModelType(QueryModel.SELECT_MODEL_GROUP_BY);
        final QueryModel distinctModel = queryModelPool.next();
        distinctModel.setSelectModelType(QueryModel.SELECT_MODEL_DISTINCT);
        final QueryModel outerVirtualModel = queryModelPool.next();
        outerVirtualModel.setSelectModelType(QueryModel.SELECT_MODEL_VIRTUAL);
        final QueryModel innerVirtualModel = queryModelPool.next();
        innerVirtualModel.setSelectModelType(QueryModel.SELECT_MODEL_VIRTUAL);
        final QueryModel windowModel = queryModelPool.next();
        windowModel.setSelectModelType(QueryModel.SELECT_MODEL_WINDOW);
        final QueryModel translatingModel = queryModelPool.next();
        translatingModel.setSelectModelType(QueryModel.SELECT_MODEL_CHOOSE);
        // this is dangling model, which isn't chained with any other
        // we use it to ensure expression and alias uniqueness
        final QueryModel cursorModel = queryModelPool.next();

        boolean useInnerModel = false;
        boolean useWindowModel = false;
        boolean useGroupByModel = false;
        boolean useOuterModel = false;
        final boolean useDistinctModel = model.isDistinct();

        final ObjList<QueryColumn> columns = model.getBottomUpColumns();
        final QueryModel baseModel = model.getNestedModel();
        final boolean hasJoins = baseModel.getJoinModels().size() > 1;

        // sample by clause should be promoted to all the models as well as validated
        final ExpressionNode sampleBy = baseModel.getSampleBy();
        if (sampleBy != null) {
            // move sample by to group by model
            groupByModel.moveSampleByFrom(baseModel);
        }

        if (baseModel.getGroupBy().size() > 0) {
            groupByModel.moveGroupByFrom(baseModel);
            useGroupByModel = true; // group by should be implemented even if there are no aggregate functions
        }

        // cursor model should have all columns that base model has to properly resolve duplicate names
        cursorModel.getAliasToColumnMap().putAll(baseModel.getAliasToColumnMap());

        // take a look at the select list
        for (int i = 0, k = columns.size(); i < k; i++) {
            QueryColumn qc = columns.getQuick(i);
            final boolean window = qc.isWindowColumn();

            // fail-fast if this is an arithmetic expression where we expect window function
            if (window && qc.getAst().type != FUNCTION) {
                throw SqlException.$(qc.getAst().position, "Window function expected");
            }

            if (qc.getAst().type == BIND_VARIABLE) {
                useInnerModel = true;
            } else if (qc.getAst().type != LITERAL) {
                if (qc.getAst().type == FUNCTION) {
                    if (window) {
                        useWindowModel = true;
                        continue;
                    } else if (functionParser.getFunctionFactoryCache().isGroupBy(qc.getAst().token)) {
                        useGroupByModel = true;

                        if (groupByModel.getSampleByFill().size() > 0) { // fill breaks if column is de-duplicated
                            continue;
                        }

                        ExpressionNode repl = rewriteAggregate(qc.getAst(), baseModel);
                        if (repl == qc.getAst()) { // no rewrite
                            if (!useOuterModel) { // so try to push duplicate aggregates to nested model
                                for (int j = i + 1; j < k; j++) {
                                    if (compareNodesExact(qc.getAst(), columns.get(j).getAst())) {
                                        useOuterModel = true;
                                        break;
                                    }
                                }
                            }
                            continue;
                        }

                        useOuterModel = true;
                        qc.of(qc.getAlias(), repl);
                    } else if (functionParser.getFunctionFactoryCache().isCursor(qc.getAst().token)) {
                        continue;
                    }
                }

                if (checkForChildAggregates(qc.getAst())) {
                    useGroupByModel = true;
                    useOuterModel = true;
                } else {
                    useInnerModel = true;
                }
            }
        }

        // group-by generator can cope with virtual columns, it does not require virtual model to be its base
        // however, sample-by single-threaded implementation still relies on the innerVirtualModel, hence the fork
        if (useGroupByModel && sampleBy == null) {
            useInnerModel = false;
        }

        boolean outerVirtualIsSelectChoose = true;
        // if there are explicit group by columns then nothing else should go to group by model
        // select columns should either match group by columns exactly or go to outer virtual model
        ObjList<ExpressionNode> groupBy = groupByModel.getGroupBy();
        boolean explicitGroupBy = groupBy.size() > 0;

        if (explicitGroupBy) {
            // Outer model is not needed only if select clause is the same as group by plus aggregate function calls
            for (int i = 0, n = groupBy.size(); i < n; i++) {
                ExpressionNode node = groupBy.getQuick(i);
                CharSequence alias = null;
                int originalNodePosition = -1;

                // group by select clause alias
                if (node.type == LITERAL) {
                    // If literal is select clause alias then use its AST //sym1 -> ccy x -> a
                    // NOTE: this is merely a shortcut and doesn't mean that alias exists at group by stage !
                    // while
                    //   select a as d from t group by d;
                    // works, the following does not
                    //   select a as d from t group by d + d;
                    QueryColumn qc = model.getAliasToColumnMap().get(node.token);
                    if (qc != null && (qc.getAst().type != LITERAL || !Chars.equals(node.token, qc.getAst().token))) {
                        originalNodePosition = node.position;
                        node = qc.getAst();
                        alias = qc.getAlias();
                    }
                } else if (node.type == CONSTANT) { // group by column index
                    try {
                        int columnIdx = Numbers.parseInt(node.token);
                        // group by column index is 1-based
                        if (columnIdx < 1 || columnIdx > columns.size()) {
                            throw SqlException.$(node.position, "GROUP BY position ").put(columnIdx).put(" is not in select list");
                        }
                        columnIdx--;

                        QueryColumn qc = columns.getQuick(columnIdx);

                        originalNodePosition = node.position;
                        node = qc.getAst();
                        alias = qc.getAlias();
                    } catch (NumericException e) {
                        // ignore
                    }
                }

                if (node.type == LITERAL && Chars.endsWith(node.token, '*')) {
                    throw SqlException.$(node.position, "'*' is not allowed in GROUP BY");
                }

                addMissingTablePrefixes(node, baseModel);
                // ignore duplicates in group by
                if (findColumnByAst(groupByNodes, groupByAliases, node) != null) {
                    continue;
                }

                validateGroupByExpression(node, originalNodePosition);

                if (node.type == LITERAL) {
                    if (alias == null) {
                        alias = createColumnAlias(node, groupByModel);
                    } else {
                        alias = createColumnAlias(alias, innerVirtualModel, true);
                    }
                    QueryColumn groupByColumn = createGroupByColumn(
                            alias,
                            node,
                            baseModel,
                            translatingModel,
                            innerVirtualModel,
                            windowModel,
                            groupByModel
                    );

                    groupByNodes.add(node);
                    groupByAliases.add(groupByColumn.getAlias());
                }
                // If there's at least one other group by column then we can ignore constant expressions,
                // otherwise we've to include not to affect the outcome, e.g.
                // if table t is empty then
                // select count(*) from t  returns 0  but
                // select count(*) from t group by 12+3 returns empty result
                // if we removed 12+3 then we'd affect result
                else if (!(isEffectivelyConstantExpression(node) && n > 1)) {
                    alias = createColumnAlias(alias != null ? alias : node.token, groupByModel, true);
                    final QueryColumn qc = queryColumnPool.next().of(alias, node);
                    groupByModel.addBottomUpColumn(qc);
                    groupByNodes.add(deepClone(expressionNodePool, node));
                    groupByAliases.add(qc.getAlias());
                    emitLiterals(qc.getAst(), translatingModel, null, baseModel, false);
                }
            }
        }

        groupByUsed.setAll(groupBy.size(), false);
        int nonAggSelectCount = 0;

        // create virtual columns from select list
        for (int i = 0, k = columns.size(); i < k; i++) {
            QueryColumn qc = columns.getQuick(i);
            final boolean window = qc.isWindowColumn();

            if (qc.getAst().type == LITERAL) {
                if (Chars.endsWith(qc.getAst().token, '*')) {
                    // in general sense we need to create new column in case
                    // there is change of alias, for example we may have something as simple as
                    // select a.f, b.f from ....
                    createSelectColumnsForWildcard(
                            qc,
                            hasJoins,
                            baseModel,
                            translatingModel,
                            innerVirtualModel,
                            windowModel,
                            groupByModel,
                            outerVirtualModel,
                            distinctModel
                    );
                } else {
                    if (explicitGroupBy) {
                        nonAggSelectCount++;
                        addMissingTablePrefixes(qc.getAst(), baseModel);
                        int matchingColIdx = findColumnIdxByAst(groupByNodes, qc.getAst());
                        if (matchingColIdx == -1) {
                            throw SqlException.$(qc.getAst().position, "column must appear in GROUP BY clause or aggregate function");
                        }

                        boolean sameAlias = createSelectColumn(
                                qc.getAlias(),
                                groupByAliases.get(matchingColIdx),
                                groupByModel,
                                outerVirtualModel,
                                useDistinctModel ? distinctModel : null
                        );
                        if (sameAlias && i == matchingColIdx) {
                            groupByUsed.set(matchingColIdx, true);
                        } else {
                            useOuterModel = true;
                        }
                    } else {
                        // groupByModel is populated in createSelectColumn.
                        // groupByModel must be used as it is the only model that is populated with duplicate column names in createSelectColumn.
                        // The below if-statement will only evaluate to true when using wildcards in a join with duplicate column names.
                        // Because the other column aliases are not known at the time qc's alias gets set, we must wait until this point
                        // (when we know the other column aliases) to alter it if a duplicate has occurred.
                        if (groupByModel.getAliasToColumnMap().contains(qc.getAlias())) {
                            CharSequence newAlias = createColumnAlias(qc.getAst(), groupByModel);
                            qc.setAlias(newAlias);
                        }
                        createSelectColumn(
                                qc.getAlias(),
                                qc.getAst(),
                                false,
                                baseModel,
                                translatingModel,
                                innerVirtualModel,
                                windowModel,
                                groupByModel,
                                outerVirtualModel,
                                useDistinctModel ? distinctModel : null
                        );
                    }
                }
            } else if (qc.getAst().type == BIND_VARIABLE) {
                if (explicitGroupBy) {
                    useOuterModel = true;
                    outerVirtualIsSelectChoose = false;
                    outerVirtualModel.addBottomUpColumn(qc);
                    distinctModel.addBottomUpColumn(qc);
                } else {
                    addFunction(
                            qc,
                            baseModel,
                            translatingModel,
                            innerVirtualModel,
                            windowModel,
                            groupByModel,
                            outerVirtualModel,
                            distinctModel
                    );
                }
            } else {
                // when column is direct call to aggregation function, such as
                // select sum(x) ...
                // we can add it to group-by model right away
                if (qc.getAst().type == FUNCTION) {
                    if (window) {
                        windowModel.addBottomUpColumn(qc);

                        QueryColumn ref = nextColumn(qc.getAlias());
                        outerVirtualModel.addBottomUpColumn(ref);
                        distinctModel.addBottomUpColumn(ref);
                        // ensure literals referenced by window column are present in nested models
                        emitLiterals(qc.getAst(), translatingModel, innerVirtualModel, baseModel, true);
                        continue;
                    } else if (functionParser.getFunctionFactoryCache().isGroupBy(qc.getAst().token)) {
                        addMissingTablePrefixes(qc.getAst(), baseModel);
                        CharSequence matchingCol = findColumnByAst(groupByNodes, groupByAliases, qc.getAst());
                        if (useOuterModel && matchingCol != null) {
                            QueryColumn ref = nextColumn(qc.getAlias(), matchingCol);
                            ref = ensureAliasUniqueness(outerVirtualModel, ref);
                            outerVirtualModel.addBottomUpColumn(ref);
                            distinctModel.addBottomUpColumn(ref);
                            emitLiterals(qc.getAst(), translatingModel, innerVirtualModel, baseModel, false);
                            continue;
                        }

                        qc = ensureAliasUniqueness(groupByModel, qc);
                        groupByModel.addBottomUpColumn(qc);

                        groupByNodes.add(deepClone(expressionNodePool, qc.getAst()));
                        groupByAliases.add(qc.getAlias());

                        // group-by column references might be needed when we have
                        // outer model supporting arithmetic such as:
                        // select sum(a)+sum(b) ...
                        QueryColumn ref = nextColumn(qc.getAlias());
                        outerVirtualModel.addBottomUpColumn(ref);
                        distinctModel.addBottomUpColumn(ref);
                        // sample-by implementation requires innerVirtualModel
                        emitLiterals(qc.getAst(), translatingModel, sampleBy == null ? null : innerVirtualModel, baseModel, false);
                        continue;
                    } else if (functionParser.getFunctionFactoryCache().isCursor(qc.getAst().token)) {
                        addCursorFunctionAsCrossJoin(
                                qc.getAst(),
                                qc.getAlias(),
                                cursorModel,
                                innerVirtualModel,
                                translatingModel,
                                baseModel,
                                sqlExecutionContext,
                                sqlParserCallback
                        );
                        continue;
                    }
                }

                if (explicitGroupBy) {
                    nonAggSelectCount++;
                    if (isEffectivelyConstantExpression(qc.getAst())) {
                        useOuterModel = true;
                        outerVirtualIsSelectChoose = false;
                        outerVirtualModel.addBottomUpColumn(qc);
                        distinctModel.addBottomUpColumn(qc);
                        continue;
                    }

                    final int beforeSplit = groupByModel.getBottomUpColumns().size();

                    final ExpressionNode originalNode = qc.getAst();
                    // if the alias is in groupByAliases, it means that we've already seen
                    // the column in the GROUP BY clause and emitted literals for it to
                    // the inner models; in this case, if we add a missing table prefix to
                    // column's nodes, it may break the references; to avoid that, clone the node
                    ExpressionNode node = groupByAliases.indexOf(qc.getAlias()) != -1
                            ? deepClone(expressionNodePool, originalNode)
                            : originalNode;
                    addMissingTablePrefixes(node, baseModel);

                    // if there is explicit GROUP BY clause then we've to replace matching expressions with aliases in outer virtual model
                    node = rewriteGroupBySelectExpression(node, groupByModel, groupByNodes, groupByAliases);
                    if (originalNode == node) {
                        useOuterModel = true;
                    } else {
                        if (Chars.equalsIgnoreCase(originalNode.token, qc.getAlias())) {
                            int idx = groupByAliases.indexOf(originalNode.token);
                            if (i != idx) {
                                useOuterModel = true;
                            }
                            groupByUsed.set(idx, true);
                        } else {
                            useOuterModel = true;
                        }
                        qc.of(qc.getAlias(), node, qc.isIncludeIntoWildcard(), qc.getColumnType());
                    }

                    emitCursors(qc.getAst(), cursorModel, innerVirtualModel, translatingModel, baseModel, sqlExecutionContext, sqlParserCallback);
                    qc = ensureAliasUniqueness(outerVirtualModel, qc);
                    outerVirtualModel.addBottomUpColumn(qc);
                    distinctModel.addBottomUpColumn(nextColumn(qc.getAlias()));

                    for (int j = beforeSplit, n = groupByModel.getBottomUpColumns().size(); j < n; j++) {
                        emitLiterals(groupByModel.getBottomUpColumns().getQuick(j).getAst(), translatingModel, innerVirtualModel, baseModel, false);
                    }
                    continue;
                }

                // this is not a direct call to aggregation function, in which case
                // we emit aggregation function into group-by model and leave the rest in outer model
                final int beforeSplit = groupByModel.getBottomUpColumns().size();
                if (checkForChildAggregates(qc.getAst()) || (sampleBy != null && nonAggregateFunctionDependsOn(qc.getAst(), baseModel.getTimestamp()))) {
                    // push aggregates and literals outside aggregate functions
                    emitAggregatesAndLiterals(qc.getAst(), groupByModel, translatingModel, innerVirtualModel, baseModel, groupByNodes, groupByAliases);
                    emitCursors(qc.getAst(), cursorModel, innerVirtualModel, translatingModel, baseModel, sqlExecutionContext, sqlParserCallback);
                    qc = ensureAliasUniqueness(outerVirtualModel, qc);
                    outerVirtualModel.addBottomUpColumn(qc);
                    distinctModel.addBottomUpColumn(nextColumn(qc.getAlias()));
                    for (int j = beforeSplit, n = groupByModel.getBottomUpColumns().size(); j < n; j++) {
                        emitLiterals(groupByModel.getBottomUpColumns().getQuick(j).getAst(), translatingModel, innerVirtualModel, baseModel, false);
                    }
                    useOuterModel = true;
                } else {
                    emitCursors(qc.getAst(), cursorModel, null, translatingModel, baseModel, sqlExecutionContext, sqlParserCallback);
                    if (useGroupByModel) {
                        // exclude constant columns from group-by, for example:
                        // select 1, id, sum(x) from ...
                        // keying map on constant '1' is unnecessary; this column can be selected
                        // after the group-by in the "outerVirtualModel"
                        if (isEffectivelyConstantExpression(qc.getAst())) {
                            outerVirtualIsSelectChoose = false;
                            outerVirtualModel.addBottomUpColumn(qc);
                            distinctModel.addBottomUpColumn(qc);
                            continue;
                        }

                        // sample-by queries will still require innerVirtualModel
                        if (sampleBy == null) {
                            qc = ensureAliasUniqueness(groupByModel, qc);
                            groupByModel.addBottomUpColumn(qc);
                            // group-by column references might be needed when we have
                            // outer model supporting arithmetic such as:
                            // select sum(a)+sum(b) ...
                            QueryColumn ref = nextColumn(qc.getAlias());
                            outerVirtualModel.addBottomUpColumn(ref);
                            distinctModel.addBottomUpColumn(ref);
                            emitLiterals(qc.getAst(), translatingModel, null, baseModel, false);
                            continue;
                        }
                    }

                    addFunction(
                            qc,
                            baseModel,
                            translatingModel,
                            innerVirtualModel,
                            windowModel,
                            groupByModel,
                            outerVirtualModel,
                            distinctModel
                    );
                }
            }
        }

        if (explicitGroupBy && !useOuterModel && (nonAggSelectCount != groupBy.size() || groupByUsed.getTrueCount() != groupBy.size())) {
            useOuterModel = true;
        }

        // fail if we have both window and group-by models
        if (useWindowModel && useGroupByModel) {
            throw SqlException.$(0, "Window function is not allowed in context of aggregation. Use sub-query.");
        }

        boolean forceTranslatingModel = false;
        if (useWindowModel) {
            // We need one more pass for window model to emit potentially missing columns.
            // For example, 'SELECT row_number() over (partition by col_c order by col_c), col_a, col_b FROM tab'
            // needs col_c to be emitted.
            for (int i = 0, k = columns.size(); i < k; i++) {
                QueryColumn qc = columns.getQuick(i);
                final boolean window = qc.isWindowColumn();

                if (window & qc.getAst().type == FUNCTION) {
                    // Window model can be after either translation model directly
                    // or after inner virtual model, which can be sandwiched between
                    // translation model and window model.
                    // To make sure columns, referenced by the window model
                    // are rendered correctly we will emit them into a dedicated
                    // translation model for the window model.
                    // When we're able to determine which combination of models precedes the
                    // window model, we can copy columns from window_translation model to
                    // either only to translation model or both translation model and the
                    // inner virtual models.
                    final WindowColumn ac = (WindowColumn) qc;
                    int innerColumnsPre = innerVirtualModel.getBottomUpColumns().size();
                    replaceLiteralList(innerVirtualModel, translatingModel, baseModel, ac.getPartitionBy());
                    replaceLiteralList(innerVirtualModel, translatingModel, baseModel, ac.getOrderBy());
                    int innerColumnsPost = innerVirtualModel.getBottomUpColumns().size();
                    // window model might require columns it doesn't explicitly contain (e.g. used for order by or partition by  in over() clause  )
                    // skipping translating model will trigger 'invalid column' exceptions
                    forceTranslatingModel |= innerColumnsPre != innerColumnsPost;
                }
            }
        }

        // check if innerVirtualModel is trivial, e.g, it does not contain any arithmetic
        if (useInnerModel) {
            useInnerModel = false;
            final ObjList<QueryColumn> innerColumns = innerVirtualModel.getBottomUpColumns();
            for (int i = 0, k = innerColumns.size(); i < k; i++) {
                QueryColumn qc = innerColumns.getQuick(i);
                if (qc.getAst().type != LITERAL) {
                    useInnerModel = true;
                    break;
                }
            }
        }

        boolean translationIsRedundant = checkIfTranslatingModelIsRedundant(
                useInnerModel,
                useGroupByModel,
                useWindowModel,
                forceTranslatingModel,
                true,
                translatingModel
        );
        // If it wasn't redundant, we might be able to make it redundant.
        // Taking the query:
        // select a, b, c as z, count(*) as views from x where a = 1 group by a,b,z
        // A translation model is generated like  (select-choose a, b, c z from x)
        // A group by model is generated like     (select-group-by a, b, z, count views)
        // Since the select-choose node's purpose is just to alias the column c, this can be lifted into the parent node in this case, the group by node.
        // This makes the final query like        (select-group-by a, b, c z, count views from (select-choose a, b, c from x))
        // The translation model is now vestigial and can be elided.
        if (useGroupByModel && sampleBy == null && !translationIsRedundant && !model.containsJoin() && SqlUtil.isPlainSelect(model.getNestedModel())) {
            ObjList<QueryColumn> translationColumns = translatingModel.getColumns();
            boolean appearsInFuncArgs = false;
            for (int i = 0, n = translationColumns.size(); i < n; i++) {
                QueryColumn col = translationColumns.getQuick(i);
                if (!Chars.equalsIgnoreCase(col.getAst().token, col.getAlias())) {
                    appearsInFuncArgs |= aliasAppearsInFuncArgs(groupByModel, col.getAlias(), sqlNodeStack);
                }
            }
            if (!appearsInFuncArgs) {
                groupByModel.mergePartially(translatingModel, queryColumnPool);
                translationIsRedundant = checkIfTranslatingModelIsRedundant(useInnerModel, true, false, false, false, translatingModel);
            }
        }

        if (sampleBy != null && baseModel.getTimestamp() != null) {
            CharSequence timestamp = baseModel.getTimestamp().token;
            // does model already select timestamp column?
            if (innerVirtualModel.getColumnNameToAliasMap().excludes(timestamp)) {
                // no, do we rename columns? does model select timestamp under a new name?
                if (translationIsRedundant) {
                    // columns were not renamed
                    createSelectColumn0(
                            baseModel.getTimestamp().token,
                            baseModel.getTimestamp(),
                            baseModel,
                            translatingModel,
                            innerVirtualModel,
                            windowModel
                    );
                } else {
                    // columns were renamed,
                    if (translatingModel.getColumnNameToAliasMap().excludes(timestamp)) {
                        // make alias name
                        final CharacterStoreEntry e = characterStore.newEntry();
                        e.put(baseModel.getName()).put('.').put(timestamp);
                        final CharSequence prefixedTimestampName = e.toImmutable();
                        if (translatingModel.getColumnNameToAliasMap().excludes(prefixedTimestampName)) {
                            if (baseModel.getJoinModels().size() > 0 && isAmbiguousColumn(baseModel, baseModel.getTimestamp().token)) {
                                // add prefixed column since the name is ambiguous
                                createSelectColumn0(
                                        prefixedTimestampName,
                                        nextLiteral(prefixedTimestampName),
                                        baseModel,
                                        translatingModel,
                                        innerVirtualModel,
                                        windowModel
                                );
                            } else {
                                createSelectColumn0(
                                        baseModel.getTimestamp().token,
                                        baseModel.getTimestamp(),
                                        baseModel,
                                        translatingModel,
                                        innerVirtualModel,
                                        windowModel
                                );
                            }
                        }
                    }
                }
            }
        }

        QueryModel root;
        QueryModel limitSource;

        if (translationIsRedundant) {
            root = baseModel;
            limitSource = model;
        } else {
            root = translatingModel;
            limitSource = translatingModel;
            translatingModel.setNestedModel(baseModel);

            // Translating model has limits to ensure clean factory separation
            // during code generation. However, in some cases limit could also
            // be implemented by nested model. Nested model must not implement limit
            // when parent model is order by or join.
            // The only exception is when order by is by designated timestamp because
            // it'll be implemented as forward or backward scan (no sorting required).
            pushDownLimitAdvice(model, baseModel, useDistinctModel);

            translatingModel.moveLimitFrom(model);
            translatingModel.moveJoinAliasFrom(model);
            translatingModel.setSelectTranslation(true);
        }

        if (useInnerModel) {
            innerVirtualModel.setNestedModel(root);
            innerVirtualModel.moveLimitFrom(limitSource);
            innerVirtualModel.moveJoinAliasFrom(limitSource);

            // Set limit hint if applicable.
            pushDownLimitAdvice(innerVirtualModel, root, useDistinctModel);

            root = innerVirtualModel;
            limitSource = innerVirtualModel;
        }

        if (useWindowModel) {
            windowModel.setNestedModel(root);
            windowModel.moveLimitFrom(limitSource);
            windowModel.moveJoinAliasFrom(limitSource);
            root = windowModel;
            limitSource = windowModel;
        } else if (useGroupByModel) {
            groupByModel.setNestedModel(root);
            groupByModel.moveLimitFrom(limitSource);
            groupByModel.moveJoinAliasFrom(limitSource);
            root = groupByModel;
            limitSource = groupByModel;
        }

        if (useOuterModel) {
            outerVirtualModel.setNestedModel(root);
            outerVirtualModel.moveLimitFrom(limitSource);
            outerVirtualModel.moveJoinAliasFrom(limitSource);
            root = outerVirtualModel;
        } else if (root != outerVirtualModel && root.getBottomUpColumns().size() < outerVirtualModel.getBottomUpColumns().size()) {
            outerVirtualModel.setNestedModel(root);
            outerVirtualModel.moveLimitFrom(limitSource);
            outerVirtualModel.moveJoinAliasFrom(limitSource);
            outerVirtualModel.setSelectModelType(outerVirtualIsSelectChoose ? QueryModel.SELECT_MODEL_CHOOSE : QueryModel.SELECT_MODEL_VIRTUAL);
            root = outerVirtualModel;
        }

        if (useDistinctModel) {
            distinctModel.setNestedModel(root);
            distinctModel.moveLimitFrom(root);
            root = distinctModel;
        }

        if (!useGroupByModel && groupByModel.getSampleBy() != null) {
            throw SqlException.$(groupByModel.getSampleBy().position, "at least one aggregation function must be present in 'select' clause");
        }

        if (model != root) {
            root.setUnionModel(model.getUnionModel());
            root.setSetOperationType(model.getSetOperationType());
            root.setModelPosition(model.getModelPosition());
            if (model.isUpdate()) {
                root.setIsUpdate(true);
                root.copyUpdateTableMetadata(model);
            }
        }
        return root;
    }

    /**
     * Rewrites queries like
     * <p>
     * SELECT last(timestamp) FROM table_name;
     * </p>
     * into query which can is optimised search
     * <p>
     * SELECT timestamp from table_name LIMIT -1;
     * </p>
     * Apart from the last() function, also supports single first/min/max functions.
     */
    private void rewriteSingleFirstLastGroupBy(QueryModel model) {
        final QueryModel nested = model.getNestedModel();

        if (
                nested != null
                        && nested.getJoinModels().size() == 1
                        && nested.getNestedModel() == null
                        && nested.getTableName() != null
                        && model.getSampleBy() == null
                        && model.getGroupBy().size() == 0
        ) {
            final ObjList<QueryColumn> queryColumns = model.getBottomUpColumns();

            if (nested.getTimestamp() == null || queryColumns.size() > 1) {
                rewriteSingleFirstLastGroupBy(nested);
                return;
            }

            // designated timestamp column name
            final CharSequence timestampColumn = nested.getTimestamp().token;
            final QueryColumn column = queryColumns.get(0);
            final ExpressionNode ast = column.getAst();
            CharSequence token = null;
            CharSequence rhs = null;
            if (ast != null) {
                token = ast.token;
                rhs = ast.rhs == null ? null : ast.rhs.token;
            }

            // type 1: add order by clause and changing model type (last/max)
            // type 2: only by change model type to erase group by (first/min)
            int optimisationType = 0;
            if (rhs != null && ast.type == 8 && Chars.equals(timestampColumn, rhs)) {
                if (Chars.equalsIgnoreCase("last", token) || Chars.equalsIgnoreCase("max", token)) {
                    optimisationType = 1;
                } else if (Chars.equalsIgnoreCase("first", token) || Chars.equalsIgnoreCase("min", token)) {
                    optimisationType = 2;
                }
            }

            if (optimisationType == 1 || optimisationType == 2) {
                final QueryModel newNested = queryModelPool.next();
                final ExpressionNode lowerLimitNode = expressionNodePool.next();
                lowerLimitNode.token = "1";
                lowerLimitNode.type = CONSTANT;
                model.setLimit(lowerLimitNode, null);

                model.setSelectModelType(QueryModel.SELECT_MODEL_CHOOSE);

                ast.token = rhs;
                ast.paramCount = 0;
                ast.type = LITERAL;

                final ExpressionNode newTimestampNode = expressionNodePool.next();
                newTimestampNode.token = timestampColumn;
                if (optimisationType == 1) {
                    newNested.addOrderBy(newTimestampNode, QueryModel.ORDER_DIRECTION_DESCENDING);
                }
                newNested.setTableNameExpr(nested.getTableNameExpr());
                newNested.setModelType(nested.getModelType());
                newNested.setTimestamp(nested.getTimestamp());
                newNested.setWhereClause(nested.getWhereClause());
                newNested.copyColumnsFrom(nested, queryColumnPool, expressionNodePool);
                model.setNestedModel(newNested);
            }
        }

        if (nested != null) {
            rewriteSingleFirstLastGroupBy(nested);
        }

        final QueryModel union = model.getUnionModel();
        if (union != null) {
            rewriteSingleFirstLastGroupBy(union);
        }

        ObjList<QueryModel> joinModels = model.getJoinModels();
        for (int i = 1, n = joinModels.size(); i < n; i++) {
            rewriteSingleFirstLastGroupBy(joinModels.getQuick(i));
        }
    }

    // the intent is to either validate top-level columns in select columns or replace them with function calls
    // if columns do not exist
    private void rewriteTopLevelLiteralsToFunctions(QueryModel model) {
        final QueryModel nested = model.getNestedModel();
        if (nested != null) {
            rewriteTopLevelLiteralsToFunctions(nested);
            final ObjList<QueryColumn> columns = model.getColumns();
            final int n = columns.size();
            if (n > 0) {
                for (int i = 0; i < n; i++) {
                    final QueryColumn qc = columns.getQuick(i);
                    final ExpressionNode node = qc.getAst();
                    if (node.type == LITERAL) {
                        if (nested.getAliasToColumnMap().contains(node.token)) {
                            continue;
                        }

                        if (functionParser.getFunctionFactoryCache().isValidNoArgFunction(node)) {
                            node.type = FUNCTION;
                        }
                    } else {
                        model.addField(qc);
                    }
                }
            } else {
                model.copyColumnsFrom(nested, queryColumnPool, expressionNodePool);
            }
        }
    }

    /**
     * Copies the provided order by advice into the given model.
     *
     * @param model                  The target model
     * @param advice                 The order by advice to copy
     * @param orderByMnemonic        The advice 'strength'
     * @param orderByDirectionAdvice The advice direction
     * @return boolean Don't pass through orderByMnemonic if `allowPropagationOfOrderByAdvice = false`
     */
    private int setAndCopyAdvice(QueryModel model, ObjList<ExpressionNode> advice, int orderByMnemonic, IntList orderByDirectionAdvice) {
        if (model.getAllowPropagationOfOrderByAdvice()) {
            model.setOrderByAdviceMnemonic(orderByMnemonic);
            model.copyOrderByAdvice(advice);
            model.copyOrderByDirectionAdvice(orderByDirectionAdvice);
            return orderByMnemonic;
        }
        return OrderByMnemonic.ORDER_BY_UNKNOWN;
    }

    private CharSequence setAndGetModelAlias(QueryModel model) {
        CharSequence name = model.getName();
        if (name != null) {
            return name;
        }
        ExpressionNode alias = makeJoinAlias();
        model.setAlias(alias);
        return alias.token;
    }

    private QueryModel skipNoneTypeModels(QueryModel model) {
        while (
                model != null
                        && model.getSelectModelType() == QueryModel.SELECT_MODEL_NONE
                        && model.getTableName() == null
                        && model.getTableNameFunction() == null
                        && model.getJoinModels().size() == 1
                        && model.getWhereClause() == null
                        && model.getLatestBy().size() == 0
        ) {
            model = model.getNestedModel();
        }
        return model;
    }

    /**
     * Moves reversible join clauses, such as a.x = b.x from table "from" to table "to".
     *
     * @param to      target table index
     * @param from    source table index
     * @param context context of target table index
     * @return false if "from" is outer joined table, otherwise - true
     */
    private boolean swapJoinOrder(QueryModel parent, int to, int from, final JoinContext context) {
        ObjList<QueryModel> joinModels = parent.getJoinModels();
        QueryModel jm = joinModels.getQuick(from);
        if (joinBarriers.contains(jm.getJoinType())) {
            return false;
        }

        final JoinContext that = jm.getContext();
        if (that != null && that.parents.contains(to)) {
            swapJoinOrder0(parent, jm, to, context);
        }
        return true;
    }

    private void swapJoinOrder0(QueryModel parent, QueryModel jm, int to, JoinContext jc) {
        final JoinContext that = jm.getContext();
        clausesToSteal.clear();
        int zc = that.aIndexes.size();
        for (int z = 0; z < zc; z++) {
            if (that.aIndexes.getQuick(z) == to || that.bIndexes.getQuick(z) == to) {
                clausesToSteal.add(z);
            }
        }

        // we check that parent contains "to", so we must have something to do
        assert clausesToSteal.size() > 0;

        if (clausesToSteal.size() < zc) {
            QueryModel target = parent.getJoinModels().getQuick(to);
            if (jc == null) {
                target.setContext(jc = contextPool.next());
            }
            jc.slaveIndex = to;
            jm.setContext(moveClauses(parent, that, jc, clausesToSteal));
            if (target.getJoinType() == QueryModel.JOIN_CROSS) {
                target.setJoinType(QueryModel.JOIN_INNER);
            }
        }
    }

    private void traverseNamesAndIndices(QueryModel parent, ExpressionNode node) throws SqlException {
        literalCollectorAIndexes.clear();
        literalCollectorBIndexes.clear();

        literalCollectorANames.clear();
        literalCollectorBNames.clear();

        literalCollector.withModel(parent);
        literalCollector.resetCounts();
        traversalAlgo.traverse(node.lhs, literalCollector.lhs());
        traversalAlgo.traverse(node.rhs, literalCollector.rhs());
    }

    private CharSequence validateColumnAndGetAlias(QueryModel model, CharSequence columnName, int dot, int position) throws SqlException {
        ObjList<QueryModel> joinModels = model.getJoinModels();
        CharSequence alias = null;
        if (dot == -1) {
            for (int i = 0, n = joinModels.size(); i < n; i++) {
                final QueryModel jm = joinModels.getQuick(i);
                if (jm.getColumnNameToAliasMap().excludes(columnName)) {
                    continue;
                }
                if (alias != null) {
                    throw SqlException.ambiguousColumn(position, columnName);
                }
                alias = jm.getColumnNameToAliasMap().get(columnName);
            }
        } else {
            for (int i = 0, n = joinModels.size(); i < n; i++) {
                final QueryModel jm = joinModels.getQuick(i);
                final ExpressionNode tableAlias = jm.getAlias() != null ? jm.getAlias() : jm.getTableNameExpr();
                if (Chars.equalsIgnoreCase(tableAlias.token, columnName, 0, dot)) {
                    alias = jm.getColumnNameToAliasMap().get(columnName);
                    if (alias == null) {
                        alias = jm.getColumnNameToAliasMap().get(columnName, dot + 1, columnName.length());
                    }
                }
            }
        }
        return alias;
    }

    private int validateColumnAndGetModelIndex(QueryModel model, CharSequence columnAlias, int dot, int position) throws SqlException {
        ObjList<QueryModel> joinModels = model.getJoinModels();
        int index = -1;
        if (dot == -1) {
            for (int i = 0, n = joinModels.size(); i < n; i++) {
                if (joinModels.getQuick(i).getAliasToColumnMap().excludes(columnAlias)) {
                    continue;
                }
                if (index != -1) {
                    throw SqlException.ambiguousColumn(position, columnAlias);
                }
                index = i;
            }

            if (index == -1) {
                throw SqlException.invalidColumn(position, columnAlias);
            }
        } else {
            index = model.getModelAliasIndex(columnAlias, 0, dot);
            if (index == -1) {
                throw SqlException.$(position, "Invalid table name or alias");
            }
            if (joinModels.getQuick(index).getAliasToColumnMap().excludes(columnAlias, dot + 1, columnAlias.length())) {
                throw SqlException.invalidColumn(position, columnAlias);
            }
        }
        return index;
    }

    private void validateConstOrRuntimeConstFunction(ExpressionNode expr, SqlExecutionContext sqlExecutionContext) throws SqlException {
        if (expr != null) {
            final Function func = functionParser.parseFunction(expr, EmptyRecordMetadata.INSTANCE, sqlExecutionContext);
            try {
                if (!func.isConstant() && !func.isRuntimeConstant()) {
                    throw SqlException.$(expr.position, "timezone must be a constant expression of STRING or CHAR type");
                }
            } finally {
                Misc.free(func);
            }
        }
    }

    /* Throws exception if given node tree contains reference to aggregate or window function that are not allowed in GROUP BY clause. */
    private void validateGroupByExpression(@Transient ExpressionNode node, int originalNodePosition) throws SqlException {
        try {
            validateNotAggregateOrWindowFunction(node);

            sqlNodeStack.clear();
            while (node != null) {
                if (node.paramCount < 3) {
                    if (node.rhs != null) {
                        validateNotAggregateOrWindowFunction(node.rhs);
                        sqlNodeStack.push(node.rhs);
                    }

                    if (node.lhs != null) {
                        validateNotAggregateOrWindowFunction(node.lhs);
                        node = node.lhs;
                    } else {
                        if (!sqlNodeStack.isEmpty()) {
                            node = sqlNodeStack.poll();
                        } else {
                            node = null;
                        }
                    }
                } else {
                    for (int i = 1, k = node.paramCount; i < k; i++) {
                        ExpressionNode e = node.args.getQuick(i);
                        validateNotAggregateOrWindowFunction(e);
                        sqlNodeStack.push(e);
                    }

                    ExpressionNode e = node.args.getQuick(0);
                    validateNotAggregateOrWindowFunction(e);
                    node = e;
                }
            }
        } catch (SqlException sqle) {
            if (originalNodePosition > -1) {
                sqle.setPosition(originalNodePosition);
            }
            throw sqle;
        }
    }

    private void validateNotAggregateOrWindowFunction(ExpressionNode node) throws SqlException {
        if (node.type == FUNCTION) {
            if (functionParser.getFunctionFactoryCache().isGroupBy(node.token)) {
                throw SqlException.$(node.position, "aggregate functions are not allowed in GROUP BY");
            }
            if (functionParser.getFunctionFactoryCache().isWindow(node.token)) {
                throw SqlException.$(node.position, "window functions are not allowed in GROUP BY");
            }
        }
    }

    private void validateWindowFunctions(QueryModel model, SqlExecutionContext sqlExecutionContext,
                                         int recursionLevel) throws SqlException {
        if (model == null) {
            return;
        }

        if (recursionLevel > maxRecursion) {
            throw SqlException.$(0, "SQL model is too complex to evaluate");
        }

        if (model.getSelectModelType() == QueryModel.SELECT_MODEL_WINDOW) {
            final ObjList<QueryColumn> queryColumns = model.getColumns();
            for (int i = 0, n = queryColumns.size(); i < n; i++) {
                QueryColumn qc = queryColumns.getQuick(i);
                if (qc.isWindowColumn()) {
                    final WindowColumn ac = (WindowColumn) qc;
                    // preceding and following accept non-negative values only
                    long rowsLo = evalNonNegativeLongConstantOrDie(ac.getRowsLoExpr(), sqlExecutionContext);
                    long rowsHi = evalNonNegativeLongConstantOrDie(ac.getRowsHiExpr(), sqlExecutionContext);

                    switch (ac.getRowsLoKind()) {
                        case WindowColumn.PRECEDING:
                            rowsLo = rowsLo != Long.MAX_VALUE ? -rowsLo : Long.MIN_VALUE;
                            break;
                        case WindowColumn.FOLLOWING:
                            //rowsLo = rowsLo;
                            break;
                        default:
                            // CURRENT ROW
                            rowsLo = 0;
                            break;
                    }

                    switch (ac.getRowsHiKind()) {
                        case WindowColumn.PRECEDING:
                            rowsHi = rowsHi != Long.MAX_VALUE ? -rowsHi : Long.MIN_VALUE;
                            break;
                        case WindowColumn.FOLLOWING:
                            //rowsHi = rowsHi;
                            break;
                        default:
                            // CURRENT ROW
                            rowsHi = 0;
                            break;
                    }

                    ac.setRowsLo(rowsLo * ac.getRowsLoExprTimeUnit());
                    ac.setRowsHi(rowsHi * ac.getRowsHiExprTimeUnit());

                    if (ac.getRowsLo() > ac.getRowsHi()) {
                        throw SqlException.$(ac.getRowsLoExpr().position, "start of window must be lower than end of window");
                    }
                }
            }
        }

        validateWindowFunctions(model.getNestedModel(), sqlExecutionContext, recursionLevel + 1);

        // join models
        for (int i = 1, n = model.getJoinModels().size(); i < n; i++) {
            validateWindowFunctions(model.getJoinModels().getQuick(i), sqlExecutionContext, recursionLevel + 1);
        }

        validateWindowFunctions(model.getUnionModel(), sqlExecutionContext, recursionLevel + 1);
    }

    @NotNull
    private QueryModel wrapWithSelectModel(QueryModel model, int columnCount) {
        final QueryModel _model = createWrapperModel(model);
        // then create columns on the outermost model
        for (int i = 0; i < columnCount; i++) {
            QueryColumn qcFrom = model.getBottomUpColumns().getQuick(i);
            _model.addBottomUpColumnIfNotExists(nextColumn(qcFrom.getAlias()));
        }
        return _model;
    }

    @NotNull
    private QueryModel wrapWithSelectModel(QueryModel model, IntList insetColumnIndexes, ObjList<QueryColumn> insertColumnAliases, CharSequence timestampAlias) {
        final QueryModel _model = createWrapperModel(model);

        // These are merged columns, the assumption is that the insetColumnIndexes are ordered.
        // This loop will fail miserably in indexes are unordered.
        final int src1ColumnCount = model.getBottomUpColumns().size();
        final int src2ColumnCount = insetColumnIndexes.size();
        for (int i = 0, k = 0, m = 0; i < src1ColumnCount || k < src2ColumnCount; m++) {
            if (k < src2ColumnCount && insetColumnIndexes.getQuick(k) == m) {
                final QueryColumn column = insertColumnAliases.get(k);
                // insert column at this position, this column must reference our timestamp, that
                // comes out of the group-by result set, but with user-provided aliases.
                if (column.getAst().type == LITERAL) {
                    _model.addBottomUpColumnIfNotExists(nextColumn(column.getAlias(), timestampAlias));
                } else {
                    _model.addBottomUpColumnIfNotExists(column);
                }
                k++;
            } else {
                final QueryColumn qcFrom = model.getBottomUpColumns().getQuick(i);
                _model.addBottomUpColumnIfNotExists(nextColumn(qcFrom.getAlias()));
                i++;
            }
        }

        return _model;
    }

    @SuppressWarnings("unused")
    protected void authorizeColumnAccess(SqlExecutionContext executionContext, QueryModel model) {
    }

    @SuppressWarnings("unused")
    protected void authorizeUpdate(QueryModel updateQueryModel, TableToken token) {
    }

    QueryModel optimise(
            @Transient final QueryModel model,
            @Transient SqlExecutionContext sqlExecutionContext,
            SqlParserCallback sqlParserCallback
    ) throws SqlException {
        QueryModel rewrittenModel = model;
        try {
            rewrittenModel = bubbleUpOrderByAndLimitFromUnion(rewrittenModel);
            optimiseExpressionModels(rewrittenModel, sqlExecutionContext, sqlParserCallback);
            enumerateTableColumns(rewrittenModel, sqlExecutionContext, sqlParserCallback);
            rewriteTopLevelLiteralsToFunctions(rewrittenModel);
            rewriteSampleByFromTo(rewrittenModel);
            rewrittenModel = rewriteDistinct(rewrittenModel);
            rewrittenModel = rewriteSampleBy(rewrittenModel, sqlExecutionContext);
            rewrittenModel = moveOrderByFunctionsIntoOuterSelect(rewrittenModel);
            rewriteCount(rewrittenModel);
            resolveJoinColumns(rewrittenModel);
            optimiseBooleanNot(rewrittenModel);
            rewriteSingleFirstLastGroupBy(rewrittenModel);
            rewrittenModel = rewriteSelectClause(rewrittenModel, true, sqlExecutionContext, sqlParserCallback);
            optimiseJoins(rewrittenModel);
            collapseStackedChooseModels(rewrittenModel);
            rewriteCountDistinct(rewrittenModel);
            rewriteMultipleTermLimitedOrderByPart1(rewrittenModel);
            pushLimitFromChooseToNone(rewrittenModel, sqlExecutionContext);
            validateWindowFunctions(rewrittenModel, sqlExecutionContext, 0);
            rewriteOrderByPosition(rewrittenModel);
            rewriteOrderByPositionForUnionModels(rewrittenModel);
            rewrittenModel = rewriteOrderBy(rewrittenModel);
            optimiseOrderBy(rewrittenModel, OrderByMnemonic.ORDER_BY_UNKNOWN);
            createOrderHash(rewrittenModel);
            moveWhereInsideSubQueries(rewrittenModel);
            eraseColumnPrefixInWhereClauses(rewrittenModel);
            moveTimestampToChooseModel(rewrittenModel);
            propagateTopDownColumns(rewrittenModel, rewrittenModel.allowsColumnsChange());
            rewriteMultipleTermLimitedOrderByPart2(rewrittenModel);
            authorizeColumnAccess(sqlExecutionContext, rewrittenModel);
            return rewrittenModel;
        } catch (Throwable th) {
            // at this point models may have functions than need to be freed
            Misc.freeObjListAndClear(tableFactoriesInFlight);
            throw th;
        }
    }

    void optimiseUpdate(
            QueryModel updateQueryModel,
            SqlExecutionContext sqlExecutionContext,
            TableRecordMetadata metadata,
            SqlParserCallback sqlParserCallback
    ) throws SqlException {
        final QueryModel selectQueryModel = updateQueryModel.getNestedModel();
        selectQueryModel.setIsUpdate(true);
        QueryModel optimisedNested = optimise(selectQueryModel, sqlExecutionContext, sqlParserCallback);
        assert optimisedNested.isUpdate();
        updateQueryModel.setNestedModel(optimisedNested);

        // And then generate plan for UPDATE top level QueryModel
        validateUpdateColumns(updateQueryModel, metadata, sqlExecutionContext);
    }

    void validateUpdateColumns(QueryModel updateQueryModel, TableRecordMetadata metadata, SqlExecutionContext
            sqlExecutionContext) throws SqlException {
        try {
            literalCollectorANames.clear();
            tempList.clear(metadata.getColumnCount());
            tempList.setPos(metadata.getColumnCount());
            int timestampIndex = metadata.getTimestampIndex();
            int updateSetColumnCount = updateQueryModel.getUpdateExpressions().size();
            for (int i = 0; i < updateSetColumnCount; i++) {
                // SET left hand side expressions are stored in top level UPDATE QueryModel
                ExpressionNode columnExpression = updateQueryModel.getUpdateExpressions().get(i);
                int position = columnExpression.position;
                int columnIndex = metadata.getColumnIndexQuiet(columnExpression.token);

                // SET right hand side expressions are stored in the Nested SELECT QueryModel as columns
                QueryColumn queryColumn = updateQueryModel.getNestedModel().getColumns().get(i);
                if (columnIndex < 0) {
                    throw SqlException.invalidColumn(position, queryColumn.getName());
                }
                if (columnIndex == timestampIndex) {
                    throw SqlException.$(position, "Designated timestamp column cannot be updated");
                }
                if (tempList.getQuick(columnIndex) == 1) {
                    throw SqlException.$(position, "Duplicate column ").put(queryColumn.getName()).put(" in SET clause");
                }

                // When column name case does not match table column name in left side of SET
                // for example if table "tbl" column name is "Col" but update uses
                // UPDATE tbl SET coL = 1
                // we need to replace to match metadata name exactly
                CharSequence exactColName = metadata.getColumnName(columnIndex);
                queryColumn.of(exactColName, queryColumn.getAst());
                tempList.set(columnIndex, 1);
                literalCollectorANames.add(exactColName);

                ExpressionNode rhs = queryColumn.getAst();
                if (rhs.type == FUNCTION) {
                    if (functionParser.getFunctionFactoryCache().isGroupBy(rhs.token)) {
                        throw SqlException.$(rhs.position, "Unsupported function in SET clause");
                    }
                }
            }

            TableToken tableToken = metadata.getTableToken();
            sqlExecutionContext.getSecurityContext().authorizeTableUpdate(tableToken, literalCollectorANames);

            if (!sqlExecutionContext.isWalApplication() && !Chars.equalsIgnoreCase(tableToken.getTableName(), updateQueryModel.getTableName())) {
                // Table renamed
                throw TableReferenceOutOfDateException.of(updateQueryModel.getTableName());
            }
            updateQueryModel.setUpdateTableToken(tableToken);
            authorizeUpdate(updateQueryModel, tableToken);
        } catch (EntryLockedException e) {
            throw SqlException.position(updateQueryModel.getModelPosition()).put("table is locked: ").put(tableLookupSequence);
        } catch (CairoException e) {
            if (e.isAuthorizationError()) {
                throw e;
            }
            throw SqlException.position(updateQueryModel.getModelPosition()).put(e);
        }
    }

    private static class LiteralCheckingVisitor implements PostOrderTreeTraversalAlgo.Visitor {
        private LowerCaseCharSequenceObjHashMap<QueryColumn> nameTypeMap;

        @Override
        public void visit(ExpressionNode node) {
            if (node.type == LITERAL) {
                final int len = node.token.length();
                final int dot = Chars.indexOf(node.token, 0, len, '.');
                int index = nameTypeMap.keyIndex(node.token, dot + 1, len);
                // these columns are pre-validated
                assert index < 0;
                if (nameTypeMap.valueAt(index).getAst().type != LITERAL) {
                    throw NonLiteralException.INSTANCE;
                }
            }
        }

        PostOrderTreeTraversalAlgo.Visitor of(LowerCaseCharSequenceObjHashMap<QueryColumn> nameTypeMap) {
            this.nameTypeMap = nameTypeMap;
            return this;
        }
    }

    private static class LiteralRewritingVisitor implements PostOrderTreeTraversalAlgo.Visitor {
        private LowerCaseCharSequenceObjHashMap<CharSequence> aliasToColumnMap;

        @Override
        public void visit(ExpressionNode node) {
            if (node.type == LITERAL) {
                int dot = Chars.indexOf(node.token, '.');
                int index = dot == -1 ? aliasToColumnMap.keyIndex(node.token) : aliasToColumnMap.keyIndex(node.token, dot + 1, node.token.length());
                // we have table column hit when alias is not found
                // in this case expression rewrite is unnecessary
                if (index < 0) {
                    CharSequence column = aliasToColumnMap.valueAtQuick(index);
                    assert column != null;
                    // it is also unnecessary to rewrite literal if target value is the same
                    if (!Chars.equals(node.token, column)) {
                        node.token = column;
                    }
                }
            }
        }

        PostOrderTreeTraversalAlgo.Visitor of(LowerCaseCharSequenceObjHashMap<CharSequence> aliasToColumnMap) {
            this.aliasToColumnMap = aliasToColumnMap;
            return this;
        }
    }

    private static class NonLiteralException extends RuntimeException {
        private static final NonLiteralException INSTANCE = new NonLiteralException();
    }

    private class ColumnPrefixEraser implements PostOrderTreeTraversalAlgo.Visitor {

        @Override
        public void visit(ExpressionNode node) {
            switch (node.type) {
                case FUNCTION:
                case OPERATION:
                case SET_OPERATION:
                    if (node.paramCount < 3) {
                        node.lhs = rewrite(node.lhs);
                        node.rhs = rewrite(node.rhs);
                    } else {
                        for (int i = 0, n = node.paramCount; i < n; i++) {
                            node.args.setQuick(i, rewrite(node.args.getQuick(i)));
                        }
                    }
                    break;
                default:
                    break;
            }
        }

        private ExpressionNode rewrite(ExpressionNode node) {
            if (node != null && node.type == LITERAL) {
                final int dot = Chars.indexOfUnquoted(node.token, '.');
                if (dot != -1) {
                    return nextLiteral(node.token.subSequence(dot + 1, node.token.length()));
                }
            }
            return node;
        }
    }

    private class LiteralCollector implements PostOrderTreeTraversalAlgo.Visitor {
        private int functionCount;
        private IntHashSet indexes;
        private QueryModel model;
        private ObjList<CharSequence> names;
        private int nullCount;

        @Override
        public void visit(ExpressionNode node) throws SqlException {
            switch (node.type) {
                case LITERAL:
                    int dot = Chars.indexOfUnquoted(node.token, '.');
                    CharSequence name = dot == -1 ? node.token : node.token.subSequence(dot + 1, node.token.length());
                    indexes.add(validateColumnAndGetModelIndex(model, node.token, dot, node.position));
                    if (names != null) {
                        names.add(name);
                    }
                    break;
                case CONSTANT:
                    if (nullConstants.contains(node.token)) {
                        nullCount++;
                    }
                    break;
                case FUNCTION:
                case OPERATION:
                    functionCount++;
                    break;
                default:
                    break;
            }
        }

        private PostOrderTreeTraversalAlgo.Visitor lhs() {
            indexes = literalCollectorAIndexes;
            names = literalCollectorANames;
            return this;
        }

        private void resetCounts() {
            nullCount = 0;
            functionCount = 0;
        }

        private PostOrderTreeTraversalAlgo.Visitor rhs() {
            indexes = literalCollectorBIndexes;
            names = literalCollectorBNames;
            return this;
        }

        private PostOrderTreeTraversalAlgo.Visitor to(IntHashSet indexes) {
            this.indexes = indexes;
            this.names = null;
            return this;
        }

        private void withModel(QueryModel model) {
            this.model = model;
        }
    }

    static {
        notOps.put("not", NOT_OP_NOT);
        notOps.put("and", NOT_OP_AND);
        notOps.put("or", NOT_OP_OR);
        notOps.put(">", NOT_OP_GREATER);
        notOps.put(">=", NOT_OP_GREATER_EQ);
        notOps.put("<", NOT_OP_LESS);
        notOps.put("<=", NOT_OP_LESS_EQ);
        notOps.put("=", NOT_OP_EQUAL);
        notOps.put("!=", NOT_OP_NOT_EQ);
        notOps.put("<>", NOT_OP_NOT_EQ);

        joinBarriers = new IntHashSet();
        joinBarriers.add(QueryModel.JOIN_OUTER);
        joinBarriers.add(QueryModel.JOIN_CROSS_LEFT);
        joinBarriers.add(QueryModel.JOIN_ASOF);
        joinBarriers.add(QueryModel.JOIN_SPLICE);
        joinBarriers.add(QueryModel.JOIN_LT);

        nullConstants.add("null");
        nullConstants.add("NaN");

        joinOps.put("=", JOIN_OP_EQUAL);
        joinOps.put("and", JOIN_OP_AND);
        joinOps.put("or", JOIN_OP_OR);
        joinOps.put("~", JOIN_OP_REGEX);

        flexColumnModelTypes.add(QueryModel.SELECT_MODEL_CHOOSE);
        flexColumnModelTypes.add(QueryModel.SELECT_MODEL_NONE);
        flexColumnModelTypes.add(QueryModel.SELECT_MODEL_DISTINCT);
        flexColumnModelTypes.add(QueryModel.SELECT_MODEL_VIRTUAL);
        flexColumnModelTypes.add(QueryModel.SELECT_MODEL_WINDOW);
        flexColumnModelTypes.add(QueryModel.SELECT_MODEL_GROUP_BY);
    }

    static {
        limitTypes.add(ColumnType.LONG);
        limitTypes.add(ColumnType.BYTE);
        limitTypes.add(ColumnType.SHORT);
        limitTypes.add(ColumnType.INT);
    }
}<|MERGE_RESOLUTION|>--- conflicted
+++ resolved
@@ -5144,15 +5144,9 @@
                 }
 
                 final ExpressionNode tsFloorFunc = expressionNodePool.next();
-<<<<<<< HEAD
-                tsFloorFunc.token = "timestamp_floor";
-                tsFloorFunc.type = FUNCTION;
-                tsFloorFunc.paramCount = 4;
-=======
                 tsFloorFunc.token = TimestampFloorFunctionFactory.NAME;
                 tsFloorFunc.type = FUNCTION;
                 tsFloorFunc.paramCount = 5;
->>>>>>> fc82f3de
 
                 CharacterStoreEntry characterStoreEntry = characterStore.newEntry();
                 characterStoreEntry.put('\'').put(sampleBy.token).put('\'');
@@ -5163,26 +5157,6 @@
                 tsFloorIntervalParam.type = CONSTANT;
 
                 final ExpressionNode tsFloorTsParam = expressionNodePool.next();
-<<<<<<< HEAD
-                if ((wrapAction & SAMPLE_BY_REWRITE_WRAP_CONVERT_TIME_ZONE) != 0) {
-                    tsFloorTsParam.token = "to_timezone";
-                    tsFloorTsParam.type = FUNCTION;
-                    tsFloorTsParam.paramCount = 2;
-                    final ExpressionNode toTzParam = expressionNodePool.next();
-                    toTzParam.token = timestampColumn;
-                    toTzParam.position = timestamp.position;
-                    toTzParam.paramCount = 0;
-                    toTzParam.type = LITERAL;
-                    tsFloorTsParam.lhs = toTzParam;
-                    tsFloorTsParam.rhs = sampleByTimezoneName;
-                } else {
-                    tsFloorTsParam.token = timestampColumn;
-                    tsFloorTsParam.position = timestamp.position;
-                    tsFloorTsParam.paramCount = 0;
-                    tsFloorTsParam.type = LITERAL;
-                }
-
-=======
                 tsFloorTsParam.token = timestampColumn;
                 tsFloorTsParam.position = timestamp.position;
                 tsFloorTsParam.paramCount = 0;
@@ -5197,7 +5171,6 @@
                     nullTimezone.precedence = 0;
                     tsFloorFunc.args.add(nullTimezone);
                 }
->>>>>>> fc82f3de
                 tsFloorFunc.args.add(sampleByOffset);
                 // If SAMPLE BY FROM ... is present, we need to include it in the timestamp_floor() call.
                 // This value is populated from the FROM clause and anchors the calendar-aligned buckets
@@ -5268,11 +5241,7 @@
                     }
 
                     final ExpressionNode toUtcFunc = expressionNodePool.next();
-<<<<<<< HEAD
-                    toUtcFunc.token = "to_utc";
-=======
                     toUtcFunc.token = ToUTCTimestampFunctionFactory.NAME;
->>>>>>> fc82f3de
                     toUtcFunc.type = FUNCTION;
                     toUtcFunc.paramCount = 2;
                     final ExpressionNode toUtcParam = expressionNodePool.next();
