--- conflicted
+++ resolved
@@ -3507,16 +3507,9 @@
                     orderByDirection.setQuick(0, newOrder);
                 }
 
-<<<<<<< HEAD
+                //noinspection ReplaceNullCheck
                 if (order == null) {
                     model.setNestedModel(limitModel);
-=======
-                //noinspection ReplaceNullCheck
-                if (order != null) {
-                    current.setNestedModel(order);
-                } else {
-                    current.setNestedModel(limit);
->>>>>>> 83dacadf
                 }
 
                 // assign different nested model because it might need to be re-written
