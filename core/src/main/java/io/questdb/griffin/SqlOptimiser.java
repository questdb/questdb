/*******************************************************************************
 *     ___                  _   ____  ____
 *    / _ \ _   _  ___  ___| |_|  _ \| __ )
 *   | | | | | | |/ _ \/ __| __| | | |  _ \
 *   | |_| | |_| |  __/\__ \ |_| |_| | |_) |
 *    \__\_\\__,_|\___||___/\__|____/|____/
 *
 *  Copyright (c) 2014-2019 Appsicle
 *  Copyright (c) 2019-2024 QuestDB
 *
 *  Licensed under the Apache License, Version 2.0 (the "License");
 *  you may not use this file except in compliance with the License.
 *  You may obtain a copy of the License at
 *
 *  http://www.apache.org/licenses/LICENSE-2.0
 *
 *  Unless required by applicable law or agreed to in writing, software
 *  distributed under the License is distributed on an "AS IS" BASIS,
 *  WITHOUT WARRANTIES OR CONDITIONS OF ANY KIND, either express or implied.
 *  See the License for the specific language governing permissions and
 *  limitations under the License.
 *
 ******************************************************************************/

package io.questdb.griffin;

import io.questdb.cairo.*;
import io.questdb.cairo.pool.ex.EntryLockedException;
import io.questdb.cairo.sql.*;
import io.questdb.griffin.engine.functions.catalogue.*;
import io.questdb.griffin.engine.functions.constants.CharConstant;
import io.questdb.griffin.engine.functions.table.AllTablesFunctionFactory;
import io.questdb.griffin.engine.table.ShowColumnsRecordCursorFactory;
import io.questdb.griffin.engine.table.ShowPartitionsRecordCursorFactory;
import io.questdb.griffin.model.*;
import io.questdb.std.*;
import io.questdb.std.str.FlyweightCharSequence;
import io.questdb.std.str.Path;
import io.questdb.std.str.StringSink;
import org.jetbrains.annotations.NotNull;
import org.jetbrains.annotations.Nullable;

import java.util.ArrayDeque;

import static io.questdb.griffin.model.ExpressionNode.*;

public class SqlOptimiser implements Mutable {

    private static final int JOIN_OP_AND = 2;
    private static final int JOIN_OP_EQUAL = 1;
    private static final int JOIN_OP_OR = 3;
    private static final int JOIN_OP_REGEX = 4;
    private static final String LONG_MAX_VALUE_STR = "" + Long.MAX_VALUE;
    private static final int NOT_OP_AND = 2;
    private static final int NOT_OP_EQUAL = 8;
    private static final int NOT_OP_GREATER = 4;
    private static final int NOT_OP_GREATER_EQ = 5;
    private static final int NOT_OP_LESS = 6;
    private static final int NOT_OP_LESS_EQ = 7;
    private static final int NOT_OP_NOT = 1;
    private static final int NOT_OP_NOT_EQ = 9;
    private static final int NOT_OP_OR = 3;

    private static final int SAMPLE_BY_REWRITE_NO_WRAP = 0;
    private static final int SAMPLE_BY_REWRITE_WRAP_ADD_TIMESTAMP_COPIES = 0x2;
    private static final int SAMPLE_BY_REWRITE_WRAP_REMOVE_TIMESTAMP = 0x1;
    private static final IntHashSet flexColumnModelTypes = new IntHashSet();
    // list of join types that don't support all optimisations (e.g. pushing table-specific predicates to both left and right table)
    private static final IntHashSet joinBarriers;
    private static final CharSequenceIntHashMap joinOps = new CharSequenceIntHashMap();
    private static final boolean[] joinsRequiringTimestamp = {false, false, false, false, true, true, true};
    private static final IntHashSet limitTypes = new IntHashSet();
    private static final CharSequenceIntHashMap notOps = new CharSequenceIntHashMap();
    private static final CharSequenceHashSet nullConstants = new CharSequenceHashSet();
    protected final ObjList<CharSequence> literalCollectorANames = new ObjList<>();
    private final CharacterStore characterStore;
    private final IntList clausesToSteal = new IntList();
    private final ColumnPrefixEraser columnPrefixEraser = new ColumnPrefixEraser();
    private final CairoConfiguration configuration;
    private final CharSequenceIntHashMap constNameToIndex = new CharSequenceIntHashMap();
    private final CharSequenceObjHashMap<ExpressionNode> constNameToNode = new CharSequenceObjHashMap<>();
    private final CharSequenceObjHashMap<CharSequence> constNameToToken = new CharSequenceObjHashMap<>();
    private final ObjectPool<JoinContext> contextPool;
    private final IntHashSet deletedContexts = new IntHashSet();
    private final ObjectPool<ExpressionNode> expressionNodePool;
    private final FunctionParser functionParser;
    //list of group-by-model-level expressions with prefixes
    //we've to use it because group by is likely to contain rewritten/aliased expressions that make matching input expressions by pure AST unreliable
    private final ObjList<CharSequence> groupByAliases = new ObjList<>();
    private final ObjList<ExpressionNode> groupByNodes = new ObjList<>();
    private final BoolList groupByUsed = new BoolList();
    private final ObjectPool<IntHashSet> intHashSetPool = new ObjectPool<>(IntHashSet::new, 16);
    private final ObjList<JoinContext> joinClausesSwap1 = new ObjList<>();
    private final ObjList<JoinContext> joinClausesSwap2 = new ObjList<>();
    private final LiteralCheckingVisitor literalCheckingVisitor = new LiteralCheckingVisitor();
    private final LiteralCollector literalCollector = new LiteralCollector();
    private final IntHashSet literalCollectorAIndexes = new IntHashSet();
    private final IntHashSet literalCollectorBIndexes = new IntHashSet();
    private final ObjList<CharSequence> literalCollectorBNames = new ObjList<>();
    private final LiteralRewritingVisitor literalRewritingVisitor = new LiteralRewritingVisitor();
    private final int maxRecursion;
    private final ObjList<ExpressionNode> orderByAdvice = new ObjList<>();
    private final IntPriorityQueue orderingStack = new IntPriorityQueue();
    private final Path path;
    private final IntHashSet postFilterRemoved = new IntHashSet();
    private final ObjList<IntHashSet> postFilterTableRefs = new ObjList<>();
    private final ObjectPool<QueryColumn> queryColumnPool;
    private final ObjectPool<QueryModel> queryModelPool;
    private final ArrayDeque<ExpressionNode> sqlNodeStack = new ArrayDeque<>();
    private final ObjList<RecordCursorFactory> tableFactoriesInFlight = new ObjList<>();
    private final FlyweightCharSequence tableLookupSequence = new FlyweightCharSequence();
    private final IntHashSet tablesSoFar = new IntHashSet();
    private final IntList tempCrossIndexes = new IntList();
    private final IntList tempCrosses = new IntList();
    private final IntList tempList = new IntList();
    private final LowerCaseCharSequenceObjHashMap<QueryColumn> tmpCursorAliases = new LowerCaseCharSequenceObjHashMap<>();
    private final PostOrderTreeTraversalAlgo traversalAlgo;
    private int defaultAliasCount = 0;
    private ObjList<JoinContext> emittedJoinClauses;
    private CharSequence tempColumnAlias;
    private QueryModel tempQueryModel;

    public SqlOptimiser(
            CairoConfiguration configuration,
            CharacterStore characterStore,
            ObjectPool<ExpressionNode> expressionNodePool,
            ObjectPool<QueryColumn> queryColumnPool,
            ObjectPool<QueryModel> queryModelPool,
            PostOrderTreeTraversalAlgo traversalAlgo,
            FunctionParser functionParser,
            Path path
    ) {
        this.configuration = configuration;
        this.expressionNodePool = expressionNodePool;
        this.characterStore = characterStore;
        this.traversalAlgo = traversalAlgo;
        this.queryModelPool = queryModelPool;
        this.queryColumnPool = queryColumnPool;
        this.functionParser = functionParser;
        this.contextPool = new ObjectPool<>(JoinContext.FACTORY, configuration.getSqlJoinContextPoolCapacity());
        this.path = path;
        this.maxRecursion = configuration.getSqlWindowMaxRecursion();
    }

    /**
     * Checks if an alias appears in the columns and function args of a model.
     * <p>
     * Consider a query:<br>
     * (select x1, sum(x1) from (select x as x1 from y))<br>
     * If you were to move lift the column from the RHS to the LHS, you might get:<br>
     * (select x x1, sum(x1) from y)<br>
     * Now x1 is invalid.
     */
    public static boolean aliasAppearsInFuncArgs(QueryModel model, CharSequence alias, ArrayDeque<ExpressionNode> sqlNodeStack) {
        if (model == null) {
            return false;
        }
        boolean appearsInArgs = false;
        ObjList<QueryColumn> modelColumns = model.getColumns();
        for (int i = 0, n = modelColumns.size(); i < n; i++) {
            QueryColumn col = modelColumns.get(i);
            switch (col.getAst().type) {
                case FUNCTION:
                case OPERATION:
                    appearsInArgs |= searchExpressionNodeForAlias(col.getAst(), alias, sqlNodeStack);
                    break;
            }
        }
        return appearsInArgs;
    }

    public void clear() {
        clearForUnionModelInJoin();
        contextPool.clear();
        intHashSetPool.clear();
        joinClausesSwap1.clear();
        joinClausesSwap2.clear();
        literalCollectorAIndexes.clear();
        literalCollectorBIndexes.clear();
        literalCollectorANames.clear();
        literalCollectorBNames.clear();
        defaultAliasCount = 0;
        expressionNodePool.clear();
        characterStore.clear();
        tablesSoFar.clear();
        clausesToSteal.clear();
        tmpCursorAliases.clear();
        tableFactoriesInFlight.clear();
        groupByAliases.clear();
        groupByNodes.clear();
        groupByUsed.clear();
        tempColumnAlias = null;
        tempQueryModel = null;
    }

    public void clearForUnionModelInJoin() {
        constNameToIndex.clear();
        constNameToNode.clear();
        constNameToToken.clear();
    }

    private static boolean isOrderedByDesignatedTimestamp(QueryModel model) {
        return model.getTimestamp() != null && model.getOrderBy().size() == 1
                && Chars.equals(model.getOrderBy().getQuick(0).token, model.getTimestamp().token);
    }

    private static boolean isSymbolColumn(ExpressionNode countDistinctExpr, QueryModel nested) {
        return countDistinctExpr.rhs.type == LITERAL
                && nested.getAliasToColumnMap().get(countDistinctExpr.rhs.token) != null
                && nested.getAliasToColumnMap().get(countDistinctExpr.rhs.token).getColumnType() == ColumnType.SYMBOL;
    }

    private static void linkDependencies(QueryModel model, int parent, int child) {
        model.getJoinModels().getQuick(parent).addDependency(child);
    }

    private static boolean modelIsFlex(QueryModel model) {
        return model != null && flexColumnModelTypes.contains(model.getSelectModelType());
    }

    /**
     * Recurse down expression node tree looking for an alias.
     */
    private static boolean searchExpressionNodeForAlias(ExpressionNode node, CharSequence alias, ArrayDeque<ExpressionNode> sqlNodeStack) {
        sqlNodeStack.clear();

        // pre-order iterative tree traversal
        // see: http://en.wikipedia.org/wiki/Tree_traversal

        while (!sqlNodeStack.isEmpty() || node != null) {
            if (node != null) {
                if (Chars.equalsIgnoreCase(node.token, alias)) {
                    return true;
                }
                for (int i = 0, n = node.args.size(); i < n; i++) {
                    sqlNodeStack.add(node.args.getQuick(i));
                }
                if (node.rhs != null) {
                    sqlNodeStack.push(node.rhs);
                }
                node = node.lhs;
            } else {
                node = sqlNodeStack.poll();
            }
        }
        return false;
    }

    private static void unlinkDependencies(QueryModel model, int parent, int child) {
        model.getJoinModels().getQuick(parent).removeDependency(child);
    }

    /*
     * Uses validating model to determine if column name exists and non-ambiguous in case of using joins.
     */
    private void addColumnToTranslatingModel(
            QueryColumn column,
            QueryModel translatingModel,
            QueryModel validatingModel
    ) throws SqlException {
        if (validatingModel != null) {
            CharSequence refColumn = column.getAst().token;
            final int dot = Chars.indexOf(refColumn, '.');
            validateColumnAndGetModelIndex(validatingModel, refColumn, dot, column.getAst().position);
            // when we have only one model, e.g. this is not a join
            // and there is table alias to lookup column
            // we will remove this alias as unneeded
            if (dot != -1 && validatingModel.getJoinModels().size() == 1) {
                ExpressionNode base = column.getAst();
                column.of(
                        column.getAlias(),
                        expressionNodePool.next().of(
                                base.type,
                                base.token.subSequence(dot + 1, base.token.length()),
                                base.precedence,
                                base.position
                        )
                );
            }
        }
        translatingModel.addBottomUpColumn(column);
    }

    private QueryColumn addCursorFunctionAsCrossJoin(
            ExpressionNode node,
            @Nullable CharSequence alias,
            QueryModel cursorModel,
            @Nullable QueryModel innerVirtualModel,
            QueryModel translatingModel,
            QueryModel baseModel,
            SqlExecutionContext sqlExecutionContext,
            SqlParserCallback sqlParserCallback
    ) throws SqlException {
        QueryColumn qc = cursorModel.findBottomUpColumnByAst(node);
        if (qc == null) {

            // we are about to add new column as a join model to the base model
            // the name of this column must not clash with any name of the base mode
            CharSequence baseAlias;
            if (alias != null) {
                baseAlias = createColumnAlias(alias, baseModel);
            } else {
                baseAlias = createColumnAlias(node, baseModel);
            }

            // add to temp aliases so that two cursors cannot use the same alias!
            baseAlias = SqlUtil.createColumnAlias(characterStore, baseAlias, -1, tmpCursorAliases);

            final QueryColumn crossColumn = queryColumnPool.next().of(baseAlias, node);

            final QueryModel cross = queryModelPool.next();
            cross.setJoinType(QueryModel.JOIN_CROSS);
            cross.setSelectModelType(QueryModel.SELECT_MODEL_CURSOR);
            cross.setAlias(makeJoinAlias());

            final QueryModel crossInner = queryModelPool.next();
            crossInner.setTableNameExpr(node);
            parseFunctionAndEnumerateColumns(crossInner, sqlExecutionContext, sqlParserCallback);
            cross.setNestedModel(crossInner);

            cross.addBottomUpColumn(crossColumn);
            baseModel.addJoinModel(cross);

            // keep track of duplicates
            tmpCursorAliases.put(baseAlias, crossColumn);

            // now we need to make alias in the translating column

            CharSequence translatingAlias;
            translatingAlias = createColumnAlias(baseAlias, translatingModel);

            // add trackable expression to cursor model
            cursorModel.addBottomUpColumn(queryColumnPool.next().of(baseAlias, node));

            qc = queryColumnPool.next().of(translatingAlias, nextLiteral(baseAlias));
            translatingModel.addBottomUpColumn(qc);

        } else {
            final CharSequence al = translatingModel.getColumnNameToAliasMap().get(qc.getAlias());
            if (alias != null && !Chars.equalsIgnoreCase(al, alias)) {
                QueryColumn existing = translatingModel.getAliasToColumnMap().get(alias);
                if (existing == null) {
                    // create new column
                    qc = nextColumn(alias, al);
                    translatingModel.addBottomUpColumn(qc);

                    if (innerVirtualModel != null) {
                        innerVirtualModel.addBottomUpColumn(qc);
                    }

                    return qc;
                }

                if (ExpressionNode.compareNodesExact(node, existing.getAst())) {
                    return existing;
                }

                throw SqlException.invalidColumn(node.position, "duplicate alias");
            }

            // check if column is in inner virtual model as requested
            qc = translatingModel.getAliasToColumnMap().get(al);
        }
        if (innerVirtualModel != null) {
            innerVirtualModel.addBottomUpColumn(qc);
        }
        return qc;
    }

    private void addFilterOrEmitJoin(QueryModel parent, int idx, int ai, CharSequence an, ExpressionNode ao, int bi, CharSequence bn, ExpressionNode bo) {
        if (ai == bi && Chars.equals(an, bn)) {
            deletedContexts.add(idx);
            return;
        }

        if (ai == bi) {
            // (same table)
            ExpressionNode node = expressionNodePool.next().of(ExpressionNode.OPERATION, "=", 0, 0);
            node.paramCount = 2;
            node.lhs = ao;
            node.rhs = bo;
            addWhereNode(parent, ai, node);
        } else {
            // (different tables)
            JoinContext jc = contextPool.next();
            jc.aIndexes.add(ai);
            jc.aNames.add(an);
            jc.aNodes.add(ao);
            jc.bIndexes.add(bi);
            jc.bNames.add(bn);
            jc.bNodes.add(bo);
            jc.slaveIndex = Math.max(ai, bi);
            jc.parents.add(Math.min(ai, bi));
            emittedJoinClauses.add(jc);
        }

        deletedContexts.add(idx);
    }

    private void addFunction(
            QueryColumn qc,
            QueryModel validatingModel,
            QueryModel translatingModel,
            QueryModel innerVirtualModel,
            QueryModel windowModel,
            QueryModel groupByModel,
            QueryModel outerVirtualModel,
            QueryModel distinctModel
    ) throws SqlException {
        // Adds what intended to be a function (rather than a literal) to the
        // inner virtual model. It is possible that the function will have
        // the same alias as the existing table columns. We will "temporarily"
        // rename the function alias, so it does not clash. And after that
        // the "innerColumn" will restore the alias specified by the user. This
        // alias comes on the `qc.getAlias()`.

        QueryColumn virtualColumn = ensureAliasUniqueness(innerVirtualModel, qc);
        innerVirtualModel.addBottomUpColumn(virtualColumn);

        // we also create column that references this inner layer from outer layer,
        // for example when we have:
        // select a, b+c ...
        // it should translate to:
        // select a, x from (select a, b+c x from (select a,b,c ...))
        final QueryColumn innerColumn = nextColumn(qc.getAlias(), virtualColumn.getAlias());

        // pull literals only into translating model
        emitLiterals(qc.getAst(), translatingModel, null, validatingModel, false);
        groupByModel.addBottomUpColumn(innerColumn);
        windowModel.addBottomUpColumn(innerColumn);
        outerVirtualModel.addBottomUpColumn(innerColumn);
        distinctModel.addBottomUpColumn(innerColumn);
    }

    private void addJoinContext(QueryModel parent, JoinContext context) {
        QueryModel jm = parent.getJoinModels().getQuick(context.slaveIndex);
        JoinContext other = jm.getContext();
        if (other == null || other.slaveIndex == -1) {
            jm.setContext(context);
        } else {
            jm.setContext(mergeContexts(parent, other, context));
        }
    }

    // add table prefix to all column references to make it easier to compare expressions
    private void addMissingTablePrefixes(ExpressionNode node, QueryModel baseModel) throws SqlException {
        sqlNodeStack.clear();

        ExpressionNode temp = replaceIfUnaliasedLiteral(node, baseModel);
        if (temp != node) {
            node.of(LITERAL, temp.token, node.precedence, node.position);
            return;
        }

        // pre-order iterative tree traversal
        // see: http://en.wikipedia.org/wiki/Tree_traversal

        while (!sqlNodeStack.isEmpty() || node != null) {
            if (node != null) {
                if (node.paramCount < 3) {
                    if (node.rhs != null) {
                        temp = replaceIfUnaliasedLiteral(node.rhs, baseModel);
                        if (node.rhs == temp) {
                            sqlNodeStack.push(node.rhs);
                        } else {
                            node.rhs = temp;
                        }
                    }

                    if (node.lhs != null) {
                        temp = replaceIfUnaliasedLiteral(node.lhs, baseModel);
                        if (temp == node.lhs) {
                            node = node.lhs;
                        } else {
                            node.lhs = temp;
                            node = null;
                        }
                    } else {
                        node = null;
                    }
                } else {
                    for (int i = 1, k = node.paramCount; i < k; i++) {
                        ExpressionNode e = node.args.getQuick(i);
                        temp = replaceIfUnaliasedLiteral(e, baseModel);
                        if (e == temp) {
                            sqlNodeStack.push(e);
                        } else {
                            node.args.setQuick(i, temp);
                        }
                    }

                    ExpressionNode e = node.args.getQuick(0);
                    temp = replaceIfUnaliasedLiteral(e, baseModel);
                    if (e == temp) {
                        node = e;
                    } else {
                        node.args.setQuick(0, temp);
                        node = null;
                    }
                }
            } else {
                node = sqlNodeStack.poll();
            }
        }
    }

    private void addOuterJoinExpression(QueryModel parent, QueryModel model, int joinIndex, ExpressionNode node) {
        model.setOuterJoinExpressionClause(concatFilters(model.getOuterJoinExpressionClause(), node));
        // add dependency to prevent previous model reordering (left joins are not symmetric)
        if (joinIndex > 0) {
            linkDependencies(parent, joinIndex - 1, joinIndex);
        }
    }

    private void addPostJoinWhereClause(QueryModel model, ExpressionNode node) {
        model.setPostJoinWhereClause(concatFilters(model.getPostJoinWhereClause(), node));
    }

    private void addTopDownColumn(@Transient ExpressionNode node, QueryModel model) {
        if (node != null && node.type == LITERAL) {
            final CharSequence columnName = node.token;
            final int dotIndex = Chars.indexOf(columnName, '.');
            if (dotIndex == -1) {
                // When there is no dot in column name it is still possible that column comes from
                // one of the join models. What we need to do here is to assign column to that model
                // which already have this column in alias map
                addTopDownColumn(columnName, model);
            } else {
                int modelIndex = model.getModelAliasIndex(node.token, 0, dotIndex);
                if (modelIndex < 0) {
                    // alias cannot be resolved, we will trust that the calling side will handle this
                    // in this context we do not have model that is able to resolve table alias
                    return;
                }

                addTopDownColumn0(
                        node,
                        model.getJoinModels().getQuick(modelIndex),
                        node.token.subSequence(dotIndex + 1, node.token.length())
                );
            }
        }
    }

    private void addTopDownColumn(CharSequence columnName, QueryModel model) {
        final ObjList<QueryModel> joinModels = model.getJoinModels();
        final int joinCount = joinModels.size();
        for (int i = 0; i < joinCount; i++) {
            final QueryModel m = joinModels.getQuick(i);
            final QueryColumn column = m.getAliasToColumnMap().get(columnName);
            if (column != null) {
                if (m.getSelectModelType() == QueryModel.SELECT_MODEL_NONE) {
                    m.addTopDownColumn(
                            queryColumnPool.next().of(
                                    columnName,
                                    nextLiteral(columnName)
                            ),
                            columnName
                    );
                } else {
                    m.addTopDownColumn(column, columnName);
                }
                break;
            }
        }
    }

    private void addTopDownColumn0(@Transient ExpressionNode node, QueryModel model, CharSequence name) {
        if (model.isTopDownNameMissing(name)) {
            model.addTopDownColumn(
                    queryColumnPool.next().of(
                            name,
                            expressionNodePool.next().of(node.type, name, node.precedence, node.position)
                    )
                    , name
            );
        }
    }

    /**
     * Adds filters derived from transitivity of equals operation, for example
     * if there is filter:
     * <p>
     * a.x = b.x and b.x = 10
     * <p>
     * derived filter would be:
     * <p>
     * a.x = 10
     * <p>
     * this filter is not explicitly mentioned, but it might help pre-filtering record sources
     * before hashing.
     */
    private void addTransitiveFilters(QueryModel model) {
        ObjList<QueryModel> joinModels = model.getJoinModels();
        for (int i = 0, n = joinModels.size(); i < n; i++) {
            JoinContext jc = joinModels.getQuick(i).getContext();
            if (jc != null) {
                for (int k = 0, kn = jc.bNames.size(); k < kn; k++) {
                    CharSequence name = jc.bNames.getQuick(k);
                    if (constNameToIndex.get(name) == jc.bIndexes.getQuick(k)) {
                        ExpressionNode node = expressionNodePool.next().of(ExpressionNode.OPERATION, constNameToToken.get(name), 0, 0);
                        node.lhs = jc.aNodes.getQuick(k);
                        node.rhs = constNameToNode.get(name);
                        node.paramCount = 2;
                        addWhereNode(model, jc.slaveIndex, node);
                    }
                }
            }
        }
    }

    private void addWhereNode(QueryModel model, int joinModelIndex, ExpressionNode node) {
        addWhereNode(model.getJoinModels().getQuick(joinModelIndex), node);
    }

    private void addWhereNode(QueryModel model, ExpressionNode node) {
        model.setWhereClause(concatFilters(model.getWhereClause(), node));
    }

    /**
     * Move fields that belong to slave table to left and parent fields
     * to right of equals operator.
     */
    private void alignJoinClauses(QueryModel parent) {
        ObjList<QueryModel> joinModels = parent.getJoinModels();
        for (int i = 0, n = joinModels.size(); i < n; i++) {
            JoinContext jc = joinModels.getQuick(i).getContext();
            if (jc != null) {
                int index = jc.slaveIndex;
                for (int k = 0, kc = jc.aIndexes.size(); k < kc; k++) {
                    if (jc.aIndexes.getQuick(k) != index) {
                        int idx = jc.aIndexes.getQuick(k);
                        CharSequence name = jc.aNames.getQuick(k);
                        ExpressionNode node = jc.aNodes.getQuick(k);

                        jc.aIndexes.setQuick(k, jc.bIndexes.getQuick(k));
                        jc.aNames.setQuick(k, jc.bNames.getQuick(k));
                        jc.aNodes.setQuick(k, jc.bNodes.getQuick(k));

                        jc.bIndexes.setQuick(k, idx);
                        jc.bNames.setQuick(k, name);
                        jc.bNodes.setQuick(k, node);
                    }
                }
            }
        }
    }

    /**
     * Checks that all the order by advice tokens appear as columns for this join model.
     *
     * @param model         model to check
     * @param orderByAdvice advice
     * @return all order by advice appears in model columns list
     */
    private boolean allAdviceIsForThisTable(QueryModel model, ObjList<ExpressionNode> orderByAdvice) {
        CharSequence alias;
        LowerCaseCharSequenceObjHashMap<QueryColumn> columnMap = model.getAliasToColumnMap();
        for (int i = 0, n = orderByAdvice.size(); i < n; i++) {
            alias = orderByAdvice.getQuick(i).token;
            if (!columnMap.contains(alias)) {
                return false;
            }
        }
        return true;
    }

    //checks join equality condition and pushes it to optimal join contexts (could be a different join context)
    //NOTE on LEFT JOIN :
    // - left join condition MUST remain as is otherwise it'll produce wrong results
    // - only predicates relating to LEFT table may be pushed down
    // - predicates on both or right table may be added to post join clause as long as they're marked properly (via ExpressionNode.isOuterJoinPredicate)
    private void analyseEquals(QueryModel parent, ExpressionNode node, boolean innerPredicate, QueryModel joinModel) throws SqlException {
        traverseNamesAndIndices(parent, node);
        int aSize = literalCollectorAIndexes.size();
        int bSize = literalCollectorBIndexes.size();

        JoinContext jc;
        boolean canMovePredicate = joinBarriers.excludes(joinModel.getJoinType());
        int joinIndex = parent.getJoinModels().indexOf(joinModel);

        //switch code below assumes expression are simple column references
        if (literalCollector.functionCount > 0) {
            node.innerPredicate = innerPredicate;
            if (canMovePredicate) {
                parent.addParsedWhereNode(node, innerPredicate);
            } else {
                addOuterJoinExpression(parent, joinModel, joinIndex, node);
            }
            return;
        }

        switch (aSize) {
            case 0:
                if (!canMovePredicate) {
                    addOuterJoinExpression(parent, joinModel, joinIndex, node);
                    break;
                }
                if (bSize == 1
                        && literalCollector.nullCount == 0
                        // table must not be OUTER or ASOF joined
                        && joinBarriers.excludes(parent.getJoinModels().get(literalCollectorBIndexes.get(0)).getJoinType())
                ) {
                    // single table reference + constant
                    jc = contextPool.next();
                    jc.slaveIndex = literalCollectorBIndexes.get(0);

                    addWhereNode(parent, jc.slaveIndex, node);
                    addJoinContext(parent, jc);

                    CharSequence cs = literalCollectorBNames.getQuick(0);
                    constNameToIndex.put(cs, jc.slaveIndex);
                    constNameToNode.put(cs, node.lhs);
                    constNameToToken.put(cs, node.token);
                } else {
                    parent.addParsedWhereNode(node, innerPredicate);
                }
                break;
            case 1:
                jc = contextPool.next();
                int lhi = literalCollectorAIndexes.get(0);
                if (bSize == 1) {
                    int rhi = literalCollectorBIndexes.get(0);
                    if (lhi == rhi) {
                        // single table reference
                        jc.slaveIndex = lhi;
                        if (canMovePredicate) {
                            // we can't push anything into other left join
                            if (jc.slaveIndex != joinIndex &&
                                    joinBarriers.contains(parent.getJoinModels().get(jc.slaveIndex).getJoinType())) {
                                addPostJoinWhereClause(parent.getJoinModels().getQuick(jc.slaveIndex), node);
                            } else {
                                addWhereNode(parent, lhi, node);
                            }
                            return;
                        }
                    } else if (lhi < rhi) {
                        // we must align "a" nodes with slave index
                        // compiler will always be checking "a" columns
                        // against metadata of the slave the context is assigned to
                        jc.aNodes.add(node.lhs);
                        jc.bNodes.add(node.rhs);
                        jc.aNames.add(literalCollectorANames.getQuick(0));
                        jc.bNames.add(literalCollectorBNames.getQuick(0));
                        jc.aIndexes.add(lhi);
                        jc.bIndexes.add(rhi);
                        jc.slaveIndex = rhi;
                        jc.parents.add(lhi);
                    } else {
                        jc.aNodes.add(node.rhs);
                        jc.bNodes.add(node.lhs);
                        jc.aNames.add(literalCollectorBNames.getQuick(0));
                        jc.bNames.add(literalCollectorANames.getQuick(0));
                        jc.aIndexes.add(rhi);
                        jc.bIndexes.add(lhi);
                        jc.slaveIndex = lhi;
                        jc.parents.add(rhi);
                    }

                    if (canMovePredicate || jc.slaveIndex == joinIndex) {
                        //we can't push anything into other left join
                        if (jc.slaveIndex != joinIndex && joinBarriers.contains(parent.getJoinModels().get(jc.slaveIndex).getJoinType())) {
                            addPostJoinWhereClause(parent.getJoinModels().getQuick(jc.slaveIndex), node);
                        } else {
                            addJoinContext(parent, jc);
                            if (lhi != rhi) {
                                linkDependencies(parent, Math.min(lhi, rhi), Math.max(lhi, rhi));
                            }
                        }
                    } else {
                        addOuterJoinExpression(parent, joinModel, joinIndex, node);
                    }
                } else if (bSize == 0
                        && literalCollector.nullCount == 0
                        && joinBarriers.excludes(parent.getJoinModels().get(literalCollectorAIndexes.get(0)).getJoinType())) {
                    // single table reference + constant
                    if (!canMovePredicate) {
                        addOuterJoinExpression(parent, joinModel, joinIndex, node);
                        break;
                    }
                    jc.slaveIndex = lhi;
                    addWhereNode(parent, lhi, node);
                    addJoinContext(parent, jc);

                    CharSequence cs = literalCollectorANames.getQuick(0);
                    constNameToIndex.put(cs, lhi);
                    constNameToNode.put(cs, node.rhs);
                    constNameToToken.put(cs, node.token);
                } else {
                    if (canMovePredicate) {
                        parent.addParsedWhereNode(node, innerPredicate);
                    } else {
                        addOuterJoinExpression(parent, joinModel, joinIndex, node);
                    }
                }
                break;
            default:
                if (canMovePredicate) {
                    node.innerPredicate = innerPredicate;
                    parent.addParsedWhereNode(node, innerPredicate);
                } else {
                    addOuterJoinExpression(parent, joinModel, joinIndex, node);
                }

                break;
        }
    }

    private void analyseRegex(QueryModel parent, ExpressionNode node) throws SqlException {
        traverseNamesAndIndices(parent, node);

        if (literalCollector.nullCount == 0) {
            int aSize = literalCollectorAIndexes.size();
            int bSize = literalCollectorBIndexes.size();
            if (aSize == 1 && bSize == 0) {
                CharSequence name = literalCollectorANames.getQuick(0);
                constNameToIndex.put(name, literalCollectorAIndexes.get(0));
                constNameToNode.put(name, node.rhs);
                constNameToToken.put(name, node.token);
            }
        }
    }

    private void assignFilters(QueryModel parent) throws SqlException {
        tablesSoFar.clear();
        postFilterRemoved.clear();
        postFilterTableRefs.clear();

        literalCollector.withModel(parent);
        ObjList<ExpressionNode> filterNodes = parent.getParsedWhere();
        // collect table indexes from each part of global filter
        int pc = filterNodes.size();
        for (int i = 0; i < pc; i++) {
            IntHashSet indexes = intHashSetPool.next();
            literalCollector.resetCounts();
            traversalAlgo.traverse(filterNodes.getQuick(i), literalCollector.to(indexes));
            postFilterTableRefs.add(indexes);
        }

        IntList ordered = parent.getOrderedJoinModels();
        // match table references to set of table in join order
        for (int i = 0, n = ordered.size(); i < n; i++) {
            int index = ordered.getQuick(i);
            tablesSoFar.add(index);

            for (int k = 0; k < pc; k++) {
                if (postFilterRemoved.contains(k)) {
                    continue;
                }

                final ExpressionNode node = filterNodes.getQuick(k);

                IntHashSet refs = postFilterTableRefs.getQuick(k);
                int rs = refs.size();
                if (rs == 0) {
                    // condition has no table references
                    postFilterRemoved.add(k);
                    parent.setConstWhereClause(concatFilters(parent.getConstWhereClause(), node));
                } else if (rs == 1 && // single table reference and this table is not joined via OUTER or ASOF
                        joinBarriers.excludes(parent.getJoinModels().getQuick(refs.get(0)).getJoinType())) {
                    // get single table reference out of the way right away
                    // we don't have to wait until "our" table comes along
                    addWhereNode(parent, refs.get(0), node);
                    postFilterRemoved.add(k);
                } else {
                    boolean qualifies = true;
                    // check if filter references table processed so far
                    for (int y = 0; y < rs; y++) {
                        if (tablesSoFar.excludes(refs.get(y))) {
                            qualifies = false;
                            break;
                        }
                    }
                    if (qualifies) {
                        postFilterRemoved.add(k);
                        QueryModel m = parent.getJoinModels().getQuick(index);
                        m.setPostJoinWhereClause(concatFilters(m.getPostJoinWhereClause(), node));
                    }
                }
            }
        }
        assert postFilterRemoved.size() == pc;
    }

    // The model for the following SQL:
    // select * from t1 union all select * from t2 order by x
    // will have "order by" clause on the last model of the union linked list.
    // Semantically, order by must be executed after union. To get there, we will
    // create outer model(s) for the union block and move "order by" there.
    private QueryModel bubbleUpOrderByAndLimitFromUnion(QueryModel model) throws SqlException {
        QueryModel m = model.getUnionModel();
        QueryModel nested = model.getNestedModel();
        if (nested != null) {
            QueryModel _n = bubbleUpOrderByAndLimitFromUnion(nested);
            if (_n != nested) {
                model.setNestedModel(_n);
            }
        }

        if (m != null) {
            // find order by clauses
            if (m.getNestedModel() != null) {
                final QueryModel m1 = bubbleUpOrderByAndLimitFromUnion(m.getNestedModel());
                if (m1 != m) {
                    m.setNestedModel(m1);
                }
            }

            do {
                if (m.getUnionModel() == null) {
                    // last model in the linked list
                    QueryModel un = m.getNestedModel();
                    int n = un.getOrderBy().size();
                    // order by clause is on the nested model
                    final ObjList<ExpressionNode> orderBy = un.getOrderBy();
                    final IntList orderByDirection = un.getOrderByDirection();
                    // limit is on the parent model
                    final ExpressionNode limitLo = m.getLimitLo();
                    final ExpressionNode limitHi = m.getLimitHi();

                    if (n > 0 || limitHi != null || limitLo != null) {
                        // we have some order by clauses to move
                        QueryModel _nested = queryModelPool.next();
                        for (int i = 0; i < n; i++) {
                            _nested.addOrderBy(orderBy.getQuick(i), orderByDirection.getQuick(i));
                        }
                        orderBy.clear();
                        orderByDirection.clear();

                        m.setLimit(null, null);

                        _nested.setNestedModel(model);
                        QueryModel _model = queryModelPool.next();
                        _model.setNestedModel(_nested);
                        SqlUtil.addSelectStar(_model, queryColumnPool, expressionNodePool);
                        _model.setLimit(limitLo, limitHi);
                        return _model;
                    }
                    break;
                }

                m = m.getUnionModel();
            } while (true);
        }
        return model;
    }

    //pushing predicates to sample by model is only allowed for sample by fill none align to calendar and expressions on non-timestamp columns
    //pushing for other fill options or sample by first observation could alter result
    private boolean canPushToSampleBy(final QueryModel model, ObjList<CharSequence> expressionColumns) {
        ObjList<ExpressionNode> fill = model.getSampleByFill();
        int fillCount = fill.size();
        boolean isFillNone = fillCount == 0 || (fillCount == 1 && SqlKeywords.isNoneKeyword(fill.getQuick(0).token));

        if (!isFillNone || model.getSampleByOffset() == null) {
            return false;
        }

        CharSequence timestamp = findTimestamp(model);
        if (timestamp == null) {
            return true;
        }

        for (int i = 0, n = expressionColumns.size(); i < n; i++) {
            if (Chars.equalsIgnoreCase(expressionColumns.get(i), timestamp)) {
                return false;
            }
        }

        return true;
    }

    private boolean checkForAggregates(ExpressionNode node) {
        sqlNodeStack.clear();
        while (node != null) {
            if (node.rhs != null) {
                if (node.rhs.type == FUNCTION && functionParser.getFunctionFactoryCache().isGroupBy(node.rhs.token)) {
                    return true;
                }
                sqlNodeStack.push(node.rhs);
            }

            if (node.lhs != null) {
                if (node.lhs.type == FUNCTION && functionParser.getFunctionFactoryCache().isGroupBy(node.lhs.token)) {
                    return true;
                }
                node = node.lhs;
            } else {
                if (!sqlNodeStack.isEmpty()) {
                    node = sqlNodeStack.poll();
                } else {
                    node = null;
                }
            }
        }

        return false;
    }

    /**
     * Checks whether the given advice is for one table only i.e consistent table prefix.
     *
     * @param orderByAdvice the given advice
     * @return whether prefix is consistent or not
     */
    private boolean checkForConsistentPrefix(ObjList<ExpressionNode> orderByAdvice) {
        CharSequence prefix = "";
        for (int i = 0, n = orderByAdvice.size(); i < n; i++) {
            CharSequence token = orderByAdvice.getQuick(i).token;
            int loc = Chars.indexOf(token, '.');
            if (loc > -1) {
                if (prefix.length() == 0) {
                    prefix = token.subSequence(0, loc);
                } else if (!Chars.equalsIgnoreCase(prefix, token, 0, loc)) {
                    return false;
                }
            }
        }
        return true;
    }

    /**
     * Checks for a dot in the token.
     *
     * @param orderByAdvice the given advice
     * @return whether dot is present or not
     */
    private boolean checkForDot(ObjList<ExpressionNode> orderByAdvice) {
        for (int i = 0, n = orderByAdvice.size(); i < n; i++) {
            if (Chars.indexOf(orderByAdvice.getQuick(i).token, '.') > -1) {
                return true;
            }
        }
        return false;
    }

    private boolean checkIfTranslatingModelIsRedundant(boolean useInnerModel, boolean useGroupByModel, boolean useWindowModel, boolean forceTranslatingModel, boolean checkTranslatingModel, QueryModel translatingModel) {
        // check if translating model is redundant, e.g.
        // that it neither chooses between tables nor renames columns
        boolean translationIsRedundant = (useInnerModel || useGroupByModel || useWindowModel) && !forceTranslatingModel;
        if (translationIsRedundant && checkTranslatingModel) {
            for (int i = 0, n = translatingModel.getBottomUpColumns().size(); i < n; i++) {
                QueryColumn column = translatingModel.getBottomUpColumns().getQuick(i);
                if (!Chars.equalsIgnoreCase(column.getAst().token, column.getAlias())) {
                    translationIsRedundant = false;
                    break;
                }
            }
        }
        return translationIsRedundant;
    }

    private void checkIsNotAggregateOrWindowFunction(ExpressionNode node, QueryModel model) throws SqlException {
        if (node.type == FUNCTION) {
            if (functionParser.getFunctionFactoryCache().isGroupBy(node.token)) {
                throw SqlException.$(node.position, "aggregate functions are not allowed in GROUP BY");
            }
            if (node.type == FUNCTION && functionParser.getFunctionFactoryCache().isWindow(node.token)) {
                throw SqlException.$(node.position, "window functions are not allowed in GROUP BY");
            }
        }
        if (node.type == LITERAL) {
            QueryColumn column = model.getAliasToColumnMap().get(node.token);
            if (column != null) {
                checkForAggregates(column.getAst());
            }
        }
    }

    private QueryColumn checkSimpleIntegerColumn(ExpressionNode column, QueryModel model) {
        if (column == null || column.type != LITERAL) {
            return null;
        }

        CharSequence tok = column.token;
        final int dot = Chars.indexOf(tok, '.');
        QueryColumn qc = getQueryColumn(model, tok, dot);

        if (qc != null &&
                (qc.getColumnType() == ColumnType.BYTE ||
                        qc.getColumnType() == ColumnType.SHORT ||
                        qc.getColumnType() == ColumnType.INT ||
                        qc.getColumnType() == ColumnType.LONG)) {
            return qc;
        }
        return null;
    }

    /**
     * Choose models are required in 3 specific cases:
     * - Column duplicating.
     * - Column reordering.
     * - Column hiding. Nested model might select more columns for purpose of using them for
     * ordering. But ordered column is not visible to the user and hidden by the select model.
     * - Multiplexing joined tables.
     * <p>
     * It is conceivable that the optimiser creates degenerate cases of "chose" models:
     * - Column renaming
     * - No op, e.g. selecting the exact same columns as the nested models.
     * - Choose model stacking, e.g. choose->choose->group by
     * <p>
     * This particular method implementation deals with stacked models.
     * <p>
     * Limitation: this does not collapse top-down-model, which makes it
     * necessary to call this method before top-down-models.
     *
     * @param model the starting model.
     */
    private void collapseStackedChooseModels(@Nullable QueryModel model) {
        if (model == null) {
            return;
        }

        QueryModel nested = model.getNestedModel();
        if (
                model.getSelectModelType() == QueryModel.SELECT_MODEL_CHOOSE
                        && nested != null
                        && nested.getSelectModelType() == QueryModel.SELECT_MODEL_CHOOSE
                        && nested.getBottomUpColumns().size() <= model.getBottomUpColumns().size()
        ) {
            QueryModel nn = nested.getNestedModel();
            model.mergePartially(nested, queryColumnPool);
            model.setNestedModel(nn);

            // same model, we changed nested
            collapseStackedChooseModels(model);
        } else {
            collapseStackedChooseModels(nested);
        }

        for (int i = 1, n = model.getJoinModels().size(); i < n; i++) {
            collapseStackedChooseModels(model.getJoinModels().getQuick(i));
        }

        collapseStackedChooseModels(model.getUnionModel());
    }

    private void collectModelAlias(QueryModel parent, int modelIndex, QueryModel model) throws SqlException {
        final ExpressionNode alias = model.getAlias() != null ? model.getAlias() : model.getTableNameExpr();
        if (parent.addModelAliasIndex(alias, modelIndex)) {
            return;
        }
        throw SqlException.position(alias.position).put("Duplicate table or alias: ").put(alias.token);
    }

    private ExpressionNode concatFilters(ExpressionNode old, ExpressionNode filter) {
        if (old == null) {
            return filter;
        } else {
            ExpressionNode n = expressionNodePool.next().of(ExpressionNode.OPERATION, "and", 0, filter.position);
            n.paramCount = 2;
            n.lhs = old;
            n.rhs = filter;
            return n;
        }
    }

    private void copyColumnTypesFromMetadata(QueryModel model, TableRecordMetadata m) {
        // TODO: optimise by copying column indexes, types of the columns used in SET clause in the UPDATE only
        for (int i = 0, k = m.getColumnCount(); i < k; i++) {
            model.addUpdateTableColumnMetadata(m.getColumnType(i), m.getColumnName(i));
        }
    }

    private void copyColumnsFromMetadata(QueryModel model, RecordMetadata m, boolean nonLiteral) throws SqlException {
        // column names are not allowed to have a dot
        for (int i = 0, k = m.getColumnCount(); i < k; i++) {
            CharSequence columnName = createColumnAlias(m.getColumnName(i), model, nonLiteral);
            QueryColumn column = queryColumnPool.next().of(
                    columnName,
                    expressionNodePool.next().of(
                            LITERAL,
                            columnName,
                            0,
                            0
                    ),
                    true,
                    m.getColumnType(i)
            );
            model.addField(column);
        }

        // validate explicitly defined timestamp, if it exists
        ExpressionNode timestamp = model.getTimestamp();
        if (timestamp == null) {
            if (m.getTimestampIndex() != -1) {
                model.setTimestamp(expressionNodePool.next().of(LITERAL, m.getColumnName(m.getTimestampIndex()), 0, 0));
            }
        } else {
            int index = m.getColumnIndexQuiet(timestamp.token);
            if (index == -1) {
                throw SqlException.invalidColumn(timestamp.position, timestamp.token);
            } else if (!ColumnType.isTimestamp(m.getColumnType(index))) {
                throw SqlException.$(timestamp.position, "not a TIMESTAMP");
            }
        }
    }

    private CharSequence createColumnAlias(CharSequence name, QueryModel model, boolean nonLiteral) {
        return SqlUtil.createColumnAlias(characterStore, name, -1, model.getAliasToColumnMap(), nonLiteral);
    }

    private CharSequence createColumnAlias(CharSequence name, QueryModel model) {
        return SqlUtil.createColumnAlias(characterStore, name, -1, model.getAliasToColumnMap());
    }

    private CharSequence createColumnAlias(ExpressionNode node, QueryModel model) {
        return SqlUtil.createColumnAlias(characterStore, node.token, Chars.indexOf(node.token, '.'), model.getAliasToColumnMap());
    }

    // use only if input is a column literal!
    private QueryColumn createGroupByColumn(
            CharSequence columnName,
            ExpressionNode columnAst,
            QueryModel validatingModel,
            QueryModel translatingModel,
            QueryModel innerModel,
            QueryModel windowModel,
            QueryModel groupByModel
    ) throws SqlException {
        // add duplicate column names only to group-by model
        // taking into account that column is pre-aliased, e.g.
        // "col, col" will look like "col, col col1"

        LowerCaseCharSequenceObjHashMap<CharSequence> translatingAliasMap = translatingModel.getColumnNameToAliasMap();
        int index = translatingAliasMap.keyIndex(columnAst.token);
        if (index < 0) {
            // column is already being referenced by translating model
            final CharSequence translatedColumnName = translatingAliasMap.valueAtQuick(index);
            final CharSequence innerAlias = createColumnAlias(columnName, groupByModel);
            final QueryColumn translatedColumn = nextColumn(innerAlias, translatedColumnName);
            innerModel.addBottomUpColumn(columnAst.position, translatedColumn, true);
            groupByModel.addBottomUpColumn(translatedColumn);
            return translatedColumn;
        } else {
            final CharSequence alias = createColumnAlias(columnName, translatingModel);
            addColumnToTranslatingModel(
                    queryColumnPool.next().of(
                            alias,
                            columnAst
                    ),
                    translatingModel,
                    validatingModel
            );

            final QueryColumn translatedColumn = nextColumn(alias);
            // create column that references inner alias we just created
            innerModel.addBottomUpColumn(translatedColumn);
            windowModel.addBottomUpColumn(translatedColumn);
            groupByModel.addBottomUpColumn(translatedColumn);
            return translatedColumn;
        }
    }

    /**
     * Creates dependencies via implied columns, typically timestamp.
     * Dependencies like that are not explicitly expressed in SQL query and
     * therefore are not created by analyzing "where" clause.
     * <p>
     * Explicit dependencies however are required for table ordering.
     *
     * @param parent the parent model
     */
    private void createImpliedDependencies(QueryModel parent) {
        ObjList<QueryModel> models = parent.getJoinModels();
        JoinContext jc;
        for (int i = 0, n = models.size(); i < n; i++) {
            QueryModel m = models.getQuick(i);
            if (joinsRequiringTimestamp[m.getJoinType()]) {
                linkDependencies(parent, 0, i);
                if (m.getContext() == null) {
                    m.setContext(jc = contextPool.next());
                    jc.parents.add(0);
                    jc.slaveIndex = i;
                }
            }
        }
    }

    // order hash is used to determine redundant order when parsing window function definition
    private void createOrderHash(QueryModel model) {
        LowerCaseCharSequenceIntHashMap hash = model.getOrderHash();
        hash.clear();

        final ObjList<ExpressionNode> orderBy = model.getOrderBy();
        final int n = orderBy.size();

        if (n > 0) {
            final IntList orderByDirection = model.getOrderByDirection();
            for (int i = 0; i < n; i++) {
                // if a column appears multiple times in the ORDER BY clause then we use only the first occurrence.
                // why? consider this clause: ORDER BY A DESC, A ASC. In this case we want to order to be "A DESC" only.
                // why? "A ASC" is a lower in priority, and it's applicable if and only if the items within first clause
                // are equal. but if the items are already equal then there is no point in ordering by the same column again.
                // unconditional put() would be a bug as a lower priority ordering would replace ordering with a higher priority.
                hash.putIfAbsent(orderBy.getQuick(i).token, orderByDirection.getQuick(i));
            }
        }

        final QueryModel nestedModel = model.getNestedModel();
        if (nestedModel != null) {
            createOrderHash(nestedModel);
        }

        final ObjList<QueryModel> joinModels = model.getJoinModels();
        for (int i = 1, z = joinModels.size(); i < z; i++) {
            createOrderHash(joinModels.getQuick(i));
        }

        final QueryModel union = model.getUnionModel();
        if (union != null) {
            createOrderHash(union);
        }
    }

    // add existing group by column to outer & distinct models
    private boolean createSelectColumn(
            CharSequence alias,
            CharSequence columnName,
            QueryModel groupByModel,
            QueryModel outerModel,
            QueryModel distinctModel
    ) throws SqlException {
        QueryColumn groupByColumn = groupByModel.getAliasToColumnMap().get(columnName);
        QueryColumn outerColumn = nextColumn(alias, groupByColumn.getAlias());
        outerColumn = ensureAliasUniqueness(outerModel, outerColumn);
        outerModel.addBottomUpColumn(outerColumn);

        boolean sameAlias = Chars.equalsIgnoreCase(groupByColumn.getAlias(), outerColumn.getAlias());
        if (distinctModel != null) {
            if (sameAlias) {
                distinctModel.addBottomUpColumn(outerColumn);
            } else { // we've to use alias from outer model
                QueryColumn distinctColumn = nextColumn(outerColumn.getAlias());
                distinctColumn = ensureAliasUniqueness(distinctModel, distinctColumn);
                distinctModel.addBottomUpColumn(distinctColumn);
            }
        }

        return sameAlias;
    }

    private void createSelectColumn(
            CharSequence columnName,
            ExpressionNode columnAst,
            boolean allowDuplicates,
            QueryModel validatingModel,
            QueryModel translatingModel,
            QueryModel innerModel,
            QueryModel windowModel,
            QueryModel groupByModel,
            QueryModel outerModel,
            QueryModel distinctModel
    ) throws SqlException {
        // add duplicate column names only to group-by model
        // taking into account that column is pre-aliased, e.g.
        // "col, col" will look like "col, col col1"

        final LowerCaseCharSequenceObjHashMap<CharSequence> translatingAliasMap = translatingModel.getColumnNameToAliasMap();
        final int index = translatingAliasMap.keyIndex(columnAst.token);
        if (index < 0) {
            // check if the column is a duplicate, i.e. already referenced by the group-by model
            if (!allowDuplicates && groupByModel.getAliasToColumnMap().contains(columnName)) {
                throw SqlException.duplicateColumn(columnAst.position, columnName);
            }
            // column is already being referenced by translating model
            final CharSequence translatedColumnName = translatingAliasMap.valueAtQuick(index);
            final CharSequence innerAlias = createColumnAlias(columnName, groupByModel);
            final QueryColumn translatedColumn = nextColumn(innerAlias, translatedColumnName);
            innerModel.addBottomUpColumn(columnAst.position, translatedColumn, true);
            groupByModel.addBottomUpColumn(translatedColumn);

            // window model is used together with inner model
            final CharSequence windowAlias = createColumnAlias(innerAlias, windowModel);
            final QueryColumn windowColumn = nextColumn(windowAlias, innerAlias);
            windowModel.addBottomUpColumn(windowColumn);
            outerModel.addBottomUpColumn(translatedColumn);
            if (distinctModel != null) {
                distinctModel.addBottomUpColumn(translatedColumn);
            }
        } else {
            final CharSequence alias;
            if (groupByModel.getAliasToColumnMap().contains(columnName)) {
                // the column is not yet translated, but another column is referenced via the same name
                if (!allowDuplicates) {
                    throw SqlException.duplicateColumn(columnAst.position, columnName);
                }
                alias = createColumnAlias(columnName, groupByModel);
            } else {
                alias = createColumnAlias(columnName, translatingModel);
            }
            addColumnToTranslatingModel(
                    queryColumnPool.next().of(
                            alias,
                            columnAst
                    ),
                    translatingModel,
                    validatingModel
            );

            final QueryColumn translatedColumn = nextColumn(alias);

            // create column that references inner alias we just created
            innerModel.addBottomUpColumn(translatedColumn);
            windowModel.addBottomUpColumn(translatedColumn);
            groupByModel.addBottomUpColumn(translatedColumn);
            outerModel.addBottomUpColumn(translatedColumn);
            if (distinctModel != null) {
                distinctModel.addBottomUpColumn(translatedColumn);
            }
        }
    }

    private void createSelectColumn0(
            CharSequence columnName,
            ExpressionNode columnAst,
            QueryModel validatingModel,
            QueryModel translatingModel,
            QueryModel innerModel,
            QueryModel windowModel
    ) throws SqlException {
        // add duplicate column names only to group-by model
        // taking into account that column is pre-aliased, e.g.
        // "col, col" will look like "col, col col1"

        LowerCaseCharSequenceObjHashMap<CharSequence> translatingAliasMap = translatingModel.getColumnNameToAliasMap();
        int index = translatingAliasMap.keyIndex(columnAst.token);
        if (index < 0) {
            // column is already being referenced by translating model
            final CharSequence translatedColumnName = translatingAliasMap.valueAtQuick(index);
            final CharSequence innerAlias = createColumnAlias(columnName, innerModel);
            final QueryColumn translatedColumn = nextColumn(innerAlias, translatedColumnName);
            innerModel.addBottomUpColumn(translatedColumn);

            // window model is used together with inner model
            final CharSequence windowAlias = createColumnAlias(innerAlias, windowModel);
            final QueryColumn windowColumn = nextColumn(windowAlias, innerAlias);
            windowModel.addBottomUpColumn(windowColumn);
        } else {
            final CharSequence alias = createColumnAlias(columnName, translatingModel);
            addColumnToTranslatingModel(
                    queryColumnPool.next().of(
                            alias,
                            columnAst
                    ),
                    translatingModel,
                    validatingModel
            );

            final QueryColumn translatedColumn = nextColumn(alias);

            // create column that references inner alias we just created
            innerModel.addBottomUpColumn(translatedColumn);
            windowModel.addBottomUpColumn(translatedColumn);
        }
    }

    private void createSelectColumnsForWildcard(
            QueryColumn qc,
            boolean hasJoins,
            QueryModel baseModel,
            QueryModel translatingModel,
            QueryModel innerModel,
            QueryModel windowModel,
            QueryModel groupByModel,
            QueryModel outerModel,
            QueryModel distinctModel
    ) throws SqlException {
        // this could be a wildcard, such as '*' or 'a.*'
        int dot = Chars.indexOf(qc.getAst().token, '.');
        if (dot > -1) {
            int index = baseModel.getModelAliasIndex(qc.getAst().token, 0, dot);
            if (index == -1) {
                throw SqlException.$(qc.getAst().position, "invalid table alias");
            }

            // we are targeting single table
            createSelectColumnsForWildcard0(
                    baseModel.getJoinModels().getQuick(index),
                    hasJoins,
                    qc.getAst().position,
                    translatingModel,
                    innerModel,
                    windowModel,
                    groupByModel,
                    outerModel,
                    distinctModel
            );
        } else {
            ObjList<QueryModel> models = baseModel.getJoinModels();
            for (int j = 0, z = models.size(); j < z; j++) {
                createSelectColumnsForWildcard0(
                        models.getQuick(j),
                        hasJoins,
                        qc.getAst().position,
                        translatingModel,
                        innerModel,
                        windowModel,
                        groupByModel,
                        outerModel,
                        distinctModel
                );
            }
        }
    }

    private void createSelectColumnsForWildcard0(
            QueryModel srcModel,
            boolean hasJoins,
            int wildcardPosition,
            QueryModel translatingModel,
            QueryModel innerModel,
            QueryModel windowModel,
            QueryModel groupByModel,
            QueryModel outerModel,
            QueryModel distinctModel
    ) throws SqlException {
        final ObjList<CharSequence> columnNames = srcModel.getBottomUpColumnAliases();
        for (int j = 0, z = columnNames.size(); j < z; j++) {
            CharSequence name = columnNames.getQuick(j);
            // this is a check to see if column has to be added to wildcard list
            QueryColumn qc = srcModel.getAliasToColumnMap().get(name);
            if (qc.isIncludeIntoWildcard()) {
                CharSequence token;
                if (hasJoins) {
                    CharacterStoreEntry characterStoreEntry = characterStore.newEntry();
                    characterStoreEntry.put(srcModel.getName());
                    characterStoreEntry.put('.');
                    characterStoreEntry.put(name);
                    token = characterStoreEntry.toImmutable();
                } else {
                    token = name;
                }
                createSelectColumn(
                        name,
                        nextLiteral(token, wildcardPosition),
                        true,
                        null, // do not validate
                        translatingModel,
                        innerModel,
                        windowModel,
                        groupByModel,
                        outerModel,
                        distinctModel
                );
            }
        }
    }

    @NotNull
    private QueryModel createdWrapperModel(QueryModel model) {
        // these are early stages of model processing
        // to create outer query, we will need a pair of models
        QueryModel _model = queryModelPool.next();
        QueryModel _nested = queryModelPool.next();

        // nest them
        _model.setNestedModel(_nested);
        _nested.setNestedModel(model);

        // bubble up the union model, so that wrapper models are
        // subject to set operations
        QueryModel unionModel = model.getUnionModel();
        model.setUnionModel(null);
        _model.setUnionModel(unionModel);
        return _model;
    }

    private int doReorderTables(QueryModel parent, IntList ordered) {
        tempCrossIndexes.clear();
        ordered.clear();
        this.orderingStack.clear();
        ObjList<QueryModel> joinModels = parent.getJoinModels();

        int cost = 0;

        for (int i = 0, n = joinModels.size(); i < n; i++) {
            QueryModel q = joinModels.getQuick(i);
            if (q.getJoinType() == QueryModel.JOIN_CROSS || q.getContext() == null || q.getContext().parents.size() == 0) {
                if (q.getDependencies().size() > 0) {
                    orderingStack.push(i);
                } else {
                    tempCrossIndexes.add(i);
                }
            } else {
                q.getContext().inCount = q.getContext().parents.size();
            }
        }

        while (orderingStack.notEmpty()) {
            //remove a node n from orderingStack
            int index = orderingStack.pop();

            ordered.add(index);

            QueryModel m = joinModels.getQuick(index);

            if (m.getJoinType() == QueryModel.JOIN_CROSS) {
                cost += 10;
            } else {
                cost += 5;
            }

            IntHashSet dependencies = m.getDependencies();

            //for each node m with an edge e from n to m do
            for (int i = 0, k = dependencies.size(); i < k; i++) {
                int depIndex = dependencies.get(i);
                JoinContext jc = joinModels.getQuick(depIndex).getContext();
                if (jc != null && --jc.inCount == 0) {
                    orderingStack.push(depIndex);
                }
            }
        }

        //Check to see if all edges are removed
        for (int i = 0, n = joinModels.size(); i < n; i++) {
            QueryModel m = joinModels.getQuick(i);
            if (m.getContext() != null && m.getContext().inCount > 0) {
                return Integer.MAX_VALUE;
            }
        }

        // add pure crosses at end of ordered table list
        for (int i = 0, n = tempCrossIndexes.size(); i < n; i++) {
            ordered.add(tempCrossIndexes.getQuick(i));
        }

        return cost;
    }

    private ExpressionNode doReplaceLiteral(
            @Transient ExpressionNode node,
            QueryModel translatingModel,
            @Nullable QueryModel innerVirtualModel,
            QueryModel validatingModel,
            boolean windowCall
    ) throws SqlException {
        if (windowCall) {
            assert innerVirtualModel != null;
            ExpressionNode n = doReplaceLiteral0(node, translatingModel, null, validatingModel);
            LowerCaseCharSequenceObjHashMap<CharSequence> map = innerVirtualModel.getColumnNameToAliasMap();
            int index = map.keyIndex(n.token);
            if (index > -1) {
                // column is not referenced by inner model
                CharSequence alias = createColumnAlias(n.token, innerVirtualModel);
                innerVirtualModel.addBottomUpColumn(queryColumnPool.next().of(alias, n));
                // when alias is not the same as token, e.g. column aliases as "token" is already on the list
                // we have to create a new expression node that uses this alias
                if (alias != n.token) {
                    return nextLiteral(alias);
                } else {
                    return n;
                }
            } else {
                // column is already referenced
                return nextLiteral(map.valueAt(index), node.position);
            }
        }
        return doReplaceLiteral0(node, translatingModel, innerVirtualModel, validatingModel);
    }

    private ExpressionNode doReplaceLiteral0(
            ExpressionNode node,
            QueryModel translatingModel,
            @Nullable QueryModel innerVirtualModel,
            QueryModel validatingModel
    ) throws SqlException {
        final LowerCaseCharSequenceObjHashMap<CharSequence> map = translatingModel.getColumnNameToAliasMap();
        int index = map.keyIndex(node.token);
        final CharSequence alias;
        if (index > -1) {
            // there is a possibility that column references join table, but in a different way
            // for example. main column could be tab1.y and the "missing" one just "y"
            // which is the same thing.
            // To disambiguate this situation we need to go over all join tables and see if the
            // column matches any of join tables unambiguously.

            final int joinCount = validatingModel.getJoinModels().size();
            if (joinCount > 1) {
                boolean found = false;
                final StringSink sink = Misc.getThreadLocalSink();
                for (int i = 0; i < joinCount; i++) {
                    final QueryModel jm = validatingModel.getJoinModels().getQuick(i);
                    if (jm.getAliasToColumnMap().keyIndex(node.token) < 0) {
                        if (found) {
                            throw SqlException.ambiguousColumn(node.position, node.token);
                        }
                        if (jm.getAlias() != null) {
                            sink.put(jm.getAlias().token);
                        } else {
                            sink.put(jm.getTableName());
                        }

                        sink.put('.');
                        sink.put(node.token);

                        if ((index = map.keyIndex(sink)) < 0) {
                            found = true;
                        }
                    }
                }

                if (found) {
                    return nextLiteral(map.valueAtQuick(index), node.position);
                }
            }

            // this is the first time we see this column and must create alias
            alias = createColumnAlias(node, translatingModel);
            QueryColumn column = queryColumnPool.next().of(alias, node);
            // add column to both models
            addColumnToTranslatingModel(column, translatingModel, validatingModel);
            if (innerVirtualModel != null) {
                ExpressionNode innerToken = expressionNodePool.next().of(LITERAL, alias, node.precedence, node.position);
                QueryColumn innerColumn = queryColumnPool.next().of(alias, innerToken);
                innerVirtualModel.addBottomUpColumn(innerColumn);
            }
        } else {
            // It might be the case that we previously added the column to
            // the translating model, but not to the inner one.
            alias = map.valueAtQuick(index);
            if (innerVirtualModel != null && innerVirtualModel.getAliasToColumnMap().excludes(alias)) {
                innerVirtualModel.addBottomUpColumn(nextColumn(alias), true);
            }
        }
        return nextLiteral(alias, node.position);
    }

    private void doRewriteOrderByPositionForUnionModels(QueryModel model, QueryModel parent, QueryModel next) throws SqlException {
        final int columnCount = model.getBottomUpColumns().size();
        while (next != null) {
            if (next.getBottomUpColumns().size() != columnCount) {
                throw SqlException.$(next.getModelPosition(), "queries have different number of columns");
            }
            rewriteOrderByPosition(next);
            parent.setUnionModel(next);
            parent = next;
            next = next.getUnionModel();
        }
    }

    /**
     * Copies orderByAdvice and removes table prefixes.
     *
     * @return prefix-less advice
     */
    private ObjList<ExpressionNode> duplicateAdviceAndTakeSuffix() {
        int d;
        CharSequence token;
        ExpressionNode node;
        ObjList<ExpressionNode> advice = new ObjList<>();
        for (int j = 0, m = orderByAdvice.size(); j < m; j++) {
            node = orderByAdvice.getQuick(j);
            token = node.token;
            d = Chars.indexOf(token, '.');
            advice.add(expressionNodePool.next().of(node.type, token.subSequence(d + 1, token.length()), node.precedence, node.position));
        }
        return advice;
    }

    private void emitAggregatesAndLiterals(
            @Transient ExpressionNode node,
            QueryModel groupByModel,
            QueryModel translatingModel,
            QueryModel innerModel,
            QueryModel validatingModel,
            ObjList<ExpressionNode> groupByNodes,
            ObjList<CharSequence> groupByAliases
    ) throws SqlException {
        sqlNodeStack.clear();
        while (!sqlNodeStack.isEmpty() || node != null) {
            if (node != null) {
                if (node.paramCount < 3) {
                    if (node.rhs != null) {
                        ExpressionNode n = replaceIfAggregateOrLiteral(node.rhs, groupByModel, translatingModel, innerModel, validatingModel, groupByNodes, groupByAliases);
                        if (node.rhs == n) {
                            sqlNodeStack.push(node.rhs);
                        } else {
                            node.rhs = n;
                        }
                    }

                    ExpressionNode n = replaceIfAggregateOrLiteral(node.lhs, groupByModel, translatingModel, innerModel, validatingModel, groupByNodes, groupByAliases);
                    if (n == node.lhs) {
                        node = node.lhs;
                    } else {
                        node.lhs = n;
                        node = null;
                    }
                } else {
                    for (int i = 0, k = node.paramCount; i < k; i++) {
                        ExpressionNode e = node.args.getQuick(i);
                        ExpressionNode n = replaceIfAggregateOrLiteral(e, groupByModel, translatingModel, innerModel, validatingModel, groupByNodes, groupByAliases);
                        if (e == n) {
                            sqlNodeStack.push(e);
                        } else {
                            node.args.setQuick(i, n);
                        }
                    }
                    node = sqlNodeStack.poll();
                }
            } else {
                node = sqlNodeStack.poll();
            }
        }
    }

    private void emitColumnLiteralsTopDown(ObjList<QueryColumn> columns, QueryModel target) {
        for (int i = 0, n = columns.size(); i < n; i++) {
            final QueryColumn qc = columns.getQuick(i);
            emitLiteralsTopDown(qc.getAst(), target);
            if (qc.isWindowColumn()) {
                final WindowColumn ac = (WindowColumn) qc;
                emitLiteralsTopDown(ac.getPartitionBy(), target);
                emitLiteralsTopDown(ac.getOrderBy(), target);
            }
        }
    }

    // This method will create CROSS join models in the "baseModel" for all unique cursor
    // function it finds on the node. The "translatingModel" is used to ensure uniqueness
    private void emitCursors(
            @Transient ExpressionNode node,
            QueryModel cursorModel,
            @Nullable QueryModel innerVirtualModel,
            QueryModel translatingModel,
            QueryModel baseModel,
            SqlExecutionContext sqlExecutionContext,
            SqlParserCallback sqlParserCallback
    ) throws SqlException {
        sqlNodeStack.clear();

        // pre-order iterative tree traversal
        // see: http://en.wikipedia.org/wiki/Tree_traversal

        while (!sqlNodeStack.isEmpty() || node != null) {
            if (node != null) {
                if (node.rhs != null) {
                    final ExpressionNode n = replaceIfCursor(
                            node.rhs,
                            cursorModel,
                            innerVirtualModel,
                            translatingModel,
                            baseModel,
                            sqlExecutionContext,
                            sqlParserCallback
                    );
                    if (node.rhs == n) {
                        sqlNodeStack.push(node.rhs);
                    } else {
                        node.rhs = n;
                    }
                }

                final ExpressionNode n = replaceIfCursor(
                        node.lhs,
                        cursorModel,
                        innerVirtualModel,
                        translatingModel,
                        baseModel,
                        sqlExecutionContext,
                        sqlParserCallback
                );
                if (n == node.lhs) {
                    node = node.lhs;
                } else {
                    node.lhs = n;
                    node = null;
                }
            } else {
                node = sqlNodeStack.poll();
            }
        }
    }

    // warning: this method replaces literal with aliases (changes node)
    private void emitLiterals(
            @Transient ExpressionNode node,
            QueryModel translatingModel,
            @Nullable QueryModel innerVirtualModel,
            QueryModel validatingModel,
            boolean windowCall
    ) throws SqlException {
        sqlNodeStack.clear();

        // pre-order iterative tree traversal
        // see: http://en.wikipedia.org/wiki/Tree_traversal

        while (!sqlNodeStack.isEmpty() || node != null) {
            if (node != null) {
                if (node.paramCount < 3) {
                    if (node.rhs != null) {
                        ExpressionNode n = replaceLiteral(node.rhs, translatingModel, innerVirtualModel, validatingModel, windowCall);
                        if (node.rhs == n) {
                            sqlNodeStack.push(node.rhs);
                        } else {
                            node.rhs = n;
                        }
                    }

                    ExpressionNode n = replaceLiteral(node.lhs, translatingModel, innerVirtualModel, validatingModel, windowCall);
                    if (n == node.lhs) {
                        node = node.lhs;
                    } else {
                        node.lhs = n;
                        node = null;
                    }
                } else {
                    for (int i = 1, k = node.paramCount; i < k; i++) {
                        ExpressionNode e = node.args.getQuick(i);
                        ExpressionNode n = replaceLiteral(e, translatingModel, innerVirtualModel, validatingModel, windowCall);
                        if (e == n) {
                            sqlNodeStack.push(e);
                        } else {
                            node.args.setQuick(i, n);
                        }
                    }

                    ExpressionNode e = node.args.getQuick(0);
                    ExpressionNode n = replaceLiteral(e, translatingModel, innerVirtualModel, validatingModel, windowCall);
                    if (e == n) {
                        node = e;
                    } else {
                        node.args.setQuick(0, n);
                        node = null;
                    }
                }
            } else {
                node = sqlNodeStack.poll();
            }
        }
    }

    private void emitLiteralsTopDown(@Transient ExpressionNode node, QueryModel model) {
        sqlNodeStack.clear();

        // pre-order iterative tree traversal
        // see: http://en.wikipedia.org/wiki/Tree_traversal

        addTopDownColumn(node, model);

        while (!sqlNodeStack.isEmpty() || node != null) {
            if (node != null) {
                if (node.paramCount < 3) {
                    if (node.rhs != null) {
                        addTopDownColumn(node.rhs, model);
                        sqlNodeStack.push(node.rhs);
                    }

                    if (node.lhs != null) {
                        addTopDownColumn(node.lhs, model);
                    }
                    node = node.lhs;
                } else {
                    for (int i = 1, k = node.paramCount; i < k; i++) {
                        ExpressionNode e = node.args.getQuick(i);
                        addTopDownColumn(e, model);
                        sqlNodeStack.push(e);
                    }

                    final ExpressionNode e = node.args.getQuick(0);
                    addTopDownColumn(e, model);
                    node = e;
                }
            } else {
                node = sqlNodeStack.poll();
            }
        }
    }

    private void emitLiteralsTopDown(ObjList<ExpressionNode> list, QueryModel nested) {
        for (int i = 0, m = list.size(); i < m; i++) {
            emitLiteralsTopDown(list.getQuick(i), nested);
        }
    }

    private QueryColumn ensureAliasUniqueness(QueryModel model, QueryColumn qc) {
        CharSequence alias = createColumnAlias(qc.getAlias(), model);
        if (alias != qc.getAlias()) {
            qc = queryColumnPool.next().of(alias, qc.getAst());
        }
        return qc;
    }

    private void enumerateColumns(QueryModel model, TableRecordMetadata metadata) throws SqlException {
        model.setMetadataVersion(metadata.getMetadataVersion());
        model.setTableId(metadata.getTableId());
        copyColumnsFromMetadata(model, metadata, false);
        if (model.isUpdate()) {
            copyColumnTypesFromMetadata(model, metadata);
        }
    }

    private void enumerateTableColumns(QueryModel model, SqlExecutionContext executionContext, SqlParserCallback sqlParserCallback) throws SqlException {
        final ObjList<QueryModel> jm = model.getJoinModels();

        // we have plain tables and possibly joins
        // deal with _this_ model first, it will always be the first element in join model list
        final ExpressionNode tableNameExpr = model.getTableNameExpr();
        if (tableNameExpr != null || model.getSelectModelType() == QueryModel.SELECT_MODEL_SHOW) {
            if (model.getSelectModelType() == QueryModel.SELECT_MODEL_SHOW || (tableNameExpr != null && tableNameExpr.type == ExpressionNode.FUNCTION)) {
                parseFunctionAndEnumerateColumns(model, executionContext, sqlParserCallback);
            } else {
                openReaderAndEnumerateColumns(executionContext, model, sqlParserCallback);
            }
        } else {
            final QueryModel nested = model.getNestedModel();
            if (nested != null) {
                enumerateTableColumns(nested, executionContext, sqlParserCallback);
                if (model.isUpdate()) {
                    model.copyUpdateTableMetadata(nested);
                }
            }
        }
        for (int i = 1, n = jm.size(); i < n; i++) {
            enumerateTableColumns(jm.getQuick(i), executionContext, sqlParserCallback);
        }

        if (model.getUnionModel() != null) {
            enumerateTableColumns(model.getUnionModel(), executionContext, sqlParserCallback);
        }
    }

    private void eraseColumnPrefixInWhereClauses(QueryModel model) throws SqlException {
        ObjList<QueryModel> joinModels = model.getJoinModels();
        for (int i = 0, n = joinModels.size(); i < n; i++) {
            QueryModel m = joinModels.getQuick(i);
            ExpressionNode where = m.getWhereClause();

            // join models can have "where" clause
            // although in context of SQL where is executed after joins, this model
            // always localises "where" to a single table and therefore "where" is
            // applied before join. Please see post-join-where for filters that
            // executed in line with standard SQL behaviour.

            if (where != null) {
                if (where.type == LITERAL) {
                    m.setWhereClause(columnPrefixEraser.rewrite(where));
                } else {
                    traversalAlgo.traverse(where, columnPrefixEraser);
                }
            }

            QueryModel nested = m.getNestedModel();
            if (nested != null) {
                eraseColumnPrefixInWhereClauses(nested);
            }

            nested = m.getUnionModel();
            if (nested != null) {
                eraseColumnPrefixInWhereClauses(nested);
            }
        }
    }

    private long evalNonNegativeLongConstantOrDie(ExpressionNode expr, SqlExecutionContext sqlExecutionContext) throws SqlException {
        if (expr != null) {
            final Function loFunc = functionParser.parseFunction(expr, EmptyRecordMetadata.INSTANCE, sqlExecutionContext);
            if (!loFunc.isConstant()) {
                Misc.free(loFunc);
                throw SqlException.$(expr.position, "constant expression expected");
            }

            try {
                long value;
                if (!(loFunc instanceof CharConstant)) {
                    value = loFunc.getLong(null);
                } else {
                    long tmp = (byte) (loFunc.getChar(null) - '0');
                    value = tmp > -1 && tmp < 10 ? tmp : Numbers.LONG_NULL;
                }

                if (value < 0) {
                    throw SqlException.$(expr.position, "non-negative integer expression expected");
                }
                return value;
            } catch (UnsupportedOperationException | ImplicitCastException e) {
                throw SqlException.$(expr.position, "integer expression expected");
            } finally {
                Misc.free(loFunc);
            }
        }
        return Long.MAX_VALUE;
    }

    private CharSequence findColumnByAst(ObjList<ExpressionNode> groupByNodes, ObjList<CharSequence> groupByAliases, ExpressionNode node) {
        for (int i = 0, max = groupByNodes.size(); i < max; i++) {
            ExpressionNode n = groupByNodes.getQuick(i);
            if (ExpressionNode.compareNodesExact(node, n)) {
                return groupByAliases.getQuick(i);
            }
        }
        return null;
    }

    private int findColumnIdxByAst(ObjList<ExpressionNode> groupByNodes, ExpressionNode node) {
        for (int i = 0, max = groupByNodes.size(); i < max; i++) {
            ExpressionNode n = groupByNodes.getQuick(i);
            if (ExpressionNode.compareNodesExact(node, n)) {
                return i;
            }
        }
        return -1;
    }

    private CharSequence findQueryColumnByAst(ObjList<QueryColumn> bottomUpColumns, ExpressionNode node) {
        for (int i = 0, max = bottomUpColumns.size(); i < max; i++) {
            QueryColumn qc = bottomUpColumns.getQuick(i);
            if (ExpressionNode.compareNodesExact(qc.getAst(), node)) {
                return qc.getAlias();
            }
        }
        return null;

    }

    private CharSequence findTimestamp(QueryModel model) {
        if (model != null) {
            CharSequence timestamp;
            if (model.getTimestamp() != null) {
                timestamp = model.getTimestamp().token;
            } else {
                timestamp = findTimestamp(model.getNestedModel());
            }

            if (timestamp != null) {
                return model.getColumnNameToAliasMap().get(timestamp);
            }
        }
        return null;
    }

    private Function getLoFunction(ExpressionNode limit, SqlExecutionContext executionContext) throws SqlException {
        final Function func = functionParser.parseFunction(limit, EmptyRecordMetadata.INSTANCE, executionContext);
        final int type = func.getType();
        if (limitTypes.excludes(type)) {
            return null;
        }
        return func;
    }

    private ObjList<ExpressionNode> getOrderByAdvice(QueryModel model, int orderByMnemonic) {
        orderByAdvice.clear();
        ObjList<ExpressionNode> orderBy = model.getOrderBy();

        int len = orderBy.size();
        if (len == 0) {
            // propagate advice in case nested model can implement it efficiently (e.g. with backward scan)
            if (orderByMnemonic == OrderByMnemonic.ORDER_BY_INVARIANT && model.getOrderByAdvice().size() > 0) {
                orderBy = model.getOrderByAdvice();
                len = orderBy.size();
            } else {
                return orderByAdvice;
            }
        }

        LowerCaseCharSequenceObjHashMap<QueryColumn> map = model.getAliasToColumnMap();
        for (int i = 0; i < len; i++) {
            ExpressionNode orderByNode = orderBy.getQuick(i);
            QueryColumn queryColumn = map.get(orderByNode.token);
            if (queryColumn == null) { // order by can't be pushed down
                orderByAdvice.clear();
                break;
            }

            if (queryColumn.getAst().type == LITERAL) {
                orderByAdvice.add(queryColumn.getAst());
            } else {
                orderByAdvice.clear();
                break;
            }
        }
        return orderByAdvice;
    }

    private IntList getOrderByAdviceDirection(QueryModel model, int orderByMnemonic) {
        IntList orderByDirection = model.getOrderByDirection();
        if (model.getOrderBy().size() == 0
                && orderByMnemonic == OrderByMnemonic.ORDER_BY_INVARIANT) {
            return model.getOrderByDirectionAdvice();
        }
        return orderByDirection;
    }

    private QueryColumn getQueryColumn(QueryModel model, CharSequence columnName, int dot) {
        ObjList<QueryModel> joinModels = model.getJoinModels();
        QueryColumn column = null;
        if (dot == -1) {
            for (int i = 0, n = joinModels.size(); i < n; i++) {
                QueryColumn qc = joinModels.getQuick(i).getAliasToColumnMap().get(columnName);
                if (qc == null) {
                    continue;
                }
                if (column != null) {
                    return null;//more than one column match
                }
                column = qc;
            }
        } else {
            int index = model.getModelAliasIndex(columnName, 0, dot);
            if (index == -1) {
                return null;
            }
            return joinModels.getQuick(index).getAliasToColumnMap().get(columnName, dot + 1, columnName.length());
        }
        return column;
    }

    private CharSequence getTranslatedColumnAlias(QueryModel model, QueryModel stopModel, CharSequence token) {
        if (model == stopModel) {
            return token;
        }

        CharSequence nestedAlias = getTranslatedColumnAlias(model.getNestedModel(), stopModel, token);
        if (nestedAlias != null) {
            CharSequence alias = model.getColumnNameToAliasMap().get(nestedAlias);
            if (alias == null) {
                tempQueryModel = model;
                tempColumnAlias = nestedAlias;
            }
            return alias;
        } else {
            return null;
        }
    }

    private boolean hasAggregateQueryColumn(QueryModel model) {
        final ObjList<QueryColumn> columns = model.getBottomUpColumns();

        for (int i = 0, k = columns.size(); i < k; i++) {
            QueryColumn qc = columns.getQuick(i);
            if (qc.getAst().type != LITERAL) {
                if (qc.getAst().type == ExpressionNode.FUNCTION) {
                    if (functionParser.getFunctionFactoryCache().isGroupBy(qc.getAst().token)) {
                        return true;
                    } else if (functionParser.getFunctionFactoryCache().isCursor(qc.getAst().token)) {
                        continue;
                    }
                }

                if (checkForAggregates(qc.getAst())) {
                    return true;
                }
            }
        }

        return false;
    }

    private boolean hasAggregates(ExpressionNode node) {
        sqlNodeStack.clear();

        // pre-order iterative tree traversal
        // see: http://en.wikipedia.org/wiki/Tree_traversal

        while (!sqlNodeStack.isEmpty() || node != null) {
            if (node != null) {
                switch (node.type) {
                    case LITERAL:
                        node = null;
                        continue;
                    case ExpressionNode.FUNCTION:
                        if (functionParser.getFunctionFactoryCache().isGroupBy(node.token)) {
                            return true;
                        }
                        break;
                    default:
                        if (node.rhs != null) {
                            sqlNodeStack.push(node.rhs);
                        }
                        break;
                }

                node = node.lhs;
            } else {
                node = sqlNodeStack.poll();
            }
        }
        return false;
    }

    private void homogenizeCrossJoins(QueryModel parent) {
        ObjList<QueryModel> joinModels = parent.getJoinModels();
        for (int i = 0, n = joinModels.size(); i < n; i++) {
            QueryModel m = joinModels.getQuick(i);
            JoinContext c = m.getContext();

            if (m.getJoinType() == QueryModel.JOIN_CROSS) {
                if (c != null && c.parents.size() > 0) {
                    m.setJoinType(QueryModel.JOIN_INNER);
                }
            } else if (m.getJoinType() == QueryModel.JOIN_OUTER &&
                    c == null &&
                    m.getJoinCriteria() != null) {
                m.setJoinType(QueryModel.JOIN_CROSS_LEFT);
            } else if (m.getJoinType() != QueryModel.JOIN_ASOF &&
                    m.getJoinType() != QueryModel.JOIN_SPLICE &&
                    (c == null || c.parents.size() == 0)
            ) {
                m.setJoinType(QueryModel.JOIN_CROSS);
            }
        }
    }

    private boolean isEffectivelyConstantExpression(ExpressionNode node) {
        sqlNodeStack.clear();
        while (node != null) {
            if (node.type != ExpressionNode.OPERATION
                    && node.type != ExpressionNode.CONSTANT
                    && !(node.type == ExpressionNode.FUNCTION && functionParser.getFunctionFactoryCache().isRuntimeConstant(node.token))) {
                return false;
            }

            if (node.lhs != null) {
                sqlNodeStack.push(node.lhs);
            }

            if (node.rhs != null) {
                node = node.rhs;
            } else {
                if (!sqlNodeStack.isEmpty()) {
                    node = this.sqlNodeStack.poll();
                } else {
                    node = null;
                }
            }
        }

        return true;
    }

    private boolean isIntegerConstant(ExpressionNode n) {
        if (n.type != CONSTANT) {
            return false;
        }

        try {
            Numbers.parseLong(n.token);
            return true;
        } catch (NumericException ne) {
            return false;
        }
    }

    private boolean isSimpleIntegerColumn(ExpressionNode column, QueryModel model) {
        return checkSimpleIntegerColumn(column, model) != null;
    }

    private ExpressionNode makeJoinAlias() {
        CharacterStoreEntry characterStoreEntry = characterStore.newEntry();
        characterStoreEntry.put(QueryModel.SUB_QUERY_ALIAS_PREFIX).put(defaultAliasCount++);
        return nextLiteral(characterStoreEntry.toImmutable());
    }

    private ExpressionNode makeModelAlias(CharSequence modelAlias, ExpressionNode node) {
        CharacterStoreEntry characterStoreEntry = characterStore.newEntry();
        characterStoreEntry.put(modelAlias).put('.').put(node.token);
        return nextLiteral(characterStoreEntry.toImmutable(), node.position);
    }

    private ExpressionNode makeOperation(CharSequence token, ExpressionNode lhs, ExpressionNode rhs) {
        ExpressionNode expr = expressionNodePool.next().of(ExpressionNode.OPERATION, token, 0, 0);
        expr.paramCount = 2;
        expr.lhs = lhs;
        expr.rhs = rhs;
        return expr;
    }

    private JoinContext mergeContexts(QueryModel parent, JoinContext a, JoinContext b) {
        assert a.slaveIndex == b.slaveIndex;

        deletedContexts.clear();
        JoinContext r = contextPool.next();
        // check if we are merging a.x = b.x to a.y = b.y
        // or a.x = b.x to a.x = b.y, e.g. one of columns in the same table
        for (int i = 0, n = b.aNames.size(); i < n; i++) {
            CharSequence ban = b.aNames.getQuick(i);
            int bai = b.aIndexes.getQuick(i);
            ExpressionNode bao = b.aNodes.getQuick(i);

            CharSequence bbn = b.bNames.getQuick(i);
            int bbi = b.bIndexes.getQuick(i);
            ExpressionNode bbo = b.bNodes.getQuick(i);

            for (int k = 0, z = a.aNames.size(); k < z; k++) {
                final CharSequence aan = a.aNames.getQuick(k);
                final int aai = a.aIndexes.getQuick(k);
                final ExpressionNode aao = a.aNodes.getQuick(k);
                final CharSequence abn = a.bNames.getQuick(k);
                final int abi = a.bIndexes.getQuick(k);
                final ExpressionNode abo = a.bNodes.getQuick(k);

                if (aai == bai && Chars.equals(aan, ban)) {
                    // a.x = ?.x
                    //  |     ?
                    // a.x = ?.y
                    addFilterOrEmitJoin(parent, k, abi, abn, abo, bbi, bbn, bbo);
                    break;
                } else if (abi == bai && Chars.equals(abn, ban)) {
                    // a.y = b.x
                    //    /
                    // b.x = a.x
                    addFilterOrEmitJoin(parent, k, aai, aan, aao, bbi, bbn, bbo);
                    break;
                } else if (aai == bbi && Chars.equals(aan, bbn)) {
                    // a.x = b.x
                    //     \
                    // b.y = a.x
                    addFilterOrEmitJoin(parent, k, abi, abn, abo, bai, ban, bao);
                    break;
                } else if (abi == bbi && Chars.equals(abn, bbn)) {
                    // a.x = b.x
                    //        |
                    // a.y = b.x
                    addFilterOrEmitJoin(parent, k, aai, aan, aao, bai, ban, bao);
                    break;
                }
            }
            r.aIndexes.add(bai);
            r.aNames.add(ban);
            r.aNodes.add(bao);
            r.bIndexes.add(bbi);
            r.bNames.add(bbn);
            r.bNodes.add(bbo);
            int max = Math.max(bai, bbi);
            int min = Math.min(bai, bbi);
            r.slaveIndex = max;
            r.parents.add(min);
            linkDependencies(parent, min, max);
        }

        // add remaining a nodes
        for (int i = 0, n = a.aNames.size(); i < n; i++) {
            int aai, abi, min, max;

            aai = a.aIndexes.getQuick(i);
            abi = a.bIndexes.getQuick(i);

            if (aai < abi) {
                min = aai;
                max = abi;
            } else {
                min = abi;
                max = aai;
            }

            if (deletedContexts.contains(i)) {
                if (r.parents.excludes(min)) {
                    unlinkDependencies(parent, min, max);
                }
            } else {
                r.aNames.add(a.aNames.getQuick(i));
                r.bNames.add(a.bNames.getQuick(i));
                r.aIndexes.add(aai);
                r.bIndexes.add(abi);
                r.aNodes.add(a.aNodes.getQuick(i));
                r.bNodes.add(a.bNodes.getQuick(i));

                r.parents.add(min);
                r.slaveIndex = max;
                linkDependencies(parent, min, max);
            }
        }
        return r;
    }

    private JoinContext moveClauses(QueryModel parent, JoinContext from, JoinContext to, IntList positions) {
        int p = 0;
        int m = positions.size();

        JoinContext result = contextPool.next();
        result.slaveIndex = from.slaveIndex;

        for (int i = 0, n = from.aIndexes.size(); i < n; i++) {
            // logically those clauses we move away from "from" context
            // should no longer exist in "from", but instead of implementing
            // "delete" function, which would be manipulating underlying array
            // on every invocation, we copy retained clauses to new context,
            // which is "result".
            // hence, whenever exists in "positions" we copy clause to "to"
            // otherwise copy to "result"
            JoinContext t = p < m && i == positions.getQuick(p) ? to : result;
            int ai = from.aIndexes.getQuick(i);
            int bi = from.bIndexes.getQuick(i);
            t.aIndexes.add(ai);
            t.aNames.add(from.aNames.getQuick(i));
            t.aNodes.add(from.aNodes.getQuick(i));
            t.bIndexes.add(bi);
            t.bNames.add(from.bNames.getQuick(i));
            t.bNodes.add(from.bNodes.getQuick(i));

            // either ai or bi is definitely belongs to this context
            if (ai != t.slaveIndex) {
                t.parents.add(ai);
                linkDependencies(parent, ai, bi);
            } else {
                t.parents.add(bi);
                linkDependencies(parent, bi, ai);
            }
        }

        return result;
    }

    private QueryModel moveOrderByFunctionsIntoOuterSelect(QueryModel model) {
        // at this point order by should be on the nested model of this model :)
        QueryModel unionModel = model.getUnionModel();
        if (unionModel != null) {
            model.setUnionModel(moveOrderByFunctionsIntoOuterSelect(unionModel));
        }

        QueryModel nested = model.getNestedModel();
        if (nested != null) {
            for (int jm = 0, jmn = nested.getJoinModels().size(); jm < jmn; jm++) {
                QueryModel joinModel = nested.getJoinModels().getQuick(jm);
                if (joinModel != nested && joinModel.getNestedModel() != null) {
                    joinModel.setNestedModel(moveOrderByFunctionsIntoOuterSelect(joinModel.getNestedModel()));
                }
            }

            QueryModel nestedNested = nested.getNestedModel();
            if (nestedNested != null) {
                nested.setNestedModel(moveOrderByFunctionsIntoOuterSelect(nestedNested));
            }

            final ObjList<ExpressionNode> orderBy = nested.getOrderBy();
            final int n = orderBy.size();
            final int columnCount = model.getBottomUpColumns().size();
            boolean moved = false;
            for (int i = 0; i < n; i++) {
                ExpressionNode node = orderBy.getQuick(i);
                if (node.type == FUNCTION || node.type == OPERATION) {
                    CharSequence alias = findQueryColumnByAst(model.getBottomUpColumns(), node);
                    if (alias == null) {
                        // add this function to bottom-up columns and replace this expression with index
                        alias = SqlUtil.createColumnAlias(characterStore, node.token, Chars.indexOf(node.token, '.'), model.getAliasToColumnMap(), true);
                        QueryColumn qc = queryColumnPool.next().of(
                                alias,
                                node,
                                false
                        );
                        model.getAliasToColumnMap().put(alias, qc);
                        model.getBottomUpColumns().add(qc);
                    }
                    orderBy.setQuick(i, nextLiteral(alias));
                    moved = true;
                }
            }

            if (moved) {
                return wrapWithSelectModel(model, columnCount);
            }
        }
        return model;
    }

    private void moveTimestampToChooseModel(QueryModel model) {
        QueryModel nested = model.getNestedModel();
        if (nested != null) {
            moveTimestampToChooseModel(nested);
            ExpressionNode timestamp = nested.getTimestamp();
            if (
                    timestamp != null
                            && nested.getSelectModelType() == QueryModel.SELECT_MODEL_NONE
                            && nested.getTableName() == null
                            && nested.getTableNameFunction() == null
                            && nested.getLatestBy().size() == 0
            ) {
                model.setTimestamp(timestamp);
                model.setExplicitTimestamp(nested.isExplicitTimestamp());
                nested.setTimestamp(null);
                nested.setExplicitTimestamp(false);
            }
        }

        final ObjList<QueryModel> joinModels = model.getJoinModels();
        if (joinModels.size() > 1) {
            for (int i = 1, n = joinModels.size(); i < n; i++) {
                moveTimestampToChooseModel(joinModels.getQuick(i));
            }
        }

        nested = model.getUnionModel();
        if (nested != null) {
            moveTimestampToChooseModel(nested);
        }
    }

    private void moveWhereInsideSubQueries(QueryModel model) throws SqlException {
        if (
                model.getSelectModelType() != QueryModel.SELECT_MODEL_DISTINCT
                // in theory, we could push down predicates as long as they align with ALL partition by clauses and remove whole partition(s)
                && model.getSelectModelType() != QueryModel.SELECT_MODEL_WINDOW
        ) {
            model.getParsedWhere().clear();
            final ObjList<ExpressionNode> nodes = model.parseWhereClause();
            model.setWhereClause(null);

            final int n = nodes.size();
            if (n > 0) {
                for (int i = 0; i < n; i++) {
                    final ExpressionNode node = nodes.getQuick(i);
                    // collect table references this where clause element
                    literalCollectorAIndexes.clear();
                    literalCollectorANames.clear();
                    literalCollector.withModel(model);
                    literalCollector.resetCounts();
                    traversalAlgo.traverse(node, literalCollector.lhs());

                    tempList.clear();
                    for (int j = 0; j < literalCollectorAIndexes.size(); j++) {
                        int tableExpressionReference = literalCollectorAIndexes.get(j);
                        int position = tempList.binarySearchUniqueList(tableExpressionReference);
                        if (position < 0) {
                            tempList.insert(-(position + 1), tableExpressionReference);
                        }
                    }

                    int distinctIndexes = tempList.size();

                    // at this point we must not have constant conditions in where clause
                    // this could be either referencing constant of a sub-query
                    if (literalCollectorAIndexes.size() == 0) {
                        // keep condition with this model
                        addWhereNode(model, node);
                        continue;
                    } else if (distinctIndexes > 1) {
                        int greatest = tempList.get(distinctIndexes - 1);
                        final QueryModel m = model.getJoinModels().get(greatest);
                        m.setPostJoinWhereClause(concatFilters(m.getPostJoinWhereClause(), nodes.getQuick(i)));
                        continue;
                    }

                    // by now all where clause must reference single table only and all column references have to be valid
                    // they would have been rewritten and validated as join analysis stage
                    final int tableIndex = literalCollectorAIndexes.get(0);
                    final QueryModel parent = model.getJoinModels().getQuick(tableIndex);

                    // Do not move where clauses inside outer join models because that'd change result
                    int joinType = parent.getJoinType();
                    if (tableIndex > 0
                            && (joinBarriers.contains(joinType))
                    ) {
                        QueryModel joinModel = model.getJoinModels().getQuick(tableIndex);
                        joinModel.setPostJoinWhereClause(concatFilters(joinModel.getPostJoinWhereClause(), node));
                        continue;
                    }

                    final QueryModel nested = parent.getNestedModel();
                    if (nested == null
                            || nested.getLatestBy().size() > 0
                            || nested.getLimitLo() != null
                            || nested.getLimitHi() != null
                            || nested.getUnionModel() != null
                            || (nested.getSampleBy() != null && !canPushToSampleBy(nested, literalCollectorANames))
                    ) {
                        // there is no nested model for this table, keep where clause element with this model
                        addWhereNode(parent, node);
                    } else {
                        // now that we have identified sub-query we have to rewrite our where clause
                        // to potentially replace all column references with actual literals used inside
                        // sub-query, for example:
                        // (select a x, b from T) where x = 10
                        // we can't move "x" inside sub-query because it is not a field.
                        // Instead, we have to translate "x" to actual column expression, which is "a":
                        // select a x, b from T where a = 10

                        // because we are rewriting SqlNode in-place we need to make sure that
                        // none of expression literals reference non-literals in nested query, e.g.
                        // (select a+b x from T) where x > 10
                        // does not warrant inlining of "x > 10" because "x" is not a column
                        //
                        // at this step we would throw exception if one of our literals hits non-literal
                        // in sub-query

                        try {
                            traversalAlgo.traverse(node, literalCheckingVisitor.of(parent.getAliasToColumnMap()));

                            // go ahead and rewrite expression
                            traversalAlgo.traverse(node, literalRewritingVisitor.of(parent.getAliasToColumnNameMap()));

                            // whenever nested model has explicitly defined columns it must also
                            // have its own nested model, where we assign new "where" clauses
                            addWhereNode(nested, node);
                            // we do not have to deal with "union" models here
                            // because "where" clause is made to apply to the result of the union
                        } catch (NonLiteralException ignore) {
                            // keep node where it is
                            addWhereNode(parent, node);
                        }
                    }
                }
                model.getParsedWhere().clear();
            }
        }

        QueryModel nested = model.getNestedModel();
        if (nested != null) {
            moveWhereInsideSubQueries(nested);
        }

        ObjList<QueryModel> joinModels = model.getJoinModels();
        for (int i = 1, m = joinModels.size(); i < m; i++) {
            nested = joinModels.getQuick(i);
            if (nested != model) {
                moveWhereInsideSubQueries(nested);
            }
        }

        nested = model.getUnionModel();
        if (nested != null) {
            moveWhereInsideSubQueries(nested);
        }
    }

    private QueryColumn nextColumn(CharSequence name) {
        return SqlUtil.nextColumn(queryColumnPool, expressionNodePool, name, name);
    }

    private QueryColumn nextColumn(CharSequence alias, CharSequence column) {
        return SqlUtil.nextColumn(queryColumnPool, expressionNodePool, alias, column);
    }

    private ExpressionNode nextLiteral(CharSequence token, int position) {
        return SqlUtil.nextLiteral(expressionNodePool, token, position);
    }

    private ExpressionNode nextLiteral(CharSequence token) {
        return nextLiteral(token, 0);
    }

    private boolean nonAggregateFunctionDependsOn(ExpressionNode node, CharSequence argument) {
        sqlNodeStack.clear();
        while (node != null) {
            if (node.type == LITERAL && Chars.equalsIgnoreCase(node.token, argument)) {
                return true;
            }

            if (node.type != FUNCTION || !functionParser.getFunctionFactoryCache().isGroupBy(node.token)) {
                if (node.paramCount < 3) {
                    if (node.lhs != null) {
                        sqlNodeStack.push(node.lhs);
                    }

                    if (node.rhs != null) {
                        node = node.rhs;
                        continue;
                    }
                } else {
                    for (int i = 1, k = node.paramCount; i < k; i++) {
                        sqlNodeStack.push(node.args.getQuick(i));
                    }
                    node = node.args.getQuick(0);
                    continue;
                }
            }

            if (!sqlNodeStack.isEmpty()) {
                node = this.sqlNodeStack.poll();
            } else {
                node = null;
            }
        }

        return false;
    }

    private void openReaderAndEnumerateColumns(
            SqlExecutionContext executionContext,
            QueryModel model,
            SqlParserCallback sqlParserCallback
    ) throws SqlException {
        final ExpressionNode tableNameExpr = model.getTableNameExpr();

        // table name must not contain quotes by now
        final CharSequence tableName = tableNameExpr.token;
        final int tableNamePosition = tableNameExpr.position;

        int lo = 0;
        int hi = tableName.length();
        if (Chars.startsWith(tableName, QueryModel.NO_ROWID_MARKER)) {
            lo += QueryModel.NO_ROWID_MARKER.length();
        }

        if (lo == hi) {
            throw SqlException.$(tableNamePosition, "come on, where is table name?");
        }

        final TableToken tableToken = executionContext.getTableTokenIfExists(tableName, lo, hi);
        int status = executionContext.getTableStatus(path, tableToken);

        if (status == TableUtils.TABLE_DOES_NOT_EXIST) {
            try {
                model.getTableNameExpr().type = ExpressionNode.FUNCTION;
                parseFunctionAndEnumerateColumns(model, executionContext, sqlParserCallback);
                return;
            } catch (SqlException e) {
                throw SqlException.tableDoesNotExist(tableNamePosition, tableName);
            }
        }

        if (status == TableUtils.TABLE_RESERVED) {
            throw SqlException.$(tableNamePosition, "table directory is of unknown format [table=").put(tableName).put(']');
        }

        if (model.isUpdate()) {
            assert lo == 0;
            try (TableRecordMetadata metadata = executionContext.getMetadataForWrite(tableToken, model.getMetadataVersion())) {
                enumerateColumns(model, metadata);
            } catch (CairoException e) {
                if (e.isOutOfMemory()) {
                    throw e;
                }
                throw SqlException.position(tableNamePosition).put(e);
            }
        } else {
            try (TableReader reader = executionContext.getReader(tableToken)) {
                enumerateColumns(model, reader.getMetadata());
            } catch (EntryLockedException e) {
                throw SqlException.position(tableNamePosition).put("table is locked: ").put(tableToken.getTableName());
            } catch (CairoException e) {
                if (e.isOutOfMemory()) {
                    throw e;
                }
                throw SqlException.position(tableNamePosition).put(e);
            }
        }
    }

    private ExpressionNode optimiseBooleanNot(final ExpressionNode node, boolean reverse) {
        if (node.token != null) {
            switch (notOps.get(node.token)) {
                case NOT_OP_NOT:
                    if (reverse) {
                        return optimiseBooleanNot(node.rhs, false);
                    } else {
                        switch (node.rhs.type) {
                            case LITERAL:
                            case ExpressionNode.CONSTANT:
                                break;
                            default:
                                return optimiseBooleanNot(node.rhs, true);
                        }
                    }
                    break;
                case NOT_OP_AND:
                    if (reverse) {
                        node.token = "or";
                    }
                    node.lhs = optimiseBooleanNot(node.lhs, reverse);
                    node.rhs = optimiseBooleanNot(node.rhs, reverse);
                    break;
                case NOT_OP_OR:
                    if (reverse) {
                        node.token = "and";
                    }
                    node.lhs = optimiseBooleanNot(node.lhs, reverse);
                    node.rhs = optimiseBooleanNot(node.rhs, reverse);
                    break;
                case NOT_OP_GREATER:
                    if (reverse) {
                        node.token = "<=";
                    }
                    break;
                case NOT_OP_GREATER_EQ:
                    if (reverse) {
                        node.token = "<";
                    }
                    break;
                case NOT_OP_LESS:
                    if (reverse) {
                        node.token = ">=";
                    }
                    break;
                case NOT_OP_LESS_EQ:
                    if (reverse) {
                        node.token = ">";
                    }
                    break;
                case NOT_OP_EQUAL:
                    if (reverse) {
                        node.token = "!=";
                    }
                    break;
                case NOT_OP_NOT_EQ:
                    if (reverse) {
                        node.token = "=";
                    } else {
                        node.token = "!=";
                    }
                    break;
                default:
                    if (reverse) {
                        ExpressionNode n = expressionNodePool.next();
                        n.token = "not";
                        n.paramCount = 1;
                        n.rhs = node;
                        n.type = ExpressionNode.OPERATION;
                        return n;
                    }
                    break;
            }
        }
        return node;
    }

    private void optimiseBooleanNot(QueryModel model) {
        ExpressionNode where = model.getWhereClause();
        if (where != null) {
            model.setWhereClause(optimiseBooleanNot(where, false));
        }

        if (model.getNestedModel() != null) {
            optimiseBooleanNot(model.getNestedModel());
        }

        ObjList<QueryModel> joinModels = model.getJoinModels();
        for (int i = 1, n = joinModels.size(); i < n; i++) {
            optimiseBooleanNot(joinModels.getQuick(i));
        }

        if (model.getUnionModel() != null) {
            optimiseBooleanNot(model.getNestedModel());
        }
    }

    private void optimiseExpressionModels(
            QueryModel model,
            SqlExecutionContext executionContext,
            SqlParserCallback sqlParserCallback
    ) throws SqlException {
        ObjList<ExpressionNode> expressionModels = model.getExpressionModels();
        final int n = expressionModels.size();
        if (n > 0) {
            for (int i = 0; i < n; i++) {
                final ExpressionNode node = expressionModels.getQuick(i);
                // for expression models that have been converted to
                // the joins, the query model will be set to null.
                if (node.queryModel != null) {
                    QueryModel optimised = optimise(node.queryModel, executionContext, sqlParserCallback);
                    if (optimised != node.queryModel) {
                        node.queryModel = optimised;
                    }
                }
            }
        }

        if (model.getNestedModel() != null) {
            optimiseExpressionModels(model.getNestedModel(), executionContext, sqlParserCallback);
        }

        final ObjList<QueryModel> joinModels = model.getJoinModels();
        final int m = joinModels.size();
        // as usual, we already optimised self (index=0), now optimised others
        if (m > 1) {
            for (int i = 1; i < m; i++) {
                optimiseExpressionModels(joinModels.getQuick(i), executionContext, sqlParserCallback);
            }
        }

        // call out to union models
        if (model.getUnionModel() != null) {
            optimiseExpressionModels(model.getUnionModel(), executionContext, sqlParserCallback);
        }
    }

    private void optimiseJoins(QueryModel model) throws SqlException {
        ObjList<QueryModel> joinModels = model.getJoinModels();

        int n = joinModels.size();
        if (n > 1) {
            emittedJoinClauses = joinClausesSwap1;
            emittedJoinClauses.clear();

            // for sake of clarity, "model" model is the first in the list of
            // joinModels, e.g. joinModels.get(0) == model
            // only "model" model is allowed to have "where" clause,
            // so we can assume that "where" clauses of joinModel elements are all null (except for element 0).
            // in case one of joinModels is suburb, its entire query model will be set as
            // nestedModel, e.g. "where" clause is still null there as well

            ExpressionNode where = model.getWhereClause();

            // clear where clause of model so that
            // optimiser can assign there correct nodes

            model.setWhereClause(null);
            processJoinConditions(model, where, false, model, -1);

            for (int i = 1; i < n; i++) {
                processJoinConditions(model, joinModels.getQuick(i).getJoinCriteria(), true, joinModels.getQuick(i), i);
            }

            processEmittedJoinClauses(model);
            createImpliedDependencies(model);
            homogenizeCrossJoins(model);
            reorderTables(model);
            assignFilters(model);
            alignJoinClauses(model);
            addTransitiveFilters(model);
        }

        for (int i = 0; i < n; i++) {
            QueryModel m = model.getJoinModels().getQuick(i).getNestedModel();
            if (m != null) {
                optimiseJoins(m);
            }

            m = model.getJoinModels().getQuick(i).getUnionModel();
            if (m != null) {
                clearForUnionModelInJoin();
                optimiseJoins(m);
            }
        }
    }

    // removes redundant order by clauses from sub-queries (only those that don't force materialization of other order by clauses )
    private void optimiseOrderBy(QueryModel model, int topLevelOrderByMnemonic) {
        ObjList<QueryColumn> columns = model.getBottomUpColumns();
        int orderByMnemonic;
        int n = columns.size();

        //limit x,y forces order materialization; we can't push order by past it and need to discover actual nested ordering
        if (model.getLimitLo() != null) {
            topLevelOrderByMnemonic = OrderByMnemonic.ORDER_BY_UNKNOWN;
        }
        //if model has explicit timestamp then we should detect and preserve actual order because it might be used for asof/lt/splice join
        if (model.getTimestamp() != null) {
            topLevelOrderByMnemonic = OrderByMnemonic.ORDER_BY_REQUIRED;
        }

        // keep order by on model with window functions to speed up query (especially when it matches window order by)
        if (model.getSelectModelType() == QueryModel.SELECT_MODEL_WINDOW && model.getOrderBy().size() > 0) {
            topLevelOrderByMnemonic = OrderByMnemonic.ORDER_BY_REQUIRED;
        }

        // determine if ordering is required
        switch (topLevelOrderByMnemonic) {
            case OrderByMnemonic.ORDER_BY_UNKNOWN:
                // we have sample by, so expect sub-query has to be ordered
                if (model.getOrderBy().size() > 0 && model.getSampleBy() == null) {
                    orderByMnemonic = OrderByMnemonic.ORDER_BY_INVARIANT;
                } else {
                    orderByMnemonic = OrderByMnemonic.ORDER_BY_REQUIRED;
                }
                if (model.getSampleBy() == null
                        && orderByMnemonic != OrderByMnemonic.ORDER_BY_INVARIANT) {
                    for (int i = 0; i < n; i++) {
                        QueryColumn col = columns.getQuick(i);
                        if (hasAggregates(col.getAst())) {
                            orderByMnemonic = OrderByMnemonic.ORDER_BY_INVARIANT;
                            break;
                        }
                    }
                }
                break;
            case OrderByMnemonic.ORDER_BY_REQUIRED:
                // parent requires order
                // if this model forces ordering - sub-query ordering is not needed
                if (model.getOrderBy().size() > 0) {
                    orderByMnemonic = OrderByMnemonic.ORDER_BY_INVARIANT;
                } else {
                    orderByMnemonic = OrderByMnemonic.ORDER_BY_REQUIRED;
                }
                break;
            default:
                // sub-query ordering is not needed, but we'd like to propagate order by advice (if possible)
                model.getOrderBy().clear();
                if (model.getSampleBy() != null) {
                    orderByMnemonic = OrderByMnemonic.ORDER_BY_REQUIRED;
                } else {
                    orderByMnemonic = OrderByMnemonic.ORDER_BY_INVARIANT;
                }
                break;
        }

        final ObjList<ExpressionNode> orderByAdvice = getOrderByAdvice(model, orderByMnemonic);
        final IntList orderByDirectionAdvice = getOrderByAdviceDirection(model, orderByMnemonic);

        if (model.getSelectModelType() == QueryModel.SELECT_MODEL_WINDOW
                && model.getOrderBy().size() > 0
                && model.getOrderByAdvice().size() > 0
                && model.getLimitLo() == null) {

            boolean orderChanges = false;
            if (orderByAdvice.size() != model.getOrderByAdvice().size()) {
                orderChanges = true;
            } else {
                for (int i = 0, max = orderByAdvice.size(); i < max; i++) {
                    if (!orderByAdvice.getQuick(i).equals(model.getOrderBy().getQuick(i)) ||
                            orderByDirectionAdvice.getQuick(i) != model.getOrderByDirection().getQuick(i)) {
                        orderChanges = true;
                    }
                }
            }

            if (orderChanges) {
                // Set artificial limit to trigger LimitRCF use, so that parent models don't use the followedOrderByAdvice flag and skip necessary sort
                // Currently the only way to delineate order by advice is through use of factory that returns false for followedOrderByAdvice().
                // TODO: factories should provide order metadata to enable better sort-skipping
                model.setLimit(expressionNodePool.next().of(CONSTANT, LONG_MAX_VALUE_STR, Integer.MIN_VALUE, 0), null);
            }
        }

        final ObjList<QueryModel> jm = model.getJoinModels();
        pushDownOrderByAdviceToJoinModels(model, jm, orderByMnemonic, orderByDirectionAdvice);

        final QueryModel union = model.getUnionModel();
        if (union != null) {
            union.copyOrderByAdvice(orderByAdvice);
            union.copyOrderByDirectionAdvice(orderByDirectionAdvice);
            union.setOrderByAdviceMnemonic(orderByMnemonic);
            optimiseOrderBy(union, orderByMnemonic);
        }
    }

    private void parseFunctionAndEnumerateColumns(
            @NotNull QueryModel model,
            @NotNull SqlExecutionContext executionContext,
            SqlParserCallback sqlParserCallback
    ) throws SqlException {
        final RecordCursorFactory tableFactory;
        TableToken tableToken;
        if (model.getSelectModelType() == QueryModel.SELECT_MODEL_SHOW) {
            switch (model.getShowKind()) {
                case QueryModel.SHOW_TABLES:
                    tableFactory = new ShowTablesFunctionFactory.ShowTablesCursorFactory(configuration, AllTablesFunctionFactory.METADATA, AllTablesFunctionFactory.SIGNATURE);
                    break;
                case QueryModel.SHOW_COLUMNS:
                    tableToken = executionContext.getTableTokenIfExists(model.getTableNameExpr().token);
                    if (executionContext.getTableStatus(path, tableToken) != TableUtils.TABLE_EXISTS) {
                        throw SqlException.tableDoesNotExist(model.getTableNameExpr().position, model.getTableNameExpr().token);
                    }
                    tableFactory = new ShowColumnsRecordCursorFactory(tableToken, model.getTableNameExpr().position);
                    break;
                case QueryModel.SHOW_PARTITIONS:
                    tableToken = executionContext.getTableTokenIfExists(model.getTableNameExpr().token);
                    if (executionContext.getTableStatus(path, tableToken) != TableUtils.TABLE_EXISTS) {
                        throw SqlException.tableDoesNotExist(model.getTableNameExpr().position, model.getTableNameExpr().token);
                    }
                    tableFactory = new ShowPartitionsRecordCursorFactory(tableToken);
                    break;
                case QueryModel.SHOW_TRANSACTION:
                case QueryModel.SHOW_TRANSACTION_ISOLATION_LEVEL:
                    tableFactory = new ShowTransactionIsolationLevelCursorFactory();
                    break;
                case QueryModel.SHOW_MAX_IDENTIFIER_LENGTH:
                    tableFactory = new ShowMaxIdentifierLengthCursorFactory();
                    break;
                case QueryModel.SHOW_STANDARD_CONFORMING_STRINGS:
                    tableFactory = new ShowStandardConformingStringsCursorFactory();
                    break;
                case QueryModel.SHOW_SEARCH_PATH:
                    tableFactory = new ShowSearchPathCursorFactory();
                    break;
                case QueryModel.SHOW_DATE_STYLE:
                    tableFactory = new ShowDateStyleCursorFactory();
                    break;
                case QueryModel.SHOW_TIME_ZONE:
                    tableFactory = new ShowTimeZoneFactory();
                    break;
                case QueryModel.SHOW_PARAMETERS:
                    tableFactory = new ShowParametersCursorFactory();
                    break;
                case QueryModel.SHOW_SERVER_VERSION:
                    tableFactory = new ShowServerVersionCursorFactory();
                    break;
                default:
                    tableFactory = sqlParserCallback.generateShowSqlFactory(model);
                    break;
            }
            model.setTableNameFunction(tableFactory);
        } else {
            assert model.getTableNameFunction() == null;
            tableFactory = TableUtils.createCursorFunction(functionParser, model, executionContext).getRecordCursorFactory();
            model.setTableNameFunction(tableFactory);
            tableFactoriesInFlight.add(tableFactory);
        }
        copyColumnsFromMetadata(model, tableFactory.getMetadata(), true);
    }

    private void processEmittedJoinClauses(QueryModel model) {
        // pick up join clauses emitted at initial analysis stage
        // as we merge contexts at this level no more clauses is to be emitted
        for (int i = 0, k = emittedJoinClauses.size(); i < k; i++) {
            addJoinContext(model, emittedJoinClauses.getQuick(i));
        }
    }

    /**
     * Splits "where" clauses into "and" concatenated list of boolean expressions.
     *
     * @param node expression n
     */
    private void processJoinConditions(
            QueryModel parent,
            ExpressionNode node,
            boolean innerPredicate,
            QueryModel joinModel,
            int joinIndex
    ) throws SqlException {
        ExpressionNode n = node;
        // pre-order traversal
        sqlNodeStack.clear();
        while (!sqlNodeStack.isEmpty() || n != null) {
            if (n != null) {
                switch (joinOps.get(n.token)) {
                    case JOIN_OP_EQUAL:
                        analyseEquals(parent, n, innerPredicate, joinModel);
                        n = null;
                        break;
                    case JOIN_OP_AND:
                        if (n.rhs != null) {
                            sqlNodeStack.push(n.rhs);
                        }
                        n = n.lhs;
                        break;
                    case JOIN_OP_REGEX:
                        analyseRegex(parent, n);
                        if (joinBarriers.contains(joinModel.getJoinType())) {
                            addOuterJoinExpression(parent, joinModel, joinIndex, n);
                        } else {
                            parent.addParsedWhereNode(n, innerPredicate);
                        }
                        n = null;
                        break;
                    default:
                        if (joinBarriers.contains(joinModel.getJoinType())) {
                            addOuterJoinExpression(parent, joinModel, joinIndex, n);
                        } else {
                            parent.addParsedWhereNode(n, innerPredicate);
                        }
                        n = null;
                        break;
                }
            } else {
                n = sqlNodeStack.poll();
            }
        }
    }

    private void propagateTopDownColumns(QueryModel model, boolean allowColumnChange) {
        propagateTopDownColumns0(model, true, null, allowColumnChange);
    }

    /**
     * Pushes columns from top to bottom models.
     * <p>
     * Adding or removing columns to/from union, except, intersect should not happen!
     * UNION/INTERSECT/EXCEPT-ed columns MUST be exactly as specified in the query, otherwise they might produce different result, e.g.
     * <pre>
     * SELECT a
     * FROM (
     *   SELECT 1 as a, 'b' as status
     *   UNION
     *   SELECT 1 as a, 'c' as status
     * );
     * </pre>
     * Now if we push a top-to-bottom and remove b from union column list then we'll get a single '1' but we should get two!
     * Same thing applies to INTERSECT & EXCEPT
     * The only thing that'd be safe to add SET models is a constant literal (but what's the point?).
     * Column/expression pushdown should (probably) ONLY happen for UNION with ALL!
     * <p>
     * allowColumnsChange - determines whether changing columns of given model is acceptable.
     * It is not for columns used in distinct, except, intersect, union (even transitively for the latter three!).
     */
    private void propagateTopDownColumns0(QueryModel model, boolean topLevel, @Nullable QueryModel papaModel, boolean allowColumnsChange) {
        // copy columns to 'protect' column list that shouldn't be modified
        if (!allowColumnsChange && model.getBottomUpColumns().size() > 0) {
            model.copyBottomToTopColumns();
        }

        // skip over NONE model that does not have table name
        final QueryModel nested = skipNoneTypeModels(model.getNestedModel());
        model.setNestedModel(nested);
        final boolean nestedIsFlex = modelIsFlex(nested);
        final boolean nestedAllowsColumnChange = nested != null && nested.allowsColumnsChange()
                && model.allowsNestedColumnsChange();

        final QueryModel union = skipNoneTypeModels(model.getUnionModel());
        if (!topLevel && modelIsFlex(union)) {
            emitColumnLiteralsTopDown(model.getColumns(), union);
        }

        // process join models and their join conditions
        final ObjList<QueryModel> joinModels = model.getJoinModels();
        for (int i = 1, n = joinModels.size(); i < n; i++) {
            final QueryModel jm = joinModels.getQuick(i);
            final JoinContext jc = jm.getContext();
            if (jc != null && jc.aIndexes.size() > 0) {
                // join clause
                for (int k = 0, z = jc.aIndexes.size(); k < z; k++) {
                    emitLiteralsTopDown(jc.aNodes.getQuick(k), model);
                    emitLiteralsTopDown(jc.bNodes.getQuick(k), model);

                    emitLiteralsTopDown(jc.aNodes.getQuick(k), jm);
                    emitLiteralsTopDown(jc.bNodes.getQuick(k), jm);

                    if (papaModel != null) {
                        emitLiteralsTopDown(jc.aNodes.getQuick(k), papaModel);
                        emitLiteralsTopDown(jc.bNodes.getQuick(k), papaModel);
                    }
                }
            }

            // process post-join-where
            final ExpressionNode postJoinWhere = jm.getPostJoinWhereClause();
            if (postJoinWhere != null) {
                emitLiteralsTopDown(postJoinWhere, jm);
                emitLiteralsTopDown(postJoinWhere, model);
            }

            final ExpressionNode leftJoinWhere = jm.getOuterJoinExpressionClause();
            if (leftJoinWhere != null) {
                emitLiteralsTopDown(leftJoinWhere, jm);
                emitLiteralsTopDown(leftJoinWhere, model);
            }
        }

        final ExpressionNode postJoinWhere = model.getPostJoinWhereClause();
        if (postJoinWhere != null) {
            emitLiteralsTopDown(postJoinWhere, model);
        }

        // propagate join models columns in separate loop to catch columns added to models prior to the current one
        for (int i = 1, n = joinModels.size(); i < n; i++) {
            final QueryModel jm = joinModels.getQuick(i);
            propagateTopDownColumns0(jm, false, model, true);
        }

        // If this is group by model we need to add all non-selected keys, only if this is sub-query
        // For top level models top-down column list will be empty
        if (model.getSelectModelType() == QueryModel.SELECT_MODEL_GROUP_BY && model.getTopDownColumns().size() > 0) {
            final ObjList<QueryColumn> bottomUpColumns = model.getBottomUpColumns();
            for (int i = 0, n = bottomUpColumns.size(); i < n; i++) {
                QueryColumn qc = bottomUpColumns.getQuick(i);
                if (qc.getAst().type != FUNCTION || !functionParser.getFunctionFactoryCache().isGroupBy(qc.getAst().token)) {
                    model.addTopDownColumn(qc, qc.getAlias());
                }
            }
        }

        // latest on
        if (model.getLatestBy().size() > 0) {
            emitLiteralsTopDown(model.getLatestBy(), model);
        }

        // propagate explicit timestamp declaration
        if (model.getTimestamp() != null && nestedIsFlex && nestedAllowsColumnChange) {
            emitLiteralsTopDown(model.getTimestamp(), nested);

            QueryModel unionModel = nested.getUnionModel();
            while (unionModel != null) {
                emitLiteralsTopDown(model.getTimestamp(), unionModel);
                unionModel = unionModel.getUnionModel();
            }
        }

        if (model.getWhereClause() != null) {
            if (allowColumnsChange) {
                emitLiteralsTopDown(model.getWhereClause(), model);
            }
            if (nestedAllowsColumnChange) {
                emitLiteralsTopDown(model.getWhereClause(), nested);

                QueryModel unionModel = nested.getUnionModel();
                while (unionModel != null) {
                    emitLiteralsTopDown(model.getWhereClause(), unionModel);
                    unionModel = unionModel.getUnionModel();
                }
            }
        }

        // propagate 'order by'
        if (!topLevel) {
            emitLiteralsTopDown(model.getOrderBy(), model);
        }

        if (nestedIsFlex && nestedAllowsColumnChange) {
            emitColumnLiteralsTopDown(model.getColumns(), nested);

            final IntList unionColumnIndexes = tempList;
            unionColumnIndexes.clear();
            ObjList<QueryColumn> nestedTopDownColumns = nested.getTopDownColumns();
            for (int i = 0, n = nestedTopDownColumns.size(); i < n; i++) {
                unionColumnIndexes.add(nested.getColumnAliasIndex(nestedTopDownColumns.getQuick(i).getAlias()));
            }

            QueryModel unionModel = nested.getUnionModel();
            while (unionModel != null) {
                // promote bottom-up columns to top-down columns, which
                // indexes correspond to the chosen columns in the "nested" model
                ObjList<QueryColumn> cols = unionModel.getBottomUpColumns();
                for (int i = 0, n = unionColumnIndexes.size(); i < n; i++) {
                    QueryColumn qc = cols.getQuick(unionColumnIndexes.getQuick(i));
                    unionModel.addTopDownColumn(qc, qc.getAlias());
                }
                unionModel = unionModel.getUnionModel();
            }
        }

        // go down the nested path
        if (nested != null) {
            propagateTopDownColumns0(nested, false, null, nestedAllowsColumnChange);
        }

        final QueryModel unionModel = model.getUnionModel();
        if (unionModel != null) {
            // we've to use this value because union-ed models don't have a back-reference and might not know they participate in set operation
            propagateTopDownColumns(unionModel, allowColumnsChange);
        }
    }

    /**
     * Propagates orderByAdvice to nested join models if certain conditions are met.
     * Advice should only be propagated if relevant.
     * Cases:
     * ASOF JOIN
     * Propagate if the ordering is for the primary table only, and timestamp-first
     * OTHER JOINs
     * Propagate down primary table only.
     *
     * @param model                  The current query model
     * @param jm                     The join model list for the current query model
     * @param orderByMnemonic        The advice 'strength'
     * @param orderByDirectionAdvice The advice direction
     */
    private void pushDownOrderByAdviceToJoinModels(QueryModel model, ObjList<QueryModel> jm, int orderByMnemonic, IntList orderByDirectionAdvice) {
        if (model == null) {
            return;
        }
        // don't propagate though group by, sample by or distinct
        if (model.getGroupBy().size() != 0
                || model.getSampleBy() != null
                || model.getSelectModelType() == QueryModel.SELECT_MODEL_DISTINCT) {
            return;
        }
        // placeholder for prefix-stripped advice
        ObjList<ExpressionNode> advice;
        // Check if the orderByAdvice has names qualified by table names i.e 't1.ts' versus 'ts'
        final boolean orderByAdviceHasDot = checkForDot(orderByAdvice);
        // loop over the join models
        // get primary model
        QueryModel jm1 = jm.getQuiet(0);
        jm1 = jm1 != null ? jm1.getNestedModel() : null;
        if (jm1 == null) {
            return;
        }
        // get secondary model
        QueryModel jm2 = jm1.getJoinModels().getQuiet(1);
        // if order by advice has no table prefixes, we preserve original behaviour and pass it on.
        if (!orderByAdviceHasDot) {
            if (allAdviceIsForThisTable(jm1, orderByAdvice)) {
                setAndCopyAdvice(jm1, orderByAdvice, orderByMnemonic, orderByDirectionAdvice);
            }
            optimiseOrderBy(jm1, orderByMnemonic);
            return;
        }
        // if the order by advice is for more than one table, don't propagate it, as a sort will be needed anyway
        if (!checkForConsistentPrefix(orderByAdvice)) {
            return;
        }
        // if the orderByAdvice prefixes do not match the primary table name, don't propagate it
        final CharSequence adviceToken = orderByAdvice.getQuick(0).token;
        final int dotLoc = Chars.indexOf(adviceToken, '.');
        if (!(Chars.equalsNc(jm1.getTableName(), adviceToken, 0, dotLoc)
                || (jm1.getAlias() != null && Chars.equals(jm1.getAlias().token, adviceToken, 0, dotLoc)))) {
            optimiseOrderBy(jm1, orderByMnemonic);
            return;
        }
        // order by advice is pushable, so now we copy it and strip the table prefix
        advice = duplicateAdviceAndTakeSuffix();
        // if there's a join, we need to handle it differently.
        if (jm2 != null) {
            final int joinType = jm2.getJoinType();
            if (joinType == QueryModel.JOIN_ASOF) {// For asof join, we only propagate advice if its ordered beginning with the designated timestamp
                CharSequence token = advice.getQuick(0).token;
                QueryColumn qc = jm1.getAliasToColumnMap().get(token);
                // if there is a matching column, and it is the designated timestamp, then propagate advice
                if (qc != null
                        && qc.getColumnType() == ColumnType.TIMESTAMP
                        && Chars.equalsIgnoreCase(jm1.getTimestamp().token, qc.getAst().token)) {
                    setAndCopyAdvice(jm1, advice, orderByMnemonic, orderByDirectionAdvice);
                }
            } else {
                setAndCopyAdvice(jm1, advice, orderByMnemonic, orderByDirectionAdvice);
            }
        } else {
            // fallback to copy the advice to primary
            setAndCopyAdvice(jm1, advice, orderByMnemonic, orderByDirectionAdvice);
        }
        // recursive call
        optimiseOrderBy(jm1, orderByMnemonic);
    }

    private ExpressionNode pushOperationOutsideAgg(ExpressionNode agg, ExpressionNode op, ExpressionNode column, ExpressionNode constant, QueryModel model) {
        final QueryColumn qc = checkSimpleIntegerColumn(column, model);
        if (qc == null) {
            return agg;
        }

        agg.rhs = column;

        ExpressionNode count = expressionNodePool.next();
        count.token = "COUNT";
        count.type = FUNCTION;
        // INT and LONG are nullable, so we need to use COUNT(column) for them.
        if (qc.getColumnType() == ColumnType.INT || qc.getColumnType() == ColumnType.LONG) {
            count.paramCount = 1;
            count.rhs = column;
        } else {
            count.paramCount = 0;
        }
        count.position = agg.position;

        OperatorExpression mulOp = OperatorExpression.chooseRegistry(configuration.getCairoSqlLegacyOperatorPrecedence()).map.get("*");
        ExpressionNode mul = expressionNodePool.next().of(OPERATION, mulOp.operator.token, mulOp.precedence, agg.position);
        mul.paramCount = 2;
        mul.lhs = count;
        mul.rhs = constant;

        if (op.lhs == column) { // maintain order for subtraction
            op.lhs = agg;
            op.rhs = mul;
        } else {
            op.lhs = mul;
            op.rhs = agg;
        }

        return op;
    }

    /**
     * Identify joined tables without join clause and try to find other reversible join clauses
     * that may be applied to it. For example when these tables joined"
     * <p>
     * from a
     * join b on c.x = b.x
     * join c on c.y = a.y
     * <p>
     * the system that prefers child table with the lowest index will attribute c.x = b.x clause to
     * table "c" leaving "b" without clauses.
     */
    @SuppressWarnings({"StatementWithEmptyBody"})
    private void reorderTables(QueryModel model) {
        ObjList<QueryModel> joinModels = model.getJoinModels();
        int n = joinModels.size();

        tempCrosses.clear();
        // collect crosses
        for (int i = 0; i < n; i++) {
            QueryModel q = joinModels.getQuick(i);
            if (q.getContext() == null || q.getContext().parents.size() == 0) {
                tempCrosses.add(i);
            }
        }

        int cost = Integer.MAX_VALUE;
        int root = -1;

        // analyse state of tree for each set of n-1 crosses
        for (int z = 0, zc = tempCrosses.size(); z < zc; z++) {
            for (int i = 0; i < zc; i++) {
                if (z != i) {
                    int to = tempCrosses.getQuick(i);
                    final JoinContext jc = joinModels.getQuick(to).getContext();
                    // look above i up to OUTER join
                    for (int k = i - 1; k > -1 && swapJoinOrder(model, to, k, jc); k--) ;
                    // look below i for up to OUTER join
                    for (int k = i + 1; k < n && swapJoinOrder(model, to, k, jc); k++) ;
                }
            }

            IntList ordered = model.nextOrderedJoinModels();
            int thisCost = doReorderTables(model, ordered);

            // we have to have root, even if it is expensive
            // so the first iteration sets the root regardless
            // the following iterations might improve it
            if (thisCost < cost || root == -1) {
                root = z;
                cost = thisCost;
                model.setOrderedJoinModels(ordered);
            }
        }

        assert root != -1;
    }

    private ExpressionNode replaceIfAggregateOrLiteral(
            @Transient ExpressionNode node,
            QueryModel groupByModel,
            QueryModel translatingModel,
            QueryModel innerModel,
            QueryModel validatingModel,
            ObjList<ExpressionNode> groupByNodes,
            ObjList<CharSequence> groupByAliases
    ) throws SqlException {
        if (node != null &&
                ((node.type == FUNCTION && functionParser.getFunctionFactoryCache().isGroupBy(node.token)) || node.type == LITERAL)) {
            CharSequence alias = findColumnByAst(groupByNodes, groupByAliases, node);
            if (alias == null) {
                QueryColumn qc = queryColumnPool.next().of(createColumnAlias(node, groupByModel), node);
                groupByModel.addBottomUpColumn(qc);
                alias = qc.getAlias();

                groupByNodes.add(deepClone(expressionNodePool, node));
                groupByAliases.add(alias);

                if (node.type == LITERAL) {
                    doReplaceLiteral(node, translatingModel, innerModel, validatingModel, false);
                }
            }

            return nextLiteral(alias);
        }
        return node;
    }

    private ExpressionNode replaceIfCursor(
            @Transient ExpressionNode node,
            QueryModel cursorModel,
            @Nullable QueryModel innerVirtualModel,
            QueryModel translatingModel,
            QueryModel baseModel,
            SqlExecutionContext sqlExecutionContext,
            SqlParserCallback sqlParserCallback
    ) throws SqlException {
        if (node != null && functionParser.getFunctionFactoryCache().isCursor(node.token)) {
            return nextLiteral(
                    addCursorFunctionAsCrossJoin(
                            node,
                            null,
                            cursorModel,
                            innerVirtualModel,
                            translatingModel,
                            baseModel,
                            sqlExecutionContext,
                            sqlParserCallback
                    ).getAlias()
            );
        }
        return node;
    }

    private ExpressionNode replaceIfGroupByExpressionOrAggregate(
            ExpressionNode node,
            QueryModel groupByModel,
            ObjList<ExpressionNode> groupByNodes,
            ObjList<CharSequence> groupByAliases
    ) throws SqlException {
        CharSequence alias = findColumnByAst(groupByNodes, groupByAliases, node);
        if (alias != null) {
            return nextLiteral(alias);
        } else if (node.type == FUNCTION && functionParser.getFunctionFactoryCache().isGroupBy(node.token)) {
            QueryColumn qc = queryColumnPool.next().of(createColumnAlias(node, groupByModel), node);
            groupByModel.addBottomUpColumn(qc);
            return nextLiteral(qc.getAlias());
        }

        if (node.type == LITERAL) {
            throw SqlException.$(node.position, "column must appear in GROUP BY clause or aggregate function");
        }

        return node;
    }

    private ExpressionNode replaceIfUnaliasedLiteral(ExpressionNode node, QueryModel baseModel) throws SqlException {
        if (node != null && node.type == LITERAL) {
            CharSequence col = node.token;
            final int dot = Chars.indexOf(col, '.');
            int modelIndex = validateColumnAndGetModelIndex(baseModel, col, dot, node.position);

            boolean addAlias = dot == -1 && baseModel.getJoinModels().size() > 1;
            boolean removeAlias = dot > -1 && baseModel.getJoinModels().size() == 1;

            if (addAlias || removeAlias) {
                CharacterStoreEntry entry = characterStore.newEntry();
                if (addAlias) {
                    CharSequence alias = baseModel.getModelAliasIndexes().keys().get(modelIndex);
                    entry.put(alias).put('.').put(col);
                } else {
                    entry.put(col, dot + 1, col.length());
                }
                CharSequence prefixedCol = entry.toImmutable();
                return expressionNodePool.next().of(LITERAL, prefixedCol, node.precedence, node.position);
            }
        }
        return node;
    }

    private ExpressionNode replaceLiteral(
            @Transient ExpressionNode node,
            QueryModel translatingModel,
            @Nullable QueryModel innerVirtualModel,
            QueryModel validatingModel,
            boolean windowCall
    ) throws SqlException {
        if (node != null && node.type == LITERAL) {
            try {
                return doReplaceLiteral(node, translatingModel, innerVirtualModel, validatingModel, windowCall);
            } catch (SqlException e) {
                if (functionParser.findNoArgFunction(node)) {
                    node.type = FUNCTION;
                } else {
                    throw e;
                }
            }
        }
        return node;
    }

    private void replaceLiteralList(QueryModel innerVirtualModel, QueryModel translatingModel, QueryModel baseModel, ObjList<ExpressionNode> list) throws SqlException {
        for (int j = 0, n = list.size(); j < n; j++) {
            final ExpressionNode node = list.getQuick(j);
            emitLiterals(node, translatingModel, innerVirtualModel, baseModel, true);
            list.setQuick(j, replaceLiteral(node, translatingModel, innerVirtualModel, baseModel, true));
        }
    }

    private void resolveJoinColumns(QueryModel model) throws SqlException {
        ObjList<QueryModel> joinModels = model.getJoinModels();
        final int size = joinModels.size();
        final CharSequence modelAlias = setAndGetModelAlias(model);
        // collect own alias
        collectModelAlias(model, 0, model);
        if (size > 1) {
            for (int i = 1; i < size; i++) {
                final QueryModel jm = joinModels.getQuick(i);
                final ObjList<ExpressionNode> jc = jm.getJoinColumns();
                final int joinColumnsSize = jc.size();

                if (joinColumnsSize > 0) {
                    final CharSequence jmAlias = setAndGetModelAlias(jm);
                    ExpressionNode joinCriteria = jm.getJoinCriteria();
                    for (int j = 0; j < joinColumnsSize; j++) {
                        ExpressionNode node = jc.getQuick(j);
                        ExpressionNode eq = makeOperation("=", makeModelAlias(modelAlias, node), makeModelAlias(jmAlias, node));
                        if (joinCriteria == null) {
                            joinCriteria = eq;
                        } else {
                            joinCriteria = makeOperation("and", joinCriteria, eq);
                        }
                    }
                    jm.setJoinCriteria(joinCriteria);
                }
                resolveJoinColumns(jm);
                collectModelAlias(model, i, jm);
            }
        }

        if (model.getNestedModel() != null) {
            resolveJoinColumns(model.getNestedModel());
        }

        // and union models too
        if (model.getUnionModel() != null) {
            resolveJoinColumns(model.getUnionModel());
        }
    }

    // Rewrite:
    // sum(x*10) into sum(x) * 10, etc.
    // sum(x+10) into sum(x) + count(x)*10
    // sum(x-10) into sum(x) - count(x)*10
    private ExpressionNode rewriteAggregate(ExpressionNode agg, QueryModel model) {
        if (agg == null) {
            return null;
        }

        ExpressionNode op = agg.rhs;

        if (op != null &&
                agg.type == FUNCTION &&
                functionParser.getFunctionFactoryCache().isGroupBy(agg.token) &&
                Chars.equalsIgnoreCase("sum", agg.token) &&
                op.type == OPERATION) {
            if (Chars.equals(op.token, '*')) { // sum(x*10) == sum(x)*10
                if (isIntegerConstant(op.rhs) && isSimpleIntegerColumn(op.lhs, model)) {
                    agg.rhs = op.lhs;
                    op.lhs = agg;
                    return op;
                } else if (isIntegerConstant(op.lhs) && isSimpleIntegerColumn(op.rhs, model)) {
                    agg.rhs = op.rhs;
                    op.rhs = agg;
                    return op;
                }
            } else if (Chars.equals(op.token, '+') || Chars.equals(op.token, '-')) { // sum(x+10) == sum(x)+count(x)*10 , sum(x-10) == sum(x)-count(x)*10
                if (isIntegerConstant(op.rhs)) {
                    return pushOperationOutsideAgg(agg, op, op.lhs, op.rhs, model);
                } else if (isIntegerConstant(op.lhs)) {
                    return pushOperationOutsideAgg(agg, op, op.rhs, op.lhs, model);
                }
            }
        }

        return agg;
    }

    /**
<<<<<<< HEAD
     * Rewrites expressions such as:
     * <p>
     * SELECT count_distinct(s) FROM tab WHERE s like '%a';
     * </p>
     * into more parallel-friendly:
     * <p>
     * SELECT count(*) FROM (SELECT s FROM tab WHERE s like '%a' AND s IS NOT NULL GROUP BY s);
     * </p>
     */
    private void rewriteCountDistinct(QueryModel model) throws SqlException {
        final QueryModel nested = model.getNestedModel();
        ExpressionNode countDistinctExpr;

        if (
                nested != null
                        && nested.getNestedModel() == null
                        && nested.getTableName() != null
                        && model.getColumns().size() == 1
=======
     * Rewrites expressions such as :
     * SELECT count_distinct(s) FROM tab WHERE s like '%a' ;
     * into more parallel-friendly :
     * SELECT count(*) FROM (SELECT s FROM tab WHERE s like '%a' AND s IS NOT NULL GROUP BY s);
     */
    private void rewriteCountDistinct(QueryModel model) throws SqlException {
        QueryModel nested = model.getNestedModel();
        ExpressionNode countDistinctExpr;

        if (
                model.getColumns().size() == 1
>>>>>>> 22d99f07
                        && (countDistinctExpr = model.getColumns().getQuick(0).getAst()).type == ExpressionNode.FUNCTION
                        && Chars.equalsIgnoreCase("count_distinct", countDistinctExpr.token)
                        && countDistinctExpr.paramCount == 1
                        && !isSymbolColumn(countDistinctExpr, nested) // don't rewrite for symbol column because there's a separate optimization in count_distinct
                        && model.getJoinModels().size() == 1
<<<<<<< HEAD
                        && model.getWhereClause() == null
=======
                        && model.getUnionModel() == null
                        && nested != null
                        && nested.getNestedModel() == null
                        && model.getWhereClause() == null
                        && nested.getTableName() != null
>>>>>>> 22d99f07
                        && model.getSampleBy() == null
                        && model.getGroupBy().size() == 0
        ) {
            ExpressionNode distinctExpr = countDistinctExpr.rhs;

            QueryModel middle = queryModelPool.next();
            middle.setNestedModel(nested);
            middle.setSelectModelType(QueryModel.SELECT_MODEL_GROUP_BY);
            model.setNestedModel(middle);

            CharSequence innerAlias = createColumnAlias(distinctExpr.token, middle, true);
            QueryColumn qc = queryColumnPool.next().of(innerAlias, distinctExpr);
            middle.addBottomUpColumn(qc);

            ExpressionNode nullExpr = expressionNodePool.next();
            nullExpr.type = CONSTANT;
            nullExpr.token = "null";
            nullExpr.precedence = 0;

            OperatorExpression neqOp = OperatorExpression.chooseRegistry(configuration.getCairoSqlLegacyOperatorPrecedence()).map.get("!=");
            ExpressionNode node = expressionNodePool.next().of(OPERATION, neqOp.operator.token, neqOp.precedence, 0);
            node.paramCount = 2;
            node.lhs = nullExpr;
            node.rhs = distinctExpr;

            nested.setWhereClause(concatFilters(nested.getWhereClause(), node));
            middle.addGroupBy(distinctExpr);

            countDistinctExpr.token = "count";
            countDistinctExpr.paramCount = 0;
            countDistinctExpr.rhs = null;
<<<<<<< HEAD
=======

            // if rewrite applies to this model then there's no point trying to apply it to nested, joined or union-ed models
            return;
>>>>>>> 22d99f07
        }

        if (nested != null) {
            rewriteCountDistinct(nested);
        }

        final QueryModel union = model.getUnionModel();
        if (union != null) {
            rewriteCountDistinct(union);
        }

        ObjList<QueryModel> joinModels = model.getJoinModels();
        for (int i = 1, n = joinModels.size(); i < n; i++) {
            rewriteCountDistinct(joinModels.getQuick(i));
        }
    }

<<<<<<< HEAD
=======
    /**
     * Rewrites
     * SELECT LAST(timestamp) FROM table_name;
     * AND
     * SELECT max(timestamp) FROM table_name;
     * into query which can is optimised search
     * SELECT timestamp from (SELECT timestamp from table_name order by timestamp) limit 1
     * This enables FrameBackwardScan for aggregation queries containing LAST keyword
     * AND
     * Rewrites
     * SELECT FIRST(timestamp) FROM table_name;
     * AND
     * SELECT min(timestamp) FROM table_name;
     * into query which can is optimised search
     * SELECT timestamp from (SELECT timestamp from table_name) limit 1
     * This disables invoking group by workers
     */
    private void rewriteGroupByForFirstLastMaxMinAggregateFunctions(QueryModel parent) {
        //base condition to stop recursion
        if (parent == null)
            return;

        final QueryModel union = parent.getUnionModel();
        if (union != null) {
            rewriteGroupByForFirstLastMaxMinAggregateFunctions(union);
        }

        QueryModel nestedModel = parent.getNestedModel();
        if (nestedModel != null
                && nestedModel.getJoinModels().size() == 1
                && nestedModel.getNestedModel() == null
                && nestedModel.getTableName() != null
                && parent.getSampleBy() == null
                && parent.getGroupBy().size() == 0
        ) {
            ObjList<QueryColumn> queryColumns = parent.getBottomUpColumns();
            CharSequence designatedTimestampColumn;

            /**if FIRST/LAST/min/max(column) does not contain designated-timestamp column
             * OR
             * another column present in select clause
             * then don't apply optimisations to base model
             */
            if (nestedModel.getTimestamp() == null || queryColumns.size() > 1) {
                rewriteGroupByForFirstLastMaxMinAggregateFunctions(nestedModel);
                return;
            }

            //get designated timestamp column name
            designatedTimestampColumn = nestedModel.getTimestamp().token;
            QueryColumn column = queryColumns.get(0);
            ExpressionNode ast = column.getAst();
            CharSequence token = null;
            CharSequence rhs = null;
            if (ast != null) {
                token = ast.token;
                rhs = ast.rhs == null ? null : ast.rhs.token;
            }

            /**
             Type 1 Optimisations: Will be optimised by adding order by clause and changing model type
             Type 2 Optimisations: Will be done only by changing model type to prevent invoking group by workers
             */
            int optimisationType = 0;
            if (rhs != null && ast.type == 8 && Chars.equals(designatedTimestampColumn, rhs)) {
                if (Chars.equalsIgnoreCase(token, "LAST") || Chars.equalsIgnoreCase(token, "MAX"))
                    optimisationType = 1;
                else if (Chars.equalsIgnoreCase(token, "FIRST") || Chars.equalsIgnoreCase(token, "MIN"))
                    optimisationType = 2;
            }

            /**
             Core logic for issue #4231 will be applicable under two conditions
             Condition1: QueryColumn contains FIRST/LAST/max/min function keyword
             Condition2: QueryColumn for LAST/max keyword should be same as designatedTimestamp column
             Core logic for changing query plan
             - Add limit 1 via expressionNode to parent model
             - Change model to select-choose from select-group-by
             - Column alias by default is LAST/max if alias is not provided, replace with original column name
             - Add order by clause to nested model
             Call this recursively for nested models
             */
            if (optimisationType == 1 || optimisationType == 2) {
                QueryModel newNestedModel = queryModelPool.next();
                ExpressionNode lowerLimitNode = expressionNodePool.next();
                lowerLimitNode.token = "1";
                lowerLimitNode.type = CONSTANT;
                parent.setLimit(lowerLimitNode, null);

                //change model type to select-choose
                parent.setSelectModelType(QueryModel.SELECT_MODEL_CHOOSE);

                //change ast params
                ast.token = rhs;
                ast.paramCount = 0;
                ast.type = LITERAL;

                ExpressionNode newTimestampNode = expressionNodePool.next();
                newTimestampNode.token = designatedTimestampColumn.toString();
                if (optimisationType == 1)
                    newNestedModel.addOrderBy(newTimestampNode, QueryModel.ORDER_DIRECTION_DESCENDING);
                ObjList<QueryModel> joinModels = parent.getNestedModel().getJoinModels();
                for (int i = 1, n = joinModels.size(); i < n; i++) {
                    newNestedModel.addJoinModel(joinModels.getQuick(i));
                }
                newNestedModel.setTableNameExpr(nestedModel.getTableNameExpr());
                newNestedModel.setModelType(nestedModel.getModelType());
                newNestedModel.setTimestamp(nestedModel.getTimestamp());
                newNestedModel.setWhereClause(nestedModel.getWhereClause());
                newNestedModel.copyColumnsFrom(nestedModel, queryColumnPool, expressionNodePool);
                parent.setNestedModel(newNestedModel);
                return;
            }

        }

        if (nestedModel != null)
            rewriteGroupByForFirstLastMaxMinAggregateFunctions(nestedModel);

        ObjList<QueryModel> joinModels = parent.getJoinModels();
        for (int i = 1, n = joinModels.size(); i < n; i++) {
            rewriteGroupByForFirstLastMaxMinAggregateFunctions(joinModels.getQuick(i));
        }

    }

>>>>>>> 22d99f07
    // push aggregate function calls to group by model, replace key column expressions with group by aliases
    // raise error if raw column usage doesn't match one of expressions on group by list
    private ExpressionNode rewriteGroupBySelectExpression(
            final @Transient ExpressionNode topLevelNode,
            QueryModel groupByModel,
            ObjList<ExpressionNode> groupByNodes,
            ObjList<CharSequence> groupByAliases
    ) throws SqlException {
        sqlNodeStack.clear();

        // pre-order iterative tree traversal
        // see: http://en.wikipedia.org/wiki/Tree_traversal

        ExpressionNode temp = replaceIfGroupByExpressionOrAggregate(topLevelNode, groupByModel, groupByNodes, groupByAliases);
        if (temp != topLevelNode) {
            return temp;
        }

        ExpressionNode node = topLevelNode;

        while (!sqlNodeStack.isEmpty() || node != null) {
            if (node != null) {
                if (node.paramCount < 3) {
                    if (node.rhs != null) {
                        temp = replaceIfGroupByExpressionOrAggregate(node.rhs, groupByModel, groupByNodes, groupByAliases);
                        if (node.rhs == temp) {
                            sqlNodeStack.push(node.rhs);
                        } else {
                            node.rhs = temp;
                        }
                    }

                    if (node.lhs != null) {
                        temp = replaceIfGroupByExpressionOrAggregate(node.lhs, groupByModel, groupByNodes, groupByAliases);
                        if (temp == node.lhs) {
                            node = node.lhs;
                        } else {
                            node.lhs = temp;
                            node = null;
                        }
                    } else {
                        node = null;
                    }
                } else {
                    for (int i = 1, k = node.paramCount; i < k; i++) {
                        ExpressionNode e = node.args.getQuick(i);
                        temp = replaceIfGroupByExpressionOrAggregate(e, groupByModel, groupByNodes, groupByAliases);
                        if (e == temp) {
                            sqlNodeStack.push(e);
                        } else {
                            node.args.setQuick(i, temp);
                        }
                    }

                    ExpressionNode e = node.args.getQuick(0);
                    temp = replaceIfGroupByExpressionOrAggregate(e, groupByModel, groupByNodes, groupByAliases);
                    if (e == temp) {
                        node = e;
                    } else {
                        node.args.setQuick(0, temp);
                        node = null;
                    }
                }
            } else {
                node = sqlNodeStack.poll();
            }
        }

        return topLevelNode;
    }

    /**
     * For queries on tables with designated timestamp, no where clause and no order by or order by ts only :
     * <p>
     * For example:
     * select a,b from X limit -10 -> select a,b from (select * from X order by ts desc limit 10) order by ts asc
     * select a,b from X order by ts limit -10 -> select a,b  from (select * from X order by ts desc limit 10) order by ts asc
     * select a,b from X order by ts desc limit -10 -> select a,b from (select * from X order by ts asc limit 10) order by ts desc
     *
     * @param model            input model
     * @param executionContext execution context
     */
    private void rewriteNegativeLimit(final QueryModel model, SqlExecutionContext executionContext) throws SqlException {
        if (model != null) {
            final QueryModel nested = model.getNestedModel();
            Function loFunction;
            ObjList<ExpressionNode> orderBy;
            long limitValue;

            if (
                    model.getLimitLo() != null
                            && model.getLimitHi() == null
                            && model.getUnionModel() == null
                            && model.getJoinModels().size() == 1
                            && model.getGroupBy().size() == 0
                            && model.getSampleBy() == null
                            && !hasAggregateQueryColumn(model)
                            && !model.isDistinct()
                            && nested != null
                            && nested.getJoinModels().size() == 1
                            && nested.getTimestamp() != null
                            && nested.getWhereClause() == null
                            && (loFunction = getLoFunction(model.getLimitLo(), executionContext)) != null
                            && loFunction.isConstant()
                            && (limitValue = loFunction.getLong(null)) < 0
                            && (limitValue >= -executionContext.getCairoEngine().getConfiguration().getSqlMaxNegativeLimit())
                            && ((orderBy = nested.getOrderBy()).size() == 0 ||
                            (
                                    orderBy.size() == 1
                                            && nested.isOrderByTimestamp(orderBy.getQuick(0).token)
                            )
                    )
            ) {
                final CharacterStoreEntry characterStoreEntry = characterStore.newEntry();
                characterStoreEntry.put(-limitValue);
                ExpressionNode limitNode = nextLiteral(characterStoreEntry.toImmutable());
                // override limit node type
                limitNode.type = CONSTANT;

                // insert two models between "model" and "nested", like so:
                // model -> order -> limit -> nested + order

                // the outer model loses its limit
                model.setLimit(null, null);

                QueryModel limitModel = queryModelPool.next();
                limitModel.setSelectModelType(QueryModel.SELECT_MODEL_CHOOSE);
                limitModel.setNestedModel(nested);
                limitModel.setLimit(limitNode, null);

                // copy columns to the "limit" model from the "nested" model
                ObjList<CharSequence> nestedColumnNames = nested.getBottomUpColumnAliases();
                for (int i = 0, n = nestedColumnNames.size(); i < n; i++) {
                    limitModel.addBottomUpColumn(nextColumn(nestedColumnNames.getQuick(i)));
                }

                QueryModel order = null;
                if (limitValue < -1) {
                    order = queryModelPool.next();
                    order.setNestedModel(limitModel);
                    ObjList<QueryColumn> limitColumns = limitModel.getBottomUpColumns();
                    for (int i = 0, n = limitColumns.size(); i < n; i++) {
                        order.addBottomUpColumn(limitColumns.getQuick(i));
                    }
                    order.setNestedModelIsSubQuery(true);
                    model.setNestedModel(order);
                }

                if (orderBy.size() == 0) {
                    if (order != null) {
                        order.addOrderBy(nested.getTimestamp(), QueryModel.ORDER_DIRECTION_ASCENDING);
                    }

                    nested.addOrderBy(nested.getTimestamp(), QueryModel.ORDER_DIRECTION_DESCENDING);
                } else {
                    final IntList orderByDirection = nested.getOrderByDirection();
                    if (order != null) {
                        // it is possible that order by column has not been selected in the order model
                        // for that reason we must add column lookup to allow order-by optimisation to resolve the column name
                        final ExpressionNode orderByNode = nested.getTimestamp();
                        final CharSequence orderByToken = orderByNode.token;
                        // We are here because order-by matched timestamp, what we don't know is
                        // if we matched timestamp via index or name. If we parse order-by token
                        // AGAIN, that would be our index, otherwise - it is a name
                        if (order.getAliasToColumnMap().excludes(orderByToken)) {
                            order.getAliasToColumnMap().put(orderByToken, nextColumn(orderByToken));
                        }
                        order.addOrderBy(orderByNode, orderByDirection.getQuick(0));
                    }

                    int newOrder;
                    if (orderByDirection.getQuick(0) == QueryModel.ORDER_DIRECTION_ASCENDING) {
                        newOrder = QueryModel.ORDER_DIRECTION_DESCENDING;
                    } else {
                        newOrder = QueryModel.ORDER_DIRECTION_ASCENDING;
                    }
                    orderByDirection.setQuick(0, newOrder);
                }

                if (order == null) {
                    model.setNestedModel(limitModel);
                }
            }
            // assign different nested model because it might need to be re-written
            rewriteNegativeLimit(nested, executionContext);
        }
    }

    /**
     * Rewrites order by clause to achieve simple column resolution for model parser.
     * Order by must never reference column that doesn't exist in its own select list.
     * <p>
     * Because order by clause logically executes after "select" it must be able to
     * reference results of arithmetic expression, aggregation function results, arithmetic with
     * aggregation results and window functions. Somewhat contradictory to this order by must
     * also be able to reference columns of table or sub-query that are not even in select clause.
     *
     * @param model inbound model
     * @return outbound model
     * @throws SqlException when column names are ambiguous or not found at all.
     */
    private QueryModel rewriteOrderBy(final QueryModel model) throws SqlException {
        // find base model and check if there is "group-by" model in between
        // when we are dealing with "group by" model some implicit "order by" columns have to be dropped,
        // However, in the following example
        // select a, b from T order by c
        // ordering does affect query result
        QueryModel result = model;
        QueryModel base = model;
        QueryModel baseParent = model;
        QueryModel wrapper = null;
        QueryModel limitModel = model;//bottom-most model which contains limit, order by can't be moved past it
        final int modelColumnCount = model.getBottomUpColumns().size();
        boolean groupByOrDistinct = false;

        while (base.getBottomUpColumns().size() > 0 && !base.isNestedModelIsSubQuery()) {
            baseParent = base;

            final QueryModel union = base.getUnionModel();
            if (union != null) {
                final QueryModel rewritten = rewriteOrderBy(union);
                if (rewritten != union) {
                    base.setUnionModel(rewritten);
                }
            }

            base = base.getNestedModel();
            if (base.getLimitLo() != null) {
                limitModel = base;
            }
            final int selectModelType = baseParent.getSelectModelType();
            groupByOrDistinct = groupByOrDistinct
                    || selectModelType == QueryModel.SELECT_MODEL_GROUP_BY
                    || selectModelType == QueryModel.SELECT_MODEL_DISTINCT;
        }

        // find out how "order by" columns are referenced
        ObjList<ExpressionNode> orderByNodes = base.getOrderBy();
        int sz = orderByNodes.size();
        if (sz > 0) {
            // for each order by column check how deep we need to go between "model" and "base"
            for (int i = 0; i < sz; i++) {
                final ExpressionNode orderBy = orderByNodes.getQuick(i);
                CharSequence column = orderBy.token;
                int dot = Chars.indexOf(column, '.');
                // is this a table reference?
                if (dot > -1 || model.getAliasToColumnMap().excludes(column)) {
                    // validate column
                    validateColumnAndGetModelIndex(base, column, dot, orderBy.position);
                    // good news, our column matched base model
                    // this condition is to ignore order by columns that are not in select and behind group by
                    if (base != model) {
                        // check if column is aliased as either
                        // "x y" or "tab.x y" or "t.x y", where "t" is alias of table "tab"
                        final LowerCaseCharSequenceObjHashMap<CharSequence> map = baseParent.getColumnNameToAliasMap();
                        CharSequence alias = null;
                        int index = map.keyIndex(column);
                        if (index > -1 && dot > -1) {
                            // we have the following that are true:
                            // 1. column does have table alias, e.g. tab.x
                            // 2. column definitely exists
                            // 3. column is _not_ referenced as select tab.x from tab
                            //
                            // lets check if column is referenced as select x from tab
                            // this will determine is column is referenced by select at all
                            index = map.keyIndex(column, dot + 1, column.length());
                        }

                        if (index > -1) {
                            QueryColumn qc = this.getQueryColumn(baseParent, column, dot);
                            if (qc != null) {
                                index = map.keyIndex(qc.getAst().token);
                            }
                        }


                        if (index < 0) {
                            // we have found alias, rewrite order by column
                            orderBy.token = map.valueAtQuick(index);

                            tempQueryModel = null;
                            tempColumnAlias = null;

                            // if necessary, propagate column to limit model that'll receive order by
                            if (limitModel != baseParent) {
                                CharSequence translatedColumnAlias = getTranslatedColumnAlias(limitModel, baseParent, orderBy.token);

                                if (translatedColumnAlias == null) {
                                    //add column ref to the most-nested model that doesn't have it
                                    alias = SqlUtil.createColumnAlias(characterStore, tempColumnAlias, Chars.indexOf(tempColumnAlias, '.'), tempQueryModel.getAliasToColumnMap());
                                    tempQueryModel.addBottomUpColumn(nextColumn(alias, tempColumnAlias));

                                    //and then push to upper models
                                    QueryModel m = limitModel;
                                    while (m != tempQueryModel) {
                                        m.addBottomUpColumn(nextColumn(alias));
                                        m = m.getNestedModel();
                                    }

                                    tempQueryModel = null;
                                    tempColumnAlias = null;
                                    orderBy.token = alias;

                                    //if necessary, add external model to maintain output
                                    if (limitModel == model && wrapper == null) {
                                        wrapper = queryModelPool.next();
                                        wrapper.setSelectModelType(QueryModel.SELECT_MODEL_CHOOSE);
                                        for (int j = 0; j < modelColumnCount; j++) {
                                            wrapper.addBottomUpColumn(nextColumn(model.getBottomUpColumns().getQuick(j).getAlias()));
                                        }
                                        result = wrapper;
                                        wrapper.setNestedModel(model);
                                    }
                                } else {
                                    orderBy.token = translatedColumnAlias;
                                }
                            }
                        } else {
                            if (dot > -1 && !base.getModelAliasIndexes().contains(column, 0, dot)) {
                                throw SqlException.invalidColumn(orderBy.position, column);
                            }

                            // we must attempt to ascend order by column
                            // when we have group-by or distinct model, ascent is not possible
                            if (groupByOrDistinct) {
                                throw SqlException.position(orderBy.position)
                                        .put("ORDER BY expressions must appear in select list. ")
                                        .put("Invalid column: ")
                                        .put(column);
                            } else {
                                if (dot > -1
                                        && base.getModelAliasIndexes().contains(column, 0, dot)
                                        && base.getModelAliasIndexes().size() == 1) {
                                    column = column.subSequence(dot + 1, column.length());//remove alias
                                    dot = -1;
                                }

                                if (baseParent.getSelectModelType() != QueryModel.SELECT_MODEL_CHOOSE) {
                                    QueryModel synthetic = queryModelPool.next();
                                    synthetic.setSelectModelType(QueryModel.SELECT_MODEL_CHOOSE);
                                    for (int j = 0, z = baseParent.getBottomUpColumns().size(); j < z; j++) {
                                        QueryColumn qc = baseParent.getBottomUpColumns().getQuick(j);
                                        if (qc.getAst().type == ExpressionNode.FUNCTION || qc.getAst().type == ExpressionNode.OPERATION) {
                                            emitLiterals(qc.getAst(), synthetic, null, baseParent.getNestedModel(), false);
                                        } else {
                                            synthetic.addBottomUpColumn(qc);
                                        }
                                    }
                                    synthetic.setNestedModel(base);
                                    baseParent.setNestedModel(synthetic);
                                    baseParent = synthetic;

                                    // the column may appear in the list after literals from expressions have been emitted
                                    index = synthetic.getColumnNameToAliasMap().keyIndex(column);

                                    if (index < 0) {
                                        alias = synthetic.getColumnNameToAliasMap().valueAtQuick(index);
                                    }
                                }

                                if (alias == null) {
                                    alias = SqlUtil.createColumnAlias(characterStore, column, dot, baseParent.getAliasToColumnMap());
                                    baseParent.addBottomUpColumn(nextColumn(alias, column));
                                }

                                // do we have more than one parent model?
                                if (model != baseParent) {
                                    QueryModel m = model;
                                    do {
                                        m.addBottomUpColumn(nextColumn(alias));
                                        m = m.getNestedModel();
                                    } while (m != baseParent);
                                }

                                orderBy.token = alias;

                                if (wrapper == null) {
                                    wrapper = queryModelPool.next();
                                    wrapper.setSelectModelType(QueryModel.SELECT_MODEL_CHOOSE);
                                    for (int j = 0; j < modelColumnCount; j++) {
                                        wrapper.addBottomUpColumn(nextColumn(model.getBottomUpColumns().getQuick(j).getAlias()));
                                    }
                                    result = wrapper;
                                    wrapper.setNestedModel(model);
                                }
                            }
                        }
                    }
                }
                //order by can't be pushed through limit clause because it'll produce bad results
                if (base != baseParent && base != limitModel) {
                    limitModel.addOrderBy(orderBy, base.getOrderByDirection().getQuick(i));
                }
            }

            if (base != model && base != limitModel) {
                base.clearOrderBy();
            }
        }

        final QueryModel nested = base.getNestedModel();
        if (nested != null) {
            final QueryModel rewritten = rewriteOrderBy(nested);
            if (rewritten != nested) {
                base.setNestedModel(rewritten);
            }
        }

        final QueryModel union = base.getUnionModel();
        if (union != null) {
            final QueryModel rewritten = rewriteOrderBy(union);
            if (rewritten != union) {
                base.setUnionModel(rewritten);
            }
        }

        ObjList<QueryModel> joinModels = base.getJoinModels();
        for (int i = 1, n = joinModels.size(); i < n; i++) {
            // we can ignore result of order by rewrite for because
            // 1. when join model is not a sub-query it will always have all the fields, so order by wouldn't
            //    introduce synthetic model (no column needs to be hidden)
            // 2. when join model is a sub-query it will have nested model, which can be rewritten. Parent model
            //    would remain the same again.
            rewriteOrderBy(joinModels.getQuick(i));
        }

        return result;
    }

    /**
     * Replaces references to column index in "order by" clause, such as "... order by 1"
     * with column names. The method traverses "deep" model hierarchy excluding "unions"
     *
     * @param model root model
     * @throws SqlException in case of any SQL syntax issues.
     */
    private void rewriteOrderByPosition(final QueryModel model) throws SqlException {
        QueryModel base = model;
        QueryModel baseParent = model;
        QueryModel baseGroupBy = null;
        QueryModel baseOuter = null;
        QueryModel baseDistinct = null;
        // while order by is initially kept in the base model (most inner one)
        // columns used in order by could be stored in one of many models : inner model, group by model, window or outer model
        // here we've to descend and keep track of all of those
        while (base.getBottomUpColumns().size() > 0) {
            // Check if the model contains the full list of selected columns and, thus, can be used as the parent.
            if (!base.isSelectTranslation()) {
                baseParent = base;
            }
            switch (base.getSelectModelType()) {
                case QueryModel.SELECT_MODEL_DISTINCT:
                    baseDistinct = base;
                    break;
                case QueryModel.SELECT_MODEL_GROUP_BY:
                    baseGroupBy = base;
                    break;
                case QueryModel.SELECT_MODEL_VIRTUAL:
                case QueryModel.SELECT_MODEL_CHOOSE:
                    QueryModel nested = base.getNestedModel();
                    if (nested != null && nested.getSelectModelType() == QueryModel.SELECT_MODEL_GROUP_BY) {
                        baseOuter = base;
                    }
                    break;
            }
            base = base.getNestedModel();
        }

        if (baseDistinct != null) {
            baseParent = baseDistinct;
        } else if (baseOuter != null) {
            baseParent = baseOuter;
        } else if (baseGroupBy != null) {
            baseParent = baseGroupBy;
        }

        ObjList<ExpressionNode> orderByNodes = base.getOrderBy();
        int sz = orderByNodes.size();
        if (sz > 0) {
            final ObjList<QueryColumn> columns = baseParent.getBottomUpColumns();
            final int columnCount = columns.size();
            for (int i = 0; i < sz; i++) {
                final ExpressionNode orderBy = orderByNodes.getQuick(i);
                final CharSequence column = orderBy.token;

                char first = column.charAt(0);
                if (first < '0' || first > '9') {
                    continue;
                }

                try {
                    final int position = Numbers.parseInt(column);
                    if (position < 1 || position > columnCount) {
                        throw SqlException.$(orderBy.position, "order column position is out of range [max=").put(columnCount).put(']');
                    }
                    orderByNodes.setQuick(
                            i,
                            expressionNodePool.next().of(
                                    LITERAL,
                                    columns.get(position - 1).getName(),
                                    -1,
                                    orderBy.position
                            )
                    );
                } catch (NumericException e) {
                    throw SqlException.invalidColumn(orderBy.position, column);
                }
            }
        }

        QueryModel nested = base.getNestedModel();
        if (nested != null) {
            rewriteOrderByPosition(nested);
        }

        ObjList<QueryModel> joinModels = base.getJoinModels();
        for (int i = 1, n = joinModels.size(); i < n; i++) {
            // we can ignore result of order by rewrite for because
            // 1. when join model is not a sub-query it will always have all the fields, so order by wouldn't
            //    introduce synthetic model (no column needs to be hidden)
            // 2. when join model is a sub-query it will have nested model, which can be rewritten. Parent model
            //    would remain the same again.
            rewriteOrderByPosition(joinModels.getQuick(i));
        }
    }

    private void rewriteOrderByPositionForUnionModels(final QueryModel model) throws SqlException {
        QueryModel next = model.getUnionModel();
        if (next != null) {
            doRewriteOrderByPositionForUnionModels(model, model, next);
        }

        next = model.getNestedModel();
        if (next != null) {
            rewriteOrderByPositionForUnionModels(next);
        }
    }

    /**
     * Recursive. Replaces "sample by" models with group-by. Not all forms of "sample by"
     * can be implemented via this method. Therefore, the rewrite avoids the following:
     * - fills
     * - custom non-wall-clock alignments
     *
     * @param model the input model, it is expected to be very early in optimisation process
     *              the typical sample by model consists of two objects, the outer one with the
     *              list of columns and the inner one with sample by clauses
     * @return when "timestamp" column is not explicitly selected, this method has to do
     * a trick to add artificial timestamp to the original model and then wrap the original
     * model into a sub-query, to select all the intended columns but the artificial timestamp.
     */
    private QueryModel rewriteSampleBy(@Nullable QueryModel model) throws SqlException {

        if (model == null) {
            return null;
        }

        QueryModel nested = model.getNestedModel();
        if (nested != null) {
            // "sample by" details will be on the nested model of the query
            ExpressionNode sampleBy = nested.getSampleBy();
            ExpressionNode sampleByOffset = nested.getSampleByOffset();
            ObjList<ExpressionNode> sampleByFill = nested.getSampleByFill();
            ExpressionNode sampleByTimezoneName = nested.getSampleByTimezoneName();
            ExpressionNode sampleByUnit = nested.getSampleByUnit();
            ExpressionNode timestamp = nested.getTimestamp();

            if (
                    sampleBy != null
                            && timestamp != null
                            && (sampleByOffset != null && SqlKeywords.isZeroOffset(sampleByOffset.token) && (sampleByTimezoneName == null || SqlKeywords.isUTC(sampleByTimezoneName.token)))
                            && (sampleByFill.size() == 0 || (sampleByFill.size() == 1 && SqlKeywords.isNoneKeyword(sampleByFill.getQuick(0).token)))
                            && sampleByUnit == null
            ) {
                // Validate that the model does not have wildcard column names.
                // Using wildcard in group-by expression makes SQL ambiguous and
                // error-prone. For example, additive table metadata changes (adding a column)
                // will change the outcome of existing queries, if those supported wildcards for
                // as group-by keys.

                for (int i = 0, n = model.getColumns().size(); i < n; i++) {
                    QueryColumn column = model.getColumns().getQuick(i);
                    if (column.getAst().isWildcard()) {
                        throw SqlException.$(column.getAst().position, "wildcard column select is not allowed in sample-by queries");
                    }
                }

                // When timestamp is not explicitly selected, we will
                // need to add it artificially to enable group-by to
                // have access to bucket key. If this happens, the artificial
                // timestamp is added as the last column and this flag is set.
                // SAMPLE_BY_REWRITE_WRAP_REMOVE_TIMESTAMP

                // Another reason for creating the wrapper is to re-introduce the copies of the
                // timestamp column. These are actively removed from the group-by model, to make sure they
                // don't pollute the group-by keys.
                // SAMPLE_BY_REWRITE_WRAP_ADD_TIMESTAMP_COPIES

                int wrapAction = SAMPLE_BY_REWRITE_NO_WRAP;

                // this may or may not be our guy, but may not be, depending on fill settings

                // plan of action:
                // 1. analyze sample by expression and replace expression in the same
                //    position where timestamp is in the select clause (timestamp may not be selected, we have to
                //    have a wrapper)
                // 2. clear the sample by clause
                // 3. wrap the result into an order by to maintain the timestamp order, but this can be optional

                // the timestamp could be selected but also aliased
                CharSequence timestampColumn = timestamp.token;
                CharSequence timestampAlias = model.getColumnNameToAliasMap().get(timestampColumn);

                if (timestampAlias == null) {
                    // Let's not give up yet, the timestamp column might be prefixed
                    // with either table name or table alias
                    if (nested.getAlias() != null) {
                        // table is indeed aliased
                        CharacterStoreEntry e = characterStore.newEntry();
                        e.put(nested.getAlias().token).putAscii('.').put(timestamp.token);
                        CharSequence tableAliasPrefixedTimestampColumn = e.toImmutable();
                        timestampAlias = model.getColumnNameToAliasMap().get(tableAliasPrefixedTimestampColumn);
                        if (timestampAlias != null) {
                            timestampColumn = tableAliasPrefixedTimestampColumn;
                        }
                    }

                    // still nothing? Let's try table prefix very last time.
                    if (timestampAlias == null && nested.getTableName() != null) {
                        CharacterStoreEntry e = characterStore.newEntry();
                        e.put(nested.getTableName()).putAscii('.').put(timestamp.token);
                        CharSequence tableNamePrefixedTimestampColumn = e.toImmutable();
                        timestampAlias = model.getColumnNameToAliasMap().get(tableNamePrefixedTimestampColumn);

                        if (timestampAlias != null) {
                            timestampColumn = tableNamePrefixedTimestampColumn;

                        }
                    }
                }

                // These lists collect timestamp copies that we remove from the group-by model.
                // The goal is to re-populate the wrapper model with the copies in the correct positions.
                ObjList<QueryColumn> insetColumnAliases = new ObjList<>();
                tempList.clear();
                boolean timestampOnly = true;

                // Check if there are more aliased timestamp references, e.g.
                // `select timestamp a, timestamp b, timestamp c`
                // We will remove copies from this model and add them back in the wrapper

                // columnToAlias map is lossy, it only stores "last" alias (non-deterministic)
                // to find other aliases we have to loop thru all the columns. We are removing
                // columns in this loop, that is why there is no auto-increment.
                for (int i = 0, k = 0, n = model.getBottomUpColumns().size(); i < n; k++) {
                    QueryColumn qc = model.getBottomUpColumns().getQuick(i);
                    boolean isAFunctionUsingTimestampColumn = (qc.getAst().type == FUNCTION || qc.getAst().type == OPERATION)
                            && nonAggregateFunctionDependsOn(qc.getAst(), nested.getTimestamp().token);

                    if (
                            isAFunctionUsingTimestampColumn ||
                                    // check all literals that refer timestamp column, except the one
                                    // with our chosen timestamp alias.
                                    timestampAlias != null && qc.getAst().type == ExpressionNode.LITERAL
                                            && Chars.equalsIgnoreCase(qc.getAst().token, timestampColumn)
                                            && !Chars.equalsIgnoreCase(qc.getAlias(), timestampAlias)
                    ) {
                        model.removeColumn(i);
                        // Collect indexes of the removed columns, as they appear in the original list.
                        // This is a "deleting" loop, the "i" is not representative of the original column
                        // positions, which is why we need another index "k".
                        tempList.add(k);
                        insetColumnAliases.add(qc);
                        n--;
                        wrapAction = SAMPLE_BY_REWRITE_WRAP_ADD_TIMESTAMP_COPIES;
                        if (isAFunctionUsingTimestampColumn) {
                            timestampOnly = false;
                        }
                    } else {
                        if (!Chars.equalsIgnoreCase(qc.getAst().token, timestampColumn)) {
                            timestampOnly = false;
                        }
                        i++;
                    }
                }

                // the "select" clause does not include timestamp
                if (timestampAlias == null) {
                    wrapAction |= SAMPLE_BY_REWRITE_WRAP_REMOVE_TIMESTAMP;

                    // Add artificial timestamp column at the end of the
                    // selected column list. While doing that we also
                    // need to avoid alias conflicts1

                    timestampAlias = createColumnAlias(timestampColumn, model);
                    model.addBottomUpColumnIfNotExists(nextColumn(timestampAlias));

                    timestampOnly = false;
                }
                if ((wrapAction & SAMPLE_BY_REWRITE_WRAP_ADD_TIMESTAMP_COPIES) != 0) {
                    // column alias indexes have shifted because of the removal of duplicate timestamp columns
                    model.updateColumnAliasIndexes();
                }

                int timestampPos = model.getColumnAliasIndex(timestampAlias);

                // create function ast
                final ExpressionNode timestampFunc = expressionNodePool.next();
                timestampFunc.token = "timestamp_floor";
                timestampFunc.paramCount = 2;
                timestampFunc.type = FUNCTION;

                CharacterStoreEntry characterStoreEntry = characterStore.newEntry();
                characterStoreEntry.put('\'').put(sampleBy.token).put('\'');

                final ExpressionNode lhs = expressionNodePool.next();
                lhs.token = characterStoreEntry.toImmutable();
                lhs.paramCount = 0;
                lhs.type = CONSTANT;

                final ExpressionNode rhs = expressionNodePool.next();
                rhs.token = timestampColumn;
                rhs.position = timestamp.position;
                rhs.paramCount = 0;
                rhs.type = LITERAL;

                timestampFunc.lhs = lhs;
                timestampFunc.rhs = rhs;

                model.getBottomUpColumns().setQuick(
                        timestampPos,
                        queryColumnPool.next().of(timestampAlias, timestampFunc)
                );

                if (timestampOnly || nested.getGroupBy().size() > 0) {
                    nested.addGroupBy(timestampFunc);
                }

                // check if order by is already present
                if (nested.getOrderBy().size() == 0) {
                    characterStoreEntry = characterStore.newEntry();
                    characterStoreEntry.put(timestampPos + 1);
                    ExpressionNode orderBy = expressionNodePool.next();
                    orderBy.token = characterStoreEntry.toImmutable();
                    orderBy.type = CONSTANT;
                    nested.getOrderBy().add(orderBy);
                    nested.getOrderByDirection().add(0);
                    nested.setTimestamp(nextLiteral(timestamp.token));
                }

                // clear sample by
                nested.setSampleBy(null);
                nested.setSampleByOffset(null);

                if ((wrapAction & SAMPLE_BY_REWRITE_WRAP_ADD_TIMESTAMP_COPIES) != 0) {
                    model = wrapWithSelectModel(model, tempList, insetColumnAliases, timestampAlias);
                }

                if ((wrapAction & SAMPLE_BY_REWRITE_WRAP_REMOVE_TIMESTAMP) != 0) {
                    // we added artificial timestamp, which has to be removed
                    // in the outer query. Single query consists of two
                    // nested QueryModel instances. The outer of the two is
                    // SELECT model and the inner of the two is the model providing
                    // all available columns.

                    // copy columns from the "sample by" SELECT model
                    model = wrapWithSelectModel(model, model.getBottomUpColumns().size() - 1);
                }
            }

            // recurse nested models
            nested.setNestedModel(rewriteSampleBy(nested.getNestedModel()));

            // join models
            for (int i = 1, n = nested.getJoinModels().size(); i < n; i++) {
                QueryModel joinModel = nested.getJoinModels().getQuick(i);
                joinModel.setNestedModel(rewriteSampleBy(joinModel.getNestedModel()));
            }
        }

        // unions
        model.setUnionModel(rewriteSampleBy(model.getUnionModel()));
        return model;
    }

    // flatParent = true means that parent model does not have selected columns
    private QueryModel rewriteSelectClause(
            QueryModel model,
            boolean flatParent,
            SqlExecutionContext sqlExecutionContext,
            SqlParserCallback sqlParserCallback
    ) throws SqlException {
        if (model.getUnionModel() != null) {
            QueryModel rewrittenUnionModel = rewriteSelectClause(
                    model.getUnionModel(),
                    true,
                    sqlExecutionContext,
                    sqlParserCallback
            );
            if (rewrittenUnionModel != model.getUnionModel()) {
                model.setUnionModel(rewrittenUnionModel);
            }
        }

        ObjList<QueryModel> models = model.getJoinModels();
        for (int i = 0, n = models.size(); i < n; i++) {
            final QueryModel m = models.getQuick(i);
            final boolean flatModel = m.getBottomUpColumns().size() == 0;
            final QueryModel nestedModel = m.getNestedModel();
            if (nestedModel != null) {
                QueryModel rewritten = rewriteSelectClause(nestedModel, flatModel, sqlExecutionContext, sqlParserCallback);
                if (rewritten != nestedModel) {
                    m.setNestedModel(rewritten);
                    // since we have rewritten nested model we also have to update column hash
                    m.copyColumnsFrom(rewritten, queryColumnPool, expressionNodePool);
                }
            }

            if (flatModel) {
                if (flatParent && m.getSampleBy() != null) {
                    throw SqlException.$(m.getSampleBy().position, "'sample by' must be used with 'select' clause, which contains aggregate expression(s)");
                }
            } else {
                model.replaceJoinModel(i, rewriteSelectClause0(m, sqlExecutionContext, sqlParserCallback));
            }
        }

        // "model" is always first in its own list of join models
        return models.getQuick(0);
    }

    @NotNull
    private QueryModel rewriteSelectClause0(
            final QueryModel model,
            SqlExecutionContext sqlExecutionContext,
            SqlParserCallback sqlParserCallback
    ) throws SqlException {
        assert model.getNestedModel() != null;

        groupByAliases.clear();
        groupByNodes.clear();

        final QueryModel groupByModel = queryModelPool.next();
        groupByModel.setSelectModelType(QueryModel.SELECT_MODEL_GROUP_BY);
        final QueryModel distinctModel = queryModelPool.next();
        distinctModel.setSelectModelType(QueryModel.SELECT_MODEL_DISTINCT);
        final QueryModel outerVirtualModel = queryModelPool.next();
        outerVirtualModel.setSelectModelType(QueryModel.SELECT_MODEL_VIRTUAL);
        final QueryModel innerVirtualModel = queryModelPool.next();
        innerVirtualModel.setSelectModelType(QueryModel.SELECT_MODEL_VIRTUAL);
        final QueryModel windowModel = queryModelPool.next();
        windowModel.setSelectModelType(QueryModel.SELECT_MODEL_WINDOW);
        final QueryModel translatingModel = queryModelPool.next();
        translatingModel.setSelectModelType(QueryModel.SELECT_MODEL_CHOOSE);
        // this is dangling model, which isn't chained with any other
        // we use it to ensure expression and alias uniqueness
        final QueryModel cursorModel = queryModelPool.next();

        boolean useInnerModel = false;
        boolean useWindowModel = false;
        boolean useGroupByModel = false;
        boolean useOuterModel = false;
        final boolean useDistinctModel = model.isDistinct();

        final ObjList<QueryColumn> columns = model.getBottomUpColumns();
        final QueryModel baseModel = model.getNestedModel();
        final boolean hasJoins = baseModel.getJoinModels().size() > 1;

        // sample by clause should be promoted to all the models as well as validated
        final ExpressionNode sampleBy = baseModel.getSampleBy();
        if (sampleBy != null) {
            // move sample by to group by model
            groupByModel.moveSampleByFrom(baseModel);
        }

        if (baseModel.getGroupBy().size() > 0) {
            groupByModel.moveGroupByFrom(baseModel);
            useGroupByModel = true; // group by should be implemented even if there are no aggregate functions
        }

        // cursor model should have all columns that base model has to properly resolve duplicate names
        cursorModel.getAliasToColumnMap().putAll(baseModel.getAliasToColumnMap());

        // take a look at the select list
        for (int i = 0, k = columns.size(); i < k; i++) {
            QueryColumn qc = columns.getQuick(i);
            final boolean window = qc.isWindowColumn();

            // fail-fast if this is an arithmetic expression where we expect window function
            if (window && qc.getAst().type != ExpressionNode.FUNCTION) {
                throw SqlException.$(qc.getAst().position, "Window function expected");
            }

            if (qc.getAst().type == ExpressionNode.BIND_VARIABLE) {
                useInnerModel = true;
            } else if (qc.getAst().type != LITERAL) {
                if (qc.getAst().type == ExpressionNode.FUNCTION) {
                    if (window) {
                        useWindowModel = true;
                        continue;
                    } else if (functionParser.getFunctionFactoryCache().isGroupBy(qc.getAst().token)) {
                        useGroupByModel = true;

                        if (groupByModel.getSampleByFill().size() > 0) { // fill breaks if column is de-duplicated
                            continue;
                        }

                        ExpressionNode repl = rewriteAggregate(qc.getAst(), baseModel);
                        if (repl == qc.getAst()) { // no rewrite
                            if (!useOuterModel) { // so try to push duplicate aggregates to nested model
                                for (int j = i + 1; j < k; j++) {
                                    if (ExpressionNode.compareNodesExact(qc.getAst(), columns.get(j).getAst())) {
                                        useOuterModel = true;
                                        break;
                                    }
                                }
                            }
                            continue;
                        }

                        useOuterModel = true;
                        qc.of(qc.getAlias(), repl);
                    } else if (functionParser.getFunctionFactoryCache().isCursor(qc.getAst().token)) {
                        continue;
                    }
                }

                if (checkForAggregates(qc.getAst())) {
                    useGroupByModel = true;
                    useOuterModel = true;
                } else {
                    useInnerModel = true;
                }
            }
        }

        // group-by generator can cope with virtual columns, it does not require virtual model to be its base
        // however, sample-by single-threaded implementation still relies on the innerVirtualModel, hence the fork
        if (useGroupByModel && sampleBy == null) {
            useInnerModel = false;
        }

        boolean outerVirtualIsSelectChoose = true;
        // if there are explicit group by columns then nothing else should go to group by model
        // select columns should either match group by columns exactly or go to outer virtual model
        ObjList<ExpressionNode> groupBy = groupByModel.getGroupBy();
        boolean explicitGroupBy = groupBy.size() > 0;

        if (explicitGroupBy) {
            // Outer model is not needed only if select clause is the same as group by plus aggregate function calls
            for (int i = 0, n = groupBy.size(); i < n; i++) {
                ExpressionNode node = groupBy.getQuick(i);
                CharSequence alias = null;
                int originalNodePosition = -1;

                // group by select clause alias
                if (node.type == LITERAL) {
                    // If literal is select clause alias then use its AST //sym1 -> ccy x -> a
                    // NOTE: this is merely a shortcut and doesn't mean that alias exists at group by stage !
                    // while
                    //   select a as d from t group by d;
                    // works, the following does not
                    //   select a as d from t group by d + d;
                    QueryColumn qc = model.getAliasToColumnMap().get(node.token);
                    if (qc != null && (qc.getAst().type != LITERAL || !Chars.equals(node.token, qc.getAst().token))) {
                        originalNodePosition = node.position;
                        node = qc.getAst();
                        alias = qc.getAlias();
                    }
                } else if (node.type == CONSTANT) { // group by column index
                    try {
                        int columnIdx = Numbers.parseInt(node.token);
                        // group by column index is 1-based
                        if (columnIdx < 1 || columnIdx > columns.size()) {
                            throw SqlException.$(node.position, "GROUP BY position ").put(columnIdx).put(" is not in select list");
                        }
                        columnIdx--;

                        QueryColumn qc = columns.getQuick(columnIdx);

                        originalNodePosition = node.position;
                        node = qc.getAst();
                        alias = qc.getAlias();
                    } catch (NumericException e) {
                        // ignore
                    }
                }

                if (node.type == LITERAL && Chars.endsWith(node.token, '*')) {
                    throw SqlException.$(node.position, "'*' is not allowed in GROUP BY");
                }

                addMissingTablePrefixes(node, baseModel);
                // ignore duplicates in group by
                if (findColumnByAst(groupByNodes, groupByAliases, node) != null) {
                    continue;
                }

                validateGroupByExpression(node, groupByModel, originalNodePosition);

                if (node.type == LITERAL) {
                    if (alias == null) {
                        alias = createColumnAlias(node, groupByModel);
                    } else {
                        alias = createColumnAlias(alias, innerVirtualModel, true);
                    }
                    QueryColumn groupByColumn = createGroupByColumn(
                            alias,
                            node,
                            baseModel,
                            translatingModel,
                            innerVirtualModel,
                            windowModel,
                            groupByModel
                    );

                    groupByNodes.add(node);
                    groupByAliases.add(groupByColumn.getAlias());
                }
                // If there's at least one other group by column then we can ignore constant expressions,
                // otherwise we've to include not to affect the outcome, e.g.
                // if table t is empty then
                // select count(*) from t  returns 0  but
                // select count(*) from t group by 12+3 returns empty result
                // if we removed 12+3 then we'd affect result
                else if (!(isEffectivelyConstantExpression(node) && n > 1)) {
                    alias = createColumnAlias(alias != null ? alias : node.token, groupByModel, true);
                    final QueryColumn qc = queryColumnPool.next().of(alias, node);
                    groupByModel.addBottomUpColumn(qc);
                    groupByNodes.add(deepClone(expressionNodePool, node));
                    groupByAliases.add(qc.getAlias());
                    emitLiterals(qc.getAst(), translatingModel, null, baseModel, false);
                }
            }
        }

        groupByUsed.setAll(groupBy.size(), false);
        int nonAggSelectCount = 0;

        // create virtual columns from select list
        for (int i = 0, k = columns.size(); i < k; i++) {
            QueryColumn qc = columns.getQuick(i);
            final boolean window = qc.isWindowColumn();

            if (qc.getAst().type == LITERAL) {
                if (Chars.endsWith(qc.getAst().token, '*')) {
                    // in general sense we need to create new column in case
                    // there is change of alias, for example we may have something as simple as
                    // select a.f, b.f from ....
                    createSelectColumnsForWildcard(
                            qc,
                            hasJoins,
                            baseModel,
                            translatingModel,
                            innerVirtualModel,
                            windowModel,
                            groupByModel,
                            outerVirtualModel,
                            distinctModel
                    );
                } else {
                    if (explicitGroupBy) {
                        nonAggSelectCount++;
                        addMissingTablePrefixes(qc.getAst(), baseModel);
                        int matchingColIdx = findColumnIdxByAst(groupByNodes, qc.getAst());
                        if (matchingColIdx == -1) {
                            throw SqlException.$(qc.getAst().position, "column must appear in GROUP BY clause or aggregate function");
                        }

                        boolean sameAlias = createSelectColumn(
                                qc.getAlias(),
                                groupByAliases.get(matchingColIdx),
                                groupByModel,
                                outerVirtualModel,
                                useDistinctModel ? distinctModel : null
                        );
                        if (sameAlias && i == matchingColIdx) {
                            groupByUsed.set(matchingColIdx, true);
                        } else {
                            useOuterModel = true;
                        }
                    } else {
                        // groupByModel is populated in createSelectColumn.
                        // groupByModel must be used as it is the only model that is populated with duplicate column names in createSelectColumn.
                        // The below if-statement will only evaluate to true when using wildcards in a join with duplicate column names.
                        // Because the other column aliases are not known at the time qc's alias gets set, we must wait until this point
                        // (when we know the other column aliases) to alter it if a duplicate has occurred.
                        if (groupByModel.getAliasToColumnMap().contains(qc.getAlias())) {
                            CharSequence newAlias = createColumnAlias(qc.getAst(), groupByModel);
                            qc.setAlias(newAlias);
                        }
                        createSelectColumn(
                                qc.getAlias(),
                                qc.getAst(),
                                false,
                                baseModel,
                                translatingModel,
                                innerVirtualModel,
                                windowModel,
                                groupByModel,
                                outerVirtualModel,
                                useDistinctModel ? distinctModel : null
                        );
                    }
                }
            } else if (qc.getAst().type == ExpressionNode.BIND_VARIABLE) {
                if (explicitGroupBy) {
                    useOuterModel = true;
                    outerVirtualIsSelectChoose = false;
                    outerVirtualModel.addBottomUpColumn(qc);
                    distinctModel.addBottomUpColumn(qc);
                } else {
                    addFunction(
                            qc,
                            baseModel,
                            translatingModel,
                            innerVirtualModel,
                            windowModel,
                            groupByModel,
                            outerVirtualModel,
                            distinctModel
                    );
                }
            } else {
                // when column is direct call to aggregation function, such as
                // select sum(x) ...
                // we can add it to group-by model right away
                if (qc.getAst().type == ExpressionNode.FUNCTION) {
                    if (window) {
                        windowModel.addBottomUpColumn(qc);

                        QueryColumn ref = nextColumn(qc.getAlias());
                        outerVirtualModel.addBottomUpColumn(ref);
                        distinctModel.addBottomUpColumn(ref);
                        // ensure literals referenced by window column are present in nested models
                        emitLiterals(qc.getAst(), translatingModel, innerVirtualModel, baseModel, true);
                        continue;
                    } else if (functionParser.getFunctionFactoryCache().isGroupBy(qc.getAst().token)) {
                        addMissingTablePrefixes(qc.getAst(), baseModel);
                        CharSequence matchingCol = findColumnByAst(groupByNodes, groupByAliases, qc.getAst());
                        if (useOuterModel && matchingCol != null) {
                            QueryColumn ref = nextColumn(qc.getAlias(), matchingCol);
                            ref = ensureAliasUniqueness(outerVirtualModel, ref);
                            outerVirtualModel.addBottomUpColumn(ref);
                            distinctModel.addBottomUpColumn(ref);
                            emitLiterals(qc.getAst(), translatingModel, innerVirtualModel, baseModel, false);
                            continue;
                        }

                        qc = ensureAliasUniqueness(groupByModel, qc);
                        groupByModel.addBottomUpColumn(qc);

                        groupByNodes.add(deepClone(expressionNodePool, qc.getAst()));
                        groupByAliases.add(qc.getAlias());

                        // group-by column references might be needed when we have
                        // outer model supporting arithmetic such as:
                        // select sum(a)+sum(b) ...
                        QueryColumn ref = nextColumn(qc.getAlias());
                        outerVirtualModel.addBottomUpColumn(ref);
                        distinctModel.addBottomUpColumn(ref);
                        // sample-by implementation requires innerVirtualModel
                        emitLiterals(qc.getAst(), translatingModel, sampleBy == null ? null : innerVirtualModel, baseModel, false);
                        continue;
                    } else if (functionParser.getFunctionFactoryCache().isCursor(qc.getAst().token)) {
                        addCursorFunctionAsCrossJoin(
                                qc.getAst(),
                                qc.getAlias(),
                                cursorModel,
                                innerVirtualModel,
                                translatingModel,
                                baseModel,
                                sqlExecutionContext,
                                sqlParserCallback
                        );
                        continue;
                    }
                }

                if (explicitGroupBy) {
                    nonAggSelectCount++;
                    if (isEffectivelyConstantExpression(qc.getAst())) {
                        useOuterModel = true;
                        outerVirtualIsSelectChoose = false;
                        outerVirtualModel.addBottomUpColumn(qc);
                        distinctModel.addBottomUpColumn(qc);
                        continue;
                    }

                    final int beforeSplit = groupByModel.getBottomUpColumns().size();

                    final ExpressionNode originalNode = qc.getAst();
                    // if the alias is in groupByAliases, it means that we've already seen
                    // the column in the GROUP BY clause and emitted literals for it to
                    // the inner models; in this case, if we add a missing table prefix to
                    // column's nodes, it may break the references; to avoid that, clone the node
                    ExpressionNode node = groupByAliases.indexOf(qc.getAlias()) != -1
                            ? deepClone(expressionNodePool, originalNode)
                            : originalNode;
                    addMissingTablePrefixes(node, baseModel);

                    // if there is explicit GROUP BY clause then we've to replace matching expressions with aliases in outer virtual model
                    node = rewriteGroupBySelectExpression(node, groupByModel, groupByNodes, groupByAliases);
                    if (originalNode == node) {
                        useOuterModel = true;
                    } else {
                        if (Chars.equalsIgnoreCase(originalNode.token, qc.getAlias())) {
                            int idx = groupByAliases.indexOf(originalNode.token);
                            if (i != idx) {
                                useOuterModel = true;
                            }
                            groupByUsed.set(idx, true);
                        } else {
                            useOuterModel = true;
                        }
                        qc.of(qc.getAlias(), node, qc.isIncludeIntoWildcard(), qc.getColumnType());
                    }

                    emitCursors(qc.getAst(), cursorModel, innerVirtualModel, translatingModel, baseModel, sqlExecutionContext, sqlParserCallback);
                    qc = ensureAliasUniqueness(outerVirtualModel, qc);
                    outerVirtualModel.addBottomUpColumn(qc);
                    distinctModel.addBottomUpColumn(nextColumn(qc.getAlias()));

                    for (int j = beforeSplit, n = groupByModel.getBottomUpColumns().size(); j < n; j++) {
                        emitLiterals(groupByModel.getBottomUpColumns().getQuick(j).getAst(), translatingModel, innerVirtualModel, baseModel, false);
                    }
                    continue;
                }

                // this is not a direct call to aggregation function, in which case
                // we emit aggregation function into group-by model and leave the rest in outer model
                final int beforeSplit = groupByModel.getBottomUpColumns().size();
                if (checkForAggregates(qc.getAst()) || (sampleBy != null && nonAggregateFunctionDependsOn(qc.getAst(), baseModel.getTimestamp().token))) {
                    // push aggregates and literals outside aggregate functions
                    emitAggregatesAndLiterals(qc.getAst(), groupByModel, translatingModel, innerVirtualModel, baseModel, groupByNodes, groupByAliases);
                    emitCursors(qc.getAst(), cursorModel, innerVirtualModel, translatingModel, baseModel, sqlExecutionContext, sqlParserCallback);
                    qc = ensureAliasUniqueness(outerVirtualModel, qc);
                    outerVirtualModel.addBottomUpColumn(qc);
                    distinctModel.addBottomUpColumn(nextColumn(qc.getAlias()));
                    for (int j = beforeSplit, n = groupByModel.getBottomUpColumns().size(); j < n; j++) {
                        emitLiterals(groupByModel.getBottomUpColumns().getQuick(j).getAst(), translatingModel, innerVirtualModel, baseModel, false);
                    }
                    useOuterModel = true;
                } else {
                    emitCursors(qc.getAst(), cursorModel, null, translatingModel, baseModel, sqlExecutionContext, sqlParserCallback);
                    if (useGroupByModel) {
                        // exclude constant columns from group-by, for example:
                        // select 1, id, sum(x) from ...
                        // keying map on constant '1' is unnecessary; this column can be selected
                        // after the group-by in the "outerVirtualModel"
                        if (isEffectivelyConstantExpression(qc.getAst())) {
                            outerVirtualIsSelectChoose = false;
                            outerVirtualModel.addBottomUpColumn(qc);
                            distinctModel.addBottomUpColumn(qc);
                            continue;
                        }

                        // sample-by queries will still require innerVirtualModel
                        if (sampleBy == null) {
                            qc = ensureAliasUniqueness(groupByModel, qc);
                            groupByModel.addBottomUpColumn(qc);
                            // group-by column references might be needed when we have
                            // outer model supporting arithmetic such as:
                            // select sum(a)+sum(b) ...
                            QueryColumn ref = nextColumn(qc.getAlias());
                            outerVirtualModel.addBottomUpColumn(ref);
                            distinctModel.addBottomUpColumn(ref);
                            emitLiterals(qc.getAst(), translatingModel, null, baseModel, false);
                            continue;
                        }
                    }

                    addFunction(
                            qc,
                            baseModel,
                            translatingModel,
                            innerVirtualModel,
                            windowModel,
                            groupByModel,
                            outerVirtualModel,
                            distinctModel
                    );
                }
            }
        }

        if (explicitGroupBy && !useOuterModel && (nonAggSelectCount != groupBy.size() || groupByUsed.getTrueCount() != groupBy.size())) {
            useOuterModel = true;
        }

        // fail if we have both window and group-by models
        if (useWindowModel && useGroupByModel) {
            throw SqlException.$(0, "Window function is not allowed in context of aggregation. Use sub-query.");
        }

        boolean forceTranslatingModel = false;
        if (useWindowModel) {
            // We need one more pass for window model to emit potentially missing columns.
            // For example, 'SELECT row_number() over (partition by col_c order by col_c), col_a, col_b FROM tab'
            // needs col_c to be emitted.
            for (int i = 0, k = columns.size(); i < k; i++) {
                QueryColumn qc = columns.getQuick(i);
                final boolean window = qc.isWindowColumn();

                if (window & qc.getAst().type == ExpressionNode.FUNCTION) {
                    // Window model can be after either translation model directly
                    // or after inner virtual model, which can be sandwiched between
                    // translation model and window model.
                    // To make sure columns, referenced by the window model
                    // are rendered correctly we will emit them into a dedicated
                    // translation model for the window model.
                    // When we're able to determine which combination of models precedes the
                    // window model, we can copy columns from window_translation model to
                    // either only to translation model or both translation model and the
                    // inner virtual models.
                    final WindowColumn ac = (WindowColumn) qc;
                    int innerColumnsPre = innerVirtualModel.getBottomUpColumns().size();
                    replaceLiteralList(innerVirtualModel, translatingModel, baseModel, ac.getPartitionBy());
                    replaceLiteralList(innerVirtualModel, translatingModel, baseModel, ac.getOrderBy());
                    int innerColumnsPost = innerVirtualModel.getBottomUpColumns().size();
                    // window model might require columns it doesn't explicitly contain (e.g. used for order by or partition by  in over() clause  )
                    // skipping translating model will trigger 'invalid column' exceptions
                    forceTranslatingModel |= innerColumnsPre != innerColumnsPost;
                }
            }
        }

        // check if innerVirtualModel is trivial, e.g, it does not contain any arithmetic
        if (useInnerModel) {
            useInnerModel = false;
            final ObjList<QueryColumn> innerColumns = innerVirtualModel.getBottomUpColumns();
            for (int i = 0, k = innerColumns.size(); i < k; i++) {
                QueryColumn qc = innerColumns.getQuick(i);
                if (qc.getAst().type != LITERAL) {
                    useInnerModel = true;
                    break;
                }
            }
        }

        boolean translationIsRedundant = checkIfTranslatingModelIsRedundant(
                useInnerModel,
                useGroupByModel,
                useWindowModel,
                forceTranslatingModel,
                true,
                translatingModel
        );
        // If it wasn't redundant, we might be able to make it redundant.
        // Taking the query:
        // select a, b, c as z, count(*) as views from x where a = 1 group by a,b,z
        // A translation model is generated like  (select-choose a, b, c z from x)
        // A group by model is generated like     (select-group-by a, b, z, count views)
        // Since the select-choose node's purpose is just to alias the column c, this can be lifted into the parent node in this case, the group by node.
        // This makes the final query like        (select-group-by a, b, c z, count views from (select-choose a, b, c from x))
        // The translation model is now vestigial and can be elided.
        if (useGroupByModel && sampleBy == null && !translationIsRedundant && !model.containsJoin() && SqlUtil.isPlainSelect(model.getNestedModel())) {
            ObjList<QueryColumn> translationColumns = translatingModel.getColumns();
            boolean appearsInFuncArgs = false;
            for (int i = 0, n = translationColumns.size(); i < n; i++) {
                QueryColumn col = translationColumns.getQuick(i);
                if (!Chars.equalsIgnoreCase(col.getAst().token, col.getAlias())) {
                    appearsInFuncArgs |= aliasAppearsInFuncArgs(groupByModel, col.getAlias(), sqlNodeStack);
                }
            }
            if (!appearsInFuncArgs) {
                groupByModel.mergePartially(translatingModel, queryColumnPool);
                translationIsRedundant = checkIfTranslatingModelIsRedundant(useInnerModel, true, false, false, false, translatingModel);
            }
        }

        if (sampleBy != null && baseModel.getTimestamp() != null) {
            CharSequence timestamp = baseModel.getTimestamp().token;
            // does model already select timestamp column?
            if (innerVirtualModel.getColumnNameToAliasMap().excludes(timestamp)) {
                // no, do we rename columns? does model select timestamp under a new name?
                if (translationIsRedundant) {
                    // columns were not renamed
                    createSelectColumn0(
                            baseModel.getTimestamp().token,
                            baseModel.getTimestamp(),
                            baseModel,
                            translatingModel,
                            innerVirtualModel,
                            windowModel
                    );
                } else {
                    // columns were renamed,
                    if (translatingModel.getColumnNameToAliasMap().excludes(timestamp)) {
                        // make alias name
                        CharacterStoreEntry e = characterStore.newEntry();
                        e.put(baseModel.getName()).put('.').put(timestamp);
                        if (translatingModel.getColumnNameToAliasMap().excludes(e.toImmutable())) {
                            createSelectColumn0(
                                    baseModel.getTimestamp().token,
                                    baseModel.getTimestamp(),
                                    baseModel,
                                    translatingModel,
                                    innerVirtualModel,
                                    windowModel
                            );
                        }
                    }
                }
            }
        }

        QueryModel root;
        QueryModel limitSource;

        if (translationIsRedundant) {
            root = baseModel;
            limitSource = model;
        } else {
            root = translatingModel;
            limitSource = translatingModel;
            translatingModel.setNestedModel(baseModel);

            // translating model has limits to ensure clean factory separation
            // during code generation. However, in some cases limit could also
            // be implemented by nested model. Nested model must not implement limit
            // when parent model is order by or join.
            // Only exception is when order by is by designated timestamp because it'll be implemented as forward or backward scan (no sorting required) .
            if ((baseModel.getOrderBy().size() == 0 || isOrderedByDesignatedTimestamp(baseModel)) && !useDistinctModel) {
                baseModel.setLimitAdvice(model.getLimitLo(), model.getLimitHi());
            }

            translatingModel.moveLimitFrom(model);
            translatingModel.moveJoinAliasFrom(model);
            translatingModel.setSelectTranslation(true);
        }

        if (useInnerModel) {
            innerVirtualModel.setNestedModel(root);
            innerVirtualModel.moveLimitFrom(limitSource);
            innerVirtualModel.moveJoinAliasFrom(limitSource);
            root = innerVirtualModel;
            limitSource = innerVirtualModel;
        }

        if (useWindowModel) {
            windowModel.setNestedModel(root);
            windowModel.moveLimitFrom(limitSource);
            windowModel.moveJoinAliasFrom(limitSource);
            root = windowModel;
            limitSource = windowModel;
        } else if (useGroupByModel) {
            groupByModel.setNestedModel(root);
            groupByModel.moveLimitFrom(limitSource);
            groupByModel.moveJoinAliasFrom(limitSource);
            root = groupByModel;
            limitSource = groupByModel;
        }

        if (useOuterModel) {
            outerVirtualModel.setNestedModel(root);
            outerVirtualModel.moveLimitFrom(limitSource);
            outerVirtualModel.moveJoinAliasFrom(limitSource);
            root = outerVirtualModel;
        } else if (root != outerVirtualModel && root.getBottomUpColumns().size() < outerVirtualModel.getBottomUpColumns().size()) {
            outerVirtualModel.setNestedModel(root);
            outerVirtualModel.moveLimitFrom(limitSource);
            outerVirtualModel.moveJoinAliasFrom(limitSource);
            outerVirtualModel.setSelectModelType(outerVirtualIsSelectChoose ? QueryModel.SELECT_MODEL_CHOOSE : QueryModel.SELECT_MODEL_VIRTUAL);
            root = outerVirtualModel;
        }

        if (useDistinctModel) {
            distinctModel.setNestedModel(root);
            distinctModel.moveLimitFrom(root);
            root = distinctModel;
        }

        if (!useGroupByModel && groupByModel.getSampleBy() != null) {
            throw SqlException.$(groupByModel.getSampleBy().position, "at least one aggregation function must be present in 'select' clause");
        }

        if (model != root) {
            root.setUnionModel(model.getUnionModel());
            root.setSetOperationType(model.getSetOperationType());
            root.setModelPosition(model.getModelPosition());
            if (model.isUpdate()) {
                root.setIsUpdate(true);
                root.copyUpdateTableMetadata(model);
            }
        }
        return root;
    }

    /**
     * Rewrites queries like
     * <p>
     * SELECT last(timestamp) FROM table_name;
     * </p>
     * into query which can is optimised search
     * <p>
     * SELECT timestamp from table_name LIMIT -1;
     * </p>
     * Apart from the last() function, also supports single first/min/max functions.
     */
    private void rewriteSingleFirstLastGroupBy(QueryModel model) {
        final QueryModel nested = model.getNestedModel();

        if (
                nested != null
                        && nested.getJoinModels().size() == 1
                        && nested.getNestedModel() == null
                        && nested.getTableName() != null
                        && model.getSampleBy() == null
                        && model.getGroupBy().size() == 0
        ) {
            final ObjList<QueryColumn> queryColumns = model.getBottomUpColumns();

            if (nested.getTimestamp() == null || queryColumns.size() > 1) {
                rewriteSingleFirstLastGroupBy(nested);
                return;
            }

            // designated timestamp column name
            final CharSequence timestampColumn = nested.getTimestamp().token;
            final QueryColumn column = queryColumns.get(0);
            final ExpressionNode ast = column.getAst();
            CharSequence token = null;
            CharSequence rhs = null;
            if (ast != null) {
                token = ast.token;
                rhs = ast.rhs == null ? null : ast.rhs.token;
            }

            // type 1: add order by clause and changing model type (last/max)
            // type 2: only by change model type to erase group by (first/min)
            int optimisationType = 0;
            if (rhs != null && ast.type == 8 && Chars.equals(timestampColumn, rhs)) {
                if (Chars.equalsIgnoreCase("last", token) || Chars.equalsIgnoreCase("max", token)) {
                    optimisationType = 1;
                } else if (Chars.equalsIgnoreCase("first", token) || Chars.equalsIgnoreCase("min", token)) {
                    optimisationType = 2;
                }
            }

            if (optimisationType == 1 || optimisationType == 2) {
                final QueryModel newNested = queryModelPool.next();
                final ExpressionNode lowerLimitNode = expressionNodePool.next();
                lowerLimitNode.token = "1";
                lowerLimitNode.type = CONSTANT;
                model.setLimit(lowerLimitNode, null);

                model.setSelectModelType(QueryModel.SELECT_MODEL_CHOOSE);

                ast.token = rhs;
                ast.paramCount = 0;
                ast.type = LITERAL;

                final ExpressionNode newTimestampNode = expressionNodePool.next();
                newTimestampNode.token = timestampColumn;
                if (optimisationType == 1) {
                    newNested.addOrderBy(newTimestampNode, QueryModel.ORDER_DIRECTION_DESCENDING);
                }
                newNested.setTableNameExpr(nested.getTableNameExpr());
                newNested.setModelType(nested.getModelType());
                newNested.setTimestamp(nested.getTimestamp());
                newNested.setWhereClause(nested.getWhereClause());
                newNested.copyColumnsFrom(nested, queryColumnPool, expressionNodePool);
                model.setNestedModel(newNested);
            }
        }

        if (nested != null) {
            rewriteSingleFirstLastGroupBy(nested);
        }

        final QueryModel union = model.getUnionModel();
        if (union != null) {
            rewriteSingleFirstLastGroupBy(union);
        }

        ObjList<QueryModel> joinModels = model.getJoinModels();
        for (int i = 1, n = joinModels.size(); i < n; i++) {
            rewriteSingleFirstLastGroupBy(joinModels.getQuick(i));
        }
    }

    // the intent is to either validate top-level columns in select columns or replace them with function calls
    // if columns do not exist
    private void rewriteTopLevelLiteralsToFunctions(QueryModel model) {
        final QueryModel nested = model.getNestedModel();
        if (nested != null) {
            rewriteTopLevelLiteralsToFunctions(nested);
            final ObjList<QueryColumn> columns = model.getColumns();
            final int n = columns.size();
            if (n > 0) {
                for (int i = 0; i < n; i++) {
                    final QueryColumn qc = columns.getQuick(i);
                    final ExpressionNode node = qc.getAst();
                    if (node.type == LITERAL) {
                        if (nested.getAliasToColumnMap().contains(node.token)) {
                            continue;
                        }

                        if (functionParser.getFunctionFactoryCache().isValidNoArgFunction(node)) {
                            node.type = FUNCTION;
                        }
                    } else {
                        model.addField(qc);
                    }
                }
            } else {
                model.copyColumnsFrom(nested, queryColumnPool, expressionNodePool);
            }
        }
    }

    /**
     * Copies the provided order by advice into the given model.
     *
     * @param model                  The target model
     * @param advice                 The order by advice to copy
     * @param orderByMnemonic        The advice 'strength'
     * @param orderByDirectionAdvice The advice direction
     */
    private void setAndCopyAdvice(QueryModel model, ObjList<ExpressionNode> advice, int orderByMnemonic, IntList orderByDirectionAdvice) {
        model.setOrderByAdviceMnemonic(orderByMnemonic);
        model.copyOrderByAdvice(advice);
        model.copyOrderByDirectionAdvice(orderByDirectionAdvice);
    }

    private CharSequence setAndGetModelAlias(QueryModel model) {
        CharSequence name = model.getName();
        if (name != null) {
            return name;
        }
        ExpressionNode alias = makeJoinAlias();
        model.setAlias(alias);
        return alias.token;
    }

    private QueryModel skipNoneTypeModels(QueryModel model) {
        while (
                model != null
                        && model.getSelectModelType() == QueryModel.SELECT_MODEL_NONE
                        && model.getTableName() == null
                        && model.getTableNameFunction() == null
                        && model.getJoinModels().size() == 1
                        && model.getWhereClause() == null
                        && model.getLatestBy().size() == 0
        ) {
            model = model.getNestedModel();
        }
        return model;
    }

    /**
     * Moves reversible join clauses, such as a.x = b.x from table "from" to table "to".
     *
     * @param to      target table index
     * @param from    source table index
     * @param context context of target table index
     * @return false if "from" is outer joined table, otherwise - true
     */
    private boolean swapJoinOrder(QueryModel parent, int to, int from, final JoinContext context) {
        ObjList<QueryModel> joinModels = parent.getJoinModels();
        QueryModel jm = joinModels.getQuick(from);
        if (joinBarriers.contains(jm.getJoinType())) {
            return false;
        }

        final JoinContext that = jm.getContext();
        if (that != null && that.parents.contains(to)) {
            swapJoinOrder0(parent, jm, to, context);
        }
        return true;
    }

    private void swapJoinOrder0(QueryModel parent, QueryModel jm, int to, JoinContext jc) {
        final JoinContext that = jm.getContext();
        clausesToSteal.clear();
        int zc = that.aIndexes.size();
        for (int z = 0; z < zc; z++) {
            if (that.aIndexes.getQuick(z) == to || that.bIndexes.getQuick(z) == to) {
                clausesToSteal.add(z);
            }
        }

        // we check that parent contains "to", so we must have something to do
        assert clausesToSteal.size() > 0;

        if (clausesToSteal.size() < zc) {
            QueryModel target = parent.getJoinModels().getQuick(to);
            if (jc == null) {
                target.setContext(jc = contextPool.next());
            }
            jc.slaveIndex = to;
            jm.setContext(moveClauses(parent, that, jc, clausesToSteal));
            if (target.getJoinType() == QueryModel.JOIN_CROSS) {
                target.setJoinType(QueryModel.JOIN_INNER);
            }
        }
    }

    private void traverseNamesAndIndices(QueryModel parent, ExpressionNode node) throws SqlException {
        literalCollectorAIndexes.clear();
        literalCollectorBIndexes.clear();

        literalCollectorANames.clear();
        literalCollectorBNames.clear();

        literalCollector.withModel(parent);
        literalCollector.resetCounts();
        traversalAlgo.traverse(node.lhs, literalCollector.lhs());
        traversalAlgo.traverse(node.rhs, literalCollector.rhs());
    }

    private int validateColumnAndGetModelIndex(QueryModel model, CharSequence columnName, int dot, int position) throws SqlException {
        ObjList<QueryModel> joinModels = model.getJoinModels();
        int index = -1;
        if (dot == -1) {
            for (int i = 0, n = joinModels.size(); i < n; i++) {
                if (joinModels.getQuick(i).getAliasToColumnMap().excludes(columnName)) {
                    continue;
                }

                if (index != -1) {
                    throw SqlException.ambiguousColumn(position, columnName);
                }

                index = i;
            }

            if (index == -1) {
                throw SqlException.invalidColumn(position, columnName);
            }

        } else {
            index = model.getModelAliasIndex(columnName, 0, dot);

            if (index == -1) {
                throw SqlException.$(position, "Invalid table name or alias");
            }

            if (joinModels.getQuick(index).getAliasToColumnMap().excludes(columnName, dot + 1, columnName.length())) {
                throw SqlException.invalidColumn(position, columnName);
            }

        }
        return index;
    }

    /* Throws exception if given node tree contains reference to aggregate or window function that are not allowed in GROUP BY clause. */
    private void validateGroupByExpression(@Transient ExpressionNode node, QueryModel model, int originalNodePosition) throws SqlException {
        try {
            checkIsNotAggregateOrWindowFunction(node, model);

            sqlNodeStack.clear();
            while (node != null) {
                if (node.paramCount < 3) {
                    if (node.rhs != null) {
                        checkIsNotAggregateOrWindowFunction(node.rhs, model);
                        sqlNodeStack.push(node.rhs);
                    }

                    if (node.lhs != null) {
                        checkIsNotAggregateOrWindowFunction(node.lhs, model);
                        node = node.lhs;
                    } else {
                        if (!sqlNodeStack.isEmpty()) {
                            node = sqlNodeStack.poll();
                        } else {
                            node = null;
                        }
                    }
                } else {
                    for (int i = 1, k = node.paramCount; i < k; i++) {
                        ExpressionNode e = node.args.getQuick(i);
                        checkIsNotAggregateOrWindowFunction(e, model);
                        sqlNodeStack.push(e);
                    }

                    ExpressionNode e = node.args.getQuick(0);
                    checkIsNotAggregateOrWindowFunction(e, model);
                    node = e;
                }
            }
        } catch (SqlException sqle) {
            if (originalNodePosition > -1) {
                sqle.setPosition(originalNodePosition);
            }
            throw sqle;
        }
    }

    private void validateWindowFunctions(QueryModel model, SqlExecutionContext sqlExecutionContext,
                                         int recursionLevel) throws SqlException {
        if (model == null) {
            return;
        }

        if (recursionLevel > maxRecursion) {
            throw SqlException.$(0, "SQL model is too complex to evaluate");
        }

        if (model.getSelectModelType() == QueryModel.SELECT_MODEL_WINDOW) {
            final ObjList<QueryColumn> queryColumns = model.getColumns();
            for (int i = 0, n = queryColumns.size(); i < n; i++) {
                QueryColumn qc = queryColumns.getQuick(i);
                if (qc.isWindowColumn()) {
                    final WindowColumn ac = (WindowColumn) qc;
                    // preceding and following accept non-negative values only
                    long rowsLo = evalNonNegativeLongConstantOrDie(ac.getRowsLoExpr(), sqlExecutionContext);
                    long rowsHi = evalNonNegativeLongConstantOrDie(ac.getRowsHiExpr(), sqlExecutionContext);

                    switch (ac.getRowsLoKind()) {
                        case WindowColumn.PRECEDING:
                            rowsLo = rowsLo != Long.MAX_VALUE ? -rowsLo : Long.MIN_VALUE;
                            break;
                        case WindowColumn.FOLLOWING:
                            //rowsLo = rowsLo;
                            break;
                        default:
                            // CURRENT ROW
                            rowsLo = 0;
                            break;
                    }

                    switch (ac.getRowsHiKind()) {
                        case WindowColumn.PRECEDING:
                            rowsHi = rowsHi != Long.MAX_VALUE ? -rowsHi : Long.MIN_VALUE;
                            break;
                        case WindowColumn.FOLLOWING:
                            //rowsHi = rowsHi;
                            break;
                        default:
                            // CURRENT ROW
                            rowsHi = 0;
                            break;
                    }

                    ac.setRowsLo(rowsLo * ac.getRowsLoExprTimeUnit());
                    ac.setRowsHi(rowsHi * ac.getRowsHiExprTimeUnit());

                    if (rowsLo > rowsHi) {
                        throw SqlException.$(ac.getRowsLoExpr().position, "start of window must be lower than end of window");
                    }
                }
            }
        }

        validateWindowFunctions(model.getNestedModel(), sqlExecutionContext, recursionLevel + 1);

        // join models
        for (int i = 1, n = model.getJoinModels().size(); i < n; i++) {
            validateWindowFunctions(model.getJoinModels().getQuick(i), sqlExecutionContext, recursionLevel + 1);
        }

        validateWindowFunctions(model.getUnionModel(), sqlExecutionContext, recursionLevel + 1);
    }

    @NotNull
    private QueryModel wrapWithSelectModel(QueryModel model, int columnCount) {
        final QueryModel _model = createdWrapperModel(model);
        // then create columns on the outermost model
        for (int i = 0; i < columnCount; i++) {
            QueryColumn qcFrom = model.getBottomUpColumns().getQuick(i);
            _model.addBottomUpColumnIfNotExists(nextColumn(qcFrom.getAlias()));
        }
        return _model;
    }

    @NotNull
    private QueryModel wrapWithSelectModel(QueryModel model, IntList insetColumnIndexes, ObjList<QueryColumn> insertColumnAliases, CharSequence timestampAlias) {
        QueryModel _model = createdWrapperModel(model);

        // These are merged columns, the assumption is that the insetColumnIndexes are ordered.
        // This loop will fail miserably in indexes are unordered.
        int src1ColumnCount = model.getBottomUpColumns().size();
        int src2ColumnCount = insetColumnIndexes.size();
        for (int i = 0, k = 0, m = 0; i < src1ColumnCount || k < src2ColumnCount; m++) {

            if (k < src2ColumnCount && insetColumnIndexes.getQuick(k) == m) {
                QueryColumn column = insertColumnAliases.get(k);
                // insert column at this position, this column must reference our timestamp, that
                // comes out of the group-by result set, but with user-provided aliases.
                if (column.getAst().type == LITERAL) {
                    _model.addBottomUpColumnIfNotExists(nextColumn(column.getAlias(), timestampAlias));
                } else {
                    _model.addBottomUpColumnIfNotExists(column);
                }
                k++;
            } else {
                QueryColumn qcFrom = model.getBottomUpColumns().getQuick(i);
                _model.addBottomUpColumnIfNotExists(nextColumn(qcFrom.getAlias()));
                i++;
            }
        }

        return _model;
    }

    protected void authorizeColumnAccess(SqlExecutionContext executionContext, QueryModel model) {
    }

    protected void authorizeUpdate(QueryModel updateQueryModel, TableToken token) {
    }

    QueryModel optimise(
            @Transient final QueryModel model,
            @Transient SqlExecutionContext sqlExecutionContext,
            SqlParserCallback sqlParserCallback
    ) throws SqlException {
        QueryModel rewrittenModel = model;
        try {
            rewrittenModel = bubbleUpOrderByAndLimitFromUnion(rewrittenModel);
            optimiseExpressionModels(rewrittenModel, sqlExecutionContext, sqlParserCallback);
            enumerateTableColumns(rewrittenModel, sqlExecutionContext, sqlParserCallback);
            rewriteTopLevelLiteralsToFunctions(rewrittenModel);
            rewrittenModel = rewriteSampleBy(rewrittenModel);
            rewrittenModel = moveOrderByFunctionsIntoOuterSelect(rewrittenModel);
            resolveJoinColumns(rewrittenModel);
            optimiseBooleanNot(rewrittenModel);
            rewriteSingleFirstLastGroupBy(rewrittenModel);
            rewrittenModel = rewriteSelectClause(rewrittenModel, true, sqlExecutionContext, sqlParserCallback);
            optimiseJoins(rewrittenModel);
            rewriteCountDistinct(rewrittenModel);
            rewriteNegativeLimit(rewrittenModel, sqlExecutionContext);
            rewriteOrderByPosition(rewrittenModel);
            rewriteOrderByPositionForUnionModels(rewrittenModel);
            rewrittenModel = rewriteOrderBy(rewrittenModel);
            optimiseOrderBy(rewrittenModel, OrderByMnemonic.ORDER_BY_UNKNOWN);
            createOrderHash(rewrittenModel);
            moveWhereInsideSubQueries(rewrittenModel);
            eraseColumnPrefixInWhereClauses(rewrittenModel);
            collapseStackedChooseModels(rewrittenModel);
            moveTimestampToChooseModel(rewrittenModel);
            propagateTopDownColumns(rewrittenModel, rewrittenModel.allowsColumnsChange());
            validateWindowFunctions(rewrittenModel, sqlExecutionContext, 0);
            authorizeColumnAccess(sqlExecutionContext, rewrittenModel);
            return rewrittenModel;
        } catch (Throwable th) {
            // at this point models may have functions than need to be freed
            Misc.freeObjListAndClear(tableFactoriesInFlight);
            throw th;
        }
    }

    void optimiseUpdate(
            QueryModel updateQueryModel,
            SqlExecutionContext sqlExecutionContext,
            TableRecordMetadata metadata,
            SqlParserCallback sqlParserCallback
    ) throws SqlException {
        final QueryModel selectQueryModel = updateQueryModel.getNestedModel();
        selectQueryModel.setIsUpdate(true);
        QueryModel optimisedNested = optimise(selectQueryModel, sqlExecutionContext, sqlParserCallback);
        assert optimisedNested.isUpdate();
        updateQueryModel.setNestedModel(optimisedNested);

        // And then generate plan for UPDATE top level QueryModel
        validateUpdateColumns(updateQueryModel, metadata, sqlExecutionContext);
    }

    void validateUpdateColumns(QueryModel updateQueryModel, TableRecordMetadata metadata, SqlExecutionContext
            sqlExecutionContext) throws SqlException {
        try {
            literalCollectorANames.clear();
            tempList.clear(metadata.getColumnCount());
            tempList.setPos(metadata.getColumnCount());
            int timestampIndex = metadata.getTimestampIndex();
            int updateSetColumnCount = updateQueryModel.getUpdateExpressions().size();
            for (int i = 0; i < updateSetColumnCount; i++) {
                // SET left hand side expressions are stored in top level UPDATE QueryModel
                ExpressionNode columnExpression = updateQueryModel.getUpdateExpressions().get(i);
                int position = columnExpression.position;
                int columnIndex = metadata.getColumnIndexQuiet(columnExpression.token);

                // SET right hand side expressions are stored in the Nested SELECT QueryModel as columns
                QueryColumn queryColumn = updateQueryModel.getNestedModel().getColumns().get(i);
                if (columnIndex < 0) {
                    throw SqlException.invalidColumn(position, queryColumn.getName());
                }
                if (columnIndex == timestampIndex) {
                    throw SqlException.$(position, "Designated timestamp column cannot be updated");
                }
                if (tempList.getQuick(columnIndex) == 1) {
                    throw SqlException.$(position, "Duplicate column ").put(queryColumn.getName()).put(" in SET clause");
                }

                // When column name case does not match table column name in left side of SET
                // for example if table "tbl" column name is "Col" but update uses
                // UPDATE tbl SET coL = 1
                // we need to replace to match metadata name exactly
                CharSequence exactColName = metadata.getColumnName(columnIndex);
                queryColumn.of(exactColName, queryColumn.getAst());
                tempList.set(columnIndex, 1);
                literalCollectorANames.add(exactColName);

                ExpressionNode rhs = queryColumn.getAst();
                if (rhs.type == FUNCTION) {
                    if (functionParser.getFunctionFactoryCache().isGroupBy(rhs.token)) {
                        throw SqlException.$(rhs.position, "Unsupported function in SET clause");
                    }
                }
            }

            TableToken tableToken = metadata.getTableToken();
            sqlExecutionContext.getSecurityContext().authorizeTableUpdate(tableToken, literalCollectorANames);

            if (!sqlExecutionContext.isWalApplication() && !Chars.equalsIgnoreCase(tableToken.getTableName(), updateQueryModel.getTableName())) {
                // Table renamed
                throw TableReferenceOutOfDateException.of(updateQueryModel.getTableName());
            }
            updateQueryModel.setUpdateTableToken(tableToken);
            authorizeUpdate(updateQueryModel, tableToken);
        } catch (EntryLockedException e) {
            throw SqlException.position(updateQueryModel.getModelPosition()).put("table is locked: ").put(tableLookupSequence);
        } catch (CairoException e) {
            if (e.isAuthorizationError()) {
                throw e;
            }
            throw SqlException.position(updateQueryModel.getModelPosition()).put(e);
        }
    }

    private static class LiteralCheckingVisitor implements PostOrderTreeTraversalAlgo.Visitor {
        private LowerCaseCharSequenceObjHashMap<QueryColumn> nameTypeMap;

        @Override
        public void visit(ExpressionNode node) {
            if (node.type == LITERAL) {
                final int len = node.token.length();
                final int dot = Chars.indexOf(node.token, 0, len, '.');
                int index = nameTypeMap.keyIndex(node.token, dot + 1, len);
                // these columns are pre-validated
                assert index < 0;
                if (nameTypeMap.valueAt(index).getAst().type != LITERAL) {
                    throw NonLiteralException.INSTANCE;
                }
            }
        }

        PostOrderTreeTraversalAlgo.Visitor of(LowerCaseCharSequenceObjHashMap<QueryColumn> nameTypeMap) {
            this.nameTypeMap = nameTypeMap;
            return this;
        }
    }

    private static class LiteralRewritingVisitor implements PostOrderTreeTraversalAlgo.Visitor {
        private LowerCaseCharSequenceObjHashMap<CharSequence> aliasToColumnMap;

        @Override
        public void visit(ExpressionNode node) {
            if (node.type == LITERAL) {
                int dot = Chars.indexOf(node.token, '.');
                int index = dot == -1 ? aliasToColumnMap.keyIndex(node.token) : aliasToColumnMap.keyIndex(node.token, dot + 1, node.token.length());
                // we have table column hit when alias is not found
                // in this case expression rewrite is unnecessary
                if (index < 0) {
                    CharSequence column = aliasToColumnMap.valueAtQuick(index);
                    assert column != null;
                    // it is also unnecessary to rewrite literal if target value is the same
                    if (!Chars.equals(node.token, column)) {
                        node.token = column;
                    }
                }
            }
        }

        PostOrderTreeTraversalAlgo.Visitor of(LowerCaseCharSequenceObjHashMap<CharSequence> aliasToColumnMap) {
            this.aliasToColumnMap = aliasToColumnMap;
            return this;
        }
    }

    private static class NonLiteralException extends RuntimeException {
        private static final NonLiteralException INSTANCE = new NonLiteralException();
    }

    private class ColumnPrefixEraser implements PostOrderTreeTraversalAlgo.Visitor {

        @Override
        public void visit(ExpressionNode node) {
            switch (node.type) {
                case ExpressionNode.FUNCTION:
                case ExpressionNode.OPERATION:
                case ExpressionNode.SET_OPERATION:
                    if (node.paramCount < 3) {
                        node.lhs = rewrite(node.lhs);
                        node.rhs = rewrite(node.rhs);
                    } else {
                        for (int i = 0, n = node.paramCount; i < n; i++) {
                            node.args.setQuick(i, rewrite(node.args.getQuick(i)));
                        }
                    }
                    break;
                default:
                    break;
            }
        }

        private ExpressionNode rewrite(ExpressionNode node) {
            if (node != null && node.type == LITERAL) {
                final int dot = Chars.indexOf(node.token, '.');
                if (dot != -1) {
                    return nextLiteral(node.token.subSequence(dot + 1, node.token.length()));
                }
            }
            return node;
        }
    }

    private class LiteralCollector implements PostOrderTreeTraversalAlgo.Visitor {
        private int functionCount;
        private IntHashSet indexes;
        private QueryModel model;
        private ObjList<CharSequence> names;
        private int nullCount;

        @Override
        public void visit(ExpressionNode node) throws SqlException {
            switch (node.type) {
                case LITERAL:
                    int dot = Chars.indexOf(node.token, '.');
                    CharSequence name = dot == -1 ? node.token : node.token.subSequence(dot + 1, node.token.length());
                    indexes.add(validateColumnAndGetModelIndex(model, node.token, dot, node.position));
                    if (names != null) {
                        names.add(name);
                    }
                    break;
                case ExpressionNode.CONSTANT:
                    if (nullConstants.contains(node.token)) {
                        nullCount++;
                    }
                    break;
                case FUNCTION:
                case OPERATION:
                    functionCount++;
                    break;
                default:
                    break;
            }
        }

        private PostOrderTreeTraversalAlgo.Visitor lhs() {
            indexes = literalCollectorAIndexes;
            names = literalCollectorANames;
            return this;
        }

        private void resetCounts() {
            nullCount = 0;
            functionCount = 0;
        }

        private PostOrderTreeTraversalAlgo.Visitor rhs() {
            indexes = literalCollectorBIndexes;
            names = literalCollectorBNames;
            return this;
        }

        private PostOrderTreeTraversalAlgo.Visitor to(IntHashSet indexes) {
            this.indexes = indexes;
            this.names = null;
            return this;
        }

        private void withModel(QueryModel model) {
            this.model = model;
        }
    }

    static {
        notOps.put("not", NOT_OP_NOT);
        notOps.put("and", NOT_OP_AND);
        notOps.put("or", NOT_OP_OR);
        notOps.put(">", NOT_OP_GREATER);
        notOps.put(">=", NOT_OP_GREATER_EQ);
        notOps.put("<", NOT_OP_LESS);
        notOps.put("<=", NOT_OP_LESS_EQ);
        notOps.put("=", NOT_OP_EQUAL);
        notOps.put("!=", NOT_OP_NOT_EQ);
        notOps.put("<>", NOT_OP_NOT_EQ);

        joinBarriers = new IntHashSet();
        joinBarriers.add(QueryModel.JOIN_OUTER);
        joinBarriers.add(QueryModel.JOIN_CROSS_LEFT);
        joinBarriers.add(QueryModel.JOIN_ASOF);
        joinBarriers.add(QueryModel.JOIN_SPLICE);
        joinBarriers.add(QueryModel.JOIN_LT);

        nullConstants.add("null");
        nullConstants.add("NaN");

        joinOps.put("=", JOIN_OP_EQUAL);
        joinOps.put("and", JOIN_OP_AND);
        joinOps.put("or", JOIN_OP_OR);
        joinOps.put("~", JOIN_OP_REGEX);

        flexColumnModelTypes.add(QueryModel.SELECT_MODEL_CHOOSE);
        flexColumnModelTypes.add(QueryModel.SELECT_MODEL_NONE);
        flexColumnModelTypes.add(QueryModel.SELECT_MODEL_DISTINCT);
        flexColumnModelTypes.add(QueryModel.SELECT_MODEL_VIRTUAL);
        flexColumnModelTypes.add(QueryModel.SELECT_MODEL_WINDOW);
        flexColumnModelTypes.add(QueryModel.SELECT_MODEL_GROUP_BY);
    }

    static {
        limitTypes.add(ColumnType.LONG);
        limitTypes.add(ColumnType.BYTE);
        limitTypes.add(ColumnType.SHORT);
        limitTypes.add(ColumnType.INT);
    }
}<|MERGE_RESOLUTION|>--- conflicted
+++ resolved
@@ -2590,8 +2590,8 @@
     private void moveWhereInsideSubQueries(QueryModel model) throws SqlException {
         if (
                 model.getSelectModelType() != QueryModel.SELECT_MODEL_DISTINCT
-                // in theory, we could push down predicates as long as they align with ALL partition by clauses and remove whole partition(s)
-                && model.getSelectModelType() != QueryModel.SELECT_MODEL_WINDOW
+                        // in theory, we could push down predicates as long as they align with ALL partition by clauses and remove whole partition(s)
+                        && model.getSelectModelType() != QueryModel.SELECT_MODEL_WINDOW
         ) {
             model.getParsedWhere().clear();
             final ObjList<ExpressionNode> nodes = model.parseWhereClause();
@@ -3799,15 +3799,14 @@
     }
 
     /**
-<<<<<<< HEAD
      * Rewrites expressions such as:
-     * <p>
+     * <pre>
      * SELECT count_distinct(s) FROM tab WHERE s like '%a';
-     * </p>
+     * </pre>
      * into more parallel-friendly:
-     * <p>
+     * <pre>
      * SELECT count(*) FROM (SELECT s FROM tab WHERE s like '%a' AND s IS NOT NULL GROUP BY s);
-     * </p>
+     * </pre>
      */
     private void rewriteCountDistinct(QueryModel model) throws SqlException {
         final QueryModel nested = model.getNestedModel();
@@ -3818,33 +3817,12 @@
                         && nested.getNestedModel() == null
                         && nested.getTableName() != null
                         && model.getColumns().size() == 1
-=======
-     * Rewrites expressions such as :
-     * SELECT count_distinct(s) FROM tab WHERE s like '%a' ;
-     * into more parallel-friendly :
-     * SELECT count(*) FROM (SELECT s FROM tab WHERE s like '%a' AND s IS NOT NULL GROUP BY s);
-     */
-    private void rewriteCountDistinct(QueryModel model) throws SqlException {
-        QueryModel nested = model.getNestedModel();
-        ExpressionNode countDistinctExpr;
-
-        if (
-                model.getColumns().size() == 1
->>>>>>> 22d99f07
                         && (countDistinctExpr = model.getColumns().getQuick(0).getAst()).type == ExpressionNode.FUNCTION
                         && Chars.equalsIgnoreCase("count_distinct", countDistinctExpr.token)
                         && countDistinctExpr.paramCount == 1
                         && !isSymbolColumn(countDistinctExpr, nested) // don't rewrite for symbol column because there's a separate optimization in count_distinct
                         && model.getJoinModels().size() == 1
-<<<<<<< HEAD
                         && model.getWhereClause() == null
-=======
-                        && model.getUnionModel() == null
-                        && nested != null
-                        && nested.getNestedModel() == null
-                        && model.getWhereClause() == null
-                        && nested.getTableName() != null
->>>>>>> 22d99f07
                         && model.getSampleBy() == null
                         && model.getGroupBy().size() == 0
         ) {
@@ -3876,12 +3854,6 @@
             countDistinctExpr.token = "count";
             countDistinctExpr.paramCount = 0;
             countDistinctExpr.rhs = null;
-<<<<<<< HEAD
-=======
-
-            // if rewrite applies to this model then there's no point trying to apply it to nested, joined or union-ed models
-            return;
->>>>>>> 22d99f07
         }
 
         if (nested != null) {
@@ -3899,135 +3871,6 @@
         }
     }
 
-<<<<<<< HEAD
-=======
-    /**
-     * Rewrites
-     * SELECT LAST(timestamp) FROM table_name;
-     * AND
-     * SELECT max(timestamp) FROM table_name;
-     * into query which can is optimised search
-     * SELECT timestamp from (SELECT timestamp from table_name order by timestamp) limit 1
-     * This enables FrameBackwardScan for aggregation queries containing LAST keyword
-     * AND
-     * Rewrites
-     * SELECT FIRST(timestamp) FROM table_name;
-     * AND
-     * SELECT min(timestamp) FROM table_name;
-     * into query which can is optimised search
-     * SELECT timestamp from (SELECT timestamp from table_name) limit 1
-     * This disables invoking group by workers
-     */
-    private void rewriteGroupByForFirstLastMaxMinAggregateFunctions(QueryModel parent) {
-        //base condition to stop recursion
-        if (parent == null)
-            return;
-
-        final QueryModel union = parent.getUnionModel();
-        if (union != null) {
-            rewriteGroupByForFirstLastMaxMinAggregateFunctions(union);
-        }
-
-        QueryModel nestedModel = parent.getNestedModel();
-        if (nestedModel != null
-                && nestedModel.getJoinModels().size() == 1
-                && nestedModel.getNestedModel() == null
-                && nestedModel.getTableName() != null
-                && parent.getSampleBy() == null
-                && parent.getGroupBy().size() == 0
-        ) {
-            ObjList<QueryColumn> queryColumns = parent.getBottomUpColumns();
-            CharSequence designatedTimestampColumn;
-
-            /**if FIRST/LAST/min/max(column) does not contain designated-timestamp column
-             * OR
-             * another column present in select clause
-             * then don't apply optimisations to base model
-             */
-            if (nestedModel.getTimestamp() == null || queryColumns.size() > 1) {
-                rewriteGroupByForFirstLastMaxMinAggregateFunctions(nestedModel);
-                return;
-            }
-
-            //get designated timestamp column name
-            designatedTimestampColumn = nestedModel.getTimestamp().token;
-            QueryColumn column = queryColumns.get(0);
-            ExpressionNode ast = column.getAst();
-            CharSequence token = null;
-            CharSequence rhs = null;
-            if (ast != null) {
-                token = ast.token;
-                rhs = ast.rhs == null ? null : ast.rhs.token;
-            }
-
-            /**
-             Type 1 Optimisations: Will be optimised by adding order by clause and changing model type
-             Type 2 Optimisations: Will be done only by changing model type to prevent invoking group by workers
-             */
-            int optimisationType = 0;
-            if (rhs != null && ast.type == 8 && Chars.equals(designatedTimestampColumn, rhs)) {
-                if (Chars.equalsIgnoreCase(token, "LAST") || Chars.equalsIgnoreCase(token, "MAX"))
-                    optimisationType = 1;
-                else if (Chars.equalsIgnoreCase(token, "FIRST") || Chars.equalsIgnoreCase(token, "MIN"))
-                    optimisationType = 2;
-            }
-
-            /**
-             Core logic for issue #4231 will be applicable under two conditions
-             Condition1: QueryColumn contains FIRST/LAST/max/min function keyword
-             Condition2: QueryColumn for LAST/max keyword should be same as designatedTimestamp column
-             Core logic for changing query plan
-             - Add limit 1 via expressionNode to parent model
-             - Change model to select-choose from select-group-by
-             - Column alias by default is LAST/max if alias is not provided, replace with original column name
-             - Add order by clause to nested model
-             Call this recursively for nested models
-             */
-            if (optimisationType == 1 || optimisationType == 2) {
-                QueryModel newNestedModel = queryModelPool.next();
-                ExpressionNode lowerLimitNode = expressionNodePool.next();
-                lowerLimitNode.token = "1";
-                lowerLimitNode.type = CONSTANT;
-                parent.setLimit(lowerLimitNode, null);
-
-                //change model type to select-choose
-                parent.setSelectModelType(QueryModel.SELECT_MODEL_CHOOSE);
-
-                //change ast params
-                ast.token = rhs;
-                ast.paramCount = 0;
-                ast.type = LITERAL;
-
-                ExpressionNode newTimestampNode = expressionNodePool.next();
-                newTimestampNode.token = designatedTimestampColumn.toString();
-                if (optimisationType == 1)
-                    newNestedModel.addOrderBy(newTimestampNode, QueryModel.ORDER_DIRECTION_DESCENDING);
-                ObjList<QueryModel> joinModels = parent.getNestedModel().getJoinModels();
-                for (int i = 1, n = joinModels.size(); i < n; i++) {
-                    newNestedModel.addJoinModel(joinModels.getQuick(i));
-                }
-                newNestedModel.setTableNameExpr(nestedModel.getTableNameExpr());
-                newNestedModel.setModelType(nestedModel.getModelType());
-                newNestedModel.setTimestamp(nestedModel.getTimestamp());
-                newNestedModel.setWhereClause(nestedModel.getWhereClause());
-                newNestedModel.copyColumnsFrom(nestedModel, queryColumnPool, expressionNodePool);
-                parent.setNestedModel(newNestedModel);
-                return;
-            }
-
-        }
-
-        if (nestedModel != null)
-            rewriteGroupByForFirstLastMaxMinAggregateFunctions(nestedModel);
-
-        ObjList<QueryModel> joinModels = parent.getJoinModels();
-        for (int i = 1, n = joinModels.size(); i < n; i++) {
-            rewriteGroupByForFirstLastMaxMinAggregateFunctions(joinModels.getQuick(i));
-        }
-
-    }
-
->>>>>>> 22d99f07
     // push aggregate function calls to group by model, replace key column expressions with group by aliases
     // raise error if raw column usage doesn't match one of expressions on group by list
     private ExpressionNode rewriteGroupBySelectExpression(
