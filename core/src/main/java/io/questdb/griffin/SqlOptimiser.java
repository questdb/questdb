/*******************************************************************************
 *     ___                  _   ____  ____
 *    / _ \ _   _  ___  ___| |_|  _ \| __ )
 *   | | | | | | |/ _ \/ __| __| | | |  _ \
 *   | |_| | |_| |  __/\__ \ |_| |_| | |_) |
 *    \__\_\\__,_|\___||___/\__|____/|____/
 *
 *  Copyright (c) 2014-2019 Appsicle
 *  Copyright (c) 2019-2024 QuestDB
 *
 *  Licensed under the Apache License, Version 2.0 (the "License");
 *  you may not use this file except in compliance with the License.
 *  You may obtain a copy of the License at
 *
 *  http://www.apache.org/licenses/LICENSE-2.0
 *
 *  Unless required by applicable law or agreed to in writing, software
 *  distributed under the License is distributed on an "AS IS" BASIS,
 *  WITHOUT WARRANTIES OR CONDITIONS OF ANY KIND, either express or implied.
 *  See the License for the specific language governing permissions and
 *  limitations under the License.
 *
 ******************************************************************************/

package io.questdb.griffin;

import io.questdb.cairo.CairoConfiguration;
import io.questdb.cairo.CairoException;
import io.questdb.cairo.ColumnType;
import io.questdb.cairo.ImplicitCastException;
import io.questdb.cairo.TableReader;
import io.questdb.cairo.TableToken;
import io.questdb.cairo.TableUtils;
import io.questdb.cairo.pool.ex.EntryLockedException;
import io.questdb.cairo.sql.Function;
import io.questdb.cairo.sql.RecordCursorFactory;
import io.questdb.cairo.sql.RecordMetadata;
import io.questdb.cairo.sql.TableRecordMetadata;
import io.questdb.cairo.sql.TableReferenceOutOfDateException;
import io.questdb.griffin.engine.functions.catalogue.AllTablesFunctionFactory;
import io.questdb.griffin.engine.functions.catalogue.ShowDateStyleCursorFactory;
import io.questdb.griffin.engine.functions.catalogue.ShowMaxIdentifierLengthCursorFactory;
import io.questdb.griffin.engine.functions.catalogue.ShowParametersCursorFactory;
import io.questdb.griffin.engine.functions.catalogue.ShowSearchPathCursorFactory;
import io.questdb.griffin.engine.functions.catalogue.ShowServerVersionCursorFactory;
import io.questdb.griffin.engine.functions.catalogue.ShowServerVersionNumCursorFactory;
import io.questdb.griffin.engine.functions.catalogue.ShowStandardConformingStringsCursorFactory;
import io.questdb.griffin.engine.functions.catalogue.ShowTimeZoneFactory;
import io.questdb.griffin.engine.functions.catalogue.ShowTransactionIsolationLevelCursorFactory;
import io.questdb.griffin.engine.functions.constants.CharConstant;
import io.questdb.griffin.engine.functions.date.TimestampFloorFunctionFactory;
import io.questdb.griffin.engine.functions.date.ToUTCTimestampFunctionFactory;
import io.questdb.griffin.engine.table.ShowColumnsRecordCursorFactory;
import io.questdb.griffin.engine.table.ShowPartitionsRecordCursorFactory;
import io.questdb.griffin.model.ExpressionNode;
import io.questdb.griffin.model.JoinContext;
import io.questdb.griffin.model.QueryColumn;
import io.questdb.griffin.model.QueryModel;
import io.questdb.griffin.model.WindowColumn;
import io.questdb.std.BoolList;
import io.questdb.std.CharSequenceHashSet;
import io.questdb.std.CharSequenceIntHashMap;
import io.questdb.std.CharSequenceObjHashMap;
import io.questdb.std.Chars;
import io.questdb.std.IntHashSet;
import io.questdb.std.IntList;
import io.questdb.std.IntSortedList;
import io.questdb.std.LowerCaseCharSequenceIntHashMap;
import io.questdb.std.LowerCaseCharSequenceObjHashMap;
import io.questdb.std.Misc;
import io.questdb.std.Mutable;
import io.questdb.std.Numbers;
import io.questdb.std.NumericException;
import io.questdb.std.ObjList;
import io.questdb.std.ObjectPool;
import io.questdb.std.Transient;
import io.questdb.std.str.FlyweightCharSequence;
import io.questdb.std.str.Path;
import io.questdb.std.str.StringSink;
import org.jetbrains.annotations.NotNull;
import org.jetbrains.annotations.Nullable;

import java.util.ArrayDeque;
import java.util.concurrent.atomic.AtomicInteger;

import static io.questdb.griffin.SqlKeywords.*;
import static io.questdb.griffin.model.ExpressionNode.*;
import static io.questdb.griffin.model.QueryModel.*;

public class SqlOptimiser implements Mutable {
    public static final int REWRITE_STATUS_FORCE_INNER_MODEL = 64;
    public static final int REWRITE_STATUS_OUTER_VIRTUAL_IS_SELECT_CHOOSE = 32;
    public static final int REWRITE_STATUS_USE_DISTINCT_MODEL = 16;
    public static final int REWRITE_STATUS_USE_GROUP_BY_MODEL = 4;
    public static final int REWRITE_STATUS_USE_INNER_MODEL = 1;
    public static final int REWRITE_STATUS_USE_OUTER_MODEL = 8;
    public static final int REWRITE_STATUS_USE_WINDOW_MODEL = 2;
    private static final int JOIN_OP_AND = 2;
    private static final int JOIN_OP_EQUAL = 1;
    private static final int JOIN_OP_OR = 3;
    private static final int JOIN_OP_REGEX = 4;
    private static final String LONG_MAX_VALUE_STR = "" + Long.MAX_VALUE;
    private static final int NOT_OP_AND = 2;
    private static final int NOT_OP_EQUAL = 8;
    private static final int NOT_OP_GREATER = 4;
    private static final int NOT_OP_GREATER_EQ = 5;
    private static final int NOT_OP_LESS = 6;
    private static final int NOT_OP_LESS_EQ = 7;
    private static final int NOT_OP_NOT = 1;
    private static final int NOT_OP_NOT_EQ = 9;
    private static final int NOT_OP_OR = 3;
    // these are bit flags
    private static final int SAMPLE_BY_REWRITE_NO_WRAP = 0;
    private static final int SAMPLE_BY_REWRITE_WRAP_ADD_TIMESTAMP_COPIES = 2;
    private static final int SAMPLE_BY_REWRITE_WRAP_CONVERT_TIME_ZONE = 4;
    private static final int SAMPLE_BY_REWRITE_WRAP_REMOVE_TIMESTAMP = 1;
    private static final IntHashSet flexColumnModelTypes = new IntHashSet();
    // list of join types that don't support all optimisations (e.g., pushing table-specific predicates to both left and right table)
    private static final IntHashSet joinBarriers;
    private static final CharSequenceIntHashMap joinOps = new CharSequenceIntHashMap();
    private static final boolean[] joinsRequiringTimestamp = {false, false, false, false, true, true, true};
    private static final IntHashSet limitTypes = new IntHashSet();
    private static final CharSequenceIntHashMap notOps = new CharSequenceIntHashMap();
    private static final CharSequenceHashSet nullConstants = new CharSequenceHashSet();
    protected final ObjList<CharSequence> literalCollectorANames = new ObjList<>();
    private final CharacterStore characterStore;
    private final ChildTableColumnFinder childTableColumnFinder = new ChildTableColumnFinder(null, false);
    private final IntList clausesToSteal = new IntList();
    private final ColumnPrefixEraser columnPrefixEraser = new ColumnPrefixEraser();
    private final CairoConfiguration configuration;
    private final CharSequenceIntHashMap constNameToIndex = new CharSequenceIntHashMap();
    private final CharSequenceObjHashMap<ExpressionNode> constNameToNode = new CharSequenceObjHashMap<>();
    private final CharSequenceObjHashMap<CharSequence> constNameToToken = new CharSequenceObjHashMap<>();
    private final ObjectPool<JoinContext> contextPool;
    private final IntHashSet deletedContexts = new IntHashSet();
    private final CharSequenceHashSet existsDependedTokens = new CharSequenceHashSet();
    private final ObjectPool<ExpressionNode> expressionNodePool;
    private final FunctionParser functionParser;
    // list of group-by-model-level expressions with prefixes
    // we've to use it because group by is likely to contain rewritten/aliased expressions that make matching input expressions by pure AST unreliable
    private final ObjList<CharSequence> groupByAliases = new ObjList<>();
    private final ObjList<ExpressionNode> groupByNodes = new ObjList<>();
    private final BoolList groupByUsed = new BoolList();
    private final ObjectPool<IntHashSet> intHashSetPool = new ObjectPool<>(IntHashSet::new, 16);
    private final ObjList<JoinContext> joinClausesSwap1 = new ObjList<>();
    private final ObjList<JoinContext> joinClausesSwap2 = new ObjList<>();
    private final LiteralCheckingVisitor literalCheckingVisitor = new LiteralCheckingVisitor();
    private final LiteralCollector literalCollector = new LiteralCollector();
    private final IntHashSet literalCollectorAIndexes = new IntHashSet();
    private final IntHashSet literalCollectorBIndexes = new IntHashSet();
    private final ObjList<CharSequence> literalCollectorBNames = new ObjList<>();
    private final LiteralRewritingVisitor literalRewritingVisitor = new LiteralRewritingVisitor();
    private final int maxRecursion;
    private final CharSequenceHashSet missingDependedTokens = new CharSequenceHashSet();
    private final AtomicInteger nonAggSelectCount = new AtomicInteger(0);
    private final ObjList<ExpressionNode> orderByAdvice = new ObjList<>();
    private final IntSortedList orderingStack = new IntSortedList();
    private final Path path;
    private final IntHashSet postFilterRemoved = new IntHashSet();
    private final ObjList<IntHashSet> postFilterTableRefs = new ObjList<>();
    private final ObjectPool<QueryColumn> queryColumnPool;
    private final ObjectPool<QueryModel> queryModelPool;
    private final ArrayDeque<ExpressionNode> sqlNodeStack = new ArrayDeque<>();
    private final ObjList<RecordCursorFactory> tableFactoriesInFlight = new ObjList<>();
    private final FlyweightCharSequence tableLookupSequence = new FlyweightCharSequence();
    private final IntHashSet tablesSoFar = new IntHashSet();
    private final ObjList<QueryColumn> tempColumns = new ObjList<>();
    private final IntList tempCrossIndexes = new IntList();
    private final IntList tempCrosses = new IntList();
    private final IntList tempList = new IntList();
    private final LowerCaseCharSequenceObjHashMap<QueryColumn> tmpCursorAliases = new LowerCaseCharSequenceObjHashMap<>();
    private final PostOrderTreeTraversalAlgo traversalAlgo;
    private int defaultAliasCount = 0;
    private ObjList<JoinContext> emittedJoinClauses;
    private OperatorExpression opAnd;
    private OperatorExpression opGeq;
    private OperatorExpression opLt;
    private CharSequence tempColumnAlias;
    private QueryModel tempQueryModel;

    public SqlOptimiser(
            CairoConfiguration configuration,
            CharacterStore characterStore,
            ObjectPool<ExpressionNode> expressionNodePool,
            ObjectPool<QueryColumn> queryColumnPool,
            ObjectPool<QueryModel> queryModelPool,
            PostOrderTreeTraversalAlgo traversalAlgo,
            FunctionParser functionParser,
            Path path
    ) {
        this.configuration = configuration;
        this.expressionNodePool = expressionNodePool;
        this.characterStore = characterStore;
        this.traversalAlgo = traversalAlgo;
        this.queryModelPool = queryModelPool;
        this.queryColumnPool = queryColumnPool;
        this.functionParser = functionParser;
        this.contextPool = new ObjectPool<>(JoinContext.FACTORY, configuration.getSqlJoinContextPoolCapacity());
        this.path = path;
        this.maxRecursion = configuration.getSqlWindowMaxRecursion();
        initialiseOperatorExpressions();
    }

    /**
     * Checks if an alias appears in the columns and function args of a model.
     * <p>
     * Consider a query:<br>
     * (select x1, sum(x1) from (select x as x1 from y))<br>
     * If you were to move lift the column from the RHS to the LHS, you might get:<br>
     * (select x x1, sum(x1) from y)<br>
     * Now x1 is invalid.
     */
    public static boolean aliasAppearsInFuncArgs(QueryModel model, CharSequence alias, ArrayDeque<ExpressionNode> sqlNodeStack) {
        if (model == null) {
            return false;
        }
        boolean appearsInArgs = false;
        ObjList<QueryColumn> modelColumns = model.getColumns();
        for (int i = 0, n = modelColumns.size(); i < n; i++) {
            QueryColumn col = modelColumns.get(i);
            switch (col.getAst().type) {
                case FUNCTION:
                case OPERATION:
                    appearsInArgs |= searchExpressionNodeForAlias(col.getAst(), alias, sqlNodeStack);
                    break;
            }
        }
        return appearsInArgs;
    }

    public void clear() {
        clearForUnionModelInJoin();
        contextPool.clear();
        intHashSetPool.clear();
        joinClausesSwap1.clear();
        joinClausesSwap2.clear();
        literalCollectorAIndexes.clear();
        literalCollectorBIndexes.clear();
        literalCollectorANames.clear();
        literalCollectorBNames.clear();
        defaultAliasCount = 0;
        expressionNodePool.clear();
        characterStore.clear();
        tablesSoFar.clear();
        clausesToSteal.clear();
        tmpCursorAliases.clear();
        tableFactoriesInFlight.clear();
        groupByAliases.clear();
        groupByNodes.clear();
        groupByUsed.clear();
        tempColumnAlias = null;
        tempQueryModel = null;
    }

    public void clearForUnionModelInJoin() {
        constNameToIndex.clear();
        constNameToNode.clear();
        constNameToToken.clear();
    }

    public FunctionFactoryCache getFunctionFactoryCache() {
        return functionParser.getFunctionFactoryCache();
    }

    public boolean hasAggregates(ExpressionNode node) {
        sqlNodeStack.clear();

        // pre-order iterative tree traversal
        // see: http://en.wikipedia.org/wiki/Tree_traversal

        while (!sqlNodeStack.isEmpty() || node != null) {
            if (node != null) {
                switch (node.type) {
                    case LITERAL:
                        node = null;
                        continue;
                    case FUNCTION:
                        if (functionParser.getFunctionFactoryCache().isGroupBy(node.token)) {
                            return true;
                        }
                        break;
                    default:
                        for (int i = 0, n = node.args.size(); i < n; i++) {
                            sqlNodeStack.add(node.args.getQuick(i));
                        }
                        if (node.rhs != null) {
                            sqlNodeStack.push(node.rhs);
                        }
                        break;
                }

                node = node.lhs;
            } else {
                node = sqlNodeStack.poll();
            }
        }
        return false;
    }

    private static boolean isOrderedByDesignatedTimestamp(QueryModel model) {
        return model.getTimestamp() != null
                && model.getOrderBy().size() == 1
                && Chars.equals(model.getOrderBy().getQuick(0).token, model.getTimestamp().token);
    }

    private static boolean isSymbolColumn(ExpressionNode countDistinctExpr, QueryModel nested) {
        return countDistinctExpr.rhs.type == LITERAL
                && nested.getAliasToColumnMap().get(countDistinctExpr.rhs.token) != null
                && nested.getAliasToColumnMap().get(countDistinctExpr.rhs.token).getColumnType() == ColumnType.SYMBOL;
    }

    private static void linkDependencies(QueryModel model, int parent, int child) {
        model.getJoinModels().getQuick(parent).addDependency(child);
    }

    private static boolean modelIsFlex(QueryModel model) {
        return model != null && flexColumnModelTypes.contains(model.getSelectModelType());
    }

    private static void pushDownLimitAdvice(QueryModel model, QueryModel nestedModel, boolean useDistinctModel) {
        if ((nestedModel.getOrderBy().size() == 0 || isOrderedByDesignatedTimestamp(nestedModel)) && !useDistinctModel) {
            nestedModel.setLimitAdvice(model.getLimitLo(), model.getLimitHi());
        }
    }

    /**
     * Recurse down expression node tree looking for an alias.
     */
    private static boolean searchExpressionNodeForAlias(ExpressionNode node, CharSequence alias, ArrayDeque<ExpressionNode> sqlNodeStack) {
        sqlNodeStack.clear();

        // pre-order iterative tree traversal
        // see: http://en.wikipedia.org/wiki/Tree_traversal

        while (!sqlNodeStack.isEmpty() || node != null) {
            if (node != null) {
                if (Chars.equalsIgnoreCase(node.token, alias)) {
                    return true;
                }
                for (int i = 0, n = node.args.size(); i < n; i++) {
                    sqlNodeStack.add(node.args.getQuick(i));
                }
                if (node.rhs != null) {
                    sqlNodeStack.push(node.rhs);
                }
                node = node.lhs;
            } else {
                node = sqlNodeStack.poll();
            }
        }
        return false;
    }

    private static void unlinkDependencies(QueryModel model, int parent, int child) {
        model.getJoinModels().getQuick(parent).removeDependency(child);
    }

    private void addColumnToSelectModel(QueryModel model, IntList insertColumnIndexes, ObjList<QueryColumn> insertColumnAliases, CharSequence timestampAlias) {
        tempColumns.clear();
        tempColumns.addAll(model.getBottomUpColumns());
        model.clearColumnMapStructs();

        // These are merged columns; the assumption is that the insetColumnIndexes are ordered.
        // This loop will fail miserably in indexes are unordered.
        int src1ColumnCount = tempColumns.size();
        int src2ColumnCount = insertColumnIndexes.size();
        for (int i = 0, k = 0, m = 0; i < src1ColumnCount || k < src2ColumnCount; m++) {
            if (k < src2ColumnCount && insertColumnIndexes.getQuick(k) == m) {
                QueryColumn column = insertColumnAliases.get(k);
                // insert column at this position, this column must reference our timestamp, that
                // comes out of the group-by result set, but with user-provided aliases.
                if (column.getAst().type == LITERAL) {
                    model.addBottomUpColumnIfNotExists(nextColumn(column.getAlias(), timestampAlias));
                } else {
                    model.addBottomUpColumnIfNotExists(column);
                }
                k++;
            } else {
                QueryColumn qcFrom = tempColumns.getQuick(i);
                model.addBottomUpColumnIfNotExists(nextColumn(qcFrom.getAlias()));
                i++;
            }
        }
    }

    /*
     * Uses validating model to determine if column name exists and non-ambiguous in case of using joins.
     */
    private void addColumnToTranslatingModel(
            QueryColumn column,
            QueryModel translatingModel,
            QueryModel innerVirtualModel,
            QueryModel baseModel
    ) throws SqlException {
        if (baseModel != null) {
            final CharSequence refColumn = column.getAst().token;
            final int dot = Chars.indexOfLastUnquoted(refColumn, '.');
            validateColumnAndGetModelIndex(baseModel, innerVirtualModel, refColumn, dot, column.getAst().position, false);
            // when we have only one model, e.g. this is not a join,
            // and there is a table alias to lookup column;
            // we will remove this alias as unneeded
            if (dot != -1 && baseModel.getJoinModels().size() == 1) {
                ExpressionNode base = column.getAst();
                column.of(
                        column.getAlias(),
                        expressionNodePool.next().of(
                                base.type,
                                base.token.subSequence(dot + 1, base.token.length()),
                                base.precedence,
                                base.position
                        )
                );
            }
        }
        translatingModel.addBottomUpColumn(column);
    }

    private QueryColumn addCursorFunctionAsCrossJoin(
            ExpressionNode node,
            @Nullable CharSequence alias,
            QueryModel cursorModel,
            @Nullable QueryModel innerVirtualModel,
            QueryModel translatingModel,
            QueryModel baseModel,
            SqlExecutionContext sqlExecutionContext,
            SqlParserCallback sqlParserCallback
    ) throws SqlException {
        QueryColumn qc = cursorModel.findBottomUpColumnByAst(node);
        if (qc == null) {
            // we are about to add a new column as a join model to the base model
            // the name of this column must not clash with any name of the base mode
            CharSequence baseAlias;
            if (alias != null) {
                baseAlias = createColumnAlias(alias, baseModel);
            } else {
                baseAlias = createColumnAlias(node, baseModel);
            }

            // add to temp aliases so that two cursors cannot use the same alias!
            baseAlias = SqlUtil.createColumnAlias(characterStore, baseAlias, -1, tmpCursorAliases);

            final QueryColumn crossColumn = queryColumnPool.next().of(baseAlias, node);

            final QueryModel cross = queryModelPool.next();
            cross.setJoinType(QueryModel.JOIN_CROSS);
            cross.setSelectModelType(QueryModel.SELECT_MODEL_CURSOR);
            cross.setAlias(makeJoinAlias());

            final QueryModel crossInner = queryModelPool.next();
            crossInner.setTableNameExpr(node);
            parseFunctionAndEnumerateColumns(crossInner, sqlExecutionContext, sqlParserCallback);
            cross.setNestedModel(crossInner);

            cross.addBottomUpColumn(crossColumn);
            baseModel.addJoinModel(cross);

            // keep track of duplicates
            tmpCursorAliases.put(baseAlias, crossColumn);

            // now we need to make alias in the translating column

            CharSequence translatingAlias;
            translatingAlias = createColumnAlias(baseAlias, translatingModel);

            // add trackable expression to a cursor model
            cursorModel.addBottomUpColumn(queryColumnPool.next().of(baseAlias, node));

            qc = queryColumnPool.next().of(translatingAlias, nextLiteral(baseAlias));
            translatingModel.addBottomUpColumn(qc);

        } else {
            final CharSequence al = translatingModel.getColumnNameToAliasMap().get(qc.getAlias());
            if (alias != null && !Chars.equalsIgnoreCase(al, alias)) {
                QueryColumn existing = translatingModel.getAliasToColumnMap().get(alias);
                if (existing == null) {
                    // create new column
                    qc = nextColumn(alias, al);
                    translatingModel.addBottomUpColumn(qc);

                    if (innerVirtualModel != null) {
                        innerVirtualModel.addBottomUpColumn(qc);
                    }

                    return qc;
                }

                if (compareNodesExact(node, existing.getAst())) {
                    return existing;
                }

                throw SqlException.invalidColumn(node.position, "duplicate alias");
            }

            // check if column is in an inner virtual model as requested
            qc = translatingModel.getAliasToColumnMap().get(al);
        }
        if (innerVirtualModel != null) {
            innerVirtualModel.addBottomUpColumn(qc);
        }
        return qc;
    }

    private void addFilterOrEmitJoin(QueryModel parent, int idx, int ai, CharSequence an, ExpressionNode ao, int bi, CharSequence bn, ExpressionNode bo) {
        if (ai == bi && Chars.equals(an, bn)) {
            deletedContexts.add(idx);
            return;
        }

        if (ai == bi) {
            // (same table)
            OperatorExpression eqOp = OperatorExpression.chooseRegistry(configuration.getCairoSqlLegacyOperatorPrecedence()).getOperatorDefinition("=");
            ExpressionNode node = expressionNodePool.next().of(OPERATION, eqOp.operator.token, eqOp.precedence, 0);
            node.paramCount = 2;
            node.lhs = ao;
            node.rhs = bo;
            addWhereNode(parent, ai, node);
        } else {
            // (different tables)
            JoinContext jc = contextPool.next();
            jc.aIndexes.add(ai);
            jc.aNames.add(an);
            jc.aNodes.add(ao);
            jc.bIndexes.add(bi);
            jc.bNames.add(bn);
            jc.bNodes.add(bo);
            jc.slaveIndex = Math.max(ai, bi);
            jc.parents.add(Math.min(ai, bi));
            emittedJoinClauses.add(jc);
        }

        deletedContexts.add(idx);
    }

    private void addFunction(
            QueryColumn qc,
            QueryModel baseModel,
            QueryModel translatingModel,
            QueryModel innerVirtualModel,
            QueryModel windowModel,
            QueryModel groupByModel,
            QueryModel outerVirtualModel,
            QueryModel distinctModel
    ) throws SqlException {
        // Adds what intended to be a function (rather than a literal) to the
        // inner virtual model. It is possible that the function will have
        // the same alias as the existing table columns. We will "temporarily"
        // rename the function alias, so it does not clash. And after that,
        // the "innerColumn" will restore the alias specified by the user. This
        // alias comes on the `qc.getAlias()`.

        QueryColumn virtualColumn = ensureAliasUniqueness(innerVirtualModel, qc);
        innerVirtualModel.addBottomUpColumn(virtualColumn);

        // we also create a column that references this inner layer from outer layer,
        // for example when we have:
        // select a, b+c ...
        // it should translate to:
        // select a, x from (select a, b+c x from (select a,b,c ...))
        final QueryColumn innerColumn = nextColumn(qc.getAlias(), virtualColumn.getAlias());

        // pull literals only into a translating model
        emitLiterals(qc.getAst(), translatingModel, innerVirtualModel, false, baseModel, false);
        groupByModel.addBottomUpColumn(innerColumn);
        windowModel.addBottomUpColumn(innerColumn);
        outerVirtualModel.addBottomUpColumn(innerColumn);
        distinctModel.addBottomUpColumn(innerColumn);
    }

    private void addJoinContext(QueryModel parent, JoinContext context) {
        QueryModel jm = parent.getJoinModels().getQuick(context.slaveIndex);
        JoinContext other = jm.getContext();
        if (other == null || other.slaveIndex == -1) {
            jm.setContext(context);
        } else {
            jm.setContext(mergeContexts(parent, other, context));
        }
    }

    // add table prefix to all column references to make it easier to compare expressions
    private void addMissingTablePrefixesForGroupByQueries(ExpressionNode node, QueryModel baseModel, QueryModel innerVirtualModel) throws SqlException {
        sqlNodeStack.clear();

        ExpressionNode temp = addMissingTablePrefixesForGroupByQueries0(node, baseModel, innerVirtualModel);
        if (temp != node) {
            node.of(LITERAL, temp.token, node.precedence, node.position);
            return;
        }

        // pre-order iterative tree traversal
        // see: http://en.wikipedia.org/wiki/Tree_traversal

        while (!sqlNodeStack.isEmpty() || node != null) {
            if (node != null) {
                if (node.paramCount < 3) {
                    if (node.rhs != null) {
                        temp = addMissingTablePrefixesForGroupByQueries0(node.rhs, baseModel, innerVirtualModel);
                        if (node.rhs == temp) {
                            sqlNodeStack.push(node.rhs);
                        } else {
                            node.rhs = temp;
                        }
                    }

                    if (node.lhs != null) {
                        temp = addMissingTablePrefixesForGroupByQueries0(node.lhs, baseModel, innerVirtualModel);
                        if (temp == node.lhs) {
                            node = node.lhs;
                        } else {
                            node.lhs = temp;
                            node = null;
                        }
                    } else {
                        node = null;
                    }
                } else {
                    for (int i = 1, k = node.paramCount; i < k; i++) {
                        ExpressionNode e = node.args.getQuick(i);
                        temp = addMissingTablePrefixesForGroupByQueries0(e, baseModel, innerVirtualModel);
                        if (e == temp) {
                            sqlNodeStack.push(e);
                        } else {
                            node.args.setQuick(i, temp);
                        }
                    }

                    ExpressionNode e = node.args.getQuick(0);
                    temp = addMissingTablePrefixesForGroupByQueries0(e, baseModel, innerVirtualModel);
                    if (e == temp) {
                        node = e;
                    } else {
                        node.args.setQuick(0, temp);
                        node = null;
                    }
                }
            } else {
                node = sqlNodeStack.poll();
            }
        }
    }

    private ExpressionNode addMissingTablePrefixesForGroupByQueries0(
            ExpressionNode node,
            QueryModel baseModel,
            QueryModel innerVirtualModel
    ) throws SqlException {
        if (node != null && node.type == LITERAL) {
            CharSequence col = node.token;
            final int dot = Chars.indexOfLastUnquoted(col, '.');
            int modelIndex = validateColumnAndGetModelIndex(baseModel, innerVirtualModel, col, dot, node.position, true);
            boolean addAlias = dot == -1 && baseModel.getJoinModels().size() > 1;
            boolean removeAlias = dot > -1 && baseModel.getJoinModels().size() == 1;

            if (addAlias || removeAlias) {
                CharacterStoreEntry entry = characterStore.newEntry();
                if (addAlias) {
                    CharSequence alias = baseModel.getModelAliasIndexes().keys().get(modelIndex);
                    entry.put(alias).put('.').put(col);
                } else {
                    entry.put(col, dot + 1, col.length());
                }
                CharSequence prefixedCol = entry.toImmutable();
                return expressionNodePool.next().of(LITERAL, prefixedCol, node.precedence, node.position);
            }
        }
        return node;
    }

    private void addOrderByClausesToModel(QueryModel originalModel, QueryModel targetModel) {
        for (int i = 0; i < originalModel.getOrderBy().size(); i++) {
            ExpressionNode originalNode = originalModel.getOrderBy().getQuick(i);
            ExpressionNode cloneNode = expressionNodePool.next();
            int dot = Chars.indexOfLastUnquoted(originalNode.token, '.');
            cloneNode.token = originalNode.token.subSequence(dot + 1, originalNode.token.length());
            targetModel.addOrderBy(cloneNode, originalModel.getOrderByDirection().getQuick(i));
        }
    }


    private void addOuterJoinExpression(QueryModel parent, QueryModel model, int joinIndex, ExpressionNode node) {
        model.setOuterJoinExpressionClause(concatFilters(model.getOuterJoinExpressionClause(), node));
        // add dependency to prevent previous model reordering (left joins are not symmetric)
        if (joinIndex > 0) {
            linkDependencies(parent, joinIndex - 1, joinIndex);
        }
    }

    private void addPostJoinWhereClause(QueryModel model, ExpressionNode node) {
        model.setPostJoinWhereClause(concatFilters(model.getPostJoinWhereClause(), node));
    }

    private void addTimestampColumnToTopDownColumnsIfRequired(QueryModel originalModel, QueryModel targetModel,
                                                              QueryModel baseTableModel, QueryModel level4, QueryModel level5) {
        boolean timestampColumnPresentInQuery = false;

        for (int i = 0, n = targetModel.getOrderBy().size(); i < n; i++) {
            ExpressionNode orderByAst = targetModel.getOrderBy().getQuick(i);
            boolean found = isTimestampColumnPresentInSelectOrOrderBy(orderByAst, targetModel, baseTableModel);
            if (found) {
                timestampColumnPresentInQuery = true;
                break;
            }
        }
        if (!timestampColumnPresentInQuery) {
            for (int i = 0, n = originalModel.getBottomUpColumns().size(); i < n; i++) {
                QueryColumn c = originalModel.getBottomUpColumns().getQuick(i);
                ExpressionNode timestampColumnAst = c.getAst();
                boolean found = isTimestampColumnPresentInSelectOrOrderBy(timestampColumnAst, targetModel, baseTableModel);
                if (found) {
                    timestampColumnPresentInQuery = true;
                    break;
                }
            }
        }
        if (!timestampColumnPresentInQuery) {
            QueryColumn newQC = queryColumnPool.next();
            newQC.of(baseTableModel.getTimestamp().token, baseTableModel.getTimestamp());
            level4.setTimestamp(baseTableModel.getTimestamp());
            level5.getTopDownColumns().add(newQC);
        }
    }

    private void addTimestampToProjection(
            CharSequence columnName,
            ExpressionNode columnAst,
            QueryModel baseModel,
            QueryModel translatingModel,
            QueryModel innerVirtualModel,
            QueryModel windowModel
    ) throws SqlException {
        // add duplicate column names only to group-by model
        // taking into account that column is pre-aliased, e.g.
        // "col, col" will look like "col, col col1"

        LowerCaseCharSequenceObjHashMap<CharSequence> translatingAliasMap = translatingModel.getColumnNameToAliasMap();
        int index = translatingAliasMap.keyIndex(columnAst.token);
        if (index < 0) {
            // column is already being referenced by translating model
            final CharSequence translatedColumnName = translatingAliasMap.valueAtQuick(index);
            final CharSequence innerAlias = createColumnAlias(columnName, innerVirtualModel);
            final QueryColumn translatedColumn = nextColumn(innerAlias, translatedColumnName);
            innerVirtualModel.addBottomUpColumn(translatedColumn);

            // window model is used together with the inner model
            final CharSequence windowAlias = createColumnAlias(innerAlias, windowModel);
            final QueryColumn windowColumn = nextColumn(windowAlias, innerAlias);
            windowModel.addBottomUpColumn(windowColumn);
        } else {
            final CharSequence alias = createColumnAlias(columnName, translatingModel);
            addColumnToTranslatingModel(
                    queryColumnPool.next().of(alias, columnAst),
                    translatingModel,
                    innerVirtualModel,
                    baseModel
            );

            final QueryColumn translatedColumn = nextColumn(alias);

            // create column that references inner alias we just created
            innerVirtualModel.addBottomUpColumn(translatedColumn);
            windowModel.addBottomUpColumn(translatedColumn);
        }
    }

    private void addTopDownColumn(@Transient ExpressionNode node, QueryModel model) {
        if (node != null && node.type == LITERAL) {
            final CharSequence columnName = node.token;
            final int dotIndex = Chars.indexOfLastUnquoted(columnName, '.');
            if (dotIndex == -1) {
                // When there is no dot in column name, it is still possible that column comes from
                // one of the join models. What we need to do here is to assign column to that model
                // which already have this column in alias map
                addTopDownColumn(columnName, model);
            } else {
                int modelIndex = model.getModelAliasIndex(node.token, 0, dotIndex);
                if (modelIndex < 0) {
                    // alias cannot be resolved; we will trust that the calling side will handle this
                    // in this context we do not have a model that is able to resolve table alias
                    return;
                }

                addTopDownColumn0(
                        node,
                        model.getJoinModels().getQuick(modelIndex),
                        node.token.subSequence(dotIndex + 1, node.token.length())
                );
            }
        }
    }

    private void addTopDownColumn(CharSequence columnName, QueryModel model) {
        final ObjList<QueryModel> joinModels = model.getJoinModels();
        final int joinCount = joinModels.size();
        for (int i = 0; i < joinCount; i++) {
            final QueryModel m = joinModels.getQuick(i);
            final QueryColumn column = m.getAliasToColumnMap().get(columnName);
            if (column != null) {
                if (m.getSelectModelType() == QueryModel.SELECT_MODEL_NONE) {
                    m.addTopDownColumn(
                            queryColumnPool.next().of(columnName, nextLiteral(columnName)),
                            columnName
                    );
                } else {
                    m.addTopDownColumn(column, columnName);
                }
                break;
            }
        }
    }

    private void addTopDownColumn0(@Transient ExpressionNode node, QueryModel model, CharSequence name) {
        if (model.isTopDownNameMissing(name)) {
            model.addTopDownColumn(
                    queryColumnPool.next().of(
                            name,
                            expressionNodePool.next().of(node.type, name, node.precedence, node.position)
                    ),
                    name
            );
        }
    }

    /**
     * Adds filters derived from transitivity of equals operation, for example,
     * if there is filter:
     * <p>
     * a.x = b.x and b.x = 10
     * <p>
     * derived filter would be:
     * <p>
     * a.x = 10
     * <p>
     * this filter is not explicitly mentioned, but it might help pre-filtering record sources
     * before hashing.
     */
    private void addTransitiveFilters(QueryModel model) {
        ObjList<QueryModel> joinModels = model.getJoinModels();
        for (int i = 0, n = joinModels.size(); i < n; i++) {
            JoinContext jc = joinModels.getQuick(i).getContext();
            if (jc != null) {
                for (int k = 0, kn = jc.bNames.size(); k < kn; k++) {
                    CharSequence name = jc.bNames.getQuick(k);
                    if (constNameToIndex.get(name) == jc.bIndexes.getQuick(k)) {
                        OperatorExpression op = OperatorExpression.chooseRegistry(configuration.getCairoSqlLegacyOperatorPrecedence()).getOperatorDefinition(constNameToToken.get(name));
                        ExpressionNode node = expressionNodePool.next().of(OPERATION, op.operator.token, op.precedence, 0);
                        node.lhs = jc.aNodes.getQuick(k);
                        node.rhs = constNameToNode.get(name);
                        node.paramCount = 2;
                        addWhereNode(model, jc.slaveIndex, node);
                    }
                }
            }
        }
    }

    private void addWhereNode(QueryModel model, int joinModelIndex, ExpressionNode node) {
        addWhereNode(model.getJoinModels().getQuick(joinModelIndex), node);
    }

    private void addWhereNode(QueryModel model, ExpressionNode node) {
        model.setWhereClause(concatFilters(model.getWhereClause(), node));
    }

    /**
     * Move fields that belong to slave table to left and parent fields
     * to right of equals operator.
     */
    private void alignJoinClauses(QueryModel parent) {
        ObjList<QueryModel> joinModels = parent.getJoinModels();
        for (int i = 0, n = joinModels.size(); i < n; i++) {
            JoinContext jc = joinModels.getQuick(i).getContext();
            if (jc != null) {
                int index = jc.slaveIndex;
                for (int k = 0, kc = jc.aIndexes.size(); k < kc; k++) {
                    if (jc.aIndexes.getQuick(k) != index) {
                        int idx = jc.aIndexes.getQuick(k);
                        CharSequence name = jc.aNames.getQuick(k);
                        ExpressionNode node = jc.aNodes.getQuick(k);

                        jc.aIndexes.setQuick(k, jc.bIndexes.getQuick(k));
                        jc.aNames.setQuick(k, jc.bNames.getQuick(k));
                        jc.aNodes.setQuick(k, jc.bNodes.getQuick(k));

                        jc.bIndexes.setQuick(k, idx);
                        jc.bNames.setQuick(k, name);
                        jc.bNodes.setQuick(k, node);
                    }
                }
            }
        }
    }

    /**
     * Checks that all the order by advice tokens appear as columns for this join model.
     *
     * @param model         model to check
     * @param orderByAdvice advice
     * @return all orders by advice appear in the model columns list
     */
    private boolean allAdviceIsForThisTable(QueryModel model, ObjList<ExpressionNode> orderByAdvice) {
        CharSequence alias;
        LowerCaseCharSequenceObjHashMap<QueryColumn> columnMap = model.getAliasToColumnMap();
        for (int i = 0, n = orderByAdvice.size(); i < n; i++) {
            alias = orderByAdvice.getQuick(i).token;
            if (!columnMap.contains(alias)) {
                return false;
            }
        }
        return true;
    }

    //checks join equality condition and pushes it to optimal join contexts (could be a different join context)
    //NOTE on LEFT JOIN :
    // - left join condition MUST remain as is otherwise it'll produce wrong results
    // - only predicates relating to LEFT table may be pushed down
    // - predicates on both or right table may be added to post join clause as long as they're marked properly (via ExpressionNode.isOuterJoinPredicate)
    private void analyseEquals(QueryModel parent, ExpressionNode node, boolean innerPredicate, QueryModel joinModel) throws SqlException {
        traverseNamesAndIndices(parent, node);
        int aSize = literalCollectorAIndexes.size();
        int bSize = literalCollectorBIndexes.size();

        JoinContext jc;
        boolean canMovePredicate = joinBarriers.excludes(joinModel.getJoinType());
        int joinIndex = parent.getJoinModels().indexOfRef(joinModel);

        //the switch code below assumes expression are simple column references
        if (literalCollector.functionCount > 0) {
            node.innerPredicate = innerPredicate;
            if (canMovePredicate) {
                parent.addParsedWhereNode(node, innerPredicate);
            } else {
                addOuterJoinExpression(parent, joinModel, joinIndex, node);
            }
            return;
        }

        switch (aSize) {
            case 0:
                if (!canMovePredicate) {
                    addOuterJoinExpression(parent, joinModel, joinIndex, node);
                    break;
                }
                if (bSize == 1
                        && literalCollector.nullCount == 0
                        // the table must not be OUTER or ASOF joined
                        && joinBarriers.excludes(parent.getJoinModels().get(literalCollectorBIndexes.get(0)).getJoinType())
                ) {
                    // single table reference + constant
                    jc = contextPool.next();
                    jc.slaveIndex = literalCollectorBIndexes.get(0);

                    addWhereNode(parent, jc.slaveIndex, node);
                    addJoinContext(parent, jc);

                    CharSequence cs = literalCollectorBNames.getQuick(0);
                    constNameToIndex.put(cs, jc.slaveIndex);
                    constNameToNode.put(cs, node.lhs);
                    constNameToToken.put(cs, node.token);
                } else {
                    parent.addParsedWhereNode(node, innerPredicate);
                }
                break;
            case 1:
                jc = contextPool.next();
                int lhi = literalCollectorAIndexes.get(0);
                if (bSize == 1) {
                    int rhi = literalCollectorBIndexes.get(0);
                    if (lhi == rhi) {
                        // single table reference
                        jc.slaveIndex = lhi;
                        if (canMovePredicate) {
                            // we can't push anything into another left join
                            if (jc.slaveIndex != joinIndex &&
                                    joinBarriers.contains(parent.getJoinModels().get(jc.slaveIndex).getJoinType())) {
                                addPostJoinWhereClause(parent.getJoinModels().getQuick(jc.slaveIndex), node);
                            } else {
                                addWhereNode(parent, lhi, node);
                            }
                            return;
                        }
                    } else if (lhi < rhi) {
                        // we must align "a" nodes with slave index
                        // compiler will always be checking "a" columns
                        // against metadata of the slave the context is assigned to
                        jc.aNodes.add(node.lhs);
                        jc.bNodes.add(node.rhs);
                        jc.aNames.add(literalCollectorANames.getQuick(0));
                        jc.bNames.add(literalCollectorBNames.getQuick(0));
                        jc.aIndexes.add(lhi);
                        jc.bIndexes.add(rhi);
                        jc.slaveIndex = rhi;
                        jc.parents.add(lhi);
                    } else {
                        jc.aNodes.add(node.rhs);
                        jc.bNodes.add(node.lhs);
                        jc.aNames.add(literalCollectorBNames.getQuick(0));
                        jc.bNames.add(literalCollectorANames.getQuick(0));
                        jc.aIndexes.add(rhi);
                        jc.bIndexes.add(lhi);
                        jc.slaveIndex = lhi;
                        jc.parents.add(rhi);
                    }

                    if (canMovePredicate || jc.slaveIndex == joinIndex) {
                        //we can't push anything into another left join
                        if (jc.slaveIndex != joinIndex && joinBarriers.contains(parent.getJoinModels().get(jc.slaveIndex).getJoinType())) {
                            addPostJoinWhereClause(parent.getJoinModels().getQuick(jc.slaveIndex), node);
                        } else {
                            addJoinContext(parent, jc);
                            if (lhi != rhi) {
                                linkDependencies(parent, Math.min(lhi, rhi), Math.max(lhi, rhi));
                            }
                        }
                    } else {
                        addOuterJoinExpression(parent, joinModel, joinIndex, node);
                    }
                } else if (bSize == 0
                        && literalCollector.nullCount == 0
                        && joinBarriers.excludes(parent.getJoinModels().get(literalCollectorAIndexes.get(0)).getJoinType())) {
                    // single table reference + constant
                    if (!canMovePredicate) {
                        addOuterJoinExpression(parent, joinModel, joinIndex, node);
                        break;
                    }
                    jc.slaveIndex = lhi;
                    addWhereNode(parent, lhi, node);
                    addJoinContext(parent, jc);

                    CharSequence cs = literalCollectorANames.getQuick(0);
                    constNameToIndex.put(cs, lhi);
                    constNameToNode.put(cs, node.rhs);
                    constNameToToken.put(cs, node.token);
                } else {
                    if (canMovePredicate) {
                        parent.addParsedWhereNode(node, innerPredicate);
                    } else {
                        addOuterJoinExpression(parent, joinModel, joinIndex, node);
                    }
                }
                break;
            default:
                if (canMovePredicate) {
                    node.innerPredicate = innerPredicate;
                    parent.addParsedWhereNode(node, innerPredicate);
                } else {
                    addOuterJoinExpression(parent, joinModel, joinIndex, node);
                }

                break;
        }
    }

    private void analyseRegex(QueryModel parent, ExpressionNode node) throws SqlException {
        traverseNamesAndIndices(parent, node);

        if (literalCollector.nullCount == 0) {
            int aSize = literalCollectorAIndexes.size();
            int bSize = literalCollectorBIndexes.size();
            if (aSize == 1 && bSize == 0) {
                CharSequence name = literalCollectorANames.getQuick(0);
                constNameToIndex.put(name, literalCollectorAIndexes.get(0));
                constNameToNode.put(name, node.rhs);
                constNameToToken.put(name, node.token);
            }
        }
    }

    private void assignFilters(QueryModel parent) throws SqlException {
        tablesSoFar.clear();
        postFilterRemoved.clear();
        postFilterTableRefs.clear();

        literalCollector.withModel(parent);
        ObjList<ExpressionNode> filterNodes = parent.getParsedWhere();
        // collect table indexes from each part of global filter
        int pc = filterNodes.size();
        for (int i = 0; i < pc; i++) {
            IntHashSet indexes = intHashSetPool.next();
            literalCollector.resetCounts();
            traversalAlgo.traverse(filterNodes.getQuick(i), literalCollector.to(indexes));
            postFilterTableRefs.add(indexes);
        }

        IntList ordered = parent.getOrderedJoinModels();
        // match table references to a set of table in join order
        for (int i = 0, n = ordered.size(); i < n; i++) {
            int index = ordered.getQuick(i);
            tablesSoFar.add(index);

            for (int k = 0; k < pc; k++) {
                if (postFilterRemoved.contains(k)) {
                    continue;
                }

                final ExpressionNode node = filterNodes.getQuick(k);

                IntHashSet refs = postFilterTableRefs.getQuick(k);
                int rs = refs.size();
                if (rs == 0) {
                    // condition has no table references
                    postFilterRemoved.add(k);
                    parent.setConstWhereClause(concatFilters(parent.getConstWhereClause(), node));
                } else if (rs == 1 && // single table reference and this table is not joined via OUTER or ASOF
                        joinBarriers.excludes(parent.getJoinModels().getQuick(refs.get(0)).getJoinType())) {
                    // get single table reference out of the way right away
                    // we don't have to wait until "our" table comes along
                    addWhereNode(parent, refs.get(0), node);
                    postFilterRemoved.add(k);
                } else {
                    boolean qualifies = true;
                    // check if filter references table processed so far
                    for (int y = 0; y < rs; y++) {
                        if (tablesSoFar.excludes(refs.get(y))) {
                            qualifies = false;
                            break;
                        }
                    }
                    if (qualifies) {
                        postFilterRemoved.add(k);
                        QueryModel m = parent.getJoinModels().getQuick(index);
                        m.setPostJoinWhereClause(concatFilters(m.getPostJoinWhereClause(), node));
                    }
                }
            }
        }
        assert postFilterRemoved.size() == pc;
    }

    // The model for the following SQL:
    // select * from t1 union all select * from t2 order by x
    // will have "order by" clause on the last model of the union linked list.
    // Semantically, order by must be executed after union. To get there, we will
    // create outer model(s) for the union block and move "order by" there.
    private QueryModel bubbleUpOrderByAndLimitFromUnion(QueryModel model) throws SqlException {
        QueryModel m = model.getUnionModel();
        QueryModel nested = model.getNestedModel();
        if (nested != null) {
            QueryModel _n = bubbleUpOrderByAndLimitFromUnion(nested);
            if (_n != nested) {
                model.setNestedModel(_n);
            }
        }

        if (m != null) {
            // find order by clauses
            if (m.getNestedModel() != null) {
                final QueryModel m1 = bubbleUpOrderByAndLimitFromUnion(m.getNestedModel());
                if (m1 != m) {
                    m.setNestedModel(m1);
                }
            }

            do {
                if (m.getUnionModel() == null) {
                    // last model in the linked list
                    QueryModel un = m.getNestedModel();
                    if (un != null) {
                        int n = un.getOrderBy().size();
                        // order by clause is on the nested model
                        final ObjList<ExpressionNode> orderBy = un.getOrderBy();
                        final IntList orderByDirection = un.getOrderByDirection();
                        // limit is on the parent model
                        final ExpressionNode limitLo = m.getLimitLo();
                        final ExpressionNode limitHi = m.getLimitHi();

                        if (n > 0 || limitHi != null || limitLo != null) {
                            // we have some order by clauses to move
                            QueryModel _nested = queryModelPool.next();
                            for (int i = 0; i < n; i++) {
                                _nested.addOrderBy(orderBy.getQuick(i), orderByDirection.getQuick(i));
                            }
                            orderBy.clear();
                            orderByDirection.clear();
                            m.setLimit(null, null);
                            _nested.setNestedModel(model);
                            QueryModel _model = queryModelPool.next();
                            _model.setNestedModel(_nested);
                            SqlUtil.addSelectStar(_model, queryColumnPool, expressionNodePool);
                            _model.setLimit(limitLo, limitHi);
                            return _model;
                        }
                    }
                    break;
                }

                m = m.getUnionModel();
            } while (true);
        }
        return model;
    }

    // pushing predicates to sample by model is only allowed for sample by fill none align to calendar and expressions on non-timestamp columns
    // pushing for other fill options or sample by first observation could alter a result
    private boolean canPushToSampleBy(final QueryModel model, ObjList<CharSequence> expressionColumns) {
        ObjList<ExpressionNode> fill = model.getSampleByFill();
        int fillCount = fill.size();
        boolean isFillNone = fillCount == 0 || (fillCount == 1 && isNoneKeyword(fill.getQuick(0).token));

        if (!isFillNone || model.getSampleByOffset() == null) {
            return false;
        }

        CharSequence timestamp = findTimestamp(model);
        if (timestamp == null) {
            return true;
        }

        for (int i = 0, n = expressionColumns.size(); i < n; i++) {
            if (Chars.equalsIgnoreCase(expressionColumns.get(i), timestamp)) {
                return false;
            }
        }

        return true;
    }

    private boolean checkForChildAggregates(ExpressionNode node) {
        sqlNodeStack.clear();
        while (node != null) {
            if (node.rhs != null) {
                if (node.rhs.type == FUNCTION && functionParser.getFunctionFactoryCache().isGroupBy(node.rhs.token)) {
                    return true;
                }
                sqlNodeStack.push(node.rhs);
            }

            if (node.lhs != null) {
                if (node.lhs.type == FUNCTION && functionParser.getFunctionFactoryCache().isGroupBy(node.lhs.token)) {
                    return true;
                }
                node = node.lhs;
            } else {
                if (!sqlNodeStack.isEmpty()) {
                    node = sqlNodeStack.poll();
                } else {
                    node = null;
                }
            }
        }
        return false;
    }

    /**
     * Checks whether the given advice is for one table only i.e. consistent table prefix.
     *
     * @param orderByAdvice the given advice
     * @return whether the prefix is consistent or not
     */
    private boolean checkForConsistentPrefix(ObjList<ExpressionNode> orderByAdvice) {
        CharSequence prefix = "";
        for (int i = 0, n = orderByAdvice.size(); i < n; i++) {
            CharSequence token = orderByAdvice.getQuick(i).token;
            int loc = Chars.indexOfLastUnquoted(token, '.');
            if (loc > -1) {
                if (prefix.length() == 0) {
                    prefix = token.subSequence(0, loc);
                } else if (!Chars.equalsIgnoreCase(prefix, token, 0, loc)) {
                    return false;
                }
            }
        }
        return true;
    }

    /**
     * Checks for a dot in the token.
     *
     * @param orderByAdvice the given advice
     * @return whether dot is present or not
     */
    private boolean checkForDot(ObjList<ExpressionNode> orderByAdvice) {
        for (int i = 0, n = orderByAdvice.size(); i < n; i++) {
            if (Chars.indexOfLastUnquoted(orderByAdvice.getQuick(i).token, '.') > -1) {
                return true;
            }
        }
        return false;
    }

    private boolean checkIfTranslatingModelIsRedundant(
            boolean useInnerModel,
            boolean useGroupByModel,
            boolean useWindowModel,
            boolean forceTranslatingModel,
            boolean checkTranslatingModel,
            QueryModel translatingModel
    ) {
        // check if the translating model is redundant, e.g.
        // that it neither chooses between tables nor renames columns
        boolean translationIsRedundant = (useInnerModel || useGroupByModel || useWindowModel) && !forceTranslatingModel;
        if (translationIsRedundant && checkTranslatingModel) {
            for (int i = 0, n = translatingModel.getBottomUpColumns().size(); i < n; i++) {
                QueryColumn column = translatingModel.getBottomUpColumns().getQuick(i);
                if (!Chars.equalsIgnoreCase(column.getAst().token, column.getAlias())) {
                    translationIsRedundant = false;
                    break;
                }
            }
        }
        return translationIsRedundant;
    }

    private QueryColumn checkSimpleIntegerColumn(ExpressionNode column, QueryModel model) {
        if (column == null || column.type != LITERAL) {
            return null;
        }

        CharSequence tok = column.token;
        final int dot = Chars.indexOfLastUnquoted(tok, '.');
        QueryColumn qc = getQueryColumn(model, tok, dot);

        if (qc != null &&
                (qc.getColumnType() == ColumnType.BYTE ||
                        qc.getColumnType() == ColumnType.SHORT ||
                        qc.getColumnType() == ColumnType.INT ||
                        qc.getColumnType() == ColumnType.LONG)) {
            return qc;
        }
        return null;
    }

    /**
     * Choose models are required in 3 specific cases:
     * - Column duplicating.
     * - Column reordering.
     * - Column hiding. Nested model might select more columns for the purpose of using them for
     * ordering. But the ordered column is not visible to the user and hidden by the select model.
     * - Multiplexing joined tables.
     * <p>
     * It is conceivable that the optimiser creates degenerate cases of "choose" models:
     * - Column renaming
     * - No-op, e.g. selecting the exact same columns as the nested models
     * - Choose model stacking, e.g. choose->choose->group by
     * <p>
     * This particular method implementation deals with stacked models.
     * <p>
     * Limitation: this does not collapse top-down-model, which makes it
     * necessary to call this method before top-down-models.
     *
     * @param model the starting model.
     */
    private void collapseStackedChooseModels(@Nullable QueryModel model) {
        if (model == null) {
            return;
        }

        QueryModel nested = model.getNestedModel();
        if (
                model.getSelectModelType() == QueryModel.SELECT_MODEL_CHOOSE
                        && nested != null
                        && nested.getSelectModelType() == QueryModel.SELECT_MODEL_CHOOSE
                        && nested.getBottomUpColumns().size() <= model.getBottomUpColumns().size()
        ) {
            QueryModel nn = nested.getNestedModel();
            model.mergePartially(nested, queryColumnPool);
            model.setNestedModel(nn);

            // same model, we changed nested
            collapseStackedChooseModels(model);
        } else {
            collapseStackedChooseModels(nested);
        }

        for (int i = 1, n = model.getJoinModels().size(); i < n; i++) {
            collapseStackedChooseModels(model.getJoinModels().getQuick(i));
        }

        collapseStackedChooseModels(model.getUnionModel());
    }

    private void collectModelAlias(QueryModel parent, int modelIndex, QueryModel model) throws SqlException {
        final ExpressionNode alias = model.getAlias() != null ? model.getAlias() : model.getTableNameExpr();
        if (parent.addModelAliasIndex(alias, modelIndex)) {
            return;
        }
        // If both models are the same, and we already added the alias to it via a subquery, it's not a duplicate,
        // it's only a duplicate if its being applied to a different model.
        if (parent != model) {
            throw SqlException.position(alias.position).put("Duplicate table or alias: ").put(alias.token);
        }
    }

    private ExpressionNode concatFilters(ExpressionNode old, ExpressionNode filter) {
        if (old == null) {
            return filter;
        } else {
            OperatorExpression andOp = OperatorExpression.chooseRegistry(configuration.getCairoSqlLegacyOperatorPrecedence()).getOperatorDefinition("and");
            ExpressionNode node = expressionNodePool.next().of(OPERATION, andOp.operator.token, andOp.precedence, filter.position);
            node.paramCount = 2;
            node.lhs = old;
            node.rhs = filter;
            return node;
        }
    }

    private void copyColumnTypesFromMetadata(QueryModel model, TableRecordMetadata m) {
        for (int i = 0, k = m.getColumnCount(); i < k; i++) {
            model.addUpdateTableColumnMetadata(m.getColumnType(i), m.getColumnName(i));
        }
    }

    private void copyColumnsFromMetadata(QueryModel model, RecordMetadata m) throws SqlException {
        // column names are not allowed to have a dot
        for (int i = 0, k = m.getColumnCount(); i < k; i++) {
            CharSequence columnName = createColumnAlias(m.getColumnName(i), model, false);
            QueryColumn column = queryColumnPool.next().of(
                    columnName,
                    expressionNodePool.next().of(
                            LITERAL,
                            columnName,
                            0,
                            0
                    ),
                    true,
                    m.getColumnType(i)
            );
            model.addField(column);
        }

        // validate explicitly defined timestamp, if it exists
        ExpressionNode timestamp = model.getTimestamp();
        if (timestamp == null) {
            if (m.getTimestampIndex() != -1) {
                model.setTimestamp(expressionNodePool.next().of(LITERAL, m.getColumnName(m.getTimestampIndex()), 0, 0));
            }
        } else {
            int index = m.getColumnIndexQuiet(timestamp.token);
            if (index == -1) {
                throw SqlException.invalidColumn(timestamp.position, timestamp.token);
            } else if (!ColumnType.isTimestamp(m.getColumnType(index))) {
                throw SqlException.$(timestamp.position, "not a TIMESTAMP");
            }
        }
    }

    private void createAndAddTimestampColumn(QueryModel baseTableModel, QueryModel targetModel) {
        if (baseTableModel.getTimestamp() == null)
            return;

        for (int i = 0; i < targetModel.getColumns().size(); i++) {
            QueryColumn qc = targetModel.getColumns().getQuick(i);
            if (Chars.equalsIgnoreCase(qc.getAlias(), baseTableModel.getTimestamp().token)) {
                // timestamp column already exists, no need to add it again
                return;
            }

        }
        QueryColumn qc = baseTableModel.getAliasToColumnMap().get(baseTableModel.getTimestamp().token);
        if (qc != null) {
            QueryColumn newQc = queryColumnPool.next();
            newQc.of(qc.getAlias(), qc.getAst());
            targetModel.getAliasToColumnMap().put(qc.getAlias(), qc);
        }
    }

    private CharSequence createColumnAlias(CharSequence name, QueryModel model, boolean nonLiteral) {
        return SqlUtil.createColumnAlias(characterStore, name, Chars.indexOfLastUnquoted(name, '.'), model.getAliasToColumnMap(), nonLiteral);
    }

    private CharSequence createColumnAlias(CharSequence name, QueryModel model) {
        return SqlUtil.createColumnAlias(characterStore, name, Chars.indexOfLastUnquoted(name, '.'), model.getAliasToColumnMap());
    }

    private CharSequence createColumnAlias(ExpressionNode node, QueryModel model) {
        return SqlUtil.createColumnAlias(characterStore, node.token, Chars.indexOfLastUnquoted(node.token, '.'), model.getAliasToColumnMap());
    }

    // use only if input is a column literal!
    private QueryColumn createGroupByColumn(
            CharSequence columnAlias,
            ExpressionNode columnAst,
            QueryModel baseModel,
            QueryModel translatingModel,
            QueryModel innerVirtualModel,
            QueryModel groupByModel
    ) throws SqlException {
        // add duplicate column names only to group-by model
        // taking into account that column is pre-aliased, e.g.
        // "col, col" will look like "col, col col1"

        LowerCaseCharSequenceObjHashMap<CharSequence> translatingAliasMap = translatingModel.getColumnNameToAliasMap();
        int index = translatingAliasMap.keyIndex(columnAst.token);
        if (index < 0) {
            // column is already being referenced by translating model
            final CharSequence translatedColumnName = translatingAliasMap.valueAtQuick(index);
            final CharSequence innerAlias = createColumnAlias(columnAlias, groupByModel);
            final QueryColumn translatedColumn = nextColumn(innerAlias, translatedColumnName);
            innerVirtualModel.addBottomUpColumn(columnAst.position, translatedColumn, true);
            groupByModel.addBottomUpColumn(translatedColumn);
            return translatedColumn;
        } else {
            final CharSequence alias = createColumnAlias(columnAlias, translatingModel);
            addColumnToTranslatingModel(
                    queryColumnPool.next().of(alias, columnAst),
                    translatingModel,
                    innerVirtualModel,
                    baseModel
            );

            final QueryColumn translatedColumn = nextColumn(alias);
            groupByModel.addBottomUpColumn(translatedColumn);
            return translatedColumn;
        }
    }

    /**
     * Creates dependencies via implied columns, typically timestamp.
     * Dependencies like that are not explicitly expressed in SQL query and
     * therefore are not created by analyzing "where" clause.
     * <p>
     * Explicit dependencies however are required for table ordering.
     *
     * @param parent the parent model
     */
    private void createImpliedDependencies(QueryModel parent) {
        ObjList<QueryModel> models = parent.getJoinModels();
        JoinContext jc;
        for (int i = 0, n = models.size(); i < n; i++) {
            QueryModel m = models.getQuick(i);
            if (joinsRequiringTimestamp[m.getJoinType()]) {
                linkDependencies(parent, 0, i);
                if (m.getContext() == null) {
                    m.setContext(jc = contextPool.next());
                    jc.parents.add(0);
                    jc.slaveIndex = i;
                }
            }
        }
    }

    // order hash is used to determine redundant order when parsing window function definition
    private void createOrderHash(QueryModel model) {
        LowerCaseCharSequenceIntHashMap hash = model.getOrderHash();
        hash.clear();

        final ObjList<ExpressionNode> orderBy = model.getOrderBy();
        final int n = orderBy.size();

        if (n > 0) {
            final IntList orderByDirection = model.getOrderByDirection();
            for (int i = 0; i < n; i++) {
                // if a column appears multiple times in the ORDER BY clause, then we use only the first occurrence.
                // why? consider this clause: ORDER BY A DESC, A ASC. In this case we want to order to be "A DESC" only.
                // why? "A ASC" is a lower in priority, and it's applicable if and only if the items within first clause
                // are equal. but if the items are already equal then there is no point in ordering by the same column again.
                // unconditional put() would be a bug as a lower priority ordering would replace ordering with a higher priority.
                hash.putIfAbsent(orderBy.getQuick(i).token, orderByDirection.getQuick(i));
            }
        }

        final QueryModel nestedModel = model.getNestedModel();
        if (nestedModel != null) {
            createOrderHash(nestedModel);
        }

        final ObjList<QueryModel> joinModels = model.getJoinModels();
        for (int i = 1, z = joinModels.size(); i < z; i++) {
            createOrderHash(joinModels.getQuick(i));
        }

        final QueryModel union = model.getUnionModel();
        if (union != null) {
            createOrderHash(union);
        }
    }

    // add the existing group by column to outer and distinct models
    private boolean createSelectColumn(
            CharSequence alias,
            CharSequence columnName,
            QueryModel groupByModel,
            QueryModel outerModel,
            QueryModel distinctModel
    ) throws SqlException {
        QueryColumn groupByColumn = groupByModel.getAliasToColumnMap().get(columnName);
        QueryColumn outerColumn = nextColumn(alias, groupByColumn.getAlias());
        outerColumn = ensureAliasUniqueness(outerModel, outerColumn);
        outerModel.addBottomUpColumn(outerColumn);

        boolean sameAlias = Chars.equalsIgnoreCase(groupByColumn.getAlias(), outerColumn.getAlias());
        if (distinctModel != null) {
            if (sameAlias) {
                distinctModel.addBottomUpColumn(outerColumn);
            } else { // we've to use alias from the outer model
                QueryColumn distinctColumn = nextColumn(outerColumn.getAlias());
                distinctColumn = ensureAliasUniqueness(distinctModel, distinctColumn);
                distinctModel.addBottomUpColumn(distinctColumn);
            }
        }

        return sameAlias;
    }

    private void createSelectColumn(
            CharSequence columnName,
            ExpressionNode columnAst,
            boolean allowDuplicates,
            QueryModel baseModel,
            QueryModel translatingModel,
            QueryModel innerVirtualModel,
            QueryModel windowModel,
            QueryModel groupByModel,
            QueryModel outerModel,
            QueryModel distinctModel
    ) throws SqlException {
        // add duplicate column names only to group-by model
        // taking into account that column is pre-aliased, e.g.
        // "col, col" will look like "col, col col1"

        final LowerCaseCharSequenceObjHashMap<CharSequence> translatingAliasMap = translatingModel.getColumnNameToAliasMap();
        final int index = translatingAliasMap.keyIndex(columnAst.token);
        if (index < 0) {
            // check if the column is a duplicate, i.e. already referenced by the group-by model
            if (!allowDuplicates && groupByModel.getAliasToColumnMap().contains(columnName)) {
                throw SqlException.duplicateColumn(columnAst.position, columnName);
            }
            // column is already being referenced by translating model
            final CharSequence translatedColumnName = translatingAliasMap.valueAtQuick(index);
            final CharSequence innerAlias = createColumnAlias(columnName, groupByModel);
            final QueryColumn translatedColumn = nextColumn(innerAlias, translatedColumnName);
            innerVirtualModel.addBottomUpColumn(columnAst.position, translatedColumn, true);
            groupByModel.addBottomUpColumn(translatedColumn);

            // case 1: inner model is redundant and will be eliminated, should add translatedColumn directly
            // case 2: inner model will be sandwiched between the windowModel and the translateModel, while translatedColumn.token already exists as a column in the innerVirtualModel,
            // adding translatedColumn to windowModel is safe.
            windowModel.addBottomUpColumn(translatedColumn);
            outerModel.addBottomUpColumn(translatedColumn);
            if (distinctModel != null) {
                distinctModel.addBottomUpColumn(translatedColumn);
            }
        } else {
            final CharSequence alias;
            if (groupByModel.getAliasToColumnMap().contains(columnName)) {
                // the column is not yet translated, but another column is referenced via the same name
                if (!allowDuplicates) {
                    throw SqlException.duplicateColumn(columnAst.position, columnName);
                }
                alias = createColumnAlias(columnName, groupByModel);
            } else {
                alias = createColumnAlias(columnName, translatingModel);
            }
            addColumnToTranslatingModel(
                    queryColumnPool.next().of(alias, columnAst),
                    translatingModel,
                    innerVirtualModel,
                    baseModel
            );

            final QueryColumn translatedColumn = nextColumn(alias, columnAst.position);

            // create column that references inner alias we just created
            innerVirtualModel.addBottomUpColumn(translatedColumn);
            windowModel.addBottomUpColumn(translatedColumn);
            groupByModel.addBottomUpColumn(translatedColumn);
            outerModel.addBottomUpColumn(translatedColumn);
            if (distinctModel != null) {
                distinctModel.addBottomUpColumn(translatedColumn);
            }
        }
    }

    private void createSelectColumnsForWildcard(
            QueryColumn qc,
            boolean hasJoins,
            QueryModel baseModel,
            QueryModel translatingModel,
            QueryModel innerModel,
            QueryModel windowModel,
            QueryModel groupByModel,
            QueryModel outerModel,
            QueryModel distinctModel
    ) throws SqlException {
        // this could be a wildcard, such as '*' or 'a.*'
        int dot = Chars.indexOfLastUnquoted(qc.getAst().token, '.');
        if (dot > -1) {
            int index = baseModel.getModelAliasIndex(qc.getAst().token, 0, dot);
            if (index == -1) {
                throw SqlException.$(qc.getAst().position, "invalid table alias");
            }

            // we are targeting a single table
            createSelectColumnsForWildcard0(
                    baseModel.getJoinModels().getQuick(index),
                    hasJoins,
                    qc.getAst().position,
                    translatingModel,
                    innerModel,
                    windowModel,
                    groupByModel,
                    outerModel,
                    distinctModel
            );
        } else {
            ObjList<QueryModel> models = baseModel.getJoinModels();
            for (int j = 0, z = models.size(); j < z; j++) {
                createSelectColumnsForWildcard0(
                        models.getQuick(j),
                        hasJoins,
                        qc.getAst().position,
                        translatingModel,
                        innerModel,
                        windowModel,
                        groupByModel,
                        outerModel,
                        distinctModel
                );
            }
        }
    }

    private void createSelectColumnsForWildcard0(
            QueryModel srcModel,
            boolean hasJoins,
            int wildcardPosition,
            QueryModel translatingModel,
            QueryModel innerModel,
            QueryModel windowModel,
            QueryModel groupByModel,
            QueryModel outerModel,
            QueryModel distinctModel
    ) throws SqlException {
        final ObjList<CharSequence> columnNames = srcModel.getWildcardColumnNames();
        for (int j = 0, z = columnNames.size(); j < z; j++) {
            CharSequence name = columnNames.getQuick(j);
            // this is a check to see if a column has to be added to a wildcard list
            QueryColumn qc = srcModel.getAliasToColumnMap().get(name);
            if (qc.isIncludeIntoWildcard()) {
                CharSequence token;
                if (hasJoins) {
                    CharacterStoreEntry characterStoreEntry = characterStore.newEntry();
                    characterStoreEntry.put(srcModel.getName());
                    characterStoreEntry.put('.');
                    characterStoreEntry.put(name);
                    token = characterStoreEntry.toImmutable();
                } else {
                    token = name;
                }
                createSelectColumn(
                        name,
                        nextLiteral(token, wildcardPosition),
                        true,
                        null, // do not validate
                        translatingModel,
                        innerModel,
                        windowModel,
                        groupByModel,
                        outerModel,
                        distinctModel
                );
            }
        }
    }

    @NotNull
    private QueryModel createWrapperModel(QueryModel model) {
        // these are early stages of model processing
        // to create the outer query, we will need a pair of models
        QueryModel _model = queryModelPool.next();
        QueryModel _nested = queryModelPool.next();

        // nest them
        _model.setNestedModel(_nested);
        _nested.setNestedModel(model);

        _model.setModelPosition(model.getModelPosition());
        _nested.setModelPosition(model.getModelPosition());

        // bubble up the union model, so that wrapper models are
        // subject to set operations
        QueryModel unionModel = model.getUnionModel();
        model.setUnionModel(null);
        _model.setUnionModel(unionModel);
        return _model;
    }

    private int doReorderTables(QueryModel parent, IntList ordered) {
        tempCrossIndexes.clear();
        ordered.clear();
        this.orderingStack.clear();
        ObjList<QueryModel> joinModels = parent.getJoinModels();

        int cost = 0;

        for (int i = 0, n = joinModels.size(); i < n; i++) {
            QueryModel q = joinModels.getQuick(i);
            if (q.getJoinType() == QueryModel.JOIN_CROSS || q.getContext() == null || q.getContext().parents.size() == 0) {
                if (q.getDependencies().size() > 0) {
                    orderingStack.add(i);
                } else {
                    tempCrossIndexes.add(i);
                }
            } else {
                q.getContext().inCount = q.getContext().parents.size();
            }
        }

        while (orderingStack.notEmpty()) {
            // remove a node n from orderingStack
            int index = orderingStack.poll();

            ordered.add(index);

            QueryModel m = joinModels.getQuick(index);

            if (m.getJoinType() == QueryModel.JOIN_CROSS) {
                cost += 10;
            } else {
                cost += 5;
            }

            IntHashSet dependencies = m.getDependencies();

            //for each node m with an-edge e from n to m do
            for (int i = 0, k = dependencies.size(); i < k; i++) {
                int depIndex = dependencies.get(i);
                JoinContext jc = joinModels.getQuick(depIndex).getContext();
                if (jc != null && --jc.inCount == 0) {
                    orderingStack.add(depIndex);
                }
            }
        }

        //Check to see if all edges are removed
        for (int i = 0, n = joinModels.size(); i < n; i++) {
            QueryModel m = joinModels.getQuick(i);
            if (m.getContext() != null && m.getContext().inCount > 0) {
                return Integer.MAX_VALUE;
            }
        }

        // add pure crosses at the end of ordered table list
        for (int i = 0, n = tempCrossIndexes.size(); i < n; i++) {
            ordered.add(tempCrossIndexes.getQuick(i));
        }

        return cost;
    }

    private ExpressionNode doReplaceLiteral(
            @Transient ExpressionNode node,
            QueryModel translatingModel,
            QueryModel innerVirtualModel,
            boolean addColumnToInnerVirtualModel,
            QueryModel baseModel,
            boolean windowCall
    ) throws SqlException {
        if (windowCall) {
            assert innerVirtualModel != null;
            ExpressionNode n = doReplaceLiteral0(node, translatingModel, innerVirtualModel, false, baseModel);
            LowerCaseCharSequenceObjHashMap<CharSequence> map = innerVirtualModel.getColumnNameToAliasMap();
            int index = map.keyIndex(n.token);
            if (index > -1) {
                // column is not referenced by inner model
                CharSequence alias = createColumnAlias(n.token, innerVirtualModel);
                innerVirtualModel.addBottomUpColumn(queryColumnPool.next().of(alias, n));
                // when alias is not the same as token, e.g., column aliases as "token" is already on the list,
                // we have to create a new expression node that uses this alias
                if (alias != n.token) {
                    return nextLiteral(alias);
                } else {
                    return n;
                }
            } else {
                // column is already referenced
                return nextLiteral(map.valueAt(index), node.position);
            }
        }
        return doReplaceLiteral0(node, translatingModel, innerVirtualModel, addColumnToInnerVirtualModel, baseModel);
    }

    private ExpressionNode doReplaceLiteral0(
            ExpressionNode node,
            QueryModel translatingModel,
            QueryModel innerVirtualModel,
            boolean addColumnToInnerVirtualModel,
            QueryModel baseModel
    ) throws SqlException {
        final LowerCaseCharSequenceObjHashMap<CharSequence> map = translatingModel.getColumnNameToAliasMap();
        int index = map.keyIndex(node.token);
        final CharSequence alias;
        if (index > -1) {
            // there is a possibility that column references join the table, but in a different way
            // for example. main column could be tab1.y and the "missing" one just "y"
            // which is the same thing.
            // To disambiguate this situation we need to go over all join tables and see if the
            // column matches any of join tables unambiguously.

            final int joinCount = baseModel.getJoinModels().size();
            if (joinCount > 1) {
                boolean found = false;
                final StringSink sink = Misc.getThreadLocalSink();
                for (int i = 0; i < joinCount; i++) {
                    final QueryModel jm = baseModel.getJoinModels().getQuick(i);
                    if (jm.getAliasToColumnMap().keyIndex(node.token) < 0) {
                        if (found) {
                            throw SqlException.ambiguousColumn(node.position, node.token);
                        }
                        if (jm.getAlias() != null) {
                            sink.put(jm.getAlias().token);
                        } else {
                            sink.put(jm.getTableName());
                        }

                        sink.put('.');
                        sink.put(node.token);

                        if ((index = map.keyIndex(sink)) < 0) {
                            found = true;
                        }
                    }
                }

                if (found) {
                    return nextLiteral(map.valueAtQuick(index), node.position);
                }
            }

            // also search the virtual model and do not register the literal with the
            // translating model if this is a projection only reference.
            if (baseModel.getAliasToColumnMap().excludes(node.token) && innerVirtualModel.getAliasToColumnMap().contains(node.token)) {
                return node;
            }

            // this is the first time we've seen this column and must create alias
            alias = createColumnAlias(node, translatingModel);
            QueryColumn column = queryColumnPool.next().of(alias, node);
            // add column to both models
            addColumnToTranslatingModel(column, translatingModel, innerVirtualModel, baseModel);
            if (addColumnToInnerVirtualModel) {
                ExpressionNode innerToken = expressionNodePool.next().of(LITERAL, alias, node.precedence, node.position);
                QueryColumn innerColumn = queryColumnPool.next().of(alias, innerToken);
                innerVirtualModel.addBottomUpColumn(innerColumn);
            }
        } else {
            // It might be the case that we previously added the column to
            // the translating model, but not to the inner one.
            alias = map.valueAtQuick(index);
            if (addColumnToInnerVirtualModel && innerVirtualModel.getAliasToColumnMap().excludes(alias)) {
                innerVirtualModel.addBottomUpColumn(nextColumn(alias), true);
            }
        }
        return nextLiteral(alias, node.position);
    }

    private void doRewriteOrderByPositionForUnionModels(QueryModel model, QueryModel parent, QueryModel next) throws SqlException {
        final int columnCount = model.getBottomUpColumns().size();
        while (next != null) {
            if (next.getBottomUpColumns().size() != columnCount) {
                throw SqlException.$(next.getModelPosition(), "queries have different number of columns");
            }
            rewriteOrderByPosition(next);
            parent.setUnionModel(next);
            parent = next;
            next = next.getUnionModel();
        }
    }

    /**
     * Copies orderByAdvice and removes table prefixes.
     *
     * @return prefix-less advice
     */
    private ObjList<ExpressionNode> duplicateAdviceAndTakeSuffix() {
        int d;
        CharSequence token;
        ExpressionNode node;
        ObjList<ExpressionNode> advice = new ObjList<>();
        for (int j = 0, m = orderByAdvice.size(); j < m; j++) {
            node = orderByAdvice.getQuick(j);
            token = node.token;
            d = Chars.indexOfLastUnquoted(token, '.');
            advice.add(expressionNodePool.next().of(node.type, token.subSequence(d + 1, token.length()), node.precedence, node.position));
        }
        return advice;
    }

    private void emitAggregatesAndLiterals(
            @Transient ExpressionNode node,
            QueryModel groupByModel,
            QueryModel translatingModel,
            QueryModel innerVirtualModel,
            QueryModel baseModel,
            ObjList<ExpressionNode> groupByNodes,
            ObjList<CharSequence> groupByAliases
    ) throws SqlException {
        sqlNodeStack.clear();
        while (!sqlNodeStack.isEmpty() || node != null) {
            if (node != null) {
                if (node.paramCount < 3) {
                    if (node.rhs != null) {
                        ExpressionNode n = replaceIfAggregateOrLiteral(
                                node.rhs,
                                groupByModel,
                                translatingModel,
                                innerVirtualModel,
                                baseModel,
                                groupByNodes,
                                groupByAliases
                        );
                        if (node.rhs == n) {
                            sqlNodeStack.push(node.rhs);
                        } else {
                            node.rhs = n;
                        }
                    }

                    ExpressionNode n = replaceIfAggregateOrLiteral(
                            node.lhs,
                            groupByModel,
                            translatingModel,
                            innerVirtualModel,
                            baseModel,
                            groupByNodes,
                            groupByAliases
                    );
                    if (n == node.lhs) {
                        node = node.lhs;
                    } else {
                        node.lhs = n;
                        node = null;
                    }
                } else {
                    for (int i = 0, k = node.paramCount; i < k; i++) {
                        ExpressionNode e = node.args.getQuick(i);
                        ExpressionNode n = replaceIfAggregateOrLiteral(
                                e,
                                groupByModel,
                                translatingModel,
                                innerVirtualModel,
                                baseModel,
                                groupByNodes,
                                groupByAliases
                        );
                        if (e == n) {
                            sqlNodeStack.push(e);
                        } else {
                            node.args.setQuick(i, n);
                        }
                    }
                    node = sqlNodeStack.poll();
                }
            } else {
                node = sqlNodeStack.poll();
            }
        }
    }

    private void emitColumnLiteralsTopDown(ObjList<QueryColumn> columns, QueryModel target) {
        for (int i = 0, n = columns.size(); i < n; i++) {
            final QueryColumn qc = columns.getQuick(i);
            emitLiteralsTopDown(qc.getAst(), target);
            if (qc.isWindowColumn()) {
                final WindowColumn ac = (WindowColumn) qc;
                emitLiteralsTopDown(ac.getPartitionBy(), target);
                emitLiteralsTopDown(ac.getOrderBy(), target);
            }
        }
    }

    // This method will create CROSS-join models in the "baseModel" for all unique cursor
    // function it finds on the node. The "translatingModel" is used to ensure uniqueness
    private void emitCursors(
            @Transient ExpressionNode node,
            QueryModel cursorModel,
            @Nullable QueryModel innerVirtualModel,
            QueryModel translatingModel,
            QueryModel baseModel,
            SqlExecutionContext sqlExecutionContext,
            SqlParserCallback sqlParserCallback
    ) throws SqlException {
        sqlNodeStack.clear();

        // pre-order iterative tree traversal
        // see: http://en.wikipedia.org/wiki/Tree_traversal

        while (!sqlNodeStack.isEmpty() || node != null) {
            if (node != null) {
                if (node.rhs != null) {
                    final ExpressionNode n = replaceIfCursor(
                            node.rhs,
                            cursorModel,
                            innerVirtualModel,
                            translatingModel,
                            baseModel,
                            sqlExecutionContext,
                            sqlParserCallback
                    );
                    if (node.rhs == n) {
                        sqlNodeStack.push(node.rhs);
                    } else {
                        node.rhs = n;
                    }
                }

                final ExpressionNode n = replaceIfCursor(
                        node.lhs,
                        cursorModel,
                        innerVirtualModel,
                        translatingModel,
                        baseModel,
                        sqlExecutionContext,
                        sqlParserCallback
                );
                if (n == node.lhs) {
                    node = node.lhs;
                } else {
                    node.lhs = n;
                    node = null;
                }
            } else {
                node = sqlNodeStack.poll();
            }
        }
    }

    // warning: this method replaces literal with aliases (changes the node)
    private void emitLiterals(
            @Transient ExpressionNode node,
            QueryModel translatingModel,
            QueryModel innerVirtualModel,
            boolean addColumnToInnerVirtualModel,
            QueryModel baseModel,
            boolean windowCall
    ) throws SqlException {
        sqlNodeStack.clear();

        // pre-order iterative tree traversal
        // see: http://en.wikipedia.org/wiki/Tree_traversal

        while (!sqlNodeStack.isEmpty() || node != null) {
            if (node != null) {
                if (node.paramCount < 3) {
                    if (node.rhs != null) {
                        ExpressionNode n = replaceLiteral(
                                node.rhs,
                                translatingModel,
                                innerVirtualModel,
                                addColumnToInnerVirtualModel,
                                baseModel,
                                windowCall
                        );
                        if (node.rhs == n) {
                            sqlNodeStack.push(node.rhs);
                        } else {
                            node.rhs = n;
                        }
                    }

                    ExpressionNode n = replaceLiteral(
                            node.lhs,
                            translatingModel,
                            innerVirtualModel,
                            addColumnToInnerVirtualModel,
                            baseModel,
                            windowCall
                    );
                    if (n == node.lhs) {
                        node = node.lhs;
                    } else {
                        node.lhs = n;
                        node = null;
                    }
                } else {
                    for (int i = 1, k = node.paramCount; i < k; i++) {
                        ExpressionNode e = node.args.getQuick(i);
                        ExpressionNode n = replaceLiteral(
                                e,
                                translatingModel,
                                innerVirtualModel,
                                addColumnToInnerVirtualModel,
                                baseModel,
                                windowCall
                        );
                        if (e == n) {
                            sqlNodeStack.push(e);
                        } else {
                            node.args.setQuick(i, n);
                        }
                    }

                    ExpressionNode e = node.args.getQuick(0);
                    ExpressionNode n = replaceLiteral(
                            e,
                            translatingModel,
                            innerVirtualModel,
                            addColumnToInnerVirtualModel,
                            baseModel,
                            windowCall
                    );
                    if (e == n) {
                        node = e;
                    } else {
                        node.args.setQuick(0, n);
                        node = null;
                    }
                }
            } else {
                node = sqlNodeStack.poll();
            }
        }
    }

    private void emitLiteralsTopDown(@Transient ExpressionNode node, QueryModel model) {
        sqlNodeStack.clear();

        // pre-order iterative tree traversal
        // see: http://en.wikipedia.org/wiki/Tree_traversal

        addTopDownColumn(node, model);

        while (!sqlNodeStack.isEmpty() || node != null) {
            if (node != null) {
                if (node.paramCount < 3) {
                    if (node.rhs != null) {
                        addTopDownColumn(node.rhs, model);
                        sqlNodeStack.push(node.rhs);
                    }

                    if (node.lhs != null) {
                        addTopDownColumn(node.lhs, model);
                    }
                    node = node.lhs;
                } else {
                    for (int i = 1, k = node.paramCount; i < k; i++) {
                        ExpressionNode e = node.args.getQuick(i);
                        addTopDownColumn(e, model);
                        sqlNodeStack.push(e);
                    }

                    final ExpressionNode e = node.args.getQuick(0);
                    addTopDownColumn(e, model);
                    node = e;
                }
            } else {
                node = sqlNodeStack.poll();
            }
        }
    }

    private void emitLiteralsTopDown(ObjList<ExpressionNode> list, QueryModel nested) {
        for (int i = 0, m = list.size(); i < m; i++) {
            emitLiteralsTopDown(list.getQuick(i), nested);
        }
    }

    private QueryColumn ensureAliasUniqueness(QueryModel model, QueryColumn qc) {
        CharSequence alias = createColumnAlias(qc.getAlias(), model);
        if (alias != qc.getAlias()) {
            qc = queryColumnPool.next().of(alias, qc.getAst());
        }
        return qc;
    }

    private void enumerateColumns(QueryModel model, TableRecordMetadata metadata) throws SqlException {
        model.setMetadataVersion(metadata.getMetadataVersion());
        model.setTableId(metadata.getTableId());
        copyColumnsFromMetadata(model, metadata);
        if (model.isUpdate()) {
            copyColumnTypesFromMetadata(model, metadata);
        }
    }

    private void enumerateTableColumns(QueryModel model, SqlExecutionContext executionContext, SqlParserCallback sqlParserCallback) throws SqlException {
        final ObjList<QueryModel> jm = model.getJoinModels();

        // we have plain tables and possibly joins
        // a deal with _this_ model first, it will always be the first element in the join model list
        final ExpressionNode tableNameExpr = model.getTableNameExpr();
        if (tableNameExpr != null || model.getSelectModelType() == QueryModel.SELECT_MODEL_SHOW) {
            if (model.getSelectModelType() == QueryModel.SELECT_MODEL_SHOW || (tableNameExpr != null && tableNameExpr.type == FUNCTION)) {
                parseFunctionAndEnumerateColumns(model, executionContext, sqlParserCallback);
            } else {
                openReaderAndEnumerateColumns(executionContext, model, sqlParserCallback);
            }
        } else {
            final QueryModel nested = model.getNestedModel();
            if (nested != null) {
                enumerateTableColumns(nested, executionContext, sqlParserCallback);
                if (model.isUpdate()) {
                    model.copyUpdateTableMetadata(nested);
                }
            }
        }
        for (int i = 1, n = jm.size(); i < n; i++) {
            enumerateTableColumns(jm.getQuick(i), executionContext, sqlParserCallback);
        }

        if (model.getUnionModel() != null) {
            enumerateTableColumns(model.getUnionModel(), executionContext, sqlParserCallback);
        }
    }

    private void eraseColumnPrefixInWhereClauses(QueryModel model) throws SqlException {
        ObjList<QueryModel> joinModels = model.getJoinModels();
        for (int i = 0, n = joinModels.size(); i < n; i++) {
            QueryModel m = joinModels.getQuick(i);
            ExpressionNode where = m.getWhereClause();

            // join models can have "where" clause
            // although in context of SQL where is executed after joins, this model
            // always localises "where" to a single table and therefore "where" is
            // applied before join. Please see post-join-where for filters that are
            // executed in line with standard SQL behaviour.

            if (where != null) {
                if (where.type == LITERAL) {
                    m.setWhereClause(columnPrefixEraser.rewrite(where));
                } else {
                    traversalAlgo.traverse(where, columnPrefixEraser);
                }
            }

            QueryModel nested = m.getNestedModel();
            if (nested != null) {
                eraseColumnPrefixInWhereClauses(nested);
            }

            nested = m.getUnionModel();
            if (nested != null) {
                eraseColumnPrefixInWhereClauses(nested);
            }
        }
    }

    private long evalNonNegativeLongConstantOrDie(ExpressionNode expr, SqlExecutionContext sqlExecutionContext) throws SqlException {
        if (expr != null) {
            final Function loFunc = functionParser.parseFunction(expr, EmptyRecordMetadata.INSTANCE, sqlExecutionContext);
            if (!loFunc.isConstant()) {
                Misc.free(loFunc);
                throw SqlException.$(expr.position, "constant expression expected");
            }

            try {
                long value;
                if (!(loFunc instanceof CharConstant)) {
                    value = loFunc.getLong(null);
                } else {
                    long tmp = (byte) (loFunc.getChar(null) - '0');
                    value = tmp > -1 && tmp < 10 ? tmp : Numbers.LONG_NULL;
                }

                if (value < 0) {
                    throw SqlException.$(expr.position, "non-negative integer expression expected");
                }
                return value;
            } catch (UnsupportedOperationException | ImplicitCastException e) {
                throw SqlException.$(expr.position, "integer expression expected");
            } finally {
                Misc.free(loFunc);
            }
        }
        return Long.MAX_VALUE;
    }

    private CharSequence findColumnByAst(ObjList<ExpressionNode> groupByNodes, ObjList<CharSequence> groupByAliases, ExpressionNode node) {
        for (int i = 0, max = groupByNodes.size(); i < max; i++) {
            ExpressionNode n = groupByNodes.getQuick(i);
            if (compareNodesExact(node, n)) {
                return groupByAliases.getQuick(i);
            }
        }
        return null;
    }

    private int findColumnIdxByAst(ObjList<ExpressionNode> groupByNodes, ExpressionNode node) {
        for (int i = 0, max = groupByNodes.size(); i < max; i++) {
            ExpressionNode n = groupByNodes.getQuick(i);
            if (compareNodesExact(node, n)) {
                return i;
            }
        }
        return -1;
    }

<<<<<<< HEAD
    private boolean findIfnodeExpressionContainsChildTableRef(ExpressionNode node, QueryModel targetModel) throws SqlException {
        childTableColumnFinder.targetModel = targetModel;
        traversalAlgo.traverse(node, childTableColumnFinder);
        return childTableColumnFinder.found;
    }

    private CharSequence findQueryColumnByAst(ObjList<QueryColumn> bottomUpColumns, ExpressionNode node) {
=======
    private QueryColumn findQueryColumnByAst(ObjList<QueryColumn> bottomUpColumns, ExpressionNode node) {
>>>>>>> 4aeca59c
        for (int i = 0, max = bottomUpColumns.size(); i < max; i++) {
            QueryColumn qc = bottomUpColumns.getQuick(i);
            if (compareNodesExact(qc.getAst(), node)) {
                return qc;
            }
        }
        return null;
    }

    private CharSequence findTimestamp(QueryModel model) {
        if (model != null) {
            CharSequence timestamp;
            if (model.getTimestamp() != null) {
                timestamp = model.getTimestamp().token;
            } else {
                timestamp = findTimestamp(model.getNestedModel());
            }

            if (timestamp != null) {
                return model.getColumnNameToAliasMap().get(timestamp);
            }
        }
        return null;
    }

    private void fixAndCollectExprToken(
            ExpressionNode node,
            CharSequence old,
            CharSequence newToken,
            CharSequenceHashSet set,
            CharSequenceHashSet set2
    ) {
        sqlNodeStack.clear();
        while (node != null) {
            if (node.type == LITERAL) {
                if (Chars.equalsIgnoreCase(node.token, old)) {
                    node.token = newToken;
                } else if (!set.contains(node.token)) {
                    set2.add(node.token);
                }
            }

            if (node.paramCount < 3) {
                if (node.lhs != null) {
                    sqlNodeStack.push(node.lhs);
                }

                if (node.rhs != null) {
                    node = node.rhs;
                    continue;
                }
            } else {
                for (int i = 1, k = node.paramCount; i < k; i++) {
                    sqlNodeStack.push(node.args.getQuick(i));
                }
                node = node.args.getQuick(0);
                continue;
            }

            if (!sqlNodeStack.isEmpty()) {
                node = this.sqlNodeStack.poll();
            } else {
                node = null;
            }
        }
    }

    private Function getLoFunction(ExpressionNode limit, SqlExecutionContext executionContext) throws SqlException {
        final Function func = functionParser.parseFunction(limit, EmptyRecordMetadata.INSTANCE, executionContext);
        final int type = func.getType();
        if (limitTypes.excludes(type)) {
            return null;
        }
        func.init(null, executionContext);
        return func;
    }

    private ObjList<ExpressionNode> getOrderByAdvice(QueryModel model, int orderByMnemonic) {
        orderByAdvice.clear();
        ObjList<ExpressionNode> orderBy = model.getOrderBy();

        int len = orderBy.size();
        if (len == 0) {
            // propagate advice in case nested model can implement it efficiently (e.g., with backward scan)
            if (orderByMnemonic == OrderByMnemonic.ORDER_BY_INVARIANT && model.getOrderByAdvice().size() > 0) {
                orderBy = model.getOrderByAdvice();
                len = orderBy.size();
            } else {
                return orderByAdvice;
            }
        }

        LowerCaseCharSequenceObjHashMap<QueryColumn> map = model.getAliasToColumnMap();
        for (int i = 0; i < len; i++) {
            ExpressionNode orderByNode = orderBy.getQuick(i);
            QueryColumn queryColumn = map.get(orderByNode.token);
            if (queryColumn == null) { // order by can't be pushed down
                orderByAdvice.clear();
                break;
            }

            if (queryColumn.getAst().type == LITERAL) {
                orderByAdvice.add(queryColumn.getAst());
            } else {
                orderByAdvice.clear();
                break;
            }
        }
        return orderByAdvice;
    }

    private IntList getOrderByAdviceDirection(QueryModel model, int orderByMnemonic) {
        IntList orderByDirection = model.getOrderByDirection();
        if (model.getOrderBy().size() == 0
                && orderByMnemonic == OrderByMnemonic.ORDER_BY_INVARIANT) {
            return model.getOrderByDirectionAdvice();
        }
        return orderByDirection;
    }

    private QueryColumn getQueryColumn(QueryModel model, CharSequence columnName, int dot) {
        ObjList<QueryModel> joinModels = model.getJoinModels();
        QueryColumn column = null;
        if (dot == -1) {
            for (int i = 0, n = joinModels.size(); i < n; i++) {
                QueryColumn qc = joinModels.getQuick(i).getAliasToColumnMap().get(columnName);
                if (qc == null) {
                    continue;
                }
                if (column != null) {
                    return null;//more than one column match
                }
                column = qc;
            }
        } else {
            int index = model.getModelAliasIndex(columnName, 0, dot);
            if (index == -1) {
                return null;
            }
            return joinModels.getQuick(index).getAliasToColumnMap().get(columnName, dot + 1, columnName.length());
        }
        return column;
    }

    private CharSequence getTranslatedColumnAlias(QueryModel model, QueryModel stopModel, CharSequence token) {
        if (model == stopModel) {
            return token;
        }

        CharSequence nestedAlias = getTranslatedColumnAlias(model.getNestedModel(), stopModel, token);

        if (nestedAlias != null) {
            CharSequence alias = model.getColumnNameToAliasMap().get(nestedAlias);
            if (alias == null) {
                tempQueryModel = model;
                tempColumnAlias = nestedAlias;
            }
            return alias;
        } else {
            return null;
        }
    }

    private boolean hasNoAggregateQueryColumns(QueryModel model) {
        final ObjList<QueryColumn> columns = model.getBottomUpColumns();
        for (int i = 0, k = columns.size(); i < k; i++) {
            QueryColumn qc = columns.getQuick(i);
            if (qc.getAst().type != LITERAL) {
                if (qc.getAst().type == FUNCTION) {
                    if (functionParser.getFunctionFactoryCache().isGroupBy(qc.getAst().token)) {
                        return false;
                    } else if (functionParser.getFunctionFactoryCache().isCursor(qc.getAst().token)) {
                        continue;
                    }
                }

                if (checkForChildAggregates(qc.getAst())) {
                    return false;
                }
            }
        }
        return true;
    }

    private void homogenizeCrossJoins(QueryModel parent) {
        ObjList<QueryModel> joinModels = parent.getJoinModels();
        for (int i = 0, n = joinModels.size(); i < n; i++) {
            QueryModel m = joinModels.getQuick(i);
            JoinContext c = m.getContext();

            if (m.getJoinType() == QueryModel.JOIN_CROSS) {
                if (c != null && c.parents.size() > 0) {
                    m.setJoinType(QueryModel.JOIN_INNER);
                }
            } else if (m.getJoinType() == QueryModel.JOIN_OUTER &&
                    c == null &&
                    m.getJoinCriteria() != null) {
                m.setJoinType(QueryModel.JOIN_CROSS_LEFT);
            } else if (m.getJoinType() != QueryModel.JOIN_ASOF &&
                    m.getJoinType() != QueryModel.JOIN_SPLICE &&
                    (c == null || c.parents.size() == 0)
            ) {
                m.setJoinType(QueryModel.JOIN_CROSS);
            }
        }
    }

    private void initialiseOperatorExpressions() {
        final OperatorRegistry registry = OperatorExpression.getRegistry();
        opGeq = registry.map.get(">=");
        opLt = registry.map.get("<");
        opAnd = registry.map.get("and");
    }

    private boolean isAmbiguousColumn(QueryModel model, CharSequence columnName) {
        final int dot = Chars.indexOfLastUnquoted(columnName, '.');
        if (dot == -1) {
            ObjList<QueryModel> joinModels = model.getJoinModels();
            int index = -1;
            for (int i = 0, n = joinModels.size(); i < n; i++) {
                if (joinModels.getQuick(i).getColumnNameToAliasMap().excludes(columnName)) {
                    continue;
                }
                if (index != -1) {
                    return true;
                }
                index = i;
            }
        }
        return false;
    }

    private boolean isEffectivelyConstantExpression(ExpressionNode node) {
        sqlNodeStack.clear();
        while (node != null) {
            if (node.type != OPERATION
                    && node.type != CONSTANT
                    && !(node.type == FUNCTION && functionParser.getFunctionFactoryCache().isRuntimeConstant(node.token))) {
                return false;
            }

            if (node.lhs != null) {
                sqlNodeStack.push(node.lhs);
            }

            if (node.rhs != null) {
                node = node.rhs;
            } else {
                if (!sqlNodeStack.isEmpty()) {
                    node = this.sqlNodeStack.poll();
                } else {
                    node = null;
                }
            }
        }

        return true;
    }

    private boolean isIntegerConstant(ExpressionNode n) {
        if (n.type != CONSTANT) {
            return false;
        }

        try {
            Numbers.parseLong(n.token);
            return true;
        } catch (NumericException ne) {
            return false;
        }
    }

    /*
     Eligibility check for ASOF join optimisation.
      1- If order-by and limit clause are present, order-by should be on master table columns only.
      2- If where clause is present, it should be on master table columns only.
     */
    private boolean isModelEligibleForASOFJoinOptimisation(SqlExecutionContext executionContext, QueryModel targetModel,
                                                           QueryModel parent, QueryModel sourceModel) throws SqlException {
        boolean isOrderByPresent = false;
        boolean isLimitPresent = false;
        QueryModel virtualModel = null;
        childTableColumnFinder.resetValues();
        if (targetModel != null && targetModel.getJoinModels().size() > 1 &&
                targetModel.getJoinModels().get(1).getJoinType() == QueryModel.JOIN_ASOF) {

            for (int i = 0; i < targetModel.getOrderBy().size(); i++) {
                isOrderByPresent = true;
                ExpressionNode investigatedNode = targetModel.getOrderBy().get(i);
                if (Chars.equals(targetModel.getOrderBy().get(i).token, "column")) {
                    QueryModel temp = sourceModel;
                    while (temp.getNestedModel().getNestedModel() != targetModel) {
                        temp = temp.getNestedModel();
                    }
                    virtualModel = temp;
                    ExpressionNode ast = temp.getAliasToColumnMap().get("column").getAst();
                    investigatedNode = ast;
                }
                boolean found = findIfnodeExpressionContainsChildTableRef(investigatedNode, targetModel);
                if (found)
                    return false;
            }

            if (targetModel.getWhereClause() != null) {
                boolean found = findIfnodeExpressionContainsChildTableRef(targetModel.getWhereClause(), targetModel);
                if (found)
                    return false;
            }
            isLimitPresent = (virtualModel != null && virtualModel.getLimitLo() != null) ||
                    parent.getLimitLo() != null && parent.getSelectModelType() != SELECT_MODEL_GROUP_BY;

            /*
              Queries having order by expression as order by col1+43 will be handled
              in a normal way for now, optimisation to be added later.
             */
            if (virtualModel != null)
                return false;

            return isOrderByPresent && isLimitPresent;
        }
        return false;
    }

    private boolean isSimpleIntegerColumn(ExpressionNode column, QueryModel model) {
        return checkSimpleIntegerColumn(column, model) != null;
    }

    private boolean isTimestampColumnPresentInSelectOrOrderBy(ExpressionNode columnAst, QueryModel targetModel, QueryModel baseTableModel) {
        int dot = Chars.indexOfLastUnquoted(columnAst.token, '.');
        CharSequence columnAlias = columnAst.token.subSequence(dot + 1, columnAst.token.length());
        if (dot > -1) {
            CharSequence tableAlias = columnAst.token.subSequence(0, dot);
            return ((
                    (targetModel.getTableNameExpr() != null
                            && Chars.equalsIgnoreCase(tableAlias, targetModel.getTableNameExpr().token)) ||
                            (targetModel.getAlias() != null
                                    && Chars.equalsIgnoreCase(tableAlias, targetModel.getAlias().token))))
                    && (Chars.equalsIgnoreCase(columnAlias, baseTableModel.getTimestamp().token));
        } else {
            return Chars.equalsIgnoreCase(columnAlias, baseTableModel.getTimestamp().token);
        }
    }

    private ExpressionNode makeJoinAlias() {
        CharacterStoreEntry characterStoreEntry = characterStore.newEntry();
        characterStoreEntry.put(QueryModel.SUB_QUERY_ALIAS_PREFIX).put(defaultAliasCount++);
        return nextLiteral(characterStoreEntry.toImmutable());
    }

    private ExpressionNode makeModelAlias(CharSequence modelAlias, ExpressionNode node) {
        CharacterStoreEntry characterStoreEntry = characterStore.newEntry();
        characterStoreEntry.put(modelAlias).put('.').put(node.token);
        return nextLiteral(characterStoreEntry.toImmutable(), node.position);
    }

    private ExpressionNode makeOperation(CharSequence token, ExpressionNode lhs, ExpressionNode rhs) {
        OperatorExpression op = OperatorExpression.chooseRegistry(configuration.getCairoSqlLegacyOperatorPrecedence()).getOperatorDefinition(token);
        ExpressionNode node = expressionNodePool.next().of(OPERATION, op.operator.token, op.precedence, 0);
        node.paramCount = 2;
        node.lhs = lhs;
        node.rhs = rhs;
        return node;
    }

    @SuppressWarnings("BooleanMethodIsAlwaysInverted")
    private boolean matchesWithOrWithoutTablePrefix(@NotNull CharSequence name, @NotNull CharSequence table, CharSequence target) {
        if (target == null) {
            return false;
        }
        final int dotIndex = Chars.indexOfLastUnquoted(name, '.');
        return dotIndex > 0
                ? Chars.equalsIgnoreCase(table, name, 0, dotIndex) && Chars.equalsIgnoreCase(target, name, dotIndex + 1, name.length())
                : Chars.equalsIgnoreCase(name, target);
    }

    private JoinContext mergeContexts(QueryModel parent, JoinContext a, JoinContext b) {
        assert a.slaveIndex == b.slaveIndex;

        deletedContexts.clear();
        JoinContext r = contextPool.next();
        // check if we are merging a.x = b.x to a.y = b.y
        // or a.x = b.x to a.x = b.y, e.g., one of the columns in the same table
        for (int i = 0, n = b.aNames.size(); i < n; i++) {
            CharSequence ban = b.aNames.getQuick(i);
            int bai = b.aIndexes.getQuick(i);
            ExpressionNode bao = b.aNodes.getQuick(i);

            CharSequence bbn = b.bNames.getQuick(i);
            int bbi = b.bIndexes.getQuick(i);
            ExpressionNode bbo = b.bNodes.getQuick(i);

            for (int k = 0, z = a.aNames.size(); k < z; k++) {
                final CharSequence aan = a.aNames.getQuick(k);
                final int aai = a.aIndexes.getQuick(k);
                final ExpressionNode aao = a.aNodes.getQuick(k);
                final CharSequence abn = a.bNames.getQuick(k);
                final int abi = a.bIndexes.getQuick(k);
                final ExpressionNode abo = a.bNodes.getQuick(k);

                if (aai == bai && Chars.equals(aan, ban)) {
                    // a.x = ?.x
                    //  |     ?
                    // a.x = ?.y
                    addFilterOrEmitJoin(parent, k, abi, abn, abo, bbi, bbn, bbo);
                    break;
                } else if (abi == bai && Chars.equals(abn, ban)) {
                    // a.y = b.x
                    //    /
                    // b.x = a.x
                    addFilterOrEmitJoin(parent, k, aai, aan, aao, bbi, bbn, bbo);
                    break;
                } else if (aai == bbi && Chars.equals(aan, bbn)) {
                    // a.x = b.x
                    //     \
                    // b.y = a.x
                    addFilterOrEmitJoin(parent, k, abi, abn, abo, bai, ban, bao);
                    break;
                } else if (abi == bbi && Chars.equals(abn, bbn)) {
                    // a.x = b.x
                    //        |
                    // a.y = b.x
                    addFilterOrEmitJoin(parent, k, aai, aan, aao, bai, ban, bao);
                    break;
                }
            }
            r.aIndexes.add(bai);
            r.aNames.add(ban);
            r.aNodes.add(bao);
            r.bIndexes.add(bbi);
            r.bNames.add(bbn);
            r.bNodes.add(bbo);
            int max = Math.max(bai, bbi);
            int min = Math.min(bai, bbi);
            r.slaveIndex = max;
            r.parents.add(min);
            linkDependencies(parent, min, max);
        }

        // add remaining a nodes
        for (int i = 0, n = a.aNames.size(); i < n; i++) {
            int aai, abi, min, max;

            aai = a.aIndexes.getQuick(i);
            abi = a.bIndexes.getQuick(i);

            if (aai < abi) {
                min = aai;
                max = abi;
            } else {
                min = abi;
                max = aai;
            }

            if (deletedContexts.contains(i)) {
                if (r.parents.excludes(min)) {
                    unlinkDependencies(parent, min, max);
                }
            } else {
                r.aNames.add(a.aNames.getQuick(i));
                r.bNames.add(a.bNames.getQuick(i));
                r.aIndexes.add(aai);
                r.bIndexes.add(abi);
                r.aNodes.add(a.aNodes.getQuick(i));
                r.bNodes.add(a.bNodes.getQuick(i));

                r.parents.add(min);
                r.slaveIndex = max;
                linkDependencies(parent, min, max);
            }
        }
        return r;
    }

    private JoinContext moveClauses(QueryModel parent, JoinContext from, JoinContext to, IntList positions) {
        int p = 0;
        int m = positions.size();

        JoinContext result = contextPool.next();
        result.slaveIndex = from.slaveIndex;

        for (int i = 0, n = from.aIndexes.size(); i < n; i++) {
            // logically, those clauses we move away from "from" context
            // should no longer exist in "from", but instead of implementing
            // "delete" function, which would be manipulating an underlying array
            // on every invocation; we copy retained clauses to new context,
            // which is "result".
            // hence, whenever it exists in "positions" we copy clause to "to"
            // otherwise copy to "result"
            JoinContext t = p < m && i == positions.getQuick(p) ? to : result;
            int ai = from.aIndexes.getQuick(i);
            int bi = from.bIndexes.getQuick(i);
            t.aIndexes.add(ai);
            t.aNames.add(from.aNames.getQuick(i));
            t.aNodes.add(from.aNodes.getQuick(i));
            t.bIndexes.add(bi);
            t.bNames.add(from.bNames.getQuick(i));
            t.bNodes.add(from.bNodes.getQuick(i));

            // either ai or bi is definitely belongs to this context
            if (ai != t.slaveIndex) {
                t.parents.add(ai);
                linkDependencies(parent, ai, bi);
            } else {
                t.parents.add(bi);
                linkDependencies(parent, bi, ai);
            }
        }

        return result;
    }

    private QueryModel moveOrderByFunctionsIntoOuterSelect(QueryModel model) throws SqlException {
        // at this point order by should be on the nested model of this model :)
        QueryModel unionModel = model.getUnionModel();
        if (unionModel != null) {
            model.setUnionModel(moveOrderByFunctionsIntoOuterSelect(unionModel));
        }

        QueryModel nested = model.getNestedModel();
        if (nested != null) {
            for (int jm = 0, jmn = nested.getJoinModels().size(); jm < jmn; jm++) {
                QueryModel joinModel = nested.getJoinModels().getQuick(jm);
                if (joinModel != nested && joinModel.getNestedModel() != null) {
                    joinModel.setNestedModel(moveOrderByFunctionsIntoOuterSelect(joinModel.getNestedModel()));
                }
            }

            QueryModel nestedNested = nested.getNestedModel();
            if (nestedNested != null) {
                nested.setNestedModel(moveOrderByFunctionsIntoOuterSelect(nestedNested));
            }

            final ObjList<ExpressionNode> orderBy = nested.getOrderBy();
            final int n = orderBy.size();
            boolean moved = false;
            for (int i = 0; i < n; i++) {
                ExpressionNode node = orderBy.getQuick(i);
                if (node.type == FUNCTION || node.type == OPERATION) {
                    var qc = findQueryColumnByAst(model.getBottomUpColumns(), node);
                    if (qc == null) {
                        // add this function to bottom-up columns and replace this expression with index
                        CharSequence alias = SqlUtil.createColumnAlias(
                                characterStore,
                                node.token,
                                Chars.indexOfLastUnquoted(node.token, '.'),
                                model.getAliasToColumnMap(),
                                true
                        );
                        qc = queryColumnPool.next().of(
                                alias,
                                node,
                                false
                        );
                        model.getAliasToColumnMap().put(alias, qc);
                        model.getBottomUpColumns().add(qc);
                        moved = true;
                    }
                    // on "else" branch, when order by expression matched projection
                    // we can just replace order by with projection alias without having to
                    // add an extra model
                    orderBy.setQuick(i, nextLiteral(qc.getAlias()));
                }
            }

            if (moved) {
                return wrapWithSelectWildcard(model);
            }
        }
        return model;
    }

    private void moveTimestampToChooseModel(QueryModel model) {
        QueryModel nested = model.getNestedModel();
        if (nested != null) {
            moveTimestampToChooseModel(nested);
            ExpressionNode timestamp = nested.getTimestamp();
            if (
                    timestamp != null
                            && nested.getSelectModelType() == QueryModel.SELECT_MODEL_NONE
                            && nested.getTableName() == null
                            && nested.getTableNameFunction() == null
                            && nested.getLatestBy().size() == 0
            ) {
                model.setTimestamp(timestamp);
                model.setExplicitTimestamp(nested.isExplicitTimestamp());
                nested.setTimestamp(null);
                nested.setExplicitTimestamp(false);
            }
        }

        final ObjList<QueryModel> joinModels = model.getJoinModels();
        if (joinModels.size() > 1) {
            for (int i = 1, n = joinModels.size(); i < n; i++) {
                moveTimestampToChooseModel(joinModels.getQuick(i));
            }
        }

        nested = model.getUnionModel();
        if (nested != null) {
            moveTimestampToChooseModel(nested);
        }
    }

    private void moveWhereInsideSubQueries(QueryModel model) throws SqlException {
        if (
                model.getSelectModelType() != QueryModel.SELECT_MODEL_DISTINCT
                        // in theory, we could push down predicates as long as they align with ALL partition by clauses and remove whole partition(s)
                        && model.getSelectModelType() != QueryModel.SELECT_MODEL_WINDOW
        ) {
            model.getParsedWhere().clear();
            final ObjList<ExpressionNode> nodes = model.parseWhereClause();
            model.setWhereClause(null);

            final int n = nodes.size();
            if (n > 0) {
                for (int i = 0; i < n; i++) {
                    final ExpressionNode node = nodes.getQuick(i);
                    // collect table references this where clause element
                    literalCollectorAIndexes.clear();
                    literalCollectorANames.clear();
                    literalCollector.withModel(model);
                    literalCollector.resetCounts();
                    traversalAlgo.traverse(node, literalCollector.lhs());

                    tempList.clear();
                    for (int j = 0; j < literalCollectorAIndexes.size(); j++) {
                        int tableExpressionReference = literalCollectorAIndexes.get(j);
                        int position = tempList.binarySearchUniqueList(tableExpressionReference);
                        if (position < 0) {
                            tempList.insert(-(position + 1), tableExpressionReference);
                        }
                    }

                    int distinctIndexes = tempList.size();

                    // at this point, we must not have constant conditions in where clause
                    // this could be either referencing constant of a sub-query
                    if (literalCollectorAIndexes.size() == 0) {
                        // keep condition with this model
                        addWhereNode(model, node);
                        continue;
                    } else if (distinctIndexes > 1) {
                        int greatest = tempList.get(distinctIndexes - 1);
                        final QueryModel m = model.getJoinModels().get(greatest);
                        m.setPostJoinWhereClause(concatFilters(m.getPostJoinWhereClause(), nodes.getQuick(i)));
                        continue;
                    }

                    // by now all where clause must reference single table only and all column references have to be valid,
                    // they would have been rewritten and validated as join analysis stage
                    final int tableIndex = literalCollectorAIndexes.get(0);
                    final QueryModel parent = model.getJoinModels().getQuick(tableIndex);

                    // Do not move where clauses inside outer join models because that'd change result
                    int joinType = parent.getJoinType();
                    if (tableIndex > 0
                            && (joinBarriers.contains(joinType))
                    ) {
                        QueryModel joinModel = model.getJoinModels().getQuick(tableIndex);
                        joinModel.setPostJoinWhereClause(concatFilters(joinModel.getPostJoinWhereClause(), node));
                        continue;
                    }

                    final QueryModel nested = parent.getNestedModel();
                    if (nested == null
                            || nested.getLatestBy().size() > 0
                            || nested.getLimitLo() != null
                            || nested.getLimitHi() != null
                            || nested.getUnionModel() != null
                            || (nested.getSampleBy() != null && !canPushToSampleBy(nested, literalCollectorANames))
                    ) {
                        // there is no nested model for this table, keep where clause element with this model
                        addWhereNode(parent, node);
                    } else {
                        // now that we have identified sub-query we have to rewrite our where clause
                        // to potentially replace all column references with actual literals used inside
                        // sub-query, for example:
                        // (select a x, b from T) where x = 10
                        // we can't move "x" inside sub-query because it is not a field.
                        // Instead, we have to translate "x" to actual column expression, which is "a":
                        // select a x, b from T where a = 10

                        // because we are rewriting SqlNode in-place we need to make sure that
                        // none of expression literals reference non-literals in nested query, e.g.
                        // (select a+b x from T) where x > 10
                        // does not warrant inlining of "x > 10" because "x" is not a column
                        //
                        // at this step we would throw exception if one of our literals hits non-literal
                        // in sub-query

                        try {
                            traversalAlgo.traverse(node, literalCheckingVisitor.of(parent.getAliasToColumnMap()));

                            // go ahead and rewrite expression
                            traversalAlgo.traverse(node, literalRewritingVisitor.of(parent.getAliasToColumnNameMap()));

                            // whenever nested model has explicitly defined columns it must also
                            // have its own nested model, where we assign new "where" clauses
                            addWhereNode(nested, node);
                            // we do not have to deal with "union" models here
                            // because "where" clause is made to apply to the result of the union
                        } catch (NonLiteralException ignore) {
                            // keep node where it is
                            addWhereNode(parent, node);
                        }
                    }
                }
                model.getParsedWhere().clear();
            }
        }

        QueryModel nested = model.getNestedModel();
        if (nested != null) {
            moveWhereInsideSubQueries(nested);
        }

        ObjList<QueryModel> joinModels = model.getJoinModels();
        for (int i = 1, m = joinModels.size(); i < m; i++) {
            nested = joinModels.getQuick(i);
            if (nested != model) {
                moveWhereInsideSubQueries(nested);
            }
        }

        nested = model.getUnionModel();
        if (nested != null) {
            moveWhereInsideSubQueries(nested);
        }
    }

    private QueryColumn nextColumn(CharSequence name) {
        return nextColumn(name, 0);
    }

    private QueryColumn nextColumn(CharSequence name, int position) {
        return SqlUtil.nextColumn(queryColumnPool, expressionNodePool, name, name, position);
    }

    private QueryColumn nextColumn(CharSequence alias, CharSequence column) {
        return SqlUtil.nextColumn(queryColumnPool, expressionNodePool, alias, column, 0);
    }

    private ExpressionNode nextLiteral(CharSequence token, int position) {
        return SqlUtil.nextLiteral(expressionNodePool, token, position);
    }

    private ExpressionNode nextLiteral(CharSequence token) {
        return nextLiteral(token, 0);
    }

    private boolean nonAggregateFunctionDependsOn(ExpressionNode node, ExpressionNode timestampNode) {
        if (timestampNode == null) {
            return false;
        }

        final CharSequence timestamp = timestampNode.token;
        sqlNodeStack.clear();
        while (node != null) {
            if (node.type == LITERAL && Chars.equalsIgnoreCase(node.token, timestamp)) {
                return true;
            }

            if (node.type != FUNCTION || !functionParser.getFunctionFactoryCache().isGroupBy(node.token)) {
                if (node.paramCount < 3) {
                    if (node.lhs != null) {
                        sqlNodeStack.push(node.lhs);
                    }

                    if (node.rhs != null) {
                        node = node.rhs;
                        continue;
                    }
                } else {
                    for (int i = 1, k = node.paramCount; i < k; i++) {
                        sqlNodeStack.push(node.args.getQuick(i));
                    }
                    node = node.args.getQuick(0);
                    continue;
                }
            }

            if (!sqlNodeStack.isEmpty()) {
                node = this.sqlNodeStack.poll();
            } else {
                node = null;
            }
        }

        return false;
    }

    private void openReaderAndEnumerateColumns(
            SqlExecutionContext executionContext,
            QueryModel model,
            SqlParserCallback sqlParserCallback
    ) throws SqlException {
        final ExpressionNode tableNameExpr = model.getTableNameExpr();

        // table name must not contain quotes by now
        final CharSequence tableName = tableNameExpr.token;
        final int tableNamePosition = tableNameExpr.position;

        int lo = 0;
        int hi = tableName.length();
        if (Chars.startsWith(tableName, QueryModel.NO_ROWID_MARKER)) {
            lo += QueryModel.NO_ROWID_MARKER.length();
        }

        if (lo == hi) {
            throw SqlException.$(tableNamePosition, "come on, where is the table name?");
        }

        final TableToken tableToken = executionContext.getTableTokenIfExists(tableName, lo, hi);
        int status = executionContext.getTableStatus(path, tableToken);

        if (status == TableUtils.TABLE_DOES_NOT_EXIST) {
            try {
                model.getTableNameExpr().type = FUNCTION;
                parseFunctionAndEnumerateColumns(model, executionContext, sqlParserCallback);
                return;
            } catch (SqlException e) {
                throw SqlException.tableDoesNotExist(tableNamePosition, tableName);
            }
        }

        if (status == TableUtils.TABLE_RESERVED) {
            throw SqlException.$(tableNamePosition, "table directory is of unknown format [table=").put(tableName).put(']');
        }

        if (model.isUpdate()) {
            assert lo == 0;
            try (TableRecordMetadata metadata = executionContext.getMetadataForWrite(tableToken, model.getMetadataVersion())) {
                enumerateColumns(model, metadata);
            } catch (CairoException e) {
                if (e.isOutOfMemory() || e.isTableDoesNotExist()) {
                    throw e;
                }
                throw SqlException.position(tableNamePosition).put(e);
            }
        } else {
            try (TableReader reader = executionContext.getReader(tableToken)) {
                enumerateColumns(model, reader.getMetadata());
            } catch (EntryLockedException e) {
                throw SqlException.position(tableNamePosition).put("table is locked: ").put(tableToken.getTableName());
            } catch (CairoException e) {
                if (e.isOutOfMemory() || e.isTableDoesNotExist()) {
                    throw e;
                }
                throw SqlException.position(tableNamePosition).put(e);
            }
        }
    }

    private ExpressionNode optimiseBooleanNot(final ExpressionNode node, boolean reverse) {
        if (node.token != null) {
            switch (notOps.get(node.token)) {
                case NOT_OP_NOT:
                    if (reverse) {
                        return optimiseBooleanNot(node.rhs, false);
                    } else {
                        switch (node.rhs.type) {
                            case LITERAL:
                            case CONSTANT:
                                break;
                            default:
                                return optimiseBooleanNot(node.rhs, true);
                        }
                    }
                    break;
                case NOT_OP_AND:
                    if (reverse) {
                        node.token = "or";
                    }
                    node.lhs = optimiseBooleanNot(node.lhs, reverse);
                    node.rhs = optimiseBooleanNot(node.rhs, reverse);
                    break;
                case NOT_OP_OR:
                    if (reverse) {
                        node.token = "and";
                    }
                    node.lhs = optimiseBooleanNot(node.lhs, reverse);
                    node.rhs = optimiseBooleanNot(node.rhs, reverse);
                    break;
                case NOT_OP_GREATER:
                    if (reverse) {
                        node.token = "<=";
                    }
                    break;
                case NOT_OP_GREATER_EQ:
                    if (reverse) {
                        node.token = "<";
                    }
                    break;
                case NOT_OP_LESS:
                    if (reverse) {
                        node.token = ">=";
                    }
                    break;
                case NOT_OP_LESS_EQ:
                    if (reverse) {
                        node.token = ">";
                    }
                    break;
                case NOT_OP_EQUAL:
                    if (reverse) {
                        node.token = "!=";
                    }
                    break;
                case NOT_OP_NOT_EQ:
                    if (reverse) {
                        node.token = "=";
                    } else {
                        node.token = "!=";
                    }
                    break;
                default:
                    if (reverse) {
                        ExpressionNode n = expressionNodePool.next();
                        n.token = "not";
                        n.paramCount = 1;
                        n.rhs = node;
                        n.type = OPERATION;
                        return n;
                    }
                    break;
            }
        }
        return node;
    }

    private void optimiseBooleanNot(QueryModel model) {
        ExpressionNode where = model.getWhereClause();
        if (where != null) {
            model.setWhereClause(optimiseBooleanNot(where, false));
        }

        if (model.getNestedModel() != null) {
            optimiseBooleanNot(model.getNestedModel());
        }

        ObjList<QueryModel> joinModels = model.getJoinModels();
        for (int i = 1, n = joinModels.size(); i < n; i++) {
            optimiseBooleanNot(joinModels.getQuick(i));
        }

        if (model.getUnionModel() != null && model.getNestedModel() != null) {
            optimiseBooleanNot(model.getNestedModel());
        }
    }

    private void optimiseExpressionModels(
            QueryModel model,
            SqlExecutionContext executionContext,
            SqlParserCallback sqlParserCallback
    ) throws SqlException {
        ObjList<ExpressionNode> expressionModels = model.getExpressionModels();
        final int n = expressionModels.size();
        if (n > 0) {
            for (int i = 0; i < n; i++) {
                final ExpressionNode node = expressionModels.getQuick(i);
                // for expression models that have been converted to
                // the joins, the query model will be set to null.
                if (node.queryModel != null) {
                    QueryModel optimised = optimise(node.queryModel, executionContext, sqlParserCallback);
                    if (optimised != node.queryModel) {
                        node.queryModel = optimised;
                    }
                }
            }
        }

        if (model.getNestedModel() != null) {
            optimiseExpressionModels(model.getNestedModel(), executionContext, sqlParserCallback);
        }

        final ObjList<QueryModel> joinModels = model.getJoinModels();
        final int m = joinModels.size();
        // as usual, we already optimised self (index=0), now optimised others
        if (m > 1) {
            for (int i = 1; i < m; i++) {
                optimiseExpressionModels(joinModels.getQuick(i), executionContext, sqlParserCallback);
            }
        }

        // call out to union models
        if (model.getUnionModel() != null) {
            optimiseExpressionModels(model.getUnionModel(), executionContext, sqlParserCallback);
        }
    }

    private void optimiseJoins(QueryModel model) throws SqlException {
        ObjList<QueryModel> joinModels = model.getJoinModels();

        int n = joinModels.size();
        if (n > 1) {
            emittedJoinClauses = joinClausesSwap1;
            emittedJoinClauses.clear();

            // for sake of clarity, "model" model is the first in the list of
            // joinModels, e.g. joinModels.get(0) == model
            // only "model" model is allowed to have "where" clause,
            // so we can assume that "where" clauses of joinModel elements are all null (except for element 0).
            // in case one of joinModels is suburb, its entire query model will be set as
            // nestedModel, e.g. "where" clause is still null there as well

            ExpressionNode where = model.getWhereClause();

            // clear where clause of model so that
            // optimiser can assign there correct nodes

            model.setWhereClause(null);
            processJoinConditions(model, where, false, model, -1);

            for (int i = 1; i < n; i++) {
                processJoinConditions(model, joinModels.getQuick(i).getJoinCriteria(), true, joinModels.getQuick(i), i);
            }

            processEmittedJoinClauses(model);
            createImpliedDependencies(model);
            homogenizeCrossJoins(model);
            reorderTables(model);
            assignFilters(model);
            alignJoinClauses(model);
            addTransitiveFilters(model);
        }

        for (int i = 0; i < n; i++) {
            QueryModel m = model.getJoinModels().getQuick(i).getNestedModel();
            if (m != null) {
                optimiseJoins(m);
            }

            m = model.getJoinModels().getQuick(i).getUnionModel();
            if (m != null) {
                clearForUnionModelInJoin();
                optimiseJoins(m);
            }
        }
    }

    /**
     * Optimises models with ASOF joins, to push up order-by and limit clause.
     * <p>
     * This method traverses the query model and optimises it by restructuring
     * the nested models to facilitate ASOF joins.
     *
     * @param model the query model to optimise
     */
    private void optimiseModelsWithASOFJoins(SqlExecutionContext executionContext, QueryModel model,
                                             QueryModel originalModel) throws SqlException {
        if (model == null)
            return;

        ObjList<QueryModel> joinModels = model.getJoinModels();
        for (int i = 1, n = joinModels.size(); i < n; i++) {
            optimiseModelsWithASOFJoins(executionContext, joinModels.getQuick(i), originalModel);
        }

        if (model != null) {
            optimiseModelsWithASOFJoins(executionContext, model.getNestedModel(), originalModel);
            optimiseModelsWithASOFJoins(executionContext, model.getUnionModel(), originalModel);
        }

        QueryModel targetModel = model.getNestedModel();
        QueryModel parentModel = model;
        /*
         target-model is the model containing asof join, where-clause, limit-clause, order-by-clause.
         parent-model is the parent of target-model
         */
        while (targetModel != null && targetModel.getJoinModels().size() != 2) {
            parentModel = targetModel;
            targetModel = targetModel.getNestedModel();
        }

        if (!isModelEligibleForASOFJoinOptimisation(executionContext, targetModel, parentModel, originalModel))
            return;

        QueryModel baseTableModel = model;
        while (baseTableModel.getNestedModel() != null) {
            baseTableModel = baseTableModel.getNestedModel();
        }

        /*
          level-0 model which contains everything inside target model
        */
        QueryModel level0 = targetModel.getNestedModel();
        QueryModel copyModel = level0 == null ? targetModel : level0;

        /*
          nested of target model is null, construct level-0 using base table
         */
        if (level0 == null) {
            level0 = queryModelPool.next();
            level0.setTimestamp(baseTableModel.getTimestamp());
            level0.copyColumnsFrom(copyModel, queryColumnPool, expressionNodePool);
            //if target model has both table name and alias.
            level0.setTableNameExpr(copyModel.getTableNameExpr());
            level0.setAlias(copyModel.getAlias());
            for (int i = 0, n = copyModel.getModelAliasIndexes().keys().size(); i < n; i++) {
                CharSequence alias = copyModel.getModelAliasIndexes().keys().getQuick(i);
                ExpressionNode aliasNode = expressionNodePool.next();
                aliasNode.token = alias;
                level0.addModelAliasIndex(aliasNode, i);
            }
        }
        propagateTimestampColumnFromBaseModelToLevel0(baseTableModel, level0);

        /*
           level 1 is select-model-choose over level-0 model
         */
        QueryModel level1 = queryModelPool.next();
        level1.setSelectModelType(SELECT_MODEL_CHOOSE);
        propagateColumnsFromLowerToHigherModel(level0, level1, true);
        level1.setNestedModel(level0);

        /*
           level 2 is select model none over level-1 model with order-by clauses
         */
        QueryModel level2 = queryModelPool.next();
        level2.setSelectModelType(SELECT_MODEL_NONE);
        addOrderByClausesToModel(targetModel, level2);
        propagateColumnsFromLowerToHigherModel(level1, level2, false);
        level2.setNestedModel(level1);
        level2.setWhereClause(targetModel.getWhereClause());
        if (targetModel.getAlias() == null) {
            level2.getModelAliasIndexes().put(targetModel.getTableNameExpr().token, 0);
        } else {
            level2.getModelAliasIndexes().put(targetModel.getAlias().token, 0);
        }

        /*
           level 3 is select model choose over level-2 model with limit clause
         */
        QueryModel level3 = queryModelPool.next();
        level3.setSelectModelType(SELECT_MODEL_CHOOSE);
        // if order by is an expression, limit should be populated by virtual model
        level3.setLimit(parentModel.getLimitLo(), null);
        propagateColumnsFromLowerToHigherModel(level2, level3, true);
        level3.setNestedModel(level2);
        /*
          level 4 is select model none over level-3 model with order by timestamp ASC
        */
        QueryModel level4 = queryModelPool.next();
        level4.setSelectModelType(SELECT_MODEL_NONE);
        if (baseTableModel.getTimestamp() != null) {
            final CharSequence timestampColumn = baseTableModel.getTimestamp().token;
            final ExpressionNode timestampNode = expressionNodePool.next();
            timestampNode.token = timestampColumn;
            level4.addOrderBy(timestampNode, QueryModel.ORDER_DIRECTION_ASCENDING);
        }
        propagateColumnsFromLowerToHigherModel(level3, level4, false);
        level4.setNestedModel(level3);

         /*
          level 5 is select model choose over level-4 model
        */
        QueryModel level5 = queryModelPool.next();
        level5.setSelectModelType(SELECT_MODEL_CHOOSE);
        propagateColumnsFromLowerToHigherModel(level4, level5, true);
        /*
         If timestamp column is not present in the query (select or order-by),
         add it to the top-down columns of level-5 model
         else it doesn't recognise timestamp column in level-4 model
        */
        addTimestampColumnToTopDownColumnsIfRequired(originalModel, targetModel, baseTableModel, level4, level5);
        level5.setNestedModel(level4);


        /*
        changes in target model
         */
        targetModel.setNestedModel(level5);
        targetModel.setWhereClause(null);
        if (targetModel.getTableNameExpr() != null) {
            ExpressionNode aliasNode = expressionNodePool.next();
            aliasNode.token = targetModel.getTableNameExpr().token;
            if (targetModel.getAlias() == null) {
                targetModel.setAlias(aliasNode);
            }
            targetModel.setTableNameExpr(null);
            targetModel.setTimestamp(null);
        }
        model.setLimit(null, null);

    }

    // removes redundant order by clauses from sub-queries (only those that don't force materialization of other order by clauses )
    private void optimiseOrderBy(QueryModel model, int topLevelOrderByMnemonic) {
        ObjList<QueryColumn> columns = model.getBottomUpColumns();
        int orderByMnemonic;
        int n = columns.size();

        //limit x,y forces order materialization; we can't push order by past it and need to discover actual nested ordering
        if (model.getLimitLo() != null) {
            topLevelOrderByMnemonic = OrderByMnemonic.ORDER_BY_UNKNOWN;
        }
        //if model has explicit timestamp then we should detect and preserve actual order because it might be used for asof/lt/splice join
        if (model.getTimestamp() != null) {
            topLevelOrderByMnemonic = OrderByMnemonic.ORDER_BY_REQUIRED;
        }

        // keep order by on model with window functions to speed up query (especially when it matches window order by)
        if (model.getSelectModelType() == QueryModel.SELECT_MODEL_WINDOW && model.getOrderBy().size() > 0) {
            topLevelOrderByMnemonic = OrderByMnemonic.ORDER_BY_REQUIRED;
        }

        // determine if ordering is required
        switch (topLevelOrderByMnemonic) {
            case OrderByMnemonic.ORDER_BY_UNKNOWN:
                // we have sample by, so expect sub-query has to be ordered
                if (model.getOrderBy().size() > 0 && model.getSampleBy() == null) {
                    orderByMnemonic = OrderByMnemonic.ORDER_BY_INVARIANT;
                } else {
                    orderByMnemonic = OrderByMnemonic.ORDER_BY_REQUIRED;
                }
                if (model.getSampleBy() == null && orderByMnemonic != OrderByMnemonic.ORDER_BY_INVARIANT) {
                    for (int i = 0; i < n; i++) {
                        QueryColumn col = columns.getQuick(i);
                        if (hasAggregates(col.getAst())) {
                            orderByMnemonic = OrderByMnemonic.ORDER_BY_INVARIANT;
                            break;
                        }
                    }
                }
                break;
            case OrderByMnemonic.ORDER_BY_REQUIRED:
                // parent requires order
                // if this model forces ordering - sub-query ordering is not needed
                if (model.getOrderBy().size() > 0) {
                    orderByMnemonic = OrderByMnemonic.ORDER_BY_INVARIANT;
                } else {
                    orderByMnemonic = OrderByMnemonic.ORDER_BY_REQUIRED;
                }
                break;
            default:
                // sub-query ordering is not needed, but we'd like to propagate order by advice (if possible)
                model.getOrderBy().clear();
                if (model.getSampleBy() != null) {
                    orderByMnemonic = OrderByMnemonic.ORDER_BY_REQUIRED;
                } else {
                    orderByMnemonic = OrderByMnemonic.ORDER_BY_INVARIANT;
                }
                break;
        }

        final ObjList<ExpressionNode> orderByAdvice = getOrderByAdvice(model, orderByMnemonic);
        final IntList orderByDirectionAdvice = getOrderByAdviceDirection(model, orderByMnemonic);

        if (
                model.getSelectModelType() == QueryModel.SELECT_MODEL_WINDOW
                        && model.getOrderBy().size() > 0
                        && model.getOrderByAdvice().size() > 0
                        && model.getLimitLo() == null
        ) {
            boolean orderChanges = false;
            if (orderByAdvice.size() != model.getOrderByAdvice().size()) {
                orderChanges = true;
            } else {
                for (int i = 0, max = orderByAdvice.size(); i < max; i++) {
                    if (!orderByAdvice.getQuick(i).equals(model.getOrderBy().getQuick(i)) ||
                            orderByDirectionAdvice.getQuick(i) != model.getOrderByDirection().getQuick(i)) {
                        orderChanges = true;
                    }
                }
            }

            if (orderChanges) {
                // Set artificial limit to trigger LimitRCF use, so that parent models don't use the followedOrderByAdvice flag and skip necessary sort
                // Currently the only way to delineate order by advice is through use of factory that returns false for followedOrderByAdvice().
                // TODO: factories should provide order metadata to enable better sort-skipping
                model.setLimit(expressionNodePool.next().of(CONSTANT, LONG_MAX_VALUE_STR, Integer.MIN_VALUE, 0), null);
            }
        }

        final ObjList<QueryModel> jm = model.getJoinModels();
        pushDownOrderByAdviceToJoinModels(model, jm, orderByMnemonic, orderByDirectionAdvice);

        final QueryModel union = model.getUnionModel();
        if (union != null) {
            union.copyOrderByAdvice(orderByAdvice);
            union.copyOrderByDirectionAdvice(orderByDirectionAdvice);
            union.setOrderByAdviceMnemonic(orderByMnemonic);
            optimiseOrderBy(union, orderByMnemonic);
        }
    }

    private void parseFunctionAndEnumerateColumns(
            @NotNull QueryModel model,
            @NotNull SqlExecutionContext executionContext,
            SqlParserCallback sqlParserCallback
    ) throws SqlException {
        final RecordCursorFactory tableFactory;
        TableToken tableToken;
        if (model.getSelectModelType() == QueryModel.SELECT_MODEL_SHOW) {
            switch (model.getShowKind()) {
                case QueryModel.SHOW_TABLES:
                    tableFactory = new AllTablesFunctionFactory.AllTablesCursorFactory();
                    break;
                case QueryModel.SHOW_COLUMNS:
                    tableToken = executionContext.getTableTokenIfExists(model.getTableNameExpr().token);
                    if (executionContext.getTableStatus(path, tableToken) != TableUtils.TABLE_EXISTS) {
                        throw SqlException.tableDoesNotExist(model.getTableNameExpr().position, model.getTableNameExpr().token);
                    }
                    tableFactory = new ShowColumnsRecordCursorFactory(tableToken, model.getTableNameExpr().position);
                    break;
                case QueryModel.SHOW_PARTITIONS:
                    tableToken = executionContext.getTableTokenIfExists(model.getTableNameExpr().token);
                    if (executionContext.getTableStatus(path, tableToken) != TableUtils.TABLE_EXISTS) {
                        throw SqlException.tableDoesNotExist(model.getTableNameExpr().position, model.getTableNameExpr().token);
                    }
                    tableFactory = new ShowPartitionsRecordCursorFactory(tableToken);
                    break;
                case QueryModel.SHOW_TRANSACTION:
                case QueryModel.SHOW_TRANSACTION_ISOLATION_LEVEL:
                    tableFactory = new ShowTransactionIsolationLevelCursorFactory();
                    break;
                case QueryModel.SHOW_MAX_IDENTIFIER_LENGTH:
                    tableFactory = new ShowMaxIdentifierLengthCursorFactory();
                    break;
                case QueryModel.SHOW_STANDARD_CONFORMING_STRINGS:
                    tableFactory = new ShowStandardConformingStringsCursorFactory();
                    break;
                case QueryModel.SHOW_SEARCH_PATH:
                    tableFactory = new ShowSearchPathCursorFactory();
                    break;
                case QueryModel.SHOW_DATE_STYLE:
                    tableFactory = new ShowDateStyleCursorFactory();
                    break;
                case QueryModel.SHOW_TIME_ZONE:
                    tableFactory = new ShowTimeZoneFactory();
                    break;
                case QueryModel.SHOW_PARAMETERS:
                    tableFactory = new ShowParametersCursorFactory();
                    break;
                case QueryModel.SHOW_SERVER_VERSION:
                    tableFactory = new ShowServerVersionCursorFactory();
                    break;
                case QueryModel.SHOW_SERVER_VERSION_NUM:
                    tableFactory = new ShowServerVersionNumCursorFactory();
                    break;
                case QueryModel.SHOW_CREATE_TABLE:
                    tableFactory = sqlParserCallback.generateShowCreateTableFactory(model, executionContext, path);
                    break;
                case QueryModel.SHOW_CREATE_MAT_VIEW:
                    tableFactory = sqlParserCallback.generateShowCreateMatViewFactory(model, executionContext, path);
                    break;
                default:
                    tableFactory = sqlParserCallback.generateShowSqlFactory(model);
                    break;
            }
            model.setTableNameFunction(tableFactory);
        } else {
            // if we haven't initialised the model, initialise it
            if (model.getTableNameFunction() == null) {
                tableFactory = TableUtils.createCursorFunction(functionParser, model, executionContext).getRecordCursorFactory();
                model.setTableNameFunction(tableFactory);
                tableFactoriesInFlight.add(tableFactory);
            }
        }
        copyColumnsFromMetadata(model, model.getTableNameFunction().getMetadata());
    }

    private void processEmittedJoinClauses(QueryModel model) {
        // pick up join clauses emitted at initial analysis stage
        // as we merge contexts at this level no more clauses is to be emitted
        for (int i = 0, k = emittedJoinClauses.size(); i < k; i++) {
            addJoinContext(model, emittedJoinClauses.getQuick(i));
        }
    }

    /**
     * Splits "where" clauses into "and" concatenated list of boolean expressions.
     *
     * @param node expression n
     */
    private void processJoinConditions(
            QueryModel parent,
            ExpressionNode node,
            boolean innerPredicate,
            QueryModel joinModel,
            int joinIndex
    ) throws SqlException {
        ExpressionNode n = node;
        // pre-order traversal
        sqlNodeStack.clear();
        while (!sqlNodeStack.isEmpty() || n != null) {
            if (n != null) {
                switch (joinOps.get(n.token)) {
                    case JOIN_OP_EQUAL:
                        analyseEquals(parent, n, innerPredicate, joinModel);
                        n = null;
                        break;
                    case JOIN_OP_AND:
                        if (n.rhs != null) {
                            sqlNodeStack.push(n.rhs);
                        }
                        n = n.lhs;
                        break;
                    case JOIN_OP_REGEX:
                        analyseRegex(parent, n);
                        if (joinBarriers.contains(joinModel.getJoinType())) {
                            addOuterJoinExpression(parent, joinModel, joinIndex, n);
                        } else {
                            parent.addParsedWhereNode(n, innerPredicate);
                        }
                        n = null;
                        break;
                    default:
                        if (joinBarriers.contains(joinModel.getJoinType())) {
                            addOuterJoinExpression(parent, joinModel, joinIndex, n);
                        } else {
                            parent.addParsedWhereNode(n, innerPredicate);
                        }
                        n = null;
                        break;
                }
            } else {
                n = sqlNodeStack.poll();
            }
        }
    }

    private void propagateColumnsFromLowerToHigherModel(QueryModel lower, QueryModel higher, boolean addBottomUpColumns) {
        higher.copyColumnsFrom(lower, queryColumnPool, expressionNodePool);
        if (addBottomUpColumns) {
            final ObjList<CharSequence> aliases = lower.getAliasToColumnMap().keys();
            for (int i = 0, n = aliases.size(); i < n; i++) {
                final CharSequence alias = aliases.getQuick(i);
                QueryColumn qc = lower.getAliasToColumnMap().get(alias);
                if (qc != null) {
                    QueryColumn newQc = queryColumnPool.next();
                    newQc.of(alias, qc.getAst());
                    higher.getBottomUpColumns().add(newQc);
                }
            }
        }
    }

    private void propagateHintsTo(QueryModel targetModel, LowerCaseCharSequenceObjHashMap<CharSequence> hints) {
        if (targetModel == null) {
            return;
        }

        targetModel.copyHints(hints);
        var h = targetModel.getHints();
        propagateHintsTo(targetModel.getNestedModel(), h);

        // propagate hints to join models
        var joinModels = targetModel.getJoinModels();
        for (int i = 1, n = joinModels.size(); i < n; i++) {
            propagateHintsTo(joinModels.getQuick(i), h);
        }
        // propagate to union model
        propagateHintsTo(targetModel.getUnionModel(), h);
    }

    private void propagateTimestampColumnFromBaseModelToLevel0(QueryModel baseTableModel, QueryModel targetModel) {
        if (targetModel.getNestedModel() == null || targetModel == baseTableModel || baseTableModel.getTimestamp() == null)
            return;
        propagateTimestampColumnFromBaseModelToLevel0(baseTableModel, targetModel.getNestedModel());
        createAndAddTimestampColumn(baseTableModel, targetModel);
    }

    private void propagateTopDownColumns(QueryModel model, boolean allowColumnChange) {
        propagateTopDownColumns0(model, true, null, allowColumnChange);
    }

    /**
     * Pushes columns from top to bottom models.
     * <p>
     * Adding or removing columns to/from union, except, intersect should not happen!
     * UNION/INTERSECT/EXCEPT-ed columns MUST be exactly as specified in the query, otherwise they might produce different result, e.g.
     * <pre>
     * SELECT a
     * FROM (
     *   SELECT 1 as a, 'b' as status
     *   UNION
     *   SELECT 1 as a, 'c' as status
     * );
     * </pre>
     * Now if we push a top-to-bottom and remove b from union column list then we'll get a single '1' but we should get two!
     * Same thing applies to INTERSECT & EXCEPT
     * The only thing that'd be safe to add SET models is a constant literal (but what's the point?).
     * Column/expression pushdown should (probably) ONLY happen for UNION with ALL!
     * <p>
     * allowColumnsChange - determines whether changing columns of given model is acceptable.
     * It is not for columns used in distinct, except, intersect, union (even transitively for the latter three!).
     */
    private void propagateTopDownColumns0(QueryModel model, boolean topLevel, @Nullable QueryModel papaModel, boolean allowColumnsChange) {
        // copy columns to 'protect' column list that shouldn't be modified
        if (!allowColumnsChange && model.getBottomUpColumns().size() > 0) {
            model.copyBottomToTopColumns();
        }

        // skip over NONE model that does not have a table name
        final QueryModel nested = skipNoneTypeModels(model.getNestedModel());
        model.setNestedModel(nested);
        final boolean nestedIsFlex = modelIsFlex(nested);
        final boolean nestedAllowsColumnChange = nested != null && nested.allowsColumnsChange()
                && model.allowsNestedColumnsChange();

        final QueryModel union = skipNoneTypeModels(model.getUnionModel());
        if (!topLevel && modelIsFlex(union)) {
            emitColumnLiteralsTopDown(model.getColumns(), union);
        }

        // process join models and their join conditions
        final ObjList<QueryModel> joinModels = model.getJoinModels();
        for (int i = 1, n = joinModels.size(); i < n; i++) {
            final QueryModel jm = joinModels.getQuick(i);
            final JoinContext jc = jm.getContext();
            if (jc != null && jc.aIndexes.size() > 0) {
                // join clause
                for (int k = 0, z = jc.aIndexes.size(); k < z; k++) {
                    emitLiteralsTopDown(jc.aNodes.getQuick(k), model);
                    emitLiteralsTopDown(jc.bNodes.getQuick(k), model);

                    emitLiteralsTopDown(jc.aNodes.getQuick(k), jm);
                    emitLiteralsTopDown(jc.bNodes.getQuick(k), jm);

                    if (papaModel != null) {
                        emitLiteralsTopDown(jc.aNodes.getQuick(k), papaModel);
                        emitLiteralsTopDown(jc.bNodes.getQuick(k), papaModel);
                    }
                }
            }

            // process post-join-where
            final ExpressionNode postJoinWhere = jm.getPostJoinWhereClause();
            if (postJoinWhere != null) {
                emitLiteralsTopDown(postJoinWhere, jm);
                emitLiteralsTopDown(postJoinWhere, model);
            }

            final ExpressionNode leftJoinWhere = jm.getOuterJoinExpressionClause();
            if (leftJoinWhere != null) {
                emitLiteralsTopDown(leftJoinWhere, jm);
                emitLiteralsTopDown(leftJoinWhere, model);
            }
        }

        final ExpressionNode postJoinWhere = model.getPostJoinWhereClause();
        if (postJoinWhere != null) {
            emitLiteralsTopDown(postJoinWhere, model);
        }

        // propagate join models columns in separate loop to catch columns added to models prior to the current one
        for (int i = 1, n = joinModels.size(); i < n; i++) {
            final QueryModel jm = joinModels.getQuick(i);
            propagateTopDownColumns0(jm, false, model, true);
        }

        // If this is group by model we need to add all non-selected keys, only if this is sub-query
        // For top level models top-down column list will be empty
        if (model.getSelectModelType() == QueryModel.SELECT_MODEL_GROUP_BY && model.getTopDownColumns().size() > 0) {
            final ObjList<QueryColumn> bottomUpColumns = model.getBottomUpColumns();
            for (int i = 0, n = bottomUpColumns.size(); i < n; i++) {
                QueryColumn qc = bottomUpColumns.getQuick(i);
                if (qc.getAst().type != FUNCTION || !functionParser.getFunctionFactoryCache().isGroupBy(qc.getAst().token)) {
                    model.addTopDownColumn(qc, qc.getAlias());
                }
            }
        }

        // latest on
        if (model.getLatestBy().size() > 0) {
            emitLiteralsTopDown(model.getLatestBy(), model);
        }

        // propagate explicit timestamp declaration
        if (model.getTimestamp() != null && nestedIsFlex && nestedAllowsColumnChange) {
            emitLiteralsTopDown(model.getTimestamp(), nested);

            QueryModel unionModel = nested.getUnionModel();
            while (unionModel != null) {
                emitLiteralsTopDown(model.getTimestamp(), unionModel);
                unionModel = unionModel.getUnionModel();
            }
        }

        if (model.getWhereClause() != null) {
            if (allowColumnsChange) {
                emitLiteralsTopDown(model.getWhereClause(), model);
            }
            if (nestedAllowsColumnChange) {
                emitLiteralsTopDown(model.getWhereClause(), nested);

                QueryModel unionModel = nested.getUnionModel();
                while (unionModel != null) {
                    emitLiteralsTopDown(model.getWhereClause(), unionModel);
                    unionModel = unionModel.getUnionModel();
                }
            }
        }

        // propagate 'order by'
        if (!topLevel) {
            emitLiteralsTopDown(model.getOrderBy(), model);
        }

        if (nestedIsFlex && nestedAllowsColumnChange) {
            emitColumnLiteralsTopDown(model.getColumns(), nested);

            final IntList unionColumnIndexes = tempList;
            unionColumnIndexes.clear();
            ObjList<QueryColumn> nestedTopDownColumns = nested.getTopDownColumns();
            for (int i = 0, n = nestedTopDownColumns.size(); i < n; i++) {
                unionColumnIndexes.add(nested.getColumnAliasIndex(nestedTopDownColumns.getQuick(i).getAlias()));
            }

            QueryModel unionModel = nested.getUnionModel();
            while (unionModel != null) {
                // promote bottom-up columns to top-down columns, which
                // indexes correspond to the chosen columns in the "nested" model
                ObjList<QueryColumn> cols = unionModel.getBottomUpColumns();
                for (int i = 0, n = unionColumnIndexes.size(); i < n; i++) {
                    QueryColumn qc = cols.getQuick(unionColumnIndexes.getQuick(i));
                    unionModel.addTopDownColumn(qc, qc.getAlias());
                }
                unionModel = unionModel.getUnionModel();
            }
        }

        // go down the nested path
        if (nested != null) {
            propagateTopDownColumns0(nested, false, null, nestedAllowsColumnChange);
        }

        final QueryModel unionModel = model.getUnionModel();
        if (unionModel != null) {
            // we've to use this value because union-ed models don't have a back-reference and might not know they participate in set operation
            propagateTopDownColumns(unionModel, allowColumnsChange);
        }
    }

    /**
     * Propagates orderByAdvice to nested join models if certain conditions are met.
     * Advice should only be propagated if relevant.
     * Cases:
     * ASOF JOIN
     * Propagate if the ordering is for the primary table only, and timestamp-first
     * OTHER JOINs
     * Propagate down primary table only.
     *
     * @param model                  The current query model
     * @param jm                     The join model list for the current query model
     * @param orderByMnemonic        The advice 'strength'
     * @param orderByDirectionAdvice The advice direction
     */
    private void pushDownOrderByAdviceToJoinModels(QueryModel model, ObjList<QueryModel> jm, int orderByMnemonic, IntList orderByDirectionAdvice) {
        if (model == null) {
            return;
        }
        // loop over the join models
        // get primary model
        QueryModel jm1 = jm.getQuiet(0);
        jm1 = jm1 != null ? jm1.getNestedModel() : null;
        if (jm1 == null) {
            return;
        }

        // get secondary model
        QueryModel jm2 = jm1.getJoinModels().getQuiet(1);
        // don't propagate though group by, sample by, distinct or some window functions
        if (model.getGroupBy().size() != 0
                || model.getSampleBy() != null
                || model.getSelectModelType() == QueryModel.SELECT_MODEL_DISTINCT
                || model.windowStopPropagate()) {
            jm1.setAllowPropagationOfOrderByAdvice(false);
            if (jm2 != null) {
                jm2.setAllowPropagationOfOrderByAdvice(false);
            }
        }
        // placeholder for prefix-stripped advice
        ObjList<ExpressionNode> advice;
        // Check if the orderByAdvice has names qualified by table names i.e 't1.ts' versus 'ts'
        final boolean orderByAdviceHasDot = checkForDot(orderByAdvice);
        // if order by advice has no table prefixes, we preserve original behaviour and pass it on.
        if (!orderByAdviceHasDot) {
            if (allAdviceIsForThisTable(jm1, orderByAdvice)) {
                orderByMnemonic = setAndCopyAdvice(jm1, orderByAdvice, orderByMnemonic, orderByDirectionAdvice);
            }
            optimiseOrderBy(jm1, orderByMnemonic);
            return;
        }
        // if the order by advice is for more than one table, don't propagate it, as a sort will be needed anyway
        if (!checkForConsistentPrefix(orderByAdvice)) {
            return;
        }
        // if the orderByAdvice prefixes do not match the primary table name, don't propagate it
        final CharSequence adviceToken = orderByAdvice.getQuick(0).token;
        final int dotLoc = Chars.indexOfLastUnquoted(adviceToken, '.');
        if (!(Chars.equalsNc(jm1.getTableName(), adviceToken, 0, dotLoc)
                || (jm1.getAlias() != null && Chars.equals(jm1.getAlias().token, adviceToken, 0, dotLoc)))) {
            optimiseOrderBy(jm1, orderByMnemonic);
            return;
        }
        // order by advice is pushable, so now we copy it and strip the table prefix
        advice = duplicateAdviceAndTakeSuffix();
        // if there's a join, we need to handle it differently.
        if (jm2 != null) {
            final int joinType = jm2.getJoinType();
            switch (joinType) {
                case JOIN_ASOF:
                case JOIN_LT:
                    // asof joins required ascending timestamp order, external advice must not
                    // influence them, especially passing INVARIANT mnemonic is dangerous,
                    // because existing ordering might be omitted
                    orderByMnemonic = OrderByMnemonic.ORDER_BY_UNKNOWN;
                    break;
                default:
                    orderByMnemonic = setAndCopyAdvice(jm1, advice, orderByMnemonic, orderByDirectionAdvice);
            }
        } else {
            // fallback to copy the advice to primary
            orderByMnemonic = setAndCopyAdvice(jm1, advice, orderByMnemonic, orderByDirectionAdvice);
        }
        // recursive call
        optimiseOrderBy(jm1, orderByMnemonic);
    }

    /**
     * For a query like this: SELECT ts, b, c from x ORDER BY ts DESC, b DESC LIMIT 100
     * See the model:
     * `select-choose ts, b, c from (x timestamp (ts) order by ts desc, b desc) limit 100`
     * <p>
     * The limit is on the outer select-choose, and not the select-none.
     * This means that we fail to specialise the query whereas we would automatically
     * perform this push down in the case of negative limits.
     * <p>
     * After transformation, we get this model:
     * `select-choose ts, b, c from (x timestamp (ts) order by ts desc, b desc limit 100)`
     */
    private void pushLimitFromChooseToNone(QueryModel model, SqlExecutionContext executionContext) throws SqlException {
        if (model == null) {
            return;
        }

        QueryModel nested = model.getNestedModel();
        Function loFunction;
        long limitValue;

        if (
                model.getSelectModelType() == SELECT_MODEL_CHOOSE
                        && model.getLimitLo() != null
                        && model.getLimitHi() == null
                        && model.getUnionModel() == null
                        && model.getJoinModels().size() == 1
                        && model.getGroupBy().size() == 0
                        && model.getSampleBy() == null
                        && !model.isDistinct()
                        && hasNoAggregateQueryColumns(model)
                        && nested != null
                        && nested.getSelectModelType() == SELECT_MODEL_NONE
                        && nested.getOrderBy().size() > 1 // only for multi-sort case, to get limited size cursor
                        && nested.getWhereClause() == null
                        && nested.getTimestamp() != null
                        && Chars.equalsIgnoreCase(nested.getTimestamp().token, nested.getOrderBy().get(0).token)
                        && nested.getOrderByDirection().get(0) == ORDER_DIRECTION_DESCENDING
                        && (loFunction = getLoFunction(model.getLimitLo(), executionContext)) != null
                        && (loFunction.isConstant() || loFunction.isRuntimeConstant())
                        && (limitValue = loFunction.getLong(null)) > 0
                        && (limitValue >= -executionContext.getCairoEngine().getConfiguration().getSqlMaxNegativeLimit())) {

            nested.setLimit(model.getLimitLo(), null);
            model.setLimit(null, null);

            if (nested.getOrderByAdvice().size() == 0) {
                for (int i = 0, n = nested.getOrderBy().size(); i < n; i++) {
                    nested.getOrderByAdvice().add(nested.getOrderBy().get(i));
                    nested.getOrderByDirectionAdvice().add(nested.getOrderByDirection().get(i));
                }
                nested.setAllowPropagationOfOrderByAdvice(false);
            }
        } else {
            pushLimitFromChooseToNone(model.getNestedModel(), executionContext);
        }
    }

    private ExpressionNode pushOperationOutsideAgg(ExpressionNode agg, ExpressionNode op, ExpressionNode column, ExpressionNode constant, QueryModel model) {
        final QueryColumn qc = checkSimpleIntegerColumn(column, model);
        if (qc == null) {
            return agg;
        }

        agg.rhs = column;

        ExpressionNode count = expressionNodePool.next();
        count.token = "COUNT";
        count.type = FUNCTION;
        // INT and LONG are nullable, so we need to use COUNT(column) for them.
        if (qc.getColumnType() == ColumnType.INT || qc.getColumnType() == ColumnType.LONG) {
            count.paramCount = 1;
            count.rhs = column;
        } else {
            count.paramCount = 0;
        }
        count.position = agg.position;

        OperatorExpression mulOp = OperatorExpression.chooseRegistry(configuration.getCairoSqlLegacyOperatorPrecedence()).getOperatorDefinition("*");
        ExpressionNode mul = expressionNodePool.next().of(OPERATION, mulOp.operator.token, mulOp.precedence, agg.position);
        mul.paramCount = 2;
        mul.lhs = count;
        mul.rhs = constant;

        if (op.lhs == column) { // maintain order for subtraction
            op.lhs = agg;
            op.rhs = mul;
        } else {
            op.lhs = mul;
            op.rhs = agg;
        }

        return op;
    }

    /**
     * Identify joined tables without join clause and try to find other reversible join clauses
     * that may be applied to it. For example when these tables joined
     * <p>
     * from a
     * join b on c.x = b.x
     * join c on c.y = a.y
     * <p>
     * the system that prefers child table with the lowest index will attribute c.x = b.x clause to
     * table "c" leaving "b" without clauses.
     */
    @SuppressWarnings({"StatementWithEmptyBody"})
    private void reorderTables(QueryModel model) {
        ObjList<QueryModel> joinModels = model.getJoinModels();
        int n = joinModels.size();

        tempCrosses.clear();
        // collect crosses
        for (int i = 0; i < n; i++) {
            QueryModel q = joinModels.getQuick(i);
            if (q.getContext() == null || q.getContext().parents.size() == 0) {
                tempCrosses.add(i);
            }
        }

        int cost = Integer.MAX_VALUE;
        int root = -1;

        // analyse state of tree for each set of n-1 crosses
        for (int z = 0, zc = tempCrosses.size(); z < zc; z++) {
            for (int i = 0; i < zc; i++) {
                if (z != i) {
                    int to = tempCrosses.getQuick(i);
                    final JoinContext jc = joinModels.getQuick(to).getContext();
                    // look above i up to OUTER join
                    for (int k = i - 1; k > -1 && swapJoinOrder(model, to, k, jc); k--) ;
                    // look below i for up to OUTER join
                    for (int k = i + 1; k < n && swapJoinOrder(model, to, k, jc); k++) ;
                }
            }

            IntList ordered = model.nextOrderedJoinModels();
            int thisCost = doReorderTables(model, ordered);

            // we have to have root, even if it is expensive
            // so the first iteration sets the root regardless
            // the following iterations might improve it
            if (thisCost < cost || root == -1) {
                root = z;
                cost = thisCost;
                model.setOrderedJoinModels(ordered);
            }
        }

        assert root != -1;
    }

    private ExpressionNode replaceColumnWithAlias(ExpressionNode node, QueryModel model) throws SqlException {
        if (node != null && node.type == LITERAL) {
            final CharSequence col = node.token;
            final int dot = Chars.indexOfLastUnquoted(col, '.');
            final CharSequence alias = validateColumnAndGetAlias(model, col, dot, node.position);
            if (alias != null) {
                return expressionNodePool.next().of(LITERAL, alias, node.precedence, node.position);
            }
        }
        return node;
    }

    private void replaceColumnsWithAliases(ExpressionNode node, QueryModel model) throws SqlException {
        sqlNodeStack.clear();

        ExpressionNode temp = replaceColumnWithAlias(node, model);
        if (temp != node) {
            node.of(LITERAL, temp.token, node.precedence, node.position);
            return;
        }

        // pre-order iterative tree traversal
        // see: http://en.wikipedia.org/wiki/Tree_traversal

        while (!sqlNodeStack.isEmpty() || node != null) {
            if (node != null) {
                if (node.paramCount < 3) {
                    if (node.rhs != null) {
                        temp = replaceColumnWithAlias(node.rhs, model);
                        if (node.rhs == temp) {
                            sqlNodeStack.push(node.rhs);
                        } else {
                            node.rhs = temp;
                        }
                    }

                    if (node.lhs != null) {
                        temp = replaceColumnWithAlias(node.lhs, model);
                        if (temp == node.lhs) {
                            node = node.lhs;
                        } else {
                            node.lhs = temp;
                            node = null;
                        }
                    } else {
                        node = null;
                    }
                } else {
                    for (int i = 1, k = node.paramCount; i < k; i++) {
                        ExpressionNode e = node.args.getQuick(i);
                        temp = replaceColumnWithAlias(e, model);
                        if (e == temp) {
                            sqlNodeStack.push(e);
                        } else {
                            node.args.setQuick(i, temp);
                        }
                    }

                    ExpressionNode e = node.args.getQuick(0);
                    temp = replaceColumnWithAlias(e, model);
                    if (e == temp) {
                        node = e;
                    } else {
                        node.args.setQuick(0, temp);
                        node = null;
                    }
                }
            } else {
                node = sqlNodeStack.poll();
            }
        }
    }

    private ExpressionNode replaceIfAggregateOrLiteral(
            @Transient ExpressionNode node,
            QueryModel groupByModel,
            QueryModel translatingModel,
            QueryModel innerVirtualModel,
            QueryModel baseModel,
            ObjList<ExpressionNode> groupByNodes,
            ObjList<CharSequence> groupByAliases
    ) throws SqlException {
        if (node != null &&
                ((node.type == FUNCTION && functionParser.getFunctionFactoryCache().isGroupBy(node.token)) || node.type == LITERAL)) {
            CharSequence alias = findColumnByAst(groupByNodes, groupByAliases, node);
            if (alias == null) {
                QueryColumn qc = queryColumnPool.next().of(createColumnAlias(node, groupByModel), node);
                groupByModel.addBottomUpColumn(qc);
                alias = qc.getAlias();

                groupByNodes.add(deepClone(expressionNodePool, node));
                groupByAliases.add(alias);

                if (node.type == LITERAL) {
                    doReplaceLiteral(node, translatingModel, innerVirtualModel, true, baseModel, false);
                }
            }

            return nextLiteral(alias);
        }
        return node;
    }

    private ExpressionNode replaceIfCursor(
            @Transient ExpressionNode node,
            QueryModel cursorModel,
            @Nullable QueryModel innerVirtualModel,
            QueryModel translatingModel,
            QueryModel baseModel,
            SqlExecutionContext sqlExecutionContext,
            SqlParserCallback sqlParserCallback
    ) throws SqlException {
        if (node != null && functionParser.getFunctionFactoryCache().isCursor(node.token)) {
            return nextLiteral(
                    addCursorFunctionAsCrossJoin(
                            node,
                            null,
                            cursorModel,
                            innerVirtualModel,
                            translatingModel,
                            baseModel,
                            sqlExecutionContext,
                            sqlParserCallback
                    ).getAlias()
            );
        }
        return node;
    }

    private ExpressionNode replaceIfGroupByExpressionOrAggregate(
            ExpressionNode node,
            QueryModel groupByModel,
            ObjList<ExpressionNode> groupByNodes,
            ObjList<CharSequence> groupByAliases
    ) throws SqlException {
        CharSequence alias = findColumnByAst(groupByNodes, groupByAliases, node);
        if (alias != null) {
            return nextLiteral(alias);
        } else if (node.type == FUNCTION && functionParser.getFunctionFactoryCache().isGroupBy(node.token)) {
            QueryColumn qc = queryColumnPool.next().of(createColumnAlias(node, groupByModel), node);
            groupByModel.addBottomUpColumn(qc);
            return nextLiteral(qc.getAlias());
        }

        if (node.type == LITERAL) {
            throw SqlException.$(node.position, "column must appear in GROUP BY clause or aggregate function");
        }

        return node;
    }

    private ExpressionNode replaceLiteral(
            @Transient ExpressionNode node,
            QueryModel translatingModel,
            QueryModel innerVirtualModel,
            boolean addColumnToInnerVirtualModel,
            QueryModel baseModel,
            boolean windowCall
    ) throws SqlException {
        if (node != null && node.type == LITERAL) {
            try {
                return doReplaceLiteral(
                        node,
                        translatingModel,
                        innerVirtualModel,
                        addColumnToInnerVirtualModel,
                        baseModel,
                        windowCall
                );
            } catch (SqlException e) {
                if (functionParser.findNoArgFunction(node)) {
                    node.type = FUNCTION;
                } else {
                    throw e;
                }
            }
        }
        return node;
    }

    private void replaceLiteralList(
            QueryModel innerVirtualModel,
            QueryModel translatingModel,
            QueryModel baseModel,
            ObjList<ExpressionNode> list
    ) throws SqlException {
        for (int j = 0, n = list.size(); j < n; j++) {
            final ExpressionNode node = list.getQuick(j);
            emitLiterals(node, translatingModel, innerVirtualModel, true, baseModel, true);
            list.setQuick(j, replaceLiteral(node, translatingModel, innerVirtualModel, true, baseModel, true));
        }
    }

    private void resolveJoinColumns(QueryModel model) throws SqlException {
        ObjList<QueryModel> joinModels = model.getJoinModels();
        final int size = joinModels.size();
        final CharSequence modelAlias = setAndGetModelAlias(model);
        // collect own alias
        collectModelAlias(model, 0, model);
        if (size > 1) {
            for (int i = 1; i < size; i++) {
                final QueryModel jm = joinModels.getQuick(i);
                final ObjList<ExpressionNode> jc = jm.getJoinColumns();
                final int joinColumnsSize = jc.size();

                if (joinColumnsSize > 0) {
                    final CharSequence jmAlias = setAndGetModelAlias(jm);
                    ExpressionNode joinCriteria = jm.getJoinCriteria();
                    for (int j = 0; j < joinColumnsSize; j++) {
                        ExpressionNode node = jc.getQuick(j);
                        ExpressionNode eq = makeOperation("=", makeModelAlias(modelAlias, node), makeModelAlias(jmAlias, node));
                        if (joinCriteria == null) {
                            joinCriteria = eq;
                        } else {
                            joinCriteria = makeOperation("and", joinCriteria, eq);
                        }
                    }
                    jm.setJoinCriteria(joinCriteria);
                }
                resolveJoinColumns(jm);
                collectModelAlias(model, i, jm);
            }
        }

        if (model.getNestedModel() != null) {
            resolveJoinColumns(model.getNestedModel());
        }

        // and union models too
        if (model.getUnionModel() != null) {
            resolveJoinColumns(model.getUnionModel());
        }
    }

    // Rewrite:
    // sum(x*10) into sum(x) * 10, etc.
    // sum(x+10) into sum(x) + count(x)*10
    // sum(x-10) into sum(x) - count(x)*10
    private ExpressionNode rewriteAggregate(ExpressionNode agg, QueryModel model) {
        if (agg == null) {
            return null;
        }

        ExpressionNode op = agg.rhs;
        if (
                op != null
                        && agg.type == FUNCTION
                        && functionParser.getFunctionFactoryCache().isGroupBy(agg.token)
                        && Chars.equalsIgnoreCase("sum", agg.token)
                        && op.type == OPERATION
        ) {
            if (Chars.equals(op.token, '*')) { // sum(x*10) == sum(x)*10
                if (isIntegerConstant(op.rhs) && isSimpleIntegerColumn(op.lhs, model)) {
                    agg.rhs = op.lhs;
                    op.lhs = agg;
                    return op;
                } else if (isIntegerConstant(op.lhs) && isSimpleIntegerColumn(op.rhs, model)) {
                    agg.rhs = op.rhs;
                    op.rhs = agg;
                    return op;
                }
            } else if (Chars.equals(op.token, '+') || Chars.equals(op.token, '-')) { // sum(x+10) == sum(x)+count(x)*10 , sum(x-10) == sum(x)-count(x)*10
                if (isIntegerConstant(op.rhs)) {
                    return pushOperationOutsideAgg(agg, op, op.lhs, op.rhs, model);
                } else if (isIntegerConstant(op.lhs)) {
                    return pushOperationOutsideAgg(agg, op, op.rhs, op.lhs, model);
                }
            }
        }

        return agg;
    }

    // This rewrite should be invoked before the select rewrite!
    // Rewrites the following:
    // select count(constant) ... -> select count() ...
    private void rewriteCount(QueryModel model) {
        if (model == null) {
            return;
        }

        if (model.getModelType() == QueryModel.SELECT_MODEL_CHOOSE) {
            final ObjList<QueryColumn> columns = model.getBottomUpColumns();
            int columnCount = columns.size();

            for (int i = 0; i < columnCount; i++) {
                ExpressionNode expr = columns.getQuick(i).getAst();
                if (isCountKeyword(expr.token) && expr.paramCount == 1) {
                    if (expr.rhs.type == CONSTANT && !isNullKeyword(expr.rhs.token)) {
                        // erase constant
                        expr.rhs = null;
                        expr.paramCount = 0;
                    }
                }
            }
        }
        rewriteCount(model.getNestedModel());
        rewriteCount(model.getUnionModel());

        ObjList<QueryModel> joinModels = model.getJoinModels();
        for (int i = 1, n = joinModels.size(); i < n; i++) {
            rewriteCount(joinModels.getQuick(i));
        }
    }

    /**
     * Rewrites expressions such as:
     * <pre>
     * SELECT count_distinct(s) FROM tab WHERE s like '%a';
     * </pre>
     * into more parallel-friendly:
     * <pre>
     * SELECT count(*) FROM (SELECT s FROM tab WHERE s like '%a' AND s IS NOT NULL GROUP BY s);
     * </pre>
     */
    private void rewriteCountDistinct(QueryModel model) throws SqlException {
        final QueryModel nested = model.getNestedModel();
        ExpressionNode countDistinctExpr;

        if (
                nested != null
                        && nested.getNestedModel() == null
                        && nested.getTableName() != null
                        && model.getColumns().size() == 1
                        && (countDistinctExpr = model.getColumns().getQuick(0).getAst()).type == FUNCTION
                        && Chars.equalsIgnoreCase("count_distinct", countDistinctExpr.token)
                        && countDistinctExpr.paramCount == 1
                        && countDistinctExpr.rhs != null
                        && countDistinctExpr.rhs.type != CONSTANT
                        && !isSymbolColumn(countDistinctExpr, nested) // don't rewrite for symbol column because there's a separate optimization in count_distinct
                        && model.getJoinModels().size() == 1
                        && model.getWhereClause() == null
                        && model.getSampleBy() == null
                        && model.getGroupBy().size() == 0
        ) {
            ExpressionNode distinctExpr = countDistinctExpr.rhs;

            QueryModel middle = queryModelPool.next();
            middle.setNestedModel(nested);
            middle.setSelectModelType(QueryModel.SELECT_MODEL_GROUP_BY);
            model.setNestedModel(middle);

            CharSequence innerAlias = createColumnAlias(distinctExpr.token, middle, true);
            QueryColumn qc = queryColumnPool.next().of(innerAlias, distinctExpr);
            middle.addBottomUpColumn(qc);

            ExpressionNode nullExpr = expressionNodePool.next();
            nullExpr.type = CONSTANT;
            nullExpr.token = "null";
            nullExpr.precedence = 0;

            OperatorExpression neqOp = OperatorExpression.chooseRegistry(configuration.getCairoSqlLegacyOperatorPrecedence()).getOperatorDefinition("!=");
            ExpressionNode node = expressionNodePool.next().of(OPERATION, neqOp.operator.token, neqOp.precedence, 0);
            node.paramCount = 2;
            node.lhs = nullExpr;
            node.rhs = distinctExpr;

            nested.setWhereClause(concatFilters(nested.getWhereClause(), node));
            middle.addGroupBy(distinctExpr);

            countDistinctExpr.token = "count";
            countDistinctExpr.paramCount = 0;
            countDistinctExpr.rhs = null;
        }

        if (nested != null) {
            rewriteCountDistinct(nested);
        }

        final QueryModel union = model.getUnionModel();
        if (union != null) {
            rewriteCountDistinct(union);
        }

        ObjList<QueryModel> joinModels = model.getJoinModels();
        for (int i = 1, n = joinModels.size(); i < n; i++) {
            rewriteCountDistinct(joinModels.getQuick(i));
        }
    }

    /**
     * Rewrites "select distinct a,b,c from tab" into "select a,b,c from (select a,b,c,d,count() from tab)".
     * We will not rewrite distinct of group-by or windows functions.
     *
     * @param model input model, it will be validated for the rewrite possibility. If rewrite is impossible,
     *              the input model will be returned verbatim.
     * @return either the input model or newly rewritten model.
     */
    private QueryModel rewriteDistinct(QueryModel model) throws SqlException {
        if (model == null) {
            return null;
        }

        if (model.isDistinct()) {
            // bingo
            // create wrapper models
            final QueryModel wrapperNested = queryModelPool.next();
            wrapperNested.setNestedModel(model);
            final QueryModel wrapperModel = queryModelPool.next();
            wrapperModel.setNestedModel(wrapperNested);

            final ObjList<QueryColumn> bottomUpColumns = model.getBottomUpColumns();
            // Columns might be aliased, if they are, we have to create a new
            // column instance. We also check if we should abandon the rewrite
            // in case we find it counterproductive
            boolean abandonRewrite = false;
            for (int i = 0, n = bottomUpColumns.size(); i < n; i++) {
                final QueryColumn qc = bottomUpColumns.getQuick(i);
                final ExpressionNode ast = qc.getAst();
                final CharSequence alias = qc.getAlias();
                if (qc.isWindowColumn() || (ast.type == FUNCTION && functionParser.getFunctionFactoryCache().isGroupBy(ast.token))) {
                    abandonRewrite = true;
                    break;
                }
                if (alias == ast.token && ast.type != FUNCTION && ast.type != ARRAY_ACCESS && ast.type != ARRAY_CONSTRUCTOR) {
                    wrapperModel.addBottomUpColumn(qc);
                } else {
                    wrapperModel.addBottomUpColumn(queryColumnPool.next().of(alias, nextLiteral(alias)));
                }
            }

            if (!abandonRewrite) {
                // remove the distinct flag, model is no longer that
                model.setDistinct(false);

                // if we add "count" aggregate we will transform our model pair into
                // simple group by with an extra column, that wasn't requested. But,
                // it is a good start.

                final ExpressionNode countAst = expressionNodePool.next();
                countAst.token = "count";
                countAst.paramCount = 0;
                countAst.type = FUNCTION;

                final QueryColumn countColumn = queryColumnPool.next();
                countColumn.of(
                        createColumnAlias("count", model),
                        countAst,
                        false,
                        -1
                );
                model.getBottomUpColumns().add(countColumn);

                // move model attributes to the wrapper
                wrapperModel.setAlias(model.getAlias());
                wrapperModel.setTimestamp(model.getTimestamp());
                wrapperNested.setAlias(model.getAlias());
                wrapperNested.setTimestamp(model.getTimestamp());

                // before dispatching our rewrite, make sure our sub-query has also been re-written
                // the immediate "nested" model is part of the "distinct" pair or model, we skip rewriting that
                // and move onto its nested model.
                model.getNestedModel().setNestedModel(rewriteDistinct(model.getNestedModel().getNestedModel()));

                // if the model has a union, we need to move this union to the wrapper and rewrite it
                wrapperModel.setUnionModel(rewriteDistinct(model.getUnionModel()));
                wrapperModel.setSetOperationType(model.getSetOperationType());
                // also clear the union on the model we just wrapped
                model.setUnionModel(null);
                model.setSetOperationType(SET_OPERATION_UNION_ALL);

                return wrapperModel;
            }
        }

        // recurse into the model hierarchy
        model.setNestedModel(rewriteDistinct(model.getNestedModel()));

        ObjList<QueryModel> joinModels = model.getJoinModels();
        for (int i = 1, n = joinModels.size(); i < n; i++) {
            joinModels.setQuick(i, rewriteDistinct(joinModels.getQuick(i)));
        }

        model.setUnionModel(rewriteDistinct(model.getUnionModel()));

        return model;
    }

    // push aggregate function calls to group by model, replace key column expressions with group by aliases
    // raise error if raw column usage doesn't match one of expressions on group by list
    private ExpressionNode rewriteGroupBySelectExpression(
            final @Transient ExpressionNode topLevelNode,
            QueryModel groupByModel,
            ObjList<ExpressionNode> groupByNodes,
            ObjList<CharSequence> groupByAliases
    ) throws SqlException {
        sqlNodeStack.clear();

        // pre-order iterative tree traversal
        // see: http://en.wikipedia.org/wiki/Tree_traversal

        ExpressionNode temp = replaceIfGroupByExpressionOrAggregate(topLevelNode, groupByModel, groupByNodes, groupByAliases);
        if (temp != topLevelNode) {
            return temp;
        }

        ExpressionNode node = topLevelNode;

        while (!sqlNodeStack.isEmpty() || node != null) {
            if (node != null) {
                if (node.paramCount < 3) {
                    if (node.rhs != null) {
                        temp = replaceIfGroupByExpressionOrAggregate(node.rhs, groupByModel, groupByNodes, groupByAliases);
                        if (node.rhs == temp) {
                            sqlNodeStack.push(node.rhs);
                        } else {
                            node.rhs = temp;
                        }
                    }

                    if (node.lhs != null) {
                        temp = replaceIfGroupByExpressionOrAggregate(node.lhs, groupByModel, groupByNodes, groupByAliases);
                        if (temp == node.lhs) {
                            node = node.lhs;
                        } else {
                            node.lhs = temp;
                            node = null;
                        }
                    } else {
                        node = null;
                    }
                } else {
                    for (int i = 1, k = node.paramCount; i < k; i++) {
                        ExpressionNode e = node.args.getQuick(i);
                        temp = replaceIfGroupByExpressionOrAggregate(e, groupByModel, groupByNodes, groupByAliases);
                        if (e == temp) {
                            sqlNodeStack.push(e);
                        } else {
                            node.args.setQuick(i, temp);
                        }
                    }

                    ExpressionNode e = node.args.getQuick(0);
                    temp = replaceIfGroupByExpressionOrAggregate(e, groupByModel, groupByNodes, groupByAliases);
                    if (e == temp) {
                        node = e;
                    } else {
                        node.args.setQuick(0, temp);
                        node = null;
                    }
                }
            } else {
                node = sqlNodeStack.poll();
            }
        }

        return topLevelNode;
    }

    /**
     * For queries on tables with designated timestamp, no where clause and no order by or order by ts only :
     * <p>
     * For example:
     * select a,b from X limit -10 -> select a,b from (select * from X order by ts desc limit 10) order by ts asc
     * select a,b from X order by ts limit -10 -> select a,b  from (select * from X order by ts desc limit 10) order by ts asc
     * select a,b from X order by ts desc limit -10 -> select a,b from (select * from X order by ts asc limit 10) order by ts desc
     *
     * @param model input model
     */
    private void rewriteMultipleTermLimitedOrderByPart1(QueryModel model) {
        if (model != null) {
            if (
                    model.getSelectModelType() == QueryModel.SELECT_MODEL_CHOOSE
                            && model.getNestedModel() != null
                            && model.getNestedModel().getSelectModelType() == QueryModel.SELECT_MODEL_NONE
                            && model.getNestedModel().getOrderBy() != null
                            && model.getNestedModel().getOrderBy().size() > 1
                            && model.getNestedModel().getTimestamp() != null
                            && model.getLimitLo() != null
                            && model.getLimitHi() == null
                            && Chars.equals(model.getLimitLo().token, '-')
            ) {
                QueryModel nested = model.getNestedModel();

                int firstOrderByDir = nested.getOrderByDirection().get(0);
                if (firstOrderByDir != ORDER_DIRECTION_ASCENDING) {
                    return;
                }

                ExpressionNode firstOrderByArg = nested.getOrderBy().get(0);

                if (!Chars.equalsIgnoreCase(firstOrderByArg.token, nested.getTimestamp().token)) {
                    return;
                }

                // we want to push down a limited reverse scan, and then sort into the intended ordering afterward

                // first, copy the order by up
                for (int i = 0, n = nested.getOrderBy().size(); i < n; i++) {
                    model.addOrderBy(nested.getOrderBy().get(i), nested.getOrderByDirection().get(i));
                }

                if (nested.getOrderByAdvice().size() == 0) {
                    for (int i = 0, n = nested.getOrderBy().size(); i < n; i++) {
                        nested.getOrderByAdvice().add(nested.getOrderBy().get(i));
                        // we have to reverse the sorting order of the additional (to timestamp)
                        // terms because we are using reverse timestamp scan and also topN sort logic
                        // this is negative limit!
                        int orderDirection = nested.getOrderByDirection().get(i) == ORDER_DIRECTION_DESCENDING ? ORDER_DIRECTION_ASCENDING : ORDER_DIRECTION_DESCENDING;
                        nested.getOrderByDirectionAdvice().add(orderDirection);
                        nested.getOrderByDirection().setQuick(i, orderDirection);
                    }
                    // reverse the scan
                    nested.getOrderByDirection().set(0, ORDER_DIRECTION_DESCENDING);
                } else {
                    // assume already filled
                    nested.getOrderByDirectionAdvice().set(0, ORDER_DIRECTION_DESCENDING);
                }

                nested.setAllowPropagationOfOrderByAdvice(false); // stop propagation

                // copy the integral part, i.e. if it's -3, then 3
                nested.setLimit(model.getLimitLo().rhs, null);

                // remove limit from outer
                model.setLimit(null, null);
                rewriteMultipleTermLimitedOrderByPart1(nested.getNestedModel());
            } else {
                rewriteMultipleTermLimitedOrderByPart1(model.getNestedModel());
            }
            final ObjList<QueryModel> joinModels = model.getJoinModels();
            for (int i = 1, n = joinModels.size(); i < n; i++) {
                rewriteMultipleTermLimitedOrderByPart1(joinModels.getQuick(i));
            }
            rewriteMultipleTermLimitedOrderByPart1(model.getUnionModel());
        }
    }

    /**
     * Scans for NONE models, basically those that query table and if they have
     * order by descending timestamp only. These models are tagged for the generator
     * to handle the entire pipeline correctly.
     * <p>
     * Additionally, we scan the same models and separately tag them if they
     * ordered by descending timestamp, together with other fields.
     * <p>
     * We go deep and wide, as in include joins and unions.
     *
     * @param model the starting point
     */
    private void rewriteMultipleTermLimitedOrderByPart2(QueryModel model) {
        if (model == null) {
            return;
        }

        if (model.getModelType() == SELECT_MODEL_NONE || model.getModelType() == SELECT_MODEL_CHOOSE) {
            boolean orderDescendingByDesignatedTimestampOnly;
            IntList direction = model.getOrderByDirectionAdvice();
            if (direction.size() < 1) {
                orderDescendingByDesignatedTimestampOnly = false;
            } else {
                orderDescendingByDesignatedTimestampOnly = model.getOrderByAdvice().size() == 1
                        && model.getTimestamp() != null
                        && Chars.equalsIgnoreCase(model.getOrderByAdvice().getQuick(0).token, model.getTimestamp().token)
                        && direction.get(0) == ORDER_DIRECTION_DESCENDING;
            }

            model.setOrderDescendingByDesignatedTimestampOnly(orderDescendingByDesignatedTimestampOnly);
            model.setForceBackwardScan(
                    orderDescendingByDesignatedTimestampOnly || (
                            model.getOrderByAdvice().size() > 1
                                    && model.getTimestamp() != null
                                    && Chars.equalsIgnoreCase(model.getOrderByAdvice().getQuick(0).token, model.getTimestamp().token)
                                    && model.getLimitLo() != null && !Chars.equals(model.getLimitLo().token, '-'))
            );
        }

        rewriteMultipleTermLimitedOrderByPart2(model.getNestedModel());
        rewriteMultipleTermLimitedOrderByPart2(model.getUnionModel());

        ObjList<QueryModel> joinModels = model.getJoinModels();
        // ignore self
        for (int i = 1, n = joinModels.size(); i < n; i++) {
            rewriteMultipleTermLimitedOrderByPart2(joinModels.getQuick(i));
        }
    }

    /**
     * Rewrites order by clause to achieve simple column resolution for model parser.
     * Order by must never reference column that doesn't exist in its own select list.
     * <p>
     * Because order by clause logically executes after "select" it must be able to
     * reference results of arithmetic expression, aggregation function results, arithmetic with
     * aggregation results and window functions. Somewhat contradictory to this order by must
     * also be able to reference columns of table or sub-query that are not even in select clause.
     *
     * @param model inbound model
     * @return outbound model
     * @throws SqlException when column names are ambiguous or not found at all.
     */
    private QueryModel rewriteOrderBy(final QueryModel model) throws SqlException {
        // find base model and check if there is "group-by" model in between
        // when we are dealing with "group by" model some implicit "order by" columns have to be dropped,
        // However, in the following example
        // select a, b from T order by c
        // ordering does affect query result
        QueryModel result = model;
        QueryModel base = model;
        QueryModel baseParent = model;
        QueryModel wrapper = null;
        QueryModel limitModel = model;//bottom-most model which contains limit, order by can't be moved past it
        final int modelColumnCount = model.getBottomUpColumns().size();
        boolean groupByOrDistinct = false;

        while (base.getBottomUpColumns().size() > 0 && !base.isNestedModelIsSubQuery()) {
            baseParent = base;

            final QueryModel union = base.getUnionModel();
            if (union != null) {
                final QueryModel rewritten = rewriteOrderBy(union);
                if (rewritten != union) {
                    base.setUnionModel(rewritten);
                }
            }

            base = base.getNestedModel();
            if (base.getLimitLo() != null) {
                limitModel = base;
            }
            final int selectModelType = baseParent.getSelectModelType();
            groupByOrDistinct = groupByOrDistinct
                    || selectModelType == QueryModel.SELECT_MODEL_GROUP_BY
                    || selectModelType == QueryModel.SELECT_MODEL_DISTINCT;
        }

        // find out how "order by" columns are referenced
        ObjList<ExpressionNode> orderByNodes = base.getOrderBy();
        int sz = orderByNodes.size();
        if (sz > 0) {
            // for each order by column check how deep we need to go between "model" and "base"
            for (int i = 0; i < sz; i++) {
                final ExpressionNode orderBy = orderByNodes.getQuick(i);
                CharSequence column = orderBy.token;
                int dot = Chars.indexOfLastUnquoted(column, '.');
                // is this a table reference?
                if (dot > -1 || model.getAliasToColumnMap().excludes(column)) {
                    // validate column
                    validateColumnAndGetModelIndex(base, null, column, dot, orderBy.position, false);
                    // good news, our column matched base model
                    // this condition is to ignore order by columns that are not in select and behind group by
                    if (base != model) {
                        // check if column is aliased as either
                        // "x y" or "tab.x y" or "t.x y", where "t" is alias of table "tab"
                        final LowerCaseCharSequenceObjHashMap<CharSequence> map = baseParent.getColumnNameToAliasMap();
                        CharSequence alias = null;
                        int index = map.keyIndex(column);
                        if (index > -1 && dot > -1) {
                            // we have the following that are true:
                            // 1. column does have table alias, e.g. tab.x
                            // 2. column definitely exists
                            // 3. column is _not_ referenced as select tab.x from tab
                            //
                            // lets check if column is referenced as select x from tab
                            // this will determine is column is referenced by select at all
                            index = map.keyIndex(column, dot + 1, column.length());
                        }

                        if (index > -1) {
                            QueryColumn qc = getQueryColumn(baseParent, column, dot);
                            if (qc != null) {
                                index = map.keyIndex(qc.getAst().token);
                            }
                        }

                        if (index < 0) {
                            // we have found alias, rewrite order by column
                            orderBy.token = map.valueAtQuick(index);

                            tempQueryModel = null;
                            tempColumnAlias = null;

                            // if necessary, propagate column to limit model that'll receive order by
                            if (limitModel != baseParent) {
                                CharSequence translatedColumnAlias = getTranslatedColumnAlias(limitModel, baseParent, orderBy.token);
                                if (translatedColumnAlias == null) {
                                    // add column ref to the most-nested model that doesn't have it
                                    alias = SqlUtil.createColumnAlias(characterStore, tempColumnAlias, Chars.indexOfLastUnquoted(tempColumnAlias, '.'), tempQueryModel.getAliasToColumnMap());
                                    tempQueryModel.addBottomUpColumn(nextColumn(alias, tempColumnAlias));

                                    // and then push to upper models
                                    QueryModel m = limitModel;
                                    while (m != tempQueryModel) {
                                        m.addBottomUpColumn(nextColumn(alias));
                                        m = m.getNestedModel();
                                    }

                                    tempQueryModel = null;
                                    tempColumnAlias = null;
                                    orderBy.token = alias;

                                    // if necessary, add external model to maintain output
                                    if (limitModel == model && wrapper == null) {
                                        wrapper = queryModelPool.next();
                                        wrapper.setSelectModelType(QueryModel.SELECT_MODEL_CHOOSE);
                                        for (int j = 0; j < modelColumnCount; j++) {
                                            QueryColumn qc = model.getBottomUpColumns().getQuick(j);
                                            wrapper.addBottomUpColumn(nextColumn(qc.getAlias()));
                                        }
                                        result = wrapper;
                                        wrapper.setNestedModel(model);
                                    }
                                } else {
                                    orderBy.token = translatedColumnAlias;
                                }
                            }
                        } else {
                            if (dot > -1 && !base.getModelAliasIndexes().contains(column, 0, dot)) {
                                throw SqlException.invalidColumn(orderBy.position, column);
                            }

                            // we must attempt to ascend order by column
                            // when we have group-by or distinct model, ascent is not possible
                            if (groupByOrDistinct) {
                                throw SqlException.position(orderBy.position)
                                        .put("ORDER BY expressions must appear in select list. ")
                                        .put("Invalid column: ")
                                        .put(column);
                            } else {
                                if (dot > -1
                                        && base.getModelAliasIndexes().contains(column, 0, dot)
                                        && base.getModelAliasIndexes().size() == 1) {
                                    column = column.subSequence(dot + 1, column.length()); // remove alias
                                    dot = -1;
                                }

                                if (baseParent.getSelectModelType() != QueryModel.SELECT_MODEL_CHOOSE) {
                                    QueryModel synthetic = queryModelPool.next();
                                    synthetic.setSelectModelType(QueryModel.SELECT_MODEL_CHOOSE);
                                    for (int j = 0, z = baseParent.getBottomUpColumns().size(); j < z; j++) {
                                        QueryColumn qc = baseParent.getBottomUpColumns().getQuick(j);
                                        if (qc.getAst().type == FUNCTION || qc.getAst().type == OPERATION) {
                                            emitLiterals(qc.getAst(), synthetic, null, false, baseParent.getNestedModel(), false);
                                        } else {
                                            synthetic.addBottomUpColumnIfNotExists(qc);
                                        }
                                    }
                                    synthetic.setNestedModel(base);
                                    baseParent.setNestedModel(synthetic);
                                    baseParent = synthetic;

                                    // the column may appear in the list after literals from expressions have been emitted
                                    index = synthetic.getColumnNameToAliasMap().keyIndex(column);

                                    if (index < 0) {
                                        alias = synthetic.getColumnNameToAliasMap().valueAtQuick(index);
                                    }
                                }

                                if (alias == null) {
                                    alias = SqlUtil.createColumnAlias(characterStore, column, dot, baseParent.getAliasToColumnMap());
                                    baseParent.addBottomUpColumn(nextColumn(alias, column));
                                }

                                // do we have more than one parent model?
                                if (model != baseParent) {
                                    QueryModel m = model;
                                    do {
                                        m.addBottomUpColumn(nextColumn(alias));
                                        m = m.getNestedModel();
                                    } while (m != baseParent);
                                }

                                orderBy.token = alias;

                                if (wrapper == null) {
                                    wrapper = queryModelPool.next();
                                    wrapper.setSelectModelType(QueryModel.SELECT_MODEL_CHOOSE);
                                    for (int j = 0; j < modelColumnCount; j++) {
                                        QueryColumn qc = model.getBottomUpColumns().getQuick(j);
                                        wrapper.addBottomUpColumn(nextColumn(qc.getAlias()));
                                    }
                                    result = wrapper;
                                    wrapper.setNestedModel(model);
                                }
                            }
                        }
                    }
                }
                // order by can't be pushed through limit clause because it'll produce bad results
                if (base != baseParent && base != limitModel) {
                    limitModel.addOrderBy(orderBy, base.getOrderByDirection().getQuick(i));
                }
            }

            if (base != model && base != limitModel) {
                base.clearOrderBy();
            }
        }

        final QueryModel nested = base.getNestedModel();
        if (nested != null) {
            final QueryModel rewritten = rewriteOrderBy(nested);
            if (rewritten != nested) {
                base.setNestedModel(rewritten);
            }
        }

        final QueryModel union = base.getUnionModel();
        if (union != null) {
            final QueryModel rewritten = rewriteOrderBy(union);
            if (rewritten != union) {
                base.setUnionModel(rewritten);
            }
        }

        ObjList<QueryModel> joinModels = base.getJoinModels();
        for (int i = 1, n = joinModels.size(); i < n; i++) {
            // we can ignore result of order by rewrite for because
            // 1. when join model is not a sub-query it will always have all the fields, so order by wouldn't
            //    introduce synthetic model (no column needs to be hidden)
            // 2. when join model is a sub-query it will have nested model, which can be rewritten. Parent model
            //    would remain the same again.
            rewriteOrderBy(joinModels.getQuick(i));
        }

        return result;
    }

    /**
     * Replaces references to column index in "order by" clause, such as "... order by 1"
     * with column names. The method traverses "deep" model hierarchy excluding "unions"
     *
     * @param model root model
     * @throws SqlException in case of any SQL syntax issues.
     */
    private void rewriteOrderByPosition(final QueryModel model) throws SqlException {
        QueryModel base = model;
        QueryModel baseParent = model;
        QueryModel baseGroupBy = null;
        QueryModel baseOuter = null;
        QueryModel baseDistinct = null;
        // while order by is initially kept in the base model (most inner one)
        // columns used in order by could be stored in one of many models : inner model, group by model, window or outer model
        // here we've to descend and keep track of all of those
        while (base.getBottomUpColumns().size() > 0) {
            // Check if the model contains the full list of selected columns and, thus, can be used as the parent.
            if (!base.isSelectTranslation()) {
                baseParent = base;
            }
            switch (base.getSelectModelType()) {
                case QueryModel.SELECT_MODEL_DISTINCT:
                    baseDistinct = base;
                    break;
                case QueryModel.SELECT_MODEL_GROUP_BY:
                    baseGroupBy = base;
                    break;
                case QueryModel.SELECT_MODEL_VIRTUAL:
                case QueryModel.SELECT_MODEL_CHOOSE:
                    QueryModel nested = base.getNestedModel();
                    if (nested != null && nested.getSelectModelType() == QueryModel.SELECT_MODEL_GROUP_BY) {
                        baseOuter = base;
                    }
                    break;
            }
            base = base.getNestedModel();
        }

        if (baseDistinct != null) {
            baseParent = baseDistinct;
        } else if (baseOuter != null) {
            baseParent = baseOuter;
        } else if (baseGroupBy != null) {
            baseParent = baseGroupBy;
        }

        ObjList<ExpressionNode> orderByNodes = base.getOrderBy();
        int sz = orderByNodes.size();
        if (sz > 0) {
            final ObjList<QueryColumn> columns = baseParent.getBottomUpColumns();
            final int columnCount = columns.size();
            for (int i = 0; i < sz; i++) {
                final ExpressionNode orderBy = orderByNodes.getQuick(i);
                final CharSequence column = orderBy.token;

                // fast check to rule out an obvious non-numeric
                char first = column.charAt(0);
                if (first < '0' || first > '9') {
                    continue;
                }

                try {
                    final int position = Numbers.parseInt(column);
                    if (position < 1 || position > columnCount) {
                        // it could be out of range, or it could be intended as a column name. let's check for a
                        // matching column.
                        if (baseParent.getAliasToColumnMap().get(column) != null) {
                            continue;
                        } else {
                            throw SqlException.$(
                                            orderBy.position,
                                            "order column position is out of range [max="
                                    )
                                    .put(columnCount)
                                    .put(']');
                        }
                    }
                    orderByNodes.setQuick(
                            i,
                            expressionNodePool.next().of(
                                    LITERAL,
                                    columns.get(position - 1).getName(),
                                    -1,
                                    orderBy.position
                            )
                    );
                } catch (NumericException e) {
                    // fallback when not a valid numeric
                }
            }
        }

        QueryModel nested = base.getNestedModel();
        if (nested != null) {
            rewriteOrderByPosition(nested);
        }

        ObjList<QueryModel> joinModels = base.getJoinModels();
        for (int i = 1, n = joinModels.size(); i < n; i++) {
            // we can ignore result of order by rewrite for because
            // 1. when join model is not a sub-query it will always have all the fields, so order by wouldn't
            //    introduce synthetic model (no column needs to be hidden)
            // 2. when join model is a sub-query it will have nested model, which can be rewritten. Parent model
            //    would remain the same again.
            rewriteOrderByPosition(joinModels.getQuick(i));
        }
    }

    private void rewriteOrderByPositionForUnionModels(final QueryModel model) throws SqlException {
        QueryModel next = model.getUnionModel();
        if (next != null) {
            doRewriteOrderByPositionForUnionModels(model, model, next);
        }

        next = model.getNestedModel();
        if (next != null) {
            rewriteOrderByPositionForUnionModels(next);
        }

        ObjList<QueryModel> joinModels = model.getJoinModels();
        for (int i = 1, n = joinModels.size(); i < n; i++) {
            rewriteOrderByPositionForUnionModels(joinModels.getQuick(i));
        }
    }

    /**
     * Recursive. Replaces SAMPLE BY models with GROUP BY + ORDER BY. For now, the rewrite
     * avoids the following:
     * - linear and prev fills
     * <p>
     * When "timestamp" column is not explicitly selected, this method has to do
     * a trick to add artificial timestamp to the original model and then wrap the original
     * model into a sub-query, to select all the intended columns but the artificial timestamp.
     * <p>
     * When time zone or offset is specified, an intermediate model is also added.
     *
     * @param model the input model, it is expected to be very early in optimisation process
     *              the typical sample by model consists of two objects, the outer one with the
     *              list of columns and the inner one with sample by clauses
     */
    private QueryModel rewriteSampleBy(@Nullable QueryModel model, @Transient SqlExecutionContext sqlExecutionContext) throws SqlException {
        if (model == null) {
            return null;
        }

        final QueryModel nested = model.getNestedModel();
        if (nested != null) {
            // "sample by" details will be on the nested model of the query
            final ExpressionNode sampleBy = nested.getSampleBy();
            final ExpressionNode sampleByOffset = nested.getSampleByOffset();
            final ObjList<ExpressionNode> sampleByFill = nested.getSampleByFill();
            final ExpressionNode sampleByTimezoneName = nested.getSampleByTimezoneName() != null && !isUTC(nested.getSampleByTimezoneName().token)
                    ? nested.getSampleByTimezoneName()
                    : null;
            final ExpressionNode sampleByUnit = nested.getSampleByUnit();
            final ExpressionNode timestamp = nested.getTimestamp();
            final int sampleByFillSize = sampleByFill.size();
            final ExpressionNode sampleByFrom = nested.getSampleByFrom();
            final ExpressionNode sampleByTo = nested.getSampleByTo();

            final ObjList<ExpressionNode> groupBy = nested.getGroupBy();
            if (sampleBy != null && groupBy != null && groupBy.size() > 0) {
                throw SqlException.$(groupBy.getQuick(0).position, "SELECT query must not contain both GROUP BY and SAMPLE BY");
            }

            if (
                    sampleBy != null
                            && timestamp != null
                            // null offset means ALIGN TO FIRST OBSERVATION, and we only support ALIGN TO CALENDAR
                            && sampleByOffset != null
                            // for now, time zone and offset are supported only when there is no FILL()
                            && (sampleByFillSize == 0 || (sampleByTimezoneName == null && isZeroOffset(sampleByOffset.token)))
                            && (sampleByFillSize == 0 || (sampleByFillSize == 1 && !isPrevKeyword(sampleByFill.getQuick(0).token) && !isLinearKeyword(sampleByFill.getQuick(0).token)))
                            && sampleByUnit == null
                            && (sampleByFrom == null || ((sampleByFrom.type != BIND_VARIABLE) && (sampleByFrom.type != FUNCTION) && (sampleByFrom.type != OPERATION)))
            ) {
                // Validate that the model does not have wildcard column names.
                // Using wildcard in group-by expression makes SQL ambiguous and
                // error-prone. For example, additive table metadata changes (adding a column)
                // will change the outcome of existing queries, if those supported wildcards for
                // as group-by keys.
                final ObjList<ExpressionNode> maybeKeyed = new ObjList<>();
                for (int i = 0, n = model.getColumns().size(); i < n; i++) {
                    final QueryColumn column = model.getColumns().getQuick(i);
                    final ExpressionNode ast = column.getAst();
                    if (ast.isWildcard()) {
                        throw SqlException.$(column.getAst().position, "wildcard column select is not allowed in sample-by queries");
                    }

                    if (ast.type == LITERAL || ast.type == FUNCTION || ast.type == OPERATION) {
                        maybeKeyed.add(ast);
                    }
                }

                if (hasNoAggregateQueryColumns(model)) {
                    throw SqlException.$(nested.getSampleBy().position, "at least one aggregation function must be present in 'select' clause");
                }

                validateConstOrRuntimeConstFunction(sampleByTimezoneName, sqlExecutionContext);

                // When timestamp is not explicitly selected, we will
                // need to add it artificially to enable group-by to
                // have access to bucket key. If this happens, the artificial
                // timestamp is added as the last column and this flag is set.
                // SAMPLE_BY_REWRITE_WRAP_REMOVE_TIMESTAMP

                // Another reason for creating the wrapper is to re-introduce the copies of the
                // timestamp column. These are actively removed from the group-by model, to make sure they
                // don't pollute the group-by keys.

                int wrapAction = SAMPLE_BY_REWRITE_NO_WRAP;

                if (sampleByTimezoneName != null && !isUTC(sampleByTimezoneName.token)) {
                    wrapAction |= SAMPLE_BY_REWRITE_WRAP_CONVERT_TIME_ZONE;
                }

                // this may or may not be our guy, but may not be, depending on fill settings

                // plan of action:
                // 1. analyze sample by expression and replace expression in the same position where timestamp
                //    is in the select clause (timestamp may not be selected, we have to have a wrapper)
                // 2. clear the sample by clause
                // 3. wrap the result into an order by to maintain the timestamp order, but this can be optional

                // the timestamp could be selected but also aliased
                CharSequence timestampColumn = timestamp.token;
                CharSequence timestampAlias = null;
                for (int i = 0, n = model.getColumns().size(); i < n; i++) {
                    final QueryColumn qc = model.getBottomUpColumns().getQuick(i);
                    if (qc.getAst().type == LITERAL && Chars.equalsIgnoreCase(qc.getAst().token, timestampColumn)) {
                        timestampAlias = qc.getAlias();
                    }
                }

                if (timestampAlias == null) {
                    // Let's not give up yet, the timestamp column might be prefixed
                    // with either table name or table alias
                    if (nested.getAlias() != null) {
                        // table is indeed aliased
                        CharacterStoreEntry e = characterStore.newEntry();
                        e.put(nested.getAlias().token).putAscii('.').put(timestamp.token);
                        CharSequence tableAliasPrefixedTimestampColumn = e.toImmutable();
                        timestampAlias = model.getColumnNameToAliasMap().get(tableAliasPrefixedTimestampColumn);
                        if (timestampAlias != null) {
                            timestampColumn = tableAliasPrefixedTimestampColumn;
                        }
                    }

                    // still nothing? Let's try table prefix very last time.
                    if (timestampAlias == null && nested.getTableName() != null) {
                        CharacterStoreEntry e = characterStore.newEntry();
                        e.put(nested.getTableName()).putAscii('.').put(timestamp.token);
                        CharSequence tableNamePrefixedTimestampColumn = e.toImmutable();
                        timestampAlias = model.getColumnNameToAliasMap().get(tableNamePrefixedTimestampColumn);
                        if (timestampAlias != null) {
                            timestampColumn = tableNamePrefixedTimestampColumn;
                        }
                    }
                }

                if (timestampAlias == null && nested.getJoinModels().size() > 1 && isAmbiguousColumn(nested, timestampColumn)) {
                    // We're dealing with a join, let's check if the timestamp needs a prefix.
                    final CharSequence tableAlias = nested.getAlias() != null ? nested.getAlias().token : nested.getTableName();
                    final CharacterStoreEntry e = characterStore.newEntry();
                    e.put(tableAlias).putAscii('.').put(timestamp.token);
                    timestampColumn = e.toImmutable();
                }

                if (maybeKeyed.size() > 0 &&
                        ((sampleByFrom != null || sampleByTo != null) || (sampleByFillSize > 0 && !isNoneKeyword(sampleByFill.getQuick(0).token)))) {
                    boolean isKeyed = false;

                    final CharSequence tableName = nested.getTableName();
                    // down-sampling of sub-queries will yield a null table name
                    if (tableName == null) {
                        return model;
                    }
                    for (int i = 0, n = maybeKeyed.size(); i < n; i++) {
                        final ExpressionNode expr = maybeKeyed.getQuick(i);
                        switch (expr.type) {
                            case LITERAL:
                                if (!matchesWithOrWithoutTablePrefix(expr.token, tableName, timestamp.token)
                                        && !matchesWithOrWithoutTablePrefix(expr.token, tableName, timestampAlias)) {
                                    isKeyed = true;
                                }
                                break;
                            case OPERATION:
                                isKeyed = true;
                                break;
                            case FUNCTION:
                                if (!functionParser.getFunctionFactoryCache().isGroupBy(expr.token)) {
                                    isKeyed = true;
                                }
                                break;
                        }
                    }

                    if (isKeyed) {
                        // drop out early, since we don't handle keyed
                        nested.setNestedModel(rewriteSampleBy(nested.getNestedModel(), sqlExecutionContext));

                        // join models
                        for (int j = 1, m = nested.getJoinModels().size(); j < m; j++) {
                            QueryModel joinModel = nested.getJoinModels().getQuick(j);
                            joinModel.setNestedModel(rewriteSampleBy(joinModel.getNestedModel(), sqlExecutionContext));
                        }

                        // unions
                        model.setUnionModel(rewriteSampleBy(model.getUnionModel(), sqlExecutionContext));
                        return model;
                    }
                }

                // These lists collect timestamp copies that we remove from the group-by model.
                // The goal is to re-populate the wrapper model with the copies in the correct positions.
                final ObjList<QueryColumn> insetColumnAliases = new ObjList<>();
                tempList.clear();
                existsDependedTokens.clear();
                existsDependedTokens.add(timestampColumn);
                int needRemoveColumns = 0;
                boolean timestampOnly = true;

                // Check if there are more aliased timestamp references, e.g.
                // `select timestamp a, timestamp b, timestamp c`
                // We will remove copies from this model and add them back in the wrapper

                // columnToAlias map is lossy, it only stores "last" alias (non-deterministic)
                // to find other aliases we have to loop thru all the columns. We are removing
                // columns in this loop, that is why there is no auto-increment.
                for (int i = 0, k = 0, n = model.getBottomUpColumns().size(); i < n; k++) {
                    final QueryColumn qc = model.getBottomUpColumns().getQuick(i);
                    final boolean isFunctionWithTsColumn = (qc.getAst().type == FUNCTION || qc.getAst().type == OPERATION)
                            && nonAggregateFunctionDependsOn(qc.getAst(), nested.getTimestamp());

                    if (
                            isFunctionWithTsColumn ||
                                    // check all literals that refer timestamp column, except the one
                                    // with our chosen timestamp alias
                                    (timestampAlias != null && qc.getAst().type == LITERAL
                                            && Chars.equalsIgnoreCase(qc.getAst().token, timestampColumn)
                                            && !Chars.equalsIgnoreCase(qc.getAlias(), timestampAlias))
                    ) {
                        model.removeColumn(i);
                        // Collect indexes of the removed columns, as they appear in the original list.
                        // This is a "deleting" loop, the "i" is not representative of the original column
                        // positions, which is why we need another index "k".
                        tempList.add(k);
                        insetColumnAliases.add(qc);
                        n--;
                        wrapAction |= SAMPLE_BY_REWRITE_WRAP_ADD_TIMESTAMP_COPIES;
                        if (isFunctionWithTsColumn) {
                            timestampOnly = false;
                        }
                    } else {
                        if (!Chars.equalsIgnoreCase(qc.getAst().token, timestampColumn)) {
                            timestampOnly = false;
                        }
                        i++;
                    }
                }

                // the "select" clause does not include timestamp
                if (timestampAlias == null) {
                    wrapAction |= SAMPLE_BY_REWRITE_WRAP_REMOVE_TIMESTAMP;

                    // Add artificial timestamp column at the end of the
                    // selected column list. While doing that we also
                    // need to avoid alias conflicts.

                    timestampAlias = createColumnAlias(timestampColumn, model);
                    model.addBottomUpColumnIfNotExists(nextColumn(timestampAlias, timestamp.position));

                    timestampOnly = false;
                    needRemoveColumns++;
                }

                if ((wrapAction & SAMPLE_BY_REWRITE_WRAP_ADD_TIMESTAMP_COPIES) != 0) {
                    // column alias indexes have shifted because of the removal of duplicate timestamp columns
                    model.updateColumnAliasIndexes();
                }

                final int timestampPos = model.getColumnAliasIndex(timestampAlias);
                if (timestampPos == -1) {
                    throw SqlException.$(timestamp.position, "unexpected timestamp expression");
                }

                final ExpressionNode tsFloorFunc = expressionNodePool.next();
                tsFloorFunc.token = TimestampFloorFunctionFactory.NAME;
                tsFloorFunc.type = FUNCTION;
                tsFloorFunc.paramCount = 5;

                CharacterStoreEntry characterStoreEntry = characterStore.newEntry();
                characterStoreEntry.put('\'').put(sampleBy.token).put('\'');

                final ExpressionNode tsFloorIntervalParam = expressionNodePool.next();
                tsFloorIntervalParam.token = characterStoreEntry.toImmutable();
                tsFloorIntervalParam.paramCount = 0;
                tsFloorIntervalParam.type = CONSTANT;
                tsFloorIntervalParam.position = sampleBy.position;

                final ExpressionNode tsFloorTsParam = expressionNodePool.next();
                tsFloorTsParam.token = timestampColumn;
                tsFloorTsParam.position = model.getBottomUpColumns().getQuick(timestampPos).getAst().position;
                tsFloorTsParam.paramCount = 0;
                tsFloorTsParam.type = LITERAL;

                if (sampleByTimezoneName != null) {
                    tsFloorFunc.args.add(sampleByTimezoneName);
                } else {
                    final ExpressionNode nullTimezone = expressionNodePool.next();
                    nullTimezone.type = CONSTANT;
                    nullTimezone.token = "null";
                    nullTimezone.precedence = 0;
                    tsFloorFunc.args.add(nullTimezone);
                }
                tsFloorFunc.args.add(sampleByOffset);
                // If SAMPLE BY FROM ... is present, we need to include it in the timestamp_floor() call.
                // This value is populated from the FROM clause and anchors the calendar-aligned buckets
                // to an offset other than the unix epoch.
                if (sampleByFrom != null) {
                    tsFloorFunc.args.add(sampleByFrom);
                } else {
                    final ExpressionNode nullExpr = expressionNodePool.next();
                    nullExpr.type = CONSTANT;
                    nullExpr.token = "null";
                    nullExpr.precedence = 0;
                    tsFloorFunc.args.add(nullExpr);
                }
                tsFloorFunc.args.add(tsFloorTsParam);
                tsFloorFunc.args.add(tsFloorIntervalParam);

                model.getBottomUpColumns().setQuick(
                        timestampPos,
                        queryColumnPool.next().of(timestampAlias, tsFloorFunc)
                );

                if (timestampOnly || nested.getGroupBy().size() > 0) {
                    nested.addGroupBy(tsFloorFunc);
                }

                nested.setFillFrom(sampleByFrom);
                nested.setFillTo(sampleByTo);
                nested.setFillStride(sampleBy);
                nested.setFillValues(sampleByFill);

                // clear sample by (but keep FILL and FROM-TO)
                nested.setSampleBy(null);
                nested.setSampleByOffset(null);
                nested.setSampleByFromTo(null, null);

                if ((wrapAction & SAMPLE_BY_REWRITE_WRAP_ADD_TIMESTAMP_COPIES) != 0) {
                    missingDependedTokens.clear();
                    for (int i = 0, size = insetColumnAliases.size(); i < size; i++) {
                        fixAndCollectExprToken(insetColumnAliases.get(i).getAst(), timestampColumn, timestampAlias, existsDependedTokens, missingDependedTokens);
                    }
                    for (int i = 0, size = missingDependedTokens.size(); i < size; i++) {
                        model.addBottomUpColumnIfNotExists(nextColumn(missingDependedTokens.get(i)));
                    }
                    needRemoveColumns += missingDependedTokens.size();
                }

                // Normalize ORDER BY by replacing column names with their aliases.
                // That's because we may have to move explicit ORDER BY to an upper level, e.g. after to_utc() conversion.
                if (nested.getOrderBy().size() > 0) {
                    final ObjList<ExpressionNode> orderBy = nested.getOrderBy();
                    for (int i = 0, n = orderBy.size(); i < n; i++) {
                        replaceColumnsWithAliases(orderBy.getQuick(i), model);
                    }
                }

                QueryModel orderByModel = nested;
                CharSequence orderByTimestamp = timestamp.token;
                // Inject an intermediate model with to_utc() function in place of the timestamp.
                if ((wrapAction & SAMPLE_BY_REWRITE_WRAP_CONVERT_TIME_ZONE) != 0) {
                    model = wrapWithSelectModel(model, model.getBottomUpColumns().size());
                    model.setSelectModelType(QueryModel.SELECT_MODEL_CHOOSE);
                    orderByModel = model.getNestedModel();
                    orderByTimestamp = timestampAlias;

                    final QueryColumn qc = model.getBottomUpColumns().getQuick(timestampPos);
                    if (timestampAlias == null || qc.getAst().type != LITERAL && !Chars.equalsIgnoreCase(qc.getAlias(), timestampAlias)) {
                        throw SqlException.$(qc.getAst().position, "unexpected non-timestamp column at position ").put(timestampPos);
                    }

                    final ExpressionNode toUtcFunc = expressionNodePool.next();
                    toUtcFunc.token = ToUTCTimestampFunctionFactory.NAME;
                    toUtcFunc.type = FUNCTION;
                    toUtcFunc.paramCount = 2;
                    final ExpressionNode toUtcParam = expressionNodePool.next();
                    toUtcParam.token = timestampAlias;
                    toUtcParam.position = timestamp.position;
                    toUtcParam.paramCount = 0;
                    toUtcParam.type = LITERAL;
                    toUtcFunc.lhs = toUtcParam;
                    toUtcFunc.rhs = sampleByTimezoneName;
                    qc.of(timestampAlias, toUtcFunc);
                }

                if (nested.getOrderBy().size() == 0) {
                    // There is no explicit ORDER BY, so we need to add one.
                    final ExpressionNode orderBy = expressionNodePool.next();
                    orderBy.token = timestampAlias;
                    orderBy.type = LITERAL;
                    orderByModel.getOrderBy().add(orderBy);
                    orderByModel.getOrderByDirection().add(0);
                    orderByModel.setTimestamp(nextLiteral(orderByTimestamp));
                }

                if ((wrapAction & SAMPLE_BY_REWRITE_WRAP_ADD_TIMESTAMP_COPIES) != 0 && needRemoveColumns > 0) {
                    model = wrapWithSelectModel(model, model.getBottomUpColumns().size() - needRemoveColumns);
                    addColumnToSelectModel(model, tempList, insetColumnAliases, timestampAlias);
                    orderByModel = model.getNestedModel();
                } else if ((wrapAction & SAMPLE_BY_REWRITE_WRAP_ADD_TIMESTAMP_COPIES) != 0) {
                    model = wrapWithSelectModel(model, tempList, insetColumnAliases, timestampAlias);
                    orderByModel = model.getNestedModel();
                } else if ((wrapAction & SAMPLE_BY_REWRITE_WRAP_REMOVE_TIMESTAMP) != 0) {
                    // We added artificial timestamp, which has to be removed
                    // in the outer query. Single query consists of two
                    // nested QueryModel instances. The outer of the two is
                    // SELECT model and the inner of the two is the model providing
                    // all available columns.

                    // copy columns from the "sample by" SELECT model
                    model = wrapWithSelectModel(model, model.getBottomUpColumns().size() - 1);
                    orderByModel = model.getNestedModel();
                }

                // We need to move explicit ORDER BY upper level in two cases:
                // 1. If there is to_utc() conversion due to time zone, we need to place the ORDER BY
                //    at the to_utc() level as to_utc() may change the order of rows.
                // 2. If we removed functions with timestamp column as an argument, they could be
                //    used in the ORDER BY clause, so we need to move it at the level where
                //    the functions are restored.
                final boolean orderByMoveRequired = (wrapAction & SAMPLE_BY_REWRITE_WRAP_CONVERT_TIME_ZONE) != 0
                        || (wrapAction & SAMPLE_BY_REWRITE_WRAP_ADD_TIMESTAMP_COPIES) != 0;
                if (orderByMoveRequired && nested.getOrderBy().size() > 0) {
                    final ObjList<ExpressionNode> orderBy = nested.getOrderBy();
                    final IntList orderByDirection = nested.getOrderByDirection();
                    for (int i = 0, n = orderBy.size(); i < n; i++) {
                        orderByModel.addOrderBy(orderBy.getQuick(i), orderByDirection.getQuick(i));
                    }
                    nested.clearOrderBy();
                }
            }

            // recurse nested models
            nested.setNestedModel(rewriteSampleBy(nested.getNestedModel(), sqlExecutionContext));

            // join models
            for (int i = 1, n = nested.getJoinModels().size(); i < n; i++) {
                QueryModel joinModel = nested.getJoinModels().getQuick(i);
                joinModel.setNestedModel(rewriteSampleBy(joinModel.getNestedModel(), sqlExecutionContext));
            }
        }

        // unions
        model.setUnionModel(rewriteSampleBy(model.getUnionModel(), sqlExecutionContext));
        return model;
    }

    /**
     * Copies the SAMPLE BY FROM-TO interval into a WHERE clause if no WHERE clause over designated
     * timestamps has been provided.
     * <p>
     * This is to allow for the generation of an interval scan and minimise reading of un-needed data.
     */
    private void rewriteSampleByFromTo(QueryModel model) throws SqlException {
        QueryModel curr;
        QueryModel fromToModel;
        QueryModel whereModel = null;
        ExpressionNode sampleFrom;
        ExpressionNode sampleTo;

        // extract sample from-to expressions
        // these should be in the nested model
        if (model == null) {
            return;
        }

        fromToModel = model.getNestedModel();
        if (fromToModel == null) {
            return;
        }

        sampleFrom = fromToModel.getSampleByFrom();
        sampleTo = fromToModel.getSampleByTo();

        // if from-to is present
        if (sampleFrom != null || sampleTo != null) {
            curr = model;
            ExpressionNode whereClause = null;
            while (curr != null && whereClause == null) {
                whereClause = curr.getWhereClause();
                if (whereClause != null) {
                    whereModel = curr;
                }
                curr = curr.getNestedModel();
            }

            // Add TO-FROM interval to WHERE clause.
            // If WHERE present and already contains a timestamp clause,
            // add it anyway, as it will be ANDed with the existing clause narrowing down existing filtering.

            ExpressionNode intervalClause;
            ExpressionNode timestamp = fromToModel.getTimestamp();
            QueryModel toAddWhereClause = fromToModel;

            if (timestamp == null) {
                // we probably need to check for a where clause
                if (whereClause != null) {
                    toAddWhereClause = whereModel;
                    timestamp = whereModel.getTimestamp();
                }
            }
            if (timestamp == null) {
                throw SqlException.$(fromToModel.getSampleBy().position, "Sample by requires a designated TIMESTAMP");
            }

            if (Chars.indexOf(timestamp.token, '.') < 0) {
                // prefix the timestamp column name only if the table is not dotted
                // this is to handle cases where we use system tables, which are prefixed
                // downstream code cannot handle `"sys.telemetry.wal".created`
                // it will break in `where` optimization and later metadata lookups
                CharacterStoreEntry e = characterStore.newEntry();
                if (Chars.indexOf(toAddWhereClause.getTableName(), '.') != -1) {
                    // Table name has . in the name, quote it
                    e.putAscii('\"').put(toAddWhereClause.getTableName()).putAscii("\".").put(timestamp.token);
                } else {
                    e.put(toAddWhereClause.getTableName()).put('.').put(timestamp.token);
                }
                CharSequence prefixedTimestamp = e.toImmutable();
                timestamp = expressionNodePool.next().of(LITERAL, prefixedTimestamp, timestamp.precedence, timestamp.position);
            }

            // construct an appropriate where clause
            if (sampleFrom != null && sampleTo != null) {
                ExpressionNode geqNode = expressionNodePool.next().of(OPERATION, opGeq.operator.token, opGeq.precedence, 0);
                geqNode.lhs = timestamp;
                geqNode.rhs = sampleFrom;
                geqNode.paramCount = 2;

                ExpressionNode ltNode = expressionNodePool.next().of(OPERATION, opLt.operator.token, opLt.precedence, 0);
                ltNode.lhs = timestamp;
                ltNode.rhs = sampleTo;
                ltNode.paramCount = 2;

                ExpressionNode andNode = expressionNodePool.next().of(OPERATION, opAnd.operator.token, opAnd.precedence, 0);
                andNode.lhs = geqNode;
                andNode.rhs = ltNode;
                andNode.paramCount = 2;
                intervalClause = andNode;
            } else if (sampleFrom != null) {
                ExpressionNode geqNode = expressionNodePool.next().of(OPERATION, opGeq.operator.token, opGeq.precedence, 0);
                geqNode.lhs = timestamp;
                geqNode.rhs = sampleFrom;
                geqNode.paramCount = 2;
                intervalClause = geqNode;
            } else { // sampleTo != null
                ExpressionNode ltNode = expressionNodePool.next().of(OPERATION, opLt.operator.token, opLt.precedence, 0);
                ltNode.lhs = timestamp;
                ltNode.rhs = sampleTo;
                ltNode.paramCount = 2;
                intervalClause = ltNode;
            }

            if (whereClause != null) {
                ExpressionNode andNode = expressionNodePool.next().of(OPERATION, "and", 15, 0);
                andNode.lhs = intervalClause;
                andNode.rhs = whereClause;
                andNode.paramCount = 2;
                toAddWhereClause.setWhereClause(andNode);
            } else {
                toAddWhereClause.setWhereClause(intervalClause);
            }
        }

        // recurse
        rewriteSampleByFromTo(fromToModel.getNestedModel());

        // join
        for (int i = 1, n = fromToModel.getJoinModels().size(); i < n; i++) {
            QueryModel joinModel = fromToModel.getJoinModels().getQuick(i);
            rewriteSampleByFromTo(joinModel.getNestedModel());
        }

        // union
        rewriteSampleByFromTo(model.getUnionModel());
    }

    private @Nullable QueryColumn rewriteSelect0HandleFunction(
            SqlExecutionContext sqlExecutionContext,
            SqlParserCallback sqlParserCallback,
            QueryColumn qc,
            QueryModel windowModel,
            QueryModel outerVirtualModel,
            QueryModel distinctModel,
            QueryModel translatingModel,
            QueryModel innerVirtualModel,
            QueryModel baseModel,
            boolean useOuterModel,
            QueryModel groupByModel,
            ExpressionNode sampleBy,
            QueryModel cursorModel
    ) throws SqlException {
        // when column is direct call to aggregation function, such as
        // select sum(x) ...
        // we can add it to group-by model right away
        if (qc.isWindowColumn()) {
            windowModel.addBottomUpColumn(qc);
            QueryColumn ref = nextColumn(qc.getAlias());
            outerVirtualModel.addBottomUpColumn(ref);
            distinctModel.addBottomUpColumn(ref);
            // ensure literals referenced by window column are present in nested models
            emitLiterals(qc.getAst(), translatingModel, innerVirtualModel, true, baseModel, true);
            return null;
        } else if (functionParser.getFunctionFactoryCache().isGroupBy(qc.getAst().token)) {
            addMissingTablePrefixesForGroupByQueries(qc.getAst(), baseModel, innerVirtualModel);
            CharSequence matchingCol = findColumnByAst(groupByNodes, groupByAliases, qc.getAst());
            if (useOuterModel && matchingCol != null) {
                QueryColumn ref = nextColumn(qc.getAlias(), matchingCol);
                ref = ensureAliasUniqueness(outerVirtualModel, ref);
                outerVirtualModel.addBottomUpColumn(ref);
                distinctModel.addBottomUpColumn(ref);
                emitLiterals(qc.getAst(), translatingModel, innerVirtualModel, true, baseModel, false);
                return null;
            }

            qc = ensureAliasUniqueness(groupByModel, qc);
            groupByModel.addBottomUpColumn(qc);

            groupByNodes.add(deepClone(expressionNodePool, qc.getAst()));
            groupByAliases.add(qc.getAlias());

            // group-by column references might be needed when we have
            // outer model supporting arithmetic such as:
            // select sum(a)+sum(b) ...
            QueryColumn ref = nextColumn(qc.getAlias());
            // it is possible to order by a group-by column, which isn't referenced by
            // the SQL projection. In this case we need to preserve the wildcard visibility
            ref.setIncludeIntoWildcard(qc.isIncludeIntoWildcard());
            outerVirtualModel.addBottomUpColumn(ref);
            distinctModel.addBottomUpColumn(ref);
            // sample-by implementation requires innerVirtualModel
            emitLiterals(qc.getAst(), translatingModel, innerVirtualModel, sampleBy != null, baseModel, false);
            return null;
        } else if (functionParser.getFunctionFactoryCache().isCursor(qc.getAst().token)) {
            // this is a select on projection, e.g. something like
            // select a, b, c, (select 1 from tab) from tab2
            addCursorFunctionAsCrossJoin(
                    qc.getAst(),
                    qc.getAlias(),
                    cursorModel,
                    innerVirtualModel,
                    translatingModel,
                    baseModel,
                    sqlExecutionContext,
                    sqlParserCallback
            );
            return null;
        }
        return qc;
    }

    private int rewriteSelect0HandleOperation(
            SqlExecutionContext sqlExecutionContext,
            SqlParserCallback sqlParserCallback,
            QueryColumn qc,
            boolean explicitGroupBy,
            AtomicInteger nonAggSelectCount,
            int rewriteStatus,
            QueryModel outerVirtualModel,
            QueryModel distinctModel,
            QueryModel groupByModel,
            QueryModel baseModel,
            QueryModel innerVirtualModel,
            int columnIndex,
            QueryModel cursorModel,
            QueryModel translatingModel,
            ExpressionNode sampleBy,
            QueryModel windowModel
    ) throws SqlException {
        // dealing with OPERATIONs here (and FUNCTIONS that have not bailed out yet)
        if (explicitGroupBy) {
            nonAggSelectCount.incrementAndGet();
            if (isEffectivelyConstantExpression(qc.getAst())) {
                rewriteStatus |= REWRITE_STATUS_USE_OUTER_MODEL;
                rewriteStatus &= ~REWRITE_STATUS_OUTER_VIRTUAL_IS_SELECT_CHOOSE;
                outerVirtualModel.addBottomUpColumn(qc);
                distinctModel.addBottomUpColumn(qc);
                return rewriteStatus;
            }

            final int beforeSplit = groupByModel.getBottomUpColumns().size();

            final ExpressionNode originalNode = qc.getAst();
            // if the alias is in groupByAliases, it means that we've already seen
            // the column in the GROUP BY clause and emitted literals for it to
            // the inner models; in this case, if we add a missing table prefix to
            // column's nodes, it may break the references; to avoid that, clone the node
            ExpressionNode node = groupByAliases.indexOf(qc.getAlias()) != -1
                    ? deepClone(expressionNodePool, originalNode)
                    : originalNode;

            // add table or alias prefix to the literal arguments of this function or operator
            addMissingTablePrefixesForGroupByQueries(node, baseModel, innerVirtualModel);

            // if there is explicit GROUP BY clause then we've to replace matching expressions with aliases in outer virtual model
            node = rewriteGroupBySelectExpression(node, groupByModel, groupByNodes, groupByAliases);
            if (originalNode == node) {
                rewriteStatus |= REWRITE_STATUS_USE_OUTER_MODEL;
            } else {
                if (Chars.equalsIgnoreCase(originalNode.token, qc.getAlias())) {
                    int idx = groupByAliases.indexOf(originalNode.token);
                    if (columnIndex != idx) {
                        rewriteStatus |= REWRITE_STATUS_USE_OUTER_MODEL;
                    }
                    groupByUsed.set(idx, true);
                } else {
                    rewriteStatus |= REWRITE_STATUS_USE_OUTER_MODEL;
                }
                qc.of(qc.getAlias(), node, qc.isIncludeIntoWildcard(), qc.getColumnType());
            }

            emitCursors(
                    qc.getAst(),
                    cursorModel,
                    innerVirtualModel,
                    translatingModel,
                    baseModel,
                    sqlExecutionContext,
                    sqlParserCallback
            );
            qc = ensureAliasUniqueness(outerVirtualModel, qc);
            outerVirtualModel.addBottomUpColumn(qc);
            distinctModel.addBottomUpColumn(nextColumn(qc.getAlias()));

            // group-by column could have spit out a function call, e.g.
            // select sum(f(x)) from t -> select sum(col) from (select f(x) col) from t)
            for (int j = beforeSplit, n = groupByModel.getBottomUpColumns().size(); j < n; j++) {
                emitLiterals(
                        groupByModel.getBottomUpColumns().getQuick(j).getAst(),
                        translatingModel,
                        innerVirtualModel,
                        true,
                        baseModel,
                        false
                );
            }
            return rewriteStatus;
        }

        // this is not a direct call to aggregation function, in which case
        // we emit aggregation function into group-by model and leave the rest in outer model
        // more specifically we are dealing with something like
        // select sum(f(x)) - sum(f(y)) from tab
        // we don't know if "f(x)" is a function call or a literal, e.g. sum(x)
        final int beforeSplit = groupByModel.getBottomUpColumns().size();
        if (checkForChildAggregates(qc.getAst()) || (sampleBy != null && nonAggregateFunctionDependsOn(qc.getAst(), baseModel.getTimestamp()))) {
            // push aggregates and literals outside aggregate functions
            emitAggregatesAndLiterals(
                    qc.getAst(),
                    groupByModel,
                    translatingModel,
                    innerVirtualModel,
                    baseModel,
                    groupByNodes,
                    groupByAliases
            );
            emitCursors(
                    qc.getAst(),
                    cursorModel,
                    innerVirtualModel,
                    translatingModel,
                    baseModel,
                    sqlExecutionContext,
                    sqlParserCallback
            );

            qc = ensureAliasUniqueness(outerVirtualModel, qc);
            outerVirtualModel.addBottomUpColumn(qc);
            distinctModel.addBottomUpColumn(nextColumn(qc.getAlias()));
            for (int j = beforeSplit, n = groupByModel.getBottomUpColumns().size(); j < n; j++) {
                emitLiterals(
                        groupByModel.getBottomUpColumns().getQuick(j).getAst(),
                        translatingModel,
                        innerVirtualModel,
                        true,
                        baseModel,
                        false
                );
            }
            rewriteStatus |= REWRITE_STATUS_USE_OUTER_MODEL;
        } else {
            emitCursors(
                    qc.getAst(),
                    cursorModel,
                    null,
                    translatingModel,
                    baseModel,
                    sqlExecutionContext,
                    sqlParserCallback
            );
            if ((rewriteStatus & REWRITE_STATUS_USE_GROUP_BY_MODEL) != 0) {
                // exclude constant columns from group-by, for example:
                // select 1, id, sum(x) from ...
                // keying map on constant '1' is unnecessary; this column can be selected
                // after the group-by in the "outerVirtualModel"
                if (isEffectivelyConstantExpression(qc.getAst())) {
                    rewriteStatus &= ~REWRITE_STATUS_OUTER_VIRTUAL_IS_SELECT_CHOOSE;
                    outerVirtualModel.addBottomUpColumn(qc);
                    distinctModel.addBottomUpColumn(qc);
                    return rewriteStatus;
                }

                // sample-by queries will still require innerVirtualModel
                if (sampleBy == null) {
                    qc = ensureAliasUniqueness(groupByModel, qc);
                    groupByModel.addBottomUpColumn(qc);
                    // group-by column references might be needed when we have
                    // outer model supporting arithmetic such as:
                    // select sum(a)+sum(b) ...
                    QueryColumn ref = nextColumn(qc.getAlias());
                    outerVirtualModel.addBottomUpColumn(ref);
                    distinctModel.addBottomUpColumn(ref);
                    emitLiterals(
                            qc.getAst(),
                            translatingModel,
                            innerVirtualModel,
                            false,
                            baseModel,
                            false
                    );
                    // this model won't be used in group-by case; this is because
                    // group-by can process virtual functions by itself. However,
                    // we need innerVirtualModel complete to do the projection validation
                    // We add column after literal emission/validation to avoid allowing expression
                    // self-referencing and passing validation
                    innerVirtualModel.addBottomUpColumn(qc);
                    return rewriteStatus;
                }
            }

            addFunction(
                    qc,
                    baseModel,
                    translatingModel,
                    innerVirtualModel,
                    windowModel,
                    groupByModel,
                    outerVirtualModel,
                    distinctModel
            );
        }
        return rewriteStatus;
    }

    // flatParent = true means that parent model does not have selected columns
    private QueryModel rewriteSelectClause(
            QueryModel model,
            boolean flatParent,
            SqlExecutionContext sqlExecutionContext,
            SqlParserCallback sqlParserCallback
    ) throws SqlException {
        if (model.getUnionModel() != null) {
            QueryModel rewrittenUnionModel = rewriteSelectClause(
                    model.getUnionModel(),
                    true,
                    sqlExecutionContext,
                    sqlParserCallback
            );
            if (rewrittenUnionModel != model.getUnionModel()) {
                model.setUnionModel(rewrittenUnionModel);
            }
        }

        ObjList<QueryModel> models = model.getJoinModels();
        for (int i = 0, n = models.size(); i < n; i++) {
            final QueryModel m = models.getQuick(i);
            final boolean flatModel = m.getBottomUpColumns().size() == 0;
            final QueryModel nestedModel = m.getNestedModel();
            if (nestedModel != null) {
                QueryModel rewritten = rewriteSelectClause(nestedModel, flatModel, sqlExecutionContext, sqlParserCallback);
                if (rewritten != nestedModel) {
                    m.setNestedModel(rewritten);
                    // since we have rewritten nested model, we also have to update column hash
                    m.copyColumnsFrom(rewritten, queryColumnPool, expressionNodePool);
                }
            }

            if (flatModel) {
                if (flatParent && m.getSampleBy() != null) {
                    throw SqlException.$(m.getSampleBy().position, "'sample by' must be used with 'select' clause, which contains aggregate expression(s)");
                }
            } else {
                model.replaceJoinModel(i, rewriteSelectClause0(m, sqlExecutionContext, sqlParserCallback));
            }
        }

        // "model" is always the first in its own list of join models
        return models.getQuick(0);
    }

    @NotNull
    private QueryModel rewriteSelectClause0(
            final QueryModel model,
            SqlExecutionContext sqlExecutionContext,
            SqlParserCallback sqlParserCallback
    ) throws SqlException {
        assert model.getNestedModel() != null;

        groupByAliases.clear();
        groupByNodes.clear();

        final QueryModel groupByModel = queryModelPool.next();
        groupByModel.setSelectModelType(QueryModel.SELECT_MODEL_GROUP_BY);
        final QueryModel distinctModel = queryModelPool.next();
        distinctModel.setSelectModelType(QueryModel.SELECT_MODEL_DISTINCT);
        final QueryModel outerVirtualModel = queryModelPool.next();
        outerVirtualModel.setSelectModelType(QueryModel.SELECT_MODEL_VIRTUAL);
        final QueryModel innerVirtualModel = queryModelPool.next();
        innerVirtualModel.setSelectModelType(QueryModel.SELECT_MODEL_VIRTUAL);
        final QueryModel windowModel = queryModelPool.next();
        windowModel.setSelectModelType(QueryModel.SELECT_MODEL_WINDOW);
        final QueryModel translatingModel = queryModelPool.next();
        translatingModel.setSelectModelType(QueryModel.SELECT_MODEL_CHOOSE);
        // this is a dangling model, which isn't chained with any other
        // we use it to ensure expression and alias uniqueness
        final QueryModel cursorModel = queryModelPool.next();
        int rewriteStatus = 0;
        if (model.isDistinct()) {
            rewriteStatus |= REWRITE_STATUS_USE_DISTINCT_MODEL;
        }

        final ObjList<QueryColumn> columns = model.getBottomUpColumns();
        final QueryModel baseModel = model.getNestedModel();
        final boolean hasJoins = baseModel.getJoinModels().size() > 1;

        // sample by clause should be promoted to all the models as well as validated
        final ExpressionNode sampleBy = baseModel.getSampleBy();
        if (sampleBy != null) {
            // move sample by to group by model
            groupByModel.moveSampleByFrom(baseModel);
        }

        if (baseModel.getGroupBy().size() > 0) {
            groupByModel.moveGroupByFrom(baseModel);
            // group by should be implemented even if there are no aggregate functions
            rewriteStatus |= REWRITE_STATUS_USE_GROUP_BY_MODEL;
        }

        // cursor model should have all columns that base model has to properly resolve duplicate names
        cursorModel.getAliasToColumnMap().putAll(baseModel.getAliasToColumnMap());

        // take a look at the select list
        for (int i = 0, k = columns.size(); i < k; i++) {
            QueryColumn qc = columns.getQuick(i);
            final boolean window = qc.isWindowColumn();

            // fail-fast if this is an arithmetic expression where we expect window function
            if (window && qc.getAst().type != FUNCTION) {
                throw SqlException.$(qc.getAst().position, "Window function expected");
            }

            if (qc.getAst().type == BIND_VARIABLE) {
                rewriteStatus |= REWRITE_STATUS_USE_INNER_MODEL;
            } else if (qc.getAst().type != LITERAL) {
                if (qc.getAst().type == FUNCTION) {
                    if (window) {
                        rewriteStatus |= REWRITE_STATUS_USE_WINDOW_MODEL;
                        continue;
                    } else if (functionParser.getFunctionFactoryCache().isGroupBy(qc.getAst().token)) {
                        rewriteStatus |= REWRITE_STATUS_USE_GROUP_BY_MODEL;

                        if (groupByModel.getSampleByFill().size() > 0) { // fill breaks if column is de-duplicated
                            continue;
                        }

                        // aggregates cannot yet reference the projection, they have to reference the columns from
                        // the underlying table(s) or sub-queries
                        ExpressionNode repl = rewriteAggregate(qc.getAst(), baseModel);
                        if (repl == qc.getAst()) { // no rewrite
                            if ((rewriteStatus & REWRITE_STATUS_USE_OUTER_MODEL) == 0) { // so try to push duplicate aggregates to nested model
                                for (int j = i + 1; j < k; j++) {
                                    if (compareNodesExact(qc.getAst(), columns.get(j).getAst())) {
                                        rewriteStatus |= REWRITE_STATUS_USE_OUTER_MODEL;
                                        break;
                                    }
                                }
                            }
                            continue;
                        }

                        rewriteStatus |= REWRITE_STATUS_USE_OUTER_MODEL;
                        qc.of(qc.getAlias(), repl);
                    } else if (functionParser.getFunctionFactoryCache().isCursor(qc.getAst().token)) {
                        continue;
                    }
                }

                if (checkForChildAggregates(qc.getAst())) {
                    rewriteStatus |= REWRITE_STATUS_USE_GROUP_BY_MODEL;
                    rewriteStatus |= REWRITE_STATUS_USE_OUTER_MODEL;
                } else {
                    rewriteStatus |= REWRITE_STATUS_USE_INNER_MODEL;
                }
            }
        }

        // group-by generator can cope with virtual columns, it does not require virtual model to be its base
        // however, sample-by single-threaded implementation still relies on the innerVirtualModel, hence the fork
        if ((rewriteStatus & REWRITE_STATUS_USE_GROUP_BY_MODEL) != 0 && sampleBy == null) {
            rewriteStatus &= ~REWRITE_STATUS_USE_INNER_MODEL;
        }

        rewriteStatus |= REWRITE_STATUS_OUTER_VIRTUAL_IS_SELECT_CHOOSE;
        // if there are explicit group by columns then nothing else should go to group by model
        // select columns should either match group by columns exactly or go to outer virtual model
        ObjList<ExpressionNode> groupBy = groupByModel.getGroupBy();
        boolean explicitGroupBy = groupBy.size() > 0;

        if (explicitGroupBy) {
            // Outer model is not needed only if select clause is the same as group by plus aggregate function calls
            for (int i = 0, n = groupBy.size(); i < n; i++) {
                ExpressionNode node = groupBy.getQuick(i);
                CharSequence alias = null;
                int originalNodePosition = -1;

                // group by select clause alias
                if (node.type == LITERAL) {
                    // If literal is select clause alias then use its AST //sym1 -> ccy x -> a
                    // NOTE: this is merely a shortcut and doesn't mean that alias exists at group by stage !
                    // while
                    //   select a as d from t group by d;
                    // works, the following does not
                    //   select a as d from t group by d + d;
                    QueryColumn qc = model.getAliasToColumnMap().get(node.token);
                    if (qc != null && (qc.getAst().type != LITERAL || !Chars.equals(node.token, qc.getAst().token))) {
                        originalNodePosition = node.position;
                        node = qc.getAst();
                        alias = qc.getAlias();
                    }
                } else if (node.type == CONSTANT) { // group by column index
                    try {
                        int columnIdx = Numbers.parseInt(node.token);
                        // group by column index is 1-based
                        if (columnIdx < 1 || columnIdx > columns.size()) {
                            throw SqlException.$(node.position, "GROUP BY position ").put(columnIdx).put(" is not in select list");
                        }
                        columnIdx--;

                        QueryColumn qc = columns.getQuick(columnIdx);

                        originalNodePosition = node.position;
                        node = qc.getAst();
                        alias = qc.getAlias();
                    } catch (NumericException e) {
                        // ignore
                    }
                }

                if (node.type == LITERAL && Chars.endsWith(node.token, '*')) {
                    throw SqlException.$(node.position, "'*' is not allowed in GROUP BY");
                }

                // this loop is processing group-by columns that can only reference
                // the columns from the underlying table(s). They cannot reference the projection itself
                addMissingTablePrefixesForGroupByQueries(node, baseModel, innerVirtualModel);
                // ignore duplicates in group by
                if (findColumnByAst(groupByNodes, groupByAliases, node) != null) {
                    continue;
                }

                validateGroupByExpression(node, originalNodePosition);

                if (node.type == LITERAL) {
                    if (alias == null) {
                        alias = createColumnAlias(node, groupByModel);
                    } else {
                        alias = createColumnAlias(alias, innerVirtualModel, true);
                    }
                    QueryColumn groupByColumn = createGroupByColumn(
                            alias,
                            node,
                            baseModel,
                            translatingModel,
                            innerVirtualModel,
                            groupByModel
                    );

                    groupByNodes.add(node);
                    groupByAliases.add(groupByColumn.getAlias());
                }
                // If there's at least one other group by column then we can ignore constant expressions,
                // otherwise we've to include not to affect the outcome, e.g.
                // if table t is empty then
                // select count(*) from t  returns 0  but
                // select count(*) from t group by 12+3 returns empty result
                // if we removed 12+3 then we'd affect result
                else if (!(isEffectivelyConstantExpression(node) && n > 1)) {
                    alias = createColumnAlias(alias != null ? alias : node.token, groupByModel, true);
                    final QueryColumn qc = queryColumnPool.next().of(alias, node);
                    groupByModel.addBottomUpColumn(qc);
                    groupByNodes.add(deepClone(expressionNodePool, node));
                    groupByAliases.add(qc.getAlias());
                    emitLiterals(qc.getAst(), translatingModel, innerVirtualModel, false, baseModel, false);
                }
            }
        }

        groupByUsed.setAll(groupBy.size(), false);
        nonAggSelectCount.set(0);

        // create virtual columns from select list
        for (int i = 0, k = columns.size(); i < k; i++) {
            QueryColumn qc = columns.getQuick(i);
            switch (qc.getAst().type) {
                case LITERAL:
                    if (Chars.endsWith(qc.getAst().token, '*')) {
                        // in general sense we need to create new column in case
                        // there is change of alias, for example we may have something as simple as
                        // select a.f, b.f from ....
                        createSelectColumnsForWildcard(
                                qc,
                                hasJoins,
                                baseModel,
                                translatingModel,
                                innerVirtualModel,
                                windowModel,
                                groupByModel,
                                outerVirtualModel,
                                distinctModel
                        );
                    } else {
                        if (explicitGroupBy) {
                            nonAggSelectCount.incrementAndGet();
                            addMissingTablePrefixesForGroupByQueries(qc.getAst(), baseModel, innerVirtualModel);
                            int matchingColIdx = findColumnIdxByAst(groupByNodes, qc.getAst());
                            if (matchingColIdx == -1) {
                                throw SqlException.$(qc.getAst().position, "column must appear in GROUP BY clause or aggregate function");
                            }

                            boolean sameAlias = createSelectColumn(
                                    qc.getAlias(),
                                    groupByAliases.get(matchingColIdx),
                                    groupByModel,
                                    outerVirtualModel,
                                    (rewriteStatus & REWRITE_STATUS_USE_DISTINCT_MODEL) != 0 ? distinctModel : null
                            );
                            if (sameAlias && i == matchingColIdx) {
                                groupByUsed.set(matchingColIdx, true);
                            } else {
                                rewriteStatus |= REWRITE_STATUS_USE_OUTER_MODEL;
                            }
                        } else {
                            // groupByModel is populated in createSelectColumn.
                            // groupByModel must be used as it is the only model that is populated with duplicate column names in createSelectColumn.
                            // The below if-statement will only evaluate to true when using wildcards in a join with duplicate column names.
                            // Because the other column aliases are not known at the time qc's alias gets set, we must wait until this point
                            // (when we know the other column aliases) to alter it if a duplicate has occurred.
                            if (groupByModel.getAliasToColumnMap().contains(qc.getAlias())) {
                                CharSequence newAlias = createColumnAlias(qc.getAst(), groupByModel);
                                qc.setAlias(newAlias, QueryColumn.SYNTHESIZED_ALIAS_POSITION);
                            }

                            // check what this column would reference to establish the priority
                            if (
                                    baseModel.getAliasToColumnMap().excludes(qc.getAst().token) &&
                                            innerVirtualModel.getAliasToColumnMap().contains(qc.getAst().token)
                            ) {
                                // column is referencing another column or function on the same projection
                                // we must not add it to the translating model. This model is inserted between
                                // the base table and the virtual model, and will not be able to resolve the reference (we
                                // are not referencing the base table)
                                addFunction(
                                        qc,
                                        baseModel,
                                        translatingModel,
                                        innerVirtualModel,
                                        windowModel,
                                        groupByModel,
                                        outerVirtualModel,
                                        distinctModel
                                );
                                rewriteStatus |= REWRITE_STATUS_USE_INNER_MODEL;
                                rewriteStatus |= REWRITE_STATUS_FORCE_INNER_MODEL;
                            } else {
                                createSelectColumn(
                                        qc.getAlias(),
                                        qc.getAst(),
                                        false,
                                        baseModel,
                                        translatingModel,
                                        innerVirtualModel,
                                        windowModel,
                                        groupByModel,
                                        outerVirtualModel,
                                        (rewriteStatus & REWRITE_STATUS_USE_DISTINCT_MODEL) != 0 ? distinctModel : null
                                );
                            }
                        }
                    }
                    break;
                case BIND_VARIABLE:
                    if (explicitGroupBy) {
                        rewriteStatus |= REWRITE_STATUS_USE_OUTER_MODEL;
                        rewriteStatus &= ~REWRITE_STATUS_OUTER_VIRTUAL_IS_SELECT_CHOOSE;
                        outerVirtualModel.addBottomUpColumn(qc);
                        distinctModel.addBottomUpColumn(qc);
                    } else {
                        // todo: bind variable might be referenced by another function on the same projection
                        addFunction(
                                qc,
                                baseModel,
                                translatingModel,
                                innerVirtualModel,
                                windowModel,
                                groupByModel,
                                outerVirtualModel,
                                distinctModel
                        );
                        rewriteStatus |= REWRITE_STATUS_USE_INNER_MODEL;
                    }
                    break;
                case FUNCTION:
                    qc = rewriteSelect0HandleFunction(
                            sqlExecutionContext,
                            sqlParserCallback,
                            qc,
                            windowModel,
                            outerVirtualModel,
                            distinctModel,
                            translatingModel,
                            innerVirtualModel,
                            baseModel,
                            (rewriteStatus & REWRITE_STATUS_USE_OUTER_MODEL) != 0,
                            groupByModel,
                            sampleBy,
                            cursorModel
                    );
                    if (qc == null) continue;
                    // fall through and do the same thing as for OPERATIONS (default)
                default: {
                    rewriteStatus = rewriteSelect0HandleOperation(
                            sqlExecutionContext,
                            sqlParserCallback,
                            qc,
                            explicitGroupBy,
                            nonAggSelectCount,
                            rewriteStatus,
                            outerVirtualModel,
                            distinctModel,
                            groupByModel,
                            baseModel,
                            innerVirtualModel,
                            i,
                            cursorModel,
                            translatingModel,
                            sampleBy,
                            windowModel
                    );
                    break;
                }
            }
        }

        if (explicitGroupBy && (rewriteStatus & REWRITE_STATUS_USE_DISTINCT_MODEL) == 0 && (nonAggSelectCount.get() != groupBy.size() || groupByUsed.getTrueCount() != groupBy.size())) {
            rewriteStatus |= REWRITE_STATUS_USE_OUTER_MODEL;
        }

        // fail if we have both window and group-by models
        if ((rewriteStatus & REWRITE_STATUS_USE_WINDOW_MODEL) != 0 && (rewriteStatus & REWRITE_STATUS_USE_GROUP_BY_MODEL) != 0) {
            throw SqlException.$(0, "Window function is not allowed in context of aggregation. Use sub-query.");
        }

        boolean forceTranslatingModel = false;
        if ((rewriteStatus & REWRITE_STATUS_USE_WINDOW_MODEL) != 0) {
            // We need one more pass for window model to emit potentially missing columns.
            // For example, 'SELECT row_number() over (partition by col_c order by col_c), col_a, col_b FROM tab'
            // needs col_c to be emitted.
            for (int i = 0, k = columns.size(); i < k; i++) {
                QueryColumn qc = columns.getQuick(i);
                final boolean window = qc.isWindowColumn();

                if (window & qc.getAst().type == FUNCTION) {
                    // Window model can be after either translation model directly
                    // or after inner virtual model, which can be sandwiched between
                    // translation model and window model.
                    // To make sure columns, referenced by the window model
                    // are rendered correctly we will emit them into a dedicated
                    // translation model for the window model.
                    // When we're able to determine which combination of models precedes the
                    // window model, we can copy columns from window_translation model to
                    // either only to translation model or both translation model and the
                    // inner virtual models.
                    final WindowColumn ac = (WindowColumn) qc;
                    int innerColumnsPre = innerVirtualModel.getBottomUpColumns().size();
                    replaceLiteralList(innerVirtualModel, translatingModel, baseModel, ac.getPartitionBy());
                    replaceLiteralList(innerVirtualModel, translatingModel, baseModel, ac.getOrderBy());
                    int innerColumnsPost = innerVirtualModel.getBottomUpColumns().size();
                    // window model might require columns it doesn't explicitly contain (e.g. used for order by or partition by  in over() clause  )
                    // skipping translating model will trigger 'invalid column' exceptions
                    forceTranslatingModel |= innerColumnsPre != innerColumnsPost;
                }
            }
        }

        // check if innerVirtualModel is trivial, e.g, it does not contain any arithmetic
        // we must not "cancel" the inner model if inner virtual model columns reference
        // their own projection
        if ((rewriteStatus & REWRITE_STATUS_USE_INNER_MODEL) != 0 && (rewriteStatus & REWRITE_STATUS_FORCE_INNER_MODEL) == 0) {
            rewriteStatus &= ~REWRITE_STATUS_USE_INNER_MODEL;
            final ObjList<QueryColumn> innerColumns = innerVirtualModel.getBottomUpColumns();
            for (int i = 0, k = innerColumns.size(); i < k; i++) {
                QueryColumn qc = innerColumns.getQuick(i);
                if (qc.getAst().type != LITERAL) {
                    rewriteStatus |= REWRITE_STATUS_USE_INNER_MODEL;
                    break;
                }
            }
        }

        boolean translationIsRedundant = checkIfTranslatingModelIsRedundant(
                (rewriteStatus & REWRITE_STATUS_USE_INNER_MODEL) != 0,
                (rewriteStatus & REWRITE_STATUS_USE_GROUP_BY_MODEL) != 0,
                (rewriteStatus & REWRITE_STATUS_USE_WINDOW_MODEL) != 0,
                forceTranslatingModel,
                true,
                translatingModel
        );

        // If it wasn't redundant, we might be able to make it redundant.
        // Taking the query:
        // select a, b, c as z, count(*) as views from x where a = 1 group by a,b,z
        // A translation model is generated like  (select-choose a, b, c z from x)
        // A group by model is generated like     (select-group-by a, b, z, count views)
        // Since the select-choose node's purpose is just to alias the column c, this can be lifted into the parent node in this case, the group by node.
        // This makes the final query like        (select-group-by a, b, c z, count views from (select-choose a, b, c from x))
        // The translation model is now vestigial and can be elided.
        if ((rewriteStatus & REWRITE_STATUS_USE_GROUP_BY_MODEL) != 0 && sampleBy == null && !translationIsRedundant && !model.containsJoin() && SqlUtil.isPlainSelect(model.getNestedModel())) {
            ObjList<QueryColumn> translationColumns = translatingModel.getColumns();
            boolean appearsInFuncArgs = false;
            for (int i = 0, n = translationColumns.size(); i < n; i++) {
                QueryColumn col = translationColumns.getQuick(i);
                if (!Chars.equalsIgnoreCase(col.getAst().token, col.getAlias())) {
                    appearsInFuncArgs |= aliasAppearsInFuncArgs(groupByModel, col.getAlias(), sqlNodeStack);
                }
            }
            if (!appearsInFuncArgs) {
                groupByModel.mergePartially(translatingModel, queryColumnPool);
                translationIsRedundant = checkIfTranslatingModelIsRedundant(
                        (rewriteStatus & REWRITE_STATUS_USE_INNER_MODEL) != 0,
                        true,
                        false,
                        false,
                        false,
                        translatingModel
                );
            }
        }

        if (sampleBy != null && baseModel.getTimestamp() != null) {
            CharSequence timestamp = baseModel.getTimestamp().token;
            // does model already select timestamp column?
            if (innerVirtualModel.getColumnNameToAliasMap().excludes(timestamp)) {
                // no, do we rename columns? does model select timestamp under a new name?
                if (translationIsRedundant) {
                    // columns were not renamed
                    addTimestampToProjection(
                            baseModel.getTimestamp().token,
                            baseModel.getTimestamp(),
                            baseModel,
                            translatingModel,
                            innerVirtualModel,
                            windowModel
                    );
                } else {
                    // columns were renamed,
                    if (translatingModel.getColumnNameToAliasMap().excludes(timestamp)) {
                        // make alias name
                        final CharacterStoreEntry e = characterStore.newEntry();
                        e.put(baseModel.getName()).put('.').put(timestamp);
                        final CharSequence prefixedTimestampName = e.toImmutable();
                        if (translatingModel.getColumnNameToAliasMap().excludes(prefixedTimestampName)) {
                            if (baseModel.getJoinModels().size() > 0 && isAmbiguousColumn(baseModel, baseModel.getTimestamp().token)) {
                                // add prefixed column since the name is ambiguous
                                addTimestampToProjection(
                                        prefixedTimestampName,
                                        nextLiteral(prefixedTimestampName),
                                        baseModel,
                                        translatingModel,
                                        innerVirtualModel,
                                        windowModel
                                );
                            } else {
                                addTimestampToProjection(
                                        baseModel.getTimestamp().token,
                                        baseModel.getTimestamp(),
                                        baseModel,
                                        translatingModel,
                                        innerVirtualModel,
                                        windowModel
                                );
                            }
                        }
                    }
                }
            }
        }

        QueryModel root;
        QueryModel limitSource;

        if (translationIsRedundant) {
            root = baseModel;
            limitSource = model;
        } else {
            root = translatingModel;
            limitSource = translatingModel;
            translatingModel.setNestedModel(baseModel);

            // Translating model has limits to ensure clean factory separation
            // during code generation. However, in some cases limit could also
            // be implemented by nested model. Nested model must not implement limit
            // when parent model is order by or join.
            // The only exception is when order by is by designated timestamp because
            // it'll be implemented as forward or backward scan (no sorting required).
            pushDownLimitAdvice(model, baseModel, (rewriteStatus & REWRITE_STATUS_USE_DISTINCT_MODEL) != 0);

            translatingModel.moveLimitFrom(model);
            translatingModel.moveJoinAliasFrom(model);
            translatingModel.setSelectTranslation(true);
            translatingModel.copyHints(model.getHints());
        }

        if ((rewriteStatus & REWRITE_STATUS_USE_INNER_MODEL) != 0) {
            innerVirtualModel.setNestedModel(root);
            innerVirtualModel.moveLimitFrom(limitSource);
            innerVirtualModel.moveJoinAliasFrom(limitSource);
            innerVirtualModel.copyHints(model.getHints());

            // Set limit hint if applicable.
            pushDownLimitAdvice(innerVirtualModel, root, (rewriteStatus & REWRITE_STATUS_USE_DISTINCT_MODEL) != 0);

            root = innerVirtualModel;
            limitSource = innerVirtualModel;
        }

        if ((rewriteStatus & REWRITE_STATUS_USE_WINDOW_MODEL) != 0) {
            windowModel.setNestedModel(root);
            windowModel.moveLimitFrom(limitSource);
            windowModel.moveJoinAliasFrom(limitSource);
            windowModel.copyHints(model.getHints());
            root = windowModel;
            limitSource = windowModel;
        } else if ((rewriteStatus & REWRITE_STATUS_USE_GROUP_BY_MODEL) != 0) {
            groupByModel.setNestedModel(root);
            groupByModel.moveLimitFrom(limitSource);
            groupByModel.moveJoinAliasFrom(limitSource);
            groupByModel.copyHints(model.getHints());
            root = groupByModel;
            limitSource = groupByModel;
        }

        if ((rewriteStatus & REWRITE_STATUS_USE_OUTER_MODEL) != 0) {
            outerVirtualModel.setNestedModel(root);
            outerVirtualModel.moveLimitFrom(limitSource);
            outerVirtualModel.moveJoinAliasFrom(limitSource);
            outerVirtualModel.copyHints(model.getHints());
            root = outerVirtualModel;
        } else if (root != outerVirtualModel && root.getBottomUpColumns().size() < outerVirtualModel.getBottomUpColumns().size()) {
            outerVirtualModel.setNestedModel(root);
            outerVirtualModel.moveLimitFrom(limitSource);
            outerVirtualModel.moveJoinAliasFrom(limitSource);
            outerVirtualModel.setSelectModelType((rewriteStatus & REWRITE_STATUS_OUTER_VIRTUAL_IS_SELECT_CHOOSE) != 0 ? QueryModel.SELECT_MODEL_CHOOSE : QueryModel.SELECT_MODEL_VIRTUAL);
            outerVirtualModel.copyHints(model.getHints());
            root = outerVirtualModel;
        }

        if ((rewriteStatus & REWRITE_STATUS_USE_DISTINCT_MODEL) != 0) {
            distinctModel.setNestedModel(root);
            distinctModel.moveLimitFrom(root);
            distinctModel.copyHints(model.getHints());
            root = distinctModel;
        }

        if ((rewriteStatus & REWRITE_STATUS_USE_GROUP_BY_MODEL) == 0 && groupByModel.getSampleBy() != null) {
            throw SqlException.$(groupByModel.getSampleBy().position, "at least one aggregation function must be present in 'select' clause");
        }

        if (model != root) {
            root.setUnionModel(model.getUnionModel());
            root.setSetOperationType(model.getSetOperationType());
            root.setModelPosition(model.getModelPosition());
            if (model.isUpdate()) {
                root.setIsUpdate(true);
                root.copyUpdateTableMetadata(model);
            }
        }
        return root;
    }

    /**
     * Rewrites queries like
     * <p>
     * SELECT last(timestamp) FROM table_name;
     * </p>
     * into query which can is optimised search
     * <p>
     * SELECT timestamp from table_name LIMIT -1;
     * </p>
     * Apart from the last() function, also supports single first/min/max functions.
     */
    private void rewriteSingleFirstLastGroupBy(QueryModel model) {
        final QueryModel nested = model.getNestedModel();

        if (
                nested != null
                        && nested.getJoinModels().size() == 1
                        && nested.getNestedModel() == null
                        && nested.getTableName() != null
                        && model.getSampleBy() == null
                        && model.getGroupBy().size() == 0
        ) {
            final ObjList<QueryColumn> queryColumns = model.getBottomUpColumns();

            if (nested.getTimestamp() == null || queryColumns.size() > 1) {
                rewriteSingleFirstLastGroupBy(nested);
                return;
            }

            // designated timestamp column name
            final CharSequence timestampColumn = nested.getTimestamp().token;
            final QueryColumn column = queryColumns.get(0);
            final ExpressionNode ast = column.getAst();
            CharSequence token = null;
            CharSequence rhs = null;
            if (ast != null) {
                token = ast.token;
                rhs = ast.rhs == null ? null : ast.rhs.token;
            }

            // type 1: add order by clause and changing model type (last/max)
            // type 2: only by change model type to erase group by (first/min)
            int optimisationType = 0;
            if (rhs != null && ast.type == FUNCTION && Chars.equals(timestampColumn, rhs)) {
                if (Chars.equalsIgnoreCase("last", token) || Chars.equalsIgnoreCase("max", token)) {
                    optimisationType = 1;
                } else if (Chars.equalsIgnoreCase("first", token) || Chars.equalsIgnoreCase("min", token)) {
                    optimisationType = 2;
                }
            }

            if (optimisationType == 1 || optimisationType == 2) {
                final QueryModel newNested = queryModelPool.next();
                final ExpressionNode lowerLimitNode = expressionNodePool.next();
                lowerLimitNode.token = "1";
                lowerLimitNode.type = CONSTANT;
                model.setLimit(lowerLimitNode, null);

                model.setSelectModelType(QueryModel.SELECT_MODEL_CHOOSE);

                ast.token = rhs;
                ast.paramCount = 0;
                ast.type = LITERAL;

                final ExpressionNode newTimestampNode = expressionNodePool.next();
                newTimestampNode.token = timestampColumn;
                if (optimisationType == 1) {
                    newNested.addOrderBy(newTimestampNode, QueryModel.ORDER_DIRECTION_DESCENDING);
                }
                newNested.setTableNameExpr(nested.getTableNameExpr());
                newNested.setModelType(nested.getModelType());
                newNested.setTimestamp(nested.getTimestamp());
                newNested.setWhereClause(nested.getWhereClause());
                newNested.copyColumnsFrom(nested, queryColumnPool, expressionNodePool);
                model.setNestedModel(newNested);
            }
        }

        if (nested != null) {
            rewriteSingleFirstLastGroupBy(nested);
        }

        final QueryModel union = model.getUnionModel();
        if (union != null) {
            rewriteSingleFirstLastGroupBy(union);
        }

        ObjList<QueryModel> joinModels = model.getJoinModels();
        for (int i = 1, n = joinModels.size(); i < n; i++) {
            rewriteSingleFirstLastGroupBy(joinModels.getQuick(i));
        }
    }

    // the intent is to either validate top-level columns in select columns or replace them with function calls
    // if columns do not exist
    private void rewriteTopLevelLiteralsToFunctions(QueryModel model) {
        final QueryModel nested = model.getNestedModel();
        if (nested != null) {
            rewriteTopLevelLiteralsToFunctions(nested);
            final ObjList<QueryColumn> columns = model.getColumns();
            final int n = columns.size();
            if (n > 0) {
                for (int i = 0; i < n; i++) {
                    final QueryColumn qc = columns.getQuick(i);
                    final ExpressionNode node = qc.getAst();
                    if (node.type == LITERAL) {
                        if (nested.getAliasToColumnMap().contains(node.token)) {
                            continue;
                        }

                        if (functionParser.getFunctionFactoryCache().isValidNoArgFunction(node)) {
                            node.type = FUNCTION;
                        }
                    } else {
                        model.addField(qc);
                    }
                }
            } else {
                model.copyColumnsFrom(nested, queryColumnPool, expressionNodePool);
            }
        }
    }

    /**
     * Copies the provided order by advice into the given model.
     *
     * @param model                  The target model
     * @param advice                 The order by advice to copy
     * @param orderByMnemonic        The advice 'strength'
     * @param orderByDirectionAdvice The advice direction
     * @return boolean Don't pass through orderByMnemonic if `allowPropagationOfOrderByAdvice = false`
     */
    private int setAndCopyAdvice(QueryModel model, ObjList<ExpressionNode> advice, int orderByMnemonic, IntList orderByDirectionAdvice) {
        if (model.getAllowPropagationOfOrderByAdvice()) {
            model.setOrderByAdviceMnemonic(orderByMnemonic);
            model.copyOrderByAdvice(advice);
            model.copyOrderByDirectionAdvice(orderByDirectionAdvice);
            return orderByMnemonic;
        }
        return OrderByMnemonic.ORDER_BY_UNKNOWN;
    }

    private CharSequence setAndGetModelAlias(QueryModel model) {
        CharSequence name = model.getName();
        if (name != null) {
            return name;
        }
        ExpressionNode alias = makeJoinAlias();
        model.setAlias(alias);
        return alias.token;
    }

    private QueryModel skipNoneTypeModels(QueryModel model) {
        while (
                model != null
                        && model.getSelectModelType() == QueryModel.SELECT_MODEL_NONE
                        && model.getTableName() == null
                        && model.getTableNameFunction() == null
                        && model.getJoinModels().size() == 1
                        && model.getWhereClause() == null
                        && model.getLatestBy().size() == 0
        ) {
            model = model.getNestedModel();
        }
        return model;
    }

    /**
     * Moves reversible join clauses, such as a.x = b.x from table "from" to table "to".
     *
     * @param to      target table index
     * @param from    source table index
     * @param context context of target table index
     * @return false if "from" is outer joined table, otherwise - true
     */
    private boolean swapJoinOrder(QueryModel parent, int to, int from, final JoinContext context) {
        ObjList<QueryModel> joinModels = parent.getJoinModels();
        QueryModel jm = joinModels.getQuick(from);
        if (joinBarriers.contains(jm.getJoinType())) {
            return false;
        }

        final JoinContext that = jm.getContext();
        if (that != null && that.parents.contains(to)) {
            swapJoinOrder0(parent, jm, to, context);
        }
        return true;
    }

    private void swapJoinOrder0(QueryModel parent, QueryModel jm, int to, JoinContext jc) {
        final JoinContext that = jm.getContext();
        clausesToSteal.clear();
        int zc = that.aIndexes.size();
        for (int z = 0; z < zc; z++) {
            if (that.aIndexes.getQuick(z) == to || that.bIndexes.getQuick(z) == to) {
                clausesToSteal.add(z);
            }
        }

        // we check that parent contains "to", so we must have something to do
        assert clausesToSteal.size() > 0;

        if (clausesToSteal.size() < zc) {
            QueryModel target = parent.getJoinModels().getQuick(to);
            if (jc == null) {
                target.setContext(jc = contextPool.next());
            }
            jc.slaveIndex = to;
            jm.setContext(moveClauses(parent, that, jc, clausesToSteal));
            if (target.getJoinType() == QueryModel.JOIN_CROSS) {
                target.setJoinType(QueryModel.JOIN_INNER);
            }
        }
    }

    private void traverseNamesAndIndices(QueryModel parent, ExpressionNode node) throws SqlException {
        literalCollectorAIndexes.clear();
        literalCollectorBIndexes.clear();

        literalCollectorANames.clear();
        literalCollectorBNames.clear();

        literalCollector.withModel(parent);
        literalCollector.resetCounts();
        traversalAlgo.traverse(node.lhs, literalCollector.lhs());
        traversalAlgo.traverse(node.rhs, literalCollector.rhs());
    }

    private CharSequence validateColumnAndGetAlias(QueryModel model, CharSequence columnName, int dot, int position) throws SqlException {
        ObjList<QueryModel> joinModels = model.getJoinModels();
        CharSequence alias = null;
        if (dot == -1) {
            for (int i = 0, n = joinModels.size(); i < n; i++) {
                final QueryModel jm = joinModels.getQuick(i);
                if (jm.getColumnNameToAliasMap().excludes(columnName)) {
                    continue;
                }
                if (alias != null) {
                    throw SqlException.ambiguousColumn(position, columnName);
                }
                alias = jm.getColumnNameToAliasMap().get(columnName);
            }
        } else {
            for (int i = 0, n = joinModels.size(); i < n; i++) {
                final QueryModel jm = joinModels.getQuick(i);
                final ExpressionNode tableAlias = jm.getAlias() != null ? jm.getAlias() : jm.getTableNameExpr();
                if (Chars.equalsIgnoreCase(tableAlias.token, columnName, 0, dot)) {
                    alias = jm.getColumnNameToAliasMap().get(columnName);
                    if (alias == null) {
                        alias = jm.getColumnNameToAliasMap().get(columnName, dot + 1, columnName.length());
                    }
                }
            }
        }
        return alias;
    }

    /**
     * Validates column reference alias (e.g. that the literal is a reference to an existing column or alias). When
     * the reference is valid, the method returns index of the table where reference is pointing. That is index of
     * table in the join clause. If the literal references the current projection, the table index is -1.
     * <p>
     * The validation order: the innerVirtualModel represent the current projection. If the referenced column is found
     * there first, this is where the search stops. The innerVirtualModel is allowed to be null, in which case the
     * validation is performed against the baseModel and its join model. In the joins referenced column must be
     * unambiguous.
     *
     * @param baseModel         we are rewriting models recursively, for every iteration there is "model" and "baseModel", the former
     *                          is the user-provided projection, the latter is the effective source of columns (excluding the projection
     *                          itself)
     * @param innerVirtualModel the model that contains the projection, this is not the "model" but a copy that maintains columns
     *                          added to the projection.
     * @param literal           the literal that references something, this could be either the projection itself or the base model
     * @param dot               index of '.' character in the literal, assuming this character would separate table alias and column name.
     *                          -1 when dot is missing. When dot is present, the literal will not be matched to the projection. We assume this is a
     *                          reference to the base model.
     * @param position          literal position in the SQL text to aid SQL error reporting
     * @param groupByCall       flag indicating that the return value is required, which is in turn asking to ignore projection lookup.
     *                          This lookup will be unhandled when the return value is needed to disambiguate the column name.
     * @return -1 if literal was matched to the projection, otherwise 0-based index of the join model where it was matched.
     * @throws SqlException exception is throw when literal could not be matched, or it matches several models at the same time (ambiguous).
     */
    private int validateColumnAndGetModelIndex(
            QueryModel baseModel,
            QueryModel innerVirtualModel,
            CharSequence literal,
            int dot,
            int position,
            boolean groupByCall
    ) throws SqlException {
        final ObjList<QueryModel> joinModels = baseModel.getJoinModels();
        int index = -1;
        if (dot == -1) {
            if (innerVirtualModel != null && innerVirtualModel.getAliasToColumnMap().contains(literal) && !groupByCall) {
                // For now, most places ignore the return values, except one - adding missing table prefixes in group-by
                // cases. We do not yet support projection reference in group-by. When we do, we will need to deal with
                // -1 there.
                return -1;
            }
            for (int i = 0, n = joinModels.size(); i < n; i++) {
                if (joinModels.getQuick(i).getAliasToColumnMap().excludes(literal)) {
                    continue;
                }
                if (index != -1) {
                    throw SqlException.ambiguousColumn(position, literal);
                }
                index = i;
            }

            if (index == -1) {
                throw SqlException.invalidColumn(position, literal);
            }
        } else {
            index = baseModel.getModelAliasIndex(literal, 0, dot);
            if (index == -1) {
                throw SqlException.$(position, "Invalid table name or alias");
            }
            if (joinModels.getQuick(index).getAliasToColumnMap().excludes(literal, dot + 1, literal.length())) {
                throw SqlException.invalidColumn(position, literal);
            }
        }
        return index;
    }

    private void validateConstOrRuntimeConstFunction(ExpressionNode expr, SqlExecutionContext sqlExecutionContext) throws SqlException {
        if (expr != null) {
            final Function func = functionParser.parseFunction(expr, EmptyRecordMetadata.INSTANCE, sqlExecutionContext);
            try {
                if (!func.isConstant() && !func.isRuntimeConstant()) {
                    throw SqlException.$(expr.position, "timezone must be a constant expression of STRING or CHAR type");
                }
            } finally {
                Misc.free(func);
            }
        }
    }

    /* Throws exception if given node tree contains reference to aggregate or window function that are not allowed in GROUP BY clause. */
    private void validateGroupByExpression(@Transient ExpressionNode node, int originalNodePosition) throws SqlException {
        try {
            validateNotAggregateOrWindowFunction(node);

            sqlNodeStack.clear();
            while (node != null) {
                if (node.paramCount < 3) {
                    if (node.rhs != null) {
                        validateNotAggregateOrWindowFunction(node.rhs);
                        sqlNodeStack.push(node.rhs);
                    }

                    if (node.lhs != null) {
                        validateNotAggregateOrWindowFunction(node.lhs);
                        node = node.lhs;
                    } else {
                        if (!sqlNodeStack.isEmpty()) {
                            node = sqlNodeStack.poll();
                        } else {
                            node = null;
                        }
                    }
                } else {
                    for (int i = 1, k = node.paramCount; i < k; i++) {
                        ExpressionNode e = node.args.getQuick(i);
                        validateNotAggregateOrWindowFunction(e);
                        sqlNodeStack.push(e);
                    }

                    ExpressionNode e = node.args.getQuick(0);
                    validateNotAggregateOrWindowFunction(e);
                    node = e;
                }
            }
        } catch (SqlException sqle) {
            if (originalNodePosition > -1) {
                sqle.setPosition(originalNodePosition);
            }
            throw sqle;
        }
    }

    private void validateNotAggregateOrWindowFunction(ExpressionNode node) throws SqlException {
        if (node.type == FUNCTION) {
            if (functionParser.getFunctionFactoryCache().isGroupBy(node.token)) {
                throw SqlException.$(node.position, "aggregate functions are not allowed in GROUP BY");
            }
            if (functionParser.getFunctionFactoryCache().isWindow(node.token)) {
                throw SqlException.$(node.position, "window functions are not allowed in GROUP BY");
            }
        }
    }

    private void validateWindowFunctions(
            QueryModel model, SqlExecutionContext sqlExecutionContext, int recursionLevel
    ) throws SqlException {
        if (model == null) {
            return;
        }

        if (recursionLevel > maxRecursion) {
            throw SqlException.$(0, "SQL model is too complex to evaluate");
        }

        if (model.getSelectModelType() == QueryModel.SELECT_MODEL_WINDOW) {
            final ObjList<QueryColumn> queryColumns = model.getColumns();
            for (int i = 0, n = queryColumns.size(); i < n; i++) {
                QueryColumn qc = queryColumns.getQuick(i);
                if (qc.isWindowColumn()) {
                    final WindowColumn ac = (WindowColumn) qc;
                    // preceding and following accept non-negative values only
                    long rowsLo = evalNonNegativeLongConstantOrDie(ac.getRowsLoExpr(), sqlExecutionContext);
                    long rowsHi = evalNonNegativeLongConstantOrDie(ac.getRowsHiExpr(), sqlExecutionContext);

                    switch (ac.getRowsLoKind()) {
                        case WindowColumn.PRECEDING:
                            rowsLo = rowsLo != Long.MAX_VALUE ? -rowsLo : Long.MIN_VALUE;
                            break;
                        case WindowColumn.FOLLOWING:
                            //rowsLo = rowsLo;
                            break;
                        default:
                            // CURRENT ROW
                            rowsLo = 0;
                            break;
                    }

                    switch (ac.getRowsHiKind()) {
                        case WindowColumn.PRECEDING:
                            rowsHi = rowsHi != Long.MAX_VALUE ? -rowsHi : Long.MIN_VALUE;
                            break;
                        case WindowColumn.FOLLOWING:
                            //rowsHi = rowsHi;
                            break;
                        default:
                            // CURRENT ROW
                            rowsHi = 0;
                            break;
                    }

                    ac.setRowsLo(rowsLo * ac.getRowsLoExprTimeUnit());
                    ac.setRowsHi(rowsHi * ac.getRowsHiExprTimeUnit());
                }
            }
        }

        validateWindowFunctions(model.getNestedModel(), sqlExecutionContext, recursionLevel + 1);

        // join models
        for (int i = 1, n = model.getJoinModels().size(); i < n; i++) {
            validateWindowFunctions(model.getJoinModels().getQuick(i), sqlExecutionContext, recursionLevel + 1);
        }

        validateWindowFunctions(model.getUnionModel(), sqlExecutionContext, recursionLevel + 1);
    }

    @NotNull
    private QueryModel wrapWithSelectModel(QueryModel model, int columnCount) {
        final QueryModel outerModel = createWrapperModel(model);
        // then create columns on the outermost model
        for (int i = 0; i < columnCount; i++) {
            QueryColumn qcFrom = model.getBottomUpColumns().getQuick(i);
            outerModel.addBottomUpColumnIfNotExists(nextColumn(qcFrom.getAlias()));
        }
        return outerModel;
    }

    @NotNull
    private QueryModel wrapWithSelectModel(QueryModel model, IntList insetColumnIndexes, ObjList<QueryColumn> insertColumnAliases, CharSequence timestampAlias) {
        final QueryModel _model = createWrapperModel(model);

        // These are merged columns, the assumption is that the insetColumnIndexes are ordered.
        // This loop will fail miserably in indexes are unordered.
        final int src1ColumnCount = model.getBottomUpColumns().size();
        final int src2ColumnCount = insetColumnIndexes.size();
        for (int i = 0, k = 0, m = 0; i < src1ColumnCount || k < src2ColumnCount; m++) {
            if (k < src2ColumnCount && insetColumnIndexes.getQuick(k) == m) {
                final QueryColumn column = insertColumnAliases.get(k);
                // insert column at this position, this column must reference our timestamp, that
                // comes out of the group-by result set, but with user-provided aliases.
                if (column.getAst().type == LITERAL) {
                    _model.addBottomUpColumnIfNotExists(nextColumn(column.getAlias(), timestampAlias));
                } else {
                    _model.addBottomUpColumnIfNotExists(column);
                }
                k++;
            } else {
                final QueryColumn qcFrom = model.getBottomUpColumns().getQuick(i);
                _model.addBottomUpColumnIfNotExists(nextColumn(qcFrom.getAlias()));
                i++;
            }
        }

        return _model;
    }

    private QueryModel wrapWithSelectWildcard(QueryModel model) throws SqlException {
        final QueryModel outerModel = createWrapperModel(model);
        outerModel.addBottomUpColumn(nextColumn("*"));
        return outerModel;
    }

    @SuppressWarnings("unused")
    protected void authorizeColumnAccess(SqlExecutionContext executionContext, QueryModel model) {
    }

    @SuppressWarnings("unused")
    protected void authorizeUpdate(QueryModel updateQueryModel, TableToken token) {
    }

    QueryModel optimise(
            @Transient final QueryModel model,
            @Transient SqlExecutionContext sqlExecutionContext,
            SqlParserCallback sqlParserCallback
    ) throws SqlException {
        QueryModel rewrittenModel = model;
        try {
            rewrittenModel = bubbleUpOrderByAndLimitFromUnion(rewrittenModel);
            optimiseExpressionModels(rewrittenModel, sqlExecutionContext, sqlParserCallback);
            enumerateTableColumns(rewrittenModel, sqlExecutionContext, sqlParserCallback);
            rewriteTopLevelLiteralsToFunctions(rewrittenModel);
            rewriteSampleByFromTo(rewrittenModel);
            propagateHintsTo(rewrittenModel, rewrittenModel.getHints());
            rewrittenModel = rewriteDistinct(rewrittenModel);
            rewrittenModel = rewriteSampleBy(rewrittenModel, sqlExecutionContext);
            rewrittenModel = moveOrderByFunctionsIntoOuterSelect(rewrittenModel);
            rewriteCount(rewrittenModel);
            resolveJoinColumns(rewrittenModel);
            optimiseBooleanNot(rewrittenModel);
            rewriteSingleFirstLastGroupBy(rewrittenModel);
            rewrittenModel = rewriteSelectClause(rewrittenModel, true, sqlExecutionContext, sqlParserCallback);
            optimiseModelsWithASOFJoins(sqlExecutionContext, rewrittenModel, rewrittenModel);
            optimiseJoins(rewrittenModel);
            collapseStackedChooseModels(rewrittenModel);
            rewriteCountDistinct(rewrittenModel);
            rewriteMultipleTermLimitedOrderByPart1(rewrittenModel);
            pushLimitFromChooseToNone(rewrittenModel, sqlExecutionContext);
            validateWindowFunctions(rewrittenModel, sqlExecutionContext, 0);
            rewriteOrderByPosition(rewrittenModel);
            rewriteOrderByPositionForUnionModels(rewrittenModel);
            rewrittenModel = rewriteOrderBy(rewrittenModel);
            optimiseOrderBy(rewrittenModel, OrderByMnemonic.ORDER_BY_UNKNOWN);
            createOrderHash(rewrittenModel);
            moveWhereInsideSubQueries(rewrittenModel);
            eraseColumnPrefixInWhereClauses(rewrittenModel);
            moveTimestampToChooseModel(rewrittenModel);
            propagateTopDownColumns(rewrittenModel, rewrittenModel.allowsColumnsChange());
            rewriteMultipleTermLimitedOrderByPart2(rewrittenModel);
            authorizeColumnAccess(sqlExecutionContext, rewrittenModel);
            return rewrittenModel;
        } catch (Throwable th) {
            // at this point, models may have functions than need to be freed
            Misc.freeObjListAndClear(tableFactoriesInFlight);
            throw th;
        }
    }

    void optimiseUpdate(
            QueryModel updateQueryModel,
            SqlExecutionContext sqlExecutionContext,
            TableRecordMetadata metadata,
            SqlParserCallback sqlParserCallback
    ) throws SqlException {
        final QueryModel selectQueryModel = updateQueryModel.getNestedModel();
        selectQueryModel.setIsUpdate(true);
        QueryModel optimisedNested = optimise(selectQueryModel, sqlExecutionContext, sqlParserCallback);
        assert optimisedNested.isUpdate();
        updateQueryModel.setNestedModel(optimisedNested);

        // And then generate plan for UPDATE top level QueryModel
        validateUpdateColumns(updateQueryModel, metadata, sqlExecutionContext);
    }

    void validateUpdateColumns(
            QueryModel updateQueryModel, TableRecordMetadata metadata, SqlExecutionContext sqlExecutionContext
    ) throws SqlException {
        try {
            literalCollectorANames.clear();
            tempList.clear(metadata.getColumnCount());
            tempList.setPos(metadata.getColumnCount());
            int timestampIndex = metadata.getTimestampIndex();
            int updateSetColumnCount = updateQueryModel.getUpdateExpressions().size();
            for (int i = 0; i < updateSetColumnCount; i++) {
                // SET left hand side expressions are stored in top level UPDATE QueryModel
                ExpressionNode columnExpression = updateQueryModel.getUpdateExpressions().get(i);
                int position = columnExpression.position;
                int columnIndex = metadata.getColumnIndexQuiet(columnExpression.token);

                // SET right hand side expressions are stored in the Nested SELECT QueryModel as columns
                QueryColumn queryColumn = updateQueryModel.getNestedModel().getColumns().get(i);
                if (columnIndex < 0) {
                    throw SqlException.invalidColumn(position, queryColumn.getName());
                }
                if (columnIndex == timestampIndex) {
                    throw SqlException.$(position, "Designated timestamp column cannot be updated");
                }
                if (tempList.getQuick(columnIndex) == 1) {
                    throw SqlException.$(position, "Duplicate column ").put(queryColumn.getName()).put(" in SET clause");
                }

                // When column name case does not match table column name in left side of SET
                // for example if table "tbl" column name is "Col" but update uses
                // UPDATE tbl SET coL = 1
                // we need to replace to match metadata name exactly
                CharSequence exactColName = metadata.getColumnName(columnIndex);
                queryColumn.of(exactColName, queryColumn.getAst());
                tempList.set(columnIndex, 1);
                literalCollectorANames.add(exactColName);

                ExpressionNode rhs = queryColumn.getAst();
                if (rhs.type == FUNCTION) {
                    if (functionParser.getFunctionFactoryCache().isGroupBy(rhs.token)) {
                        throw SqlException.$(rhs.position, "Unsupported function in SET clause");
                    }
                }
            }

            TableToken tableToken = metadata.getTableToken();
            sqlExecutionContext.getSecurityContext().authorizeTableUpdate(tableToken, literalCollectorANames);

            if (!sqlExecutionContext.isWalApplication() && !Chars.equalsIgnoreCase(tableToken.getTableName(), updateQueryModel.getTableName())) {
                // Table renamed
                throw TableReferenceOutOfDateException.of(updateQueryModel.getTableName());
            }
            updateQueryModel.setUpdateTableToken(tableToken);
            authorizeUpdate(updateQueryModel, tableToken);
        } catch (EntryLockedException e) {
            throw SqlException.position(updateQueryModel.getModelPosition()).put("table is locked: ").put(tableLookupSequence);
        } catch (CairoException e) {
            if (e.isAuthorizationError()) {
                throw e;
            }
            throw SqlException.position(updateQueryModel.getModelPosition()).put(e);
        }
    }

    private static class ChildTableColumnFinder implements PostOrderTreeTraversalAlgo.Visitor {
        private boolean found;
        private QueryModel targetModel;

        public ChildTableColumnFinder(QueryModel targetModel, boolean found) {
            this.targetModel = targetModel;
            this.found = found;
        }

        @Override
        public void visit(ExpressionNode node) throws SqlException {
            if (node.type == LITERAL) {
                CharSequence clauseColumn = node.token;
                int dot = Chars.indexOfLastUnquoted(clauseColumn, '.');
                CharSequence clauseColumnName = clauseColumn.subSequence(dot + 1, clauseColumn.length());
                //check with column in between clause should be of master table
                if (dot != -1) {
                    CharSequence nodeAlias = clauseColumn.subSequence(0, dot);
                    CharSequence masterTableAlias = targetModel.getAlias() != null ? targetModel.getAlias().token :
                            targetModel.getTableNameExpr().token;
                    if (!Chars.equalsIgnoreCase(nodeAlias, masterTableAlias))
                        found = true;
                } else {
                    if (!targetModel.getAliasToColumnMap().contains(clauseColumnName))
                        found = true;
                }
            }
        }

        private void resetValues() {
            found = false;
            targetModel = null;
        }
    }

    private static class LiteralCheckingVisitor implements PostOrderTreeTraversalAlgo.Visitor {
        private LowerCaseCharSequenceObjHashMap<QueryColumn> nameTypeMap;

        @Override
        public void visit(ExpressionNode node) {
            if (node.type == LITERAL) {
                final int len = node.token.length();
                final int dot = Chars.indexOf(node.token, 0, len, '.');
                int index = nameTypeMap.keyIndex(node.token, dot + 1, len);
                // these columns are pre-validated
                assert index < 0;
                if (nameTypeMap.valueAt(index).getAst().type != LITERAL) {
                    throw NonLiteralException.INSTANCE;
                }
            }
        }

        PostOrderTreeTraversalAlgo.Visitor of(LowerCaseCharSequenceObjHashMap<QueryColumn> nameTypeMap) {
            this.nameTypeMap = nameTypeMap;
            return this;
        }
    }

    private static class LiteralRewritingVisitor implements PostOrderTreeTraversalAlgo.Visitor {
        private LowerCaseCharSequenceObjHashMap<CharSequence> aliasToColumnMap;

        @Override
        public void visit(ExpressionNode node) {
            if (node.type == LITERAL) {
                int dot = Chars.indexOfLastUnquoted(node.token, '.');
                int index = dot == -1 ? aliasToColumnMap.keyIndex(node.token) : aliasToColumnMap.keyIndex(node.token, dot + 1, node.token.length());
                // we have table column hit when alias is not found
                // in this case expression rewrite is unnecessary
                if (index < 0) {
                    CharSequence column = aliasToColumnMap.valueAtQuick(index);
                    assert column != null;
                    // it is also unnecessary to rewrite literal if target value is the same
                    if (!Chars.equals(node.token, column)) {
                        node.token = column;
                    }
                }
            }
        }

        PostOrderTreeTraversalAlgo.Visitor of(LowerCaseCharSequenceObjHashMap<CharSequence> aliasToColumnMap) {
            this.aliasToColumnMap = aliasToColumnMap;
            return this;
        }
    }

    private static class NonLiteralException extends RuntimeException {
        private static final NonLiteralException INSTANCE = new NonLiteralException();
    }

    private class ColumnPrefixEraser implements PostOrderTreeTraversalAlgo.Visitor {

        @Override
        public void visit(ExpressionNode node) {
            switch (node.type) {
                case FUNCTION:
                case OPERATION:
                case SET_OPERATION:
                    if (node.paramCount < 3) {
                        node.lhs = rewrite(node.lhs);
                        node.rhs = rewrite(node.rhs);
                    } else {
                        for (int i = 0, n = node.paramCount; i < n; i++) {
                            node.args.setQuick(i, rewrite(node.args.getQuick(i)));
                        }
                    }
                    break;
                default:
                    break;
            }
        }

        private ExpressionNode rewrite(ExpressionNode node) {
            if (node != null && node.type == LITERAL) {
                final int dot = Chars.indexOfLastUnquoted(node.token, '.');
                if (dot != -1) {
                    return nextLiteral(node.token.subSequence(dot + 1, node.token.length()));
                }
            }
            return node;
        }
    }

    private class LiteralCollector implements PostOrderTreeTraversalAlgo.Visitor {
        private int functionCount;
        private IntHashSet indexes;
        private QueryModel model;
        private ObjList<CharSequence> names;
        private int nullCount;

        @Override
        public void visit(ExpressionNode node) throws SqlException {
            switch (node.type) {
                case LITERAL:
                    int dot = Chars.indexOfLastUnquoted(node.token, '.');
                    CharSequence name = dot == -1 ? node.token : node.token.subSequence(dot + 1, node.token.length());
                    indexes.add(validateColumnAndGetModelIndex(model, null, node.token, dot, node.position, false));
                    if (names != null) {
                        names.add(name);
                    }
                    break;
                case CONSTANT:
                    if (nullConstants.contains(node.token)) {
                        nullCount++;
                    }
                    break;
                case FUNCTION:
                case OPERATION:
                    functionCount++;
                    break;
                default:
                    break;
            }
        }

        private PostOrderTreeTraversalAlgo.Visitor lhs() {
            indexes = literalCollectorAIndexes;
            names = literalCollectorANames;
            return this;
        }

        private void resetCounts() {
            nullCount = 0;
            functionCount = 0;
        }

        private PostOrderTreeTraversalAlgo.Visitor rhs() {
            indexes = literalCollectorBIndexes;
            names = literalCollectorBNames;
            return this;
        }

        private PostOrderTreeTraversalAlgo.Visitor to(IntHashSet indexes) {
            this.indexes = indexes;
            this.names = null;
            return this;
        }

        private void withModel(QueryModel model) {
            this.model = model;
        }
    }

    static {
        notOps.put("not", NOT_OP_NOT);
        notOps.put("and", NOT_OP_AND);
        notOps.put("or", NOT_OP_OR);
        notOps.put(">", NOT_OP_GREATER);
        notOps.put(">=", NOT_OP_GREATER_EQ);
        notOps.put("<", NOT_OP_LESS);
        notOps.put("<=", NOT_OP_LESS_EQ);
        notOps.put("=", NOT_OP_EQUAL);
        notOps.put("!=", NOT_OP_NOT_EQ);
        notOps.put("<>", NOT_OP_NOT_EQ);

        joinBarriers = new IntHashSet();
        joinBarriers.add(QueryModel.JOIN_OUTER);
        joinBarriers.add(QueryModel.JOIN_CROSS_LEFT);
        joinBarriers.add(QueryModel.JOIN_ASOF);
        joinBarriers.add(QueryModel.JOIN_SPLICE);
        joinBarriers.add(QueryModel.JOIN_LT);

        nullConstants.add("null");
        nullConstants.add("NaN");

        joinOps.put("=", JOIN_OP_EQUAL);
        joinOps.put("and", JOIN_OP_AND);
        joinOps.put("or", JOIN_OP_OR);
        joinOps.put("~", JOIN_OP_REGEX);

        flexColumnModelTypes.add(QueryModel.SELECT_MODEL_CHOOSE);
        flexColumnModelTypes.add(QueryModel.SELECT_MODEL_NONE);
        flexColumnModelTypes.add(QueryModel.SELECT_MODEL_DISTINCT);
        flexColumnModelTypes.add(QueryModel.SELECT_MODEL_VIRTUAL);
        flexColumnModelTypes.add(QueryModel.SELECT_MODEL_WINDOW);
        flexColumnModelTypes.add(QueryModel.SELECT_MODEL_GROUP_BY);
    }

    static {
        limitTypes.add(ColumnType.LONG);
        limitTypes.add(ColumnType.BYTE);
        limitTypes.add(ColumnType.SHORT);
        limitTypes.add(ColumnType.INT);
    }
}<|MERGE_RESOLUTION|>--- conflicted
+++ resolved
@@ -2372,17 +2372,13 @@
         return -1;
     }
 
-<<<<<<< HEAD
     private boolean findIfnodeExpressionContainsChildTableRef(ExpressionNode node, QueryModel targetModel) throws SqlException {
         childTableColumnFinder.targetModel = targetModel;
         traversalAlgo.traverse(node, childTableColumnFinder);
         return childTableColumnFinder.found;
     }
 
-    private CharSequence findQueryColumnByAst(ObjList<QueryColumn> bottomUpColumns, ExpressionNode node) {
-=======
     private QueryColumn findQueryColumnByAst(ObjList<QueryColumn> bottomUpColumns, ExpressionNode node) {
->>>>>>> 4aeca59c
         for (int i = 0, max = bottomUpColumns.size(); i < max; i++) {
             QueryColumn qc = bottomUpColumns.getQuick(i);
             if (compareNodesExact(qc.getAst(), node)) {
