--- conflicted
+++ resolved
@@ -307,24 +307,6 @@
         return false;
     }
 
-<<<<<<< HEAD
-    private static ExpressionNode concatFilters(
-            boolean cairoSqlLegacyOperatorPrecedence,
-            ObjectPool<ExpressionNode> expressionNodePool,
-            ExpressionNode old,
-            ExpressionNode filter
-    ) {
-        if (old == null) {
-            return filter;
-        } else {
-            OperatorExpression andOp = OperatorExpression.chooseRegistry(cairoSqlLegacyOperatorPrecedence).getOperatorDefinition("and");
-            ExpressionNode node = expressionNodePool.next().of(OPERATION, andOp.operator.token, andOp.precedence, filter.position);
-            node.paramCount = 2;
-            node.lhs = old;
-            node.rhs = filter;
-            return node;
-        }
-=======
     public boolean hasOrderedGroupByFunc(ExpressionNode node) {
         sqlNodeStack.clear();
 
@@ -358,7 +340,24 @@
             }
         }
         return false;
->>>>>>> a29bd95f
+    }
+
+    private static ExpressionNode concatFilters(
+            boolean cairoSqlLegacyOperatorPrecedence,
+            ObjectPool<ExpressionNode> expressionNodePool,
+            ExpressionNode old,
+            ExpressionNode filter
+    ) {
+        if (old == null) {
+            return filter;
+        } else {
+            OperatorExpression andOp = OperatorExpression.chooseRegistry(cairoSqlLegacyOperatorPrecedence).getOperatorDefinition("and");
+            ExpressionNode node = expressionNodePool.next().of(OPERATION, andOp.operator.token, andOp.precedence, filter.position);
+            node.paramCount = 2;
+            node.lhs = old;
+            node.rhs = filter;
+            return node;
+        }
     }
 
     private static boolean isOrderedByDesignatedTimestamp(QueryModel model) {
