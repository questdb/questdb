--- conflicted
+++ resolved
@@ -7369,14 +7369,11 @@
             moveTimestampToChooseModel(rewrittenModel);
             propagateTopDownColumns(rewrittenModel, rewrittenModel.allowsColumnsChange());
             rewriteMultipleTermLimitedOrderByPart2(rewrittenModel);
-<<<<<<< HEAD
+            if (!sqlExecutionContext.isValidationOnly()) {
+                authorizeColumnAccess(sqlExecutionContext, rewrittenModel);
+            }
             authorizeColumnAccess(sqlExecutionContext, rewrittenModel);
             parquetProjectionPushdown(rewrittenModel);
-=======
-            if (!sqlExecutionContext.isValidationOnly()) {
-                authorizeColumnAccess(sqlExecutionContext, rewrittenModel);
-            }
->>>>>>> 124dcd7a
             return rewrittenModel;
         } catch (Throwable th) {
             // at this point, models may have functions than need to be freed
