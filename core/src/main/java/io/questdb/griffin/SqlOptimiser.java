--- conflicted
+++ resolved
@@ -1896,7 +1896,6 @@
         }
     }
 
-<<<<<<< HEAD
     void optimiseUpdate(QueryModel updateQueryModel, SqlExecutionContext sqlExecutionContext) throws SqlException {
         final QueryModel selectQueryModel = updateQueryModel.getNestedModel();
         selectQueryModel.setIsUpdate(true);
@@ -1966,8 +1965,6 @@
         }
     }
 
-=======
->>>>>>> b7f6318c
     QueryModel optimise(QueryModel model, SqlExecutionContext sqlExecutionContext) throws SqlException {
         final QueryModel rewrittenModel;
         try {
@@ -2252,17 +2249,6 @@
             union.setOrderByAdviceMnemonic(orderByMnemonic);
             optimiseOrderBy(union, orderByMnemonic);
         }
-    }
-
-    void optimiseUpdate(QueryModel updateQueryModel, SqlExecutionContext sqlExecutionContext) throws SqlException {
-        final QueryModel selectQueryModel = updateQueryModel.getNestedModel();
-        selectQueryModel.setIsUpdate(true);
-        QueryModel optimisedNested = optimise(selectQueryModel, sqlExecutionContext);
-        assert optimisedNested.isUpdate();
-        updateQueryModel.setNestedModel(optimisedNested);
-
-        // And then generate plan for UPDATE top level QueryModel
-        validateUpdateColumns(updateQueryModel, sqlExecutionContext, optimisedNested.getTableId(), optimisedNested.getTableVersion());
     }
 
     private void parseFunctionAndEnumerateColumns(@NotNull QueryModel model, @NotNull SqlExecutionContext executionContext) throws SqlException {
@@ -3406,63 +3392,6 @@
         return index;
     }
 
-    private void validateUpdateColumns(QueryModel updateQueryModel, SqlExecutionContext executionContext, int tableId, long tableVersion) throws SqlException {
-        try (
-                TableReader r = engine.getReader(
-                        executionContext.getCairoSecurityContext(),
-                        updateQueryModel.getTableName().token,
-                        tableId,
-                        tableVersion
-                )
-        ) {
-            TableReaderMetadata metadata = r.getMetadata();
-            if (metadata.getPartitionBy() == PartitionBy.NONE) {
-                throw SqlException.$(updateQueryModel.getModelPosition(), "UPDATE query can only be executed on partitioned tables");
-            }
-            int timestampIndex = metadata.getTimestampIndex();
-            if (timestampIndex < 0) {
-                throw SqlException.$(updateQueryModel.getModelPosition(), "UPDATE query can only be executed on tables with Designated timestamp");
-            }
-
-            tempList.clear(metadata.getColumnCount());
-            tempList.setPos(metadata.getColumnCount());
-            int updateSetColumnCount = updateQueryModel.getUpdateExpressions().size();
-            for (int i = 0; i < updateSetColumnCount; i++) {
-
-                // SET left hand side expressions are stored in top level UPDATE QueryModel
-                ExpressionNode columnExpression = updateQueryModel.getUpdateExpressions().get(i);
-                int position = columnExpression.position;
-                int columnIndex = metadata.getColumnIndexQuiet(columnExpression.token);
-
-                // SET right hand side expressions are stored in the Nested SELECT QueryModel as columns
-                QueryColumn queryColumn = updateQueryModel.getNestedModel().getColumns().get(i);
-                if (columnIndex < 0) {
-                    throw SqlException.invalidColumn(position, queryColumn.getName());
-                }
-                if (columnIndex == timestampIndex) {
-                    throw SqlException.$(position, "Designated timestamp column cannot be updated");
-                }
-                if (tempList.getQuick(columnIndex) == 1) {
-                    throw SqlException.$(position, "Duplicate column ").put(queryColumn.getName()).put(" in SET clause");
-                }
-                tempList.set(columnIndex, 1);
-
-                ExpressionNode rhs = queryColumn.getAst();
-                if (rhs.type == FUNCTION) {
-                    if (functionParser.getFunctionFactoryCache().isGroupBy(rhs.token)) {
-                        throw SqlException.$(rhs.position, "Unsupported function in SET clause");
-                    }
-                }
-            }
-            // Save update table name as a String to not re-create string later on from CharSequence
-            updateQueryModel.setUpdateTableName(r.getTableName());
-        } catch (EntryLockedException e) {
-            throw SqlException.position(updateQueryModel.getModelPosition()).put("table is locked: ").put(tableLookupSequence);
-        } catch (CairoException e) {
-            throw SqlException.position(updateQueryModel.getModelPosition()).put(e);
-        }
-    }
-
     private static class NonLiteralException extends RuntimeException {
         private static final NonLiteralException INSTANCE = new NonLiteralException();
     }
