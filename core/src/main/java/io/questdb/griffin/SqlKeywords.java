--- conflicted
+++ resolved
@@ -781,7 +781,6 @@
                 && (tok.charAt(1) | 32) == 'n';
     }
 
-<<<<<<< HEAD
     public static boolean isIncludeKeyword(CharSequence tok) {
         return tok.length() == 7
                 && (tok.charAt(0) | 32) == 'i'
@@ -791,7 +790,8 @@
                 && (tok.charAt(4) | 32) == 'u'
                 && (tok.charAt(5) | 32) == 'd'
                 && (tok.charAt(6) | 32) == 'e';
-=======
+    }
+
     public static boolean isIncrementalKeyword(CharSequence tok) {
         return tok.length() == 11
                 && (tok.charAt(0) | 32) == 'i'
@@ -805,7 +805,6 @@
                 && (tok.charAt(8) | 32) == 't'
                 && (tok.charAt(9) | 32) == 'a'
                 && (tok.charAt(10) | 32) == 'l';
->>>>>>> 2d5aedf0
     }
 
     public static boolean isIndexKeyword(CharSequence tok) {
@@ -1309,11 +1308,7 @@
                 && (tok.byteAt(3) | 32) == 'l';
     }
 
-<<<<<<< HEAD
     public static boolean isNullsKeyword(CharSequence tok) {
-=======
-    public static boolean isNullsWord(CharSequence tok) {
->>>>>>> 2d5aedf0
         return tok.length() == 5
                 && (tok.charAt(0) | 32) == 'n'
                 && (tok.charAt(1) | 32) == 'u'
