--- conflicted
+++ resolved
@@ -2316,11 +2316,7 @@
     static void assertTableNameIsQuotedOrNotAKeyword(CharSequence keyword, int position) throws SqlException {
         final boolean quoted = Chars.isQuoted(keyword);
         if (!quoted && SqlKeywords.isKeyword(keyword)) {
-<<<<<<< HEAD
-            throw SqlException.$(position, "table and columns names that are SQL keywords have to be enclosed in double quotes, such as \"").put(keyword).put('"');
-=======
             throw SqlException.$(position, "table and column names that are SQL keywords have to be enclosed in double quotes, such as \"").put(keyword).put('"');
->>>>>>> daa41aa8
         }
     }
 
