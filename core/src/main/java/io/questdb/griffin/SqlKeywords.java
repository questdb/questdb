/*******************************************************************************
 *     ___                  _   ____  ____
 *    / _ \ _   _  ___  ___| |_|  _ \| __ )
 *   | | | | | | |/ _ \/ __| __| | | |  _ \
 *   | |_| | |_| |  __/\__ \ |_| |_| | |_) |
 *    \__\_\\__,_|\___||___/\__|____/|____/
 *
 *  Copyright (c) 2014-2019 Appsicle
 *  Copyright (c) 2019-2022 QuestDB
 *
 *  Licensed under the Apache License, Version 2.0 (the "License");
 *  you may not use this file except in compliance with the License.
 *  You may obtain a copy of the License at
 *
 *  http://www.apache.org/licenses/LICENSE-2.0
 *
 *  Unless required by applicable law or agreed to in writing, software
 *  distributed under the License is distributed on an "AS IS" BASIS,
 *  WITHOUT WARRANTIES OR CONDITIONS OF ANY KIND, either express or implied.
 *  See the License for the specific language governing permissions and
 *  limitations under the License.
 *
 ******************************************************************************/

package io.questdb.griffin;

import io.questdb.std.Chars;
import io.questdb.std.LowerCaseCharSequenceHashSet;

public class SqlKeywords {
    public static final String CONCAT_FUNC_NAME = "concat";
    public static final int CASE_KEYWORD_LENGTH = 4;
    private static final LowerCaseCharSequenceHashSet TIMESTAMP_PART_SET = new LowerCaseCharSequenceHashSet();
    public static int GEOHASH_KEYWORD_LENGTH = 7;

    public static boolean isAddKeyword(CharSequence tok) {
        if (tok.length() != 3) {
            return false;
        }

        int i = 0;
        return (tok.charAt(i++) | 32) == 'a'
                && (tok.charAt(i++) | 32) == 'd'
                && (tok.charAt(i) | 32) == 'd';
    }

    public static boolean isAlignKeyword(CharSequence tok) {
        if (tok.length() != 5) {
            return false;
        }

        int i = 0;
        return (tok.charAt(i++) | 32) == 'a'
                && (tok.charAt(i++) | 32) == 'l'
                && (tok.charAt(i++) | 32) == 'i'
                && (tok.charAt(i++) | 32) == 'g'
                && (tok.charAt(i) | 32) == 'n';
    }

    public static boolean isAllKeyword(CharSequence tok) {
        if (tok.length() != 3) {
            return false;
        }

        int i = 0;
        return (tok.charAt(i++) | 32) == 'a'
                && (tok.charAt(i++) | 32) == 'l'
                && (tok.charAt(i) | 32) == 'l';
    }

    public static boolean isAlterKeyword(CharSequence tok) {
        if (tok.length() != 5) {
            return false;
        }

        int i = 0;
        return (tok.charAt(i++) | 32) == 'a'
                && (tok.charAt(i++) | 32) == 'l'
                && (tok.charAt(i++) | 32) == 't'
                && (tok.charAt(i++) | 32) == 'e'
                && (tok.charAt(i) | 32) == 'r';
    }

    public static boolean isAndKeyword(CharSequence tok) {
        if (tok.length() != 3) {
            return false;
        }

        int i = 0;
        return (tok.charAt(i++) | 32) == 'a'
                && (tok.charAt(i++) | 32) == 'n'
                && (tok.charAt(i) | 32) == 'd';
    }

    public static boolean isAsKeyword(CharSequence tok) {
        if (tok.length() != 2) {
            return false;
        }

        int i = 0;
        return (tok.charAt(i++) | 32) == 'a'
                && (tok.charAt(i) | 32) == 's';
    }

    public static boolean isAscKeyword(CharSequence tok) {
        if (tok.length() != 3) {
            return false;
        }

        int i = 0;
        return (tok.charAt(i++) | 32) == 'a'
                && (tok.charAt(i++) | 32) == 's'
                && (tok.charAt(i) | 32) == 'c';
    }

    public static boolean isAtKeyword(CharSequence tok) {
        if (tok.length() != 2) {
            return false;
        }

        int i = 0;
        return (tok.charAt(i++) | 32) == 'a'
                && (tok.charAt(i) | 32) == 't';
    }

    public static boolean isAttachKeyword(CharSequence tok) {
        if (tok.length() != 6) {
            return false;
        }

        int i = 0;
        return (tok.charAt(i++) | 32) == 'a'
                && (tok.charAt(i++) | 32) == 't'
                && (tok.charAt(i++) | 32) == 't'
                && (tok.charAt(i++) | 32) == 'a'
                && (tok.charAt(i++) | 32) == 'c'
                && (tok.charAt(i) | 32) == 'h';
    }

    public static boolean isBatch(CharSequence tok) {
        if (tok.length() != 5) {
            return false;
        }

        int i = 0;
        return (tok.charAt(i++) | 32) == 'b'
                && (tok.charAt(i++) | 32) == 'a'
                && (tok.charAt(i++) | 32) == 't'
                && (tok.charAt(i++) | 32) == 'c'
                && (tok.charAt(i) | 32) == 'h';
    }

    public static boolean isBetweenKeyword(CharSequence tok) {
        if (tok.length() != 7) {
            return false;
        }

        int i = 0;
        return (tok.charAt(i++) | 32) == 'b'
                && (tok.charAt(i++) | 32) == 'e'
                && (tok.charAt(i++) | 32) == 't'
                && (tok.charAt(i++) | 32) == 'w'
                && (tok.charAt(i++) | 32) == 'e'
                && (tok.charAt(i++) | 32) == 'e'
                && (tok.charAt(i) | 32) == 'n';
    }

    public static boolean isByKeyword(CharSequence tok) {
        if (tok.length() != 2) {
            return false;
        }

        int i = 0;
        return (tok.charAt(i++) | 32) == 'b'
                && (tok.charAt(i) | 32) == 'y';
    }

    public static boolean isCacheKeyword(CharSequence tok) {
        if (tok.length() != 5) {
            return false;
        }

        int i = 0;
        return (tok.charAt(i++) | 32) == 'c'
                && (tok.charAt(i++) | 32) == 'a'
                && (tok.charAt(i++) | 32) == 'c'
                && (tok.charAt(i++) | 32) == 'h'
                && (tok.charAt(i) | 32) == 'e';
    }

    public static boolean isCalendarKeyword(CharSequence tok) {
        if (tok.length() != 8) {
            return false;
        }

        int i = 0;
        return (tok.charAt(i++) | 32) == 'c'
                && (tok.charAt(i++) | 32) == 'a'
                && (tok.charAt(i++) | 32) == 'l'
                && (tok.charAt(i++) | 32) == 'e'
                && (tok.charAt(i++) | 32) == 'n'
                && (tok.charAt(i++) | 32) == 'd'
                && (tok.charAt(i++) | 32) == 'a'
                && (tok.charAt(i) | 32) == 'r';
    }

    public static boolean isCapacityKeyword(CharSequence tok) {
        if (tok.length() != 8) {
            return false;
        }

        int i = 0;
        return (tok.charAt(i++) | 32) == 'c'
                && (tok.charAt(i++) | 32) == 'a'
                && (tok.charAt(i++) | 32) == 'p'
                && (tok.charAt(i++) | 32) == 'a'
                && (tok.charAt(i++) | 32) == 'c'
                && (tok.charAt(i++) | 32) == 'i'
                && (tok.charAt(i++) | 32) == 't'
                && (tok.charAt(i) | 32) == 'y';
    }

    public static boolean isCaseKeyword(CharSequence tok) {
        if (tok.length() != 4) {
            return false;
        }

        int i = 0;
        return (tok.charAt(i++) | 32) == 'c'
                && (tok.charAt(i++) | 32) == 'a'
                && (tok.charAt(i++) | 32) == 's'
                && (tok.charAt(i) | 32) == 'e';
    }

    public static boolean isCastKeyword(CharSequence tok) {
        if (tok.length() != 4) {
            return false;
        }

        int i = 0;
        return (tok.charAt(i++) | 32) == 'c'
                && (tok.charAt(i++) | 32) == 'a'
                && (tok.charAt(i++) | 32) == 's'
                && (tok.charAt(i) | 32) == 't';
    }

    public static boolean isCenturyKeyword(CharSequence tok) {
        if (tok.length() != 7) {
            return false;
        }

        int i = 0;
        return (tok.charAt(i++) | 32) == 'c'
                && (tok.charAt(i++) | 32) == 'e'
                && (tok.charAt(i++) | 32) == 'n'
                && (tok.charAt(i++) | 32) == 't'
                && (tok.charAt(i++) | 32) == 'u'
                && (tok.charAt(i++) | 32) == 'r'
                && (tok.charAt(i) | 32) == 'y';
    }

    public static boolean isColonColonKeyword(CharSequence tok) {
        if (tok.length() != 2) {
            return false;
        }

        return (tok.charAt(0) | 32) == ':'
                && (tok.charAt(1) | 32) == ':';
    }

    public static boolean isColumnKeyword(CharSequence tok) {
        if (tok.length() != 6) {
            return false;
        }

        int i = 0;
        return (tok.charAt(i++) | 32) == 'c'
                && (tok.charAt(i++) | 32) == 'o'
                && (tok.charAt(i++) | 32) == 'l'
                && (tok.charAt(i++) | 32) == 'u'
                && (tok.charAt(i++) | 32) == 'm'
                && (tok.charAt(i) | 32) == 'n';
    }

    public static boolean isColumnsKeyword(CharSequence tok) {
        if (tok.length() != 7) {
            return false;
        }

        int i = 0;
        return (tok.charAt(i++) | 32) == 'c'
                && (tok.charAt(i++) | 32) == 'o'
                && (tok.charAt(i++) | 32) == 'l'
                && (tok.charAt(i++) | 32) == 'u'
                && (tok.charAt(i++) | 32) == 'm'
                && (tok.charAt(i++) | 32) == 'n'
                && (tok.charAt(i) | 32) == 's';
    }

    public static boolean isCommitLag(CharSequence tok) {
        if (tok.length() != 9) {
            return false;
        }

        int i = 0;
        return (tok.charAt(i++) | 32) == 'c'
                && (tok.charAt(i++) | 32) == 'o'
                && (tok.charAt(i++) | 32) == 'm'
                && (tok.charAt(i++) | 32) == 'm'
                && (tok.charAt(i++) | 32) == 'i'
                && (tok.charAt(i++) | 32) == 't'
                && (tok.charAt(i++) | 32) == 'l'
                && (tok.charAt(i++) | 32) == 'a'
                && (tok.charAt(i) | 32) == 'g';
    }

    public static boolean isConcatFunction(CharSequence tok) {
        if (tok.length() != 6) {
            return false;
        }

        // Reference equal in case it's already replaced token name
        if (tok == CONCAT_FUNC_NAME) return true;

        int i = 0;
        return (tok.charAt(i++) | 32) == 'c'
                && (tok.charAt(i++) | 32) == 'o'
                && (tok.charAt(i++) | 32) == 'n'
                && (tok.charAt(i++) | 32) == 'c'
                && (tok.charAt(i++) | 32) == 'a'
                && (tok.charAt(i) | 32) == 't';
    }

    public static boolean isConcatOperator(CharSequence tok) {
        if (tok.length() != 2) {
            return false;
        }

        int i = 0;
        return (tok.charAt(i++) | 32) == '|'
                && (tok.charAt(i) | 32) == '|';
    }

    public static boolean isCopyKeyword(CharSequence tok) {
        if (tok.length() != 4) {
            return false;
        }

        int i = 0;
        return (tok.charAt(i++) | 32) == 'c'
                && (tok.charAt(i++) | 32) == 'o'
                && (tok.charAt(i++) | 32) == 'p'
                && (tok.charAt(i) | 32) == 'y';
    }

    public static boolean isCountKeyword(CharSequence tok) {
        if (tok.length() != 5) {
            return false;
        }

        int i = 0;
        return (tok.charAt(i++) | 32) == 'c'
                && (tok.charAt(i++) | 32) == 'o'
                && (tok.charAt(i++) | 32) == 'u'
                && (tok.charAt(i++) | 32) == 'n'
                && (tok.charAt(i) | 32) == 't';
    }

    public static boolean isCreateKeyword(CharSequence tok) {
        if (tok.length() != 6) {
            return false;
        }

        int i = 0;
        return (tok.charAt(i++) | 32) == 'c'
                && (tok.charAt(i++) | 32) == 'r'
                && (tok.charAt(i++) | 32) == 'e'
                && (tok.charAt(i++) | 32) == 'a'
                && (tok.charAt(i++) | 32) == 't'
                && (tok.charAt(i) | 32) == 'e';
    }

    public static boolean isDatabaseKeyword(CharSequence tok) {
        if (tok.length() != 8) {
            return false;
        }

        int i = 0;
        return (tok.charAt(i++) | 32) == 'd'
                && (tok.charAt(i++) | 32) == 'a'
                && (tok.charAt(i++) | 32) == 't'
                && (tok.charAt(i++) | 32) == 'a'
                && (tok.charAt(i++) | 32) == 'b'
                && (tok.charAt(i++) | 32) == 'a'
                && (tok.charAt(i++) | 32) == 's'
                && (tok.charAt(i) | 32) == 'e';
    }

    public static boolean isDateKeyword(CharSequence tok) {
        if (tok.length() != 4) {
            return false;
        }

        int i = 0;
        return (tok.charAt(i++) | 32) == 'd'
                && (tok.charAt(i++) | 32) == 'a'
                && (tok.charAt(i++) | 32) == 't'
                && (tok.charAt(i) | 32) == 'e'
                ;
    }

<<<<<<< HEAD
    public static boolean isDelimiterKeyword(CharSequence tok) {
        if (tok.length() != 9) {
=======
    public static boolean isDayKeyword(CharSequence tok) {
        if (tok.length() != 3) {
>>>>>>> 075cb98f
            return false;
        }

        int i = 0;
        return (tok.charAt(i++) | 32) == 'd'
<<<<<<< HEAD
                && (tok.charAt(i++) | 32) == 'e'
                && (tok.charAt(i++) | 32) == 'l'
                && (tok.charAt(i++) | 32) == 'i'
                && (tok.charAt(i++) | 32) == 'm'
                && (tok.charAt(i++) | 32) == 'i'
                && (tok.charAt(i++) | 32) == 't'
                && (tok.charAt(i++) | 32) == 'e'
                && (tok.charAt(i) | 32) == 'r';
    }

=======
                && (tok.charAt(i++) | 32) == 'a'
                && (tok.charAt(i) | 32) == 'y'
                ;
    }

    public static boolean isDecadeKeyword(CharSequence tok) {
        if (tok.length() != 6) {
            return false;
        }

        int i = 0;
        return (tok.charAt(i++) | 32) == 'd'
                && (tok.charAt(i++) | 32) == 'e'
                && (tok.charAt(i++) | 32) == 'c'
                && (tok.charAt(i++) | 32) == 'a'
                && (tok.charAt(i++) | 32) == 'd'
                && (tok.charAt(i) | 32) == 'e'
                ;
    }
>>>>>>> 075cb98f

    public static boolean isDescKeyword(CharSequence tok) {
        if (tok.length() != 4) {
            return false;
        }

        int i = 0;
        return (tok.charAt(i++) | 32) == 'd'
                && (tok.charAt(i++) | 32) == 'e'
                && (tok.charAt(i++) | 32) == 's'
                && (tok.charAt(i) | 32) == 'c';
    }

    public static boolean isDistinctKeyword(CharSequence tok) {
        if (tok.length() != 8) {
            return false;
        }

        int i = 0;
        return (tok.charAt(i++) | 32) == 'd'
                && (tok.charAt(i++) | 32) == 'i'
                && (tok.charAt(i++) | 32) == 's'
                && (tok.charAt(i++) | 32) == 't'
                && (tok.charAt(i++) | 32) == 'i'
                && (tok.charAt(i++) | 32) == 'n'
                && (tok.charAt(i++) | 32) == 'c'
                && (tok.charAt(i) | 32) == 't';
    }

    public static boolean isDowKeyword(CharSequence tok) {
        if (tok.length() != 3) {
            return false;
        }

        int i = 0;
        return (tok.charAt(i++) | 32) == 'd'
                && (tok.charAt(i++) | 32) == 'o'
                && (tok.charAt(i) | 32) == 'w';
    }

    public static boolean isDoyKeyword(CharSequence tok) {
        if (tok.length() != 3) {
            return false;
        }

        int i = 0;
        return (tok.charAt(i++) | 32) == 'd'
                && (tok.charAt(i++) | 32) == 'o'
                && (tok.charAt(i) | 32) == 'y';
    }

    public static boolean isDropKeyword(CharSequence tok) {
        if (tok.length() != 4) {
            return false;
        }

        int i = 0;
        return (tok.charAt(i++) | 32) == 'd'
                && (tok.charAt(i++) | 32) == 'r'
                && (tok.charAt(i++) | 32) == 'o'
                && (tok.charAt(i) | 32) == 'p';
    }

    public static boolean isEndKeyword(CharSequence tok) {
        if (tok.length() != 3) {
            return false;
        }

        int i = 0;
        return (tok.charAt(i++) | 32) == 'e'
                && (tok.charAt(i++) | 32) == 'n'
                && (tok.charAt(i) | 32) == 'd';
    }

    public static boolean isEpochKeyword(CharSequence tok) {
        if (tok.length() != 5) {
            return false;
        }

        int i = 0;
        return (tok.charAt(i++) | 32) == 'e'
                && (tok.charAt(i++) | 32) == 'p'
                && (tok.charAt(i++) | 32) == 'o'
                && (tok.charAt(i++) | 32) == 'c'
                && (tok.charAt(i) | 32) == 'h';
    }

    public static boolean isExceptKeyword(CharSequence tok) {
        if (tok.length() != 6) {
            return false;
        }

        int i = 0;
        return (tok.charAt(i++) | 32) == 'e'
                && (tok.charAt(i++) | 32) == 'x'
                && (tok.charAt(i++) | 32) == 'c'
                && (tok.charAt(i++) | 32) == 'e'
                && (tok.charAt(i++) | 32) == 'p'
                && (tok.charAt(i) | 32) == 't';
    }

    public static boolean isExistsKeyword(CharSequence tok) {
        if (tok.length() != 6) {
            return false;
        }

        int i = 0;
        return (tok.charAt(i++) | 32) == 'e'
                && (tok.charAt(i++) | 32) == 'x'
                && (tok.charAt(i++) | 32) == 'i'
                && (tok.charAt(i++) | 32) == 's'
                && (tok.charAt(i++) | 32) == 't'
                && (tok.charAt(i) | 32) == 's';
    }

    public static boolean isExtractKeyword(CharSequence tok) {
        if (tok.length() != 7) {
            return false;
        }

        int i = 0;
        return (tok.charAt(i++) | 32) == 'e'
                && (tok.charAt(i++) | 32) == 'x'
                && (tok.charAt(i++) | 32) == 't'
                && (tok.charAt(i++) | 32) == 'r'
                && (tok.charAt(i++) | 32) == 'a'
                && (tok.charAt(i++) | 32) == 'c'
                && (tok.charAt(i) | 32) == 't';
    }

    public static boolean isFalseKeyword(CharSequence tok) {
        if (tok.length() != 5) {
            return false;
        }

        int i = 0;
        return (tok.charAt(i++) | 32) == 'f'
                && (tok.charAt(i++) | 32) == 'a'
                && (tok.charAt(i++) | 32) == 'l'
                && (tok.charAt(i++) | 32) == 's'
                && (tok.charAt(i) | 32) == 'e';
    }

    public static boolean isFillKeyword(CharSequence tok) {
        if (tok.length() != 4) {
            return false;
        }

        int i = 0;
        return (tok.charAt(i++) | 32) == 'f'
                && (tok.charAt(i++) | 32) == 'i'
                && (tok.charAt(i++) | 32) == 'l'
                && (tok.charAt(i) | 32) == 'l';
    }

    public static boolean isFirstKeyword(CharSequence tok) {
        if (tok.length() != 5) {
            return false;
        }

        int i = 0;
        return (tok.charAt(i++) | 32) == 'f'
                && (tok.charAt(i++) | 32) == 'i'
                && (tok.charAt(i++) | 32) == 'r'
                && (tok.charAt(i++) | 32) == 's'
                && (tok.charAt(i) | 32) == 't';
    }

    // only for Python drivers, which use 'float' keyword to represent double in Java
    // for example, 'NaN'::float   'Infinity'::float
    public static boolean isFloatKeyword(CharSequence tok) {
        if (tok.length() != 5) {
            return false;
        }

        int i = 0;
        return (tok.charAt(i++) | 32) == 'f'
                && (tok.charAt(i++) | 32) == 'l'
                && (tok.charAt(i++) | 32) == 'o'
                && (tok.charAt(i++) | 32) == 'a'
                && (tok.charAt(i)) == 't';
    }

    public static boolean isFormatKeyword(CharSequence tok) {
        if (tok.length() != 6) {
            return false;
        }

        int i = 0;
        return (tok.charAt(i++) | 32) == 'f'
                && (tok.charAt(i++) | 32) == 'o'
                && (tok.charAt(i++) | 32) == 'r'
                && (tok.charAt(i++) | 32) == 'm'
                && (tok.charAt(i++) | 32) == 'a'
                && (tok.charAt(i)) == 't';
    }

    public static boolean isFromKeyword(CharSequence tok) {
        if (tok.length() != 4) {
            return false;
        }

        int i = 0;
        return (tok.charAt(i++) | 32) == 'f'
                && (tok.charAt(i++) | 32) == 'r'
                && (tok.charAt(i++) | 32) == 'o'
                && (tok.charAt(i) | 32) == 'm';
    }

    public static boolean isGeoHashKeyword(CharSequence tok) {
        if (tok.length() != 7) {
            return false;
        }

        int i = 0;
        return isGeoHashKeyword(tok, i);
    }

    public static boolean isGroupKeyword(CharSequence tok) {
        if (tok.length() != 5) {
            return false;
        }

        int i = 0;
        return (tok.charAt(i++) | 32) == 'g'
                && (tok.charAt(i++) | 32) == 'r'
                && (tok.charAt(i++) | 32) == 'o'
                && (tok.charAt(i++) | 32) == 'u'
                && (tok.charAt(i) | 32) == 'p';
    }

    public static boolean isHeaderKeyword(CharSequence tok) {
        if (tok.length() != 6) {
            return false;
        }

        int i = 0;
        return (tok.charAt(i++) | 32) == 'h'
                && (tok.charAt(i++) | 32) == 'e'
                && (tok.charAt(i++) | 32) == 'a'
                && (tok.charAt(i++) | 32) == 'd'
                && (tok.charAt(i++) | 32) == 'e'
                && (tok.charAt(i) | 32) == 'r'
                ;
    }

    public static boolean isHourKeyword(CharSequence tok) {
        if (tok.length() != 4) {
            return false;
        }

        int i = 0;
        return (tok.charAt(i++)) == 'h'
                && (tok.charAt(i++)) == 'o'
                && (tok.charAt(i++)) == 'u'
                && (tok.charAt(i)) == 'r';
    }

    public static boolean isIfKeyword(CharSequence tok) {
        if (tok.length() != 2) {
            return false;
        }

        int i = 0;
        return (tok.charAt(i++) | 32) == 'i'
                && (tok.charAt(i) | 32) == 'f';
    }

    public static boolean isInKeyword(CharSequence tok) {
        if (tok.length() != 2) {
            return false;
        }

        int i = 0;
        return (tok.charAt(i++) | 32) == 'i'
                && (tok.charAt(i) | 32) == 'n';
    }

    public static boolean isIndexKeyword(CharSequence tok) {
        if (tok.length() != 5) {
            return false;
        }

        int i = 0;
        return (tok.charAt(i++) | 32) == 'i'
                && (tok.charAt(i++) | 32) == 'n'
                && (tok.charAt(i++) | 32) == 'd'
                && (tok.charAt(i++) | 32) == 'e'
                && (tok.charAt(i) | 32) == 'x';
    }

    public static boolean isInsertKeyword(CharSequence tok) {
        if (tok.length() != 6) {
            return false;
        }

        int i = 0;
        return (tok.charAt(i++) | 32) == 'i'
                && (tok.charAt(i++) | 32) == 'n'
                && (tok.charAt(i++) | 32) == 's'
                && (tok.charAt(i++) | 32) == 'e'
                && (tok.charAt(i++) | 32) == 'r'
                && (tok.charAt(i) | 32) == 't';
    }

    public static boolean isIntersectKeyword(CharSequence tok) {
        if (tok.length() != 9) {
            return false;
        }

        int i = 0;
        return (tok.charAt(i++) | 32) == 'i'
                && (tok.charAt(i++) | 32) == 'n'
                && (tok.charAt(i++) | 32) == 't'
                && (tok.charAt(i++) | 32) == 'e'
                && (tok.charAt(i++) | 32) == 'r'
                && (tok.charAt(i++) | 32) == 's'
                && (tok.charAt(i++) | 32) == 'e'
                && (tok.charAt(i++) | 32) == 'c'
                && (tok.charAt(i) | 32) == 't';
    }

    public static boolean isInto(CharSequence tok) {
        if (tok.length() != 4) {
            return false;
        }

        int i = 0;
        return (tok.charAt(i++) | 32) == 'i'
                && (tok.charAt(i++) | 32) == 'n'
                && (tok.charAt(i++) | 32) == 't'
                && (tok.charAt(i) | 32) == 'o';
    }

    public static boolean isIsKeyword(CharSequence tok) {
        if (tok.length() != 2) {
            return false;
        }

        int i = 0;
        return (tok.charAt(i++) | 32) == 'i'
                && (tok.charAt(i) | 32) == 's';
    }

    public static boolean isIsoDowKeyword(CharSequence tok) {
        if (tok.length() != 6) {
            return false;
        }

        int i = 0;
        return (tok.charAt(i++) | 32) == 'i'
                && (tok.charAt(i++) | 32) == 's'
                && (tok.charAt(i++) | 32) == 'o'
                && (tok.charAt(i++) | 32) == 'd'
                && (tok.charAt(i++) | 32) == 'o'
                && (tok.charAt(i) | 32) == 'w';
    }

    public static boolean isIsoYearKeyword(CharSequence tok) {
        if (tok.length() != 7) {
            return false;
        }

        int i = 0;
        return (tok.charAt(i++) | 32) == 'i'
                && (tok.charAt(i++) | 32) == 's'
                && (tok.charAt(i++) | 32) == 'o'
                && (tok.charAt(i++) | 32) == 'y'
                && (tok.charAt(i++) | 32) == 'e'
                && (tok.charAt(i++) | 32) == 'a'
                && (tok.charAt(i) | 32) == 'r';
    }

    public static boolean isIsolationKeyword(CharSequence tok) {
        if (tok.length() != 9) {
            return false;
        }

        int i = 0;
        return (tok.charAt(i++) | 32) == 'i'
                && (tok.charAt(i++) | 32) == 's'
                && (tok.charAt(i++) | 32) == 'o'
                && (tok.charAt(i++) | 32) == 'l'
                && (tok.charAt(i++) | 32) == 'a'
                && (tok.charAt(i++) | 32) == 't'
                && (tok.charAt(i++) | 32) == 'i'
                && (tok.charAt(i++) | 32) == 'o'
                && (tok.charAt(i) | 32) == 'n';
    }

    public static boolean isLastFunction(CharSequence tok) {
        if (tok.length() != 4) {
            return false;
        }

        int i = 0;
        return (tok.charAt(i++) | 32) == 'l'
                && (tok.charAt(i++) | 32) == 'a'
                && (tok.charAt(i++) | 32) == 's'
                && (tok.charAt(i) | 32) == 't';
    }

    public static boolean isLatestKeyword(CharSequence tok) {
        if (tok.length() != 6) {
            return false;
        }

        int i = 0;
        return (tok.charAt(i++) | 32) == 'l'
                && (tok.charAt(i++) | 32) == 'a'
                && (tok.charAt(i++) | 32) == 't'
                && (tok.charAt(i++) | 32) == 'e'
                && (tok.charAt(i++) | 32) == 's'
                && (tok.charAt(i) | 32) == 't';
    }

    public static boolean isLeftKeyword(CharSequence tok) {
        if (tok.length() != 4) {
            return false;
        }

        int i = 0;
        return (tok.charAt(i++) | 32) == 'l'
                && (tok.charAt(i++) | 32) == 'e'
                && (tok.charAt(i++) | 32) == 'f'
                && (tok.charAt(i) | 32) == 't';
    }

    public static boolean isLevelKeyword(CharSequence tok) {
        if (tok.length() != 5) {
            return false;
        }

        int i = 0;
        return (tok.charAt(i++) | 32) == 'l'
                && (tok.charAt(i++) | 32) == 'e'
                && (tok.charAt(i++) | 32) == 'v'
                && (tok.charAt(i++) | 32) == 'e'
                && (tok.charAt(i) | 32) == 'l'
                ;
    }

    public static boolean isLimitKeyword(CharSequence tok) {
        if (tok.length() != 5) {
            return false;
        }

        int i = 0;
        return (tok.charAt(i++) | 32) == 'l'
                && (tok.charAt(i++) | 32) == 'i'
                && (tok.charAt(i++) | 32) == 'm'
                && (tok.charAt(i++) | 32) == 'i'
                && (tok.charAt(i) | 32) == 't';
    }

    public static boolean isLinearKeyword(CharSequence tok) {
        if (tok.length() != 6) {
            return false;
        }

        int i = 0;
        return (tok.charAt(i++) | 32) == 'l'
                && (tok.charAt(i++) | 32) == 'i'
                && (tok.charAt(i++) | 32) == 'n'
                && (tok.charAt(i++) | 32) == 'e'
                && (tok.charAt(i++) | 32) == 'a'
                && (tok.charAt(i) | 32) == 'r';
    }

    public static boolean isListKeyword(CharSequence tok) {
        if (tok.length() != 4) {
            return false;
        }

        int i = 0;
        return (tok.charAt(i++) | 32) == 'l'
                && (tok.charAt(i++) | 32) == 'i'
                && (tok.charAt(i++) | 32) == 's'
                && (tok.charAt(i) | 32) == 't';
    }

    public static boolean isLockKeyword(CharSequence tok) {
        if (tok.length() != 4) {
            return false;
        }

        int i = 0;
        return (tok.charAt(i++) | 32) == 'l'
                && (tok.charAt(i++) | 32) == 'o'
                && (tok.charAt(i++) | 32) == 'c'
                && (tok.charAt(i) | 32) == 'k';
    }

    public static boolean isExclusiveKeyword(CharSequence tok) {
        if (tok.length() != 9) {
            return false;
        }

        int i = 0;
        return (tok.charAt(i++) | 32) == 'e'
                && (tok.charAt(i++) | 32) == 'x'
                && (tok.charAt(i++) | 32) == 'c'
                && (tok.charAt(i++) | 32) == 'l'
                && (tok.charAt(i++) | 32) == 'u'
                && (tok.charAt(i++) | 32) == 's'
                && (tok.charAt(i++) | 32) == 'i'
                && (tok.charAt(i++) | 32) == 'v'
                && (tok.charAt(i) | 32) == 'e';
    }

    public static boolean isMaxIdentifierLengthKeyword(CharSequence tok) {
        if (tok.length() != 21) {
            return false;
        }

        int i = 0;
        return (tok.charAt(i++) | 32) == 'm'
                && (tok.charAt(i++) | 32) == 'a'
                && (tok.charAt(i++) | 32) == 'x'
                && tok.charAt(i++) == '_'
                && (tok.charAt(i++) | 32) == 'i'
                && (tok.charAt(i++) | 32) == 'd'
                && (tok.charAt(i++) | 32) == 'e'
                && (tok.charAt(i++) | 32) == 'n'
                && (tok.charAt(i++) | 32) == 't'
                && (tok.charAt(i++) | 32) == 'i'
                && (tok.charAt(i++) | 32) == 'f'
                && (tok.charAt(i++) | 32) == 'i'
                && (tok.charAt(i++) | 32) == 'e'
                && (tok.charAt(i++) | 32) == 'r'
                && tok.charAt(i++) == '_'
                && (tok.charAt(i++) | 32) == 'l'
                && (tok.charAt(i++) | 32) == 'e'
                && (tok.charAt(i++) | 32) == 'n'
                && (tok.charAt(i++) | 32) == 'g'
                && (tok.charAt(i++) | 32) == 't'
                && (tok.charAt(i) | 32) == 'h';
    }

    public static boolean isMaxUncommittedRowsParam(CharSequence tok) {
        if (tok.length() != 18) {
            return false;
        }

        int i = 0;
        return (tok.charAt(i++) | 32) == 'm'
                && (tok.charAt(i++) | 32) == 'a'
                && (tok.charAt(i++) | 32) == 'x'
                && (tok.charAt(i++) | 32) == 'u'
                && (tok.charAt(i++) | 32) == 'n'
                && (tok.charAt(i++) | 32) == 'c'
                && (tok.charAt(i++) | 32) == 'o'
                && (tok.charAt(i++) | 32) == 'm'
                && (tok.charAt(i++) | 32) == 'm'
                && (tok.charAt(i++) | 32) == 'i'
                && (tok.charAt(i++) | 32) == 't'
                && (tok.charAt(i++) | 32) == 't'
                && (tok.charAt(i++) | 32) == 'e'
                && (tok.charAt(i++) | 32) == 'd'
                && (tok.charAt(i++) | 32) == 'r'
                && (tok.charAt(i++) | 32) == 'o'
                && (tok.charAt(i++) | 32) == 'w'
                && (tok.charAt(i)) == 's';
    }

    public static boolean isMicrosecondsKeyword(CharSequence tok) {
        if (tok.length() != 12) {
            return false;
        }

        int i = 0;
        return (tok.charAt(i++) | 32) == 'm'
                && (tok.charAt(i++) | 32) == 'i'
                && (tok.charAt(i++) | 32) == 'c'
                && (tok.charAt(i++) | 32) == 'r'
                && (tok.charAt(i++) | 32) == 'o'
                && (tok.charAt(i++) | 32) == 's'
                && (tok.charAt(i++) | 32) == 'e'
                && (tok.charAt(i++) | 32) == 'c'
                && (tok.charAt(i++) | 32) == 'o'
                && (tok.charAt(i++) | 32) == 'n'
                && (tok.charAt(i++) | 32) == 'd'
                && (tok.charAt(i)) == 's';
    }

    public static boolean isMillenniumKeyword(CharSequence tok) {
        if (tok.length() != 10) {
            return false;
        }

        int i = 0;
        return (tok.charAt(i++) | 32) == 'm'
                && (tok.charAt(i++) | 32) == 'i'
                && (tok.charAt(i++) | 32) == 'l'
                && (tok.charAt(i++) | 32) == 'l'
                && (tok.charAt(i++) | 32) == 'e'
                && (tok.charAt(i++) | 32) == 'n'
                && (tok.charAt(i++) | 32) == 'n'
                && (tok.charAt(i++) | 32) == 'i'
                && (tok.charAt(i++) | 32) == 'u'
                && (tok.charAt(i)) == 'm';
    }

    public static boolean isMillisecondsKeyword(CharSequence tok) {
        if (tok.length() != 12) {
            return false;
        }

        int i = 0;
        return (tok.charAt(i++) | 32) == 'm'
                && (tok.charAt(i++) | 32) == 'i'
                && (tok.charAt(i++) | 32) == 'l'
                && (tok.charAt(i++) | 32) == 'l'
                && (tok.charAt(i++) | 32) == 'i'
                && (tok.charAt(i++) | 32) == 's'
                && (tok.charAt(i++) | 32) == 'e'
                && (tok.charAt(i++) | 32) == 'c'
                && (tok.charAt(i++) | 32) == 'o'
                && (tok.charAt(i++) | 32) == 'n'
                && (tok.charAt(i++) | 32) == 'd'
                && (tok.charAt(i)) == 's';
    }

    public static boolean isMinuteKeyword(CharSequence tok) {
        if (tok.length() != 6) {
            return false;
        }

        int i = 0;
        return (tok.charAt(i++) | 32) == 'm'
                && (tok.charAt(i++) | 32) == 'i'
                && (tok.charAt(i++) | 32) == 'n'
                && (tok.charAt(i++) | 32) == 'u'
                && (tok.charAt(i++) | 32) == 't'
                && (tok.charAt(i)) == 'e';
    }

    public static boolean isMonthKeyword(CharSequence tok) {
        if (tok.length() != 5) {
            return false;
        }

        int i = 0;
        return (tok.charAt(i++) | 32) == 'm'
                && (tok.charAt(i++) | 32) == 'o'
                && (tok.charAt(i++) | 32) == 'n'
                && (tok.charAt(i++) | 32) == 't'
                && (tok.charAt(i)) == 'h';
    }

    public static boolean isNanKeyword(CharSequence tok) {
        if (tok.length() != 3) {
            return false;
        }

        int i = 0;
        return (tok.charAt(i++) | 32) == 'n'
                && (tok.charAt(i++) | 32) == 'a'
                && (tok.charAt(i) | 32) == 'n';
    }

    public static boolean isNoCacheKeyword(CharSequence tok) {
        if (tok.length() != 7) {
            return false;
        }

        int i = 0;
        return (tok.charAt(i++) | 32) == 'n'
                && (tok.charAt(i++) | 32) == 'o'
                && (tok.charAt(i++) | 32) == 'c'
                && (tok.charAt(i++) | 32) == 'a'
                && (tok.charAt(i++) | 32) == 'c'
                && (tok.charAt(i++) | 32) == 'h'
                && (tok.charAt(i) | 32) == 'e';
    }

    public static boolean isNotJoinKeyword(CharSequence tok) {
        if (tok.length() != 4) {
            return true;
        }

        int i = 0;
        return (tok.charAt(i++) | 32) != 'j'
                || (tok.charAt(i++) | 32) != 'o'
                || (tok.charAt(i++) | 32) != 'i'
                || (tok.charAt(i) | 32) != 'n';
    }

    public static boolean isNotKeyword(CharSequence tok) {
        if (tok.length() != 3) {
            return false;
        }

        int i = 0;
        return (tok.charAt(i++) | 32) == 'n'
                && (tok.charAt(i++) | 32) == 'o'
                && (tok.charAt(i) | 32) == 't';
    }

    public static boolean isNullKeyword(CharSequence tok) {
        if (tok.length() != 4) {
            return false;
        }

        int i = 0;
        return (tok.charAt(i++) | 32) == 'n'
                && (tok.charAt(i++) | 32) == 'u'
                && (tok.charAt(i++) | 32) == 'l'
                && (tok.charAt(i) | 32) == 'l';
    }

    public static boolean isObservationKeyword(CharSequence tok) {
        if (tok.length() != 11) {
            return false;
        }

        int i = 0;
        return (tok.charAt(i++) | 32) == 'o'
                && (tok.charAt(i++) | 32) == 'b'
                && (tok.charAt(i++) | 32) == 's'
                && (tok.charAt(i++) | 32) == 'e'
                && (tok.charAt(i++) | 32) == 'r'
                && (tok.charAt(i++) | 32) == 'v'
                && (tok.charAt(i++) | 32) == 'a'
                && (tok.charAt(i++) | 32) == 't'
                && (tok.charAt(i++) | 32) == 'i'
                && (tok.charAt(i++) | 32) == 'o'
                && (tok.charAt(i) | 32) == 'n';
    }

    public static boolean isOffsetKeyword(CharSequence tok) {
        if (tok.length() != 6) {
            return false;
        }

        int i = 0;
        return (tok.charAt(i++) | 32) == 'o'
                && (tok.charAt(i++) | 32) == 'f'
                && (tok.charAt(i++) | 32) == 'f'
                && (tok.charAt(i++) | 32) == 's'
                && (tok.charAt(i++) | 32) == 'e'
                && (tok.charAt(i) | 32) == 't';
    }

    public static boolean isOnKeyword(CharSequence tok) {
        if (tok.length() != 2) {
            return false;
        }

        int i = 0;
        return (tok.charAt(i++) | 32) == 'o'
                && (tok.charAt(i) | 32) == 'n';
    }

    public static boolean isOnlyKeyword(CharSequence tok) {
        if (tok.length() != 4) {
            return false;
        }

        int i = 0;
        return (tok.charAt(i++) | 32) == 'o'
                && (tok.charAt(i++) | 32) == 'n'
                && (tok.charAt(i++) | 32) == 'l'
                && (tok.charAt(i) | 32) == 'y';
    }

    public static boolean isOrKeyword(CharSequence tok) {
        if (tok.length() != 2) {
            return false;
        }

        int i = 0;
        return (tok.charAt(i++) | 32) == 'o'
                && (tok.charAt(i) | 32) == 'r';
    }

    public static boolean isOrderKeyword(CharSequence tok) {
        if (tok.length() != 5) {
            return false;
        }

        int i = 0;
        return (tok.charAt(i++) | 32) == 'o'
                && (tok.charAt(i++) | 32) == 'r'
                && (tok.charAt(i++) | 32) == 'd'
                && (tok.charAt(i++) | 32) == 'e'
                && (tok.charAt(i) | 32) == 'r';
    }

    public static boolean isOuterKeyword(CharSequence tok) {
        if (tok.length() != 5) {
            return false;
        }

        int i = 0;
        return (tok.charAt(i++) | 32) == 'o'
                && (tok.charAt(i++) | 32) == 'u'
                && (tok.charAt(i++) | 32) == 't'
                && (tok.charAt(i++) | 32) == 'e'
                && (tok.charAt(i) | 32) == 'r';
    }

    public static boolean isOverKeyword(CharSequence tok) {
        if (tok.length() != 4) {
            return false;
        }

        int i = 0;
        return (tok.charAt(i++) | 32) == 'o'
                && (tok.charAt(i++) | 32) == 'v'
                && (tok.charAt(i++) | 32) == 'e'
                && (tok.charAt(i) | 32) == 'r';
    }

    public static boolean isParallelKeyword(CharSequence tok) {
        if (tok.length() != 8) {
            return false;
        }

        int i = 0;
        return (tok.charAt(i++) | 32) == 'p'
                && (tok.charAt(i++) | 32) == 'a'
                && (tok.charAt(i++) | 32) == 'r'
                && (tok.charAt(i++) | 32) == 'a'
                && (tok.charAt(i++) | 32) == 'l'
                && (tok.charAt(i++) | 32) == 'l'
                && (tok.charAt(i++) | 32) == 'e'
                && (tok.charAt(i) | 32) == 'l';
    }


    public static boolean isParamKeyword(CharSequence tok) {
        if (tok.length() != 5) {
            return false;
        }

        int i = 0;
        return (tok.charAt(i++) | 32) == 'p'
                && (tok.charAt(i++) | 32) == 'a'
                && (tok.charAt(i++) | 32) == 'r'
                && (tok.charAt(i++) | 32) == 'a'
                && (tok.charAt(i) | 32) == 'm';
    }

    public static boolean isPartitionKeyword(CharSequence tok) {
        if (tok.length() != 9) {
            return false;
        }

        int i = 0;
        return (tok.charAt(i++) | 32) == 'p'
                && (tok.charAt(i++) | 32) == 'a'
                && (tok.charAt(i++) | 32) == 'r'
                && (tok.charAt(i++) | 32) == 't'
                && (tok.charAt(i++) | 32) == 'i'
                && (tok.charAt(i++) | 32) == 't'
                && (tok.charAt(i++) | 32) == 'i'
                && (tok.charAt(i++) | 32) == 'o'
                && (tok.charAt(i) | 32) == 'n';
    }

    public static boolean isPartitionsKeyword(CharSequence tok) {
        if (tok.length() != 10) {
            return false;
        }

        int i = 0;
        return (tok.charAt(i++) | 32) == 'p'
                && (tok.charAt(i++) | 32) == 'a'
                && (tok.charAt(i++) | 32) == 'r'
                && (tok.charAt(i++) | 32) == 't'
                && (tok.charAt(i++) | 32) == 'i'
                && (tok.charAt(i++) | 32) == 't'
                && (tok.charAt(i++) | 32) == 'i'
                && (tok.charAt(i++) | 32) == 'o'
                && (tok.charAt(i++) | 32) == 'n'
                && (tok.charAt(i) | 32) == 's';
    }

    public static boolean isPrecisionKeyword(CharSequence tok) {
        if (tok.length() != 9) {
            return false;
        }

        int i = 0;
        return (tok.charAt(i++) | 32) == 'p'
                && (tok.charAt(i++) | 32) == 'r'
                && (tok.charAt(i++) | 32) == 'e'
                && (tok.charAt(i++) | 32) == 'c'
                && (tok.charAt(i++) | 32) == 'i'
                && (tok.charAt(i++) | 32) == 's'
                && (tok.charAt(i++) | 32) == 'i'
                && (tok.charAt(i++) | 32) == 'o'
                && (tok.charAt(i) | 32) == 'n';
    }

    public static boolean isPrevKeyword(CharSequence tok) {
        if (tok.length() != 4) {
            return false;
        }

        int i = 0;
        return (tok.charAt(i++) | 32) == 'p'
                && (tok.charAt(i++) | 32) == 'r'
                && (tok.charAt(i++) | 32) == 'e'
                && (tok.charAt(i) | 32) == 'v';
    }

    public static boolean isQuarterKeyword(CharSequence tok) {
        if (tok.length() != 7) {
            return false;
        }

        int i = 0;
        return (tok.charAt(i++) | 32) == 'q'
                && (tok.charAt(i++) | 32) == 'u'
                && (tok.charAt(i++) | 32) == 'a'
                && (tok.charAt(i++) | 32) == 'r'
                && (tok.charAt(i++) | 32) == 't'
                && (tok.charAt(i++) | 32) == 'e'
                && (tok.charAt(i) | 32) == 'r';
    }

    public static boolean isQuote(CharSequence tok) {
        return tok.length() == 1 && tok.charAt(0) == '\'';
    }

    public static boolean isRegclassKeyword(CharSequence tok) {
        if (tok.length() != 8) {
            return false;
        }

        int i = 0;
        return (tok.charAt(i++) | 32) == 'r'
                && (tok.charAt(i++) | 32) == 'e'
                && (tok.charAt(i++) | 32) == 'g'
                && (tok.charAt(i++) | 32) == 'c'
                && (tok.charAt(i++) | 32) == 'l'
                && (tok.charAt(i++) | 32) == 'a'
                && (tok.charAt(i++) | 32) == 's'
                && (tok.charAt(i) | 32) == 's';
    }

    public static boolean isRegprocKeyword(CharSequence tok) {
        if (tok.length() != 7) {
            return false;
        }

        int i = 0;
        return (tok.charAt(i++) | 32) == 'r'
                && (tok.charAt(i++) | 32) == 'e'
                && (tok.charAt(i++) | 32) == 'g'
                && (tok.charAt(i++) | 32) == 'p'
                && (tok.charAt(i++) | 32) == 'r'
                && (tok.charAt(i++) | 32) == 'o'
                && (tok.charAt(i) | 32) == 'c';
    }

    public static boolean isRegprocedureKeyword(CharSequence tok) {
        if (tok.length() != 12) {
            return false;
        }

        int i = 0;
        return (tok.charAt(i++) | 32) == 'r'
                && (tok.charAt(i++) | 32) == 'e'
                && (tok.charAt(i++) | 32) == 'g'
                && (tok.charAt(i++) | 32) == 'p'
                && (tok.charAt(i++) | 32) == 'r'
                && (tok.charAt(i++) | 32) == 'o'
                && (tok.charAt(i++) | 32) == 'c'
                && (tok.charAt(i++) | 32) == 'e'
                && (tok.charAt(i++) | 32) == 'd'
                && (tok.charAt(i++) | 32) == 'u'
                && (tok.charAt(i++) | 32) == 'r'
                && (tok.charAt(i) | 32) == 'e';
    }

    public static boolean isRenameKeyword(CharSequence tok) {
        if (tok.length() != 6) {
            return false;
        }

        int i = 0;
        return (tok.charAt(i++) | 32) == 'r'
                && (tok.charAt(i++) | 32) == 'e'
                && (tok.charAt(i++) | 32) == 'n'
                && (tok.charAt(i++) | 32) == 'a'
                && (tok.charAt(i++) | 32) == 'm'
                && (tok.charAt(i) | 32) == 'e';
    }

    public static boolean isSampleKeyword(CharSequence tok) {
        if (tok.length() != 6) {
            return false;
        }

        int i = 0;
        return (tok.charAt(i++) | 32) == 's'
                && (tok.charAt(i++) | 32) == 'a'
                && (tok.charAt(i++) | 32) == 'm'
                && (tok.charAt(i++) | 32) == 'p'
                && (tok.charAt(i++) | 32) == 'l'
                && (tok.charAt(i) | 32) == 'e';
    }

    public static boolean isSearchPath(CharSequence tok) {
        if (tok.length() != 11) {
            return false;
        }

        int i = 0;
        return (tok.charAt(i++) | 32) == 's'
                && (tok.charAt(i++) | 32) == 'e'
                && (tok.charAt(i++) | 32) == 'a'
                && (tok.charAt(i++) | 32) == 'r'
                && (tok.charAt(i++) | 32) == 'c'
                && (tok.charAt(i++) | 32) == 'h'
                && (tok.charAt(i++)) == '_'
                && (tok.charAt(i++) | 32) == 'p'
                && (tok.charAt(i++) | 32) == 'a'
                && (tok.charAt(i++) | 32) == 't'
                && (tok.charAt(i) | 32) == 'h'
                ;
    }

    public static boolean isSecondKeyword(CharSequence tok) {
        if (tok.length() != 6) {
            return false;
        }

        int i = 0;
        return (tok.charAt(i++) | 32) == 's'
                && (tok.charAt(i++) | 32) == 'e'
                && (tok.charAt(i++) | 32) == 'c'
                && (tok.charAt(i++) | 32) == 'o'
                && (tok.charAt(i++) | 32) == 'n'
                && (tok.charAt(i) | 32) == 'd'
                ;
    }

    public static boolean isSelectKeyword(CharSequence tok) {
        if (tok.length() != 6) {
            return false;
        }

        int i = 0;
        return (tok.charAt(i++) | 32) == 's'
                && (tok.charAt(i++) | 32) == 'e'
                && (tok.charAt(i++) | 32) == 'l'
                && (tok.charAt(i++) | 32) == 'e'
                && (tok.charAt(i++) | 32) == 'c'
                && (tok.charAt(i) | 32) == 't';
    }

    public static boolean isSemicolon(CharSequence token) {
        return Chars.equals(token, ';');
    }

    public static boolean isSetKeyword(CharSequence tok) {
        if (tok.length() != 3) {
            return false;
        }

        int i = 0;
        return (tok.charAt(i++) | 32) == 's'
                && (tok.charAt(i++) | 32) == 'e'
                && (tok.charAt(i) | 32) == 't';
    }

    public static boolean isStandardConformingStringsKeyword(CharSequence tok) {
        if (tok.length() != 27) {
            return false;
        }

        int i = 0;
        return (tok.charAt(i++) | 32) == 's'
                && (tok.charAt(i++) | 32) == 't'
                && (tok.charAt(i++) | 32) == 'a'
                && (tok.charAt(i++) | 32) == 'n'
                && (tok.charAt(i++) | 32) == 'd'
                && (tok.charAt(i++) | 32) == 'a'
                && (tok.charAt(i++) | 32) == 'r'
                && (tok.charAt(i++) | 32) == 'd'
                && (tok.charAt(i++)) == '_'
                && (tok.charAt(i++) | 32) == 'c'
                && (tok.charAt(i++) | 32) == 'o'
                && (tok.charAt(i++) | 32) == 'n'
                && (tok.charAt(i++) | 32) == 'f'
                && (tok.charAt(i++) | 32) == 'o'
                && (tok.charAt(i++) | 32) == 'r'
                && (tok.charAt(i++) | 32) == 'm'
                && (tok.charAt(i++) | 32) == 'i'
                && (tok.charAt(i++) | 32) == 'n'
                && (tok.charAt(i++) | 32) == 'g'
                && (tok.charAt(i++)) == '_'
                && (tok.charAt(i++) | 32) == 's'
                && (tok.charAt(i++) | 32) == 't'
                && (tok.charAt(i++) | 32) == 'r'
                && (tok.charAt(i++) | 32) == 'i'
                && (tok.charAt(i++) | 32) == 'n'
                && (tok.charAt(i++) | 32) == 'g'
                && (tok.charAt(i) | 32) == 's';
    }

    public static boolean isSumKeyword(CharSequence tok) {
        if (tok.length() != 3) {
            return false;
        }

        int i = 0;
        return (tok.charAt(i++) | 32) == 's'
                && (tok.charAt(i++) | 32) == 'u'
                && (tok.charAt(i) | 32) == 'm';
    }

    public static boolean isSystemKeyword(CharSequence tok) {
        if (tok.length() != 6) {
            return false;
        }

        int i = 0;
        return (tok.charAt(i++) | 32) == 's'
                && (tok.charAt(i++) | 32) == 'y'
                && (tok.charAt(i++) | 32) == 's'
                && (tok.charAt(i++) | 32) == 't'
                && (tok.charAt(i++) | 32) == 'e'
                && (tok.charAt(i) | 32) == 'm'
                ;
    }

    public static boolean isTableKeyword(CharSequence tok) {
        if (tok.length() != 5) {
            return false;
        }

        int i = 0;
        return (tok.charAt(i++) | 32) == 't'
                && (tok.charAt(i++) | 32) == 'a'
                && (tok.charAt(i++) | 32) == 'b'
                && (tok.charAt(i++) | 32) == 'l'
                && (tok.charAt(i) | 32) == 'e';
    }

    public static boolean isTablesKeyword(CharSequence tok) {
        if (tok.length() != 6) {
            return false;
        }

        int i = 0;
        // @formatter:off
        return (tok.charAt(i++) | 32) == 't'
                && (tok.charAt(i++) | 32) == 'a'
                && (tok.charAt(i++) | 32) == 'b'
                && (tok.charAt(i++) | 32) == 'l'
                && (tok.charAt(i++) | 32) == 'e'
                && (tok.charAt(i) | 32) == 's';
        // @formatter:off
    }

    public static boolean isTextArrayKeyword(CharSequence tok) {
        if (tok.length() != 6) {
            return false;
        }

        int i = 0;
        return (tok.charAt(i++) | 32) == 't'
                && (tok.charAt(i++) | 32) == 'e'
                && (tok.charAt(i++) | 32) == 'x'
                && (tok.charAt(i++) | 32) == 't'
                && (tok.charAt(i++)) == '['
                && (tok.charAt(i)) == ']';
    }

    public static boolean isTimeKeyword(CharSequence tok) {
        if (tok.length() != 4) {
            return false;
        }

        int i = 0;
        return (tok.charAt(i++) | 32) == 't'
                && (tok.charAt(i++) | 32) == 'i'
                && (tok.charAt(i++) | 32) == 'm'
                && (tok.charAt(i) | 32) == 'e';
    }

    public static boolean isTimestampKeyword(CharSequence tok) {
        if (tok.length() != 9) {
            return false;
        }

        int i = 0;
        return (tok.charAt(i++) | 32) == 't'
                && (tok.charAt(i++) | 32) == 'i'
                && (tok.charAt(i++) | 32) == 'm'
                && (tok.charAt(i++) | 32) == 'e'
                && (tok.charAt(i++) | 32) == 's'
                && (tok.charAt(i++) | 32) == 't'
                && (tok.charAt(i++) | 32) == 'a'
                && (tok.charAt(i++) | 32) == 'm'
                && (tok.charAt(i) | 32) == 'p';
    }

    public static boolean isToKeyword(CharSequence tok) {
        if (tok.length() != 2) {
            return false;
        }

        int i = 0;
        return (tok.charAt(i++) | 32) == 't'
                && (tok.charAt(i) | 32) == 'o';
    }

    public static boolean isTransactionIsolationKeyword(CharSequence tok) {
        if (tok.length() != 21) {
            return false;
        }

        int i = 0;
        return (tok.charAt(i++) | 32) == 't'
                && (tok.charAt(i++) | 32) == 'r'
                && (tok.charAt(i++) | 32) == 'a'
                && (tok.charAt(i++) | 32) == 'n'
                && (tok.charAt(i++) | 32) == 's'
                && (tok.charAt(i++) | 32) == 'a'
                && (tok.charAt(i++) | 32) == 'c'
                && (tok.charAt(i++) | 32) == 't'
                && (tok.charAt(i++) | 32) == 'i'
                && (tok.charAt(i++) | 32) == 'o'
                && (tok.charAt(i++) | 32) == 'n'
                && (tok.charAt(i++)) == '_'
                && (tok.charAt(i++) | 32) == 'i'
                && (tok.charAt(i++) | 32) == 's'
                && (tok.charAt(i++) | 32) == 'o'
                && (tok.charAt(i++) | 32) == 'l'
                && (tok.charAt(i++) | 32) == 'a'
                && (tok.charAt(i++) | 32) == 't'
                && (tok.charAt(i++) | 32) == 'i'
                && (tok.charAt(i++) | 32) == 'o'
                && (tok.charAt(i) | 32) == 'n';
    }

    public static boolean isTransactionKeyword(CharSequence tok) {
        if (tok.length() != 11) {
            return false;
        }

        int i = 0;
        return (tok.charAt(i++) | 32) == 't'
                && (tok.charAt(i++) | 32) == 'r'
                && (tok.charAt(i++) | 32) == 'a'
                && (tok.charAt(i++) | 32) == 'n'
                && (tok.charAt(i++) | 32) == 's'
                && (tok.charAt(i++) | 32) == 'a'
                && (tok.charAt(i++) | 32) == 'c'
                && (tok.charAt(i++) | 32) == 't'
                && (tok.charAt(i++) | 32) == 'i'
                && (tok.charAt(i++) | 32) == 'o'
                && (tok.charAt(i) | 32) == 'n';
    }

    public static boolean isTrueKeyword(CharSequence tok) {
        if (tok.length() != 4) {
            return false;
        }

        int i = 0;
        return (tok.charAt(i++) | 32) == 't'
                && (tok.charAt(i++) | 32) == 'r'
                && (tok.charAt(i++) | 32) == 'u'
                && (tok.charAt(i) | 32) == 'e';
    }

    public static boolean isUnionKeyword(CharSequence tok) {
        if (tok.length() != 5) {
            return false;
        }

        int i = 0;
        return (tok.charAt(i++) | 32) == 'u'
                && (tok.charAt(i++) | 32) == 'n'
                && (tok.charAt(i++) | 32) == 'i'
                && (tok.charAt(i++) | 32) == 'o'
                && (tok.charAt(i) | 32) == 'n';
    }

    public static boolean isUnlockKeyword(CharSequence tok) {
        if (tok.length() != 6) {
            return false;
        }

        int i = 0;
        return (tok.charAt(i++) | 32) == 'u'
                && (tok.charAt(i++) | 32) == 'n'
                && (tok.charAt(i++) | 32) == 'l'
                && (tok.charAt(i++) | 32) == 'o'
                && (tok.charAt(i++) | 32) == 'c'
                && (tok.charAt(i) | 32) == 'k';
    }

    public static boolean isUpdateKeyword(CharSequence tok) {
        if (tok.length() != 6) {
            return false;
        }

        int i = 0;
        return (tok.charAt(i++) | 32) == 'u'
                && (tok.charAt(i++) | 32) == 'p'
                && (tok.charAt(i++) | 32) == 'd'
                && (tok.charAt(i++) | 32) == 'a'
                && (tok.charAt(i++) | 32) == 't'
                && (tok.charAt(i) | 32) == 'e';
    }

    public static boolean isValuesKeyword(CharSequence tok) {
        if (tok.length() != 6) {
            return false;
        }

        int i = 0;
        return (tok.charAt(i++) | 32) == 'v'
                && (tok.charAt(i++) | 32) == 'a'
                && (tok.charAt(i++) | 32) == 'l'
                && (tok.charAt(i++) | 32) == 'u'
                && (tok.charAt(i++) | 32) == 'e'
                && (tok.charAt(i) | 32) == 's';
    }

    public static boolean isWeekKeyword(CharSequence tok) {
        if (tok.length() != 4) {
            return false;
        }

        int i = 0;
        return (tok.charAt(i++) | 32) == 'w'
                && (tok.charAt(i++) | 32) == 'e'
                && (tok.charAt(i++) | 32) == 'e'
                && (tok.charAt(i) | 32) == 'k';
    }

    public static boolean isWhereKeyword(CharSequence tok) {
        if (tok.length() != 5) {
            return false;
        }

        int i = 0;
        return (tok.charAt(i++) | 32) == 'w'
                && (tok.charAt(i++) | 32) == 'h'
                && (tok.charAt(i++) | 32) == 'e'
                && (tok.charAt(i++) | 32) == 'r'
                && (tok.charAt(i) | 32) == 'e';
    }

    public static boolean isWithKeyword(CharSequence tok) {
        if (tok.length() != 4) {
            return false;
        }

        int i = 0;
        return (tok.charAt(i++) | 32) == 'w'
                && (tok.charAt(i++) | 32) == 'i'
                && (tok.charAt(i++) | 32) == 't'
                && (tok.charAt(i) | 32) == 'h';
    }

    public static boolean isWithinKeyword(CharSequence tok) {
        if (tok == null || tok.length() != 6) {
            return false;
        }

        int i = 0;
        return (tok.charAt(i++) | 32) == 'w'
                && (tok.charAt(i++) | 32) == 'i'
                && (tok.charAt(i++) | 32) == 't'
                && (tok.charAt(i++) | 32) == 'h'
                && (tok.charAt(i++) | 32) == 'i'
                && (tok.charAt(i) | 32) == 'n';
    }

    public static boolean isWriterKeyword(CharSequence tok) {
        if (tok.length() != 6) {
            return false;
        }

        int i = 0;
        return (tok.charAt(i++) | 32) == 'w'
                && (tok.charAt(i++) | 32) == 'r'
                && (tok.charAt(i++) | 32) == 'i'
                && (tok.charAt(i++) | 32) == 't'
                && (tok.charAt(i++) | 32) == 'e'
                && (tok.charAt(i) | 32) == 'r';
    }

    public static boolean isYearKeyword(CharSequence tok) {
        if (tok.length() != 4) {
            return false;
        }

        int i = 0;
        return (tok.charAt(i++) | 32) == 'y'
                && (tok.charAt(i++) | 32) == 'e'
                && (tok.charAt(i++) | 32) == 'a'
                && (tok.charAt(i) | 32) == 'r';
    }

    public static boolean isZoneKeyword(CharSequence tok) {
        if (tok.length() != 4) {
            return false;
        }

        int i = 0;
        return (tok.charAt(i++) | 32) == 'z'
                && (tok.charAt(i++) | 32) == 'o'
                && (tok.charAt(i++) | 32) == 'n'
                && (tok.charAt(i) | 32) == 'e';
    }

    public static boolean startsWithGeoHashKeyword(CharSequence tok) {
        if (tok.length() < 7) {
            return false;
        }

        int i = 0;
        return isGeoHashKeyword(tok, i);
    }

    public static boolean validateExtractPart(CharSequence token) {
        return TIMESTAMP_PART_SET.contains(token);
    }

    private static boolean isGeoHashKeyword(CharSequence tok, int i) {
        return (tok.charAt(i++) | 32) == 'g'
                && (tok.charAt(i++) | 32) == 'e'
                && (tok.charAt(i++) | 32) == 'o'
                && (tok.charAt(i++) | 32) == 'h'
                && (tok.charAt(i++) | 32) == 'a'
                && (tok.charAt(i++) | 32) == 's'
                && (tok.charAt(i) | 32) == 'h';
    }

    static {
        TIMESTAMP_PART_SET.add("microseconds");
        TIMESTAMP_PART_SET.add("milliseconds");
        TIMESTAMP_PART_SET.add("second");
        TIMESTAMP_PART_SET.add("minute");
        TIMESTAMP_PART_SET.add("hour");
        TIMESTAMP_PART_SET.add("day");
        TIMESTAMP_PART_SET.add("doy");
        TIMESTAMP_PART_SET.add("dow");
        TIMESTAMP_PART_SET.add("week");
        TIMESTAMP_PART_SET.add("month");
        TIMESTAMP_PART_SET.add("quarter");
        TIMESTAMP_PART_SET.add("year");
        TIMESTAMP_PART_SET.add("isoyear");
        TIMESTAMP_PART_SET.add("isodow");
        TIMESTAMP_PART_SET.add("decade");
        TIMESTAMP_PART_SET.add("century");
        TIMESTAMP_PART_SET.add("millennium");
        TIMESTAMP_PART_SET.add("epoch");
    }
}<|MERGE_RESOLUTION|>--- conflicted
+++ resolved
@@ -408,31 +408,14 @@
                 && (tok.charAt(i) | 32) == 'e'
                 ;
     }
-
-<<<<<<< HEAD
-    public static boolean isDelimiterKeyword(CharSequence tok) {
-        if (tok.length() != 9) {
-=======
+    
     public static boolean isDayKeyword(CharSequence tok) {
         if (tok.length() != 3) {
->>>>>>> 075cb98f
             return false;
         }
 
         int i = 0;
         return (tok.charAt(i++) | 32) == 'd'
-<<<<<<< HEAD
-                && (tok.charAt(i++) | 32) == 'e'
-                && (tok.charAt(i++) | 32) == 'l'
-                && (tok.charAt(i++) | 32) == 'i'
-                && (tok.charAt(i++) | 32) == 'm'
-                && (tok.charAt(i++) | 32) == 'i'
-                && (tok.charAt(i++) | 32) == 't'
-                && (tok.charAt(i++) | 32) == 'e'
-                && (tok.charAt(i) | 32) == 'r';
-    }
-
-=======
                 && (tok.charAt(i++) | 32) == 'a'
                 && (tok.charAt(i) | 32) == 'y'
                 ;
@@ -452,7 +435,24 @@
                 && (tok.charAt(i) | 32) == 'e'
                 ;
     }
->>>>>>> 075cb98f
+
+    public static boolean isDelimiterKeyword(CharSequence tok) {
+        if (tok.length() != 9) {
+            return false;
+        }
+
+        int i = 0;
+        return (tok.charAt(i++) | 32) == 'd'
+                && (tok.charAt(i++) | 32) == 'e'
+                && (tok.charAt(i++) | 32) == 'l'
+                && (tok.charAt(i++) | 32) == 'i'
+                && (tok.charAt(i++) | 32) == 'm'
+                && (tok.charAt(i++) | 32) == 'i'
+                && (tok.charAt(i++) | 32) == 't'
+                && (tok.charAt(i++) | 32) == 'e'
+                && (tok.charAt(i) | 32) == 'r';
+    }
+
 
     public static boolean isDescKeyword(CharSequence tok) {
         if (tok.length() != 4) {
