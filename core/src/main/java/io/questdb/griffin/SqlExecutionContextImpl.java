--- conflicted
+++ resolved
@@ -55,16 +55,12 @@
     private CairoSecurityContext cairoSecurityContext;
     private SqlExecutionCircuitBreaker circuitBreaker = SqlExecutionCircuitBreaker.NOOP_CIRCUIT_BREAKER;
     private boolean cloneSymbolTables = false;
-<<<<<<< HEAD
-=======
     private int jitMode;
     private long now;
     private Rnd random;
     private long requestFd = -1;
     private TelemetryTask.TelemetryMethod telemetryMethod = this::storeTelemetryNoop;
     private Sequence telemetryPubSeq;
-    private boolean walApplication;
->>>>>>> 24e45f2e
 
     public SqlExecutionContextImpl(CairoEngine cairoEngine, int workerCount, int sharedWorkerCount) {
         this.cairoConfiguration = cairoEngine.getConfiguration();
@@ -121,78 +117,73 @@
     }
 
     @Override
-<<<<<<< HEAD
+    public @NotNull CairoEngine getCairoEngine() {
+        return cairoEngine;
+    }
+
+    @Override
+    public CairoSecurityContext getCairoSecurityContext() {
+        return cairoSecurityContext;
+    }
+
+    @Override
+    public @NotNull SqlExecutionCircuitBreaker getCircuitBreaker() {
+        return circuitBreaker;
+    }
+
+    @Override
+    public boolean getCloneSymbolTables() {
+        return cloneSymbolTables;
+    }
+
+    @Override
+    public int getJitMode() {
+        return jitMode;
+    }
+
+    @Override
+    public long getNow() {
+        return now;
+    }
+
+    @Override
+    public QueryFutureUpdateListener getQueryFutureUpdateListener() {
+        return QueryFutureUpdateListener.EMPTY;
+    }
+
+    @Override
+    public Rnd getRandom() {
+        return random != null ? random : SharedRandom.getRandom(cairoConfiguration);
+    }
+
+    @Override
+    public long getRequestFd() {
+        return requestFd;
+    }
+
+    @Override
+    public int getSharedWorkerCount() {
+        return sharedWorkerCount;
+    }
+
+    @Override
+    public int getWorkerCount() {
+        return workerCount;
+    }
+
+    @Override
+    public void initNow() {
+        now = cairoConfiguration.getMicrosecondClock().getTicks();
+    }
+
+    @Override
+    public boolean isTimestampRequired() {
+        return timestampRequiredStack.notEmpty() && timestampRequiredStack.peek() == 1;
+    }
+
+    @Override
     public boolean isWalApplication() {
         return false;
-=======
-    public @NotNull CairoEngine getCairoEngine() {
-        return cairoEngine;
->>>>>>> 24e45f2e
-    }
-
-    @Override
-    public CairoSecurityContext getCairoSecurityContext() {
-        return cairoSecurityContext;
-    }
-
-    @Override
-    public @NotNull SqlExecutionCircuitBreaker getCircuitBreaker() {
-        return circuitBreaker;
-    }
-
-    @Override
-    public boolean getCloneSymbolTables() {
-        return cloneSymbolTables;
-    }
-
-    @Override
-    public int getJitMode() {
-        return jitMode;
-    }
-
-    @Override
-    public long getNow() {
-        return now;
-    }
-
-    @Override
-    public QueryFutureUpdateListener getQueryFutureUpdateListener() {
-        return QueryFutureUpdateListener.EMPTY;
-    }
-
-    @Override
-    public Rnd getRandom() {
-        return random != null ? random : SharedRandom.getRandom(cairoConfiguration);
-    }
-
-    @Override
-    public long getRequestFd() {
-        return requestFd;
-    }
-
-    @Override
-    public int getSharedWorkerCount() {
-        return sharedWorkerCount;
-    }
-
-    @Override
-    public int getWorkerCount() {
-        return workerCount;
-    }
-
-    @Override
-    public void initNow() {
-        now = cairoConfiguration.getMicrosecondClock().getTicks();
-    }
-
-    @Override
-    public boolean isTimestampRequired() {
-        return timestampRequiredStack.notEmpty() && timestampRequiredStack.peek() == 1;
-    }
-
-    @Override
-    public boolean isWalApplication() {
-        return walApplication;
     }
 
     @Override
