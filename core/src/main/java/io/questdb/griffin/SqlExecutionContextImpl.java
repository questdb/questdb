--- conflicted
+++ resolved
@@ -40,11 +40,8 @@
 import io.questdb.griffin.engine.functions.rnd.SharedRandom;
 import io.questdb.griffin.engine.window.WindowContext;
 import io.questdb.griffin.engine.window.WindowContextImpl;
-<<<<<<< HEAD
 import io.questdb.std.Decimal256;
-=======
 import io.questdb.griffin.model.IntervalUtils;
->>>>>>> f0ba2861
 import io.questdb.std.IntStack;
 import io.questdb.std.Rnd;
 import io.questdb.std.Transient;
@@ -60,12 +57,9 @@
 public class SqlExecutionContextImpl implements SqlExecutionContext {
     private final CairoConfiguration cairoConfiguration;
     private final CairoEngine cairoEngine;
-<<<<<<< HEAD
     private final Decimal256 decimal256 = new Decimal256();
-=======
     private final MicrosecondClock microClock;
     private final NanosecondClock nanoClock;
->>>>>>> f0ba2861
     private final int sharedQueryWorkerCount;
     private final AtomicBooleanCircuitBreaker simpleCircuitBreaker;
     private final Telemetry<TelemetryTask> telemetry;
