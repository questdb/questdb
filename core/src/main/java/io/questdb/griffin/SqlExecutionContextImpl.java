/*******************************************************************************
 *     ___                  _   ____  ____
 *    / _ \ _   _  ___  ___| |_|  _ \| __ )
 *   | | | | | | |/ _ \/ __| __| | | |  _ \
 *   | |_| | |_| |  __/\__ \ |_| |_| | |_) |
 *    \__\_\\__,_|\___||___/\__|____/|____/
 *
 *  Copyright (c) 2014-2019 Appsicle
 *  Copyright (c) 2019-2024 QuestDB
 *
 *  Licensed under the Apache License, Version 2.0 (the "License");
 *  you may not use this file except in compliance with the License.
 *  You may obtain a copy of the License at
 *
 *  http://www.apache.org/licenses/LICENSE-2.0
 *
 *  Unless required by applicable law or agreed to in writing, software
 *  distributed under the License is distributed on an "AS IS" BASIS,
 *  WITHOUT WARRANTIES OR CONDITIONS OF ANY KIND, either express or implied.
 *  See the License for the specific language governing permissions and
 *  limitations under the License.
 *
 ******************************************************************************/

package io.questdb.griffin;

import io.questdb.Telemetry;
import io.questdb.cairo.CairoConfiguration;
import io.questdb.cairo.CairoEngine;
import io.questdb.cairo.ColumnType;
import io.questdb.cairo.ColumnTypes;
import io.questdb.cairo.RecordSink;
import io.questdb.cairo.SecurityContext;
import io.questdb.cairo.TimestampDriver;
import io.questdb.cairo.security.DenyAllSecurityContext;
import io.questdb.cairo.sql.AtomicBooleanCircuitBreaker;
import io.questdb.cairo.sql.BindVariableService;
import io.questdb.cairo.sql.SqlExecutionCircuitBreaker;
import io.questdb.cairo.sql.VirtualRecord;
import io.questdb.cairo.view.ViewDefinition;
import io.questdb.griffin.engine.functions.rnd.SharedRandom;
import io.questdb.griffin.engine.window.WindowContext;
import io.questdb.griffin.engine.window.WindowContextImpl;
import io.questdb.griffin.model.IntervalUtils;
import io.questdb.std.Decimal128;
import io.questdb.std.Decimal256;
import io.questdb.std.Decimal64;
import io.questdb.std.IntStack;
import io.questdb.std.ObjList;
import io.questdb.std.Rnd;
import io.questdb.std.Transient;
import io.questdb.std.datetime.MicrosecondClock;
import io.questdb.std.datetime.NanosecondClock;
import io.questdb.std.str.CharSink;
import io.questdb.tasks.TelemetryTask;
import org.jetbrains.annotations.NotNull;
import org.jetbrains.annotations.Nullable;

import java.util.concurrent.atomic.AtomicBoolean;

public class SqlExecutionContextImpl implements SqlExecutionContext {
    private final CairoConfiguration cairoConfiguration;
    private final CairoEngine cairoEngine;
    private final Decimal128 decimal128 = new Decimal128();
    private final Decimal256 decimal256 = new Decimal256();
    private final Decimal64 decimal64 = new Decimal64();
    private final MicrosecondClock microClock;
    private final NanosecondClock nanoClock;
    private final ObjList<ViewDefinition> referencedViews = new ObjList<>();
    private final int sharedQueryWorkerCount;
    private final AtomicBooleanCircuitBreaker simpleCircuitBreaker;
    private final Telemetry<TelemetryTask> telemetry;
    private final TelemetryFacade telemetryFacade;
    private final IntStack timestampRequiredStack = new IntStack();
    private final WindowContextImpl windowContext = new WindowContextImpl();
    protected BindVariableService bindVariableService;
    protected SecurityContext securityContext;
    private boolean allowNonDeterministicFunction = true;
    private boolean cacheHit;
    private SqlExecutionCircuitBreaker circuitBreaker = SqlExecutionCircuitBreaker.NOOP_CIRCUIT_BREAKER;
    private boolean clockUseNow = false;
    private boolean cloneSymbolTables;
    private boolean containsSecret;
    private int intervalFunctionType;
    private int jitMode;
    private long nowMicros;
    private long nowNanos;
    // Timestamp type only for now() function, used by NowFunctionFactory
    private int nowTimestampType;
    private boolean parallelFilterEnabled;
    private boolean parallelGroupByEnabled;
    private boolean parallelReadParquetEnabled;
    private boolean parallelTopKEnabled;
    private Rnd random;
    private long requestFd = -1;
    private boolean useSimpleCircuitBreaker;
    private boolean validationOnly = false;

    public SqlExecutionContextImpl(CairoEngine cairoEngine, int sharedQueryWorkerCount) {
        assert sharedQueryWorkerCount >= 0;
        this.sharedQueryWorkerCount = sharedQueryWorkerCount;
        this.cairoEngine = cairoEngine;

        cairoConfiguration = cairoEngine.getConfiguration();
        microClock = cairoConfiguration.getMicrosecondClock();
        nanoClock = cairoConfiguration.getNanosecondClock();
        securityContext = DenyAllSecurityContext.INSTANCE;
        jitMode = cairoConfiguration.getSqlJitMode();
        parallelFilterEnabled = cairoConfiguration.isSqlParallelFilterEnabled() && sharedQueryWorkerCount > 0;
        parallelGroupByEnabled = cairoConfiguration.isSqlParallelGroupByEnabled() && sharedQueryWorkerCount > 0;
        parallelTopKEnabled = cairoConfiguration.isSqlParallelTopKEnabled() && sharedQueryWorkerCount > 0;
        parallelReadParquetEnabled = cairoConfiguration.isSqlParallelReadParquetEnabled() && sharedQueryWorkerCount > 0;
        telemetry = cairoEngine.getTelemetry();
        telemetryFacade = telemetry.isEnabled() ? this::doStoreTelemetry : this::storeTelemetryNoOp;
        // default set to micro
        nowTimestampType = ColumnType.TIMESTAMP_MICRO;
        intervalFunctionType = IntervalUtils.getIntervalType(nowTimestampType);
        this.containsSecret = false;
        this.useSimpleCircuitBreaker = false;
        this.simpleCircuitBreaker = new AtomicBooleanCircuitBreaker(cairoEngine, cairoConfiguration.getCircuitBreakerConfiguration().getCircuitBreakerThrottle());
    }

    @Override
    public boolean allowNonDeterministicFunctions() {
        return allowNonDeterministicFunction;
    }

    @Override
    public void clearWindowContext() {
        windowContext.clear();
    }

    @Override
    public void configureWindowContext(
            @Nullable VirtualRecord partitionByRecord,
            @Nullable RecordSink partitionBySink,
            @Transient @Nullable ColumnTypes partitionByKeyTypes,
            boolean ordered,
            int orderByDirection,
            int orderByPos,
            boolean baseSupportsRandomAccess,
            int framingMode,
            long rowsLo,
            char rowsLoUnit,
            int rowsLoExprPos,
            long rowsHi,
            char rowsHiUnit,
            int rowsHiExprPos,
            int exclusionKind,
            int exclusionKindPos,
            int timestampIndex,
            int timestampType,
            boolean ignoreNulls,
            int nullsDescPos
    ) {
        windowContext.of(
                partitionByRecord,
                partitionBySink,
                partitionByKeyTypes,
                ordered,
                orderByDirection,
                orderByPos,
                baseSupportsRandomAccess,
                framingMode,
                rowsLo,
                rowsLoUnit,
                rowsLoExprPos,
                rowsHi,
                rowsHiUnit,
                rowsHiExprPos,
                exclusionKind,
                exclusionKindPos,
                timestampIndex,
                timestampType,
                ignoreNulls,
                nullsDescPos
        );
    }

    @Override
    public boolean containsSecret() {
        return containsSecret;
    }

    @Override
    public void containsSecret(boolean containsSecret) {
        this.containsSecret = containsSecret;
    }

    @Override
    public BindVariableService getBindVariableService() {
        return bindVariableService;
    }

    @Override
    public @NotNull CairoEngine getCairoEngine() {
        return cairoEngine;
    }

    @Override
    public @NotNull SqlExecutionCircuitBreaker getCircuitBreaker() {
        if (useSimpleCircuitBreaker) {
            return simpleCircuitBreaker;
        } else {
            return circuitBreaker;
        }
    }

    @Override
    public boolean getCloneSymbolTables() {
        return cloneSymbolTables;
    }

    public Decimal128 getDecimal128() {
        return decimal128;
    }

    public Decimal256 getDecimal256() {
        return decimal256;
    }

    public Decimal64 getDecimal64() {
        return decimal64;
    }

    @Override
    public int getIntervalFunctionType() {
        return intervalFunctionType;
    }

    @Override
    public int getJitMode() {
        return jitMode;
    }

    @Override
    public long getMicrosecondTimestamp() {
        return clockUseNow ? nowMicros : microClock.getTicks();
    }

    @Override
    public long getNanosecondTimestamp() {
        return clockUseNow ? nowNanos : nanoClock.getTicks();
    }

    @Override
    public long getNow(int timestampType) {
        assert ColumnType.isTimestamp(timestampType);
        return switch (timestampType) {
            case ColumnType.TIMESTAMP_MICRO -> nowMicros;
            case ColumnType.TIMESTAMP_NANO -> nowNanos;
            default -> 0L;
        };
    }

    @Override
    public int getNowTimestampType() {
        return nowTimestampType;
    }

    @Override
    public QueryFutureUpdateListener getQueryFutureUpdateListener() {
        return QueryFutureUpdateListener.EMPTY;
    }

    @Override
    public Rnd getRandom() {
        return random != null ? random : SharedRandom.getRandom(cairoConfiguration);
    }

    @Override
    public ObjList<ViewDefinition> getReferencedViews() {
        return referencedViews;
    }

    @Override
    public long getRequestFd() {
        return requestFd;
    }

    @Override
    public @NotNull SecurityContext getSecurityContext() {
        return securityContext;
    }

    @Override
    public int getSharedQueryWorkerCount() {
        return sharedQueryWorkerCount;
    }

    @Override
    public SqlExecutionCircuitBreaker getSimpleCircuitBreaker() {
        return simpleCircuitBreaker;
    }

    @Override
    public WindowContext getWindowContext() {
        return windowContext;
    }

    @Override
    public void initNow() {
        this.nowNanos = nanoClock.getTicks();
        this.nowMicros = microClock.getTicks();
    }

    public boolean isCacheHit() {
        return cacheHit;
    }

    @Override
    public boolean isParallelFilterEnabled() {
        return parallelFilterEnabled;
    }

    @Override
    public boolean isParallelGroupByEnabled() {
        return parallelGroupByEnabled;
    }

    @Override
    public boolean isParallelReadParquetEnabled() {
        return parallelReadParquetEnabled;
    }

    @Override
    public boolean isParallelTopKEnabled() {
        return parallelTopKEnabled;
    }

    @Override
    public boolean isTimestampRequired() {
        return timestampRequiredStack.notEmpty() && timestampRequiredStack.peek() == 1;
    }

    @Override
    public boolean isValidationOnly() {
        return validationOnly;
    }

    @Override
    public boolean isWalApplication() {
        return false;
    }

    @Override
    public void popTimestampRequiredFlag() {
        timestampRequiredStack.pop();
    }

    @Override
    public void pushTimestampRequiredFlag(boolean flag) {
        timestampRequiredStack.push(flag ? 1 : 0);
    }

    @Override
    public void recordViews(ObjList<ViewDefinition> viewDefinitions) {
        referencedViews.addAll(viewDefinitions);
    }

    @Override
    public void reset() {
        this.containsSecret = false;
        this.useSimpleCircuitBreaker = false;
        this.cacheHit = false;
        this.allowNonDeterministicFunction = true;
<<<<<<< HEAD
        this.referencedViews.clear();
=======
        this.validationOnly = false;
>>>>>>> 06af584a
    }

    @Override
    public void setAllowNonDeterministicFunction(boolean value) {
        this.allowNonDeterministicFunction = value;
    }

    @Override
    public void setCacheHit(boolean value) {
        cacheHit = value;
    }

    @Override
    public void setCancelledFlag(AtomicBoolean cancelled) {
        circuitBreaker.setCancelledFlag(cancelled);
        simpleCircuitBreaker.setCancelledFlag(cancelled);
    }

    @Override
    public void setCloneSymbolTables(boolean cloneSymbolTables) {
        this.cloneSymbolTables = cloneSymbolTables;
    }

    @Override
    public void setIntervalFunctionType(int intervalType) {
        this.intervalFunctionType = intervalType;
    }

    @Override
    public void setJitMode(int jitMode) {
        this.jitMode = jitMode;
    }

    @Override
    public void setNowAndFixClock(long now, int nowTimestampType) {
        TimestampDriver driver = ColumnType.getTimestampDriver(nowTimestampType);
        this.nowMicros = driver.toMicros(now);
        this.nowNanos = driver.toNanos(now);
        this.nowTimestampType = nowTimestampType;
        this.clockUseNow = true;
    }

    @Override
    public void setParallelFilterEnabled(boolean parallelFilterEnabled) {
        this.parallelFilterEnabled = parallelFilterEnabled;
    }

    @Override
    public void setParallelGroupByEnabled(boolean parallelGroupByEnabled) {
        this.parallelGroupByEnabled = parallelGroupByEnabled;
    }

    @Override
    public void setParallelReadParquetEnabled(boolean parallelReadParquetEnabled) {
        this.parallelReadParquetEnabled = parallelReadParquetEnabled;
    }

    @Override
    public void setParallelTopKEnabled(boolean parallelTopKEnabled) {
        this.parallelTopKEnabled = parallelTopKEnabled;
    }

    @Override
    public void setRandom(Rnd rnd) {
        this.random = rnd;
    }

    @Override
    public void setUseSimpleCircuitBreaker(boolean value) {
        this.useSimpleCircuitBreaker = value;
    }

    public void setValidationOnly(boolean validationOnly) {
        this.validationOnly = validationOnly;
    }

    @Override
    public void storeTelemetry(short event, short origin) {
        telemetryFacade.store(event, origin);
    }

    @Override
    public void toSink(@NotNull CharSink<?> sink) {
        sink.putAscii("principal=").put(securityContext.getPrincipal()).putAscii(", cache=").put(isCacheHit());
    }

    public SqlExecutionContextImpl with(@NotNull SecurityContext securityContext, @Nullable BindVariableService bindVariableService, @Nullable Rnd rnd) {
        this.securityContext = securityContext;
        this.bindVariableService = bindVariableService;
        this.random = rnd;
        reset();
        return this;
    }

    public void with(long requestFd) {
        this.requestFd = requestFd;
        reset();
    }

    public void with(BindVariableService bindVariableService) {
        this.bindVariableService = bindVariableService;
    }

    public SqlExecutionContext with(SqlExecutionCircuitBreaker circuitBreaker) {
        this.circuitBreaker = circuitBreaker;
        return this;
    }

    public SqlExecutionContextImpl with(@NotNull SecurityContext securityContext) {
        return with(securityContext, null, null, -1, null);
    }

    public SqlExecutionContextImpl with(@NotNull SecurityContext securityContext, @Nullable BindVariableService bindVariableService) {
        return with(securityContext, bindVariableService, null, -1, null);
    }


    public SqlExecutionContextImpl with(
            @NotNull SecurityContext securityContext,
            @Nullable BindVariableService bindVariableService,
            @Nullable Rnd rnd,
            long requestFd,
            @Nullable SqlExecutionCircuitBreaker circuitBreaker
    ) {
        this.securityContext = securityContext;
        this.bindVariableService = bindVariableService;
        this.random = rnd;
        this.requestFd = requestFd;
        this.circuitBreaker = circuitBreaker == null ? SqlExecutionCircuitBreaker.NOOP_CIRCUIT_BREAKER : circuitBreaker;
        reset();
        return this;
    }

    private void doStoreTelemetry(short event, short origin) {
        TelemetryTask.store(telemetry, origin, event);
    }

    private void storeTelemetryNoOp(short event, short origin) {
    }

    @FunctionalInterface
    private interface TelemetryFacade {
        void store(short event, short origin);
    }
}<|MERGE_RESOLUTION|>--- conflicted
+++ resolved
@@ -364,11 +364,8 @@
         this.useSimpleCircuitBreaker = false;
         this.cacheHit = false;
         this.allowNonDeterministicFunction = true;
-<<<<<<< HEAD
+        this.validationOnly = false;
         this.referencedViews.clear();
-=======
-        this.validationOnly = false;
->>>>>>> 06af584a
     }
 
     @Override
