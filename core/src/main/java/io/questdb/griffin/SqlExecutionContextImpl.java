/*******************************************************************************
 *     ___                  _   ____  ____
 *    / _ \ _   _  ___  ___| |_|  _ \| __ )
 *   | | | | | | |/ _ \/ __| __| | | |  _ \
 *   | |_| | |_| |  __/\__ \ |_| |_| | |_) |
 *    \__\_\\__,_|\___||___/\__|____/|____/
 *
 *  Copyright (c) 2014-2019 Appsicle
 *  Copyright (c) 2019-2024 QuestDB
 *
 *  Licensed under the Apache License, Version 2.0 (the "License");
 *  you may not use this file except in compliance with the License.
 *  You may obtain a copy of the License at
 *
 *  http://www.apache.org/licenses/LICENSE-2.0
 *
 *  Unless required by applicable law or agreed to in writing, software
 *  distributed under the License is distributed on an "AS IS" BASIS,
 *  WITHOUT WARRANTIES OR CONDITIONS OF ANY KIND, either express or implied.
 *  See the License for the specific language governing permissions and
 *  limitations under the License.
 *
 ******************************************************************************/

package io.questdb.griffin;

import io.questdb.Telemetry;
import io.questdb.cairo.CairoConfiguration;
import io.questdb.cairo.CairoEngine;
import io.questdb.cairo.ColumnType;
import io.questdb.cairo.ColumnTypes;
import io.questdb.cairo.RecordSink;
import io.questdb.cairo.SecurityContext;
import io.questdb.cairo.TimestampDriver;
import io.questdb.cairo.security.DenyAllSecurityContext;
import io.questdb.cairo.sql.AtomicBooleanCircuitBreaker;
import io.questdb.cairo.sql.BindVariableService;
import io.questdb.cairo.sql.SqlExecutionCircuitBreaker;
import io.questdb.cairo.sql.VirtualRecord;
import io.questdb.cairo.view.ViewDefinition;
import io.questdb.griffin.engine.functions.rnd.SharedRandom;
import io.questdb.griffin.engine.window.WindowContext;
import io.questdb.griffin.engine.window.WindowContextImpl;
import io.questdb.griffin.model.IntervalUtils;
import io.questdb.std.IntStack;
import io.questdb.std.ObjList;
import io.questdb.std.Rnd;
import io.questdb.std.Transient;
import io.questdb.std.datetime.MicrosecondClock;
import io.questdb.std.datetime.NanosecondClock;
import io.questdb.std.str.CharSink;
import io.questdb.tasks.TelemetryTask;
import org.jetbrains.annotations.NotNull;
import org.jetbrains.annotations.Nullable;

import java.util.concurrent.atomic.AtomicBoolean;

public class SqlExecutionContextImpl implements SqlExecutionContext {
    private final CairoConfiguration cairoConfiguration;
    private final CairoEngine cairoEngine;
<<<<<<< HEAD
    private final ObjList<ViewDefinition> referencedViews = new ObjList<>();
=======
    private final MicrosecondClock microClock;
    private final NanosecondClock nanoClock;
>>>>>>> 38ffea4d
    private final int sharedQueryWorkerCount;
    private final AtomicBooleanCircuitBreaker simpleCircuitBreaker;
    private final Telemetry<TelemetryTask> telemetry;
    private final TelemetryFacade telemetryFacade;
    private final IntStack timestampRequiredStack = new IntStack();
    private final WindowContextImpl windowContext = new WindowContextImpl();
    protected BindVariableService bindVariableService;
    protected SecurityContext securityContext;
    private boolean allowNonDeterministicFunction = true;
    private boolean cacheHit;
    private SqlExecutionCircuitBreaker circuitBreaker = SqlExecutionCircuitBreaker.NOOP_CIRCUIT_BREAKER;
    private boolean clockUseNow = false;
    private boolean cloneSymbolTables;
    private boolean columnPreTouchEnabled = true;
    private boolean columnPreTouchEnabledOverride = true;
    private boolean containsSecret;
    private int intervalFunctionType;
    private int jitMode;
    private long nowMicros;
    private long nowNanos;
    // Timestamp type only for now() function, used by NowFunctionFactory
    private int nowTimestampType;
    private boolean parallelFilterEnabled;
    private boolean parallelGroupByEnabled;
    private boolean parallelReadParquetEnabled;
    private boolean parallelTopKEnabled;
    private Rnd random;
    private long requestFd = -1;
    private boolean useSimpleCircuitBreaker;

    public SqlExecutionContextImpl(CairoEngine cairoEngine, int sharedQueryWorkerCount) {
        assert sharedQueryWorkerCount >= 0;
        this.sharedQueryWorkerCount = sharedQueryWorkerCount;
        this.cairoEngine = cairoEngine;

        cairoConfiguration = cairoEngine.getConfiguration();
        microClock = cairoConfiguration.getMicrosecondClock();
        nanoClock = cairoConfiguration.getNanosecondClock();
        securityContext = DenyAllSecurityContext.INSTANCE;
        jitMode = cairoConfiguration.getSqlJitMode();
        parallelFilterEnabled = cairoConfiguration.isSqlParallelFilterEnabled() && sharedQueryWorkerCount > 0;
        parallelGroupByEnabled = cairoConfiguration.isSqlParallelGroupByEnabled() && sharedQueryWorkerCount > 0;
        parallelTopKEnabled = cairoConfiguration.isSqlParallelTopKEnabled() && sharedQueryWorkerCount > 0;
        parallelReadParquetEnabled = cairoConfiguration.isSqlParallelReadParquetEnabled() && sharedQueryWorkerCount > 0;
        telemetry = cairoEngine.getTelemetry();
        telemetryFacade = telemetry.isEnabled() ? this::doStoreTelemetry : this::storeTelemetryNoOp;
        // default set to micro
        nowTimestampType = ColumnType.TIMESTAMP_MICRO;
        intervalFunctionType = IntervalUtils.getIntervalType(nowTimestampType);
        this.containsSecret = false;
        this.useSimpleCircuitBreaker = false;
        this.simpleCircuitBreaker = new AtomicBooleanCircuitBreaker(cairoConfiguration.getCircuitBreakerConfiguration().getCircuitBreakerThrottle());
    }

    @Override
    public boolean allowNonDeterministicFunctions() {
        return allowNonDeterministicFunction;
    }

    @Override
    public void clearWindowContext() {
        windowContext.clear();
    }

    @Override
    public void configureWindowContext(
            @Nullable VirtualRecord partitionByRecord,
            @Nullable RecordSink partitionBySink,
            @Transient @Nullable ColumnTypes partitionByKeyTypes,
            boolean ordered,
            int orderByDirection,
            int orderByPos,
            boolean baseSupportsRandomAccess,
            int framingMode,
            long rowsLo,
            char rowsLoUnit,
            int rowsLoExprPos,
            long rowsHi,
            char rowsHiUnit,
            int rowsHiExprPos,
            int exclusionKind,
            int exclusionKindPos,
            int timestampIndex,
            int timestampType,
            boolean ignoreNulls,
            int nullsDescPos
    ) {
        windowContext.of(
                partitionByRecord,
                partitionBySink,
                partitionByKeyTypes,
                ordered,
                orderByDirection,
                orderByPos,
                baseSupportsRandomAccess,
                framingMode,
                rowsLo,
                rowsLoUnit,
                rowsLoExprPos,
                rowsHi,
                rowsHiUnit,
                rowsHiExprPos,
                exclusionKind,
                exclusionKindPos,
                timestampIndex,
                timestampType,
                ignoreNulls,
                nullsDescPos
        );
    }

    @Override
    public boolean containsSecret() {
        return containsSecret;
    }

    @Override
    public void containsSecret(boolean containsSecret) {
        this.containsSecret = containsSecret;
    }

    @Override
    public BindVariableService getBindVariableService() {
        return bindVariableService;
    }

    @Override
    public @NotNull CairoEngine getCairoEngine() {
        return cairoEngine;
    }

    @Override
    public @NotNull SqlExecutionCircuitBreaker getCircuitBreaker() {
        if (useSimpleCircuitBreaker) {
            return simpleCircuitBreaker;
        } else {
            return circuitBreaker;
        }
    }

    @Override
    public boolean getCloneSymbolTables() {
        return cloneSymbolTables;
    }

    @Override
    public int getIntervalFunctionType() {
        return intervalFunctionType;
    }

    @Override
    public int getJitMode() {
        return jitMode;
    }

    @Override
    public long getMicrosecondTimestamp() {
        return clockUseNow ? nowMicros : microClock.getTicks();
    }

    @Override
    public long getNanosecondTimestamp() {
        return clockUseNow ? nowNanos : nanoClock.getTicks();
    }

    @Override
    public long getNow(int timestampType) {
        assert ColumnType.isTimestamp(timestampType);
        switch (timestampType) {
            case ColumnType.TIMESTAMP_MICRO:
                return nowMicros;
            case ColumnType.TIMESTAMP_NANO:
                return nowNanos;
        }
        return 0L;
    }

    @Override
    public int getNowTimestampType() {
        return nowTimestampType;
    }

    @Override
    public QueryFutureUpdateListener getQueryFutureUpdateListener() {
        return QueryFutureUpdateListener.EMPTY;
    }

    @Override
    public Rnd getRandom() {
        return random != null ? random : SharedRandom.getRandom(cairoConfiguration);
    }

    @Override
    public ObjList<ViewDefinition> getReferencedViews() {
        return referencedViews;
    }

    @Override
    public long getRequestFd() {
        return requestFd;
    }

    @Override
    public @NotNull SecurityContext getSecurityContext() {
        return securityContext;
    }

    @Override
    public int getSharedQueryWorkerCount() {
        return sharedQueryWorkerCount;
    }

    @Override
    public SqlExecutionCircuitBreaker getSimpleCircuitBreaker() {
        return simpleCircuitBreaker;
    }

    @Override
    public WindowContext getWindowContext() {
        return windowContext;
    }

    @Override
    public void initNow() {
        this.nowNanos = nanoClock.getTicks();
        this.nowMicros = microClock.getTicks();
    }

    public boolean isCacheHit() {
        return cacheHit;
    }

    @Override
    public boolean isColumnPreTouchEnabled() {
        return columnPreTouchEnabled;
    }

    @Override
    public boolean isColumnPreTouchEnabledOverride() {
        return columnPreTouchEnabledOverride;
    }

    @Override
    public boolean isParallelFilterEnabled() {
        return parallelFilterEnabled;
    }

    @Override
    public boolean isParallelGroupByEnabled() {
        return parallelGroupByEnabled;
    }

    @Override
    public boolean isParallelReadParquetEnabled() {
        return parallelReadParquetEnabled;
    }

    @Override
    public boolean isParallelTopKEnabled() {
        return parallelTopKEnabled;
    }

    @Override
    public boolean isTimestampRequired() {
        return timestampRequiredStack.notEmpty() && timestampRequiredStack.peek() == 1;
    }

    @Override
    public boolean isWalApplication() {
        return false;
    }

    @Override
    public void popTimestampRequiredFlag() {
        timestampRequiredStack.pop();
    }

    @Override
    public void pushTimestampRequiredFlag(boolean flag) {
        timestampRequiredStack.push(flag ? 1 : 0);
    }

    @Override
    public void recordViews(ObjList<ViewDefinition> viewDefinitions) {
        referencedViews.addAll(viewDefinitions);
    }

    @Override
    public void reset() {
        this.containsSecret = false;
        this.useSimpleCircuitBreaker = false;
        this.cacheHit = false;
        this.columnPreTouchEnabled = true;
        this.columnPreTouchEnabledOverride = true;
        this.allowNonDeterministicFunction = true;
        this.referencedViews.clear();
    }

    @Override
    public void setAllowNonDeterministicFunction(boolean value) {
        this.allowNonDeterministicFunction = value;
    }

    @Override
    public void setCacheHit(boolean value) {
        cacheHit = value;
    }

    @Override
    public void setCancelledFlag(AtomicBoolean cancelled) {
        circuitBreaker.setCancelledFlag(cancelled);
        simpleCircuitBreaker.setCancelledFlag(cancelled);
    }

    @Override
    public void setCloneSymbolTables(boolean cloneSymbolTables) {
        this.cloneSymbolTables = cloneSymbolTables;
    }

    @Override
    public void setColumnPreTouchEnabled(boolean columnPreTouchEnabled) {
        this.columnPreTouchEnabled = columnPreTouchEnabled;
    }

    @Override
    public void setColumnPreTouchEnabledOverride(boolean columnPreTouchEnabledOverride) {
        this.columnPreTouchEnabledOverride = columnPreTouchEnabledOverride;
    }

    @Override
    public void setIntervalFunctionType(int intervalType) {
        this.intervalFunctionType = intervalType;
    }

    @Override
    public void setJitMode(int jitMode) {
        this.jitMode = jitMode;
    }

    @Override
    public void setNowAndFixClock(long now, int nowTimestampType) {
        TimestampDriver driver = ColumnType.getTimestampDriver(nowTimestampType);
        this.nowMicros = driver.toMicros(now);
        this.nowNanos = driver.toNanos(now);
        this.nowTimestampType = nowTimestampType;
        this.clockUseNow = true;
    }

    @Override
    public void setParallelFilterEnabled(boolean parallelFilterEnabled) {
        this.parallelFilterEnabled = parallelFilterEnabled;
    }

    @Override
    public void setParallelGroupByEnabled(boolean parallelGroupByEnabled) {
        this.parallelGroupByEnabled = parallelGroupByEnabled;
    }

    @Override
    public void setParallelReadParquetEnabled(boolean parallelReadParquetEnabled) {
        this.parallelReadParquetEnabled = parallelReadParquetEnabled;
    }

    @Override
    public void setParallelTopKEnabled(boolean parallelTopKEnabled) {
        this.parallelTopKEnabled = parallelTopKEnabled;
    }

    @Override
    public void setRandom(Rnd rnd) {
        this.random = rnd;
    }

    @Override
    public void setUseSimpleCircuitBreaker(boolean value) {
        this.useSimpleCircuitBreaker = value;
    }

    @Override
    public void storeTelemetry(short event, short origin) {
        telemetryFacade.store(event, origin);
    }

    @Override
    public void toSink(@NotNull CharSink<?> sink) {
        sink.putAscii("principal=").put(securityContext.getPrincipal()).putAscii(", cache=").put(isCacheHit());
    }

    public SqlExecutionContextImpl with(@NotNull SecurityContext securityContext, @Nullable BindVariableService bindVariableService, @Nullable Rnd rnd) {
        this.securityContext = securityContext;
        this.bindVariableService = bindVariableService;
        this.random = rnd;
        reset();
        return this;
    }

    public void with(long requestFd) {
        this.requestFd = requestFd;
        reset();
    }

    public void with(BindVariableService bindVariableService) {
        this.bindVariableService = bindVariableService;
    }

    public void with(SqlExecutionCircuitBreaker circuitBreaker) {
        this.circuitBreaker = circuitBreaker;
    }

    public SqlExecutionContextImpl with(@NotNull SecurityContext securityContext) {
        return with(securityContext, null, null, -1, null);
    }

    public SqlExecutionContextImpl with(@NotNull SecurityContext securityContext, @Nullable BindVariableService bindVariableService) {
        return with(securityContext, bindVariableService, null, -1, null);
    }

    public SqlExecutionContextImpl with(
            @NotNull SecurityContext securityContext,
            @Nullable BindVariableService bindVariableService,
            @Nullable Rnd rnd,
            long requestFd,
            @Nullable SqlExecutionCircuitBreaker circuitBreaker
    ) {
        this.securityContext = securityContext;
        this.bindVariableService = bindVariableService;
        this.random = rnd;
        this.requestFd = requestFd;
        this.circuitBreaker = circuitBreaker == null ? SqlExecutionCircuitBreaker.NOOP_CIRCUIT_BREAKER : circuitBreaker;
        reset();
        return this;
    }

    private void doStoreTelemetry(short event, short origin) {
        TelemetryTask.store(telemetry, origin, event);
    }

    private void storeTelemetryNoOp(short event, short origin) {
    }

    @FunctionalInterface
    private interface TelemetryFacade {
        void store(short event, short origin);
    }
}<|MERGE_RESOLUTION|>--- conflicted
+++ resolved
@@ -58,12 +58,9 @@
 public class SqlExecutionContextImpl implements SqlExecutionContext {
     private final CairoConfiguration cairoConfiguration;
     private final CairoEngine cairoEngine;
-<<<<<<< HEAD
     private final ObjList<ViewDefinition> referencedViews = new ObjList<>();
-=======
     private final MicrosecondClock microClock;
     private final NanosecondClock nanoClock;
->>>>>>> 38ffea4d
     private final int sharedQueryWorkerCount;
     private final AtomicBooleanCircuitBreaker simpleCircuitBreaker;
     private final Telemetry<TelemetryTask> telemetry;
