--- conflicted
+++ resolved
@@ -64,13 +64,10 @@
     private final Decimal128 decimal128 = new Decimal128();
     private final Decimal256 decimal256 = new Decimal256();
     private final Decimal64 decimal64 = new Decimal64();
-<<<<<<< HEAD
     private final int defaultPageFrameMaxRows;
     private final int defaultPageFrameMinRows;
-=======
     private final IntStack hasIntervalStack = new IntStack();
     private final ObjStack<RuntimeIntrinsicIntervalModel> intervalModelObjStack = new ObjStack<>();
->>>>>>> dc8e45da
     private final MicrosecondClock microClock;
     private final NanosecondClock nanoClock;
     private final int sharedQueryWorkerCount;
