--- conflicted
+++ resolved
@@ -31,7 +31,6 @@
 import io.questdb.cairo.vm.api.MemoryCMARW;
 import io.questdb.cairo.wal.WalUtils;
 import io.questdb.cairo.wal.WalWriterMetadata;
-import io.questdb.cairo.wal.seq.TableSequencerAPI;
 import io.questdb.griffin.engine.table.TableListRecordCursorFactory;
 import io.questdb.log.Log;
 import io.questdb.log.LogFactory;
@@ -47,13 +46,14 @@
 import java.util.concurrent.atomic.AtomicInteger;
 import java.util.concurrent.locks.ReentrantLock;
 
-import static io.questdb.cairo.TableUtils.*;
-import static io.questdb.cairo.wal.WalUtils.SEQ_META_OFFSET_STRUCTURE_VERSION;
+import static io.questdb.cairo.TableUtils.openSmallFile;
+import static io.questdb.cairo.wal.WalUtils.*;
 import static io.questdb.cairo.wal.seq.TableTransactionLog.*;
 
 public class DatabaseSnapshotAgent implements Closeable {
 
     private final static Log LOG = LogFactory.getLog(DatabaseSnapshotAgent.class);
+    private final AtomicBoolean activePrepareFlag = new AtomicBoolean();
     private final CairoConfiguration configuration;
     private final CairoEngine engine;
     private final FilesFacade ff;
@@ -62,7 +62,6 @@
     private final Path path = new Path();
     // List of readers kept around to lock partitions while a database snapshot is being made.
     private final ObjList<TableReader> snapshotReaders = new ObjList<>();
-    private AtomicBoolean activePrepareFlag = new AtomicBoolean();
     private SimpleWaitingLock walPurgeJobRunLock = null; // used as a suspend/resume handler for the WalPurgeJob
 
     public DatabaseSnapshotAgent(CairoEngine engine) {
@@ -254,6 +253,7 @@
 
             // Delete snapshot directory to avoid recovery on next restart.
             srcPath.trimTo(snapshotRootLen).$();
+            memFile.close();
             if (ff.rmdir(srcPath) != 0) {
                 throw CairoException.critical(ff.errno())
                         .put("could not remove snapshot dir [dir=").put(srcPath)
@@ -363,38 +363,26 @@
                         // Copy metadata files for all tables.
                         while (cursor.hasNext()) {
                             CharSequence tableName = record.getStr(tableNameIndex);
-<<<<<<< HEAD
-                            CharSequence systemTableName = engine.getSystemTableName(tableName);
+                            path.of(configuration.getRoot());
+                            String systemTableName = engine.getSystemTableName(tableName);
                             if (
                                     TableUtils.isValidTableName(tableName, tableName.length())
-                                            && ff.exists(path.of(configuration.getRoot()).concat(systemTableName).concat(TableUtils.META_FILE_NAME).$())
-=======
-                            path.of(configuration.getRoot());
-                            int rootPathLength = path.length();
-                            if (
-                                    TableUtils.isValidTableName(tableName, tableName.length())
-                                            && ff.exists(path.concat(tableName).concat(TableUtils.META_FILE_NAME).$())
->>>>>>> 578309ba
+                                            && ff.exists(path.concat(systemTableName).concat(TableUtils.META_FILE_NAME).$())
                             ) {
-                                boolean isWalTable = TableSequencerAPI.isWalTable(tableName, path.trimTo(rootPathLength), ff);
+                                boolean isWalTable = engine.isWalTableName(tableName);
                                 path.of(configuration.getSnapshotRoot()).concat(configuration.getDbDirectory());
                                 LOG.info().$("preparing for snapshot [table=").$(tableName).I$();
 
                                 TableReader reader = engine.getReaderWithRepair(executionContext.getCairoSecurityContext(), tableName);
                                 snapshotReaders.add(reader);
 
-<<<<<<< HEAD
-                                path.trimTo(snapshotLen).concat(systemTableName).slash$();
-                                if (ff.mkdirs(path, configuration.getMkDirMode()) != 0) {
-=======
-                                path.trimTo(snapshotLen).concat(tableName);
+                                path.trimTo(snapshotLen).concat(systemTableName);
                                 int rootLen = path.length();
 
                                 if (isWalTable) {
                                     path.concat(WalUtils.SEQ_DIR);
                                 }
                                 if (ff.mkdirs(path.slash$(), configuration.getMkDirMode()) != 0) {
->>>>>>> 578309ba
                                     throw CairoException.critical(ff.errno()).put("Could not create [dir=").put(path).put(']');
                                 }
 
@@ -416,7 +404,7 @@
 
                                 if (isWalTable) {
                                     metadata.clear();
-                                    long lastTxn = engine.getTableSequencerAPI().getTableMetadata(tableName, metadata);
+                                    long lastTxn = engine.getTableSequencerAPI().getTableMetadata(systemTableName, metadata);
                                     path.trimTo(rootLen).concat(WalUtils.SEQ_DIR);
                                     metadata.switchTo(path, path.length()); // dump sequencer metadata to snapshot/db/tableName/txn_seq/_meta
                                     metadata.close(Vm.TRUNCATE_TO_POINTER);
