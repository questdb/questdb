/*******************************************************************************
 *     ___                  _   ____  ____
 *    / _ \ _   _  ___  ___| |_|  _ \| __ )
 *   | | | | | | |/ _ \/ __| __| | | |  _ \
 *   | |_| | |_| |  __/\__ \ |_| |_| | |_) |
 *    \__\_\\__,_|\___||___/\__|____/|____/
 *
 *  Copyright (c) 2014-2019 Appsicle
 *  Copyright (c) 2019-2024 QuestDB
 *
 *  Licensed under the Apache License, Version 2.0 (the "License");
 *  you may not use this file except in compliance with the License.
 *  You may obtain a copy of the License at
 *
 *  http://www.apache.org/licenses/LICENSE-2.0
 *
 *  Unless required by applicable law or agreed to in writing, software
 *  distributed under the License is distributed on an "AS IS" BASIS,
 *  WITHOUT WARRANTIES OR CONDITIONS OF ANY KIND, either express or implied.
 *  See the License for the specific language governing permissions and
 *  limitations under the License.
 *
 ******************************************************************************/

package io.questdb.griffin;

import io.questdb.MessageBus;
import io.questdb.cairo.CairoEngine;
import io.questdb.cairo.ColumnTypes;
import io.questdb.cairo.RecordSink;
import io.questdb.cairo.SecurityContext;
import io.questdb.cairo.TableReader;
import io.questdb.cairo.TableToken;
import io.questdb.cairo.TableUtils;
import io.questdb.cairo.sql.BindVariableService;
import io.questdb.cairo.sql.SqlExecutionCircuitBreaker;
import io.questdb.cairo.sql.TableRecordMetadata;
import io.questdb.cairo.sql.VirtualRecord;
import io.questdb.griffin.engine.functions.rnd.SharedRandom;
import io.questdb.griffin.engine.window.WindowContext;
import io.questdb.griffin.model.IntrinsicModel;
import io.questdb.std.Decimal256;
import io.questdb.std.Rnd;
import io.questdb.std.Transient;
import io.questdb.std.str.CharSink;
import io.questdb.std.str.Path;
import io.questdb.std.str.Sinkable;
import org.jetbrains.annotations.NotNull;
import org.jetbrains.annotations.Nullable;

import java.io.Closeable;
import java.util.concurrent.atomic.AtomicBoolean;

public interface SqlExecutionContext extends Sinkable, Closeable {

    // Returns true when the context doesn't require all SQL functions to be deterministic.
    // Deterministic-only functions are enforced e.g. when compiling a mat view.
    boolean allowNonDeterministicFunctions();

    void clearWindowContext();

    @Override
    default void close() {
    }

    void configureWindowContext(
            @Nullable VirtualRecord partitionByRecord,
            @Nullable RecordSink partitionBySink,
            @Transient @Nullable ColumnTypes keyTypes,
            boolean isOrdered,
            int scanDirection,
            int orderByDirection,
            boolean baseSupportsRandomAccess,
            int framingMode,
            long rowsLo,
            char rowsLoUnit,
            int rowsLoExprPos,
            long rowsHi,
            char rowsHiUnit,
            int rowsHiExprPos,
            int exclusionKind,
            int exclusionKindPos,
            int timestampIndex,
            int timestampType,
            boolean ignoreNulls,
            int nullsDescPos
    );

    default void containsSecret(boolean b) {
    }

    default boolean containsSecret() {
        return false;
    }

    default Rnd getAsyncRandom() {
        return SharedRandom.getAsyncRandom(getCairoEngine().getConfiguration());
    }

    BindVariableService getBindVariableService();

    @NotNull
    CairoEngine getCairoEngine();

    @NotNull
    SqlExecutionCircuitBreaker getCircuitBreaker();

    boolean getCloneSymbolTables();

<<<<<<< HEAD
    Decimal256 getDecimal256();
=======
    int getIntervalFunctionType();
>>>>>>> f0ba2861

    int getJitMode();

    default @NotNull MessageBus getMessageBus() {
        return getCairoEngine().getMessageBus();
    }

    default TableRecordMetadata getMetadataForWrite(TableToken tableToken, long desiredVersion) {
        return getCairoEngine().getLegacyMetadata(tableToken, desiredVersion);
    }

    default TableRecordMetadata getMetadataForWrite(TableToken tableToken) {
        return getMetadataForWrite(tableToken, TableUtils.ANY_TABLE_VERSION);
    }

    long getMicrosecondTimestamp();

    long getNanosecondTimestamp();

    /**
     * Gets the current timestamp with specified precision.
     *
     * @param timestampType the timestamp precision type (micros or nanos)
     * @return current timestamp value in the specified precision
     */
    long getNow(int timestampType);

    int getNowTimestampType();

    QueryFutureUpdateListener getQueryFutureUpdateListener();

    Rnd getRandom();

    default TableReader getReader(TableToken tableName, long version) {
        return getCairoEngine().getReader(tableName, version);
    }

    default TableReader getReader(TableToken tableName) {
        return getCairoEngine().getReader(tableName);
    }

    long getRequestFd();

    @NotNull
    SecurityContext getSecurityContext();

    int getSharedQueryWorkerCount();

    SqlExecutionCircuitBreaker getSimpleCircuitBreaker();

    default int getTableStatus(Path path, CharSequence tableName) {
        return getCairoEngine().getTableStatus(path, tableName);
    }

    default int getTableStatus(Path path, TableToken tableToken) {
        return getCairoEngine().getTableStatus(path, tableToken);
    }

    default TableToken getTableToken(CharSequence tableName) {
        return getCairoEngine().verifyTableName(tableName);
    }

    default TableToken getTableToken(CharSequence tableName, int lo, int hi) {
        return getCairoEngine().verifyTableName(tableName, lo, hi);
    }

    default TableToken getTableTokenIfExists(CharSequence tableName) {
        return getCairoEngine().getTableTokenIfExists(tableName);
    }

    default TableToken getTableTokenIfExists(CharSequence tableName, int lo, int hi) {
        return getCairoEngine().getTableTokenIfExists(tableName, lo, hi);
    }

    WindowContext getWindowContext();

    void initNow();

    boolean isCacheHit();

    boolean isColumnPreTouchEnabled();

    // Used to disable column pre-touch without affecting the explain plan
    boolean isColumnPreTouchEnabledOverride();

    // Returns true when where intrinsics are overridden, i.e. by a materialized view refresh
    default boolean isOverriddenIntrinsics(TableToken tableToken) {
        return false;
    }

    boolean isParallelFilterEnabled();

    boolean isParallelGroupByEnabled();

    boolean isParallelReadParquetEnabled();

    boolean isParallelTopKEnabled();

    boolean isTimestampRequired();

    default boolean isUninterruptible() {
        return false;
    }

    boolean isWalApplication();

    // This method is used to override intrinsic values in the query execution context
    // Its initial usage is in the materialized view refresh
    // where the queried timestamp of the base table is limited to the range affected since last refresh
    default void overrideWhereIntrinsics(TableToken tableToken, IntrinsicModel intrinsicModel, int timestampType) {
    }

    void popTimestampRequiredFlag();

    void pushTimestampRequiredFlag(boolean flag);

    void resetFlags();

    void setAllowNonDeterministicFunction(boolean value);

    void setCacheHit(boolean value);

    void setCancelledFlag(AtomicBoolean cancelled);

    void setCloneSymbolTables(boolean cloneSymbolTables);

    void setColumnPreTouchEnabled(boolean columnPreTouchEnabled);

    // Used to disable column pre-touch without affecting the explain plan
    void setColumnPreTouchEnabledOverride(boolean columnPreTouchEnabledOverride);

    void setIntervalFunctionType(int intervalType);

    void setJitMode(int jitMode);

    void setNowAndFixClock(long now, int nowTimestampType);

    void setParallelFilterEnabled(boolean parallelFilterEnabled);

    void setParallelGroupByEnabled(boolean parallelGroupByEnabled);

    void setParallelReadParquetEnabled(boolean parallelReadParquetEnabled);

    void setParallelTopKEnabled(boolean parallelTopKEnabled);

    void setRandom(Rnd rnd);

    void setUseSimpleCircuitBreaker(boolean value);

    default boolean shouldLogSql() {
        return true;
    }

    default void storeTelemetry(short event, short origin) {
    }

    default void toSink(@NotNull CharSink<?> sink) {
    }
}<|MERGE_RESOLUTION|>--- conflicted
+++ resolved
@@ -107,11 +107,9 @@
 
     boolean getCloneSymbolTables();
 
-<<<<<<< HEAD
     Decimal256 getDecimal256();
-=======
+
     int getIntervalFunctionType();
->>>>>>> f0ba2861
 
     int getJitMode();
 
