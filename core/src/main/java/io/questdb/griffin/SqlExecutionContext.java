/*******************************************************************************
 *     ___                  _   ____  ____
 *    / _ \ _   _  ___  ___| |_|  _ \| __ )
 *   | | | | | | |/ _ \/ __| __| | | |  _ \
 *   | |_| | |_| |  __/\__ \ |_| |_| | |_) |
 *    \__\_\\__,_|\___||___/\__|____/|____/
 *
 *  Copyright (c) 2014-2019 Appsicle
 *  Copyright (c) 2019-2023 QuestDB
 *
 *  Licensed under the Apache License, Version 2.0 (the "License");
 *  you may not use this file except in compliance with the License.
 *  You may obtain a copy of the License at
 *
 *  http://www.apache.org/licenses/LICENSE-2.0
 *
 *  Unless required by applicable law or agreed to in writing, software
 *  distributed under the License is distributed on an "AS IS" BASIS,
 *  WITHOUT WARRANTIES OR CONDITIONS OF ANY KIND, either express or implied.
 *  See the License for the specific language governing permissions and
 *  limitations under the License.
 *
 ******************************************************************************/

package io.questdb.griffin;

import io.questdb.MessageBus;
import io.questdb.cairo.*;
import io.questdb.cairo.sql.BindVariableService;
import io.questdb.cairo.sql.SqlExecutionCircuitBreaker;
import io.questdb.cairo.sql.TableMetadata;
import io.questdb.cairo.sql.VirtualRecord;
import io.questdb.griffin.engine.functions.rnd.SharedRandom;
import io.questdb.griffin.engine.window.WindowContext;
import io.questdb.std.Rnd;
import io.questdb.std.Transient;
import io.questdb.std.str.Path;
import org.jetbrains.annotations.NotNull;
import org.jetbrains.annotations.Nullable;

import java.io.Closeable;

public interface SqlExecutionContext extends Closeable {

    void clearWindowContext();

    @Override
    default void close() {
    }

    void configureWindowContext(
            @Nullable VirtualRecord partitionByRecord,
            @Nullable RecordSink partitionBySink,
            @Transient @Nullable ColumnTypes keyTypes,
            boolean isOrdered,
            int scanDirection,
            int orderByDirection,
            boolean baseSupportsRandomAccess,
            int framingMode,
            long rowsLo,
            int rowsLoExprPos,
            long rowsHi,
            int rowsHiExprPos,
            int exclusionKind,
            int exclusionKindPos,
            int timestampIndex
    );

    default void containsSecret(boolean b) {
    }

    default boolean containsSecret() {
        return false;
    }

    default Rnd getAsyncRandom() {
        return SharedRandom.getAsyncRandom(getCairoEngine().getConfiguration());
    }

    BindVariableService getBindVariableService();

    @NotNull
    CairoEngine getCairoEngine();

    @NotNull
    SqlExecutionCircuitBreaker getCircuitBreaker();

    boolean getCloneSymbolTables();

    int getJitMode();

    default @NotNull MessageBus getMessageBus() {
        return getCairoEngine().getMessageBus();
    }

<<<<<<< HEAD
=======
    default TableMetadata getMetadataForRead(TableToken tableToken) {
        return getMetadataForRead(tableToken, TableUtils.ANY_TABLE_VERSION);
    }

    default TableMetadata getMetadataForRead(TableToken tableToken, long desiredVersion) {
        return getCairoEngine().getTableMetadata(tableToken, desiredVersion);
    }

    default TableMetadata getMetadataForWrite(TableToken tableToken, long desiredVersion) {
        return getCairoEngine().getLegacyMetadata(tableToken, desiredVersion);
    }

    default TableMetadata getMetadataForWrite(TableToken tableToken) {
        return getMetadataForWrite(tableToken, TableUtils.ANY_TABLE_VERSION);
    }

>>>>>>> 4499ef80
    long getMicrosecondTimestamp();

    long getNow();

    QueryFutureUpdateListener getQueryFutureUpdateListener();

    Rnd getRandom();

    default TableReader getReader(TableToken tableName, long version) {
        return getCairoEngine().getReader(tableName, version);
    }

    default TableReader getReader(TableToken tableName) {
        return getCairoEngine().getReader(tableName);
    }

    int getRequestFd();

    @NotNull
    SecurityContext getSecurityContext();

    default TableRecordMetadata getSequencerMetadata(TableToken tableToken) {
        return getCairoEngine().getSequencerMetadata(tableToken);
    }

    default int getSharedWorkerCount() {
        return getWorkerCount();
    }

    default int getTableStatus(Path path, CharSequence tableName) {
        return getCairoEngine().getTableStatus(path, tableName);
    }

    default int getTableStatus(Path path, TableToken tableToken) {
        return getCairoEngine().getTableStatus(path, tableToken);
    }

    default TableToken getTableToken(CharSequence tableName) {
        return getCairoEngine().verifyTableName(tableName);
    }

    default TableToken getTableToken(CharSequence tableName, int lo, int hi) {
        return getCairoEngine().verifyTableName(tableName, lo, hi);
    }

    default TableToken getTableTokenIfExists(CharSequence tableName) {
        return getCairoEngine().getTableTokenIfExists(tableName);
    }

    default TableToken getTableTokenIfExists(CharSequence tableName, int lo, int hi) {
        return getCairoEngine().getTableTokenIfExists(tableName, lo, hi);
    }

    WindowContext getWindowContext();

    int getWorkerCount();

    void initNow();

    boolean isColumnPreTouchEnabled();

    boolean isParallelFilterEnabled();

    boolean isTimestampRequired();

    default boolean isUninterruptible() {
        return false;
    }

    boolean isWalApplication();

    void popTimestampRequiredFlag();

    void pushTimestampRequiredFlag(boolean flag);

    void setCloneSymbolTables(boolean cloneSymbolTables);

    void setColumnPreTouchEnabled(boolean columnPreTouchEnabled);

    void setJitMode(int jitMode);

    void setNowAndFixClock(long now);

    void setParallelFilterEnabled(boolean parallelFilterEnabled);

    void setRandom(Rnd rnd);

    default void storeTelemetry(short event, short origin) {
    }
}<|MERGE_RESOLUTION|>--- conflicted
+++ resolved
@@ -93,8 +93,6 @@
         return getCairoEngine().getMessageBus();
     }
 
-<<<<<<< HEAD
-=======
     default TableMetadata getMetadataForRead(TableToken tableToken) {
         return getMetadataForRead(tableToken, TableUtils.ANY_TABLE_VERSION);
     }
@@ -111,7 +109,6 @@
         return getMetadataForWrite(tableToken, TableUtils.ANY_TABLE_VERSION);
     }
 
->>>>>>> 4499ef80
     long getMicrosecondTimestamp();
 
     long getNow();
@@ -132,10 +129,6 @@
 
     @NotNull
     SecurityContext getSecurityContext();
-
-    default TableRecordMetadata getSequencerMetadata(TableToken tableToken) {
-        return getCairoEngine().getSequencerMetadata(tableToken);
-    }
 
     default int getSharedWorkerCount() {
         return getWorkerCount();
