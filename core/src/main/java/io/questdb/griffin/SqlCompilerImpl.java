/*******************************************************************************
 *     ___                  _   ____  ____
 *    / _ \ _   _  ___  ___| |_|  _ \| __ )
 *   | | | | | | |/ _ \/ __| __| | | |  _ \
 *   | |_| | |_| |  __/\__ \ |_| |_| | |_) |
 *    \__\_\\__,_|\___||___/\__|____/|____/
 *
 *  Copyright (c) 2014-2019 Appsicle
 *  Copyright (c) 2019-2024 QuestDB
 *
 *  Licensed under the Apache License, Version 2.0 (the "License");
 *  you may not use this file except in compliance with the License.
 *  You may obtain a copy of the License at
 *
 *  http://www.apache.org/licenses/LICENSE-2.0
 *
 *  Unless required by applicable law or agreed to in writing, software
 *  distributed under the License is distributed on an "AS IS" BASIS,
 *  WITHOUT WARRANTIES OR CONDITIONS OF ANY KIND, either express or implied.
 *  See the License for the specific language governing permissions and
 *  limitations under the License.
 *
 ******************************************************************************/

package io.questdb.griffin;

import io.questdb.MessageBus;
import io.questdb.PropServerConfiguration;
import io.questdb.TelemetryOrigin;
import io.questdb.TelemetrySystemEvent;
import io.questdb.cairo.CairoConfiguration;
import io.questdb.cairo.CairoEngine;
import io.questdb.cairo.CairoError;
import io.questdb.cairo.CairoException;
import io.questdb.cairo.CairoTable;
import io.questdb.cairo.ColumnType;
import io.questdb.cairo.DefaultLifecycleManager;
import io.questdb.cairo.EntityColumnFilter;
import io.questdb.cairo.EntryUnavailableException;
import io.questdb.cairo.ErrorTag;
import io.questdb.cairo.GenericRecordMetadata;
import io.questdb.cairo.IndexBuilder;
import io.questdb.cairo.ListColumnFilter;
import io.questdb.cairo.MapWriter;
import io.questdb.cairo.MetadataCacheReader;
import io.questdb.cairo.OperationCodes;
import io.questdb.cairo.PartitionBy;
import io.questdb.cairo.SecurityContext;
import io.questdb.cairo.SymbolMapReader;
import io.questdb.cairo.TableColumnMetadata;
import io.questdb.cairo.TableNameRegistry;
import io.questdb.cairo.TableNameRegistryStore;
import io.questdb.cairo.TableReader;
import io.questdb.cairo.TableReaderMetadata;
import io.questdb.cairo.TableToken;
import io.questdb.cairo.TableUtils;
import io.questdb.cairo.TableWriter;
import io.questdb.cairo.TableWriterAPI;
import io.questdb.cairo.VacuumColumnVersions;
import io.questdb.cairo.file.BlockFileReader;
import io.questdb.cairo.file.BlockFileWriter;
import io.questdb.cairo.mv.MatViewDefinition;
import io.questdb.cairo.mv.MatViewGraph;
import io.questdb.cairo.mv.MatViewState;
import io.questdb.cairo.mv.MatViewStateReader;
import io.questdb.cairo.mv.MatViewStateStore;
import io.questdb.cairo.security.AllowAllSecurityContext;
import io.questdb.cairo.sql.BindVariableService;
import io.questdb.cairo.sql.Function;
import io.questdb.cairo.sql.InsertOperation;
import io.questdb.cairo.sql.Record;
import io.questdb.cairo.sql.RecordCursor;
import io.questdb.cairo.sql.RecordCursorFactory;
import io.questdb.cairo.sql.RecordMetadata;
import io.questdb.cairo.sql.SqlExecutionCircuitBreaker;
import io.questdb.cairo.sql.TableMetadata;
import io.questdb.cairo.sql.TableRecordMetadata;
import io.questdb.cairo.sql.TableReferenceOutOfDateException;
import io.questdb.cairo.sql.VirtualRecord;
import io.questdb.cairo.vm.Vm;
import io.questdb.cairo.vm.api.MemoryMARW;
import io.questdb.cairo.wal.WalUtils;
import io.questdb.cairo.wal.WalWriterMetadata;
import io.questdb.griffin.engine.QueryProgress;
import io.questdb.griffin.engine.ops.AlterOperationBuilder;
import io.questdb.griffin.engine.ops.CopyCancelFactory;
import io.questdb.griffin.engine.ops.CopyFactory;
import io.questdb.griffin.engine.ops.CreateMatViewOperation;
import io.questdb.griffin.engine.ops.CreateMatViewOperationBuilder;
import io.questdb.griffin.engine.ops.CreateTableOperation;
import io.questdb.griffin.engine.ops.CreateTableOperationBuilder;
import io.questdb.griffin.engine.ops.DropAllOperation;
import io.questdb.griffin.engine.ops.GenericDropOperation;
import io.questdb.griffin.engine.ops.GenericDropOperationBuilder;
import io.questdb.griffin.engine.ops.InsertOperationImpl;
import io.questdb.griffin.engine.ops.Operation;
import io.questdb.griffin.engine.ops.UpdateOperation;
import io.questdb.griffin.model.CopyModel;
import io.questdb.griffin.model.ExecutionModel;
import io.questdb.griffin.model.ExplainModel;
import io.questdb.griffin.model.ExpressionNode;
import io.questdb.griffin.model.InsertModel;
import io.questdb.griffin.model.QueryColumn;
import io.questdb.griffin.model.QueryModel;
import io.questdb.griffin.model.RenameTableModel;
import io.questdb.log.Log;
import io.questdb.log.LogFactory;
import io.questdb.log.LogRecord;
import io.questdb.network.PeerDisconnectedException;
import io.questdb.network.PeerIsSlowToReadException;
import io.questdb.network.QueryPausedException;
import io.questdb.std.BytecodeAssembler;
import io.questdb.std.CharSequenceObjHashMap;
import io.questdb.std.Chars;
import io.questdb.std.FilesFacade;
import io.questdb.std.GenericLexer;
import io.questdb.std.IntList;
import io.questdb.std.LowerCaseAsciiCharSequenceObjHashMap;
import io.questdb.std.MemoryTag;
import io.questdb.std.Misc;
import io.questdb.std.Numbers;
import io.questdb.std.NumericException;
import io.questdb.std.ObjHashSet;
import io.questdb.std.ObjList;
import io.questdb.std.ObjectPool;
import io.questdb.std.Transient;
import io.questdb.std.Utf8SequenceObjHashMap;
import io.questdb.std.datetime.DateFormat;
import io.questdb.std.str.Path;
import io.questdb.std.str.Sinkable;
import io.questdb.std.str.StringSink;
import io.questdb.std.str.Utf8s;
import org.jetbrains.annotations.NotNull;
import org.jetbrains.annotations.Nullable;
import org.jetbrains.annotations.TestOnly;

import java.io.Closeable;

import static io.questdb.cairo.TableUtils.COLUMN_NAME_TXN_NONE;
import static io.questdb.griffin.SqlKeywords.*;

public class SqlCompilerImpl implements SqlCompiler, Closeable, SqlParserCallback {
    public static final String ALTER_TABLE_EXPECTED_TOKEN_DESCR =
            "'add', 'alter', 'attach', 'detach', 'drop', 'convert', 'resume', 'rename', 'set' or 'squash'";
    static final ObjList<String> sqlControlSymbols = new ObjList<>(8);
    // null object used to skip null checks in batch method
    private static final BatchCallback EMPTY_CALLBACK = new BatchCallback() {
        @Override
        public void postCompile(SqlCompiler compiler, CompiledQuery cq, CharSequence queryText) {
        }

        @Override
        public boolean preCompile(SqlCompiler compiler, CharSequence sqlText) {
            return true;
        }
    };
    private static final boolean[][] columnConversionSupport = new boolean[ColumnType.NULL][ColumnType.NULL];
    @SuppressWarnings("FieldMayBeFinal")
    private static Log LOG = LogFactory.getLog(SqlCompilerImpl.class);
    protected final AlterOperationBuilder alterOperationBuilder;
    protected final SqlCodeGenerator codeGenerator;
    protected final CompiledQueryImpl compiledQuery;
    protected final CairoConfiguration configuration;
    protected final CairoEngine engine;
    protected final LowerCaseAsciiCharSequenceObjHashMap<KeywordBasedExecutor> keywordBasedExecutors = new LowerCaseAsciiCharSequenceObjHashMap<>();
    protected final GenericLexer lexer;
    protected final SqlOptimiser optimiser;
    protected final Path path;
    protected final QueryRegistry queryRegistry;
    private final BytecodeAssembler asm = new BytecodeAssembler();
    private final DatabaseBackupAgent backupAgent;
    private final BlockFileWriter blockFileWriter;
    private final CharacterStore characterStore;
    private final ObjList<CharSequence> columnNames = new ObjList<>();
    private final CharSequenceObjHashMap<String> dropAllTablesFailedTableNames = new CharSequenceObjHashMap<>();
    private final GenericDropOperationBuilder dropOperationBuilder;
    private final EntityColumnFilter entityColumnFilter = new EntityColumnFilter();
    private final FilesFacade ff;
    private final FunctionParser functionParser;
    private final ListColumnFilter listColumnFilter = new ListColumnFilter();
    private final int maxRecompileAttempts;
    private final MemoryMARW mem = Vm.getCMARWInstance();
    private final MessageBus messageBus;
    private final SqlParser parser;
    private final TimestampValueRecord partitionFunctionRec = new TimestampValueRecord();
    private final QueryBuilder queryBuilder;
    private final ObjectPool<QueryColumn> queryColumnPool;
    private final ObjectPool<QueryModel> queryModelPool;
    private final Path renamePath;
    private final ObjectPool<ExpressionNode> sqlNodePool;
    private final ObjHashSet<TableToken> tableTokenBucket = new ObjHashSet<>();
    private final ObjList<TableWriterAPI> tableWriters = new ObjList<>();
    private final VacuumColumnVersions vacuumColumnVersions;
    protected CharSequence sqlText;
    private final ExecutableMethod insertAsSelectMethod = this::insertAsSelect;
    private boolean closed = false;
    // Helper var used to pass back count in cases it can't be done via method result.
    private long insertCount;
    //determines how compiler parses query text
    //true - compiler treats whole input as single query and doesn't stop on ';'. Default mode.
    //false - compiler treats input as list of statements and stops processing statement on ';'. Used in batch processing.
    private boolean isSingleQueryMode = true;

    public SqlCompilerImpl(CairoEngine engine) {
        try {
            this.path = new Path(255, MemoryTag.NATIVE_SQL_COMPILER);
            this.renamePath = new Path(255, MemoryTag.NATIVE_SQL_COMPILER);
            this.engine = engine;
            this.maxRecompileAttempts = engine.getConfiguration().getMaxSqlRecompileAttempts();
            this.queryBuilder = new QueryBuilder(this);
            this.configuration = engine.getConfiguration();
            this.ff = configuration.getFilesFacade();
            this.messageBus = engine.getMessageBus();
            this.sqlNodePool = new ObjectPool<>(ExpressionNode.FACTORY, configuration.getSqlExpressionPoolCapacity());
            this.queryColumnPool = new ObjectPool<>(QueryColumn.FACTORY, configuration.getSqlColumnPoolCapacity());
            this.queryModelPool = new ObjectPool<>(QueryModel.FACTORY, configuration.getSqlModelPoolCapacity());
            this.compiledQuery = new CompiledQueryImpl(engine);
            this.characterStore = new CharacterStore(
                    configuration.getSqlCharacterStoreCapacity(),
                    configuration.getSqlCharacterStoreSequencePoolCapacity()
            );

            this.lexer = new GenericLexer(configuration.getSqlLexerPoolCapacity());
            this.functionParser = new FunctionParser(configuration, engine.getFunctionFactoryCache());
            this.codeGenerator = new SqlCodeGenerator(engine, configuration, functionParser, sqlNodePool);
            this.vacuumColumnVersions = new VacuumColumnVersions(engine);

            // we have cyclical dependency here
            functionParser.setSqlCodeGenerator(codeGenerator);

            this.backupAgent = new DatabaseBackupAgent();

            registerKeywordBasedExecutors();

            configureLexer(lexer);

            final PostOrderTreeTraversalAlgo postOrderTreeTraversalAlgo = new PostOrderTreeTraversalAlgo();

            optimiser = newSqlOptimiser(
                    configuration,
                    characterStore,
                    sqlNodePool,
                    queryColumnPool,
                    queryModelPool,
                    postOrderTreeTraversalAlgo,
                    functionParser,
                    path
            );

            parser = new SqlParser(
                    configuration,
                    characterStore,
                    sqlNodePool,
                    queryColumnPool,
                    queryModelPool,
                    postOrderTreeTraversalAlgo
            );

            alterOperationBuilder = new AlterOperationBuilder();
            dropOperationBuilder = new GenericDropOperationBuilder();
            queryRegistry = engine.getQueryRegistry();
            blockFileWriter = new BlockFileWriter(ff, configuration.getCommitMode());
        } catch (Throwable th) {
            close();
            throw th;
        }
    }

    // public for testing
    public static void expectKeyword(GenericLexer lexer, CharSequence keyword) throws SqlException {
        CharSequence tok = SqlUtil.fetchNext(lexer);
        if (tok == null) {
            throw SqlException.position(lexer.getPosition()).put('\'').put(keyword).put("' expected");
        }
        if (!Chars.equalsLowerCaseAscii(tok, keyword)) {
            throw SqlException.position(lexer.lastTokenPosition()).put('\'').put(keyword).put("' expected");
        }
    }

    public void clear() {
        clearExceptSqlText();
        sqlText = null;
    }

    @Override
    public void close() {
        if (closed) {
            throw new IllegalStateException("close was already called");
        }
        closed = true;
        Misc.free(backupAgent);
        Misc.free(vacuumColumnVersions);
        Misc.free(path);
        Misc.free(renamePath);
        Misc.free(codeGenerator);
        Misc.free(mem);
        Misc.freeObjList(tableWriters);
        Misc.free(blockFileWriter);
    }

    @NotNull
    public CompiledQuery compile(@NotNull CharSequence sqlText, @NotNull SqlExecutionContext executionContext) throws SqlException {
        clear();
        // these are quick executions that do not require building of a model
        lexer.of(sqlText);
        isSingleQueryMode = true;

        compileInner(executionContext, sqlText, true);
        return compiledQuery;
    }

    /**
     * Allows processing of batches of sql statements (sql scripts) separated by ';' .
     * Each query is processed in sequence and processing stops on first error and whole batch gets discarded.
     * Noteworthy difference between this and 'normal' query is that all empty queries get ignored, e.g.
     * <br>
     * select 1;<br>
     * ; ;/* comment \*\/;--comment\n; - these get ignored <br>
     * update a set b=c  ; <br>
     * <p>
     * Useful PG doc link :
     *
     * @param batchText        - block of queries to process
     * @param executionContext - SQL execution context
     * @param batchCallback    - callback to perform actions prior to or after batch part compilation, e.g. clear caches or execute command
     * @throws SqlException              - in case of syntax error
     * @throws PeerDisconnectedException - when peer is disconnected
     * @throws PeerIsSlowToReadException - when peer is too slow
     * @throws QueryPausedException      - when query is paused
     * @see <a href="https://www.postgresql.org/docs/current/protocol-flow.html#id-1.10.5.7.4">PostgreSQL documentation</a>
     */
    @Override
    public void compileBatch(
            @NotNull CharSequence batchText,
            @NotNull SqlExecutionContext executionContext,
            BatchCallback batchCallback
    ) throws Exception {
        clear();
        lexer.of(batchText);
        isSingleQueryMode = false;

        if (batchCallback == null) {
            batchCallback = EMPTY_CALLBACK;
        }

        int position;

        while (lexer.hasNext()) {
            // skip over empty statements that'd cause error in parser
            position = getNextValidTokenPosition();
            if (position == -1) {
                return;
            }

            boolean recompileStale = true;
            for (int retries = 0; recompileStale; retries++) {
                clear(); // we don't use normal compile here because we can't reset existing lexer

                // Fetch sqlText, this will move lexer pointer (state change).
                // We try to avoid logging the entire sql batch, in case batch contains secrets
                final CharSequence sqlText = batchText.subSequence(position, goToQueryEnd());

                if (batchCallback.preCompile(this, sqlText)) {
                    // ok, the callback wants us to compile this query, let's go!

                    // re-position lexer pointer to where sqlText just began
                    lexer.backTo(position, null);
                    compileInner(executionContext, sqlText, true);

                    // consume residual text, such as semicolon
                    goToQueryEnd();
                    // We've to move lexer because some query handlers don't consume all tokens (e.g. SET )
                    // some code in postCompile might need full text of current query
                    try {
                        batchCallback.postCompile(this, compiledQuery, sqlText);
                        recompileStale = false;
                    } catch (TableReferenceOutOfDateException e) {
                        if (retries == maxRecompileAttempts) {
                            throw e;
                        }
                        LOG.info().$(e.getFlyweightMessage()).$();
                        // will recompile
                        lexer.restart();
                    }
                } else {
                    recompileStale = false;
                }
            }
        }
    }

    @Override
    public void execute(final Operation op, SqlExecutionContext executionContext) throws SqlException {
        switch (op.getOperationCode()) {
            case OperationCodes.CREATE_TABLE:
                executeCreateTable((CreateTableOperation) op, executionContext);
                break;
            case OperationCodes.CREATE_MAT_VIEW:
                executeCreateMatView((CreateMatViewOperation) op, executionContext);
                break;
            case OperationCodes.DROP_TABLE:
                executeDropTable((GenericDropOperation) op, executionContext);
                break;
            case OperationCodes.DROP_MAT_VIEW:
                executeDropMatView((GenericDropOperation) op, executionContext);
                break;
            case OperationCodes.DROP_ALL:
                executeDropAllTables(executionContext);
                break;
            default:
                throw SqlException.position(0).put("Unsupported operation [code=").put(op.getOperationCode()).put(']');
        }
    }

    @Override
    public RecordCursorFactory generateSelectWithRetries(
            @Transient QueryModel initialQueryModel,
            @Transient SqlExecutionContext executionContext,
            boolean generateProgressLogger
    ) throws SqlException {
        QueryModel queryModel = initialQueryModel;
        int remainingRetries = maxRecompileAttempts;
        for (; ; ) {
            try {
                return generateSelectOneShot(queryModel, executionContext, generateProgressLogger);
            } catch (TableReferenceOutOfDateException e) {
                if (--remainingRetries < 0) {
                    throw SqlException.position(0).put("too many ").put(e.getFlyweightMessage());
                }
                LOG.info().$("retrying plan [q=`").$(queryModel).$("`, fd=").$(executionContext.getRequestFd()).I$();
                clearExceptSqlText();
                lexer.restart();
                queryModel = (QueryModel) compileExecutionModel(executionContext);
            }
        }
    }

    @Override
    public BytecodeAssembler getAsm() {
        return asm;
    }

    @Override
    public CairoEngine getEngine() {
        return engine;
    }

    public FunctionFactoryCache getFunctionFactoryCache() {
        return functionParser.getFunctionFactoryCache();
    }

    public QueryBuilder query() {
        queryBuilder.clear();
        return queryBuilder;
    }

    @TestOnly
    @Override
    public void setEnableJitNullChecks(boolean value) {
        codeGenerator.setEnableJitNullChecks(value);
    }

    @TestOnly
    @Override
    public void setFullFatJoins(boolean value) {
        codeGenerator.setFullFatJoins(value);
    }

    @TestOnly
    @Override
    public ExecutionModel testCompileModel(CharSequence sqlText, SqlExecutionContext executionContext) throws SqlException {
        clear();
        lexer.of(sqlText);
        return compileExecutionModel(executionContext);
    }

    @TestOnly
    @Override
    public ExpressionNode testParseExpression(CharSequence expression, QueryModel model) throws SqlException {
        clear();
        lexer.of(expression);
        return parser.expr(lexer, model, this);
    }

    // test only
    @TestOnly
    @Override
    public void testParseExpression(CharSequence expression, ExpressionParserListener listener) throws SqlException {
        clear();
        lexer.of(expression);
        parser.expr(lexer, listener, this);
    }

    private static void addSupportedConversion(short fromType, short... toTypes) {
        for (short toType : toTypes) {
            columnConversionSupport[fromType][toType] = true;
            // Make it symmetrical
            columnConversionSupport[toType][fromType] = true;
        }
    }

    private static void configureLexer(GenericLexer lexer) {
        for (int i = 0, k = sqlControlSymbols.size(); i < k; i++) {
            lexer.defineSymbol(sqlControlSymbols.getQuick(i));
        }
        // note: it's safe to take any registry (new or old) because we don't use precedence here
        OperatorRegistry registry = OperatorExpression.getRegistry();
        for (int i = 0, k = registry.operators.size(); i < k; i++) {
            OperatorExpression op = registry.operators.getQuick(i);
            if (op.symbol) {
                lexer.defineSymbol(op.operator.token);
            }
        }
    }

    private static boolean isIPv4UpdateCast(int from, int to) {
        return (from == ColumnType.STRING && to == ColumnType.IPv4)
                || (from == ColumnType.IPv4 && to == ColumnType.STRING)
                || (from == ColumnType.VARCHAR && to == ColumnType.IPv4)
                || (from == ColumnType.IPv4 && to == ColumnType.VARCHAR);
    }

    private int addColumnWithType(
            AlterOperationBuilder addColumn,
            CharSequence columnName,
            int columnNamePosition,
            boolean symbolsCanHaveIndex
    ) throws SqlException {
        CharSequence tok;
        tok = expectToken(lexer, "column type");

        short typeTag = SqlUtil.toPersistedTypeTag(tok, lexer.lastTokenPosition());
        int typePosition = lexer.lastTokenPosition();

        int dim = SqlUtil.parseArrayDimensionality(lexer);
        int columnType;
        if (dim > 0) {
            if (!ColumnType.isSupportedArrayElementType(typeTag)) {
                throw SqlException.position(typePosition)
                        .put("unsupported array element type [type=")
                        .put(ColumnType.nameOf(typeTag))
                        .put(']');
            }
            columnType = ColumnType.encodeArrayType(typeTag, dim);
        } else {
            columnType = typeTag;
        }

        tok = SqlUtil.fetchNext(lexer);

        // check for an unmatched bracket
        if (tok != null && Chars.equals(tok, ']')) {
            throw SqlException.position(typePosition).put(columnName).put(" has an unmatched `]` - were you trying to define an array?");
        } else {
            lexer.unparseLast();
        }

        if (columnType == ColumnType.GEOHASH) {
            tok = SqlUtil.fetchNext(lexer);
            if (tok == null || tok.charAt(0) != '(') {
                throw SqlException.position(lexer.getPosition()).put("missing GEOHASH precision");
            }

            tok = SqlUtil.fetchNext(lexer);
            if (tok != null && tok.charAt(0) != ')') {
                int geoHashBits = GeoHashUtil.parseGeoHashBits(lexer.lastTokenPosition(), 0, tok);
                tok = SqlUtil.fetchNext(lexer);
                if (tok == null || tok.charAt(0) != ')') {
                    if (tok != null) {
                        throw SqlException.position(lexer.lastTokenPosition())
                                .put("invalid GEOHASH type literal, expected ')'")
                                .put(" found='").put(tok.charAt(0)).put("'");
                    }
                    throw SqlException.position(lexer.getPosition())
                            .put("invalid GEOHASH type literal, expected ')'");
                }
                columnType = ColumnType.getGeoHashTypeWithBits(geoHashBits);
            } else {
                throw SqlException.position(lexer.lastTokenPosition())
                        .put("missing GEOHASH precision");
            }
        }

        tok = SqlUtil.fetchNext(lexer);
        final int indexValueBlockCapacity;
        final boolean cache;
        int symbolCapacity;
        final boolean indexed;

        if (
                ColumnType.isSymbol(columnType)
                        && tok != null
                        && !Chars.equals(tok, ',')
                        && !Chars.equals(tok, ';')
        ) {
            if (isCapacityKeyword(tok)) {
                tok = expectToken(lexer, "symbol capacity");

                final boolean negative;
                final int errorPos = lexer.lastTokenPosition();
                if (Chars.equals(tok, '-')) {
                    negative = true;
                    tok = expectToken(lexer, "symbol capacity");
                } else {
                    negative = false;
                }

                try {
                    symbolCapacity = Numbers.parseInt(tok);
                } catch (NumericException e) {
                    throw SqlException.$(lexer.lastTokenPosition(), "numeric capacity expected");
                }

                if (negative) {
                    symbolCapacity = -symbolCapacity;
                }

                TableUtils.validateSymbolCapacity(errorPos, symbolCapacity);

                tok = SqlUtil.fetchNext(lexer);
            } else {
                symbolCapacity = configuration.getDefaultSymbolCapacity();
            }

            if (Chars.equalsLowerCaseAsciiNc("cache", tok)) {
                cache = true;
                tok = SqlUtil.fetchNext(lexer);
            } else if (Chars.equalsLowerCaseAsciiNc("nocache", tok)) {
                cache = false;
                tok = SqlUtil.fetchNext(lexer);
            } else {
                cache = configuration.getDefaultSymbolCacheFlag();
            }

            TableUtils.validateSymbolCapacityCached(cache, symbolCapacity, lexer.lastTokenPosition());

            indexed = Chars.equalsLowerCaseAsciiNc("index", tok);
            if (indexed) {
                if (!symbolsCanHaveIndex) {
                    throw SqlException.$(lexer.lastTokenPosition(), "INDEX is not supported when changing SYMBOL capacity");
                }
                tok = SqlUtil.fetchNext(lexer);
            }

            if (Chars.equalsLowerCaseAsciiNc("capacity", tok)) {
                tok = expectToken(lexer, "symbol index capacity");

                try {
                    indexValueBlockCapacity = Numbers.parseInt(tok);
                } catch (NumericException e) {
                    throw SqlException.$(lexer.lastTokenPosition(), "numeric capacity expected");
                }
                SqlUtil.fetchNext(lexer);
            } else {
                indexValueBlockCapacity = configuration.getIndexValueBlockSize();
            }
        } else { // set defaults

            // ignore `NULL` and `NOT NULL`
            if (tok != null && isNotKeyword(tok)) {
                tok = SqlUtil.fetchNext(lexer);
            }

            if (tok != null && isNullKeyword(tok)) {
                SqlUtil.fetchNext(lexer);
            }

            cache = configuration.getDefaultSymbolCacheFlag();
            indexValueBlockCapacity = configuration.getIndexValueBlockSize();
            symbolCapacity = configuration.getDefaultSymbolCapacity();
            indexed = false;
        }

        addColumn.addColumnToList(
                columnName,
                columnNamePosition,
                columnType,
                Numbers.ceilPow2(symbolCapacity),
                cache,
                indexed,
                Numbers.ceilPow2(indexValueBlockCapacity),
                false
        );
        lexer.unparseLast();
        return columnType;
    }

    private void alterTableAddColumn(
            SecurityContext securityContext,
            int tableNamePosition,
            TableToken tableToken,
            TableRecordMetadata tableMetadata
    ) throws SqlException {
        // add columns to table
        CharSequence tok = SqlUtil.fetchNext(lexer);

        // ignore `column`
        if (tok != null && !isColumnKeyword(tok)) {
            lexer.unparseLast();
        }

        AlterOperationBuilder addColumn = alterOperationBuilder.ofAddColumn(
                tableNamePosition,
                tableToken,
                tableMetadata.getTableId()
        );

        int semicolonPos = -1;
        do {
            tok = maybeExpectToken(lexer, "'column' or column name", semicolonPos < 0);

            if (semicolonPos >= 0) {
                if (tok != null) {
                    throw SqlException.$(lexer.lastTokenPosition(), "',' expected");
                }
                break;
            }

            if (isIfKeyword(tok)) {
                tok = SqlUtil.fetchNext(lexer);
                if (tok != null && isNotKeyword(tok)) {
                    tok = SqlUtil.fetchNext(lexer);
                    if (tok != null && isExistsKeyword(tok)) {
                        tok = SqlUtil.fetchNext(lexer); // captured column name
                        if (tableMetadata.getColumnIndexQuiet(tok) != -1) {
                            break;
                        }
                    } else {
                        throw SqlException.$(lexer.lastTokenPosition(), "unexpected token '").put(tok)
                                .put("' for if not exists");
                    }
                } else {
                    throw SqlException.$(lexer.lastTokenPosition(), "'not' expected");
                }
            } else {
                int index = tableMetadata.getColumnIndexQuiet(tok);
                if (index != -1) {
                    throw SqlException.$(lexer.lastTokenPosition(), "column '").put(tok).put("' already exists");
                }
            }

            CharSequence columnName = GenericLexer.immutableOf(GenericLexer.unquote(tok));
            int columnNamePosition = lexer.lastTokenPosition();

            if (!TableUtils.isValidColumnName(columnName, configuration.getMaxFileNameLength())) {
                throw SqlException.$(lexer.lastTokenPosition(), " new column name contains invalid characters");
            }

            addColumnWithType(addColumn, columnName, columnNamePosition, true);
            tok = SqlUtil.fetchNext(lexer);

            if (tok == null || (!isSingleQueryMode && isSemicolon(tok))) {
                break;
            }

            semicolonPos = Chars.equals(tok, ';') ? lexer.lastTokenPosition() : -1;
            if (semicolonPos < 0 && !Chars.equals(tok, ',')) {
                addColumnSuffix(securityContext, tok, tableToken, alterOperationBuilder);
                compiledQuery.ofAlter(alterOperationBuilder.build());
                return;
            }
        } while (true);

        addColumnSuffix(securityContext, null, tableToken, alterOperationBuilder);
        compiledQuery.ofAlter(alterOperationBuilder.build());
    }

    private void alterTableChangeColumnType(
            SecurityContext securityContext,
            int tableNamePosition,
            TableToken tableToken,
            int columnNamePosition,
            CharSequence columnName,
            TableRecordMetadata tableMetadata,
            int columnIndex
    ) throws SqlException {
        AlterOperationBuilder changeColumn = alterOperationBuilder.ofColumnChangeType(
                tableNamePosition,
                tableToken,
                tableMetadata.getTableId()
        );
        int existingColumnType = tableMetadata.getColumnType(columnIndex);
        int newColumnType = addColumnWithType(changeColumn, columnName, columnNamePosition, true);
        CharSequence tok = SqlUtil.fetchNext(lexer);
        if (tok != null && !isSemicolon(tok)) {
            throw SqlException.$(lexer.lastTokenPosition(), "unexpected token [").put(tok).put("] while trying to change column type");
        }
        if (columnIndex == tableMetadata.getTimestampIndex()) {
            throw SqlException.$(lexer.lastTokenPosition(), "cannot change type of designated timestamp column");
        }
        if (newColumnType == existingColumnType) {
            throw SqlException.$(lexer.lastTokenPosition(), "column '").put(columnName)
                    .put("' type is already '").put(ColumnType.nameOf(existingColumnType)).put('\'');
        } else {
            if (!isCompatibleColumnTypeChange(existingColumnType, newColumnType)) {
                throw SqlException.$(lexer.lastTokenPosition(), "incompatible column type change [existing=")
                        .put(ColumnType.nameOf(existingColumnType)).put(", new=").put(ColumnType.nameOf(newColumnType)).put(']');
            }
        }
        securityContext.authorizeAlterTableAlterColumnType(tableToken, alterOperationBuilder.getExtraStrInfo());
        compiledQuery.ofAlter(alterOperationBuilder.build());
    }

    private void alterTableChangeSymbolCapacity(
            SecurityContext securityContext,
            int tableNamePosition,
            TableToken tableToken,
            int columnNamePosition,
            CharSequence columnName,
            TableRecordMetadata tableMetadata,
            int columnIndex
    ) throws SqlException {
        AlterOperationBuilder changeColumn = alterOperationBuilder.ofSymbolCapacityChange(
                tableNamePosition,
                tableToken,
                tableMetadata.getTableId()
        );
        int existingColumnType = tableMetadata.getColumnType(columnIndex);
        if (!ColumnType.isSymbol(existingColumnType)) {
            throw SqlException.walRecoverable(columnNamePosition).put("column '").put(columnName).put("' is not of symbol type");
        }
        lexer.unparseLast();
        addColumnWithType(changeColumn, columnName, columnNamePosition, false);

        CharSequence tok = SqlUtil.fetchNext(lexer);
        if (tok != null && !isSemicolon(tok)) {
            throw SqlException.$(lexer.lastTokenPosition(), "unexpected token [").put(tok).put("] while trying to change column type");
        }

        securityContext.authorizeAlterTableAlterColumnType(tableToken, alterOperationBuilder.getExtraStrInfo());
        compiledQuery.ofAlter(alterOperationBuilder.build());
    }

    private void alterTableColumnAddIndex(
            SecurityContext securityContext,
            int tableNamePosition,
            TableToken tableToken,
            int columnNamePosition,
            CharSequence columnName,
            TableRecordMetadata metadata,
            int indexValueBlockSize
    ) throws SqlException {
        final int columnIndex = metadata.getColumnIndexQuiet(columnName);
        if (columnIndex == -1) {
            throw SqlException.invalidColumn(columnNamePosition, columnName);
        }

        final int type = metadata.getColumnType(columnIndex);
        if (!ColumnType.isSymbol(type)) {
            throw SqlException.position(columnNamePosition).put("indexes are only supported for symbol type [column=").put(columnName).put(", type=").put(ColumnType.nameOf(type)).put(']');
        }

        if (indexValueBlockSize == -1) {
            indexValueBlockSize = configuration.getIndexValueBlockSize();
        }

        alterOperationBuilder.ofAddIndex(
                tableNamePosition,
                tableToken,
                metadata.getTableId(),
                columnName,
                Numbers.ceilPow2(indexValueBlockSize)
        );
        securityContext.authorizeAlterTableAddIndex(tableToken, alterOperationBuilder.getExtraStrInfo());
        compiledQuery.ofAlter(alterOperationBuilder.build());
    }

    private void alterTableColumnCacheFlag(
            SecurityContext securityContext,
            int tableNamePosition,
            TableToken tableToken,
            int columnNamePosition,
            CharSequence columnName,
            TableRecordMetadata metadata,
            boolean cache
    ) throws SqlException {
        int columnIndex = metadata.getColumnIndexQuiet(columnName);
        if (columnIndex == -1) {
            throw SqlException.invalidColumn(columnNamePosition, columnName);
        }

        final int type = metadata.getColumnType(columnIndex);
        if (!ColumnType.isSymbol(type)) {
            throw SqlException.position(columnNamePosition).put("cache is only supported for symbol type [column=").put(columnName).put(", type=").put(ColumnType.nameOf(type)).put(']');
        }

        if (cache) {
            alterOperationBuilder.ofCacheSymbol(tableNamePosition, tableToken, metadata.getTableId(), columnName);
        } else {
            alterOperationBuilder.ofRemoveCacheSymbol(tableNamePosition, tableToken, metadata.getTableId(), columnName);
        }

        securityContext.authorizeAlterTableAlterColumnCache(tableToken, alterOperationBuilder.getExtraStrInfo());
        compiledQuery.ofAlter(alterOperationBuilder.build());
    }

    private void alterTableColumnDropIndex(
            SecurityContext securityContext,
            int tableNamePosition,
            TableToken tableToken,
            int columnNamePosition,
            CharSequence columnName,
            TableRecordMetadata metadata
    ) throws SqlException {
        int columnIndex = metadata.getColumnIndexQuiet(columnName);
        if (columnIndex == -1) {
            throw SqlException.invalidColumn(columnNamePosition, columnName);
        }

        final int type = metadata.getColumnType(columnIndex);
        if (!ColumnType.isSymbol(type)) {
            throw SqlException.position(columnNamePosition).put("indexes are only supported for symbol type [column=").put(columnName).put(", type=").put(ColumnType.nameOf(type)).put(']');
        }

        alterOperationBuilder.ofDropIndex(tableNamePosition, tableToken, metadata.getTableId(), columnName, columnNamePosition);
        securityContext.authorizeAlterTableDropIndex(tableToken, alterOperationBuilder.getExtraStrInfo());
        compiledQuery.ofAlter(alterOperationBuilder.build());
    }

    private void alterTableDedupEnable(int tableNamePosition, TableToken tableToken, TableRecordMetadata tableMetadata, GenericLexer lexer) throws SqlException {
        if (!tableMetadata.isWalEnabled()) {
            throw SqlException.$(tableNamePosition, "deduplication is only supported for WAL tables");
        }
        AlterOperationBuilder setDedup = alterOperationBuilder.ofDedupEnable(
                tableNamePosition,
                tableToken
        );
        CharSequence tok = SqlUtil.fetchNext(lexer);

        boolean tsIncludedInDedupColumns = false;

        // ALTER TABLE abc DEDUP <ENABLE> UPSERT KEYS(a, b)
        // ENABLE word is not mandatory to be compatible v7.3
        // where it was omitted from the syntax
        if (tok != null && isEnableKeyword(tok)) {
            tok = SqlUtil.fetchNext(lexer);
        }

        if (tok == null || !isUpsertKeyword(tok)) {
            throw SqlException.position(lexer.lastTokenPosition()).put("expected 'upsert'");
        }

        tok = SqlUtil.fetchNext(lexer);
        if (tok == null || !isKeysKeyword(tok)) {
            throw SqlException.position(lexer.lastTokenPosition()).put("expected 'keys'");
        }

        tok = SqlUtil.fetchNext(lexer);
        if (tok != null && Chars.equals(tok, '(')) {
            tok = SqlUtil.fetchNext(lexer);

            int columnListPos = lexer.lastTokenPosition();

            while (tok != null && !Chars.equals(tok, ')')) {
                validateLiteral(lexer.lastTokenPosition(), tok);
                final CharSequence columnName = GenericLexer.unquote(tok);

                int colIndex = tableMetadata.getColumnIndexQuiet(columnName);
                if (colIndex < 0) {
                    throw SqlException.position(lexer.lastTokenPosition()).put("deduplicate key column not found [column=").put(columnName).put(']');
                }

                if (colIndex == tableMetadata.getTimestampIndex()) {
                    tsIncludedInDedupColumns = true;
                }
                setDedup.setDedupKeyFlag(tableMetadata.getWriterIndex(colIndex));

                tok = SqlUtil.fetchNext(lexer);
                if (tok != null && Chars.equals(tok, ',')) {
                    tok = SqlUtil.fetchNext(lexer);
                }
            }

            if (tok == null || !Chars.equals(tok, ')')) {
                throw SqlException.position(lexer.getPosition()).put("')' expected");
            }

            if (!tsIncludedInDedupColumns) {
                throw SqlException.position(columnListPos).put("deduplicate key list must include dedicated timestamp column");
            }

        } else {
            throw SqlException.$(lexer.getPosition(), "deduplicate key column list expected");
        }
        compiledQuery.ofAlter(setDedup.build());
    }

    private void alterTableDropColumn(
            SecurityContext securityContext,
            int tableNamePosition,
            TableToken tableToken,
            TableRecordMetadata metadata
    ) throws SqlException {
        AlterOperationBuilder dropColumnStatement = alterOperationBuilder.ofDropColumn(tableNamePosition, tableToken, metadata.getTableId());
        int semicolonPos = -1;
        do {
            CharSequence tok = GenericLexer.unquote(maybeExpectToken(lexer, "column name", semicolonPos < 0));
            if (semicolonPos >= 0) {
                if (tok != null) {
                    throw SqlException.$(lexer.lastTokenPosition(), "',' expected");
                }
                break;
            }

            if (metadata.getColumnIndexQuiet(tok) == -1) {
                throw SqlException.invalidColumn(lexer.lastTokenPosition(), tok);
            }

            CharSequence columnName = tok;
            dropColumnStatement.ofDropColumn(columnName);
            tok = SqlUtil.fetchNext(lexer);

            if (tok == null || (!isSingleQueryMode && isSemicolon(tok))) {
                break;
            }

            semicolonPos = Chars.equals(tok, ';') ? lexer.lastTokenPosition() : -1;
            if (semicolonPos < 0 && !Chars.equals(tok, ',')) {
                unknownDropColumnSuffix(securityContext, tok, tableToken, dropColumnStatement);
                return;
            }
        } while (true);

        securityContext.authorizeAlterTableDropColumn(tableToken, dropColumnStatement.getExtraStrInfo());
        compiledQuery.ofAlter(alterOperationBuilder.build());
    }

    private void alterTableDropConvertDetachOrAttachPartition(
            TableRecordMetadata tableMetadata,
            TableToken tableToken,
            int action,
            SqlExecutionContext executionContext
    ) throws SqlException {
        final int pos = lexer.lastTokenPosition();
        TableReader reader = null;
        if (!tableMetadata.isWalEnabled() || executionContext.isWalApplication()) {
            reader = executionContext.getReader(tableToken);
        }

        try {
            if (reader != null && !PartitionBy.isPartitioned(reader.getMetadata().getPartitionBy())) {
                throw SqlException.$(pos, "table is not partitioned");
            }

            // Tables with ARRAYS cannot be converter to Parquet, for now
            if (action == PartitionAction.CONVERT_TO_PARQUET) {
                for (int i = 0, n = tableMetadata.getColumnCount(); i < n; i++) {
                    if (ColumnType.isArray(tableMetadata.getColumnType(i))) {
                        throw SqlException.$(pos, "tables with array columns cannot be converted to Parquet partitions yet [table=").put(tableToken.getTableName()).put(", column=").put(tableMetadata.getColumnName(i)).put(']');
                    }
                }
            }

            final CharSequence tok = expectToken(lexer, "'list' or 'where'");
            if (isListKeyword(tok)) {
                alterTableDropConvertDetachOrAttachPartitionByList(tableMetadata, tableToken, reader, pos, action);
            } else if (isWhereKeyword(tok)) {
                AlterOperationBuilder alterOperationBuilder;
                switch (action) {
                    case PartitionAction.DROP:
                        alterOperationBuilder = this.alterOperationBuilder.ofDropPartition(pos, tableToken, tableMetadata.getTableId());
                        break;
                    case PartitionAction.DETACH:
                        alterOperationBuilder = this.alterOperationBuilder.ofDetachPartition(pos, tableToken, tableMetadata.getTableId());
                        break;
                    case PartitionAction.CONVERT_TO_PARQUET:
                    case PartitionAction.CONVERT_TO_NATIVE:
                        final boolean toParquet = action == PartitionAction.CONVERT_TO_PARQUET;
                        alterOperationBuilder = this.alterOperationBuilder.ofConvertPartition(pos, tableToken, tableMetadata.getTableId(), toParquet);
                        break;
                    default:
                        throw SqlException.$(pos, "WHERE clause can only be used with command DROP PARTITION, DETACH PARTITION or CONVERT PARTITION");
                }

                final int functionPosition = lexer.getPosition();
                ExpressionNode expr = parser.expr(lexer, (QueryModel) null, this);
                String designatedTimestampColumnName = null;
                int tsIndex = tableMetadata.getTimestampIndex();
                if (tsIndex >= 0) {
                    designatedTimestampColumnName = tableMetadata.getColumnName(tsIndex);
                }
                if (designatedTimestampColumnName != null) {
                    GenericRecordMetadata metadata = new GenericRecordMetadata();
                    metadata.add(new TableColumnMetadata(designatedTimestampColumnName, ColumnType.TIMESTAMP, null));
                    Function function = functionParser.parseFunction(expr, metadata, executionContext);
                    try {
                        if (function != null && ColumnType.isBoolean(function.getType())) {
                            function.init(null, executionContext);
                            if (reader != null) {
                                int affected = filterPartitions(function, functionPosition, reader, alterOperationBuilder);
                                if (affected == 0) {
                                    throw CairoException.partitionManipulationRecoverable().position(functionPosition)
                                            .put("no partitions matched WHERE clause");
                                }
                            }
                            compiledQuery.ofAlter(this.alterOperationBuilder.build());
                        } else {
                            throw SqlException.$(lexer.lastTokenPosition(), "boolean expression expected");
                        }
                    } finally {
                        Misc.free(function);
                    }
                } else {
                    throw SqlException.$(lexer.lastTokenPosition(), "this table does not have a designated timestamp column");
                }
            } else {
                throw SqlException.$(lexer.lastTokenPosition(), "'list' or 'where' expected");
            }
        } finally {
            Misc.free(reader);
        }
    }

    private void alterTableDropConvertDetachOrAttachPartitionByList(
            TableRecordMetadata tableMetadata,
            TableToken tableToken,
            @Nullable TableReader reader,
            int pos,
            int action
    ) throws SqlException {
        final AlterOperationBuilder alterOperationBuilder;
        switch (action) {
            case PartitionAction.CONVERT_TO_PARQUET:
            case PartitionAction.CONVERT_TO_NATIVE:
                final boolean toParquet = action == PartitionAction.CONVERT_TO_PARQUET;
                alterOperationBuilder = this.alterOperationBuilder.ofConvertPartition(pos, tableToken, tableMetadata.getTableId(), toParquet);
                break;
            case PartitionAction.DROP:
                alterOperationBuilder = this.alterOperationBuilder.ofDropPartition(pos, tableToken, tableMetadata.getTableId());
                break;
            case PartitionAction.FORCE_DROP:
                alterOperationBuilder = this.alterOperationBuilder.ofForceDropPartition(pos, tableToken, tableMetadata.getTableId());
                break;
            case PartitionAction.DETACH:
                alterOperationBuilder = this.alterOperationBuilder.ofDetachPartition(pos, tableToken, tableMetadata.getTableId());
                break;
            case PartitionAction.ATTACH:
                // attach
                alterOperationBuilder = this.alterOperationBuilder.ofAttachPartition(pos, tableToken, tableMetadata.getTableId());
                break;
            default:
                alterOperationBuilder = null;
                assert false;
        }

        int semicolonPos = -1;
        do {
            CharSequence tok = maybeExpectToken(lexer, "partition name", semicolonPos < 0);
            if (semicolonPos >= 0) {
                if (tok != null) {
                    throw SqlException.$(lexer.lastTokenPosition(), "',' expected");
                }
                break;
            }
            if (Chars.equals(tok, ',') || Chars.equals(tok, ';')) {
                throw SqlException.$(lexer.lastTokenPosition(), "partition name missing");
            }
            final CharSequence partitionName = GenericLexer.unquote(tok); // potentially a full timestamp, or part of it
            final int lastPosition = lexer.lastTokenPosition();

            // reader == null means it's compilation for WAL table
            // before applying to WAL writer
            final int partitionBy;
            if (reader != null) {
                partitionBy = reader.getPartitionedBy();
            } else {
                try (TableMetadata meta = engine.getTableMetadata(tableToken)) {
                    partitionBy = meta.getPartitionBy();
                }
            }
            try {
                // When force drop partitions, allow to specify partitions with the full format and split part timestamp
                // like 2022-02-26T155900-000001
                // Otherwise ignore the split time part.
                int hi = action == PartitionAction.FORCE_DROP ? partitionName.length() : -1;
                long timestamp = PartitionBy.parsePartitionDirName(partitionName, partitionBy, 0, hi);
                alterOperationBuilder.addPartitionToList(timestamp, lastPosition);
            } catch (CairoException e) {
                throw SqlException.$(lexer.lastTokenPosition(), e.getFlyweightMessage());
            }

            tok = SqlUtil.fetchNext(lexer);
            if (tok == null || (!isSingleQueryMode && isSemicolon(tok))) {
                break;
            }

            semicolonPos = Chars.equals(tok, ';') ? lexer.lastTokenPosition() : -1;
            if (semicolonPos < 0 && !Chars.equals(tok, ',')) {
                throw SqlException.$(lexer.lastTokenPosition(), "',' expected");
            }
        } while (true);

        compiledQuery.ofAlter(alterOperationBuilder.build());
    }

    private void alterTableRenameColumn(
            SecurityContext securityContext,
            int tableNamePosition,
            TableToken tableToken,
            TableRecordMetadata metadata
    ) throws SqlException {
        AlterOperationBuilder renameColumnStatement = alterOperationBuilder.ofRenameColumn(tableNamePosition, tableToken, metadata.getTableId());
        int hadSemicolonPos = -1;

        do {
            CharSequence tok = GenericLexer.unquote(maybeExpectToken(lexer, "current column name", hadSemicolonPos < 0));
            if (hadSemicolonPos >= 0) {
                if (tok != null) {
                    throw SqlException.$(hadSemicolonPos, "',' expected");
                }
                break;
            }
            int columnIndex = metadata.getColumnIndexQuiet(tok);
            if (columnIndex == -1) {
                throw SqlException.invalidColumn(lexer.lastTokenPosition(), tok);
            }
            CharSequence existingName = GenericLexer.immutableOf(tok);

            tok = expectToken(lexer, "'to' expected");
            if (!isToKeyword(tok)) {
                throw SqlException.$(lexer.lastTokenPosition(), "'to' expected'");
            }

            tok = GenericLexer.unquote(expectToken(lexer, "new column name"));
            if (Chars.equals(existingName, tok)) {
                throw SqlException.$(lexer.lastTokenPosition(), "new column name is identical to existing name");
            }

            if (metadata.getColumnIndexQuiet(tok) > -1) {
                throw SqlException.$(lexer.lastTokenPosition(), " column already exists");
            }

            if (!TableUtils.isValidColumnName(tok, configuration.getMaxFileNameLength())) {
                throw SqlException.$(lexer.lastTokenPosition(), " new column name contains invalid characters");
            }

            CharSequence newName = GenericLexer.immutableOf(tok);
            renameColumnStatement.ofRenameColumn(existingName, newName);

            tok = SqlUtil.fetchNext(lexer);

            if (tok == null || (!isSingleQueryMode && isSemicolon(tok))) {
                break;
            }

            hadSemicolonPos = Chars.equals(tok, ';') ? lexer.lastTokenPosition() : -1;
            if (hadSemicolonPos < 0 && !Chars.equals(tok, ',')) {
                throw SqlException.$(lexer.lastTokenPosition(), "',' expected");
            }
        } while (true);

        securityContext.authorizeAlterTableRenameColumn(tableToken, alterOperationBuilder.getExtraStrInfo());
        compiledQuery.ofAlter(alterOperationBuilder.build());
    }

    private void alterTableResume(int tableNamePosition, TableToken tableToken, long resumeFromTxn, SqlExecutionContext executionContext) {
        try {
            engine.getTableSequencerAPI().resumeTable(tableToken, resumeFromTxn);
            executionContext.storeTelemetry(TelemetrySystemEvent.WAL_APPLY_RESUME, TelemetryOrigin.WAL_APPLY);
            compiledQuery.ofTableResume();
        } catch (CairoException ex) {
            LOG.critical().$("table resume failed [table=").$(tableToken)
                    .$(", msg=").$(ex.getFlyweightMessage())
                    .$(", errno=").$(ex.getErrno())
                    .I$();
            ex.position(tableNamePosition);
            throw ex;
        }
    }

    private void alterTableSetParam(
            CharSequence paramName, CharSequence value, int paramNamePosition,
            TableToken tableToken, int tableNamePosition, int tableId
    ) throws SqlException {
        if (isMaxUncommittedRowsKeyword(paramName)) {
            int maxUncommittedRows;
            try {
                maxUncommittedRows = Numbers.parseInt(value);
            } catch (NumericException e) {
                throw SqlException.$(paramNamePosition, "invalid value [value=").put(value)
                        .put(",parameter=").put(paramName)
                        .put(']');
            }
            if (maxUncommittedRows < 0) {
                throw SqlException.$(paramNamePosition, "maxUncommittedRows must be non negative");
            }
            compiledQuery.ofAlter(alterOperationBuilder.ofSetParamUncommittedRows(
                    tableNamePosition, tableToken, tableId, maxUncommittedRows).build());
        } else if (isO3MaxLagKeyword(paramName)) {
            long o3MaxLag = SqlUtil.expectMicros(value, paramNamePosition);
            if (o3MaxLag < 0) {
                throw SqlException.$(paramNamePosition, "o3MaxLag must be non negative");
            }
            compiledQuery.ofAlter(alterOperationBuilder.ofSetO3MaxLag(tableNamePosition, tableToken, tableId, o3MaxLag).build());
        } else {
            throw SqlException.$(paramNamePosition, "unknown parameter '").put(paramName).put('\'');
        }
    }

    private void alterTableSetType(
            SqlExecutionContext executionContext,
            int pos,
            TableToken tableToken,
            byte walFlag
    ) throws SqlException {
        executionContext.getSecurityContext().authorizeAlterTableSetType(tableToken);
        try {
            try (TableReader reader = engine.getReader(tableToken)) {
                if (reader != null && !PartitionBy.isPartitioned(reader.getMetadata().getPartitionBy())) {
                    throw SqlException.$(pos, "Cannot convert non-partitioned table");
                }
            }

            path.of(configuration.getDbRoot()).concat(tableToken.getDirName());
            TableUtils.createConvertFile(ff, path, walFlag);
            compiledQuery.ofTableSetType();
        } catch (CairoException e) {
            throw SqlException.position(pos)
                    .put(e.getFlyweightMessage())
                    .put("[errno=").put(e.getErrno()).put(']');
        }
    }

    private void alterTableSuspend(int tableNamePosition, TableToken tableToken, ErrorTag errorTag, String errorMessage, SqlExecutionContext executionContext) {
        try {
            engine.getTableSequencerAPI().suspendTable(tableToken, errorTag, errorMessage);
            executionContext.storeTelemetry(TelemetrySystemEvent.WAL_APPLY_SUSPEND, TelemetryOrigin.WAL_APPLY);
            compiledQuery.ofTableSuspend();
        } catch (CairoException ex) {
            LOG.critical().$("table suspend failed [table=").$(tableToken)
                    .$(", error=").$(ex.getFlyweightMessage())
                    .$(", errno=").$(ex.getErrno())
                    .I$();
            ex.position(tableNamePosition);
            throw ex;
        }
    }

    private CharSequence authorizeInsertForCopy(SecurityContext securityContext, CopyModel model) {
        final CharSequence tableName = GenericLexer.unquote(model.getTableName());
        final TableToken tt = engine.getTableTokenIfExists(tableName);
        if (tt != null) {
            // for existing table user have to have INSERT permission
            // if the table is to be created, later we will check for CREATE TABLE permission instead
            securityContext.authorizeInsert(tt);
        }
        return tableName;
    }

    private void checkMatViewModification(ExecutionModel executionModel) throws SqlException {
        final CharSequence name = executionModel.getTableName();
        final TableToken tableToken = engine.getTableTokenIfExists(name);
        if (tableToken != null && tableToken.isMatView()) {
            throw SqlException.position(executionModel.getTableNameExpr().position).put("cannot modify materialized view [view=").put(name).put(']');
        }
    }

    private void checkMatViewModification(TableToken tableToken) throws SqlException {
        if (tableToken != null && tableToken.isMatView()) {
            throw SqlException.position(lexer.lastTokenPosition()).put("cannot modify materialized view [view=").put(tableToken.getTableName()).put(']');
        }
    }

    private void clearExceptSqlText() {
        sqlNodePool.clear();
        characterStore.clear();
        queryColumnPool.clear();
        queryModelPool.clear();
        optimiser.clear();
        parser.clear();
        backupAgent.clear();
        alterOperationBuilder.clear();
        functionParser.clear();
        compiledQuery.clear();
        columnNames.clear();
    }

    private void compileAlter(SqlExecutionContext executionContext, @Transient CharSequence sqlText) throws SqlException {
        CharSequence tok = SqlUtil.fetchNext(lexer);
        if (tok == null || (!isTableKeyword(tok) && !isMaterializedKeyword(tok))) {
            compileAlterExt(executionContext, tok);
            return;
        }
        if (isTableKeyword(tok)) {
            compileAlterTable(executionContext);
        } else {
            compileAlterMatView(executionContext);
        }
    }

    private void compileAlterMatView(SqlExecutionContext executionContext) throws SqlException {
        CharSequence tok = expectToken(lexer, "'view'");
        if (!isViewKeyword(tok)) {
            throw SqlException.$(lexer.lastTokenPosition(), "'view' expected'");
        }

        final int matViewNamePosition = lexer.getPosition();
        tok = expectToken(lexer, "materialized view name");
        assertNameIsQuotedOrNotAKeyword(tok, matViewNamePosition);
        final TableToken matViewToken = tableExistsOrFail(matViewNamePosition, GenericLexer.unquote(tok), executionContext);

        try {
            tok = expectToken(lexer, "'resume' or 'suspend'");
            if (isResumeKeyword(tok)) {
                parseResumeWal(matViewToken, matViewNamePosition, executionContext);
            } else if (isSuspendKeyword(tok)) {
                parseSuspendWal(matViewToken, matViewNamePosition, executionContext);
            } else {
                throw SqlException.$(lexer.lastTokenPosition(), "'resume' or 'suspend'").put(" expected");
            }
        } catch (CairoException e) {
            LOG.info().$("could not alter materialized view [view=").$(matViewToken.getTableName())
                    .$(", msg=").$(e.getFlyweightMessage())
                    .$(", errno=").$(e.getErrno())
                    .I$();
            if (e.getPosition() == 0) {
                e.position(lexer.lastTokenPosition());
            }
            throw e;
        }
    }

    private void compileAlterTable(SqlExecutionContext executionContext) throws SqlException {
        final int tableNamePosition = lexer.getPosition();
        CharSequence tok = expectToken(lexer, "table name");
        assertNameIsQuotedOrNotAKeyword(tok, tableNamePosition);
        final TableToken tableToken = tableExistsOrFail(tableNamePosition, GenericLexer.unquote(tok), executionContext);
        checkMatViewModification(tableToken);
        final SecurityContext securityContext = executionContext.getSecurityContext();

        try (TableRecordMetadata tableMetadata = executionContext.getMetadataForWrite(tableToken)) {
            tok = expectToken(lexer, ALTER_TABLE_EXPECTED_TOKEN_DESCR);

            if (isAddKeyword(tok)) {
                securityContext.authorizeAlterTableAddColumn(tableToken);
                alterTableAddColumn(executionContext.getSecurityContext(), tableNamePosition, tableToken, tableMetadata);
            } else if (isConvertKeyword(tok)) {
                tok = expectToken(lexer, "'partition'");
                if (!isPartitionKeyword(tok)) {
                    throw SqlException.$(lexer.lastTokenPosition(), "'partition' expected");
                }
                tok = expectToken(lexer, "'to'");
                if (!isToKeyword(tok)) {
                    throw SqlException.$(lexer.lastTokenPosition(), "'to' expected");
                }
                tok = expectToken(lexer, "'parquet' or 'native'");
                final int action;
                if (isParquetKeyword(tok)) {
                    action = PartitionAction.CONVERT_TO_PARQUET;
                } else if (isNativeKeyword(tok)) {
                    action = PartitionAction.CONVERT_TO_NATIVE;
                } else {
                    throw SqlException.$(lexer.lastTokenPosition(), "'parquet' or 'native' expected");
                }
                alterTableDropConvertDetachOrAttachPartition(tableMetadata, tableToken, action, executionContext);
            } else if (isDropKeyword(tok)) {
                tok = expectToken(lexer, "'column' or 'partition'");
                if (isColumnKeyword(tok)) {
                    alterTableDropColumn(executionContext.getSecurityContext(), tableNamePosition, tableToken, tableMetadata);
                } else if (isPartitionKeyword(tok)) {
                    securityContext.authorizeAlterTableDropPartition(tableToken);
                    alterTableDropConvertDetachOrAttachPartition(tableMetadata, tableToken, PartitionAction.DROP, executionContext);
                } else {
                    throw SqlException.$(lexer.lastTokenPosition(), "'column' or 'partition' expected");
                }
            } else if (isRenameKeyword(tok)) {
                tok = expectToken(lexer, "'column'");
                if (isColumnKeyword(tok)) {
                    alterTableRenameColumn(securityContext, tableNamePosition, tableToken, tableMetadata);
                } else {
                    throw SqlException.$(lexer.lastTokenPosition(), "'column' expected");
                }
            } else if (isAttachKeyword(tok)) {
                tok = expectToken(lexer, "'partition'");
                if (isPartitionKeyword(tok)) {
                    securityContext.authorizeAlterTableAttachPartition(tableToken);
                    alterTableDropConvertDetachOrAttachPartition(tableMetadata, tableToken, PartitionAction.ATTACH, executionContext);
                } else {
                    throw SqlException.$(lexer.lastTokenPosition(), "'partition' expected");
                }
            } else if (isDetachKeyword(tok)) {
                tok = expectToken(lexer, "'partition'");
                if (isPartitionKeyword(tok)) {
                    securityContext.authorizeAlterTableDetachPartition(tableToken);
                    alterTableDropConvertDetachOrAttachPartition(tableMetadata, tableToken, PartitionAction.DETACH, executionContext);
                } else {
                    throw SqlException.$(lexer.lastTokenPosition(), "'partition' expected");
                }
            } else if (isForceKeyword(tok)) {
                tok = expectToken(lexer, "'drop'");
                if (isDropKeyword(tok)) {
                    tok = expectToken(lexer, "'partition'");
                    if (isPartitionKeyword(tok)) {
                        tok = expectToken(lexer, "'list'");
                        if (isListKeyword(tok)) {
                            securityContext.authorizeAlterTableDropPartition(tableToken);
                            alterTableDropConvertDetachOrAttachPartitionByList(tableMetadata, tableToken, null, lexer.lastTokenPosition(), PartitionAction.FORCE_DROP);
                        } else {
                            throw SqlException.$(lexer.lastTokenPosition(), "'list' expected");
                        }
                    } else {
                        throw SqlException.$(lexer.lastTokenPosition(), "'partition' expected");
                    }
                } else {
                    throw SqlException.$(lexer.lastTokenPosition(), "'drop' expected");
                }
            } else if (isAlterKeyword(tok)) {
                tok = expectToken(lexer, "'column'");
                if (isColumnKeyword(tok)) {
                    final int columnNamePosition = lexer.getPosition();
                    tok = expectToken(lexer, "column name");
                    final CharSequence columnName = GenericLexer.immutableOf(tok);
                    final int columnIndex = tableMetadata.getColumnIndexQuiet(columnName);
                    if (columnIndex == -1) {
                        throw SqlException.walRecoverable(columnNamePosition).put("column '").put(columnName)
                                .put("' does not exists in table '").put(tableToken.getTableName()).put('\'');
                    }

                    tok = expectToken(lexer, "'add index' or 'drop index' or 'type' or 'cache' or 'nocache'");
                    if (isAddKeyword(tok)) {
                        expectKeyword(lexer, "index");
                        tok = SqlUtil.fetchNext(lexer);
                        int indexValueCapacity = -1;

                        if (tok != null && (!isSemicolon(tok))) {
                            if (!isCapacityKeyword(tok)) {
                                throw SqlException.$(lexer.lastTokenPosition(), "'capacity' expected");
                            } else {
                                tok = expectToken(lexer, "capacity value");
                                try {
                                    indexValueCapacity = Numbers.parseInt(tok);
                                    if (indexValueCapacity <= 0) {
                                        throw SqlException.$(lexer.lastTokenPosition(), "positive integer literal expected as index capacity");
                                    }
                                } catch (NumericException e) {
                                    throw SqlException.$(lexer.lastTokenPosition(), "positive integer literal expected as index capacity");
                                }
                            }
                        }

                        alterTableColumnAddIndex(
                                securityContext,
                                tableNamePosition,
                                tableToken,
                                columnNamePosition,
                                columnName,
                                tableMetadata,
                                indexValueCapacity
                        );
                    } else if (isDropKeyword(tok)) {
                        // alter table <table name> alter column drop index
                        expectKeyword(lexer, "index");
                        tok = SqlUtil.fetchNext(lexer);
                        if (tok != null && !isSemicolon(tok)) {
                            throw SqlException.$(lexer.lastTokenPosition(), "unexpected token [").put(tok).put("] while trying to drop index");
                        }
                        alterTableColumnDropIndex(
                                securityContext,
                                tableNamePosition,
                                tableToken,
                                columnNamePosition,
                                columnName,
                                tableMetadata
                        );
                    } else if (isCacheKeyword(tok)) {
                        alterTableColumnCacheFlag(
                                securityContext,
                                tableNamePosition,
                                tableToken,
                                columnNamePosition,
                                columnName,
                                tableMetadata,
                                true
                        );
                    } else if (isNoCacheKeyword(tok)) {
                        alterTableColumnCacheFlag(
                                securityContext,
                                tableNamePosition,
                                tableToken,
                                columnNamePosition,
                                columnName,
                                tableMetadata,
                                false
                        );
                    } else if (isTypeKeyword(tok)) {
                        alterTableChangeColumnType(
                                securityContext,
                                tableNamePosition,
                                tableToken,
                                columnNamePosition,
                                columnName,
                                tableMetadata,
                                columnIndex
                        );
                    } else if (isSymbolKeyword(tok)) {
                        alterTableChangeSymbolCapacity(
                                securityContext,
                                tableNamePosition,
                                tableToken,
                                columnNamePosition,
                                columnName,
                                tableMetadata,
                                columnIndex
                        );
                    } else {
                        throw SqlException.$(lexer.lastTokenPosition(), "'add', 'drop', 'symbol', 'cache' or 'nocache' expected").put(" found '").put(tok).put('\'');
                    }
                } else {
                    throw SqlException.$(lexer.lastTokenPosition(), "'column' or 'partition' expected");
                }
            } else if (isSetKeyword(tok)) {
                tok = expectToken(lexer, "'param', 'ttl' or 'type'");
                if (isParamKeyword(tok)) {
                    final int paramNamePosition = lexer.getPosition();
                    tok = expectToken(lexer, "param name");
                    final CharSequence paramName = GenericLexer.immutableOf(tok);
                    tok = expectToken(lexer, "'='");
                    if (tok.length() == 1 && tok.charAt(0) == '=') {
                        CharSequence value = GenericLexer.immutableOf(SqlUtil.fetchNext(lexer));
                        alterTableSetParam(paramName, value, paramNamePosition, tableToken, tableNamePosition, tableMetadata.getTableId());
                    } else {
                        throw SqlException.$(lexer.lastTokenPosition(), "'=' expected");
                    }
                } else if (isTtlKeyword(tok)) {
                    int ttlValuePos = lexer.getPosition();
                    int ttlHoursOrMonths = SqlParser.parseTtlHoursOrMonths(lexer);
                    try (MetadataCacheReader metadataRO = engine.getMetadataCache().readLock()) {
                        CairoTable table = metadataRO.getTable(tableToken);
                        assert table != null : "CairoTable == null after we already checked it exists";
                        PartitionBy.validateTtlGranularity(table.getPartitionBy(), ttlHoursOrMonths, ttlValuePos);
                    }
                    compiledQuery.ofAlter(
                            alterOperationBuilder.ofSetTtlHoursOrMonths(tableNamePosition, tableToken, tableMetadata.getTableId(), ttlHoursOrMonths)
                                    .build()
                    );
                } else if (isTypeKeyword(tok)) {
                    tok = expectToken(lexer, "'bypass' or 'wal'");
                    if (isBypassKeyword(tok)) {
                        tok = expectToken(lexer, "'wal'");
                        if (isWalKeyword(tok)) {
                            alterTableSetType(executionContext, tableNamePosition, tableToken, (byte) 0);
                        } else {
                            throw SqlException.$(lexer.lastTokenPosition(), "'wal' expected");
                        }
                    } else if (isWalKeyword(tok)) {
                        alterTableSetType(executionContext, tableNamePosition, tableToken, (byte) 1);
                    } else {
                        throw SqlException.$(lexer.lastTokenPosition(), "'bypass' or 'wal' expected");
                    }
                } else {
                    throw SqlException.$(lexer.lastTokenPosition(), "'param' or 'type' expected");
                }
            } else if (isResumeKeyword(tok)) {
                parseResumeWal(tableToken, tableNamePosition, executionContext);
            } else if (isSuspendKeyword(tok)) {
                parseSuspendWal(tableToken, tableNamePosition, executionContext);
            } else if (isSquashKeyword(tok)) {
                securityContext.authorizeAlterTableDropPartition(tableToken);
                tok = expectToken(lexer, "'partitions'");
                if (isPartitionsKeyword(tok)) {
                    compiledQuery.ofAlter(alterOperationBuilder.ofSquashPartitions(tableNamePosition, tableToken).build());
                } else {
                    throw SqlException.$(lexer.lastTokenPosition(), "'partitions' expected");
                }
            } else if (isDedupKeyword(tok) || isDeduplicateKeyword(tok)) {
                tok = expectToken(lexer, "'dedup columns'");

                if (isDisableKeyword(tok)) {
                    executionContext.getSecurityContext().authorizeAlterTableDedupDisable(tableToken);
                    AlterOperationBuilder setDedup = alterOperationBuilder.ofDedupDisable(
                            tableNamePosition,
                            tableToken
                    );
                    compiledQuery.ofAlter(setDedup.build());
                } else {
                    lexer.unparseLast();
                    executionContext.getSecurityContext().authorizeAlterTableDedupEnable(tableToken);
                    alterTableDedupEnable(tableNamePosition, tableToken, tableMetadata, lexer);
                }
            } else {
                throw SqlException.$(lexer.lastTokenPosition(), ALTER_TABLE_EXPECTED_TOKEN_DESCR).put(" expected");
            }
        } catch (CairoException e) {
            LOG.info().$("could not alter table [table=").$(tableToken.getTableName())
                    .$(", msg=").$(e.getFlyweightMessage())
                    .$(", errno=").$(e.getErrno())
                    .I$();
            if (e.getPosition() == 0) {
                e.position(lexer.lastTokenPosition());
            }
            throw e;
        }
    }

    private void compileBegin(SqlExecutionContext executionContext, @Transient CharSequence sqlText) {
        compiledQuery.ofBegin();
    }

    private void compileCancel(SqlExecutionContext executionContext, @Transient CharSequence sqlText) throws SqlException {
        CharSequence tok = SqlUtil.fetchNext(lexer);
        if (tok == null || !isQueryKeyword(tok)) {
            throw SqlException.$(lexer.lastTokenPosition(), "'QUERY' expected'");
        }

        tok = SqlUtil.fetchNext(lexer);
        int position = lexer.lastTokenPosition();
        try {
            long queryId = Numbers.parseLong(tok);
            tok = SqlUtil.fetchNext(lexer);
            if (tok != null && !isSemicolon(tok)) {
                throw SqlException.unexpectedToken(lexer.lastTokenPosition(), tok);
            }
            try {
                if (!executionContext.getCairoEngine().getQueryRegistry().cancel(queryId, executionContext)) {
                    throw SqlException.$(position, "query to cancel not found in registry [id=").put(queryId).put(']');
                }
            } catch (CairoException e) {
                throw SqlException.$(position, e.getFlyweightMessage());
            }
            compiledQuery.ofCancelQuery();
        } catch (NumericException e) {
            throw SqlException.$(position, "non-negative integer literal expected as query id");
        }
    }

    private void compileCheckpoint(SqlExecutionContext executionContext, @Transient CharSequence sqlText) throws SqlException {
        executionContext.getSecurityContext().authorizeDatabaseSnapshot();
        CharSequence tok = expectToken(lexer, "'create' or 'release'");

        if (isCreateKeyword(tok)) {
            engine.checkpointCreate(executionContext);
            compiledQuery.ofCheckpointCreate();
        } else if (Chars.equalsLowerCaseAscii(tok, "release")) {
            engine.checkpointRelease();
            compiledQuery.ofCheckpointRelease();
        } else {
            throw SqlException.position(lexer.lastTokenPosition()).put("'create' or 'release' expected");
        }
    }

    private void compileCommit(SqlExecutionContext executionContext, @Transient CharSequence sqlText) {
        compiledQuery.ofCommit();
    }

    private RecordCursorFactory compileCopy(SecurityContext securityContext, CopyModel model) throws SqlException {
        assert !model.isCancel();

        final CharSequence tableName = authorizeInsertForCopy(securityContext, model);

        if (model.getTimestampColumnName() == null
                && ((model.getPartitionBy() != -1 && model.getPartitionBy() != PartitionBy.NONE))) {
            throw SqlException.$(-1, "invalid option used for import without a designated timestamp (format or partition by)");
        }
        if (model.getDelimiter() < 0) {
            model.setDelimiter((byte) ',');
        }

        final ExpressionNode fileNameNode = model.getFileName();
        final CharSequence fileName = fileNameNode != null ? GenericLexer.assertNoDots(GenericLexer.unquote(fileNameNode.token), fileNameNode.position) : null;
        assert fileName != null;

        return new CopyFactory(
                messageBus,
                engine.getCopyContext(),
                Chars.toString(tableName),
                Chars.toString(fileName),
                model
        );
    }

    private RecordCursorFactory compileCopyCancel(SqlExecutionContext executionContext, CopyModel model) throws SqlException {
        assert model.isCancel();

        long cancelCopyID;
        String cancelCopyIDStr = Chars.toString(GenericLexer.unquote(model.getTableName()));
        try {
            cancelCopyID = Numbers.parseHexLong(cancelCopyIDStr);
        } catch (NumericException e) {
            throw SqlException.$(0, "copy cancel ID format is invalid: '").put(cancelCopyIDStr).put('\'');
        }
        return new CopyCancelFactory(
                engine.getCopyContext(),
                cancelCopyID,
                cancelCopyIDStr,
                query()
                        .$("select * from '")
                        .$(engine.getConfiguration().getSystemTableNamePrefix())
                        .$("text_import_log' where id = '")
                        .$(cancelCopyIDStr)
                        .$("' limit -1")
                        .compile(executionContext).getRecordCursorFactory()
        );
    }

    private void compileDeallocate(SqlExecutionContext executionContext, @Transient CharSequence sqlText) throws SqlException {
        CharSequence statementName = GenericLexer.unquote(expectToken(lexer, "statement name"));
        CharSequence tok = SqlUtil.fetchNext(lexer);
        if (tok != null && !Chars.equals(tok, ';')) {
            throw SqlException.unexpectedToken(lexer.lastTokenPosition(), tok);
        }
        compiledQuery.ofDeallocate(statementName);
    }

    private void compileDrop(SqlExecutionContext executionContext, @Transient CharSequence sqlText) throws SqlException {
        // drop does not have passwords
        QueryProgress.logStart(-1, sqlText, executionContext, false);
        // the selected method depends on the second token, we have already seen DROP
        CharSequence tok = SqlUtil.fetchNext(lexer);
        if (tok != null) {
            // DROP TABLE [ IF EXISTS ] name [;]
            if (isTableKeyword(tok)) {
                tok = SqlUtil.fetchNext(lexer);
                if (tok == null) {
                    throw SqlException.$(lexer.lastTokenPosition(), "expected ").put("IF EXISTS table-name");
                }
                boolean hasIfExists = false;
                int tableNamePosition = lexer.lastTokenPosition();
                if (isIfKeyword(tok)) {
                    tok = SqlUtil.fetchNext(lexer);
                    if (tok == null || !isExistsKeyword(tok)) {
                        throw SqlException.$(lexer.lastTokenPosition(), "expected ").put("EXISTS table-name");
                    }
                    hasIfExists = true;
                    tableNamePosition = lexer.getPosition();
                } else {
                    lexer.unparseLast(); // tok has table name
                }

                tok = expectToken(lexer, "table name");
                assertNameIsQuotedOrNotAKeyword(tok, lexer.lastTokenPosition());

                final CharSequence tableName = GenericLexer.unquote(tok);
                // define operation to make sure we generate correct errors in case
                // of syntax check failure.
                final TableToken tableToken = executionContext.getTableTokenIfExists(tableName);
                checkMatViewModification(tableToken);
                dropOperationBuilder.clear();
                dropOperationBuilder.setOperationCode(OperationCodes.DROP_TABLE);
                dropOperationBuilder.setEntityName(tableName);
                dropOperationBuilder.setEntityNamePosition(tableNamePosition);
                dropOperationBuilder.setIfExists(hasIfExists);
                tok = SqlUtil.fetchNext(lexer);
                if (tok != null && !Chars.equals(tok, ';')) {
                    compileDropExt(executionContext, dropOperationBuilder, tok, lexer.lastTokenPosition());
                }
                dropOperationBuilder.setSqlText(sqlText);
                compiledQuery.ofDrop(dropOperationBuilder.build());
                // DROP MATERIALIZED VIEW [ IF EXISTS ] name [;]
            } else if (isMaterializedKeyword(tok)) {
                tok = SqlUtil.fetchNext(lexer);
                if (tok == null || !isViewKeyword(tok)) {
                    throw SqlException.$(lexer.lastTokenPosition(), "expected VIEW");
                }
                tok = SqlUtil.fetchNext(lexer);
                if (tok == null) {
                    throw SqlException.$(lexer.lastTokenPosition(), "expected ").put("IF EXISTS mat-view-name");
                }
                boolean hasIfExists = false;
                int tableNamePosition = lexer.lastTokenPosition();
                if (isIfKeyword(tok)) {
                    tok = SqlUtil.fetchNext(lexer);
                    if (tok == null || !isExistsKeyword(tok)) {
                        throw SqlException.$(lexer.lastTokenPosition(), "expected ").put("EXISTS mat-view-name");
                    }
                    hasIfExists = true;
                    tableNamePosition = lexer.getPosition();
                } else {
                    lexer.unparseLast(); // tok has table name
                }

                tok = expectToken(lexer, "view name");
                assertNameIsQuotedOrNotAKeyword(tok, lexer.lastTokenPosition());

                final CharSequence matViewName = GenericLexer.unquote(tok);
                // define operation to make sure we generate correct errors in case
                // of syntax check failure.
                final TableToken tableToken = executionContext.getTableTokenIfExists(matViewName);
                if (tableToken != null && !tableToken.isMatView()) {
                    throw SqlException.$(lexer.lastTokenPosition(), "materialized view name expected, got table name");
                }
                dropOperationBuilder.clear();
                dropOperationBuilder.setOperationCode(OperationCodes.DROP_MAT_VIEW);
                dropOperationBuilder.setEntityName(matViewName);
                dropOperationBuilder.setEntityNamePosition(tableNamePosition);
                dropOperationBuilder.setIfExists(hasIfExists);
                tok = SqlUtil.fetchNext(lexer);
                if (tok != null && !Chars.equals(tok, ';')) {
                    compileDropExt(executionContext, dropOperationBuilder, tok, lexer.lastTokenPosition());
                }
                dropOperationBuilder.setSqlText(sqlText);
                compiledQuery.ofDrop(dropOperationBuilder.build());
            } else if (isAllKeyword(tok)) {
                // DROP ALL[;] or legacy DROP ALL TABLES [;]
                tok = SqlUtil.fetchNext(lexer);
                if (tok != null && isTablesKeyword(tok)) {
                    tok = SqlUtil.fetchNext(lexer);
                }
                if (tok != null && !Chars.equals(tok, ';')) {
                    throw SqlException.position(lexer.lastTokenPosition()).put("';' or 'tables' expected");
                }
                compiledQuery.ofDrop(DropAllOperation.INSTANCE);
            } else {
                compileDropOther(executionContext, tok, lexer.lastTokenPosition());
            }
        } else {
            compileDropReportExpected(lexer.getPosition());
        }
    }

    private ExecutionModel compileExecutionModel(SqlExecutionContext executionContext) throws SqlException {
        final ExecutionModel model = parser.parse(lexer, executionContext, this);
        if (model.getModelType() != ExecutionModel.EXPLAIN) {
            return compileExecutionModel0(executionContext, model);
        } else {
            final ExplainModel explainModel = (ExplainModel) model;
            final ExecutionModel innerModel = compileExplainExecutionModel0(executionContext, explainModel.getInnerExecutionModel());
            explainModel.setModel(innerModel);
            return explainModel;
        }
    }

    private ExecutionModel compileExecutionModel0(SqlExecutionContext executionContext, ExecutionModel model) throws SqlException {
        switch (model.getModelType()) {
            case ExecutionModel.QUERY:
                return optimiser.optimise((QueryModel) model, executionContext, this);
            case ExecutionModel.INSERT: {
                final InsertModel insertModel = (InsertModel) model;
                if (insertModel.getQueryModel() != null) {
                    validateAndOptimiseInsertAsSelect(executionContext, insertModel);
                } else {
                    lightlyValidateInsertModel(insertModel);
                }
                final TableToken tableToken = engine.getTableTokenIfExists(insertModel.getTableName());
                executionContext.getSecurityContext().authorizeInsert(tableToken);
                return insertModel;
            }
            case ExecutionModel.UPDATE:
                final QueryModel queryModel = (QueryModel) model;
                TableToken tableToken = executionContext.getTableToken(queryModel.getTableName());
                try (TableRecordMetadata metadata = executionContext.getMetadataForWrite(tableToken)) {
                    optimiser.optimiseUpdate(queryModel, executionContext, metadata, this);
                    return model;
                }
            default:
                return model;
        }
    }

    private ExecutionModel compileExplainExecutionModel0(SqlExecutionContext executionContext, ExecutionModel model) throws SqlException {
        // CREATE TABLE AS SELECT and CREATE MATERIALIZED VIEW have an unoptimized SELECT model after the parsing.
        // We optimize and validate the model during the execution, but in case of EXPLAIN the model is
        // directly compiled into a factory, so we need to optimize it before proceeding.
        switch (model.getModelType()) {
            case ExecutionModel.CREATE_TABLE:
                final CreateTableOperationBuilder createTableBuilder = (CreateTableOperationBuilder) model;
                if (createTableBuilder.getQueryModel() != null) {
                    final QueryModel selectModel = optimiser.optimise(createTableBuilder.getQueryModel(), executionContext, this);
                    createTableBuilder.setSelectModel(selectModel);
                }
                return model;
            case ExecutionModel.CREATE_MAT_VIEW:
                final CreateMatViewOperationBuilder createMatViewBuilder = (CreateMatViewOperationBuilder) model;
                if (createMatViewBuilder.getQueryModel() != null) {
                    final QueryModel selectModel = optimiser.optimise(createMatViewBuilder.getQueryModel(), executionContext, this);
                    createMatViewBuilder.setSelectModel(selectModel);
                }
                return model;
        }
        return compileExecutionModel0(executionContext, model);
    }

    private void compileInner(
            @NotNull SqlExecutionContext executionContext,
            CharSequence sqlText,
            boolean generateProgressLogger
    ) throws SqlException {
        final SqlExecutionCircuitBreaker circuitBreaker = executionContext.getCircuitBreaker();
        if (!circuitBreaker.isTimerSet()) {
            circuitBreaker.resetTimer();
        }
        final CharSequence tok = SqlUtil.fetchNext(lexer);
        if (tok == null) {
            compiledQuery.ofEmpty();
            return;
        }

        final KeywordBasedExecutor executor = keywordBasedExecutors.get(tok);
        final long beginNanos = configuration.getNanosecondClock().getTicks();

        if (executor != null) {
            // an executor can return compiled query with NONE type as a fallback to execution model
            try {
                // we cannot log start of the executor SQL because we do not know if it
                // contains secrets or not.

                executor.execute(executionContext, sqlText);
                // executor might decide that SQL contains secret, otherwise we're logging it
                this.sqlText = executionContext.containsSecret() ? "** redacted for privacy **" : sqlText;
                QueryProgress.logEnd(-1, this.sqlText, executionContext, beginNanos);
            } catch (Throwable e) {
                // Executor is all-in-one, it parses SQL text and executes it right away. The convention is
                // that before parsing secrets the executor will notify the execution context. In that, even if
                // executor fails, the secret SQL text must not be logged
                this.sqlText = executionContext.containsSecret() ? "** redacted for privacy** " : sqlText;
                QueryProgress.logError(e, -1, this.sqlText, executionContext, beginNanos);
                throw e;
            }
        } else {
            this.sqlText = sqlText;
        }
        // executor is allowed to give up on the execution and fall back to standard behaviour
        if (executor == null || compiledQuery.getType() == CompiledQuery.NONE) {
            compileUsingModel(executionContext, beginNanos, generateProgressLogger);
        }
        final short type = compiledQuery.getType();
        if ((type == CompiledQuery.ALTER || type == CompiledQuery.UPDATE) && !executionContext.isWalApplication()) {
            compiledQuery.withSqlText(Chars.toString(sqlText));
        }
        compiledQuery.withContext(executionContext);
    }

    private InsertOperation compileInsert(InsertModel insertModel, SqlExecutionContext executionContext) throws SqlException {
        // todo: consider moving this method to InsertModel
        final ExpressionNode tableNameExpr = insertModel.getTableNameExpr();
        ObjList<Function> valueFunctions = null;
        TableToken token = tableExistsOrFail(tableNameExpr.position, tableNameExpr.token, executionContext);

        try (TableRecordMetadata metadata = executionContext.getMetadataForWrite(token)) {
            final long metadataVersion = metadata.getMetadataVersion();
            final InsertOperationImpl insertOperation = new InsertOperationImpl(engine, metadata.getTableToken(), metadataVersion);
            final int metadataTimestampIndex = metadata.getTimestampIndex();
            final ObjList<CharSequence> columnNameList = insertModel.getColumnNameList();
            final int columnSetSize = columnNameList.size();
            int designatedTimestampPosition = 0;
            for (int tupleIndex = 0, n = insertModel.getRowTupleCount(); tupleIndex < n; tupleIndex++) {
                Function timestampFunction = null;
                listColumnFilter.clear();
                if (columnSetSize > 0) {
                    valueFunctions = new ObjList<>(columnSetSize);
                    for (int i = 0; i < columnSetSize; i++) {
                        int metadataColumnIndex = metadata.getColumnIndexQuiet(columnNameList.getQuick(i));
                        if (metadataColumnIndex > -1) {
                            final ExpressionNode node = insertModel.getRowTupleValues(tupleIndex).getQuick(i);
                            final Function function = functionParser.parseFunction(
                                    node,
                                    EmptyRecordMetadata.INSTANCE,
                                    executionContext
                            );

                            insertValidateFunctionAndAddToList(
                                    insertModel,
                                    tupleIndex,
                                    valueFunctions,
                                    metadata,
                                    metadataTimestampIndex,
                                    i,
                                    metadataColumnIndex,
                                    function,
                                    node.position,
                                    executionContext.getBindVariableService()
                            );

                            if (metadataTimestampIndex == metadataColumnIndex) {
                                timestampFunction = function;
                                designatedTimestampPosition = node.position;
                            }
                        } else {
                            throw SqlException.invalidColumn(insertModel.getColumnPosition(i), columnNameList.getQuick(i));
                        }
                    }
                } else {
                    final int columnCount = metadata.getColumnCount();
                    final ObjList<ExpressionNode> values = insertModel.getRowTupleValues(tupleIndex);
                    final int valueCount = values.size();
                    if (columnCount != valueCount) {
                        throw SqlException.$(
                                        insertModel.getEndOfRowTupleValuesPosition(tupleIndex),
                                        "row value count does not match column count [expected="
                                ).put(columnCount).put(", actual=").put(values.size())
                                .put(", tuple=").put(tupleIndex + 1).put(']');
                    }
                    valueFunctions = new ObjList<>(columnCount);

                    for (int i = 0; i < columnCount; i++) {
                        final ExpressionNode node = values.getQuick(i);

                        Function function = functionParser.parseFunction(node, EmptyRecordMetadata.INSTANCE, executionContext);
                        insertValidateFunctionAndAddToList(
                                insertModel,
                                tupleIndex,
                                valueFunctions,
                                metadata,
                                metadataTimestampIndex,
                                i,
                                i,
                                function,
                                node.position,
                                executionContext.getBindVariableService()
                        );

                        if (metadataTimestampIndex == i) {
                            timestampFunction = function;
                            designatedTimestampPosition = node.position;
                        }
                    }
                }

                // validate timestamp
                if (metadataTimestampIndex > -1) {
                    if (timestampFunction == null) {
                        throw SqlException.$(0, "insert statement must populate timestamp");
                    } else if (ColumnType.isNull(timestampFunction.getType()) || timestampFunction.isNullConstant()) {
                        throw SqlException.$(designatedTimestampPosition, "designated timestamp column cannot be NULL");
                    }
                }


                VirtualRecord record = new VirtualRecord(valueFunctions);
                RecordToRowCopier copier = RecordToRowCopierUtils.generateCopier(asm, record, metadata, listColumnFilter);
                insertOperation.addInsertRow(new InsertRowImpl(record, copier, timestampFunction, designatedTimestampPosition, tupleIndex));
            }
            return insertOperation;
        } catch (SqlException e) {
            Misc.freeObjList(valueFunctions);
            throw e;
        }
    }

    private void compileLegacyCheckpoint(SqlExecutionContext executionContext, @Transient CharSequence sqlText) throws SqlException {
        executionContext.getSecurityContext().authorizeDatabaseSnapshot();
        CharSequence tok = expectToken(lexer, "'prepare' or 'complete'");

        if (Chars.equalsLowerCaseAscii(tok, "prepare")) {
            engine.snapshotCreate(executionContext);
            compiledQuery.ofCheckpointCreate();
        } else if (Chars.equalsLowerCaseAscii(tok, "complete")) {
            engine.checkpointRelease();
            compiledQuery.ofCheckpointRelease();
        } else {
            throw SqlException.position(lexer.lastTokenPosition()).put("'prepare' or 'complete' expected");
        }
    }

    private void compileMatViewQuery(
            @Transient @NotNull SqlExecutionContext executionContext,
            @NotNull CreateMatViewOperation createMatViewOp
    ) throws SqlException {
        final CreateTableOperation createTableOp = createMatViewOp.getCreateTableOperation();
        lexer.of(createTableOp.getSelectText());
        clear();

        SqlExecutionCircuitBreaker circuitBreaker = executionContext.getCircuitBreaker();
        if (!circuitBreaker.isTimerSet()) {
            circuitBreaker.resetTimer();
        }
        final CharSequence tok = SqlUtil.fetchNext(lexer);
        if (tok == null) {
            throw SqlException.$(lexer.lastTokenPosition(), "SELECT query expected");
        }
        lexer.unparseLast();

        sqlText = createTableOp.getSelectText();
        compiledQuery.withContext(executionContext);

        final int startPos = lexer.getPosition();
        final long beginNanos = configuration.getNanosecondClock().getTicks();

        final int selectTextPosition = createTableOp.getSelectTextPosition();
        try {
            final QueryModel queryModel;
            try {
                final ExecutionModel executionModel = parser.parse(lexer, executionContext, this);
                if (executionModel.getModelType() != ExecutionModel.QUERY) {
                    throw SqlException.$(startPos, "SELECT query expected");
                }
                queryModel = optimiser.optimise((QueryModel) executionModel, executionContext, this);
            } catch (SqlException e) {
                e.setPosition(e.getPosition() + selectTextPosition);
                throw e;
            }
            createMatViewOp.validateAndUpdateMetadataFromModel(executionContext, optimiser.getFunctionFactoryCache(), queryModel);
            queryModel.setIsMatView(true);
            try {
                compiledQuery.ofSelect(generateSelectWithRetries(queryModel, executionContext, false));
            } catch (SqlException e) {
                e.setPosition(e.getPosition() + selectTextPosition);
                throw e;
            }
        } catch (Throwable th) {
            QueryProgress.logError(th, -1, sqlText, executionContext, beginNanos);
            throw th;
        }
    }

    private void compileRefresh(SqlExecutionContext executionContext, @Transient CharSequence sqlText) throws SqlException {
        CharSequence tok = expectToken(lexer, "'materialized'");
        if (!isMaterializedKeyword(tok)) {
            throw SqlException.$(lexer.lastTokenPosition(), "'materialized' expected'");
        }

        tok = expectToken(lexer, "'view'");
        if (!isViewKeyword(tok)) {
            throw SqlException.$(lexer.lastTokenPosition(), "'view' expected'");
        }

        tok = expectToken(lexer, "materialized view name");
        if (isSemicolon(tok)) {
            throw SqlException.$(lexer.lastTokenPosition(), "materialized view name expected");
        }
        assertNameIsQuotedOrNotAKeyword(tok, lexer.lastTokenPosition());

        final CharSequence matViewName = GenericLexer.unquote(tok);
        final TableToken matViewToken = executionContext.getTableTokenIfExists(matViewName);
        if (matViewToken == null) {
            throw SqlException.matViewDoesNotExist(lexer.lastTokenPosition(), matViewName);
        }
        if (!matViewToken.isMatView()) {
            throw SqlException.$(lexer.lastTokenPosition(), "materialized view name expected, got table name");
        }

        tok = expectToken(lexer, "'full' or 'incremental'");
        final boolean incremental = isIncrementalKeyword(tok);
        if (!incremental && !isFullKeyword(tok)) {
            throw SqlException.$(lexer.lastTokenPosition(), "'full' or 'incremental' expected");
        }

        tok = SqlUtil.fetchNext(lexer);
        if (tok != null && !isSemicolon(tok)) {
            throw SqlException.$(lexer.lastTokenPosition(), "unexpected token [").put(tok).put("] while trying to refresh materialized view");
        }

        final MatViewStateStore matViewStateStore = engine.getMatViewStateStore();
        executionContext.getSecurityContext().authorizeMatViewRefresh(matViewToken);
        if (incremental) {
            matViewStateStore.enqueueIncrementalRefresh(matViewToken);
        } else {
            matViewStateStore.enqueueFullRefresh(matViewToken);
        }
        compiledQuery.ofRefreshMatView();
    }

    private void compileReindex(SqlExecutionContext executionContext, @Transient CharSequence sqlText) throws SqlException {
        CharSequence tok = SqlUtil.fetchNext(lexer);
        if (tok == null || !isTableKeyword(tok)) {
            throw SqlException.$(lexer.lastTokenPosition(), "TABLE expected");
        }

        tok = SqlUtil.fetchNext(lexer);
        if (tok == null || Chars.equals(tok, ',')) {
            throw SqlException.$(lexer.getPosition(), "table name expected");
        }

        if (Chars.isQuoted(tok)) {
            tok = GenericLexer.unquote(tok);
        }
        final TableToken tableToken = tableExistsOrFail(lexer.lastTokenPosition(), tok, executionContext);
        checkMatViewModification(tableToken);
        try (IndexBuilder indexBuilder = new IndexBuilder(configuration)) {
            indexBuilder.of(path.of(configuration.getDbRoot()).concat(tableToken.getDirName()));

            tok = SqlUtil.fetchNext(lexer);
            CharSequence columnName = null;

            if (tok != null && isColumnKeyword(tok)) {
                tok = SqlUtil.fetchNext(lexer);
                if (Chars.isQuoted(tok)) {
                    tok = GenericLexer.unquote(tok);
                }
                if (tok == null || TableUtils.isValidColumnName(tok, configuration.getMaxFileNameLength())) {
                    columnName = GenericLexer.immutableOf(tok);
                    tok = SqlUtil.fetchNext(lexer);
                }
            }

            CharSequence partition = null;
            if (tok != null && isPartitionKeyword(tok)) {
                tok = SqlUtil.fetchNext(lexer);

                if (Chars.isQuoted(tok)) {
                    tok = GenericLexer.unquote(tok);
                }
                partition = tok;
                tok = SqlUtil.fetchNext(lexer);
            }

            if (tok == null || !isLockKeyword(tok)) {
                throw SqlException.$(lexer.getPosition(), "LOCK EXCLUSIVE expected");
            }

            tok = SqlUtil.fetchNext(lexer);
            if (tok == null || !isExclusiveKeyword(tok)) {
                throw SqlException.$(lexer.getPosition(), "LOCK EXCLUSIVE expected");
            }

            tok = SqlUtil.fetchNext(lexer);
            if (tok != null && !isSemicolon(tok)) {
                throw SqlException.$(lexer.getPosition(), "EOF expected");
            }

            columnNames.clear();
            if (columnName != null) {
                columnNames.add(columnName);
            }
            executionContext.getSecurityContext().authorizeTableReindex(tableToken, columnNames);
            indexBuilder.reindex(partition, columnName);
        }
        compiledQuery.ofRepair();
    }

    private void compileRollback(SqlExecutionContext executionContext, @Transient CharSequence sqlText) {
        compiledQuery.ofRollback();
    }

    private void compileSet(SqlExecutionContext executionContext, @Transient CharSequence sqlText) {
        compiledQuery.ofSet();
    }

    private void compileTruncate(SqlExecutionContext executionContext, @Transient CharSequence sqlText) throws SqlException {
        CharSequence tok;
        tok = SqlUtil.fetchNext(lexer);

        if (tok == null) {
            throw SqlException.$(lexer.getPosition(), "TABLE expected");
        }

        if (!isTableKeyword(tok)) {
            throw SqlException.$(lexer.lastTokenPosition(), "TABLE expected");
        }

        tok = SqlUtil.fetchNext(lexer);
        if (tok != null && isOnlyKeyword(tok)) {
            tok = SqlUtil.fetchNext(lexer);
        }

        if (tok != null && isWithKeyword(tok)) {
            throw SqlException.$(lexer.lastTokenPosition(), "table name expected");
        }

        tableWriters.clear();
        try {
            do {
                if (tok == null || Chars.equals(tok, ',')) {
                    throw SqlException.$(lexer.getPosition(), "table name expected");
                }

                if (Chars.isQuoted(tok)) {
                    tok = GenericLexer.unquote(tok);
                }
                final TableToken tableToken = tableExistsOrFail(lexer.lastTokenPosition(), tok, executionContext);
                checkMatViewModification(tableToken);
                executionContext.getSecurityContext().authorizeTableTruncate(tableToken);
                try {
                    tableWriters.add(engine.getTableWriterAPI(tableToken, "truncateTables"));
                } catch (CairoException e) {
                    LOG.info().$("table busy [table=").$(tok).$(", e=").$((Throwable) e).I$();
                    throw SqlException.$(lexer.lastTokenPosition(), "table '").put(tok).put("' could not be truncated: ").put(e);
                }
                tok = SqlUtil.fetchNext(lexer);
                if (tok == null || Chars.equals(tok, ';') || isKeepKeyword(tok)) {
                    break;
                }
                if (!Chars.equalsNc(tok, ',')) {
                    throw SqlException.$(lexer.getPosition(), "',' or 'keep' expected");
                }

                tok = SqlUtil.fetchNext(lexer);
                if (tok != null && isKeepKeyword(tok)) {
                    throw SqlException.$(lexer.getPosition(), "table name expected");
                }
            } while (true);

            boolean keepSymbolTables = false;
            if (tok != null && isKeepKeyword(tok)) {
                tok = SqlUtil.fetchNext(lexer);
                if (tok == null || !isSymbolKeyword(tok)) {
                    throw SqlException.$(lexer.lastTokenPosition(), "SYMBOL expected");
                }
                tok = SqlUtil.fetchNext(lexer);
                if (tok == null || !isMapsKeyword(tok)) {
                    throw SqlException.$(lexer.lastTokenPosition(), "MAPS expected");
                }
                keepSymbolTables = true;
                tok = SqlUtil.fetchNext(lexer);
            }

            if (tok != null && !Chars.equals(tok, ';')) {
                throw SqlException.unexpectedToken(lexer.lastTokenPosition(), tok);
            }

            final long queryId = queryRegistry.register(sqlText, executionContext);
            try {
                for (int i = 0, n = tableWriters.size(); i < n; i++) {
                    final TableWriterAPI writer = tableWriters.getQuick(i);
                    try {
                        if (writer.getMetadata().isWalEnabled()) {
                            writer.truncateSoft();
                        } else {
                            TableToken tableToken = writer.getTableToken();
                            if (engine.lockReaders(tableToken)) {
                                try {
                                    if (keepSymbolTables) {
                                        writer.truncateSoft();
                                    } else {
                                        writer.truncate();
                                    }
                                } finally {
                                    engine.unlockReaders(tableToken);
                                }
                            } else {
                                throw SqlException.$(0, "there is an active query against '").put(tableToken.getTableName()).put("'. Try again.");
                            }
                        }
                    } catch (CairoException | CairoError e) {
                        LOG.error().$("could not truncate [table=").$(writer.getTableToken()).$(", e=").$((Sinkable) e).I$();
                        throw e;
                    }
                }
            } finally {
                queryRegistry.unregister(queryId, executionContext);
            }
        } finally {
            for (int i = 0, n = tableWriters.size(); i < n; i++) {
                tableWriters.getQuick(i).close();
            }
            tableWriters.clear();
        }
        compiledQuery.ofTruncate();
    }

    private void compileUsingModel(SqlExecutionContext executionContext, long beginNanos, boolean generateProgressLogger) throws SqlException {
        // This method will not populate sql cache directly; factories are assumed to be non-reentrant, and once
        // factory is out of this method, the caller assumes full ownership over it. However, the caller may
        // choose to return the factory back to this or any other instance of compiler for safekeeping

        // lexer would have parsed first token to determine direction of execution flow
        lexer.unparseLast();
        codeGenerator.clear();
        long sqlId = -1;

        ExecutionModel executionModel = null;
        try {
            executionModel = compileExecutionModel(executionContext);
            switch (executionModel.getModelType()) {
                case ExecutionModel.QUERY:
                    compiledQuery.ofSelect(
                            generateSelectWithRetries(
                                    (QueryModel) executionModel,
                                    executionContext,
                                    generateProgressLogger
                            )
                    );
                    break;
                case ExecutionModel.CREATE_TABLE:
                    compiledQuery.ofCreateTable(((CreateTableOperationBuilder) executionModel)
                            .build(this, executionContext, sqlText));
                    break;
                case ExecutionModel.CREATE_MAT_VIEW:
                    compiledQuery.ofCreateMatView(((CreateMatViewOperationBuilder) executionModel)
                            .build(this, executionContext, sqlText));
                    break;
                case ExecutionModel.COPY:
                    QueryProgress.logStart(sqlId, sqlText, executionContext, false);
                    checkMatViewModification(executionModel);
                    copy(executionContext, (CopyModel) executionModel);
                    QueryProgress.logEnd(sqlId, sqlText, executionContext, beginNanos);
                    break;
                case ExecutionModel.RENAME_TABLE:
                    sqlId = queryRegistry.register(sqlText, executionContext);
                    QueryProgress.logStart(sqlId, sqlText, executionContext, false);
                    checkMatViewModification(executionModel);
                    final RenameTableModel rtm = (RenameTableModel) executionModel;
                    engine.rename(
                            executionContext.getSecurityContext(),
                            path,
                            mem,
                            GenericLexer.unquote(rtm.getFrom().token),
                            renamePath,
                            GenericLexer.unquote(rtm.getTo().token)
                    );
                    compiledQuery.ofRenameTable();
                    break;
                case ExecutionModel.UPDATE:
                    QueryProgress.logStart(sqlId, sqlText, executionContext, false);
                    checkMatViewModification(executionModel);
                    final QueryModel updateQueryModel = (QueryModel) executionModel;
                    TableToken tableToken = executionContext.getTableToken(updateQueryModel.getTableName());
                    try (TableRecordMetadata metadata = executionContext.getMetadataForWrite(tableToken)) {
                        compiledQuery.ofUpdate(generateUpdate(updateQueryModel, executionContext, metadata));
                    }
                    QueryProgress.logEnd(sqlId, sqlText, executionContext, beginNanos);
                    // update is delayed until operation execution (for non-wal tables) or pushed to wal job completely
                    break;
                case ExecutionModel.EXPLAIN:
                    sqlId = queryRegistry.register(sqlText, executionContext);
                    QueryProgress.logStart(sqlId, sqlText, executionContext, false);
                    compiledQuery.ofExplain(generateExplain((ExplainModel) executionModel, executionContext));
                    QueryProgress.logEnd(sqlId, sqlText, executionContext, beginNanos);
                    break;
                default:
                    QueryProgress.logStart(sqlId, sqlText, executionContext, false);
                    checkMatViewModification(executionModel);
                    final InsertModel insertModel = (InsertModel) executionModel;
                    if (insertModel.getQueryModel() != null) {
                        sqlId = queryRegistry.register(sqlText, executionContext);
                        executeWithRetries(
                                insertAsSelectMethod,
                                executionModel,
                                configuration.getCreateAsSelectRetryCount(),
                                executionContext
                        );
                    } else {
                        // we use SQL Compiler state (reusing objects) to generate InsertOperation
                        compiledQuery.ofInsert(compileInsert(insertModel, executionContext));
                    }
                    QueryProgress.logEnd(sqlId, sqlText, executionContext, beginNanos);
                    break;
            }

            short type = compiledQuery.getType();
            if (
                    type == CompiledQuery.INSERT_AS_SELECT // insert as select is immediate, simple insert is not!
                            || type == CompiledQuery.EXPLAIN
                            || type == CompiledQuery.RENAME_TABLE  // non-wal rename table is complete at this point
            ) {
                queryRegistry.unregister(sqlId, executionContext);
            }
        } catch (Throwable th) {
            if (executionModel != null) {
                freeTableNameFunctions(executionModel.getQueryModel());
            }
            // unregister query on error
            queryRegistry.unregister(sqlId, executionContext);

            QueryProgress.logError(th, sqlId, sqlText, executionContext, beginNanos);
            throw th;
        }
    }

    private void compileVacuum(SqlExecutionContext executionContext, @Transient CharSequence sqlText) throws SqlException {
        CharSequence tok = expectToken(lexer, "'table'");
        // It used to be VACUUM PARTITIONS but become VACUUM TABLE
        boolean partitionsKeyword = isPartitionsKeyword(tok);
        if (partitionsKeyword || isTableKeyword(tok)) {
            tok = expectToken(lexer, "table name");
            assertNameIsQuotedOrNotAKeyword(tok, lexer.lastTokenPosition());
            CharSequence tableName = GenericLexer.assertNoDotsAndSlashes(GenericLexer.unquote(tok), lexer.lastTokenPosition());
            int tableNamePos = lexer.lastTokenPosition();
            CharSequence eol = SqlUtil.fetchNext(lexer);
            if (eol == null || Chars.equals(eol, ';')) {
                final TableToken tableToken = tableExistsOrFail(lexer.lastTokenPosition(), tableName, executionContext);
                checkMatViewModification(tableToken);
                try (TableReader rdr = executionContext.getReader(tableToken)) {
                    int partitionBy = rdr.getMetadata().getPartitionBy();
                    if (PartitionBy.isPartitioned(partitionBy)) {
                        executionContext.getSecurityContext().authorizeTableVacuum(rdr.getTableToken());
                        if (!TableUtils.schedulePurgeO3Partitions(messageBus, rdr.getTableToken(), partitionBy)) {
                            throw SqlException.$(
                                    tableNamePos,
                                    "cannot schedule vacuum action, queue is full, please retry " +
                                            "or increase Purge Discovery Queue Capacity"
                            );
                        }
                    } else if (partitionsKeyword) {
                        throw SqlException.$(lexer.lastTokenPosition(), "table '").put(tableName).put("' is not partitioned");
                    }
                    vacuumColumnVersions.run(rdr);
                    compiledQuery.ofVacuum();
                }
            } else {
                throw SqlException.$(lexer.lastTokenPosition(), "end of line or ';' expected");
            }
        } else {
            throw SqlException.$(lexer.lastTokenPosition(), "'partitions' expected");
        }
    }

    private void copy(SqlExecutionContext executionContext, CopyModel copyModel) throws SqlException {
        if (!copyModel.isCancel() && Chars.equalsLowerCaseAscii(copyModel.getFileName().token, "stdin")) {
            // no-op implementation
            authorizeInsertForCopy(executionContext.getSecurityContext(), copyModel);
            compiledQuery.ofCopyRemote();
        } else {
            final RecordCursorFactory copyFactory;
            if (copyModel.isCancel()) {
                copyFactory = compileCopyCancel(executionContext, copyModel);
            } else {
                copyFactory = compileCopy(executionContext.getSecurityContext(), copyModel);
            }
            compiledQuery.ofPseudoSelect(copyFactory);
        }
    }

    private long copyOrdered(
            TableWriterAPI writer,
            RecordMetadata metadata,
            RecordCursor cursor,
            RecordToRowCopier copier,
            int cursorTimestampIndex,
            SqlExecutionCircuitBreaker circuitBreaker
    ) {
        long rowCount;

        if (ColumnType.isSymbolOrString(metadata.getColumnType(cursorTimestampIndex))) {
            rowCount = copyOrderedStrTimestamp(writer, cursor, copier, cursorTimestampIndex, circuitBreaker);
        } else {
            rowCount = copyOrdered0(writer, cursor, copier, cursorTimestampIndex, circuitBreaker);
        }
        writer.commit();

        return rowCount;
    }

    private long copyOrdered0(
            TableWriterAPI writer,
            RecordCursor cursor,
            RecordToRowCopier copier,
            int cursorTimestampIndex,
            SqlExecutionCircuitBreaker circuitBreaker
    ) {
        long rowCount = 0;
        final Record record = cursor.getRecord();
        while (cursor.hasNext()) {
            circuitBreaker.statefulThrowExceptionIfTripped();
            TableWriter.Row row = writer.newRow(record.getTimestamp(cursorTimestampIndex));
            copier.copy(record, row);
            row.append();
            rowCount++;
        }

        return rowCount;
    }

    private long copyOrderedBatched(
            TableWriterAPI writer,
            RecordMetadata metadata,
            RecordCursor cursor,
            RecordToRowCopier copier,
            int cursorTimestampIndex,
            long batchSize,
            long o3MaxLag,
            SqlExecutionCircuitBreaker circuitBreaker
    ) {
        long rowCount;
        if (ColumnType.isSymbolOrString(metadata.getColumnType(cursorTimestampIndex))) {
            rowCount = copyOrderedBatchedStrTimestamp(writer, cursor, copier, cursorTimestampIndex, batchSize, o3MaxLag, circuitBreaker);
        } else {
            rowCount = copyOrderedBatched0(writer, cursor, copier, cursorTimestampIndex, batchSize, o3MaxLag, circuitBreaker);
        }
        writer.commit();

        return rowCount;
    }

    // returns number of copied rows
    private long copyOrderedBatched0(
            TableWriterAPI writer,
            RecordCursor cursor,
            RecordToRowCopier copier,
            int cursorTimestampIndex,
            long batchSize,
            long o3MaxLag,
            SqlExecutionCircuitBreaker circuitBreaker
    ) {
        long commitTarget = batchSize;
        long rowCount = 0;
        final Record record = cursor.getRecord();
        while (cursor.hasNext()) {
            circuitBreaker.statefulThrowExceptionIfTripped();
            TableWriter.Row row = writer.newRow(record.getTimestamp(cursorTimestampIndex));
            copier.copy(record, row);
            row.append();
            if (++rowCount >= commitTarget) {
                writer.ic(o3MaxLag);
                commitTarget = rowCount + batchSize;
            }
        }
        return rowCount;
    }

    // returns number of copied rows
    private long copyOrderedBatchedStrTimestamp(
            TableWriterAPI writer,
            RecordCursor cursor,
            RecordToRowCopier copier,
            int cursorTimestampIndex,
            long batchSize,
            long o3MaxLag,
            SqlExecutionCircuitBreaker circuitBreaker
    ) {
        long commitTarget = batchSize;
        long rowCount = 0;
        final Record record = cursor.getRecord();
        while (cursor.hasNext()) {
            circuitBreaker.statefulThrowExceptionIfTripped();
            CharSequence str = record.getStrA(cursorTimestampIndex);
            // It's allowed to insert ISO formatted string to timestamp column
            TableWriter.Row row = writer.newRow(SqlUtil.parseFloorPartialTimestamp(str, -1, ColumnType.STRING, ColumnType.TIMESTAMP));
            copier.copy(record, row);
            row.append();
            if (++rowCount >= commitTarget) {
                writer.ic(o3MaxLag);
                commitTarget = rowCount + batchSize;
            }
        }

        return rowCount;
    }

    //returns number of copied rows
    private long copyOrderedStrTimestamp(
            TableWriterAPI writer,
            RecordCursor cursor,
            RecordToRowCopier copier,
            int cursorTimestampIndex,
            SqlExecutionCircuitBreaker circuitBreaker
    ) {
        long rowCount = 0;
        final Record record = cursor.getRecord();
        while (cursor.hasNext()) {
            circuitBreaker.statefulThrowExceptionIfTripped();
            final CharSequence str = record.getStrA(cursorTimestampIndex);
            // It's allowed to insert ISO formatted string to timestamp column
            TableWriter.Row row = writer.newRow(SqlUtil.implicitCastStrAsTimestamp(str));
            copier.copy(record, row);
            row.append();
            rowCount++;
        }

        return rowCount;
    }

    // returns number of copied rows
    private long copyTableData(
            RecordCursor cursor,
            RecordMetadata metadata,
            TableWriterAPI writer,
            RecordMetadata writerMetadata,
            RecordToRowCopier recordToRowCopier,
            long batchSize,
            long o3MaxLag,
            SqlExecutionCircuitBreaker circuitBreaker
    ) {
        int timestampIndex = writerMetadata.getTimestampIndex();
        if (timestampIndex == -1) {
            return copyUnordered(cursor, writer, recordToRowCopier, circuitBreaker);
        } else if (batchSize != -1) {
            return copyOrderedBatched(writer, metadata, cursor, recordToRowCopier, timestampIndex, batchSize, o3MaxLag, circuitBreaker);
        } else {
            return copyOrdered(writer, metadata, cursor, recordToRowCopier, timestampIndex, circuitBreaker);
        }
    }

    /**
     * Sets insertCount to number of copied rows.
     */
    private void copyTableDataAndUnlock(
            SecurityContext securityContext,
            TableToken tableToken,
            boolean isWalEnabled,
            RecordCursor cursor,
            RecordMetadata cursorMetadata,
            long batchSize,
            long o3MaxLag,
            SqlExecutionCircuitBreaker circuitBreaker
    ) {
        TableWriterAPI writerAPI = null;
        TableWriter writer = null;

        try {
            if (!isWalEnabled) {
                writerAPI = writer = new TableWriter(
                        engine.getConfiguration(),
                        tableToken,
                        engine.getMessageBus(),
                        null,
                        false,
                        DefaultLifecycleManager.INSTANCE,
                        engine.getConfiguration().getDbRoot(),
                        engine.getDdlListener(tableToken),
                        engine.getCheckpointStatus(),
                        engine
                );
            } else {
                writerAPI = engine.getTableWriterAPI(tableToken, "create as select");
            }

            RecordMetadata writerMetadata = writerAPI.getMetadata();
            entityColumnFilter.of(writerMetadata.getColumnCount());
            this.insertCount = copyTableData(
                    cursor,
                    cursorMetadata,
                    writerAPI,
                    writerMetadata,
                    RecordToRowCopierUtils.generateCopier(
                            asm,
                            cursorMetadata,
                            writerMetadata,
                            entityColumnFilter
                    ),
                    batchSize,
                    o3MaxLag,
                    circuitBreaker
            );
        } catch (CairoException e) {
            // Close writer, the table will be removed
            writerAPI = Misc.free(writerAPI);
            writer = null;
            throw e;
        } finally {
            if (isWalEnabled) {
                Misc.free(writerAPI);
            } else {
                engine.unlock(securityContext, tableToken, writer, false);
            }
        }
    }

    /**
     * Returns number of copied rows.
     */
    private long copyUnordered(RecordCursor cursor, TableWriterAPI writer, RecordToRowCopier copier, SqlExecutionCircuitBreaker circuitBreaker) {
        long rowCount = 0;
        final Record record = cursor.getRecord();
        while (cursor.hasNext()) {
            circuitBreaker.statefulThrowExceptionIfTripped();
            TableWriter.Row row = writer.newRow();
            copier.copy(record, row);
            row.append();
            rowCount++;
        }
        writer.commit();

        return rowCount;
    }

    private void executeCreateMatView(CreateMatViewOperation createMatViewOp, SqlExecutionContext executionContext) throws SqlException {
        if (createMatViewOp.getRefreshType() != MatViewDefinition.INCREMENTAL_REFRESH_TYPE) {
            throw SqlException.$(createMatViewOp.getTableNamePosition(), "unexpected refresh type: ").put(createMatViewOp.getRefreshType());
        }

        final long sqlId = queryRegistry.register(createMatViewOp.getSqlText(), executionContext);
        final long beginNanos = configuration.getMicrosecondClock().getTicks();
        QueryProgress.logStart(sqlId, createMatViewOp.getSqlText(), executionContext, false);
        try {
            final int status = executionContext.getTableStatus(path, createMatViewOp.getTableName());
            if (status == TableUtils.TABLE_EXISTS) {
                final TableToken tt = executionContext.getTableTokenIfExists(createMatViewOp.getTableName());
                if (tt != null && !tt.isMatView()) {
                    throw SqlException.$(createMatViewOp.getTableNamePosition(), "table with the requested name already exists");
                }
                if (createMatViewOp.ignoreIfExists()) {
                    createMatViewOp.updateOperationFutureTableToken(tt);
                } else {
                    throw SqlException.$(createMatViewOp.getTableNamePosition(), "materialized view already exists");
                }
            } else {
                CharSequence volumeAlias = createMatViewOp.getVolumeAlias();
                if (volumeAlias != null) {
                    CharSequence volumePath = configuration.getVolumeDefinitions().resolveAlias(volumeAlias);
                    if (volumePath != null) {
                        if (!ff.isDirOrSoftLinkDir(path.of(volumePath).$())) {
                            throw CairoException.critical(0).position(createMatViewOp.getVolumePosition())
                                    .put("not a valid path for volume [alias=")
                                    .put(volumeAlias).put(", path=").put(path).put(']');
                        }
                    } else {
                        throw SqlException.position(createMatViewOp.getVolumePosition()).put("volume alias is not allowed [alias=")
                                .put(volumeAlias).put(']');
                    }
                }

                final MatViewDefinition matViewDefinition;
                final TableToken matViewToken;

                final CreateTableOperation createTableOp = createMatViewOp.getCreateTableOperation();
                if (createTableOp.getSelectText() != null) {
                    RecordCursorFactory newFactory = null;
                    RecordCursor newCursor;
                    for (int retryCount = 0; ; retryCount++) {
                        try {
                            compileMatViewQuery(executionContext, createMatViewOp);
                            Misc.free(newFactory);
                            newFactory = compiledQuery.getRecordCursorFactory();
                            newCursor = newFactory.getCursor(executionContext);
                            break;
                        } catch (TableReferenceOutOfDateException e) {
                            if (retryCount == maxRecompileAttempts) {
                                Misc.free(newFactory);
                                throw SqlException.$(0, e.getFlyweightMessage());
                            }
                            LOG.info().$("retrying plan [q=`").$(createTableOp.getSelectText()).$("`]").$();
                        } catch (Throwable th) {
                            Misc.free(newFactory);
                            throw th;
                        }
                    }

                    try {
                        final RecordMetadata metadata = newFactory.getMetadata();
                        try (TableReader baseReader = engine.getReader(createMatViewOp.getBaseTableName())) {
                            createMatViewOp.validateAndUpdateMetadataFromSelect(metadata, baseReader.getMetadata());
                        }

                        matViewDefinition = engine.createMatView(
                                executionContext.getSecurityContext(),
                                mem,
                                blockFileWriter,
                                path,
                                createMatViewOp.ignoreIfExists(),
                                createMatViewOp,
                                !createMatViewOp.isWalEnabled(),
                                volumeAlias != null
                        );
                        matViewToken = matViewDefinition.getMatViewToken();
                    } finally {
                        Misc.free(newCursor);
                        Misc.free(newFactory);
                    }

                    createMatViewOp.updateOperationFutureTableToken(matViewToken);
                } else {
                    throw SqlException.$(createTableOp.getTableNamePosition(), "materialized view requires a SELECT statement");
                }
            }
            QueryProgress.logEnd(sqlId, createMatViewOp.getSqlText(), executionContext, beginNanos);
        } catch (Throwable th) {
            if (th instanceof CairoException) {
                ((CairoException) th).position(createMatViewOp.getTableNamePosition());
            }
            QueryProgress.logError(th, sqlId, createMatViewOp.getSqlText(), executionContext, beginNanos);
            throw th;
        } finally {
            queryRegistry.unregister(sqlId, executionContext);
        }
    }

    private void executeCreateTable(CreateTableOperation createTableOp, SqlExecutionContext executionContext) throws SqlException {
        final long sqlId = queryRegistry.register(createTableOp.getSqlText(), executionContext);
        long beginNanos = configuration.getMicrosecondClock().getTicks();
        QueryProgress.logStart(sqlId, createTableOp.getSqlText(), executionContext, false);
        try {
            executionContext.setUseSimpleCircuitBreaker(true);

            // Fast path for CREATE TABLE IF NOT EXISTS in scenario when the table already exists
            final int status = executionContext.getTableStatus(path, createTableOp.getTableName());
            if (status == TableUtils.TABLE_EXISTS) {
                final TableToken tt = executionContext.getTableTokenIfExists(createTableOp.getTableName());
                if (tt != null && tt.isMatView()) {
                    throw SqlException.$(createTableOp.getTableNamePosition(), "materialized view with the requested name already exists");
                }
                if (createTableOp.ignoreIfExists()) {
                    createTableOp.updateOperationFutureTableToken(tt);
                } else {
                    throw SqlException.$(createTableOp.getTableNamePosition(), "table already exists");
                }
            } else {
                // create table (...) ... in volume volumeAlias;
                CharSequence volumeAlias = createTableOp.getVolumeAlias();
                if (volumeAlias != null) {
                    CharSequence volumePath = configuration.getVolumeDefinitions().resolveAlias(volumeAlias);
                    if (volumePath != null) {
                        if (!ff.isDirOrSoftLinkDir(path.of(volumePath).$())) {
                            throw CairoException.critical(0).position(createTableOp.getVolumePosition())
                                    .put("not a valid path for volume [alias=")
                                    .put(volumeAlias).put(", path=").put(path).put(']');
                        }
                    } else {
                        throw SqlException.position(createTableOp.getVolumePosition()).put("volume alias is not allowed [alias=")
                                .put(volumeAlias).put(']');
                    }
                }

                final TableToken tableToken;
                if (createTableOp.getSelectText() != null) {
                    this.insertCount = -1;
                    final int position = createTableOp.getTableNamePosition();
                    RecordCursorFactory newFactory = null;
                    RecordCursor newCursor;
                    for (int retryCount = 0; ; retryCount++) {
                        try {
                            lexer.of(createTableOp.getSelectText());
                            clearExceptSqlText();
                            compileInner(executionContext, createTableOp.getSelectText(), false);
                            Misc.free(newFactory);
                            newFactory = compiledQuery.getRecordCursorFactory();
                            newCursor = newFactory.getCursor(executionContext);
                            break;
                        } catch (TableReferenceOutOfDateException e) {
                            if (retryCount == maxRecompileAttempts) {
                                Misc.free(newFactory);
                                throw SqlException.$(0, e.getFlyweightMessage());
                            }
                            LOG.info().$("retrying plan [q=`").$(createTableOp.getSelectText()).$("`]").$();
                        } catch (Throwable th) {
                            Misc.free(newFactory);
                            throw th;
                        }
                    }

                    try (
                            RecordCursorFactory factory = newFactory;
                            RecordCursor cursor = newCursor
                    ) {
                        final RecordMetadata metadata = factory.getMetadata();
                        createTableOp.validateAndUpdateMetadataFromSelect(metadata);
                        boolean keepLock = !createTableOp.isWalEnabled();

                        // todo: test create table if exists with select
                        tableToken = engine.createTable(
                                executionContext.getSecurityContext(),
                                mem,
                                path,
                                createTableOp.ignoreIfExists(),
                                createTableOp,
                                keepLock,
                                volumeAlias != null
                        );

                        try {
                            copyTableDataAndUnlock(
                                    executionContext.getSecurityContext(),
                                    tableToken,
                                    createTableOp.isWalEnabled(),
                                    cursor,
                                    metadata,
                                    createTableOp.getBatchSize(),
                                    createTableOp.getBatchO3MaxLag(),
                                    executionContext.getCircuitBreaker()
                            );
                        } catch (CairoException e) {
                            e.position(position);
                            LogRecord record = LOG.error()
                                    .$("could not create table as select [message=").$(e.getFlyweightMessage());
                            if (!e.isCancellation()) {
                                record.$(", errno=").$(e.getErrno());
                            }
                            record.I$();
                            engine.dropTableOrMatView(path, tableToken);
                            engine.unlockTableName(tableToken);
                            throw e;
                        }
                    }
                    createTableOp.updateOperationFutureTableToken(tableToken);
                    createTableOp.updateOperationFutureAffectedRowsCount(insertCount);
                } else {
                    try {
                        if (createTableOp.getLikeTableName() != null) {
                            TableToken likeTableToken = executionContext.getTableTokenIfExists(createTableOp.getLikeTableName());
                            if (likeTableToken == null) {
                                throw SqlException
                                        .$(createTableOp.getLikeTableNamePosition(), "table does not exist [table=")
                                        .put(createTableOp.getLikeTableName()).put(']');
                            }

                            try (TableMetadata likeTableMetadata = executionContext.getCairoEngine().getTableMetadata(likeTableToken)) {
                                createTableOp.updateFromLikeTableMetadata(likeTableMetadata);
                                tableToken = engine.createTable(
                                        executionContext.getSecurityContext(),
                                        mem,
                                        path,
                                        createTableOp.ignoreIfExists(),
                                        createTableOp,
                                        false,
                                        volumeAlias != null
                                );
                            }
                        } else {
                            tableToken = engine.createTable(
                                    executionContext.getSecurityContext(),
                                    mem,
                                    path,
                                    createTableOp.ignoreIfExists(),
                                    createTableOp,
                                    false,
                                    volumeAlias != null
                            );
                        }
                        createTableOp.updateOperationFutureTableToken(tableToken);
                    } catch (EntryUnavailableException e) {
                        throw SqlException.$(createTableOp.getTableNamePosition(), "table already exists");
                    } catch (CairoException e) {
                        if (e.isAuthorizationError() || e.isCancellation()) {
                            // No point printing stack trace for authorization or cancellation errors
                            LOG.error().$("could not create table [error=").$(e.getFlyweightMessage()).I$();
                        } else {
                            LOG.error().$("could not create table [error=").$((Throwable) e).I$();
                        }
                        if (e.isInterruption()) {
                            throw e;
                        }
                        throw SqlException.$(createTableOp.getTableNamePosition(), "Could not create table, ")
                                .put(e.getFlyweightMessage());
                    }
                }
            }
            QueryProgress.logEnd(sqlId, createTableOp.getSqlText(), executionContext, beginNanos);
        } catch (Throwable e) {
            if (e instanceof CairoException) {
                ((CairoException) e).position(createTableOp.getTableNamePosition());
            }
            QueryProgress.logError(e, sqlId, createTableOp.getSqlText(), executionContext, beginNanos);
            throw e;
        } finally {
            executionContext.setUseSimpleCircuitBreaker(false);
            queryRegistry.unregister(sqlId, executionContext);
        }
    }

    private void executeDropAllTables(SqlExecutionContext executionContext) {
        // collect table names
        dropAllTablesFailedTableNames.clear();
        tableTokenBucket.clear();
        engine.getTableTokens(tableTokenBucket, false);
        final SecurityContext securityContext = executionContext.getSecurityContext();
        TableToken tableToken;
        for (int i = 0, n = tableTokenBucket.size(); i < n; i++) {
            tableToken = tableTokenBucket.get(i);
            if (!tableToken.isSystem()) {
                if (tableToken.isMatView()) {
                    securityContext.authorizeMatViewDrop(tableToken);
                } else {
                    securityContext.authorizeTableDrop(tableToken);
                }
                try {
                    engine.dropTableOrMatView(path, tableToken);
                } catch (CairoException report) {
                    // it will fail when there are readers/writers and lock cannot be acquired
                    dropAllTablesFailedTableNames.put(tableToken.getTableName(), report.getMessage());
                }
            }
        }
        if (dropAllTablesFailedTableNames.size() > 0) {
            final CairoException ex = CairoException.nonCritical().put("failed to drop tables and materialized views [");
            CharSequence tableName;
            String reason;
            final ObjList<CharSequence> keys = dropAllTablesFailedTableNames.keys();
            for (int i = 0, n = keys.size(); i < n; i++) {
                tableName = keys.get(i);
                reason = dropAllTablesFailedTableNames.get(tableName);
                ex.put('\'').put(tableName).put("': ").put(reason);
                if (i + 1 < n) {
                    ex.put(", ");
                }
            }
            throw ex.put(']');
        }
    }

    private void executeDropMatView(
            GenericDropOperation op,
            SqlExecutionContext sqlExecutionContext
    ) throws SqlException {
        final TableToken tableToken = sqlExecutionContext.getTableTokenIfExists(op.getEntityName());
        if (tableToken == null || TableNameRegistry.isLocked(tableToken)) {
            if (op.ifExists()) {
                return;
            }
            throw SqlException.matViewDoesNotExist(op.getEntityNamePosition(), op.getEntityName());
        }
        if (!tableToken.isMatView()) {
            throw SqlException.$(op.getEntityNamePosition(), "materialized view name expected, got table name");
        }
        sqlExecutionContext.getSecurityContext().authorizeMatViewDrop(tableToken);

        final String sqlText = op.getSqlText();
        final long queryId = queryRegistry.register(sqlText, sqlExecutionContext);
        try {
            engine.dropTableOrMatView(path, tableToken);
        } catch (CairoException ex) {
            if ((ex.isTableDropped() || ex.isTableDoesNotExist()) && op.ifExists()) {
                // all good, mat view dropped already
                return;
            } else if (!op.ifExists() && ex.isTableDropped()) {
                // Concurrently dropped, this should report mat view does not exist
                throw CairoException.matViewDoesNotExist(op.getEntityName());
            }
            throw ex;
        } finally {
            queryRegistry.unregister(queryId, sqlExecutionContext);
        }
    }

    private void executeDropTable(
            GenericDropOperation op,
            SqlExecutionContext sqlExecutionContext
    ) throws SqlException {
        final TableToken tableToken = sqlExecutionContext.getTableTokenIfExists(op.getEntityName());
        if (tableToken == null || TableNameRegistry.isLocked(tableToken)) {
            if (op.ifExists()) {
                return;
            }
            throw SqlException.tableDoesNotExist(op.getEntityNamePosition(), op.getEntityName());
        }
        if (tableToken.isMatView()) {
            throw SqlException.$(op.getEntityNamePosition(), "table name expected, got materialized view name: ").put(op.getEntityName());
        }
        sqlExecutionContext.getSecurityContext().authorizeTableDrop(tableToken);

        final String sqlText = op.getSqlText();
        final long queryId = queryRegistry.register(sqlText, sqlExecutionContext);
        try {
            engine.dropTableOrMatView(path, tableToken);
        } catch (CairoException ex) {
            if ((ex.isTableDropped() || ex.isTableDoesNotExist()) && op.ifExists()) {
                // all good, table dropped already
                return;
            } else if (!op.ifExists() && ex.isTableDropped()) {
                // Concurrently dropped, this should report table does not exist
                throw CairoException.tableDoesNotExist(op.getEntityName());
            }
            throw ex;
        } finally {
            queryRegistry.unregister(queryId, sqlExecutionContext);
        }
    }

    private void executeWithRetries(
            ExecutableMethod method,
            ExecutionModel executionModel,
            int retries,
            SqlExecutionContext executionContext
    ) throws SqlException {
        int attemptsLeft = retries;
        do {
            try {
                method.execute(executionModel, executionContext);
                return;
            } catch (TableReferenceOutOfDateException e) {
                attemptsLeft--;
                clearExceptSqlText();
                lexer.restart();
                executionModel = compileExecutionModel(executionContext);
                if (attemptsLeft < 0) {
                    throw SqlException.position(0).put("too many ").put(e.getFlyweightMessage());
                }
            }
        } while (true);
    }

    private int filterApply(
            Function filter,
            int functionPosition,
            AlterOperationBuilder changePartitionStatement,
            long timestamp
    ) {
        partitionFunctionRec.setTimestamp(timestamp);
        if (filter.getBool(partitionFunctionRec)) {
            changePartitionStatement.addPartitionToList(timestamp, functionPosition);
            return 1;
        }
        return 0;
    }

    private int filterPartitions(
            Function filter,
            int filterPosition,
            TableReader reader,
            AlterOperationBuilder changePartitionStatement
    ) {
        int affectedPartitions = 0;
        // Iterate partitions in descending order, so if folders are missing on disk,
        // removePartition does not fail to determine the next minTimestamp
        final int partitionCount = reader.getPartitionCount();
        if (partitionCount > 0) { // table may be empty
            // perform the action on the first and last partition in the end, those are more expensive than others
            long firstPartition = reader.getTxFile().getPartitionFloor(reader.getPartitionTimestampByIndex(0));
            long lastPartition = reader.getTxFile().getPartitionFloor(reader.getPartitionTimestampByIndex(partitionCount - 1));

            for (int partitionIndex = 1; partitionIndex < partitionCount - 1; partitionIndex++) {
                long physicalTimestamp = reader.getPartitionTimestampByIndex(partitionIndex);
                long logicalTimestamp = reader.getTxFile().getPartitionFloor(physicalTimestamp);
                if (physicalTimestamp != logicalTimestamp || logicalTimestamp == firstPartition || logicalTimestamp == lastPartition) {
                    continue;
                }
                affectedPartitions += filterApply(filter, filterPosition, changePartitionStatement, logicalTimestamp);
            }

            // perform the action on the first and last partition, dropping them have to read min/max timestamp of the next first/last partition
            affectedPartitions += filterApply(filter, filterPosition, changePartitionStatement, firstPartition);
            if (firstPartition != lastPartition) {
                affectedPartitions += filterApply(filter, filterPosition, changePartitionStatement, lastPartition);
            }
        }
        return affectedPartitions;
    }

    private void freeTableNameFunctions(QueryModel queryModel) {
        if (queryModel == null) {
            return;
        }

        do {
            final ObjList<QueryModel> joinModels = queryModel.getJoinModels();
            if (joinModels.size() > 1) {
                for (int i = 1, n = joinModels.size(); i < n; i++) {
                    freeTableNameFunctions(joinModels.getQuick(i));
                }
            }

            Misc.free(queryModel.getTableNameFunction());
            queryModel.setTableNameFunction(null);
        } while ((queryModel = queryModel.getNestedModel()) != null);
    }

    private RecordCursorFactory generateExplain(ExplainModel model, SqlExecutionContext executionContext) throws SqlException {
        if (model.getInnerExecutionModel().getModelType() == ExecutionModel.UPDATE) {
            QueryModel updateQueryModel = model.getInnerExecutionModel().getQueryModel();
            final QueryModel selectQueryModel = updateQueryModel.getNestedModel();
            final RecordCursorFactory recordCursorFactory = generateUpdateFactory(
                    updateQueryModel.getUpdateTableToken(),
                    selectQueryModel,
                    updateQueryModel,
                    executionContext
            );
            return codeGenerator.generateExplain(updateQueryModel, recordCursorFactory, model.getFormat());
        } else {
            return codeGenerator.generateExplain(model, executionContext);
        }
    }

    private UpdateOperation generateUpdate(QueryModel updateQueryModel, SqlExecutionContext executionContext, TableRecordMetadata metadata) throws SqlException {
        TableToken updateTableToken = updateQueryModel.getUpdateTableToken();
        final QueryModel selectQueryModel = updateQueryModel.getNestedModel();

        // Update QueryModel structure is
        // QueryModel with SET column expressions
        // |-- QueryModel of select-virtual or select-choose of data selected for update
        final RecordCursorFactory recordCursorFactory = generateUpdateFactory(
                updateTableToken,
                selectQueryModel,
                updateQueryModel,
                executionContext
        );

        if (!metadata.isWalEnabled() || executionContext.isWalApplication()) {
            return new UpdateOperation(
                    updateTableToken,
                    selectQueryModel.getTableId(),
                    selectQueryModel.getMetadataVersion(),
                    lexer.getPosition(),
                    recordCursorFactory
            );
        } else {
            recordCursorFactory.close();

            if (selectQueryModel.containsJoin()) {
                throw SqlException.position(0).put("UPDATE statements with join are not supported yet for WAL tables");
            }

            return new UpdateOperation(
                    updateTableToken,
                    metadata.getTableId(),
                    metadata.getMetadataVersion(),
                    lexer.getPosition()
            );
        }
    }

    private RecordCursorFactory generateUpdateFactory(
            TableToken tableToken,
            @Transient QueryModel selectQueryModel,
            @Transient QueryModel updateQueryModel,
            @Transient SqlExecutionContext executionContext
    ) throws SqlException {
        final IntList tableColumnTypes = selectQueryModel.getUpdateTableColumnTypes();
        final ObjList<CharSequence> tableColumnNames = selectQueryModel.getUpdateTableColumnNames();

        RecordCursorFactory updateToDataCursorFactory = generateSelectOneShot(selectQueryModel, executionContext, false);
        try {
            if (!updateToDataCursorFactory.supportsUpdateRowId(tableToken)) {
                // in theory this should never happen because all valid UPDATE statements should result in
                // a query plan with real row ids but better to check to prevent data corruption
                throw SqlException.$(updateQueryModel.getModelPosition(), "Unsupported SQL complexity for the UPDATE statement");
            }

            // Check that updateDataFactoryMetadata match types of table to be updated exactly
            final RecordMetadata updateDataFactoryMetadata = updateToDataCursorFactory.getMetadata();
            for (int i = 0, n = updateDataFactoryMetadata.getColumnCount(); i < n; i++) {
                int virtualColumnType = updateDataFactoryMetadata.getColumnType(i);
                CharSequence updateColumnName = updateDataFactoryMetadata.getColumnName(i);
                int tableColumnIndex = tableColumnNames.indexOf(updateColumnName);
                int tableColumnType = tableColumnTypes.get(tableColumnIndex);

                if (virtualColumnType != tableColumnType && !isIPv4UpdateCast(virtualColumnType, tableColumnType)) {
                    if (!ColumnType.isSymbolOrString(tableColumnType) || !ColumnType.isAssignableFrom(virtualColumnType, ColumnType.STRING)) {
                        // get column position
                        ExpressionNode setRhs = updateQueryModel.getNestedModel().getColumns().getQuick(i).getAst();
                        throw SqlException.inconvertibleTypes(setRhs.position, virtualColumnType, "", tableColumnType, updateColumnName);
                    }
                }
            }
            return updateToDataCursorFactory;
        } catch (Throwable th) {
            updateToDataCursorFactory.close();
            throw th;
        }
    }

    private int getNextValidTokenPosition() throws SqlException {
        while (lexer.hasNext()) {
            CharSequence token = SqlUtil.fetchNext(lexer);
            if (token == null) {
                return -1;
            } else if (!isSemicolon(token)) {
                lexer.unparseLast();
                return lexer.lastTokenPosition();
            }
        }

        return -1;
    }

    private int goToQueryEnd() throws SqlException {
        CharSequence token;
        lexer.unparseLast();
        while (lexer.hasNext()) {
            token = SqlUtil.fetchNext(lexer);
            if (token == null || isSemicolon(token)) {
                break;
            }
        }

        return lexer.getPosition();
    }

<<<<<<< HEAD
    private InsertOperation insert(
            CharSequence sqlText,
            InsertModel insertModel,
            SqlExecutionContext executionContext
    ) throws SqlException {
        // todo: rename method to compileInsert()
        //       consider moving this method to InsertModel
        final ExpressionNode tableNameExpr = insertModel.getTableNameExpr();
        ObjList<Function> valueFunctions = null;
        TableToken token = tableExistsOrFail(tableNameExpr.position, tableNameExpr.token, executionContext);

        try (TableRecordMetadata metadata = executionContext.getMetadataForWrite(token)) {
            final long metadataVersion = metadata.getMetadataVersion();
            final InsertOperationImpl insertOperation = new InsertOperationImpl(engine, metadata.getTableToken(), metadataVersion);
            final int metadataTimestampIndex = metadata.getTimestampIndex();
            final ObjList<CharSequence> columnNameList = insertModel.getColumnNameList();
            final int columnSetSize = columnNameList.size();
            for (int tupleIndex = 0, n = insertModel.getRowTupleCount(); tupleIndex < n; tupleIndex++) {
                Function timestampFunction = null;
                listColumnFilter.clear();
                if (columnSetSize > 0) {
                    valueFunctions = new ObjList<>(columnSetSize);
                    for (int i = 0; i < columnSetSize; i++) {
                        int metadataColumnIndex = metadata.getColumnIndexQuiet(columnNameList.getQuick(i));
                        if (metadataColumnIndex > -1) {
                            final ExpressionNode node = insertModel.getRowTupleValues(tupleIndex).getQuick(i);
                            final Function function = functionParser.parseFunction(
                                    node,
                                    EmptyRecordMetadata.INSTANCE,
                                    executionContext
                            );

                            insertValidateFunctionAndAddToList(
                                    insertModel,
                                    tupleIndex,
                                    valueFunctions,
                                    metadata,
                                    metadataTimestampIndex,
                                    i,
                                    metadataColumnIndex,
                                    function,
                                    node.position,
                                    executionContext.getBindVariableService()
                            );

                            if (metadataTimestampIndex == metadataColumnIndex) {
                                timestampFunction = function;
                            }

                        } else {
                            throw SqlException.invalidColumn(insertModel.getColumnPosition(i), columnNameList.getQuick(i));
                        }
                    }
                } else {
                    final int columnCount = metadata.getColumnCount();
                    final ObjList<ExpressionNode> values = insertModel.getRowTupleValues(tupleIndex);
                    final int valueCount = values.size();
                    if (columnCount != valueCount) {
                        throw SqlException.$(
                                        insertModel.getEndOfRowTupleValuesPosition(tupleIndex),
                                        "row value count does not match column count [expected="
                                ).put(columnCount).put(", actual=").put(values.size())
                                .put(", tuple=").put(tupleIndex + 1).put(']');
                    }
                    valueFunctions = new ObjList<>(columnCount);

                    for (int i = 0; i < columnCount; i++) {
                        final ExpressionNode node = values.getQuick(i);

                        Function function = functionParser.parseFunction(node, EmptyRecordMetadata.INSTANCE, executionContext);
                        insertValidateFunctionAndAddToList(
                                insertModel,
                                tupleIndex,
                                valueFunctions,
                                metadata,
                                metadataTimestampIndex,
                                i,
                                i,
                                function,
                                node.position,
                                executionContext.getBindVariableService()
                        );

                        if (metadataTimestampIndex == i) {
                            timestampFunction = function;
                        }
                    }
                }

                // validate timestamp
                if (metadataTimestampIndex > -1) {
                    if (timestampFunction == null) {
                        throw SqlException.$(0, "insert statement must populate timestamp");
                    } else if (ColumnType.isNull(timestampFunction.getType()) || timestampFunction.isNullConstant()) {
                        throw SqlException.$(0, "designated timestamp column cannot be NULL");
                    }
                }

                VirtualRecord record = new VirtualRecord(valueFunctions);
                RecordToRowCopier copier = RecordToRowCopierUtils.generateCopier(asm, record, metadata, listColumnFilter);
                insertOperation.addInsertRow(new InsertRowImpl(record, copier, timestampFunction, tupleIndex));
            }

            insertOperation.setInsertSql(sqlText);
            return insertOperation;
        } catch (SqlException e) {
            Misc.freeObjList(valueFunctions);
            throw e;
        }
    }

=======
>>>>>>> 70a8b5b9
    private void insertAsSelect(ExecutionModel executionModel, SqlExecutionContext executionContext) throws SqlException {
        final InsertModel model = (InsertModel) executionModel;
        final ExpressionNode tableNameExpr = model.getTableNameExpr();

        TableToken tableToken = tableExistsOrFail(tableNameExpr.position, tableNameExpr.token, executionContext);
        long insertCount;

        try (TableWriterAPI writer = engine.getTableWriterAPI(tableToken, "insertAsSelect")) {
            executionContext.setUseSimpleCircuitBreaker(true);

            QueryModel queryModel = model.getQueryModel();
            try (
                    RecordCursorFactory factory = generateSelectOneShot(queryModel, executionContext, false);
                    TableRecordMetadata writerMetadata = executionContext.getMetadataForWrite(tableToken)
            ) {
                final RecordMetadata cursorMetadata = factory.getMetadata();
                // Convert sparse writer metadata into dense
                final int writerTimestampIndex = writerMetadata.getTimestampIndex();
                final int cursorTimestampIndex = cursorMetadata.getTimestampIndex();
                final int cursorColumnCount = cursorMetadata.getColumnCount();

                final RecordToRowCopier copier;
                final ObjList<CharSequence> columnNameList = model.getColumnNameList();
                final int columnSetSize = columnNameList.size();
                int timestampIndexFound = -1;
                if (columnSetSize > 0) {
                    // validate type cast

                    // clear list column filter to re-populate it again
                    listColumnFilter.clear();

                    for (int i = 0; i < columnSetSize; i++) {
                        CharSequence columnName = columnNameList.get(i);
                        int index = writerMetadata.getColumnIndexQuiet(columnName);
                        if (index == -1) {
                            throw SqlException.invalidColumn(model.getColumnPosition(i), columnName);
                        }

                        int fromType = cursorMetadata.getColumnType(i);
                        int toType = writerMetadata.getColumnType(index);
                        if (ColumnType.isAssignableFrom(fromType, toType)) {
                            listColumnFilter.add(index + 1);
                        } else {
                            throw SqlException.inconvertibleTypes(
                                    model.getColumnPosition(i),
                                    fromType,
                                    cursorMetadata.getColumnName(i),
                                    toType,
                                    writerMetadata.getColumnName(i)
                            );
                        }

                        if (index == writerTimestampIndex) {
                            timestampIndexFound = i;
                            if (fromType != ColumnType.TIMESTAMP && fromType != ColumnType.STRING) {
                                throw SqlException.$(tableNameExpr.position, "expected timestamp column but type is ").put(ColumnType.nameOf(fromType));
                            }
                        }
                    }

                    // fail when target table requires chronological data and cursor cannot provide it
                    if (timestampIndexFound < 0 && writerTimestampIndex >= 0) {
                        throw SqlException.$(tableNameExpr.position, "select clause must provide timestamp column");
                    }

                    copier = RecordToRowCopierUtils.generateCopier(asm, cursorMetadata, writerMetadata, listColumnFilter);
                } else {
                    // fail when target table requires chronological data and cursor cannot provide it
                    if (writerTimestampIndex > -1 && cursorTimestampIndex == -1) {
                        if (cursorColumnCount <= writerTimestampIndex) {
                            throw SqlException.$(tableNameExpr.position, "select clause must provide timestamp column");
                        } else {
                            int columnType = ColumnType.tagOf(cursorMetadata.getColumnType(writerTimestampIndex));
                            if (columnType != ColumnType.TIMESTAMP && columnType != ColumnType.STRING && columnType != ColumnType.VARCHAR && columnType != ColumnType.NULL) {
                                throw SqlException.$(tableNameExpr.position, "expected timestamp column but type is ").put(ColumnType.nameOf(columnType));
                            }
                        }
                    }

                    if (writerTimestampIndex > -1 && cursorTimestampIndex > -1 && writerTimestampIndex != cursorTimestampIndex) {
                        throw SqlException
                                .$(tableNameExpr.position, "designated timestamp of existing table (").put(writerTimestampIndex)
                                .put(") does not match designated timestamp in select query (")
                                .put(cursorTimestampIndex)
                                .put(')');
                    }
                    timestampIndexFound = writerTimestampIndex;

                    final int n = writerMetadata.getColumnCount();
                    if (n > cursorMetadata.getColumnCount()) {
                        throw SqlException.$(model.getSelectKeywordPosition(), "not enough columns selected");
                    }

                    for (int i = 0; i < n; i++) {
                        int fromType = cursorMetadata.getColumnType(i);
                        int toType = writerMetadata.getColumnType(i);
                        if (ColumnType.isAssignableFrom(fromType, toType)) {
                            continue;
                        }

                        // We are going on a limp here. There is nowhere to position this error in our model.
                        // We will try to position on column (i) inside cursor's query model. Assumption is that
                        // it will always have a column, e.g. has been processed by optimiser
                        assert i < model.getQueryModel().getBottomUpColumns().size();
                        throw SqlException.inconvertibleTypes(
                                model.getQueryModel().getBottomUpColumns().getQuick(i).getAst().position,
                                fromType,
                                cursorMetadata.getColumnName(i),
                                toType,
                                writerMetadata.getColumnName(i)
                        );
                    }

                    entityColumnFilter.of(writerMetadata.getColumnCount());

                    copier = RecordToRowCopierUtils.generateCopier(
                            asm,
                            cursorMetadata,
                            writerMetadata,
                            entityColumnFilter
                    );
                }

                SqlExecutionCircuitBreaker circuitBreaker = executionContext.getCircuitBreaker();

                try (RecordCursor cursor = factory.getCursor(executionContext)) {
                    try {
                        if (writerTimestampIndex == -1) {
                            insertCount = copyUnordered(cursor, writer, copier, circuitBreaker);
                        } else {
                            if (model.getBatchSize() != -1) {
                                insertCount = copyOrderedBatched(
                                        writer,
                                        factory.getMetadata(),
                                        cursor,
                                        copier,
                                        timestampIndexFound,
                                        model.getBatchSize(),
                                        model.getO3MaxLag(),
                                        circuitBreaker
                                );
                            } else {
                                insertCount = copyOrdered(writer, factory.getMetadata(), cursor, copier, timestampIndexFound, circuitBreaker);
                            }
                        }
                    } catch (Throwable e) {
                        // rollback data when system error occurs
                        try {
                            writer.rollback();
                        } catch (Throwable e2) {
                            // Writer is distressed, exception already logged, the pool will handle it when writer is returned
                            LOG.error().$("could not rollback, writer must be distressed [table=").$(tableNameExpr).I$();
                        }
                        throw e;
                    }
                }
            }
        } finally {
            executionContext.setUseSimpleCircuitBreaker(false);
        }

        compiledQuery.ofInsertAsSelect(insertCount);
    }

    private void insertValidateFunctionAndAddToList(
            InsertModel model,
            int tupleIndex,
            ObjList<Function> valueFunctions,
            RecordMetadata metadata,
            int metadataTimestampIndex,
            int insertColumnIndex,
            int metadataColumnIndex,
            Function function,
            int functionPosition,
            BindVariableService bindVariableService
    ) throws SqlException {
        final int columnType = metadata.getColumnType(metadataColumnIndex);
        if (ColumnType.isUnderdefined(function.getType())) {
            function.assignType(columnType, bindVariableService);
        }

        if (ColumnType.isAssignableFrom(function.getType(), columnType)) {
            if (metadataColumnIndex == metadataTimestampIndex) {
                return;
            }

            valueFunctions.add(function);
            listColumnFilter.add(metadataColumnIndex + 1);
            return;
        }

        throw SqlException.inconvertibleTypes(
                functionPosition,
                function.getType(),
                model.getRowTupleValues(tupleIndex).getQuick(insertColumnIndex).token,
                metadata.getColumnType(metadataColumnIndex),
                metadata.getColumnName(metadataColumnIndex)
        );
    }

    private boolean isCompatibleColumnTypeChange(int from, int to) {
        return columnConversionSupport[ColumnType.tagOf(from)][ColumnType.tagOf(to)];
    }

    private void lightlyValidateInsertModel(InsertModel model) throws SqlException {
        ExpressionNode tableNameExpr = model.getTableNameExpr();
        if (tableNameExpr.type != ExpressionNode.LITERAL) {
            throw SqlException.$(tableNameExpr.position, "literal expected");
        }

        int columnNameListSize = model.getColumnNameList().size();

        if (columnNameListSize > 0) {
            for (int i = 0, n = model.getRowTupleCount(); i < n; i++) {
                if (columnNameListSize != model.getRowTupleValues(i).size()) {
                    throw SqlException.$(
                                    model.getEndOfRowTupleValuesPosition(i),
                                    "row value count does not match column count [expected="
                            ).put(columnNameListSize)
                            .put(", actual=").put(model.getRowTupleValues(i).size())
                            .put(", tuple=").put(i + 1)
                            .put(']');
                }
            }
        }
    }

    private void parseResumeWal(TableToken tableToken, int tableNamePosition, SqlExecutionContext executionContext) throws SqlException {
        CharSequence tok = expectToken(lexer, "'wal'");
        if (!isWalKeyword(tok)) {
            throw SqlException.$(lexer.lastTokenPosition(), "'wal' expected");
        }
        if (!engine.isWalTable(tableToken)) {
            throw SqlException.$(lexer.lastTokenPosition(), tableToken.getTableName()).put(" is not a WAL table.");
        }

        tok = SqlUtil.fetchNext(lexer); // optional FROM part
        long fromTxn = -1;
        if (tok != null && !Chars.equals(tok, ';')) {
            if (isFromKeyword(tok)) {
                tok = expectToken(lexer, "'transaction' or 'txn'");
                if (!(isTransactionKeyword(tok) || isTxnKeyword(tok))) {
                    throw SqlException.$(lexer.lastTokenPosition(), "'transaction' or 'txn' expected");
                }
                CharSequence txnValue = expectToken(lexer, "transaction value");
                try {
                    fromTxn = Numbers.parseLong(txnValue);
                } catch (NumericException e) {
                    throw SqlException.$(lexer.lastTokenPosition(), "invalid value [value=").put(txnValue).put(']');
                }
            } else {
                throw SqlException.$(lexer.lastTokenPosition(), "'from' expected");
            }
        }
        executionContext.getSecurityContext().authorizeResumeWal(tableToken);
        alterTableResume(tableNamePosition, tableToken, fromTxn, executionContext);
    }

    private void parseSuspendWal(TableToken tableToken, int tableNamePosition, SqlExecutionContext executionContext) throws SqlException {
        CharSequence tok = expectToken(lexer, "'wal'");
        if (!isWalKeyword(tok)) {
            throw SqlException.$(lexer.lastTokenPosition(), "'wal' expected");
        }
        if (!engine.isWalTable(tableToken)) {
            throw SqlException.$(lexer.lastTokenPosition(), tableToken.getTableName()).put(" is not a WAL table.");
        }
        if (!configuration.isDevModeEnabled()) {
            throw SqlException.$(0, "Cannot suspend table, database is not in dev mode");
        }

        ErrorTag errorTag = ErrorTag.NONE;
        String errorMessage = "";

        tok = SqlUtil.fetchNext(lexer); // optional WITH part
        if (tok != null && !Chars.equals(tok, ';')) {
            if (isWithKeyword(tok)) {
                tok = expectToken(lexer, "error code/tag");
                final CharSequence errorCodeOrTagValue = GenericLexer.unquote(tok).toString();
                try {
                    final int errorCode = Numbers.parseInt(errorCodeOrTagValue);
                    errorTag = ErrorTag.resolveTag(errorCode);
                } catch (NumericException e) {
                    try {
                        errorTag = ErrorTag.resolveTag(errorCodeOrTagValue);
                    } catch (CairoException cairoException) {
                        throw SqlException.$(lexer.lastTokenPosition(), "invalid value [value=").put(errorCodeOrTagValue).put(']');
                    }
                }
                final CharSequence comma = expectToken(lexer, "','");
                if (!Chars.equals(comma, ',')) {
                    throw SqlException.position(lexer.getPosition()).put("',' expected");
                }
                tok = expectToken(lexer, "error message");
                errorMessage = GenericLexer.unquote(tok).toString();
                tok = SqlUtil.fetchNext(lexer);
                if (tok != null && !Chars.equals(tok, ';')) {
                    throw SqlException.$(lexer.lastTokenPosition(), "unexpected token [token=").put(tok).put(']');
                }
            } else {
                throw SqlException.$(lexer.lastTokenPosition(), "'with' expected");
            }
        }
        alterTableSuspend(tableNamePosition, tableToken, errorTag, errorMessage, executionContext);
    }

    private TableToken tableExistsOrFail(int position, CharSequence tableName, SqlExecutionContext executionContext) throws SqlException {
        if (executionContext.getTableStatus(path, tableName) != TableUtils.TABLE_EXISTS) {
            throw SqlException.tableDoesNotExist(position, tableName);
        }
        TableToken token = executionContext.getTableTokenIfExists(tableName);
        if (token == null) {
            throw SqlException.tableDoesNotExist(position, tableName);
        }
        return token;
    }

    private void validateAndOptimiseInsertAsSelect(SqlExecutionContext executionContext, InsertModel model) throws SqlException {
        final QueryModel queryModel = optimiser.optimise(model.getQueryModel(), executionContext, this);
        int columnNameListSize = model.getColumnNameList().size();
        if (columnNameListSize > 0 && queryModel.getBottomUpColumns().size() != columnNameListSize) {
            throw SqlException.$(model.getTableNameExpr().position, "column count mismatch");
        }
        model.setQueryModel(queryModel);
    }

    protected static CharSequence expectToken(GenericLexer lexer, CharSequence expected) throws SqlException {
        CharSequence tok = SqlUtil.fetchNext(lexer);
        if (tok == null) {
            throw SqlException.position(lexer.getPosition()).put(expected).put(" expected");
        }
        return tok;
    }

    protected static CharSequence maybeExpectToken(GenericLexer lexer, CharSequence expected, boolean expect) throws SqlException {
        CharSequence tok = SqlUtil.fetchNext(lexer);
        if (expect && tok == null) {
            throw SqlException.position(lexer.getPosition()).put(expected).put(" expected");
        }
        return tok;
    }

    protected void addColumnSuffix(
            @Transient SecurityContext securityContext,
            @Nullable CharSequence tok,
            TableToken tableToken,
            AlterOperationBuilder alterOperationBuilder
    ) throws SqlException {
        if (tok != null) {
            throw SqlException.$(lexer.lastTokenPosition(), "',' expected");
        }
    }

    protected void compileAlterExt(SqlExecutionContext executionContext, CharSequence tok) throws SqlException {
        if (tok == null) {
            throw SqlException.position(lexer.getPosition()).put("'table' or 'materialized' expected");
        }
        throw SqlException.position(lexer.lastTokenPosition()).put("'table' or 'materialized' expected");
    }

    protected void compileDropExt(
            @NotNull SqlExecutionContext executionContext,
            @NotNull GenericDropOperationBuilder opBuilder,
            @NotNull CharSequence tok,
            int position
    ) throws SqlException {
        throw SqlException.$(position, "unexpected token [").put(tok).put(']');
    }

    protected void compileDropOther(
            @NotNull SqlExecutionContext executionContext,
            @NotNull CharSequence tok,
            int position
    ) throws SqlException {
        throw SqlException.position(position).put("'table' or 'materialized view' or 'all' expected");
    }

    protected void compileDropReportExpected(int position) throws SqlException {
        throw SqlException.position(position).put("'table' or 'materialized view' or 'all' expected");
    }

    protected RecordCursorFactory generateSelectOneShot(
            QueryModel selectQueryModel,
            SqlExecutionContext executionContext,
            boolean generateProgressLogger
    ) throws SqlException {
        RecordCursorFactory factory = codeGenerator.generate(selectQueryModel, executionContext);
        if (generateProgressLogger) {
            return new QueryProgress(queryRegistry, sqlText, factory);
        } else {
            return factory;
        }
    }

    @NotNull
    protected SqlOptimiser newSqlOptimiser(
            CairoConfiguration configuration,
            CharacterStore characterStore,
            ObjectPool<ExpressionNode> sqlNodePool,
            ObjectPool<QueryColumn> queryColumnPool,
            ObjectPool<QueryModel> queryModelPool,
            PostOrderTreeTraversalAlgo postOrderTreeTraversalAlgo,
            FunctionParser functionParser,
            Path path
    ) {
        return new SqlOptimiser(
                configuration,
                characterStore,
                sqlNodePool,
                queryColumnPool,
                queryModelPool,
                postOrderTreeTraversalAlgo,
                functionParser,
                path
        );
    }

    protected void registerKeywordBasedExecutors() {
        // For each 'this::method' reference java compiles a class
        // We need to minimize repetition of this syntax as each site generates garbage
        final KeywordBasedExecutor compileSet = this::compileSet;

        keywordBasedExecutors.put("truncate", this::compileTruncate);
        keywordBasedExecutors.put("alter", this::compileAlter);
        keywordBasedExecutors.put("reindex", this::compileReindex);
        keywordBasedExecutors.put("set", compileSet);
        keywordBasedExecutors.put("begin", this::compileBegin);
        keywordBasedExecutors.put("commit", this::compileCommit);
        keywordBasedExecutors.put("rollback", this::compileRollback);
        keywordBasedExecutors.put("discard", compileSet);
        keywordBasedExecutors.put("close", compileSet); // no-op
        keywordBasedExecutors.put("unlisten", compileSet);  // no-op
        keywordBasedExecutors.put("reset", compileSet);  // no-op
        keywordBasedExecutors.put("drop", this::compileDrop);
        keywordBasedExecutors.put("backup", backupAgent::sqlBackup);
        keywordBasedExecutors.put("vacuum", this::compileVacuum);
        keywordBasedExecutors.put("checkpoint", this::compileCheckpoint);
        keywordBasedExecutors.put("snapshot", this::compileLegacyCheckpoint);
        keywordBasedExecutors.put("deallocate", this::compileDeallocate);
        keywordBasedExecutors.put("cancel", this::compileCancel);
        keywordBasedExecutors.put("refresh", this::compileRefresh);
    }

    protected void unknownDropColumnSuffix(
            @Transient SecurityContext securityContext,
            CharSequence tok,
            TableToken tableToken,
            AlterOperationBuilder dropColumnStatement
    ) throws SqlException {
        throw SqlException.$(lexer.lastTokenPosition(), "',' expected");
    }

    @FunctionalInterface
    private interface ExecutableMethod {
        void execute(ExecutionModel model, SqlExecutionContext sqlExecutionContext) throws SqlException;
    }

    @FunctionalInterface
    public interface KeywordBasedExecutor {
        void execute(SqlExecutionContext executionContext, @Transient CharSequence sqlText) throws SqlException;
    }

    public final static class PartitionAction {
        public static final int ATTACH = 2;
        public static final int CONVERT_TO_NATIVE = 5;
        public static final int CONVERT_TO_PARQUET = 4;
        public static final int DETACH = 3;
        public static final int DROP = 1;
        public static final int FORCE_DROP = 6;
    }

    private static class TimestampValueRecord implements Record {
        private long value;

        @Override
        public long getTimestamp(int col) {
            return value;
        }

        public void setTimestamp(long value) {
            this.value = value;
        }
    }

    private class DatabaseBackupAgent implements Closeable {
        private final Path auxPath;
        private final Path dstPath;
        private final StringSink sink = new StringSink();
        private final Path srcPath;
        private final Utf8SequenceObjHashMap<RecordToRowCopier> tableBackupRowCopiedCache = new Utf8SequenceObjHashMap<>();
        private final ObjHashSet<TableToken> tableTokenBucket = new ObjHashSet<>();
        private final ObjHashSet<TableToken> tableTokens = new ObjHashSet<>();
        private transient String cachedBackupTmpRoot;
        private transient int dstCurrDirLen;
        private transient int dstPathRoot;

        public DatabaseBackupAgent() {
            try {
                auxPath = new Path(255, MemoryTag.NATIVE_SQL_COMPILER);
                dstPath = new Path(255, MemoryTag.NATIVE_SQL_COMPILER);
                srcPath = new Path(255, MemoryTag.NATIVE_SQL_COMPILER);
            } catch (Throwable th) {
                close();
                throw th;
            }
        }

        public void clear() {
            auxPath.trimTo(0);
            srcPath.trimTo(0);
            dstPath.trimTo(0);
            cachedBackupTmpRoot = null;
            dstPathRoot = 0;
            dstCurrDirLen = 0;
            tableBackupRowCopiedCache.clear();
            tableTokens.clear();
        }

        @Override
        public void close() {
            tableBackupRowCopiedCache.clear();
            Misc.free(auxPath);
            Misc.free(srcPath);
            Misc.free(dstPath);
        }

        private void backupTable(@NotNull TableToken tableToken) throws SqlException {
            LOG.info().$("starting backup of ").$(tableToken).$();

            // the table is copied to a TMP folder and then this folder is moved to the final destination (dstPath)
            if (cachedBackupTmpRoot == null) {
                if (configuration.getBackupRoot() == null) {
                    throw CairoException.nonCritical()
                            .put("backup is disabled, server.conf property 'cairo.sql.backup.root' is not set");
                }
                auxPath.of(configuration.getBackupRoot()).concat(configuration.getBackupTempDirName()).slash$();
                cachedBackupTmpRoot = Utf8s.toString(auxPath); // absolute path to the TMP folder
            }

            String tableName = tableToken.getTableName();
            auxPath.of(cachedBackupTmpRoot).concat(tableToken).slash();
            int tableRootLen = auxPath.size();
            try {
                try (TableReader reader = engine.getReader(tableToken)) { // acquire reader lock
                    if (ff.exists(auxPath.$())) {
                        throw CairoException.nonCritical()
                                .put("backup dir already exists [path=").put(auxPath)
                                .put(", table=").put(tableName)
                                .put(']');
                    }

                    // clone metadata

                    // create TMP folder
                    if (ff.mkdirs(auxPath, configuration.getBackupMkDirMode()) != 0) {
                        throw CairoException.critical(ff.errno()).put("could not create [dir=").put(auxPath).put(']');
                    }

                    // backup table metadata files to TMP folder
                    try {
                        TableReaderMetadata metadata = reader.getMetadata();

                        // _meta
                        mem.smallFile(ff, auxPath.trimTo(tableRootLen).concat(TableUtils.META_FILE_NAME).$(), MemoryTag.MMAP_DEFAULT);
                        metadata.dumpTo(mem);

                        // create symbol maps
                        auxPath.trimTo(tableRootLen).$();
                        int symbolMapCount = 0;
                        for (int i = 0, sz = metadata.getColumnCount(); i < sz; i++) {
                            if (ColumnType.isSymbol(metadata.getColumnType(i))) {
                                SymbolMapReader mapReader = reader.getSymbolMapReader(i);
                                MapWriter.createSymbolMapFiles(
                                        ff,
                                        mem,
                                        auxPath,
                                        metadata.getColumnName(i),
                                        COLUMN_NAME_TXN_NONE,
                                        mapReader.getSymbolCapacity(),
                                        mapReader.isCached()
                                );
                                symbolMapCount++;
                            }
                        }

                        // _txn
                        mem.smallFile(ff, auxPath.trimTo(tableRootLen).concat(TableUtils.TXN_FILE_NAME).$(), MemoryTag.MMAP_DEFAULT);
                        TableUtils.createTxn(mem, symbolMapCount, 0L, 0L, TableUtils.INITIAL_TXN, 0L, metadata.getMetadataVersion(), 0L, 0L);

                        // _cv
                        mem.smallFile(ff, auxPath.trimTo(tableRootLen).concat(TableUtils.COLUMN_VERSION_FILE_NAME).$(), MemoryTag.MMAP_DEFAULT);
                        TableUtils.createColumnVersionFile(mem);

                        if (tableToken.isWal()) {
                            // _name
                            mem.smallFile(ff, auxPath.trimTo(tableRootLen).concat(TableUtils.TABLE_NAME_FILE).$(), MemoryTag.MMAP_DEFAULT);
                            TableUtils.createTableNameFile(mem, tableToken.getTableName());

                            // initialise txn_seq folder
                            auxPath.trimTo(tableRootLen).concat(WalUtils.SEQ_DIR).slash$();
                            if (ff.mkdirs(auxPath, configuration.getBackupMkDirMode()) != 0) {
                                throw CairoException.critical(ff.errno()).put("Cannot create [path=").put(auxPath).put(']');
                            }
                            int len = auxPath.size();
                            // _wal_index.d
                            mem.smallFile(ff, auxPath.concat(WalUtils.WAL_INDEX_FILE_NAME).$(), MemoryTag.MMAP_DEFAULT);
                            mem.putLong(0L);
                            mem.close(true, Vm.TRUNCATE_TO_POINTER);
                            // _txnlog
                            WalUtils.createTxnLogFile(
                                    ff,
                                    mem,
                                    auxPath.trimTo(len),
                                    configuration.getMicrosecondClock().getTicks(),
                                    configuration.getDefaultSeqPartTxnCount(),
                                    configuration.getMkDirMode()
                            );
                            // _txnlog.meta.i
                            mem.smallFile(ff, auxPath.trimTo(len).concat(WalUtils.TXNLOG_FILE_NAME_META_INX).$(), MemoryTag.MMAP_DEFAULT);
                            mem.putLong(0L);
                            mem.close(true, Vm.TRUNCATE_TO_POINTER);
                            // _txnlog.meta.d
                            mem.smallFile(ff, auxPath.trimTo(len).concat(WalUtils.TXNLOG_FILE_NAME_META_VAR).$(), MemoryTag.MMAP_DEFAULT);
                            mem.close(true, Vm.TRUNCATE_TO_POINTER);
                            // _meta
                            mem.smallFile(ff, auxPath.trimTo(len).concat(TableUtils.META_FILE_NAME).$(), MemoryTag.MMAP_DEFAULT);
                            WalWriterMetadata.syncToMetaFile(
                                    mem,
                                    metadata.getMetadataVersion(),
                                    metadata.getColumnCount(),
                                    metadata.getTimestampIndex(),
                                    metadata.getTableId(),
                                    false,
                                    metadata
                            );
                            mem.close(true, Vm.TRUNCATE_TO_POINTER);
                        }

                        if (tableToken.isMatView()) {
                            try (
                                    BlockFileReader matViewFileReader = new BlockFileReader(configuration);
                                    BlockFileWriter matViewFileWriter = new BlockFileWriter(ff, configuration.getCommitMode())
                            ) {
                                MatViewGraph graph = engine.getMatViewGraph();
                                final MatViewDefinition matViewDefinition = graph.getViewDefinition(tableToken);
                                if (matViewDefinition != null) {
                                    // srcPath is unused at this point, so we can overwrite it
                                    final boolean isMatViewStateExists = TableUtils.isMatViewStateFileExists(configuration, srcPath, tableToken.getDirName());
                                    if (isMatViewStateExists) {
                                        matViewFileReader.of(srcPath.of(configuration.getDbRoot()).concat(tableToken.getDirName()).concat(MatViewState.MAT_VIEW_STATE_FILE_NAME).$());
                                        MatViewStateReader matViewStateReader = new MatViewStateReader().of(matViewFileReader, tableToken);
                                        matViewFileWriter.of(auxPath.trimTo(tableRootLen).concat(MatViewState.MAT_VIEW_STATE_FILE_NAME).$());
                                        MatViewState.append(matViewStateReader, matViewFileWriter);
                                        matViewFileWriter.of(auxPath.trimTo(tableRootLen).concat(MatViewDefinition.MAT_VIEW_DEFINITION_FILE_NAME).$());
                                        MatViewDefinition.append(matViewDefinition, matViewFileWriter);
                                    } else {
                                        LOG.info().$("materialized view state for backup not found [view=").$(tableToken).I$();
                                    }
                                } else {
                                    LOG.info().$("materialized view definition for backup not found [view=").$(tableToken).I$();
                                }
                            }
                        }
                    } finally {
                        mem.close();
                    }

                    // copy the data
                    try (TableWriter backupWriter = engine.getBackupWriter(tableToken, cachedBackupTmpRoot)) {
                        RecordMetadata writerMetadata = backupWriter.getMetadata();
                        srcPath.of(tableName).slash().put(reader.getMetadataVersion()).$();
                        RecordToRowCopier recordToRowCopier = tableBackupRowCopiedCache.get(srcPath);
                        if (recordToRowCopier == null) {
                            entityColumnFilter.of(writerMetadata.getColumnCount());
                            recordToRowCopier = RecordToRowCopierUtils.generateCopier(
                                    asm,
                                    reader.getMetadata(),
                                    writerMetadata,
                                    entityColumnFilter
                            );
                            tableBackupRowCopiedCache.put(srcPath, recordToRowCopier);
                        }

                        sink.clear();
                        sink.put('\'').put(tableName).put('\'');

                        try (SqlExecutionContext allowAllContext = new SqlExecutionContextImpl(engine, 1).with(AllowAllSecurityContext.INSTANCE)) {
                            while (true) {
                                try (
                                        RecordCursorFactory factory = engine.select(sink, allowAllContext);
                                        RecordCursor cursor = factory.getCursor(allowAllContext)
                                ) {
                                    // statement/query timeout value is most likely too small for backup operation
                                    copyTableData(
                                            cursor,
                                            factory.getMetadata(),
                                            backupWriter,
                                            writerMetadata,
                                            recordToRowCopier,
                                            configuration.getCreateTableModelBatchSize(),
                                            configuration.getO3MaxLag(),
                                            SqlExecutionCircuitBreaker.NOOP_CIRCUIT_BREAKER
                                    );
                                    break;
                                } catch (TableReferenceOutOfDateException ex) {
                                    // Sometimes table can be out of data when a DDL is committed concurrently, we need to retry
                                    LOG.info().$("retrying backup due to concurrent metadata update [table=").utf8(tableName)
                                            .$(", ex=").$(ex.getFlyweightMessage())
                                            .I$();
                                }
                            }
                        }

                        backupWriter.commit();
                    }
                } // release reader lock
                int renameRootLen = dstPath.size();
                try {
                    dstPath.trimTo(renameRootLen).concat(tableToken);
                    TableUtils.renameOrFail(ff, auxPath.trimTo(tableRootLen).$(), dstPath.$());
                    LOG.info().$("backup complete [table=").utf8(tableName).$(", to=").$(dstPath).I$();
                } finally {
                    dstPath.trimTo(renameRootLen).$();
                }
            } catch (CairoException e) {
                LOG.info()
                        .$("could not backup [table=").utf8(tableName)
                        .$(", msg=").$(e.getFlyweightMessage())
                        .$(", errno=").$(e.getErrno())
                        .I$();
                auxPath.of(cachedBackupTmpRoot).concat(tableToken).slash$();
                if (!ff.rmdir(auxPath)) {
                    LOG.error().$("could not delete directory [path=").$(auxPath).$(", errno=").$(ff.errno()).I$();
                }
                throw e;
            }
        }

        private void mkBackupDstDir(CharSequence dir, String errorMessage) {
            dstPath.trimTo(dstPathRoot).concat(dir).slash$();
            dstCurrDirLen = dstPath.size();
            if (ff.mkdirs(dstPath, configuration.getBackupMkDirMode()) != 0) {
                throw CairoException.critical(ff.errno()).put(errorMessage).put(dstPath).put(']');
            }
        }

        private void mkBackupDstRoot() {
            DateFormat format = configuration.getBackupDirTimestampFormat();
            long epochMicros = configuration.getMicrosecondClock().getTicks();
            dstPath.of(configuration.getBackupRoot()).slash();
            int plen = dstPath.size();
            int n = 0;
            // There is a race here, two threads could try and create the same dstPath,
            // only one will succeed the other will throw a CairoException. It could be serialised
            do {
                dstPath.trimTo(plen);
                format.format(epochMicros, configuration.getDefaultDateLocale(), null, dstPath);
                if (n > 0) {
                    dstPath.put('.').put(n);
                }
                dstPath.slash();
                n++;
            } while (ff.exists(dstPath.$()));
            if (ff.mkdirs(dstPath, configuration.getBackupMkDirMode()) != 0) {
                // the winner will succeed the looser thread will get this exception
                throw CairoException.critical(ff.errno()).put("could not create backup [dir=").put(dstPath).put(']');
            }
            dstPathRoot = dstPath.size();
        }

        private void sqlBackup(SqlExecutionContext executionContext, @Transient CharSequence sqlText) throws SqlException {
            if (configuration.getBackupRoot() == null) {
                throw CairoException.nonCritical().put("backup is disabled, server.conf property 'cairo.sql.backup.root' is not set");
            }
            CharSequence tok = SqlUtil.fetchNext(lexer);
            if (tok != null) {
                if (isTableKeyword(tok)) {
                    sqlTableBackup(executionContext);
                    return;
                }
                if (isDatabaseKeyword(tok)) {
                    sqlDatabaseBackup(executionContext);
                    return;
                }
                if (isMaterializedKeyword(tok)) {
                    tok = SqlUtil.fetchNext(lexer);
                    if (tok != null && isViewKeyword(tok)) {
                        sqlTableBackup(executionContext);
                        return;
                    }
                }
            }
            throw SqlException.position(lexer.lastTokenPosition()).put("expected 'table', 'materialized view' or 'database'");
        }

        private void sqlDatabaseBackup(SqlExecutionContext executionContext) throws SqlException {
            mkBackupDstRoot();
            mkBackupDstDir(configuration.getDbDirectory(), "could not create backup [db dir=");

            // backup tables
            engine.getTableTokens(tableTokenBucket, false);
            executionContext.getSecurityContext().authorizeTableBackup(tableTokens);
            for (int i = 0, n = tableTokenBucket.size(); i < n; i++) {
                backupTable(tableTokenBucket.get(i));
            }

            srcPath.of(configuration.getDbRoot()).$();
            int srcLen = srcPath.size();

            // backup table registry file (tables.d.<last>)
            // Note: this is unsafe way to back up table name registry,
            //       but since we're going to deprecate BACKUP, that's ok
            int version = TableNameRegistryStore.findLastTablesFileVersion(ff, srcPath, sink);
            srcPath.trimTo(srcLen).concat(WalUtils.TABLE_REGISTRY_NAME_FILE).putAscii('.').put(version);
            dstPath.trimTo(dstCurrDirLen).concat(WalUtils.TABLE_REGISTRY_NAME_FILE).putAscii(".0"); // reset to 0
            LOG.info().$("backup copying file [from=").$(srcPath).$(", to=").$(dstPath).I$();
            if (ff.copy(srcPath.$(), dstPath.$()) < 0) {
                throw CairoException.critical(ff.errno())
                        .put("cannot backup table registry file [from=").put(srcPath)
                        .put(", to=").put(dstPath)
                        .put(']');
            }

            // backup table index file (_tab_index.d)
            srcPath.trimTo(srcLen).concat(TableUtils.TAB_INDEX_FILE_NAME);
            dstPath.trimTo(dstCurrDirLen).concat(TableUtils.TAB_INDEX_FILE_NAME);
            LOG.info().$("backup copying file [from=").$(srcPath).$(", to=").$(dstPath).I$();
            if (ff.copy(srcPath.$(), dstPath.$()) < 0) {
                throw CairoException.critical(ff.errno())
                        .put("cannot backup table index file [from=").put(srcPath)
                        .put(", to=").put(dstPath)
                        .put(']');
            }

            // backup conf directory
            mkBackupDstDir(PropServerConfiguration.CONFIG_DIRECTORY, "could not create backup [conf dir=");
            ff.copyRecursive(srcPath.of(configuration.getConfRoot()), auxPath.of(dstPath), configuration.getMkDirMode());
            compiledQuery.ofBackupTable();
        }

        private void sqlTableBackup(SqlExecutionContext executionContext) throws SqlException {
            mkBackupDstRoot();
            mkBackupDstDir(configuration.getDbDirectory(), "could not create backup [db dir=");
            try {
                tableTokens.clear();
                while (true) {
                    CharSequence tok = SqlUtil.fetchNext(lexer);
                    if (tok == null) {
                        throw SqlException.position(lexer.getPosition()).put("expected a table name");
                    }
                    final CharSequence tableName = GenericLexer.assertNoDotsAndSlashes(GenericLexer.unquote(tok), lexer.lastTokenPosition());
                    TableToken tableToken = tableExistsOrFail(lexer.lastTokenPosition(), tableName, executionContext);
                    tableTokens.add(tableToken);
                    tok = SqlUtil.fetchNext(lexer);
                    if (tok == null || Chars.equals(tok, ';')) {
                        break;
                    }
                    if (!Chars.equals(tok, ',')) {
                        throw SqlException.position(lexer.lastTokenPosition()).put("expected ','");
                    }
                }

                executionContext.getSecurityContext().authorizeTableBackup(tableTokens);

                for (int i = 0, n = tableTokens.size(); i < n; i++) {
                    backupTable(tableTokens.get(i));
                }
                compiledQuery.ofBackupTable();
            } finally {
                tableTokens.clear();
            }
        }
    }

    static {
        sqlControlSymbols.add("(");
        sqlControlSymbols.add(";");
        sqlControlSymbols.add(")");
        sqlControlSymbols.add(",");
        sqlControlSymbols.add("/*");
        sqlControlSymbols.add("*/");
        sqlControlSymbols.add("--");
        sqlControlSymbols.add("[");
        sqlControlSymbols.add("]");

        short[] numericTypes = {ColumnType.BYTE, ColumnType.SHORT, ColumnType.INT, ColumnType.LONG, ColumnType.FLOAT, ColumnType.DOUBLE, ColumnType.TIMESTAMP, ColumnType.BOOLEAN, ColumnType.DATE, ColumnType.STRING, ColumnType.VARCHAR, ColumnType.SYMBOL};
        addSupportedConversion(ColumnType.BYTE, numericTypes);
        addSupportedConversion(ColumnType.SHORT, numericTypes);
        addSupportedConversion(ColumnType.INT, numericTypes);
        addSupportedConversion(ColumnType.LONG, numericTypes);
        addSupportedConversion(ColumnType.FLOAT, numericTypes);
        addSupportedConversion(ColumnType.DOUBLE, numericTypes);
        addSupportedConversion(ColumnType.TIMESTAMP, numericTypes);
        addSupportedConversion(ColumnType.BOOLEAN, numericTypes);
        addSupportedConversion(ColumnType.DATE, numericTypes);


        // Other exotics <-> strings
        addSupportedConversion(ColumnType.IPv4, ColumnType.STRING, ColumnType.VARCHAR, ColumnType.SYMBOL);
        addSupportedConversion(ColumnType.UUID, ColumnType.STRING, ColumnType.VARCHAR, ColumnType.SYMBOL);
        addSupportedConversion(ColumnType.CHAR, ColumnType.STRING, ColumnType.VARCHAR, ColumnType.SYMBOL);

        // Strings <-> Strings
        addSupportedConversion(ColumnType.SYMBOL, ColumnType.STRING, ColumnType.VARCHAR, ColumnType.SYMBOL);
        addSupportedConversion(ColumnType.STRING, ColumnType.STRING, ColumnType.VARCHAR, ColumnType.SYMBOL);
        addSupportedConversion(ColumnType.VARCHAR, ColumnType.STRING, ColumnType.VARCHAR, ColumnType.SYMBOL);
    }
}<|MERGE_RESOLUTION|>--- conflicted
+++ resolved
@@ -3423,120 +3423,6 @@
         return lexer.getPosition();
     }
 
-<<<<<<< HEAD
-    private InsertOperation insert(
-            CharSequence sqlText,
-            InsertModel insertModel,
-            SqlExecutionContext executionContext
-    ) throws SqlException {
-        // todo: rename method to compileInsert()
-        //       consider moving this method to InsertModel
-        final ExpressionNode tableNameExpr = insertModel.getTableNameExpr();
-        ObjList<Function> valueFunctions = null;
-        TableToken token = tableExistsOrFail(tableNameExpr.position, tableNameExpr.token, executionContext);
-
-        try (TableRecordMetadata metadata = executionContext.getMetadataForWrite(token)) {
-            final long metadataVersion = metadata.getMetadataVersion();
-            final InsertOperationImpl insertOperation = new InsertOperationImpl(engine, metadata.getTableToken(), metadataVersion);
-            final int metadataTimestampIndex = metadata.getTimestampIndex();
-            final ObjList<CharSequence> columnNameList = insertModel.getColumnNameList();
-            final int columnSetSize = columnNameList.size();
-            for (int tupleIndex = 0, n = insertModel.getRowTupleCount(); tupleIndex < n; tupleIndex++) {
-                Function timestampFunction = null;
-                listColumnFilter.clear();
-                if (columnSetSize > 0) {
-                    valueFunctions = new ObjList<>(columnSetSize);
-                    for (int i = 0; i < columnSetSize; i++) {
-                        int metadataColumnIndex = metadata.getColumnIndexQuiet(columnNameList.getQuick(i));
-                        if (metadataColumnIndex > -1) {
-                            final ExpressionNode node = insertModel.getRowTupleValues(tupleIndex).getQuick(i);
-                            final Function function = functionParser.parseFunction(
-                                    node,
-                                    EmptyRecordMetadata.INSTANCE,
-                                    executionContext
-                            );
-
-                            insertValidateFunctionAndAddToList(
-                                    insertModel,
-                                    tupleIndex,
-                                    valueFunctions,
-                                    metadata,
-                                    metadataTimestampIndex,
-                                    i,
-                                    metadataColumnIndex,
-                                    function,
-                                    node.position,
-                                    executionContext.getBindVariableService()
-                            );
-
-                            if (metadataTimestampIndex == metadataColumnIndex) {
-                                timestampFunction = function;
-                            }
-
-                        } else {
-                            throw SqlException.invalidColumn(insertModel.getColumnPosition(i), columnNameList.getQuick(i));
-                        }
-                    }
-                } else {
-                    final int columnCount = metadata.getColumnCount();
-                    final ObjList<ExpressionNode> values = insertModel.getRowTupleValues(tupleIndex);
-                    final int valueCount = values.size();
-                    if (columnCount != valueCount) {
-                        throw SqlException.$(
-                                        insertModel.getEndOfRowTupleValuesPosition(tupleIndex),
-                                        "row value count does not match column count [expected="
-                                ).put(columnCount).put(", actual=").put(values.size())
-                                .put(", tuple=").put(tupleIndex + 1).put(']');
-                    }
-                    valueFunctions = new ObjList<>(columnCount);
-
-                    for (int i = 0; i < columnCount; i++) {
-                        final ExpressionNode node = values.getQuick(i);
-
-                        Function function = functionParser.parseFunction(node, EmptyRecordMetadata.INSTANCE, executionContext);
-                        insertValidateFunctionAndAddToList(
-                                insertModel,
-                                tupleIndex,
-                                valueFunctions,
-                                metadata,
-                                metadataTimestampIndex,
-                                i,
-                                i,
-                                function,
-                                node.position,
-                                executionContext.getBindVariableService()
-                        );
-
-                        if (metadataTimestampIndex == i) {
-                            timestampFunction = function;
-                        }
-                    }
-                }
-
-                // validate timestamp
-                if (metadataTimestampIndex > -1) {
-                    if (timestampFunction == null) {
-                        throw SqlException.$(0, "insert statement must populate timestamp");
-                    } else if (ColumnType.isNull(timestampFunction.getType()) || timestampFunction.isNullConstant()) {
-                        throw SqlException.$(0, "designated timestamp column cannot be NULL");
-                    }
-                }
-
-                VirtualRecord record = new VirtualRecord(valueFunctions);
-                RecordToRowCopier copier = RecordToRowCopierUtils.generateCopier(asm, record, metadata, listColumnFilter);
-                insertOperation.addInsertRow(new InsertRowImpl(record, copier, timestampFunction, tupleIndex));
-            }
-
-            insertOperation.setInsertSql(sqlText);
-            return insertOperation;
-        } catch (SqlException e) {
-            Misc.freeObjList(valueFunctions);
-            throw e;
-        }
-    }
-
-=======
->>>>>>> 70a8b5b9
     private void insertAsSelect(ExecutionModel executionModel, SqlExecutionContext executionContext) throws SqlException {
         final InsertModel model = (InsertModel) executionModel;
         final ExpressionNode tableNameExpr = model.getTableNameExpr();
