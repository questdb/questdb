/*******************************************************************************
 *     ___                  _   ____  ____
 *    / _ \ _   _  ___  ___| |_|  _ \| __ )
 *   | | | | | | |/ _ \/ __| __| | | |  _ \
 *   | |_| | |_| |  __/\__ \ |_| |_| | |_) |
 *    \__\_\\__,_|\___||___/\__|____/|____/
 *
 *  Copyright (c) 2014-2019 Appsicle
 *  Copyright (c) 2019-2024 QuestDB
 *
 *  Licensed under the Apache License, Version 2.0 (the "License");
 *  you may not use this file except in compliance with the License.
 *  You may obtain a copy of the License at
 *
 *  http://www.apache.org/licenses/LICENSE-2.0
 *
 *  Unless required by applicable law or agreed to in writing, software
 *  distributed under the License is distributed on an "AS IS" BASIS,
 *  WITHOUT WARRANTIES OR CONDITIONS OF ANY KIND, either express or implied.
 *  See the License for the specific language governing permissions and
 *  limitations under the License.
 *
 ******************************************************************************/

package io.questdb.griffin;

import io.questdb.MessageBus;
import io.questdb.PropServerConfiguration;
import io.questdb.TelemetryOrigin;
import io.questdb.TelemetrySystemEvent;
import io.questdb.cairo.CairoConfiguration;
import io.questdb.cairo.CairoEngine;
import io.questdb.cairo.CairoError;
import io.questdb.cairo.CairoException;
import io.questdb.cairo.CairoTable;
import io.questdb.cairo.ColumnType;
import io.questdb.cairo.DefaultLifecycleManager;
import io.questdb.cairo.EntityColumnFilter;
import io.questdb.cairo.EntryUnavailableException;
import io.questdb.cairo.ErrorTag;
import io.questdb.cairo.GenericRecordMetadata;
import io.questdb.cairo.IndexBuilder;
import io.questdb.cairo.ListColumnFilter;
import io.questdb.cairo.MapWriter;
import io.questdb.cairo.MetadataCacheReader;
import io.questdb.cairo.OperationCodes;
import io.questdb.cairo.PartitionBy;
import io.questdb.cairo.SecurityContext;
import io.questdb.cairo.SymbolMapReader;
import io.questdb.cairo.TableColumnMetadata;
import io.questdb.cairo.TableNameRegistry;
import io.questdb.cairo.TableNameRegistryStore;
import io.questdb.cairo.TableReader;
import io.questdb.cairo.TableReaderMetadata;
import io.questdb.cairo.TableToken;
import io.questdb.cairo.TableUtils;
import io.questdb.cairo.TableWriter;
import io.questdb.cairo.TableWriterAPI;
import io.questdb.cairo.VacuumColumnVersions;
import io.questdb.cairo.file.BlockFileWriter;
import io.questdb.cairo.mv.MatViewDefinition;
import io.questdb.cairo.mv.MatViewGraph;
import io.questdb.cairo.mv.MatViewRefreshState;
import io.questdb.cairo.security.AllowAllSecurityContext;
import io.questdb.cairo.sql.BindVariableService;
import io.questdb.cairo.sql.Function;
import io.questdb.cairo.sql.InsertOperation;
import io.questdb.cairo.sql.Record;
import io.questdb.cairo.sql.RecordCursor;
import io.questdb.cairo.sql.RecordCursorFactory;
import io.questdb.cairo.sql.RecordMetadata;
import io.questdb.cairo.sql.SqlExecutionCircuitBreaker;
import io.questdb.cairo.sql.TableMetadata;
import io.questdb.cairo.sql.TableRecordMetadata;
import io.questdb.cairo.sql.TableReferenceOutOfDateException;
import io.questdb.cairo.sql.VirtualRecord;
import io.questdb.cairo.vm.Vm;
import io.questdb.cairo.vm.api.MemoryMARW;
import io.questdb.cairo.wal.WalUtils;
import io.questdb.cairo.wal.WalWriterMetadata;
import io.questdb.griffin.engine.QueryProgress;
import io.questdb.griffin.engine.ops.AlterOperationBuilder;
import io.questdb.griffin.engine.ops.CopyCancelFactory;
import io.questdb.griffin.engine.ops.CopyFactory;
import io.questdb.griffin.engine.ops.CreateMatViewOperation;
import io.questdb.griffin.engine.ops.CreateMatViewOperationBuilder;
import io.questdb.griffin.engine.ops.CreateTableOperation;
import io.questdb.griffin.engine.ops.CreateTableOperationBuilder;
import io.questdb.griffin.engine.ops.DropAllOperation;
import io.questdb.griffin.engine.ops.GenericDropOperation;
import io.questdb.griffin.engine.ops.GenericDropOperationBuilder;
import io.questdb.griffin.engine.ops.InsertOperationImpl;
import io.questdb.griffin.engine.ops.Operation;
import io.questdb.griffin.engine.ops.UpdateOperation;
import io.questdb.griffin.model.CopyModel;
import io.questdb.griffin.model.ExecutionModel;
import io.questdb.griffin.model.ExplainModel;
import io.questdb.griffin.model.ExpressionNode;
import io.questdb.griffin.model.InsertModel;
import io.questdb.griffin.model.QueryColumn;
import io.questdb.griffin.model.QueryModel;
import io.questdb.griffin.model.RenameTableModel;
import io.questdb.log.Log;
import io.questdb.log.LogFactory;
import io.questdb.log.LogRecord;
import io.questdb.network.PeerDisconnectedException;
import io.questdb.network.PeerIsSlowToReadException;
import io.questdb.network.QueryPausedException;
import io.questdb.std.BytecodeAssembler;
import io.questdb.std.CharSequenceObjHashMap;
import io.questdb.std.Chars;
import io.questdb.std.FilesFacade;
import io.questdb.std.GenericLexer;
import io.questdb.std.IntList;
import io.questdb.std.LowerCaseAsciiCharSequenceObjHashMap;
import io.questdb.std.MemoryTag;
import io.questdb.std.Misc;
import io.questdb.std.Numbers;
import io.questdb.std.NumericException;
import io.questdb.std.ObjHashSet;
import io.questdb.std.ObjList;
import io.questdb.std.ObjectPool;
import io.questdb.std.Transient;
import io.questdb.std.Utf8SequenceObjHashMap;
import io.questdb.std.datetime.DateFormat;
import io.questdb.std.str.Path;
import io.questdb.std.str.Sinkable;
import io.questdb.std.str.StringSink;
import io.questdb.std.str.Utf8s;
import org.jetbrains.annotations.NotNull;
import org.jetbrains.annotations.Nullable;
import org.jetbrains.annotations.TestOnly;

import java.io.Closeable;

import static io.questdb.cairo.TableUtils.COLUMN_NAME_TXN_NONE;
import static io.questdb.griffin.SqlKeywords.*;

public class SqlCompilerImpl implements SqlCompiler, Closeable, SqlParserCallback {
    public static final String ALTER_TABLE_EXPECTED_TOKEN_DESCR =
            "'add', 'alter', 'attach', 'detach', 'drop', 'convert', 'resume', 'rename', 'set' or 'squash'";
    static final ObjList<String> sqlControlSymbols = new ObjList<>(8);
    // null object used to skip null checks in batch method
    private static final BatchCallback EMPTY_CALLBACK = new BatchCallback() {
        @Override
        public void postCompile(SqlCompiler compiler, CompiledQuery cq, CharSequence queryText) {
        }

        @Override
        public boolean preCompile(SqlCompiler compiler, CharSequence sqlText) {
            return true;
        }
    };
    private static final boolean[][] columnConversionSupport = new boolean[ColumnType.NULL][ColumnType.NULL];
    @SuppressWarnings("FieldMayBeFinal")
    private static Log LOG = LogFactory.getLog(SqlCompilerImpl.class);
    protected final AlterOperationBuilder alterOperationBuilder;
    protected final SqlCodeGenerator codeGenerator;
    protected final CompiledQueryImpl compiledQuery;
    protected final CairoConfiguration configuration;
    protected final CairoEngine engine;
    protected final LowerCaseAsciiCharSequenceObjHashMap<KeywordBasedExecutor> keywordBasedExecutors = new LowerCaseAsciiCharSequenceObjHashMap<>();
    protected final GenericLexer lexer;
    protected final SqlOptimiser optimiser;
    protected final Path path;
    protected final QueryRegistry queryRegistry;
    private final BytecodeAssembler asm = new BytecodeAssembler();
    private final DatabaseBackupAgent backupAgent;
    private final BlockFileWriter blockFileWriter;
    private final CharacterStore characterStore;
    private final ObjList<CharSequence> columnNames = new ObjList<>();
    private final CharSequenceObjHashMap<String> dropAllTablesFailedTableNames = new CharSequenceObjHashMap<>();
    private final GenericDropOperationBuilder dropOperationBuilder;
    private final EntityColumnFilter entityColumnFilter = new EntityColumnFilter();
    private final FilesFacade ff;
    private final FunctionParser functionParser;
    private final ListColumnFilter listColumnFilter = new ListColumnFilter();
    private final int maxRecompileAttempts;
    private final MemoryMARW mem = Vm.getCMARWInstance();
    private final MessageBus messageBus;
    private final SqlParser parser;
    private final TimestampValueRecord partitionFunctionRec = new TimestampValueRecord();
    private final QueryBuilder queryBuilder;
    private final ObjectPool<QueryColumn> queryColumnPool;
    private final ObjectPool<QueryModel> queryModelPool;
    private final Path renamePath;
    private final ObjectPool<ExpressionNode> sqlNodePool;
    private final ObjHashSet<TableToken> tableTokenBucket = new ObjHashSet<>();
    private final ObjList<TableWriterAPI> tableWriters = new ObjList<>();
    private final VacuumColumnVersions vacuumColumnVersions;
    protected CharSequence sqlText;
    private final ExecutableMethod insertAsSelectMethod = this::insertAsSelect;
    private boolean closed = false;
    // Helper var used to pass back count in cases it can't be done via method result.
    private long insertCount;
    //determines how compiler parses query text
    //true - compiler treats whole input as single query and doesn't stop on ';'. Default mode.
    //false - compiler treats input as list of statements and stops processing statement on ';'. Used in batch processing.
    private boolean isSingleQueryMode = true;

    public SqlCompilerImpl(CairoEngine engine) {
        try {
            this.path = new Path(255, MemoryTag.NATIVE_SQL_COMPILER);
            this.renamePath = new Path(255, MemoryTag.NATIVE_SQL_COMPILER);
            this.engine = engine;
            this.maxRecompileAttempts = engine.getConfiguration().getMaxSqlRecompileAttempts();
            this.queryBuilder = new QueryBuilder(this);
            this.configuration = engine.getConfiguration();
            this.ff = configuration.getFilesFacade();
            this.messageBus = engine.getMessageBus();
            this.sqlNodePool = new ObjectPool<>(ExpressionNode.FACTORY, configuration.getSqlExpressionPoolCapacity());
            this.queryColumnPool = new ObjectPool<>(QueryColumn.FACTORY, configuration.getSqlColumnPoolCapacity());
            this.queryModelPool = new ObjectPool<>(QueryModel.FACTORY, configuration.getSqlModelPoolCapacity());
            this.compiledQuery = new CompiledQueryImpl(engine);
            this.characterStore = new CharacterStore(
                    configuration.getSqlCharacterStoreCapacity(),
                    configuration.getSqlCharacterStoreSequencePoolCapacity()
            );

            this.lexer = new GenericLexer(configuration.getSqlLexerPoolCapacity());
            this.functionParser = new FunctionParser(configuration, engine.getFunctionFactoryCache());
            this.codeGenerator = new SqlCodeGenerator(engine, configuration, functionParser, sqlNodePool);
            this.vacuumColumnVersions = new VacuumColumnVersions(engine);

            // we have cyclical dependency here
            functionParser.setSqlCodeGenerator(codeGenerator);

            this.backupAgent = new DatabaseBackupAgent();

            registerKeywordBasedExecutors();

            configureLexer(lexer);

            final PostOrderTreeTraversalAlgo postOrderTreeTraversalAlgo = new PostOrderTreeTraversalAlgo();

            optimiser = newSqlOptimiser(
                    configuration,
                    characterStore,
                    sqlNodePool,
                    queryColumnPool,
                    queryModelPool,
                    postOrderTreeTraversalAlgo,
                    functionParser,
                    path
            );

            parser = new SqlParser(
                    configuration,
                    characterStore,
                    sqlNodePool,
                    queryColumnPool,
                    queryModelPool,
                    postOrderTreeTraversalAlgo
            );

            alterOperationBuilder = new AlterOperationBuilder();
            dropOperationBuilder = new GenericDropOperationBuilder();
            queryRegistry = engine.getQueryRegistry();
            blockFileWriter = new BlockFileWriter(ff, configuration.getCommitMode());
        } catch (Throwable th) {
            close();
            throw th;
        }
    }

    // public for testing
    public static void expectKeyword(GenericLexer lexer, CharSequence keyword) throws SqlException {
        CharSequence tok = SqlUtil.fetchNext(lexer);
        if (tok == null) {
            throw SqlException.position(lexer.getPosition()).put('\'').put(keyword).put("' expected");
        }
        if (!Chars.equalsLowerCaseAscii(tok, keyword)) {
            throw SqlException.position(lexer.lastTokenPosition()).put('\'').put(keyword).put("' expected");
        }
    }

    public void clear() {
        clearExceptSqlText();
        sqlText = null;
    }

    @Override
    public void close() {
        if (closed) {
            throw new IllegalStateException("close was already called");
        }
        closed = true;
        Misc.free(backupAgent);
        Misc.free(vacuumColumnVersions);
        Misc.free(path);
        Misc.free(renamePath);
        Misc.free(codeGenerator);
        Misc.free(mem);
        Misc.freeObjList(tableWriters);
        Misc.free(blockFileWriter);
    }

    @NotNull
    public CompiledQuery compile(@NotNull CharSequence sqlText, @NotNull SqlExecutionContext executionContext) throws SqlException {
        clear();
        // these are quick executions that do not require building of a model
        lexer.of(sqlText);
        isSingleQueryMode = true;

        compileInner(executionContext, sqlText, true);
        return compiledQuery;
    }

    /**
     * Allows processing of batches of sql statements (sql scripts) separated by ';' .
     * Each query is processed in sequence and processing stops on first error and whole batch gets discarded.
     * Noteworthy difference between this and 'normal' query is that all empty queries get ignored, e.g.
     * <br>
     * select 1;<br>
     * ; ;/* comment \*\/;--comment\n; - these get ignored <br>
     * update a set b=c  ; <br>
     * <p>
     * Useful PG doc link :
     *
     * @param batchText        - block of queries to process
     * @param executionContext - SQL execution context
     * @param batchCallback    - callback to perform actions prior to or after batch part compilation, e.g. clear caches or execute command
     * @throws SqlException              - in case of syntax error
     * @throws PeerDisconnectedException - when peer is disconnected
     * @throws PeerIsSlowToReadException - when peer is too slow
     * @throws QueryPausedException      - when query is paused
     * @see <a href="https://www.postgresql.org/docs/current/protocol-flow.html#id-1.10.5.7.4">PostgreSQL documentation</a>
     */
    @Override
    public void compileBatch(
            @NotNull CharSequence batchText,
            @NotNull SqlExecutionContext executionContext,
            BatchCallback batchCallback
    ) throws Exception {
        clear();
        lexer.of(batchText);
        isSingleQueryMode = false;

        if (batchCallback == null) {
            batchCallback = EMPTY_CALLBACK;
        }

        int position;

        while (lexer.hasNext()) {
            // skip over empty statements that'd cause error in parser
            position = getNextValidTokenPosition();
            if (position == -1) {
                return;
            }

            boolean recompileStale = true;
            for (int retries = 0; recompileStale; retries++) {
                clear(); // we don't use normal compile here because we can't reset existing lexer

                // Fetch sqlText, this will move lexer pointer (state change).
                // We try to avoid logging the entire sql batch, in case batch contains secrets
                final CharSequence sqlText = batchText.subSequence(position, goToQueryEnd());

                if (batchCallback.preCompile(this, sqlText)) {
                    // ok, the callback wants us to compile this query, let's go!

                    // re-position lexer pointer to where sqlText just began
                    lexer.backTo(position, null);
                    compileInner(executionContext, sqlText, true);

                    // consume residual text, such as semicolon
                    goToQueryEnd();
                    // We've to move lexer because some query handlers don't consume all tokens (e.g. SET )
                    // some code in postCompile might need full text of current query
                    try {
                        batchCallback.postCompile(this, compiledQuery, sqlText);
                        recompileStale = false;
                    } catch (TableReferenceOutOfDateException e) {
                        if (retries == maxRecompileAttempts) {
                            throw e;
                        }
                        LOG.info().$(e.getFlyweightMessage()).$();
                        // will recompile
                        lexer.restart();
                    }
                } else {
                    recompileStale = false;
                }
            }
        }
    }

    @Override
    public void execute(final Operation op, SqlExecutionContext executionContext) throws SqlException {
        switch (op.getOperationCode()) {
            case OperationCodes.CREATE_TABLE:
                executeCreateTable((CreateTableOperation) op, executionContext);
                break;
            case OperationCodes.CREATE_MAT_VIEW:
                executeCreateMatView((CreateMatViewOperation) op, executionContext);
                break;
            case OperationCodes.DROP_TABLE:
                executeDropTable((GenericDropOperation) op, executionContext);
                break;
            case OperationCodes.DROP_MAT_VIEW:
                executeDropMatView((GenericDropOperation) op, executionContext);
                break;
            case OperationCodes.DROP_ALL:
                executeDropAllTables(executionContext);
                break;
            default:
                throw SqlException.position(0).put("Unsupported operation [code=").put(op.getOperationCode()).put(']');
        }
    }

    @Override
    public RecordCursorFactory generateSelectWithRetries(
            @Transient QueryModel initialQueryModel,
            @Transient SqlExecutionContext executionContext,
            boolean generateProgressLogger
    ) throws SqlException {
        QueryModel queryModel = initialQueryModel;
        int remainingRetries = maxRecompileAttempts;
        for (; ; ) {
            try {
                return generateSelectOneShot(queryModel, executionContext, generateProgressLogger);
            } catch (TableReferenceOutOfDateException e) {
                if (--remainingRetries < 0) {
                    throw SqlException.position(0).put("too many ").put(e.getFlyweightMessage());
                }
                LOG.info().$("retrying plan [q=`").$(queryModel).$("`, fd=").$(executionContext.getRequestFd()).I$();
                clearExceptSqlText();
                lexer.restart();
                queryModel = (QueryModel) compileExecutionModel(executionContext);
            }
        }
    }

    @Override
    public BytecodeAssembler getAsm() {
        return asm;
    }

    @Override
    public CairoEngine getEngine() {
        return engine;
    }

    public FunctionFactoryCache getFunctionFactoryCache() {
        return functionParser.getFunctionFactoryCache();
    }

    public QueryBuilder query() {
        queryBuilder.clear();
        return queryBuilder;
    }

    @TestOnly
    @Override
    public void setEnableJitNullChecks(boolean value) {
        codeGenerator.setEnableJitNullChecks(value);
    }

    @TestOnly
    @Override
    public void setFullFatJoins(boolean value) {
        codeGenerator.setFullFatJoins(value);
    }

    @TestOnly
    @Override
    public ExecutionModel testCompileModel(CharSequence sqlText, SqlExecutionContext executionContext) throws SqlException {
        clear();
        lexer.of(sqlText);
        return compileExecutionModel(executionContext);
    }

    @TestOnly
    @Override
    public ExpressionNode testParseExpression(CharSequence expression, QueryModel model) throws SqlException {
        clear();
        lexer.of(expression);
        return parser.expr(lexer, model, this);
    }

    // test only
    @TestOnly
    @Override
    public void testParseExpression(CharSequence expression, ExpressionParserListener listener) throws SqlException {
        clear();
        lexer.of(expression);
        parser.expr(lexer, listener, this);
    }

    private static void addSupportedConversion(short fromType, short... toTypes) {
        for (short toType : toTypes) {
            columnConversionSupport[fromType][toType] = true;
            // Make it symmetrical
            columnConversionSupport[toType][fromType] = true;
        }
    }

    private static void configureLexer(GenericLexer lexer) {
        for (int i = 0, k = sqlControlSymbols.size(); i < k; i++) {
            lexer.defineSymbol(sqlControlSymbols.getQuick(i));
        }
        // note: it's safe to take any registry (new or old) because we don't use precedence here
        OperatorRegistry registry = OperatorExpression.getRegistry();
        for (int i = 0, k = registry.operators.size(); i < k; i++) {
            OperatorExpression op = registry.operators.getQuick(i);
            if (op.symbol) {
                lexer.defineSymbol(op.operator.token);
            }
        }
    }

    private static boolean isIPv4UpdateCast(int from, int to) {
        return (from == ColumnType.STRING && to == ColumnType.IPv4)
                || (from == ColumnType.IPv4 && to == ColumnType.STRING)
                || (from == ColumnType.VARCHAR && to == ColumnType.IPv4)
                || (from == ColumnType.IPv4 && to == ColumnType.VARCHAR);
    }

    private int addColumnWithType(
            AlterOperationBuilder addColumn,
            CharSequence columnName,
            int columnNamePosition,
            boolean symbolsCanHaveIndex
    ) throws SqlException {
        CharSequence tok;
        tok = expectToken(lexer, "column type");

        int columnType = SqlUtil.toPersistedTypeTag(tok, lexer.lastTokenPosition());

        if (columnType == ColumnType.GEOHASH) {
            tok = SqlUtil.fetchNext(lexer);
            if (tok == null || tok.charAt(0) != '(') {
                throw SqlException.position(lexer.getPosition()).put("missing GEOHASH precision");
            }

            tok = SqlUtil.fetchNext(lexer);
            if (tok != null && tok.charAt(0) != ')') {
                int geoHashBits = GeoHashUtil.parseGeoHashBits(lexer.lastTokenPosition(), 0, tok);
                tok = SqlUtil.fetchNext(lexer);
                if (tok == null || tok.charAt(0) != ')') {
                    if (tok != null) {
                        throw SqlException.position(lexer.lastTokenPosition())
                                .put("invalid GEOHASH type literal, expected ')'")
                                .put(" found='").put(tok.charAt(0)).put("'");
                    }
                    throw SqlException.position(lexer.getPosition())
                            .put("invalid GEOHASH type literal, expected ')'");
                }
                columnType = ColumnType.getGeoHashTypeWithBits(geoHashBits);
            } else {
                throw SqlException.position(lexer.lastTokenPosition())
                        .put("missing GEOHASH precision");
            }
        }

        tok = SqlUtil.fetchNext(lexer);
        final int indexValueBlockCapacity;
        final boolean cache;
        int symbolCapacity;
        final boolean indexed;

        if (
                ColumnType.isSymbol(columnType)
                        && tok != null
                        && !Chars.equals(tok, ',')
                        && !Chars.equals(tok, ';')
        ) {
            if (isCapacityKeyword(tok)) {
                tok = expectToken(lexer, "symbol capacity");

                final boolean negative;
                final int errorPos = lexer.lastTokenPosition();
                if (Chars.equals(tok, '-')) {
                    negative = true;
                    tok = expectToken(lexer, "symbol capacity");
                } else {
                    negative = false;
                }

                try {
                    symbolCapacity = Numbers.parseInt(tok);
                } catch (NumericException e) {
                    throw SqlException.$(lexer.lastTokenPosition(), "numeric capacity expected");
                }

                if (negative) {
                    symbolCapacity = -symbolCapacity;
                }

                TableUtils.validateSymbolCapacity(errorPos, symbolCapacity);

                tok = SqlUtil.fetchNext(lexer);
            } else {
                symbolCapacity = configuration.getDefaultSymbolCapacity();
            }

            if (Chars.equalsLowerCaseAsciiNc("cache", tok)) {
                cache = true;
                tok = SqlUtil.fetchNext(lexer);
            } else if (Chars.equalsLowerCaseAsciiNc("nocache", tok)) {
                cache = false;
                tok = SqlUtil.fetchNext(lexer);
            } else {
                cache = configuration.getDefaultSymbolCacheFlag();
            }

            TableUtils.validateSymbolCapacityCached(cache, symbolCapacity, lexer.lastTokenPosition());

            indexed = Chars.equalsLowerCaseAsciiNc("index", tok);
            if (indexed) {
                if (!symbolsCanHaveIndex) {
                    throw SqlException.$(lexer.lastTokenPosition(), "INDEX is not supported when changing SYMBOL capacity");
                }
                tok = SqlUtil.fetchNext(lexer);
            }

            if (Chars.equalsLowerCaseAsciiNc("capacity", tok)) {
                tok = expectToken(lexer, "symbol index capacity");

                try {
                    indexValueBlockCapacity = Numbers.parseInt(tok);
                } catch (NumericException e) {
                    throw SqlException.$(lexer.lastTokenPosition(), "numeric capacity expected");
                }
                SqlUtil.fetchNext(lexer);
            } else {
                indexValueBlockCapacity = configuration.getIndexValueBlockSize();
            }
        } else { // set defaults

            // ignore `NULL` and `NOT NULL`
            if (tok != null && isNotKeyword(tok)) {
                tok = SqlUtil.fetchNext(lexer);
            }

            if (tok != null && isNullKeyword(tok)) {
                SqlUtil.fetchNext(lexer);
            }

            cache = configuration.getDefaultSymbolCacheFlag();
            indexValueBlockCapacity = configuration.getIndexValueBlockSize();
            symbolCapacity = configuration.getDefaultSymbolCapacity();
            indexed = false;
        }

        addColumn.addColumnToList(
                columnName,
                columnNamePosition,
                columnType,
                Numbers.ceilPow2(symbolCapacity),
                cache,
                indexed,
                Numbers.ceilPow2(indexValueBlockCapacity),
                false
        );
        lexer.unparseLast();
        return columnType;
    }

    private void alterTableAddColumn(
            SecurityContext securityContext,
            int tableNamePosition,
            TableToken tableToken,
            TableRecordMetadata tableMetadata
    ) throws SqlException {
        // add columns to table
        CharSequence tok = SqlUtil.fetchNext(lexer);

        // ignore `column`
        if (tok != null && !isColumnKeyword(tok)) {
            lexer.unparseLast();
        }

        AlterOperationBuilder addColumn = alterOperationBuilder.ofAddColumn(
                tableNamePosition,
                tableToken,
                tableMetadata.getTableId()
        );

        int semicolonPos = -1;
        do {
            tok = maybeExpectToken(lexer, "'column' or column name", semicolonPos < 0);

            if (semicolonPos >= 0) {
                if (tok != null) {
                    throw SqlException.$(lexer.lastTokenPosition(), "',' expected");
                }
                break;
            }

            if (isIfKeyword(tok)) {
                tok = SqlUtil.fetchNext(lexer);
                if (tok != null && isNotKeyword(tok)) {
                    tok = SqlUtil.fetchNext(lexer);
                    if (tok != null && isExistsKeyword(tok)) {
                        tok = SqlUtil.fetchNext(lexer); // captured column name
                        if (tableMetadata.getColumnIndexQuiet(tok) != -1) {
                            break;
                        }
                    } else {
                        throw SqlException.$(lexer.lastTokenPosition(), "unexpected token '").put(tok)
                                .put("' for if not exists");
                    }
                } else {
                    throw SqlException.$(lexer.lastTokenPosition(), "'not' expected");
                }
            } else {
                int index = tableMetadata.getColumnIndexQuiet(tok);
                if (index != -1) {
                    throw SqlException.$(lexer.lastTokenPosition(), "column '").put(tok).put("' already exists");
                }
            }

            CharSequence columnName = GenericLexer.immutableOf(GenericLexer.unquote(tok));
            int columnNamePosition = lexer.lastTokenPosition();

            if (!TableUtils.isValidColumnName(columnName, configuration.getMaxFileNameLength())) {
                throw SqlException.$(lexer.lastTokenPosition(), " new column name contains invalid characters");
            }

            addColumnWithType(addColumn, columnName, columnNamePosition, true);
            tok = SqlUtil.fetchNext(lexer);

            if (tok == null || (!isSingleQueryMode && isSemicolon(tok))) {
                break;
            }

            semicolonPos = Chars.equals(tok, ';') ? lexer.lastTokenPosition() : -1;
            if (semicolonPos < 0 && !Chars.equals(tok, ',')) {
                addColumnSuffix(securityContext, tok, tableToken, alterOperationBuilder);
                compiledQuery.ofAlter(alterOperationBuilder.build());
                return;
            }
        } while (true);

        addColumnSuffix(securityContext, null, tableToken, alterOperationBuilder);
        compiledQuery.ofAlter(alterOperationBuilder.build());
    }

    private void alterTableChangeColumnType(
            SecurityContext securityContext,
            int tableNamePosition,
            TableToken tableToken,
            int columnNamePosition,
            CharSequence columnName,
            TableRecordMetadata tableMetadata,
            int columnIndex
    ) throws SqlException {
        AlterOperationBuilder changeColumn = alterOperationBuilder.ofColumnChangeType(
                tableNamePosition,
                tableToken,
                tableMetadata.getTableId()
        );
        int existingColumnType = tableMetadata.getColumnType(columnIndex);
        int newColumnType = addColumnWithType(changeColumn, columnName, columnNamePosition, true);
        CharSequence tok = SqlUtil.fetchNext(lexer);
        if (tok != null && !isSemicolon(tok)) {
            throw SqlException.$(lexer.lastTokenPosition(), "unexpected token [").put(tok).put("] while trying to change column type");
        }
        if (columnIndex == tableMetadata.getTimestampIndex()) {
            throw SqlException.$(lexer.lastTokenPosition(), "cannot change type of designated timestamp column");
        }
        if (newColumnType == existingColumnType) {
            throw SqlException.$(lexer.lastTokenPosition(), "column '").put(columnName)
                    .put("' type is already '").put(ColumnType.nameOf(existingColumnType)).put('\'');
        } else {
            if (!isCompatibleColumnTypeChange(existingColumnType, newColumnType)) {
                throw SqlException.$(lexer.lastTokenPosition(), "incompatible column type change [existing=")
                        .put(ColumnType.nameOf(existingColumnType)).put(", new=").put(ColumnType.nameOf(newColumnType)).put(']');
            }
        }
        securityContext.authorizeAlterTableAlterColumnType(tableToken, alterOperationBuilder.getExtraStrInfo());
        compiledQuery.ofAlter(alterOperationBuilder.build());
    }

    private void alterTableChangeSymbolCapacity(
            SecurityContext securityContext,
            int tableNamePosition,
            TableToken tableToken,
            int columnNamePosition,
            CharSequence columnName,
            TableRecordMetadata tableMetadata,
            int columnIndex
    ) throws SqlException {
        AlterOperationBuilder changeColumn = alterOperationBuilder.ofSymbolCapacityChange(
                tableNamePosition,
                tableToken,
                tableMetadata.getTableId()
        );
        int existingColumnType = tableMetadata.getColumnType(columnIndex);
        if (!ColumnType.isSymbol(existingColumnType)) {
            throw SqlException.walRecoverable(columnNamePosition).put("column '").put(columnName).put("' is not of symbol type");
        }
        lexer.unparseLast();
        addColumnWithType(changeColumn, columnName, columnNamePosition, false);

        CharSequence tok = SqlUtil.fetchNext(lexer);
        if (tok != null && !isSemicolon(tok)) {
            throw SqlException.$(lexer.lastTokenPosition(), "unexpected token [").put(tok).put("] while trying to change column type");
        }

        securityContext.authorizeAlterTableAlterColumnType(tableToken, alterOperationBuilder.getExtraStrInfo());
        compiledQuery.ofAlter(alterOperationBuilder.build());
    }

    private void alterTableColumnAddIndex(
            SecurityContext securityContext,
            int tableNamePosition,
            TableToken tableToken,
            int columnNamePosition,
            CharSequence columnName,
            TableRecordMetadata metadata,
            int indexValueBlockSize
    ) throws SqlException {
        final int columnIndex = metadata.getColumnIndexQuiet(columnName);
        if (columnIndex == -1) {
            throw SqlException.invalidColumn(columnNamePosition, columnName);
        }

        final int type = metadata.getColumnType(columnIndex);
        if (!ColumnType.isSymbol(type)) {
            throw SqlException.position(columnNamePosition).put("indexes are only supported for symbol type [column=").put(columnName).put(", type=").put(ColumnType.nameOf(type)).put(']');
        }

        if (indexValueBlockSize == -1) {
            indexValueBlockSize = configuration.getIndexValueBlockSize();
        }

        alterOperationBuilder.ofAddIndex(
                tableNamePosition,
                tableToken,
                metadata.getTableId(),
                columnName,
                Numbers.ceilPow2(indexValueBlockSize)
        );
        securityContext.authorizeAlterTableAddIndex(tableToken, alterOperationBuilder.getExtraStrInfo());
        compiledQuery.ofAlter(alterOperationBuilder.build());
    }

    private void alterTableColumnCacheFlag(
            SecurityContext securityContext,
            int tableNamePosition,
            TableToken tableToken,
            int columnNamePosition,
            CharSequence columnName,
            TableRecordMetadata metadata,
            boolean cache
    ) throws SqlException {
        int columnIndex = metadata.getColumnIndexQuiet(columnName);
        if (columnIndex == -1) {
            throw SqlException.invalidColumn(columnNamePosition, columnName);
        }

        final int type = metadata.getColumnType(columnIndex);
        if (!ColumnType.isSymbol(type)) {
            throw SqlException.position(columnNamePosition).put("cache is only supported for symbol type [column=").put(columnName).put(", type=").put(ColumnType.nameOf(type)).put(']');
        }

        if (cache) {
            alterOperationBuilder.ofCacheSymbol(tableNamePosition, tableToken, metadata.getTableId(), columnName);
        } else {
            alterOperationBuilder.ofRemoveCacheSymbol(tableNamePosition, tableToken, metadata.getTableId(), columnName);
        }

        securityContext.authorizeAlterTableAlterColumnCache(tableToken, alterOperationBuilder.getExtraStrInfo());
        compiledQuery.ofAlter(alterOperationBuilder.build());
    }

    private void alterTableColumnDropIndex(
            SecurityContext securityContext,
            int tableNamePosition,
            TableToken tableToken,
            int columnNamePosition,
            CharSequence columnName,
            TableRecordMetadata metadata
    ) throws SqlException {
        int columnIndex = metadata.getColumnIndexQuiet(columnName);
        if (columnIndex == -1) {
            throw SqlException.invalidColumn(columnNamePosition, columnName);
        }

        final int type = metadata.getColumnType(columnIndex);
        if (!ColumnType.isSymbol(type)) {
            throw SqlException.position(columnNamePosition).put("indexes are only supported for symbol type [column=").put(columnName).put(", type=").put(ColumnType.nameOf(type)).put(']');
        }

        alterOperationBuilder.ofDropIndex(tableNamePosition, tableToken, metadata.getTableId(), columnName, columnNamePosition);
        securityContext.authorizeAlterTableDropIndex(tableToken, alterOperationBuilder.getExtraStrInfo());
        compiledQuery.ofAlter(alterOperationBuilder.build());
    }

    private void alterTableDedupEnable(int tableNamePosition, TableToken tableToken, TableRecordMetadata tableMetadata, GenericLexer lexer) throws SqlException {
        if (!tableMetadata.isWalEnabled()) {
            throw SqlException.$(tableNamePosition, "deduplication is only supported for WAL tables");
        }
        AlterOperationBuilder setDedup = alterOperationBuilder.ofDedupEnable(
                tableNamePosition,
                tableToken
        );
        CharSequence tok = SqlUtil.fetchNext(lexer);

        boolean tsIncludedInDedupColumns = false;

        // ALTER TABLE abc DEDUP <ENABLE> UPSERT KEYS(a, b)
        // ENABLE word is not mandatory to be compatible v7.3
        // where it was omitted from the syntax
        if (tok != null && isEnableKeyword(tok)) {
            tok = SqlUtil.fetchNext(lexer);
        }

        if (tok == null || !isUpsertKeyword(tok)) {
            throw SqlException.position(lexer.lastTokenPosition()).put("expected 'upsert'");
        }

        tok = SqlUtil.fetchNext(lexer);
        if (tok == null || !isKeysKeyword(tok)) {
            throw SqlException.position(lexer.lastTokenPosition()).put("expected 'keys'");
        }

        tok = SqlUtil.fetchNext(lexer);
        if (tok != null && Chars.equals(tok, '(')) {
            tok = SqlUtil.fetchNext(lexer);

            int columnListPos = lexer.lastTokenPosition();

            while (tok != null && !Chars.equals(tok, ')')) {
                validateLiteral(lexer.lastTokenPosition(), tok);
                final CharSequence columnName = GenericLexer.unquote(tok);

                int colIndex = tableMetadata.getColumnIndexQuiet(columnName);
                if (colIndex < 0) {
                    throw SqlException.position(lexer.lastTokenPosition()).put("deduplicate key column not found [column=").put(columnName).put(']');
                }

                if (colIndex == tableMetadata.getTimestampIndex()) {
                    tsIncludedInDedupColumns = true;
                }
                setDedup.setDedupKeyFlag(tableMetadata.getWriterIndex(colIndex));

                tok = SqlUtil.fetchNext(lexer);
                if (tok != null && Chars.equals(tok, ',')) {
                    tok = SqlUtil.fetchNext(lexer);
                }
            }

            if (tok == null || !Chars.equals(tok, ')')) {
                throw SqlException.position(lexer.getPosition()).put("')' expected");
            }

            if (!tsIncludedInDedupColumns) {
                throw SqlException.position(columnListPos).put("deduplicate key list must include dedicated timestamp column");
            }

        } else {
            throw SqlException.$(lexer.getPosition(), "deduplicate key column list expected");
        }
        compiledQuery.ofAlter(setDedup.build());
    }

    private void alterTableDropColumn(
            SecurityContext securityContext,
            int tableNamePosition,
            TableToken tableToken,
            TableRecordMetadata metadata
    ) throws SqlException {
        AlterOperationBuilder dropColumnStatement = alterOperationBuilder.ofDropColumn(tableNamePosition, tableToken, metadata.getTableId());
        int semicolonPos = -1;
        do {
            CharSequence tok = GenericLexer.unquote(maybeExpectToken(lexer, "column name", semicolonPos < 0));
            if (semicolonPos >= 0) {
                if (tok != null) {
                    throw SqlException.$(lexer.lastTokenPosition(), "',' expected");
                }
                break;
            }

            if (metadata.getColumnIndexQuiet(tok) == -1) {
                throw SqlException.invalidColumn(lexer.lastTokenPosition(), tok);
            }

            CharSequence columnName = tok;
            dropColumnStatement.ofDropColumn(columnName);
            tok = SqlUtil.fetchNext(lexer);

            if (tok == null || (!isSingleQueryMode && isSemicolon(tok))) {
                break;
            }

            semicolonPos = Chars.equals(tok, ';') ? lexer.lastTokenPosition() : -1;
            if (semicolonPos < 0 && !Chars.equals(tok, ',')) {
                unknownDropColumnSuffix(securityContext, tok, tableToken, dropColumnStatement);
                return;
            }
        } while (true);

        securityContext.authorizeAlterTableDropColumn(tableToken, dropColumnStatement.getExtraStrInfo());
        compiledQuery.ofAlter(alterOperationBuilder.build());
    }

    private void alterTableDropConvertDetachOrAttachPartition(
            TableRecordMetadata tableMetadata,
            TableToken tableToken,
            int action,
            SqlExecutionContext executionContext
    ) throws SqlException {
        final int pos = lexer.lastTokenPosition();
        TableReader reader = null;
        if (!tableMetadata.isWalEnabled() || executionContext.isWalApplication()) {
            reader = executionContext.getReader(tableToken);
        }

        try {
            if (reader != null && !PartitionBy.isPartitioned(reader.getMetadata().getPartitionBy())) {
                throw SqlException.$(pos, "table is not partitioned");
            }

            final CharSequence tok = expectToken(lexer, "'list' or 'where'");
            if (isListKeyword(tok)) {
                alterTableDropConvertDetachOrAttachPartitionByList(tableMetadata, tableToken, reader, pos, action);
            } else if (isWhereKeyword(tok)) {
                AlterOperationBuilder alterOperationBuilder;
                switch (action) {
                    case PartitionAction.DROP:
                        alterOperationBuilder = this.alterOperationBuilder.ofDropPartition(pos, tableToken, tableMetadata.getTableId());
                        break;
                    case PartitionAction.DETACH:
                        alterOperationBuilder = this.alterOperationBuilder.ofDetachPartition(pos, tableToken, tableMetadata.getTableId());
                        break;
                    case PartitionAction.CONVERT_TO_PARQUET:
                    case PartitionAction.CONVERT_TO_NATIVE:
                        final boolean toParquet = action == PartitionAction.CONVERT_TO_PARQUET;
                        alterOperationBuilder = this.alterOperationBuilder.ofConvertPartition(pos, tableToken, tableMetadata.getTableId(), toParquet);
                        break;
                    default:
                        throw SqlException.$(pos, "WHERE clause can only be used with command DROP PARTITION, DETACH PARTITION or CONVERT PARTITION");
                }

                final int functionPosition = lexer.getPosition();
                ExpressionNode expr = parser.expr(lexer, (QueryModel) null, this);
                String designatedTimestampColumnName = null;
                int tsIndex = tableMetadata.getTimestampIndex();
                if (tsIndex >= 0) {
                    designatedTimestampColumnName = tableMetadata.getColumnName(tsIndex);
                }
                if (designatedTimestampColumnName != null) {
                    GenericRecordMetadata metadata = new GenericRecordMetadata();
                    metadata.add(new TableColumnMetadata(designatedTimestampColumnName, ColumnType.TIMESTAMP, null));
                    Function function = functionParser.parseFunction(expr, metadata, executionContext);
                    try {
                        if (function != null && ColumnType.isBoolean(function.getType())) {
                            function.init(null, executionContext);
                            if (reader != null) {
                                int affected = filterPartitions(function, functionPosition, reader, alterOperationBuilder);
                                if (affected == 0) {
                                    throw CairoException.partitionManipulationRecoverable().position(functionPosition)
                                            .put("no partitions matched WHERE clause");
                                }
                            }
                            compiledQuery.ofAlter(this.alterOperationBuilder.build());
                        } else {
                            throw SqlException.$(lexer.lastTokenPosition(), "boolean expression expected");
                        }
                    } finally {
                        Misc.free(function);
                    }
                } else {
                    throw SqlException.$(lexer.lastTokenPosition(), "this table does not have a designated timestamp column");
                }
            } else {
                throw SqlException.$(lexer.lastTokenPosition(), "'list' or 'where' expected");
            }
        } finally {
            Misc.free(reader);
        }
    }

    private void alterTableDropConvertDetachOrAttachPartitionByList(
            TableRecordMetadata tableMetadata,
            TableToken tableToken,
            @Nullable TableReader reader,
            int pos,
            int action
    ) throws SqlException {
        final AlterOperationBuilder alterOperationBuilder;
        switch (action) {
            case PartitionAction.CONVERT_TO_PARQUET:
            case PartitionAction.CONVERT_TO_NATIVE:
                final boolean toParquet = action == PartitionAction.CONVERT_TO_PARQUET;
                alterOperationBuilder = this.alterOperationBuilder.ofConvertPartition(pos, tableToken, tableMetadata.getTableId(), toParquet);
                break;
            case PartitionAction.DROP:
                alterOperationBuilder = this.alterOperationBuilder.ofDropPartition(pos, tableToken, tableMetadata.getTableId());
                break;
            case PartitionAction.FORCE_DROP:
                alterOperationBuilder = this.alterOperationBuilder.ofForceDropPartition(pos, tableToken, tableMetadata.getTableId());
                break;
            case PartitionAction.DETACH:
                alterOperationBuilder = this.alterOperationBuilder.ofDetachPartition(pos, tableToken, tableMetadata.getTableId());
                break;
            case PartitionAction.ATTACH:
                // attach
                alterOperationBuilder = this.alterOperationBuilder.ofAttachPartition(pos, tableToken, tableMetadata.getTableId());
                break;
            default:
                alterOperationBuilder = null;
                assert false;
        }

        int semicolonPos = -1;
        do {
            CharSequence tok = maybeExpectToken(lexer, "partition name", semicolonPos < 0);
            if (semicolonPos >= 0) {
                if (tok != null) {
                    throw SqlException.$(lexer.lastTokenPosition(), "',' expected");
                }
                break;
            }
            if (Chars.equals(tok, ',') || Chars.equals(tok, ';')) {
                throw SqlException.$(lexer.lastTokenPosition(), "partition name missing");
            }
            final CharSequence partitionName = GenericLexer.unquote(tok); // potentially a full timestamp, or part of it
            final int lastPosition = lexer.lastTokenPosition();

            // reader == null means it's compilation for WAL table
            // before applying to WAL writer
            final int partitionBy;
            if (reader != null) {
                partitionBy = reader.getPartitionedBy();
            } else {
                try (TableMetadata meta = engine.getTableMetadata(tableToken)) {
                    partitionBy = meta.getPartitionBy();
                }
            }
            try {
                // When force drop partitions, allow to specify partitions with the full format and split part timestamp
                // like 2022-02-26T155900-000001
                // Otherwise ignore the split time part.
                int hi = action == PartitionAction.FORCE_DROP ? partitionName.length() : -1;
                long timestamp = PartitionBy.parsePartitionDirName(partitionName, partitionBy, 0, hi);
                alterOperationBuilder.addPartitionToList(timestamp, lastPosition);
            } catch (CairoException e) {
                throw SqlException.$(lexer.lastTokenPosition(), e.getFlyweightMessage());
            }

            tok = SqlUtil.fetchNext(lexer);
            if (tok == null || (!isSingleQueryMode && isSemicolon(tok))) {
                break;
            }

            semicolonPos = Chars.equals(tok, ';') ? lexer.lastTokenPosition() : -1;
            if (semicolonPos < 0 && !Chars.equals(tok, ',')) {
                throw SqlException.$(lexer.lastTokenPosition(), "',' expected");
            }
        } while (true);

        compiledQuery.ofAlter(alterOperationBuilder.build());
    }

    private void alterTableRenameColumn(
            SecurityContext securityContext,
            int tableNamePosition,
            TableToken tableToken,
            TableRecordMetadata metadata
    ) throws SqlException {
        AlterOperationBuilder renameColumnStatement = alterOperationBuilder.ofRenameColumn(tableNamePosition, tableToken, metadata.getTableId());
        int hadSemicolonPos = -1;

        do {
            CharSequence tok = GenericLexer.unquote(maybeExpectToken(lexer, "current column name", hadSemicolonPos < 0));
            if (hadSemicolonPos >= 0) {
                if (tok != null) {
                    throw SqlException.$(hadSemicolonPos, "',' expected");
                }
                break;
            }
            int columnIndex = metadata.getColumnIndexQuiet(tok);
            if (columnIndex == -1) {
                throw SqlException.invalidColumn(lexer.lastTokenPosition(), tok);
            }
            CharSequence existingName = GenericLexer.immutableOf(tok);

            tok = expectToken(lexer, "'to' expected");
            if (!isToKeyword(tok)) {
                throw SqlException.$(lexer.lastTokenPosition(), "'to' expected'");
            }

            tok = GenericLexer.unquote(expectToken(lexer, "new column name"));
            if (Chars.equals(existingName, tok)) {
                throw SqlException.$(lexer.lastTokenPosition(), "new column name is identical to existing name");
            }

            if (metadata.getColumnIndexQuiet(tok) > -1) {
                throw SqlException.$(lexer.lastTokenPosition(), " column already exists");
            }

            if (!TableUtils.isValidColumnName(tok, configuration.getMaxFileNameLength())) {
                throw SqlException.$(lexer.lastTokenPosition(), " new column name contains invalid characters");
            }

            CharSequence newName = GenericLexer.immutableOf(tok);
            renameColumnStatement.ofRenameColumn(existingName, newName);

            tok = SqlUtil.fetchNext(lexer);

            if (tok == null || (!isSingleQueryMode && isSemicolon(tok))) {
                break;
            }

            hadSemicolonPos = Chars.equals(tok, ';') ? lexer.lastTokenPosition() : -1;
            if (hadSemicolonPos < 0 && !Chars.equals(tok, ',')) {
                throw SqlException.$(lexer.lastTokenPosition(), "',' expected");
            }
        } while (true);

        securityContext.authorizeAlterTableRenameColumn(tableToken, alterOperationBuilder.getExtraStrInfo());
        compiledQuery.ofAlter(alterOperationBuilder.build());
    }

    private void alterTableResume(int tableNamePosition, TableToken tableToken, long resumeFromTxn, SqlExecutionContext executionContext) {
        try {
            engine.getTableSequencerAPI().resumeTable(tableToken, resumeFromTxn);
            executionContext.storeTelemetry(TelemetrySystemEvent.WAL_APPLY_RESUME, TelemetryOrigin.WAL_APPLY);
            compiledQuery.ofTableResume();
        } catch (CairoException ex) {
            LOG.critical().$("table resume failed [table=").$(tableToken)
                    .$(", msg=").$(ex.getFlyweightMessage())
                    .$(", errno=").$(ex.getErrno())
                    .I$();
            ex.position(tableNamePosition);
            throw ex;
        }
    }

    private void alterTableSetParam(
            CharSequence paramName, CharSequence value, int paramNamePosition,
            TableToken tableToken, int tableNamePosition, int tableId
    ) throws SqlException {
        if (isMaxUncommittedRowsKeyword(paramName)) {
            int maxUncommittedRows;
            try {
                maxUncommittedRows = Numbers.parseInt(value);
            } catch (NumericException e) {
                throw SqlException.$(paramNamePosition, "invalid value [value=").put(value)
                        .put(",parameter=").put(paramName)
                        .put(']');
            }
            if (maxUncommittedRows < 0) {
                throw SqlException.$(paramNamePosition, "maxUncommittedRows must be non negative");
            }
            compiledQuery.ofAlter(alterOperationBuilder.ofSetParamUncommittedRows(
                    tableNamePosition, tableToken, tableId, maxUncommittedRows).build());
        } else if (isO3MaxLagKeyword(paramName)) {
            long o3MaxLag = SqlUtil.expectMicros(value, paramNamePosition);
            if (o3MaxLag < 0) {
                throw SqlException.$(paramNamePosition, "o3MaxLag must be non negative");
            }
            compiledQuery.ofAlter(alterOperationBuilder.ofSetO3MaxLag(tableNamePosition, tableToken, tableId, o3MaxLag).build());
        } else {
            throw SqlException.$(paramNamePosition, "unknown parameter '").put(paramName).put('\'');
        }
    }

    private void alterTableSetType(
            SqlExecutionContext executionContext,
            int pos,
            TableToken tableToken,
            byte walFlag
    ) throws SqlException {
        executionContext.getSecurityContext().authorizeAlterTableSetType(tableToken);
        try {
            try (TableReader reader = engine.getReader(tableToken)) {
                if (reader != null && !PartitionBy.isPartitioned(reader.getMetadata().getPartitionBy())) {
                    throw SqlException.$(pos, "Cannot convert non-partitioned table");
                }
            }

            path.of(configuration.getDbRoot()).concat(tableToken.getDirName());
            TableUtils.createConvertFile(ff, path, walFlag);
            compiledQuery.ofTableSetType();
        } catch (CairoException e) {
            throw SqlException.position(pos)
                    .put(e.getFlyweightMessage())
                    .put("[errno=").put(e.getErrno()).put(']');
        }
    }

    private void alterTableSuspend(int tableNamePosition, TableToken tableToken, ErrorTag errorTag, String errorMessage, SqlExecutionContext executionContext) {
        try {
            engine.getTableSequencerAPI().suspendTable(tableToken, errorTag, errorMessage);
            executionContext.storeTelemetry(TelemetrySystemEvent.WAL_APPLY_SUSPEND, TelemetryOrigin.WAL_APPLY);
            compiledQuery.ofTableSuspend();
        } catch (CairoException ex) {
            LOG.critical().$("table suspend failed [table=").$(tableToken)
                    .$(", error=").$(ex.getFlyweightMessage())
                    .$(", errno=").$(ex.getErrno())
                    .I$();
            ex.position(tableNamePosition);
            throw ex;
        }
    }

    private CharSequence authorizeInsertForCopy(SecurityContext securityContext, CopyModel model) {
        final CharSequence tableName = GenericLexer.unquote(model.getTableName());
        final TableToken tt = engine.getTableTokenIfExists(tableName);
        if (tt != null) {
            // for existing table user have to have INSERT permission
            // if the table is to be created, later we will check for CREATE TABLE permission instead
            securityContext.authorizeInsert(tt);
        }
        return tableName;
    }

    private void checkMatViewModification(ExecutionModel executionModel) throws SqlException {
        final CharSequence name = executionModel.getTableName();
        final TableToken tableToken = engine.getTableTokenIfExists(name);
        if (tableToken != null && tableToken.isMatView()) {
            throw SqlException.position(executionModel.getTableNameExpr().position).put("cannot modify materialized view [view=").put(name).put(']');
        }
    }

    private void checkMatViewModification(TableToken tableToken) throws SqlException {
        if (tableToken != null && tableToken.isMatView()) {
            throw SqlException.position(lexer.lastTokenPosition()).put("cannot modify materialized view [view=").put(tableToken.getTableName()).put(']');
        }
    }

    private void clearExceptSqlText() {
        sqlNodePool.clear();
        characterStore.clear();
        queryColumnPool.clear();
        queryModelPool.clear();
        optimiser.clear();
        parser.clear();
        backupAgent.clear();
        alterOperationBuilder.clear();
        functionParser.clear();
        compiledQuery.clear();
        columnNames.clear();
    }

    private void compileAlter(SqlExecutionContext executionContext, @Transient CharSequence sqlText) throws SqlException {
        CharSequence tok = SqlUtil.fetchNext(lexer);
        if (tok == null || (!isTableKeyword(tok) && !isMaterializedKeyword(tok))) {
            compileAlterExt(executionContext, tok);
            return;
        }
        if (isTableKeyword(tok)) {
            compileAlterTable(executionContext);
        } else {
            compileAlterMatView(executionContext);
        }
    }

    private void compileAlterMatView(SqlExecutionContext executionContext) throws SqlException {
        CharSequence tok = expectToken(lexer, "'view'");
        if (!isViewKeyword(tok)) {
            throw SqlException.$(lexer.lastTokenPosition(), "'view' expected'");
        }

        final int matViewNamePosition = lexer.getPosition();
        tok = expectToken(lexer, "materialized view name");
        assertTableNameIsQuotedOrNotAKeyword(tok, matViewNamePosition);
        final TableToken matViewToken = tableExistsOrFail(matViewNamePosition, GenericLexer.unquote(tok), executionContext);

        try {
            tok = expectToken(lexer, "'resume' or 'suspend'");
            if (isResumeKeyword(tok)) {
                parseResumeWal(matViewToken, matViewNamePosition, executionContext);
            } else if (isSuspendKeyword(tok)) {
                parseSuspendWal(matViewToken, matViewNamePosition, executionContext);
            } else {
                throw SqlException.$(lexer.lastTokenPosition(), "'resume' or 'suspend'").put(" expected");
            }
        } catch (CairoException e) {
            LOG.info().$("could not alter materialized view [table=").$(matViewToken.getTableName())
                    .$(", errno=").$(e.getErrno())
                    .$(", ex=").$(e.getFlyweightMessage())
                    .I$();
            if (e.getPosition() == 0) {
                e.position(lexer.lastTokenPosition());
            }
            throw e;
        }
    }

    private void compileAlterTable(SqlExecutionContext executionContext) throws SqlException {
        final int tableNamePosition = lexer.getPosition();
        CharSequence tok = expectToken(lexer, "table name");
        assertTableNameIsQuotedOrNotAKeyword(tok, tableNamePosition);
        final TableToken tableToken = tableExistsOrFail(tableNamePosition, GenericLexer.unquote(tok), executionContext);
        checkMatViewModification(tableToken);
        final SecurityContext securityContext = executionContext.getSecurityContext();

        try (TableRecordMetadata tableMetadata = executionContext.getMetadataForWrite(tableToken)) {
            tok = expectToken(lexer, ALTER_TABLE_EXPECTED_TOKEN_DESCR);

            if (isAddKeyword(tok)) {
                securityContext.authorizeAlterTableAddColumn(tableToken);
                alterTableAddColumn(executionContext.getSecurityContext(), tableNamePosition, tableToken, tableMetadata);
            } else if (isConvertKeyword(tok)) {
                tok = expectToken(lexer, "'partition'");
                if (!isPartitionKeyword(tok)) {
                    throw SqlException.$(lexer.lastTokenPosition(), "'partition' expected");
                }
                tok = expectToken(lexer, "'to'");
                if (!isToKeyword(tok)) {
                    throw SqlException.$(lexer.lastTokenPosition(), "'to' expected");
                }
                tok = expectToken(lexer, "'parquet' or 'native'");
                final int action;
                if (isParquetKeyword(tok)) {
                    action = PartitionAction.CONVERT_TO_PARQUET;
                } else if (isNativeKeyword(tok)) {
                    action = PartitionAction.CONVERT_TO_NATIVE;
                } else {
                    throw SqlException.$(lexer.lastTokenPosition(), "'parquet' or 'native' expected");
                }
                alterTableDropConvertDetachOrAttachPartition(tableMetadata, tableToken, action, executionContext);
            } else if (isDropKeyword(tok)) {
                tok = expectToken(lexer, "'column' or 'partition'");
                if (isColumnKeyword(tok)) {
                    alterTableDropColumn(executionContext.getSecurityContext(), tableNamePosition, tableToken, tableMetadata);
                } else if (isPartitionKeyword(tok)) {
                    securityContext.authorizeAlterTableDropPartition(tableToken);
                    alterTableDropConvertDetachOrAttachPartition(tableMetadata, tableToken, PartitionAction.DROP, executionContext);
                } else {
                    throw SqlException.$(lexer.lastTokenPosition(), "'column' or 'partition' expected");
                }
            } else if (isRenameKeyword(tok)) {
                tok = expectToken(lexer, "'column'");
                if (isColumnKeyword(tok)) {
                    alterTableRenameColumn(securityContext, tableNamePosition, tableToken, tableMetadata);
                } else {
                    throw SqlException.$(lexer.lastTokenPosition(), "'column' expected");
                }
            } else if (isAttachKeyword(tok)) {
                tok = expectToken(lexer, "'partition'");
                if (isPartitionKeyword(tok)) {
                    securityContext.authorizeAlterTableAttachPartition(tableToken);
                    alterTableDropConvertDetachOrAttachPartition(tableMetadata, tableToken, PartitionAction.ATTACH, executionContext);
                } else {
                    throw SqlException.$(lexer.lastTokenPosition(), "'partition' expected");
                }
            } else if (isDetachKeyword(tok)) {
                tok = expectToken(lexer, "'partition'");
                if (isPartitionKeyword(tok)) {
                    securityContext.authorizeAlterTableDetachPartition(tableToken);
                    alterTableDropConvertDetachOrAttachPartition(tableMetadata, tableToken, PartitionAction.DETACH, executionContext);
                } else {
                    throw SqlException.$(lexer.lastTokenPosition(), "'partition' expected");
                }
            } else if (isForceKeyword(tok)) {
                tok = expectToken(lexer, "'drop'");
                if (isDropKeyword(tok)) {
                    tok = expectToken(lexer, "'partition'");
                    if (isPartitionKeyword(tok)) {
                        tok = expectToken(lexer, "'list'");
                        if (isListKeyword(tok)) {
                            securityContext.authorizeAlterTableDropPartition(tableToken);
                            alterTableDropConvertDetachOrAttachPartitionByList(tableMetadata, tableToken, null, lexer.lastTokenPosition(), PartitionAction.FORCE_DROP);
                        } else {
                            throw SqlException.$(lexer.lastTokenPosition(), "'list' expected");
                        }
                    } else {
                        throw SqlException.$(lexer.lastTokenPosition(), "'partition' expected");
                    }
                } else {
                    throw SqlException.$(lexer.lastTokenPosition(), "'drop' expected");
                }
            } else if (isAlterKeyword(tok)) {
                tok = expectToken(lexer, "'column'");
                if (isColumnKeyword(tok)) {
                    final int columnNamePosition = lexer.getPosition();
                    tok = expectToken(lexer, "column name");
                    final CharSequence columnName = GenericLexer.immutableOf(tok);
                    final int columnIndex = tableMetadata.getColumnIndexQuiet(columnName);
                    if (columnIndex == -1) {
                        throw SqlException.walRecoverable(columnNamePosition).put("column '").put(columnName)
                                .put("' does not exists in table '").put(tableToken.getTableName()).put('\'');
                    }

                    tok = expectToken(lexer, "'add index' or 'drop index' or 'type' or 'cache' or 'nocache'");
                    if (isAddKeyword(tok)) {
                        expectKeyword(lexer, "index");
                        tok = SqlUtil.fetchNext(lexer);
                        int indexValueCapacity = -1;

                        if (tok != null && (!isSemicolon(tok))) {
                            if (!isCapacityKeyword(tok)) {
                                throw SqlException.$(lexer.lastTokenPosition(), "'capacity' expected");
                            } else {
                                tok = expectToken(lexer, "capacity value");
                                try {
                                    indexValueCapacity = Numbers.parseInt(tok);
                                    if (indexValueCapacity <= 0) {
                                        throw SqlException.$(lexer.lastTokenPosition(), "positive integer literal expected as index capacity");
                                    }
                                } catch (NumericException e) {
                                    throw SqlException.$(lexer.lastTokenPosition(), "positive integer literal expected as index capacity");
                                }
                            }
                        }

                        alterTableColumnAddIndex(
                                securityContext,
                                tableNamePosition,
                                tableToken,
                                columnNamePosition,
                                columnName,
                                tableMetadata,
                                indexValueCapacity
                        );
                    } else if (isDropKeyword(tok)) {
                        // alter table <table name> alter column drop index
                        expectKeyword(lexer, "index");
                        tok = SqlUtil.fetchNext(lexer);
                        if (tok != null && !isSemicolon(tok)) {
                            throw SqlException.$(lexer.lastTokenPosition(), "unexpected token [").put(tok).put("] while trying to drop index");
                        }
                        alterTableColumnDropIndex(
                                securityContext,
                                tableNamePosition,
                                tableToken,
                                columnNamePosition,
                                columnName,
                                tableMetadata
                        );
                    } else if (isCacheKeyword(tok)) {
                        alterTableColumnCacheFlag(
                                securityContext,
                                tableNamePosition,
                                tableToken,
                                columnNamePosition,
                                columnName,
                                tableMetadata,
                                true
                        );
                    } else if (isNoCacheKeyword(tok)) {
                        alterTableColumnCacheFlag(
                                securityContext,
                                tableNamePosition,
                                tableToken,
                                columnNamePosition,
                                columnName,
                                tableMetadata,
                                false
                        );
                    } else if (isTypeKeyword(tok)) {
                        alterTableChangeColumnType(
                                securityContext,
                                tableNamePosition,
                                tableToken,
                                columnNamePosition,
                                columnName,
                                tableMetadata,
                                columnIndex
                        );
                    } else if (isSymbolKeyword(tok)) {
                        alterTableChangeSymbolCapacity(
                                securityContext,
                                tableNamePosition,
                                tableToken,
                                columnNamePosition,
                                columnName,
                                tableMetadata,
                                columnIndex
                        );
                    } else {
                        throw SqlException.$(lexer.lastTokenPosition(), "'add', 'drop', 'symbol', 'cache' or 'nocache' expected").put(" found '").put(tok).put('\'');
                    }
                } else {
                    throw SqlException.$(lexer.lastTokenPosition(), "'column' or 'partition' expected");
                }
            } else if (isSetKeyword(tok)) {
                tok = expectToken(lexer, "'param', 'ttl' or 'type'");
                if (isParamKeyword(tok)) {
                    final int paramNamePosition = lexer.getPosition();
                    tok = expectToken(lexer, "param name");
                    final CharSequence paramName = GenericLexer.immutableOf(tok);
                    tok = expectToken(lexer, "'='");
                    if (tok.length() == 1 && tok.charAt(0) == '=') {
                        CharSequence value = GenericLexer.immutableOf(SqlUtil.fetchNext(lexer));
                        alterTableSetParam(paramName, value, paramNamePosition, tableToken, tableNamePosition, tableMetadata.getTableId());
                    } else {
                        throw SqlException.$(lexer.lastTokenPosition(), "'=' expected");
                    }
                } else if (isTtlKeyword(tok)) {
                    int ttlValuePos = lexer.getPosition();
                    int ttlHoursOrMonths = SqlParser.parseTtlHoursOrMonths(lexer);
                    try (MetadataCacheReader metadataRO = engine.getMetadataCache().readLock()) {
                        CairoTable table = metadataRO.getTable(tableToken);
                        assert table != null : "CairoTable == null after we already checked it exists";
                        PartitionBy.validateTtlGranularity(table.getPartitionBy(), ttlHoursOrMonths, ttlValuePos);
                    }
                    compiledQuery.ofAlter(
                            alterOperationBuilder.ofSetTtlHoursOrMonths(tableNamePosition, tableToken, tableMetadata.getTableId(), ttlHoursOrMonths)
                                    .build()
                    );
                } else if (isTypeKeyword(tok)) {
                    tok = expectToken(lexer, "'bypass' or 'wal'");
                    if (isBypassKeyword(tok)) {
                        tok = expectToken(lexer, "'wal'");
                        if (isWalKeyword(tok)) {
                            alterTableSetType(executionContext, tableNamePosition, tableToken, (byte) 0);
                        } else {
                            throw SqlException.$(lexer.lastTokenPosition(), "'wal' expected");
                        }
                    } else if (isWalKeyword(tok)) {
                        alterTableSetType(executionContext, tableNamePosition, tableToken, (byte) 1);
                    } else {
                        throw SqlException.$(lexer.lastTokenPosition(), "'bypass' or 'wal' expected");
                    }
                } else {
                    throw SqlException.$(lexer.lastTokenPosition(), "'param' or 'type' expected");
                }
            } else if (isResumeKeyword(tok)) {
                parseResumeWal(tableToken, tableNamePosition, executionContext);
            } else if (isSuspendKeyword(tok)) {
                parseSuspendWal(tableToken, tableNamePosition, executionContext);
            } else if (isSquashKeyword(tok)) {
                securityContext.authorizeAlterTableDropPartition(tableToken);
                tok = expectToken(lexer, "'partitions'");
                if (isPartitionsKeyword(tok)) {
                    compiledQuery.ofAlter(alterOperationBuilder.ofSquashPartitions(tableNamePosition, tableToken).build());
                } else {
                    throw SqlException.$(lexer.lastTokenPosition(), "'partitions' expected");
                }
            } else if (isDedupKeyword(tok) || isDeduplicateKeyword(tok)) {
                tok = expectToken(lexer, "'dedup columns'");

                if (isDisableKeyword(tok)) {
                    executionContext.getSecurityContext().authorizeAlterTableDedupDisable(tableToken);
                    AlterOperationBuilder setDedup = alterOperationBuilder.ofDedupDisable(
                            tableNamePosition,
                            tableToken
                    );
                    compiledQuery.ofAlter(setDedup.build());
                } else {
                    lexer.unparseLast();
                    executionContext.getSecurityContext().authorizeAlterTableDedupEnable(tableToken);
                    alterTableDedupEnable(tableNamePosition, tableToken, tableMetadata, lexer);
                }
            } else {
                throw SqlException.$(lexer.lastTokenPosition(), ALTER_TABLE_EXPECTED_TOKEN_DESCR).put(" expected");
            }
        } catch (CairoException e) {
            LOG.info().$("could not alter table [table=").$(tableToken.getTableName())
                    .$(", errno=").$(e.getErrno())
                    .$(", ex=").$(e.getFlyweightMessage())
                    .I$();
            if (e.getPosition() == 0) {
                e.position(lexer.lastTokenPosition());
            }
            throw e;
        }
    }

    private void compileBegin(SqlExecutionContext executionContext, @Transient CharSequence sqlText) {
        compiledQuery.ofBegin();
    }

    private void compileCancel(SqlExecutionContext executionContext, @Transient CharSequence sqlText) throws SqlException {
        CharSequence tok = SqlUtil.fetchNext(lexer);
        if (tok == null || !isQueryKeyword(tok)) {
            throw SqlException.$(lexer.lastTokenPosition(), "'QUERY' expected'");
        }

        tok = SqlUtil.fetchNext(lexer);
        int position = lexer.lastTokenPosition();
        try {
            long queryId = Numbers.parseLong(tok);
            tok = SqlUtil.fetchNext(lexer);
            if (tok != null && !isSemicolon(tok)) {
                throw SqlException.unexpectedToken(lexer.lastTokenPosition(), tok);
            }
            try {
                if (!executionContext.getCairoEngine().getQueryRegistry().cancel(queryId, executionContext)) {
                    throw SqlException.$(position, "query to cancel not found in registry [id=").put(queryId).put(']');
                }
            } catch (CairoException e) {
                throw SqlException.$(position, e.getFlyweightMessage());
            }
            compiledQuery.ofCancelQuery();
        } catch (NumericException e) {
            throw SqlException.$(position, "non-negative integer literal expected as query id");
        }
    }

    private void compileCheckpoint(SqlExecutionContext executionContext, @Transient CharSequence sqlText) throws SqlException {
        executionContext.getSecurityContext().authorizeDatabaseSnapshot();
        CharSequence tok = expectToken(lexer, "'create' or 'release'");

        if (isCreateKeyword(tok)) {
            engine.checkpointCreate(executionContext);
            compiledQuery.ofCheckpointCreate();
        } else if (Chars.equalsLowerCaseAscii(tok, "release")) {
            engine.checkpointRelease();
            compiledQuery.ofCheckpointRelease();
        } else {
            throw SqlException.position(lexer.lastTokenPosition()).put("'create' or 'release' expected");
        }
    }

    private void compileCommit(SqlExecutionContext executionContext, @Transient CharSequence sqlText) {
        compiledQuery.ofCommit();
    }

    private RecordCursorFactory compileCopy(SecurityContext securityContext, CopyModel model) throws SqlException {
        assert !model.isCancel();

        final CharSequence tableName = authorizeInsertForCopy(securityContext, model);

        if (model.getTimestampColumnName() == null
                && ((model.getPartitionBy() != -1 && model.getPartitionBy() != PartitionBy.NONE))) {
            throw SqlException.$(-1, "invalid option used for import without a designated timestamp (format or partition by)");
        }
        if (model.getDelimiter() < 0) {
            model.setDelimiter((byte) ',');
        }

        final ExpressionNode fileNameNode = model.getFileName();
        final CharSequence fileName = fileNameNode != null ? GenericLexer.assertNoDots(GenericLexer.unquote(fileNameNode.token), fileNameNode.position) : null;
        assert fileName != null;

        return new CopyFactory(
                messageBus,
                engine.getCopyContext(),
                Chars.toString(tableName),
                Chars.toString(fileName),
                model
        );
    }

    private RecordCursorFactory compileCopyCancel(SqlExecutionContext executionContext, CopyModel model) throws SqlException {
        assert model.isCancel();

        long cancelCopyID;
        String cancelCopyIDStr = Chars.toString(GenericLexer.unquote(model.getTableName()));
        try {
            cancelCopyID = Numbers.parseHexLong(cancelCopyIDStr);
        } catch (NumericException e) {
            throw SqlException.$(0, "copy cancel ID format is invalid: '").put(cancelCopyIDStr).put('\'');
        }
        return new CopyCancelFactory(
                engine.getCopyContext(),
                cancelCopyID,
                cancelCopyIDStr,
                query()
                        .$("select * from '")
                        .$(engine.getConfiguration().getSystemTableNamePrefix())
                        .$("text_import_log' where id = '")
                        .$(cancelCopyIDStr)
                        .$("' limit -1")
                        .compile(executionContext).getRecordCursorFactory()
        );
    }

    private void compileDeallocate(SqlExecutionContext executionContext, @Transient CharSequence sqlText) throws SqlException {
        CharSequence statementName = GenericLexer.unquote(expectToken(lexer, "statement name"));
        CharSequence tok = SqlUtil.fetchNext(lexer);
        if (tok != null && !Chars.equals(tok, ';')) {
            throw SqlException.unexpectedToken(lexer.lastTokenPosition(), tok);
        }
        compiledQuery.ofDeallocate(statementName);
    }

    private void compileDrop(SqlExecutionContext executionContext, @Transient CharSequence sqlText) throws SqlException {
        // drop does not have passwords
        QueryProgress.logStart(-1, sqlText, executionContext, false);
        // the selected method depends on the second token, we have already seen DROP
        CharSequence tok = SqlUtil.fetchNext(lexer);
        if (tok != null) {
            // DROP TABLE [ IF EXISTS ] name [;]
            if (isTableKeyword(tok)) {
                tok = SqlUtil.fetchNext(lexer);
                if (tok == null) {
                    throw SqlException.$(lexer.lastTokenPosition(), "expected ").put("IF EXISTS table-name");
                }
                boolean hasIfExists = false;
                int tableNamePosition = lexer.lastTokenPosition();
                if (isIfKeyword(tok)) {
                    tok = SqlUtil.fetchNext(lexer);
                    if (tok == null || !isExistsKeyword(tok)) {
                        throw SqlException.$(lexer.lastTokenPosition(), "expected ").put("EXISTS table-name");
                    }
                    hasIfExists = true;
                    tableNamePosition = lexer.getPosition();
                } else {
                    lexer.unparseLast(); // tok has table name
                }

                tok = expectToken(lexer, "table name");
                assertTableNameIsQuotedOrNotAKeyword(tok, lexer.lastTokenPosition());

                final CharSequence tableName = GenericLexer.unquote(tok);
                // define operation to make sure we generate correct errors in case
                // of syntax check failure.
                final TableToken tableToken = executionContext.getTableTokenIfExists(tableName);
                checkMatViewModification(tableToken);
                dropOperationBuilder.clear();
                dropOperationBuilder.setOperationCode(OperationCodes.DROP_TABLE);
                dropOperationBuilder.setEntityName(tableName);
                dropOperationBuilder.setEntityNamePosition(tableNamePosition);
                dropOperationBuilder.setIfExists(hasIfExists);
                tok = SqlUtil.fetchNext(lexer);
                if (tok != null && !Chars.equals(tok, ';')) {
                    compileDropExt(executionContext, dropOperationBuilder, tok, lexer.lastTokenPosition());
                }
                dropOperationBuilder.setSqlText(sqlText);
                compiledQuery.ofDrop(dropOperationBuilder.build());
                // DROP MATERIALIZED VIEW [ IF EXISTS ] name [;]
            } else if (isMaterializedKeyword(tok)) {
                tok = SqlUtil.fetchNext(lexer);
                if (tok == null || !isViewKeyword(tok)) {
                    throw SqlException.$(lexer.lastTokenPosition(), "expected VIEW");
                }
                tok = SqlUtil.fetchNext(lexer);
                if (tok == null) {
                    throw SqlException.$(lexer.lastTokenPosition(), "expected ").put("IF EXISTS mat-view-name");
                }
                boolean hasIfExists = false;
                int tableNamePosition = lexer.lastTokenPosition();
                if (isIfKeyword(tok)) {
                    tok = SqlUtil.fetchNext(lexer);
                    if (tok == null || !isExistsKeyword(tok)) {
                        throw SqlException.$(lexer.lastTokenPosition(), "expected ").put("EXISTS mat-view-name");
                    }
                    hasIfExists = true;
                    tableNamePosition = lexer.getPosition();
                } else {
                    lexer.unparseLast(); // tok has table name
                }

                tok = expectToken(lexer, "view name");
                assertTableNameIsQuotedOrNotAKeyword(tok, lexer.lastTokenPosition());

                final CharSequence matViewName = GenericLexer.unquote(tok);
                // define operation to make sure we generate correct errors in case
                // of syntax check failure.
                final TableToken tableToken = executionContext.getTableTokenIfExists(matViewName);
                if (tableToken != null && !tableToken.isMatView()) {
                    throw SqlException.$(lexer.lastTokenPosition(), "materialized view name expected, got table name");
                }
                dropOperationBuilder.clear();
                dropOperationBuilder.setOperationCode(OperationCodes.DROP_MAT_VIEW);
                dropOperationBuilder.setEntityName(matViewName);
                dropOperationBuilder.setEntityNamePosition(tableNamePosition);
                dropOperationBuilder.setIfExists(hasIfExists);
                tok = SqlUtil.fetchNext(lexer);
                if (tok != null && !Chars.equals(tok, ';')) {
                    compileDropExt(executionContext, dropOperationBuilder, tok, lexer.lastTokenPosition());
                }
                dropOperationBuilder.setSqlText(sqlText);
                compiledQuery.ofDrop(dropOperationBuilder.build());
            } else if (isAllKeyword(tok)) {
                // DROP ALL[;] or legacy DROP ALL TABLES [;]
                tok = SqlUtil.fetchNext(lexer);
                if (tok != null && isTablesKeyword(tok)) {
                    tok = SqlUtil.fetchNext(lexer);
                }
                if (tok != null && !Chars.equals(tok, ';')) {
                    throw SqlException.position(lexer.lastTokenPosition()).put("';' or 'tables' expected");
                }
                compiledQuery.ofDrop(DropAllOperation.INSTANCE);
            } else {
                compileDropOther(executionContext, tok, lexer.lastTokenPosition());
            }
        } else {
            compileDropReportExpected(lexer.getPosition());
        }
    }

    private ExecutionModel compileExecutionModel(SqlExecutionContext executionContext) throws SqlException {
        final ExecutionModel model = parser.parse(lexer, executionContext, this);
        if (model.getModelType() != ExecutionModel.EXPLAIN) {
            return compileExecutionModel0(executionContext, model);
        } else {
            final ExplainModel explainModel = (ExplainModel) model;
            final ExecutionModel innerModel = compileExplainExecutionModel0(executionContext, explainModel.getInnerExecutionModel());
            explainModel.setModel(innerModel);
            return explainModel;
        }
    }

    private ExecutionModel compileExecutionModel0(SqlExecutionContext executionContext, ExecutionModel model) throws SqlException {
        switch (model.getModelType()) {
            case ExecutionModel.QUERY:
                return optimiser.optimise((QueryModel) model, executionContext, this);
            case ExecutionModel.INSERT: {
                final InsertModel insertModel = (InsertModel) model;
                if (insertModel.getQueryModel() != null) {
                    validateAndOptimiseInsertAsSelect(executionContext, insertModel);
                } else {
                    lightlyValidateInsertModel(insertModel);
                }
                final TableToken tableToken = engine.getTableTokenIfExists(insertModel.getTableName());
                executionContext.getSecurityContext().authorizeInsert(tableToken);
                return insertModel;
            }
            case ExecutionModel.UPDATE:
                final QueryModel queryModel = (QueryModel) model;
                TableToken tableToken = executionContext.getTableToken(queryModel.getTableName());
                try (TableRecordMetadata metadata = executionContext.getMetadataForWrite(tableToken)) {
                    optimiser.optimiseUpdate(queryModel, executionContext, metadata, this);
                    return model;
                }
            default:
                return model;
        }
    }

    private ExecutionModel compileExplainExecutionModel0(SqlExecutionContext executionContext, ExecutionModel model) throws SqlException {
        // CREATE TABLE AS SELECT and CREATE MATERIALIZED VIEW have an unoptimized SELECT model after the parsing.
        // We optimize and validate the model during the execution, but in case of EXPLAIN the model is
        // directly compiled into a factory, so we need to optimize it before proceeding.
        switch (model.getModelType()) {
            case ExecutionModel.CREATE_TABLE:
                final CreateTableOperationBuilder createTableBuilder = (CreateTableOperationBuilder) model;
                if (createTableBuilder.getQueryModel() != null) {
                    final QueryModel selectModel = optimiser.optimise(createTableBuilder.getQueryModel(), executionContext, this);
                    createTableBuilder.setSelectModel(selectModel);
                }
                return model;
            case ExecutionModel.CREATE_MAT_VIEW:
                final CreateMatViewOperationBuilder createMatViewBuilder = (CreateMatViewOperationBuilder) model;
                if (createMatViewBuilder.getQueryModel() != null) {
                    final QueryModel selectModel = optimiser.optimise(createMatViewBuilder.getQueryModel(), executionContext, this);
                    createMatViewBuilder.setSelectModel(selectModel);
                }
                return model;
        }
        return compileExecutionModel0(executionContext, model);
    }

    private void compileInner(
            @NotNull SqlExecutionContext executionContext,
            CharSequence sqlText,
            boolean generateProgressLogger
    ) throws SqlException {
        final SqlExecutionCircuitBreaker circuitBreaker = executionContext.getCircuitBreaker();
        if (!circuitBreaker.isTimerSet()) {
            circuitBreaker.resetTimer();
        }
        final CharSequence tok = SqlUtil.fetchNext(lexer);
        if (tok == null) {
            compiledQuery.ofEmpty();
            return;
        }

        final KeywordBasedExecutor executor = keywordBasedExecutors.get(tok);
        final long beginNanos = configuration.getNanosecondClock().getTicks();

        if (executor != null) {
            // an executor can return compiled query with NONE type as a fallback to execution model
            try {
                // we cannot log start of the executor SQL because we do not know if it
                // contains secrets or not.

                executor.execute(executionContext, sqlText);
                // executor might decide that SQL contains secret, otherwise we're logging it
                this.sqlText = executionContext.containsSecret() ? "** redacted for privacy **" : sqlText;
                QueryProgress.logEnd(-1, this.sqlText, executionContext, beginNanos);
            } catch (Throwable e) {
                // Executor is all-in-one, it parses SQL text and executes it right away. The convention is
                // that before parsing secrets the executor will notify the execution context. In that, even if
                // executor fails, the secret SQL text must not be logged
                this.sqlText = executionContext.containsSecret() ? "** redacted for privacy** " : sqlText;
                QueryProgress.logError(e, -1, this.sqlText, executionContext, beginNanos);
                throw e;
            }
        } else {
            this.sqlText = sqlText;
        }
        // executor is allowed to give up on the execution and fall back to standard behaviour
        if (executor == null || compiledQuery.getType() == CompiledQuery.NONE) {
            compileUsingModel(executionContext, beginNanos, generateProgressLogger);
        }
        final short type = compiledQuery.getType();
        if ((type == CompiledQuery.ALTER || type == CompiledQuery.UPDATE) && !executionContext.isWalApplication()) {
            compiledQuery.withSqlText(Chars.toString(sqlText));
        }
        compiledQuery.withContext(executionContext);
    }

    private void compileLegacyCheckpoint(SqlExecutionContext executionContext, @Transient CharSequence sqlText) throws SqlException {
        executionContext.getSecurityContext().authorizeDatabaseSnapshot();
        CharSequence tok = expectToken(lexer, "'prepare' or 'complete'");

        if (Chars.equalsLowerCaseAscii(tok, "prepare")) {
            engine.snapshotCreate(executionContext);
            compiledQuery.ofCheckpointCreate();
        } else if (Chars.equalsLowerCaseAscii(tok, "complete")) {
            engine.checkpointRelease();
            compiledQuery.ofCheckpointRelease();
        } else {
            throw SqlException.position(lexer.lastTokenPosition()).put("'prepare' or 'complete' expected");
        }
    }

    private void compileMatViewQuery(
            @Transient @NotNull SqlExecutionContext executionContext,
            @NotNull CreateMatViewOperation createMatViewOp
    ) throws SqlException {
        final CreateTableOperation createTableOp = createMatViewOp.getCreateTableOperation();
        lexer.of(createTableOp.getSelectText());
        clear();

        SqlExecutionCircuitBreaker circuitBreaker = executionContext.getCircuitBreaker();
        if (!circuitBreaker.isTimerSet()) {
            circuitBreaker.resetTimer();
        }
        final CharSequence tok = SqlUtil.fetchNext(lexer);
        if (tok == null) {
            throw SqlException.$(lexer.lastTokenPosition(), "SELECT query expected");
        }
        lexer.unparseLast();

        sqlText = createTableOp.getSelectText();
        compiledQuery.withContext(executionContext);

        final int startPos = lexer.getPosition();
        final long beginNanos = configuration.getNanosecondClock().getTicks();

        final int selectTextPosition = createTableOp.getSelectTextPosition();
        try {
            final QueryModel queryModel;
            try {
                final ExecutionModel executionModel = parser.parse(lexer, executionContext, this);
                if (executionModel.getModelType() != ExecutionModel.QUERY) {
                    throw SqlException.$(startPos, "SELECT query expected");
                }
                queryModel = optimiser.optimise((QueryModel) executionModel, executionContext, this);
            } catch (SqlException e) {
                e.setPosition(e.getPosition() + selectTextPosition);
                throw e;
            }
<<<<<<< HEAD
            createMatViewOp.validateAndUpdateMetadataFromModel(executionContext, optimiser, queryModel);
=======
            final QueryModel queryModel = optimiser.optimise((QueryModel) executionModel, executionContext, this);
            createMatViewOp.validateAndUpdateMetadataFromModel(executionContext, optimiser.getFunctionFactoryCache(), queryModel);
>>>>>>> ae02555f
            queryModel.setIsMatView(true);
            try {
                compiledQuery.ofSelect(generateSelectWithRetries(queryModel, executionContext, false));
            } catch (SqlException e) {
                e.setPosition(e.getPosition() + selectTextPosition);
                throw e;
            }
        } catch (Throwable th) {
            QueryProgress.logError(th, -1, sqlText, executionContext, beginNanos);
            throw th;
        }
    }

    private void compileRefresh(SqlExecutionContext executionContext, @Transient CharSequence sqlText) throws SqlException {
        CharSequence tok = expectToken(lexer, "'materialized'");
        if (!isMaterializedKeyword(tok)) {
            throw SqlException.$(lexer.lastTokenPosition(), "'materialized' expected'");
        }

        tok = expectToken(lexer, "'view'");
        if (!isViewKeyword(tok)) {
            throw SqlException.$(lexer.lastTokenPosition(), "'view' expected'");
        }

        tok = expectToken(lexer, "materialized view name");
        if (isSemicolon(tok)) {
            throw SqlException.$(lexer.lastTokenPosition(), "materialized view name expected");
        }
        assertTableNameIsQuotedOrNotAKeyword(tok, lexer.lastTokenPosition());

        final CharSequence matViewName = GenericLexer.unquote(tok);
        final TableToken matViewToken = executionContext.getTableTokenIfExists(matViewName);
        if (matViewToken == null) {
            throw SqlException.matViewDoesNotExist(lexer.lastTokenPosition(), matViewName);
        }
        if (!matViewToken.isMatView()) {
            throw SqlException.$(lexer.lastTokenPosition(), "materialized view name expected, got table name");
        }

        tok = expectToken(lexer, "'full' or 'incremental'");
        final boolean incremental = isIncrementalKeyword(tok);
        if (!incremental && !isFullKeyword(tok)) {
            throw SqlException.$(lexer.lastTokenPosition(), "'full' or 'incremental' expected");
        }

        tok = SqlUtil.fetchNext(lexer);
        if (tok != null && !isSemicolon(tok)) {
            throw SqlException.$(lexer.lastTokenPosition(), "unexpected token [").put(tok).put("] while trying to refresh materialized view");
        }

        final MatViewGraph matViewGraph = engine.getMatViewGraph();
        executionContext.getSecurityContext().authorizeMatViewRefresh(matViewToken);
        if (incremental) {
            matViewGraph.enqueueIncrementalRefresh(matViewToken);
        } else {
            matViewGraph.enqueueFullRefresh(matViewToken);
        }
        compiledQuery.ofRefreshMatView();
    }

    private void compileReindex(SqlExecutionContext executionContext, @Transient CharSequence sqlText) throws SqlException {
        CharSequence tok = SqlUtil.fetchNext(lexer);
        if (tok == null || !isTableKeyword(tok)) {
            throw SqlException.$(lexer.lastTokenPosition(), "TABLE expected");
        }

        tok = SqlUtil.fetchNext(lexer);
        if (tok == null || Chars.equals(tok, ',')) {
            throw SqlException.$(lexer.getPosition(), "table name expected");
        }

        if (Chars.isQuoted(tok)) {
            tok = GenericLexer.unquote(tok);
        }
        final TableToken tableToken = tableExistsOrFail(lexer.lastTokenPosition(), tok, executionContext);
        checkMatViewModification(tableToken);
        try (IndexBuilder indexBuilder = new IndexBuilder(configuration)) {
            indexBuilder.of(path.of(configuration.getDbRoot()).concat(tableToken.getDirName()));

            tok = SqlUtil.fetchNext(lexer);
            CharSequence columnName = null;

            if (tok != null && isColumnKeyword(tok)) {
                tok = SqlUtil.fetchNext(lexer);
                if (Chars.isQuoted(tok)) {
                    tok = GenericLexer.unquote(tok);
                }
                if (tok == null || TableUtils.isValidColumnName(tok, configuration.getMaxFileNameLength())) {
                    columnName = GenericLexer.immutableOf(tok);
                    tok = SqlUtil.fetchNext(lexer);
                }
            }

            CharSequence partition = null;
            if (tok != null && isPartitionKeyword(tok)) {
                tok = SqlUtil.fetchNext(lexer);

                if (Chars.isQuoted(tok)) {
                    tok = GenericLexer.unquote(tok);
                }
                partition = tok;
                tok = SqlUtil.fetchNext(lexer);
            }

            if (tok == null || !isLockKeyword(tok)) {
                throw SqlException.$(lexer.getPosition(), "LOCK EXCLUSIVE expected");
            }

            tok = SqlUtil.fetchNext(lexer);
            if (tok == null || !isExclusiveKeyword(tok)) {
                throw SqlException.$(lexer.getPosition(), "LOCK EXCLUSIVE expected");
            }

            tok = SqlUtil.fetchNext(lexer);
            if (tok != null && !isSemicolon(tok)) {
                throw SqlException.$(lexer.getPosition(), "EOF expected");
            }

            columnNames.clear();
            if (columnName != null) {
                columnNames.add(columnName);
            }
            executionContext.getSecurityContext().authorizeTableReindex(tableToken, columnNames);
            indexBuilder.reindex(partition, columnName);
        }
        compiledQuery.ofRepair();
    }

    private void compileRollback(SqlExecutionContext executionContext, @Transient CharSequence sqlText) {
        compiledQuery.ofRollback();
    }

    private void compileSet(SqlExecutionContext executionContext, @Transient CharSequence sqlText) {
        compiledQuery.ofSet();
    }

    private void compileTruncate(SqlExecutionContext executionContext, @Transient CharSequence sqlText) throws SqlException {
        CharSequence tok;
        tok = SqlUtil.fetchNext(lexer);

        if (tok == null) {
            throw SqlException.$(lexer.getPosition(), "TABLE expected");
        }

        if (!isTableKeyword(tok)) {
            throw SqlException.$(lexer.lastTokenPosition(), "TABLE expected");
        }

        tok = SqlUtil.fetchNext(lexer);
        if (tok != null && isOnlyKeyword(tok)) {
            tok = SqlUtil.fetchNext(lexer);
        }

        if (tok != null && isWithKeyword(tok)) {
            throw SqlException.$(lexer.lastTokenPosition(), "table name expected");
        }

        tableWriters.clear();
        try {
            do {
                if (tok == null || Chars.equals(tok, ',')) {
                    throw SqlException.$(lexer.getPosition(), "table name expected");
                }

                if (Chars.isQuoted(tok)) {
                    tok = GenericLexer.unquote(tok);
                }
                final TableToken tableToken = tableExistsOrFail(lexer.lastTokenPosition(), tok, executionContext);
                checkMatViewModification(tableToken);
                executionContext.getSecurityContext().authorizeTableTruncate(tableToken);
                try {
                    tableWriters.add(engine.getTableWriterAPI(tableToken, "truncateTables"));
                } catch (CairoException e) {
                    LOG.info().$("table busy [table=").$(tok).$(", e=").$((Throwable) e).I$();
                    throw SqlException.$(lexer.lastTokenPosition(), "table '").put(tok).put("' could not be truncated: ").put(e);
                }
                tok = SqlUtil.fetchNext(lexer);
                if (tok == null || Chars.equals(tok, ';') || isKeepKeyword(tok)) {
                    break;
                }
                if (!Chars.equalsNc(tok, ',')) {
                    throw SqlException.$(lexer.getPosition(), "',' or 'keep' expected");
                }

                tok = SqlUtil.fetchNext(lexer);
                if (tok != null && isKeepKeyword(tok)) {
                    throw SqlException.$(lexer.getPosition(), "table name expected");
                }
            } while (true);

            boolean keepSymbolTables = false;
            if (tok != null && isKeepKeyword(tok)) {
                tok = SqlUtil.fetchNext(lexer);
                if (tok == null || !isSymbolKeyword(tok)) {
                    throw SqlException.$(lexer.lastTokenPosition(), "SYMBOL expected");
                }
                tok = SqlUtil.fetchNext(lexer);
                if (tok == null || !isMapsKeyword(tok)) {
                    throw SqlException.$(lexer.lastTokenPosition(), "MAPS expected");
                }
                keepSymbolTables = true;
                tok = SqlUtil.fetchNext(lexer);
            }

            if (tok != null && !Chars.equals(tok, ';')) {
                throw SqlException.unexpectedToken(lexer.lastTokenPosition(), tok);
            }

            final long queryId = queryRegistry.register(sqlText, executionContext);
            try {
                for (int i = 0, n = tableWriters.size(); i < n; i++) {
                    final TableWriterAPI writer = tableWriters.getQuick(i);
                    try {
                        if (writer.getMetadata().isWalEnabled()) {
                            writer.truncateSoft();
                        } else {
                            TableToken tableToken = writer.getTableToken();
                            if (engine.lockReaders(tableToken)) {
                                try {
                                    if (keepSymbolTables) {
                                        writer.truncateSoft();
                                    } else {
                                        writer.truncate();
                                    }
                                } finally {
                                    engine.unlockReaders(tableToken);
                                }
                            } else {
                                throw SqlException.$(0, "there is an active query against '").put(tableToken.getTableName()).put("'. Try again.");
                            }
                        }
                    } catch (CairoException | CairoError e) {
                        LOG.error().$("could not truncate [table=").$(writer.getTableToken()).$(", e=").$((Sinkable) e).I$();
                        throw e;
                    }
                }
            } finally {
                queryRegistry.unregister(queryId, executionContext);
            }
        } finally {
            for (int i = 0, n = tableWriters.size(); i < n; i++) {
                tableWriters.getQuick(i).close();
            }
            tableWriters.clear();
        }
        compiledQuery.ofTruncate();
    }

    private void compileUsingModel(SqlExecutionContext executionContext, long beginNanos, boolean generateProgressLogger) throws SqlException {
        // This method will not populate sql cache directly; factories are assumed to be non-reentrant, and once
        // factory is out of this method, the caller assumes full ownership over it. However, the caller may
        // choose to return the factory back to this or any other instance of compiler for safekeeping

        // lexer would have parsed first token to determine direction of execution flow
        lexer.unparseLast();
        codeGenerator.clear();
        long sqlId = -1;

        ExecutionModel executionModel = null;
        try {
            executionModel = compileExecutionModel(executionContext);
            switch (executionModel.getModelType()) {
                case ExecutionModel.QUERY:
                    compiledQuery.ofSelect(
                            generateSelectWithRetries(
                                    (QueryModel) executionModel,
                                    executionContext,
                                    generateProgressLogger
                            )
                    );
                    break;
                case ExecutionModel.CREATE_TABLE:
                    compiledQuery.ofCreateTable(((CreateTableOperationBuilder) executionModel).build(this, executionContext, sqlText));
                    break;
                case ExecutionModel.CREATE_MAT_VIEW:
                    compiledQuery.ofCreateMatView(((CreateMatViewOperationBuilder) executionModel).build(this, executionContext, sqlText));
                    break;
                case ExecutionModel.COPY:
                    QueryProgress.logStart(sqlId, sqlText, executionContext, false);
                    checkMatViewModification(executionModel);
                    copy(executionContext, (CopyModel) executionModel);
                    QueryProgress.logEnd(sqlId, sqlText, executionContext, beginNanos);
                    break;
                case ExecutionModel.RENAME_TABLE:
                    sqlId = queryRegistry.register(sqlText, executionContext);
                    QueryProgress.logStart(sqlId, sqlText, executionContext, false);
                    checkMatViewModification(executionModel);
                    final RenameTableModel rtm = (RenameTableModel) executionModel;
                    engine.rename(
                            executionContext.getSecurityContext(),
                            path,
                            mem,
                            GenericLexer.unquote(rtm.getFrom().token),
                            renamePath,
                            GenericLexer.unquote(rtm.getTo().token)
                    );
                    compiledQuery.ofRenameTable();
                    break;
                case ExecutionModel.UPDATE:
                    QueryProgress.logStart(sqlId, sqlText, executionContext, false);
                    checkMatViewModification(executionModel);
                    final QueryModel updateQueryModel = (QueryModel) executionModel;
                    TableToken tableToken = executionContext.getTableToken(updateQueryModel.getTableName());
                    try (TableRecordMetadata metadata = executionContext.getMetadataForWrite(tableToken)) {
                        compiledQuery.ofUpdate(generateUpdate(updateQueryModel, executionContext, metadata));
                    }
                    QueryProgress.logEnd(sqlId, sqlText, executionContext, beginNanos);
                    // update is delayed until operation execution (for non-wal tables) or pushed to wal job completely
                    break;
                case ExecutionModel.EXPLAIN:
                    sqlId = queryRegistry.register(sqlText, executionContext);
                    QueryProgress.logStart(sqlId, sqlText, executionContext, false);
                    compiledQuery.ofExplain(generateExplain((ExplainModel) executionModel, executionContext));
                    QueryProgress.logEnd(sqlId, sqlText, executionContext, beginNanos);
                    break;
                default:
                    QueryProgress.logStart(sqlId, sqlText, executionContext, false);
                    checkMatViewModification(executionModel);
                    final InsertModel insertModel = (InsertModel) executionModel;
                    if (insertModel.getQueryModel() != null) {
                        sqlId = queryRegistry.register(sqlText, executionContext);
                        executeWithRetries(
                                insertAsSelectMethod,
                                executionModel,
                                configuration.getCreateAsSelectRetryCount(),
                                executionContext
                        );
                    } else {
                        // we use SQL Compiler state (reusing objects) to generate InsertOperation
                        compiledQuery.ofInsert(insert(sqlText, insertModel, executionContext));
                    }
                    QueryProgress.logEnd(sqlId, sqlText, executionContext, beginNanos);
                    break;
            }

            short type = compiledQuery.getType();
            if (
                    type == CompiledQuery.INSERT_AS_SELECT // insert as select is immediate, simple insert is not!
                            || type == CompiledQuery.EXPLAIN
                            || type == CompiledQuery.RENAME_TABLE  // non-wal rename table is complete at this point
            ) {
                queryRegistry.unregister(sqlId, executionContext);
            }
        } catch (Throwable th) {
            if (executionModel != null) {
                freeTableNameFunctions(executionModel.getQueryModel());
            }
            // unregister query on error
            queryRegistry.unregister(sqlId, executionContext);

            QueryProgress.logError(th, sqlId, sqlText, executionContext, beginNanos);
            throw th;
        }
    }

    private void compileVacuum(SqlExecutionContext executionContext, @Transient CharSequence sqlText) throws SqlException {
        CharSequence tok = expectToken(lexer, "'table'");
        // It used to be VACUUM PARTITIONS but become VACUUM TABLE
        boolean partitionsKeyword = isPartitionsKeyword(tok);
        if (partitionsKeyword || isTableKeyword(tok)) {
            tok = expectToken(lexer, "table name");
            assertTableNameIsQuotedOrNotAKeyword(tok, lexer.lastTokenPosition());
            CharSequence tableName = GenericLexer.assertNoDotsAndSlashes(GenericLexer.unquote(tok), lexer.lastTokenPosition());
            int tableNamePos = lexer.lastTokenPosition();
            CharSequence eol = SqlUtil.fetchNext(lexer);
            if (eol == null || Chars.equals(eol, ';')) {
                final TableToken tableToken = tableExistsOrFail(lexer.lastTokenPosition(), tableName, executionContext);
                checkMatViewModification(tableToken);
                try (TableReader rdr = executionContext.getReader(tableToken)) {
                    int partitionBy = rdr.getMetadata().getPartitionBy();
                    if (PartitionBy.isPartitioned(partitionBy)) {
                        executionContext.getSecurityContext().authorizeTableVacuum(rdr.getTableToken());
                        if (!TableUtils.schedulePurgeO3Partitions(messageBus, rdr.getTableToken(), partitionBy)) {
                            throw SqlException.$(
                                    tableNamePos,
                                    "cannot schedule vacuum action, queue is full, please retry " +
                                            "or increase Purge Discovery Queue Capacity"
                            );
                        }
                    } else if (partitionsKeyword) {
                        throw SqlException.$(lexer.lastTokenPosition(), "table '").put(tableName).put("' is not partitioned");
                    }
                    vacuumColumnVersions.run(rdr);
                    compiledQuery.ofVacuum();
                }
            } else {
                throw SqlException.$(lexer.lastTokenPosition(), "end of line or ';' expected");
            }
        } else {
            throw SqlException.$(lexer.lastTokenPosition(), "'partitions' expected");
        }
    }

    private void copy(SqlExecutionContext executionContext, CopyModel copyModel) throws SqlException {
        if (!copyModel.isCancel() && Chars.equalsLowerCaseAscii(copyModel.getFileName().token, "stdin")) {
            // no-op implementation
            authorizeInsertForCopy(executionContext.getSecurityContext(), copyModel);
            compiledQuery.ofCopyRemote();
        } else {
            final RecordCursorFactory copyFactory;
            if (copyModel.isCancel()) {
                copyFactory = compileCopyCancel(executionContext, copyModel);
            } else {
                copyFactory = compileCopy(executionContext.getSecurityContext(), copyModel);
            }
            compiledQuery.ofPseudoSelect(copyFactory);
        }
    }

    private long copyOrdered(
            TableWriterAPI writer,
            RecordMetadata metadata,
            RecordCursor cursor,
            RecordToRowCopier copier,
            int cursorTimestampIndex,
            SqlExecutionCircuitBreaker circuitBreaker
    ) {
        long rowCount;

        if (ColumnType.isSymbolOrString(metadata.getColumnType(cursorTimestampIndex))) {
            rowCount = copyOrderedStrTimestamp(writer, cursor, copier, cursorTimestampIndex, circuitBreaker);
        } else {
            rowCount = copyOrdered0(writer, cursor, copier, cursorTimestampIndex, circuitBreaker);
        }
        writer.commit();

        return rowCount;
    }

    private long copyOrdered0(
            TableWriterAPI writer,
            RecordCursor cursor,
            RecordToRowCopier copier,
            int cursorTimestampIndex,
            SqlExecutionCircuitBreaker circuitBreaker
    ) {
        long rowCount = 0;
        final Record record = cursor.getRecord();
        while (cursor.hasNext()) {
            circuitBreaker.statefulThrowExceptionIfTripped();
            TableWriter.Row row = writer.newRow(record.getTimestamp(cursorTimestampIndex));
            copier.copy(record, row);
            row.append();
            rowCount++;
        }

        return rowCount;
    }

    private long copyOrderedBatched(
            TableWriterAPI writer,
            RecordMetadata metadata,
            RecordCursor cursor,
            RecordToRowCopier copier,
            int cursorTimestampIndex,
            long batchSize,
            long o3MaxLag,
            SqlExecutionCircuitBreaker circuitBreaker
    ) {
        long rowCount;
        if (ColumnType.isSymbolOrString(metadata.getColumnType(cursorTimestampIndex))) {
            rowCount = copyOrderedBatchedStrTimestamp(writer, cursor, copier, cursorTimestampIndex, batchSize, o3MaxLag, circuitBreaker);
        } else {
            rowCount = copyOrderedBatched0(writer, cursor, copier, cursorTimestampIndex, batchSize, o3MaxLag, circuitBreaker);
        }
        writer.commit();

        return rowCount;
    }

    // returns number of copied rows
    private long copyOrderedBatched0(
            TableWriterAPI writer,
            RecordCursor cursor,
            RecordToRowCopier copier,
            int cursorTimestampIndex,
            long batchSize,
            long o3MaxLag,
            SqlExecutionCircuitBreaker circuitBreaker
    ) {
        long deadline = batchSize;
        long rowCount = 0;
        final Record record = cursor.getRecord();
        while (cursor.hasNext()) {
            circuitBreaker.statefulThrowExceptionIfTripped();
            TableWriter.Row row = writer.newRow(record.getTimestamp(cursorTimestampIndex));
            copier.copy(record, row);
            row.append();
            if (++rowCount >= deadline) {
                writer.ic(o3MaxLag);
                deadline = rowCount + batchSize;
            }
        }
        return rowCount;
    }

    // returns number of copied rows
    private long copyOrderedBatchedStrTimestamp(
            TableWriterAPI writer,
            RecordCursor cursor,
            RecordToRowCopier copier,
            int cursorTimestampIndex,
            long batchSize,
            long o3MaxLag,
            SqlExecutionCircuitBreaker circuitBreaker
    ) {
        long deadline = batchSize;
        long rowCount = 0;
        final Record record = cursor.getRecord();
        while (cursor.hasNext()) {
            circuitBreaker.statefulThrowExceptionIfTripped();
            CharSequence str = record.getStrA(cursorTimestampIndex);
            // It's allowed to insert ISO formatted string to timestamp column
            TableWriter.Row row = writer.newRow(SqlUtil.parseFloorPartialTimestamp(str, -1, ColumnType.STRING, ColumnType.TIMESTAMP));
            copier.copy(record, row);
            row.append();
            if (++rowCount >= deadline) {
                writer.ic(o3MaxLag);
                deadline = rowCount + batchSize;
            }
        }

        return rowCount;
    }

    //returns number of copied rows
    private long copyOrderedStrTimestamp(
            TableWriterAPI writer,
            RecordCursor cursor,
            RecordToRowCopier copier,
            int cursorTimestampIndex,
            SqlExecutionCircuitBreaker circuitBreaker
    ) {
        long rowCount = 0;
        final Record record = cursor.getRecord();
        while (cursor.hasNext()) {
            circuitBreaker.statefulThrowExceptionIfTripped();
            final CharSequence str = record.getStrA(cursorTimestampIndex);
            // It's allowed to insert ISO formatted string to timestamp column
            TableWriter.Row row = writer.newRow(SqlUtil.implicitCastStrAsTimestamp(str));
            copier.copy(record, row);
            row.append();
            rowCount++;
        }

        return rowCount;
    }

    // returns number of copied rows
    private long copyTableData(
            RecordCursor cursor,
            RecordMetadata metadata,
            TableWriterAPI writer,
            RecordMetadata writerMetadata,
            RecordToRowCopier recordToRowCopier,
            long batchSize,
            long o3MaxLag,
            SqlExecutionCircuitBreaker circuitBreaker
    ) {
        int timestampIndex = writerMetadata.getTimestampIndex();
        if (timestampIndex == -1) {
            return copyUnordered(cursor, writer, recordToRowCopier, circuitBreaker);
        } else if (batchSize != -1) {
            return copyOrderedBatched(writer, metadata, cursor, recordToRowCopier, timestampIndex, batchSize, o3MaxLag, circuitBreaker);
        } else {
            return copyOrdered(writer, metadata, cursor, recordToRowCopier, timestampIndex, circuitBreaker);
        }
    }

    /**
     * Sets insertCount to number of copied rows.
     */
    private void copyTableDataAndUnlock(
            SecurityContext securityContext,
            TableToken tableToken,
            boolean isWalEnabled,
            RecordCursor cursor,
            RecordMetadata cursorMetadata,
            long batchSize,
            long o3MaxLag,
            SqlExecutionCircuitBreaker circuitBreaker
    ) {
        TableWriterAPI writerAPI = null;
        TableWriter writer = null;

        try {
            if (!isWalEnabled) {
                writerAPI = writer = new TableWriter(
                        engine.getConfiguration(),
                        tableToken,
                        engine.getMessageBus(),
                        null,
                        false,
                        DefaultLifecycleManager.INSTANCE,
                        engine.getConfiguration().getDbRoot(),
                        engine.getDdlListener(tableToken),
                        engine.getCheckpointStatus(),
                        engine
                );
            } else {
                writerAPI = engine.getTableWriterAPI(tableToken, "create as select");
            }

            RecordMetadata writerMetadata = writerAPI.getMetadata();
            entityColumnFilter.of(writerMetadata.getColumnCount());
            this.insertCount = copyTableData(
                    cursor,
                    cursorMetadata,
                    writerAPI,
                    writerMetadata,
                    RecordToRowCopierUtils.generateCopier(
                            asm,
                            cursorMetadata,
                            writerMetadata,
                            entityColumnFilter
                    ),
                    batchSize,
                    o3MaxLag,
                    circuitBreaker
            );
        } catch (CairoException e) {
            // Close writer, the table will be removed
            writerAPI = Misc.free(writerAPI);
            writer = null;
            throw e;
        } finally {
            if (isWalEnabled) {
                Misc.free(writerAPI);
            } else {
                engine.unlock(securityContext, tableToken, writer, false);
            }
        }
    }

    /**
     * Returns number of copied rows.
     */
    private long copyUnordered(RecordCursor cursor, TableWriterAPI writer, RecordToRowCopier copier, SqlExecutionCircuitBreaker circuitBreaker) {
        long rowCount = 0;
        final Record record = cursor.getRecord();
        while (cursor.hasNext()) {
            circuitBreaker.statefulThrowExceptionIfTripped();
            TableWriter.Row row = writer.newRow();
            copier.copy(record, row);
            row.append();
            rowCount++;
        }
        writer.commit();

        return rowCount;
    }

    private void executeCreateMatView(CreateMatViewOperation createMatViewOp, SqlExecutionContext executionContext) throws SqlException {
        if (createMatViewOp.getRefreshType() != MatViewDefinition.INCREMENTAL_REFRESH_TYPE) {
            throw SqlException.$(createMatViewOp.getTableNamePosition(), "unexpected refresh type: ").put(createMatViewOp.getRefreshType());
        }

        final long sqlId = queryRegistry.register(createMatViewOp.getSqlText(), executionContext);
        final long beginNanos = configuration.getMicrosecondClock().getTicks();
        QueryProgress.logStart(sqlId, createMatViewOp.getSqlText(), executionContext, false);
        try {
            final int status = executionContext.getTableStatus(path, createMatViewOp.getTableName());
            if (status == TableUtils.TABLE_EXISTS) {
                final TableToken tt = executionContext.getTableTokenIfExists(createMatViewOp.getTableName());
                if (tt != null && !tt.isMatView()) {
                    throw SqlException.$(createMatViewOp.getTableNamePosition(), "table with the requested name already exists");
                }
                if (createMatViewOp.ignoreIfExists()) {
                    createMatViewOp.updateOperationFutureTableToken(tt);
                } else {
                    throw SqlException.$(createMatViewOp.getTableNamePosition(), "materialized view already exists");
                }
            } else {
                CharSequence volumeAlias = createMatViewOp.getVolumeAlias();
                if (volumeAlias != null) {
                    CharSequence volumePath = configuration.getVolumeDefinitions().resolveAlias(volumeAlias);
                    if (volumePath != null) {
                        if (!ff.isDirOrSoftLinkDir(path.of(volumePath).$())) {
                            throw CairoException.critical(0).put("not a valid path for volume [alias=")
                                    .put(volumeAlias).put(", path=").put(path).put(']');
                        }
                    } else {
                        throw SqlException.position(0).put("volume alias is not allowed [alias=")
                                .put(volumeAlias).put(']');
                    }
                }

                final MatViewDefinition matViewDefinition;
                final TableToken matViewToken;

                final CreateTableOperation createTableOp = createMatViewOp.getCreateTableOperation();
                if (createTableOp.getSelectText() != null) {
                    RecordCursorFactory newFactory = null;
                    RecordCursor newCursor;
                    for (int retryCount = 0; ; retryCount++) {
                        try {
                            compileMatViewQuery(executionContext, createMatViewOp);
                            Misc.free(newFactory);
                            newFactory = compiledQuery.getRecordCursorFactory();
                            newCursor = newFactory.getCursor(executionContext);
                            break;
                        } catch (TableReferenceOutOfDateException e) {
                            if (retryCount == maxRecompileAttempts) {
                                Misc.free(newFactory);
                                throw SqlException.$(0, e.getFlyweightMessage());
                            }
                            LOG.info().$("retrying plan [q=`").$(createTableOp.getSelectText()).$("`]").$();
                        } catch (Throwable th) {
                            Misc.free(newFactory);
                            throw th;
                        }
                    }

                    try {
                        final RecordMetadata metadata = newFactory.getMetadata();
                        try (TableReader baseReader = engine.getReader(createMatViewOp.getBaseTableName())) {
                            createMatViewOp.validateAndUpdateMetadataFromSelect(metadata, baseReader.getMetadata());
                        }

                        matViewDefinition = engine.createMatView(
                                executionContext.getSecurityContext(),
                                mem,
                                blockFileWriter,
                                path,
                                createMatViewOp.ignoreIfExists(),
                                createMatViewOp,
                                !createMatViewOp.isWalEnabled(),
                                volumeAlias != null
                        );
                        matViewToken = matViewDefinition.getMatViewToken();
                    } finally {
                        Misc.free(newCursor);
                        Misc.free(newFactory);
                    }

                    engine.getMatViewGraph().createView(matViewDefinition);
                    createMatViewOp.updateOperationFutureTableToken(matViewToken);
                } else {
                    throw SqlException.$(createTableOp.getTableNamePosition(), "materialized view requires a SELECT statement");
                }
            }
            QueryProgress.logEnd(sqlId, createMatViewOp.getSqlText(), executionContext, beginNanos);
        } catch (Throwable th) {
            if (th instanceof CairoException) {
                ((CairoException) th).position(createMatViewOp.getTableNamePosition());
            }
            QueryProgress.logError(th, sqlId, createMatViewOp.getSqlText(), executionContext, beginNanos);
            throw th;
        } finally {
            queryRegistry.unregister(sqlId, executionContext);
        }
    }

    private void executeCreateTable(CreateTableOperation createTableOp, SqlExecutionContext executionContext) throws SqlException {
        final long sqlId = queryRegistry.register(createTableOp.getSqlText(), executionContext);
        long beginNanos = configuration.getMicrosecondClock().getTicks();
        QueryProgress.logStart(sqlId, createTableOp.getSqlText(), executionContext, false);
        try {
            executionContext.setUseSimpleCircuitBreaker(true);

            // Fast path for CREATE TABLE IF NOT EXISTS in scenario when the table already exists
            final int status = executionContext.getTableStatus(path, createTableOp.getTableName());
            if (status == TableUtils.TABLE_EXISTS) {
                final TableToken tt = executionContext.getTableTokenIfExists(createTableOp.getTableName());
                if (tt != null && tt.isMatView()) {
                    throw SqlException.$(createTableOp.getTableNamePosition(), "materialized view with the requested name already exists");
                }
                if (createTableOp.ignoreIfExists()) {
                    createTableOp.updateOperationFutureTableToken(tt);
                } else {
                    throw SqlException.$(createTableOp.getTableNamePosition(), "table already exists");
                }
            } else {
                // create table (...) ... in volume volumeAlias;
                CharSequence volumeAlias = createTableOp.getVolumeAlias();
                if (volumeAlias != null) {
                    CharSequence volumePath = configuration.getVolumeDefinitions().resolveAlias(volumeAlias);
                    if (volumePath != null) {
                        if (!ff.isDirOrSoftLinkDir(path.of(volumePath).$())) {
                            throw CairoException.critical(0).put("not a valid path for volume [alias=")
                                    .put(volumeAlias).put(", path=").put(path).put(']');
                        }
                    } else {
                        throw SqlException.position(0).put("volume alias is not allowed [alias=")
                                .put(volumeAlias).put(']');
                    }
                }

                final TableToken tableToken;
                if (createTableOp.getSelectText() != null) {
                    this.insertCount = -1;
                    final int position = createTableOp.getTableNamePosition();
                    RecordCursorFactory newFactory = null;
                    RecordCursor newCursor;
                    for (int retryCount = 0; ; retryCount++) {
                        try {
                            lexer.of(createTableOp.getSelectText());
                            clearExceptSqlText();
                            compileInner(executionContext, createTableOp.getSelectText(), false);
                            Misc.free(newFactory);
                            newFactory = compiledQuery.getRecordCursorFactory();
                            newCursor = newFactory.getCursor(executionContext);
                            break;
                        } catch (TableReferenceOutOfDateException e) {
                            if (retryCount == maxRecompileAttempts) {
                                Misc.free(newFactory);
                                throw SqlException.$(0, e.getFlyweightMessage());
                            }
                            LOG.info().$("retrying plan [q=`").$(createTableOp.getSelectText()).$("`]").$();
                        } catch (Throwable th) {
                            Misc.free(newFactory);
                            throw th;
                        }
                    }

                    try (
                            RecordCursorFactory factory = newFactory;
                            RecordCursor cursor = newCursor
                    ) {
                        final RecordMetadata metadata = factory.getMetadata();
                        createTableOp.validateAndUpdateMetadataFromSelect(metadata);
                        boolean keepLock = !createTableOp.isWalEnabled();

                        // todo: test create table if exists with select
                        tableToken = engine.createTable(
                                executionContext.getSecurityContext(),
                                mem,
                                path,
                                createTableOp.ignoreIfExists(),
                                createTableOp,
                                keepLock,
                                volumeAlias != null
                        );

                        try {
                            copyTableDataAndUnlock(
                                    executionContext.getSecurityContext(),
                                    tableToken,
                                    createTableOp.isWalEnabled(),
                                    cursor,
                                    metadata,
                                    createTableOp.getBatchSize(),
                                    createTableOp.getBatchO3MaxLag(),
                                    executionContext.getCircuitBreaker()
                            );
                        } catch (CairoException e) {
                            e.position(position);
                            LogRecord record = LOG.error()
                                    .$("could not create table as select [message=").$(e.getFlyweightMessage());
                            if (!e.isCancellation()) {
                                record.$(", errno=").$(e.getErrno());
                            }
                            record.I$();
                            engine.dropTableOrMatView(path, tableToken);
                            engine.unlockTableName(tableToken);
                            throw e;
                        }
                    }
                    createTableOp.updateOperationFutureTableToken(tableToken);
                    createTableOp.updateOperationFutureAffectedRowsCount(insertCount);
                } else {
                    try {
                        if (createTableOp.getLikeTableName() != null) {
                            TableToken likeTableToken = executionContext.getTableTokenIfExists(createTableOp.getLikeTableName());
                            if (likeTableToken == null) {
                                throw SqlException
                                        .$(createTableOp.getLikeTableNamePosition(), "table does not exist [table=")
                                        .put(createTableOp.getLikeTableName()).put(']');
                            }

                            try (TableMetadata likeTableMetadata = executionContext.getCairoEngine().getTableMetadata(likeTableToken)) {
                                createTableOp.updateFromLikeTableMetadata(likeTableMetadata);
                                tableToken = engine.createTable(
                                        executionContext.getSecurityContext(),
                                        mem,
                                        path,
                                        createTableOp.ignoreIfExists(),
                                        createTableOp,
                                        false,
                                        volumeAlias != null
                                );
                            }
                        } else {
                            tableToken = engine.createTable(
                                    executionContext.getSecurityContext(),
                                    mem,
                                    path,
                                    createTableOp.ignoreIfExists(),
                                    createTableOp,
                                    false,
                                    volumeAlias != null
                            );
                        }
                        createTableOp.updateOperationFutureTableToken(tableToken);
                    } catch (EntryUnavailableException e) {
                        throw SqlException.$(createTableOp.getTableNamePosition(), "table already exists");
                    } catch (CairoException e) {
                        if (e.isAuthorizationError() || e.isCancellation()) {
                            // No point printing stack trace for authorization or cancellation errors
                            LOG.error().$("could not create table [error=").$(e.getFlyweightMessage()).I$();
                        } else {
                            LOG.error().$("could not create table [error=").$((Throwable) e).I$();
                        }
                        if (e.isInterruption()) {
                            throw e;
                        }
                        throw SqlException.$(createTableOp.getTableNamePosition(), "Could not create table, ")
                                .put(e.getFlyweightMessage());
                    }
                }
            }
            QueryProgress.logEnd(sqlId, createTableOp.getSqlText(), executionContext, beginNanos);
        } catch (Throwable e) {
            if (e instanceof CairoException) {
                ((CairoException) e).position(createTableOp.getTableNamePosition());
            }
            QueryProgress.logError(e, sqlId, createTableOp.getSqlText(), executionContext, beginNanos);
            throw e;
        } finally {
            executionContext.setUseSimpleCircuitBreaker(false);
            queryRegistry.unregister(sqlId, executionContext);
        }
    }

    private void executeDropAllTables(SqlExecutionContext executionContext) {
        // collect table names
        dropAllTablesFailedTableNames.clear();
        tableTokenBucket.clear();
        engine.getTableTokens(tableTokenBucket, false);
        final SecurityContext securityContext = executionContext.getSecurityContext();
        TableToken tableToken;
        for (int i = 0, n = tableTokenBucket.size(); i < n; i++) {
            tableToken = tableTokenBucket.get(i);
            if (!tableToken.isSystem()) {
                if (tableToken.isMatView()) {
                    securityContext.authorizeMatViewDrop(tableToken);
                } else {
                    securityContext.authorizeTableDrop(tableToken);
                }
                try {
                    engine.dropTableOrMatView(path, tableToken);
                } catch (CairoException report) {
                    // it will fail when there are readers/writers and lock cannot be acquired
                    dropAllTablesFailedTableNames.put(tableToken.getTableName(), report.getMessage());
                }
            }
        }
        if (dropAllTablesFailedTableNames.size() > 0) {
            final CairoException ex = CairoException.nonCritical().put("failed to drop tables and materialized views [");
            CharSequence tableName;
            String reason;
            final ObjList<CharSequence> keys = dropAllTablesFailedTableNames.keys();
            for (int i = 0, n = keys.size(); i < n; i++) {
                tableName = keys.get(i);
                reason = dropAllTablesFailedTableNames.get(tableName);
                ex.put('\'').put(tableName).put("': ").put(reason);
                if (i + 1 < n) {
                    ex.put(", ");
                }
            }
            throw ex.put(']');
        }
    }

    private void executeDropMatView(
            GenericDropOperation op,
            SqlExecutionContext sqlExecutionContext
    ) throws SqlException {
        final TableToken tableToken = sqlExecutionContext.getTableTokenIfExists(op.getEntityName());
        if (tableToken == null || TableNameRegistry.isLocked(tableToken)) {
            if (op.ifExists()) {
                return;
            }
            throw SqlException.matViewDoesNotExist(op.getEntityNamePosition(), op.getEntityName());
        }
        if (!tableToken.isMatView()) {
            throw SqlException.$(op.getEntityNamePosition(), "materialized view name expected, got table name");
        }
        sqlExecutionContext.getSecurityContext().authorizeMatViewDrop(tableToken);

        final String sqlText = op.getSqlText();
        final long queryId = queryRegistry.register(sqlText, sqlExecutionContext);
        try {
            engine.dropTableOrMatView(path, tableToken);
        } catch (CairoException ex) {
            if ((ex.isTableDropped() || ex.isTableDoesNotExist()) && op.ifExists()) {
                // all good, mat view dropped already
                return;
            } else if (!op.ifExists() && ex.isTableDropped()) {
                // Concurrently dropped, this should report mat view does not exist
                throw CairoException.matViewDoesNotExist(op.getEntityName());
            }
            throw ex;
        } finally {
            queryRegistry.unregister(queryId, sqlExecutionContext);
        }
    }

    private void executeDropTable(
            GenericDropOperation op,
            SqlExecutionContext sqlExecutionContext
    ) throws SqlException {
        final TableToken tableToken = sqlExecutionContext.getTableTokenIfExists(op.getEntityName());
        if (tableToken == null || TableNameRegistry.isLocked(tableToken)) {
            if (op.ifExists()) {
                return;
            }
            throw SqlException.tableDoesNotExist(op.getEntityNamePosition(), op.getEntityName());
        }
        if (tableToken.isMatView()) {
            throw SqlException.$(op.getEntityNamePosition(), "table name expected, got materialized view name: ").put(op.getEntityName());
        }
        sqlExecutionContext.getSecurityContext().authorizeTableDrop(tableToken);

        final String sqlText = op.getSqlText();
        final long queryId = queryRegistry.register(sqlText, sqlExecutionContext);
        try {
            engine.dropTableOrMatView(path, tableToken);
        } catch (CairoException ex) {
            if ((ex.isTableDropped() || ex.isTableDoesNotExist()) && op.ifExists()) {
                // all good, table dropped already
                return;
            } else if (!op.ifExists() && ex.isTableDropped()) {
                // Concurrently dropped, this should report table does not exist
                throw CairoException.tableDoesNotExist(op.getEntityName());
            }
            throw ex;
        } finally {
            queryRegistry.unregister(queryId, sqlExecutionContext);
        }
    }

    private void executeWithRetries(
            ExecutableMethod method,
            ExecutionModel executionModel,
            int retries,
            SqlExecutionContext executionContext
    ) throws SqlException {
        int attemptsLeft = retries;
        do {
            try {
                method.execute(executionModel, executionContext);
                return;
            } catch (TableReferenceOutOfDateException e) {
                attemptsLeft--;
                clearExceptSqlText();
                lexer.restart();
                executionModel = compileExecutionModel(executionContext);
                if (attemptsLeft < 0) {
                    throw SqlException.position(0).put("too many ").put(e.getFlyweightMessage());
                }
            }
        } while (true);
    }

    private int filterApply(
            Function filter,
            int functionPosition,
            AlterOperationBuilder changePartitionStatement,
            long timestamp
    ) {
        partitionFunctionRec.setTimestamp(timestamp);
        if (filter.getBool(partitionFunctionRec)) {
            changePartitionStatement.addPartitionToList(timestamp, functionPosition);
            return 1;
        }
        return 0;
    }

    private int filterPartitions(
            Function filter,
            int filterPosition,
            TableReader reader,
            AlterOperationBuilder changePartitionStatement
    ) {
        int affectedPartitions = 0;
        // Iterate partitions in descending order, so if folders are missing on disk,
        // removePartition does not fail to determine the next minTimestamp
        final int partitionCount = reader.getPartitionCount();
        if (partitionCount > 0) { // table may be empty
            // perform the action on the first and last partition in the end, those are more expensive than others
            long firstPartition = reader.getTxFile().getPartitionFloor(reader.getPartitionTimestampByIndex(0));
            long lastPartition = reader.getTxFile().getPartitionFloor(reader.getPartitionTimestampByIndex(partitionCount - 1));

            for (int partitionIndex = 1; partitionIndex < partitionCount - 1; partitionIndex++) {
                long physicalTimestamp = reader.getPartitionTimestampByIndex(partitionIndex);
                long logicalTimestamp = reader.getTxFile().getPartitionFloor(physicalTimestamp);
                if (physicalTimestamp != logicalTimestamp || logicalTimestamp == firstPartition || logicalTimestamp == lastPartition) {
                    continue;
                }
                affectedPartitions += filterApply(filter, filterPosition, changePartitionStatement, logicalTimestamp);
            }

            // perform the action on the first and last partition, dropping them have to read min/max timestamp of the next first/last partition
            affectedPartitions += filterApply(filter, filterPosition, changePartitionStatement, firstPartition);
            if (firstPartition != lastPartition) {
                affectedPartitions += filterApply(filter, filterPosition, changePartitionStatement, lastPartition);
            }
        }
        return affectedPartitions;
    }

    private void freeTableNameFunctions(QueryModel queryModel) {
        if (queryModel == null) {
            return;
        }

        do {
            final ObjList<QueryModel> joinModels = queryModel.getJoinModels();
            if (joinModels.size() > 1) {
                for (int i = 1, n = joinModels.size(); i < n; i++) {
                    freeTableNameFunctions(joinModels.getQuick(i));
                }
            }

            Misc.free(queryModel.getTableNameFunction());
            queryModel.setTableNameFunction(null);
        } while ((queryModel = queryModel.getNestedModel()) != null);
    }

    private RecordCursorFactory generateExplain(ExplainModel model, SqlExecutionContext executionContext) throws SqlException {
        if (model.getInnerExecutionModel().getModelType() == ExecutionModel.UPDATE) {
            QueryModel updateQueryModel = model.getInnerExecutionModel().getQueryModel();
            final QueryModel selectQueryModel = updateQueryModel.getNestedModel();
            final RecordCursorFactory recordCursorFactory = generateUpdateFactory(
                    updateQueryModel.getUpdateTableToken(),
                    selectQueryModel,
                    updateQueryModel,
                    executionContext
            );
            return codeGenerator.generateExplain(updateQueryModel, recordCursorFactory, model.getFormat());
        } else {
            return codeGenerator.generateExplain(model, executionContext);
        }
    }

    private UpdateOperation generateUpdate(QueryModel updateQueryModel, SqlExecutionContext executionContext, TableRecordMetadata metadata) throws SqlException {
        TableToken updateTableToken = updateQueryModel.getUpdateTableToken();
        final QueryModel selectQueryModel = updateQueryModel.getNestedModel();

        // Update QueryModel structure is
        // QueryModel with SET column expressions
        // |-- QueryModel of select-virtual or select-choose of data selected for update
        final RecordCursorFactory recordCursorFactory = generateUpdateFactory(
                updateTableToken,
                selectQueryModel,
                updateQueryModel,
                executionContext
        );

        if (!metadata.isWalEnabled() || executionContext.isWalApplication()) {
            return new UpdateOperation(
                    updateTableToken,
                    selectQueryModel.getTableId(),
                    selectQueryModel.getMetadataVersion(),
                    lexer.getPosition(),
                    recordCursorFactory
            );
        } else {
            recordCursorFactory.close();

            if (selectQueryModel.containsJoin()) {
                throw SqlException.position(0).put("UPDATE statements with join are not supported yet for WAL tables");
            }

            return new UpdateOperation(
                    updateTableToken,
                    metadata.getTableId(),
                    metadata.getMetadataVersion(),
                    lexer.getPosition()
            );
        }
    }

    private RecordCursorFactory generateUpdateFactory(
            TableToken tableToken,
            @Transient QueryModel selectQueryModel,
            @Transient QueryModel updateQueryModel,
            @Transient SqlExecutionContext executionContext
    ) throws SqlException {
        final IntList tableColumnTypes = selectQueryModel.getUpdateTableColumnTypes();
        final ObjList<CharSequence> tableColumnNames = selectQueryModel.getUpdateTableColumnNames();

        RecordCursorFactory updateToDataCursorFactory = generateSelectOneShot(selectQueryModel, executionContext, false);
        try {
            if (!updateToDataCursorFactory.supportsUpdateRowId(tableToken)) {
                // in theory this should never happen because all valid UPDATE statements should result in
                // a query plan with real row ids but better to check to prevent data corruption
                throw SqlException.$(updateQueryModel.getModelPosition(), "Unsupported SQL complexity for the UPDATE statement");
            }

            // Check that updateDataFactoryMetadata match types of table to be updated exactly
            final RecordMetadata updateDataFactoryMetadata = updateToDataCursorFactory.getMetadata();
            for (int i = 0, n = updateDataFactoryMetadata.getColumnCount(); i < n; i++) {
                int virtualColumnType = updateDataFactoryMetadata.getColumnType(i);
                CharSequence updateColumnName = updateDataFactoryMetadata.getColumnName(i);
                int tableColumnIndex = tableColumnNames.indexOf(updateColumnName);
                int tableColumnType = tableColumnTypes.get(tableColumnIndex);

                if (virtualColumnType != tableColumnType && !isIPv4UpdateCast(virtualColumnType, tableColumnType)) {
                    if (!ColumnType.isSymbolOrString(tableColumnType) || !ColumnType.isAssignableFrom(virtualColumnType, ColumnType.STRING)) {
                        // get column position
                        ExpressionNode setRhs = updateQueryModel.getNestedModel().getColumns().getQuick(i).getAst();
                        throw SqlException.inconvertibleTypes(setRhs.position, virtualColumnType, "", tableColumnType, updateColumnName);
                    }
                }
            }
            return updateToDataCursorFactory;
        } catch (Throwable th) {
            updateToDataCursorFactory.close();
            throw th;
        }
    }

    private int getNextValidTokenPosition() throws SqlException {
        while (lexer.hasNext()) {
            CharSequence token = SqlUtil.fetchNext(lexer);
            if (token == null) {
                return -1;
            } else if (!isSemicolon(token)) {
                lexer.unparseLast();
                return lexer.lastTokenPosition();
            }
        }

        return -1;
    }

    private int goToQueryEnd() throws SqlException {
        CharSequence token;
        lexer.unparseLast();
        while (lexer.hasNext()) {
            token = SqlUtil.fetchNext(lexer);
            if (token == null || isSemicolon(token)) {
                break;
            }
        }

        return lexer.getPosition();
    }

    private InsertOperation insert(
            CharSequence sqlText,
            InsertModel insertModel,
            SqlExecutionContext executionContext
    ) throws SqlException {
        // todo: rename method to compileInsert()
        //       consider moving this method to InsertModel
        final ExpressionNode tableNameExpr = insertModel.getTableNameExpr();
        ObjList<Function> valueFunctions = null;
        TableToken token = tableExistsOrFail(tableNameExpr.position, tableNameExpr.token, executionContext);

        try (TableRecordMetadata metadata = executionContext.getMetadataForWrite(token)) {
            final long metadataVersion = metadata.getMetadataVersion();
            final InsertOperationImpl insertOperation = new InsertOperationImpl(engine, metadata.getTableToken(), metadataVersion);
            final int metadataTimestampIndex = metadata.getTimestampIndex();
            final ObjList<CharSequence> columnNameList = insertModel.getColumnNameList();
            final int columnSetSize = columnNameList.size();
            int designatedTimestampPosition = 0;
            for (int tupleIndex = 0, n = insertModel.getRowTupleCount(); tupleIndex < n; tupleIndex++) {
                Function timestampFunction = null;
                listColumnFilter.clear();
                if (columnSetSize > 0) {
                    valueFunctions = new ObjList<>(columnSetSize);
                    for (int i = 0; i < columnSetSize; i++) {
                        int metadataColumnIndex = metadata.getColumnIndexQuiet(columnNameList.getQuick(i));
                        if (metadataColumnIndex > -1) {
                            final ExpressionNode node = insertModel.getRowTupleValues(tupleIndex).getQuick(i);
                            final Function function = functionParser.parseFunction(
                                    node,
                                    EmptyRecordMetadata.INSTANCE,
                                    executionContext
                            );

                            insertValidateFunctionAndAddToList(
                                    insertModel,
                                    tupleIndex,
                                    valueFunctions,
                                    metadata,
                                    metadataTimestampIndex,
                                    i,
                                    metadataColumnIndex,
                                    function,
                                    node.position,
                                    executionContext.getBindVariableService()
                            );

                            if (metadataTimestampIndex == metadataColumnIndex) {
                                timestampFunction = function;
                                designatedTimestampPosition = node.position;
                            }

                        } else {
                            throw SqlException.invalidColumn(insertModel.getColumnPosition(i), columnNameList.getQuick(i));
                        }
                    }
                } else {
                    final int columnCount = metadata.getColumnCount();
                    final ObjList<ExpressionNode> values = insertModel.getRowTupleValues(tupleIndex);
                    final int valueCount = values.size();
                    if (columnCount != valueCount) {
                        throw SqlException.$(
                                        insertModel.getEndOfRowTupleValuesPosition(tupleIndex),
                                        "row value count does not match column count [expected="
                                ).put(columnCount).put(", actual=").put(values.size())
                                .put(", tuple=").put(tupleIndex + 1).put(']');
                    }
                    valueFunctions = new ObjList<>(columnCount);

                    for (int i = 0; i < columnCount; i++) {
                        final ExpressionNode node = values.getQuick(i);

                        Function function = functionParser.parseFunction(node, EmptyRecordMetadata.INSTANCE, executionContext);
                        insertValidateFunctionAndAddToList(
                                insertModel,
                                tupleIndex,
                                valueFunctions,
                                metadata,
                                metadataTimestampIndex,
                                i,
                                i,
                                function,
                                node.position,
                                executionContext.getBindVariableService()
                        );

                        if (metadataTimestampIndex == i) {
                            timestampFunction = function;
                            designatedTimestampPosition = node.position;
                        }
                    }
                }

                // validate timestamp
                if (metadataTimestampIndex > -1) {
                    if (timestampFunction == null) {
                        throw SqlException.$(0, "insert statement must populate timestamp");
                    } else if (ColumnType.isNull(timestampFunction.getType()) || timestampFunction.isNullConstant()) {
                        throw SqlException.$(designatedTimestampPosition, "designated timestamp column cannot be NULL");
                    }
                }


                VirtualRecord record = new VirtualRecord(valueFunctions);
                RecordToRowCopier copier = RecordToRowCopierUtils.generateCopier(asm, record, metadata, listColumnFilter);
                insertOperation.addInsertRow(new InsertRowImpl(record, copier, timestampFunction, designatedTimestampPosition, tupleIndex));
            }

            insertOperation.setInsertSql(sqlText);
            return insertOperation;
        } catch (SqlException e) {
            Misc.freeObjList(valueFunctions);
            throw e;
        }
    }

    private void insertAsSelect(ExecutionModel executionModel, SqlExecutionContext executionContext) throws SqlException {
        final InsertModel model = (InsertModel) executionModel;
        final ExpressionNode tableNameExpr = model.getTableNameExpr();

        TableToken tableToken = tableExistsOrFail(tableNameExpr.position, tableNameExpr.token, executionContext);
        long insertCount;

        try (TableWriterAPI writer = engine.getTableWriterAPI(tableToken, "insertAsSelect")) {
            executionContext.setUseSimpleCircuitBreaker(true);

            QueryModel queryModel = model.getQueryModel();
            try (
                    RecordCursorFactory factory = generateSelectOneShot(queryModel, executionContext, false);
                    TableRecordMetadata writerMetadata = executionContext.getMetadataForWrite(tableToken)
            ) {
                final RecordMetadata cursorMetadata = factory.getMetadata();
                // Convert sparse writer metadata into dense
                final int writerTimestampIndex = writerMetadata.getTimestampIndex();
                final int cursorTimestampIndex = cursorMetadata.getTimestampIndex();
                final int cursorColumnCount = cursorMetadata.getColumnCount();

                final RecordToRowCopier copier;
                final ObjList<CharSequence> columnNameList = model.getColumnNameList();
                final int columnSetSize = columnNameList.size();
                int timestampIndexFound = -1;
                if (columnSetSize > 0) {
                    // validate type cast

                    // clear list column filter to re-populate it again
                    listColumnFilter.clear();

                    for (int i = 0; i < columnSetSize; i++) {
                        CharSequence columnName = columnNameList.get(i);
                        int index = writerMetadata.getColumnIndexQuiet(columnName);
                        if (index == -1) {
                            throw SqlException.invalidColumn(model.getColumnPosition(i), columnName);
                        }

                        int fromType = cursorMetadata.getColumnType(i);
                        int toType = writerMetadata.getColumnType(index);
                        if (ColumnType.isAssignableFrom(fromType, toType)) {
                            listColumnFilter.add(index + 1);
                        } else {
                            throw SqlException.inconvertibleTypes(
                                    model.getColumnPosition(i),
                                    fromType,
                                    cursorMetadata.getColumnName(i),
                                    toType,
                                    writerMetadata.getColumnName(i)
                            );
                        }

                        if (index == writerTimestampIndex) {
                            timestampIndexFound = i;
                            if (fromType != ColumnType.TIMESTAMP && fromType != ColumnType.STRING) {
                                throw SqlException.$(tableNameExpr.position, "expected timestamp column but type is ").put(ColumnType.nameOf(fromType));
                            }
                        }
                    }

                    // fail when target table requires chronological data and cursor cannot provide it
                    if (timestampIndexFound < 0 && writerTimestampIndex >= 0) {
                        throw SqlException.$(tableNameExpr.position, "select clause must provide timestamp column");
                    }

                    copier = RecordToRowCopierUtils.generateCopier(asm, cursorMetadata, writerMetadata, listColumnFilter);
                } else {
                    // fail when target table requires chronological data and cursor cannot provide it
                    if (writerTimestampIndex > -1 && cursorTimestampIndex == -1) {
                        if (cursorColumnCount <= writerTimestampIndex) {
                            throw SqlException.$(tableNameExpr.position, "select clause must provide timestamp column");
                        } else {
                            int columnType = ColumnType.tagOf(cursorMetadata.getColumnType(writerTimestampIndex));
                            if (columnType != ColumnType.TIMESTAMP && columnType != ColumnType.STRING && columnType != ColumnType.VARCHAR && columnType != ColumnType.NULL) {
                                throw SqlException.$(tableNameExpr.position, "expected timestamp column but type is ").put(ColumnType.nameOf(columnType));
                            }
                        }
                    }

                    if (writerTimestampIndex > -1 && cursorTimestampIndex > -1 && writerTimestampIndex != cursorTimestampIndex) {
                        throw SqlException
                                .$(tableNameExpr.position, "designated timestamp of existing table (").put(writerTimestampIndex)
                                .put(") does not match designated timestamp in select query (")
                                .put(cursorTimestampIndex)
                                .put(')');
                    }
                    timestampIndexFound = writerTimestampIndex;

                    final int n = writerMetadata.getColumnCount();
                    if (n > cursorMetadata.getColumnCount()) {
                        throw SqlException.$(model.getSelectKeywordPosition(), "not enough columns selected");
                    }

                    for (int i = 0; i < n; i++) {
                        int fromType = cursorMetadata.getColumnType(i);
                        int toType = writerMetadata.getColumnType(i);
                        if (ColumnType.isAssignableFrom(fromType, toType)) {
                            continue;
                        }

                        // We are going on a limp here. There is nowhere to position this error in our model.
                        // We will try to position on column (i) inside cursor's query model. Assumption is that
                        // it will always have a column, e.g. has been processed by optimiser
                        assert i < model.getQueryModel().getBottomUpColumns().size();
                        throw SqlException.inconvertibleTypes(
                                model.getQueryModel().getBottomUpColumns().getQuick(i).getAst().position,
                                fromType,
                                cursorMetadata.getColumnName(i),
                                toType,
                                writerMetadata.getColumnName(i)
                        );
                    }

                    entityColumnFilter.of(writerMetadata.getColumnCount());

                    copier = RecordToRowCopierUtils.generateCopier(
                            asm,
                            cursorMetadata,
                            writerMetadata,
                            entityColumnFilter
                    );
                }

                SqlExecutionCircuitBreaker circuitBreaker = executionContext.getCircuitBreaker();

                try (RecordCursor cursor = factory.getCursor(executionContext)) {
                    try {
                        if (writerTimestampIndex == -1) {
                            insertCount = copyUnordered(cursor, writer, copier, circuitBreaker);
                        } else {
                            if (model.getBatchSize() != -1) {
                                insertCount = copyOrderedBatched(
                                        writer,
                                        factory.getMetadata(),
                                        cursor,
                                        copier,
                                        timestampIndexFound,
                                        model.getBatchSize(),
                                        model.getO3MaxLag(),
                                        circuitBreaker
                                );
                            } else {
                                insertCount = copyOrdered(writer, factory.getMetadata(), cursor, copier, timestampIndexFound, circuitBreaker);
                            }
                        }
                    } catch (Throwable e) {
                        // rollback data when system error occurs
                        try {
                            writer.rollback();
                        } catch (Throwable e2) {
                            // Writer is distressed, exception already logged, the pool will handle it when writer is returned
                            LOG.error().$("could not rollback, writer must be distressed [table=").$(tableNameExpr).I$();
                        }
                        throw e;
                    }
                }
            }
        } finally {
            executionContext.setUseSimpleCircuitBreaker(false);
        }

        compiledQuery.ofInsertAsSelect(insertCount);
    }

    private void insertValidateFunctionAndAddToList(
            InsertModel model,
            int tupleIndex,
            ObjList<Function> valueFunctions,
            RecordMetadata metadata,
            int metadataTimestampIndex,
            int insertColumnIndex,
            int metadataColumnIndex,
            Function function,
            int functionPosition,
            BindVariableService bindVariableService
    ) throws SqlException {
        final int columnType = metadata.getColumnType(metadataColumnIndex);
        if (function.isUndefined()) {
            function.assignType(columnType, bindVariableService);
        }

        if (ColumnType.isAssignableFrom(function.getType(), columnType)) {
            if (metadataColumnIndex == metadataTimestampIndex) {
                return;
            }

            valueFunctions.add(function);
            listColumnFilter.add(metadataColumnIndex + 1);
            return;
        }

        throw SqlException.inconvertibleTypes(
                functionPosition,
                function.getType(),
                model.getRowTupleValues(tupleIndex).getQuick(insertColumnIndex).token,
                metadata.getColumnType(metadataColumnIndex),
                metadata.getColumnName(metadataColumnIndex)
        );
    }

    private boolean isCompatibleColumnTypeChange(int from, int to) {
        return columnConversionSupport[ColumnType.tagOf(from)][ColumnType.tagOf(to)];
    }

    private void lightlyValidateInsertModel(InsertModel model) throws SqlException {
        ExpressionNode tableNameExpr = model.getTableNameExpr();
        if (tableNameExpr.type != ExpressionNode.LITERAL) {
            throw SqlException.$(tableNameExpr.position, "literal expected");
        }

        int columnNameListSize = model.getColumnNameList().size();

        if (columnNameListSize > 0) {
            for (int i = 0, n = model.getRowTupleCount(); i < n; i++) {
                if (columnNameListSize != model.getRowTupleValues(i).size()) {
                    throw SqlException.$(
                                    model.getEndOfRowTupleValuesPosition(i),
                                    "row value count does not match column count [expected="
                            ).put(columnNameListSize)
                            .put(", actual=").put(model.getRowTupleValues(i).size())
                            .put(", tuple=").put(i + 1)
                            .put(']');
                }
            }
        }
    }

    private void parseResumeWal(TableToken tableToken, int tableNamePosition, SqlExecutionContext executionContext) throws SqlException {
        CharSequence tok = expectToken(lexer, "'wal'");
        if (!isWalKeyword(tok)) {
            throw SqlException.$(lexer.lastTokenPosition(), "'wal' expected");
        }
        if (!engine.isWalTable(tableToken)) {
            throw SqlException.$(lexer.lastTokenPosition(), tableToken.getTableName()).put(" is not a WAL table.");
        }

        tok = SqlUtil.fetchNext(lexer); // optional FROM part
        long fromTxn = -1;
        if (tok != null && !Chars.equals(tok, ';')) {
            if (isFromKeyword(tok)) {
                tok = expectToken(lexer, "'transaction' or 'txn'");
                if (!(isTransactionKeyword(tok) || isTxnKeyword(tok))) {
                    throw SqlException.$(lexer.lastTokenPosition(), "'transaction' or 'txn' expected");
                }
                CharSequence txnValue = expectToken(lexer, "transaction value");
                try {
                    fromTxn = Numbers.parseLong(txnValue);
                } catch (NumericException e) {
                    throw SqlException.$(lexer.lastTokenPosition(), "invalid value [value=").put(txnValue).put(']');
                }
            } else {
                throw SqlException.$(lexer.lastTokenPosition(), "'from' expected");
            }
        }
        executionContext.getSecurityContext().authorizeResumeWal(tableToken);
        alterTableResume(tableNamePosition, tableToken, fromTxn, executionContext);
    }

    private void parseSuspendWal(TableToken tableToken, int tableNamePosition, SqlExecutionContext executionContext) throws SqlException {
        CharSequence tok = expectToken(lexer, "'wal'");
        if (!isWalKeyword(tok)) {
            throw SqlException.$(lexer.lastTokenPosition(), "'wal' expected");
        }
        if (!engine.isWalTable(tableToken)) {
            throw SqlException.$(lexer.lastTokenPosition(), tableToken.getTableName()).put(" is not a WAL table.");
        }
        if (!configuration.isDevModeEnabled()) {
            throw SqlException.$(0, "Cannot suspend table, database is not in dev mode");
        }

        ErrorTag errorTag = ErrorTag.NONE;
        String errorMessage = "";

        tok = SqlUtil.fetchNext(lexer); // optional WITH part
        if (tok != null && !Chars.equals(tok, ';')) {
            if (isWithKeyword(tok)) {
                tok = expectToken(lexer, "error code/tag");
                final CharSequence errorCodeOrTagValue = GenericLexer.unquote(tok).toString();
                try {
                    final int errorCode = Numbers.parseInt(errorCodeOrTagValue);
                    errorTag = ErrorTag.resolveTag(errorCode);
                } catch (NumericException e) {
                    try {
                        errorTag = ErrorTag.resolveTag(errorCodeOrTagValue);
                    } catch (CairoException cairoException) {
                        throw SqlException.$(lexer.lastTokenPosition(), "invalid value [value=").put(errorCodeOrTagValue).put(']');
                    }
                }
                final CharSequence comma = expectToken(lexer, "','");
                if (!Chars.equals(comma, ',')) {
                    throw SqlException.position(lexer.getPosition()).put("',' expected");
                }
                tok = expectToken(lexer, "error message");
                errorMessage = GenericLexer.unquote(tok).toString();
                tok = SqlUtil.fetchNext(lexer);
                if (tok != null && !Chars.equals(tok, ';')) {
                    throw SqlException.$(lexer.lastTokenPosition(), "unexpected token [token=").put(tok).put(']');
                }
            } else {
                throw SqlException.$(lexer.lastTokenPosition(), "'with' expected");
            }
        }
        alterTableSuspend(tableNamePosition, tableToken, errorTag, errorMessage, executionContext);
    }

    private TableToken tableExistsOrFail(int position, CharSequence tableName, SqlExecutionContext executionContext) throws SqlException {
        if (executionContext.getTableStatus(path, tableName) != TableUtils.TABLE_EXISTS) {
            throw SqlException.tableDoesNotExist(position, tableName);
        }
        TableToken token = executionContext.getTableTokenIfExists(tableName);
        if (token == null) {
            throw SqlException.tableDoesNotExist(position, tableName);
        }
        return token;
    }

    private void validateAndOptimiseInsertAsSelect(SqlExecutionContext executionContext, InsertModel model) throws SqlException {
        final QueryModel queryModel = optimiser.optimise(model.getQueryModel(), executionContext, this);
        int columnNameListSize = model.getColumnNameList().size();
        if (columnNameListSize > 0 && queryModel.getBottomUpColumns().size() != columnNameListSize) {
            throw SqlException.$(model.getTableNameExpr().position, "column count mismatch");
        }
        model.setQueryModel(queryModel);
    }

    protected static CharSequence expectToken(GenericLexer lexer, CharSequence expected) throws SqlException {
        CharSequence tok = SqlUtil.fetchNext(lexer);
        if (tok == null) {
            throw SqlException.position(lexer.getPosition()).put(expected).put(" expected");
        }
        return tok;
    }

    protected static CharSequence maybeExpectToken(GenericLexer lexer, CharSequence expected, boolean expect) throws SqlException {
        CharSequence tok = SqlUtil.fetchNext(lexer);
        if (expect && tok == null) {
            throw SqlException.position(lexer.getPosition()).put(expected).put(" expected");
        }
        return tok;
    }

    protected void addColumnSuffix(
            @Transient SecurityContext securityContext,
            @Nullable CharSequence tok,
            TableToken tableToken,
            AlterOperationBuilder alterOperationBuilder
    ) throws SqlException {
        if (tok != null) {
            throw SqlException.$(lexer.lastTokenPosition(), "',' expected");
        }
    }

    protected void compileAlterExt(SqlExecutionContext executionContext, CharSequence tok) throws SqlException {
        if (tok == null) {
            throw SqlException.position(lexer.getPosition()).put("'table' or 'materialized' expected");
        }
        throw SqlException.position(lexer.lastTokenPosition()).put("'table' or 'materialized' expected");
    }

    protected void compileDropExt(
            @NotNull SqlExecutionContext executionContext,
            @NotNull GenericDropOperationBuilder opBuilder,
            @NotNull CharSequence tok,
            int position
    ) throws SqlException {
        throw SqlException.$(position, "unexpected token [").put(tok).put(']');
    }

    protected void compileDropOther(
            @NotNull SqlExecutionContext executionContext,
            @NotNull CharSequence tok,
            int position
    ) throws SqlException {
        throw SqlException.position(position).put("'table' or 'materialized view' or 'all' expected");
    }

    protected void compileDropReportExpected(int position) throws SqlException {
        throw SqlException.position(position).put("'table' or 'materialized view' or 'all' expected");
    }

    protected RecordCursorFactory generateSelectOneShot(
            QueryModel selectQueryModel,
            SqlExecutionContext executionContext,
            boolean generateProgressLogger
    ) throws SqlException {
        RecordCursorFactory factory = codeGenerator.generate(selectQueryModel, executionContext);
        if (generateProgressLogger) {
            return new QueryProgress(queryRegistry, sqlText, factory);
        } else {
            return factory;
        }
    }

    @NotNull
    protected SqlOptimiser newSqlOptimiser(
            CairoConfiguration configuration,
            CharacterStore characterStore,
            ObjectPool<ExpressionNode> sqlNodePool,
            ObjectPool<QueryColumn> queryColumnPool,
            ObjectPool<QueryModel> queryModelPool,
            PostOrderTreeTraversalAlgo postOrderTreeTraversalAlgo,
            FunctionParser functionParser,
            Path path
    ) {
        return new SqlOptimiser(
                configuration,
                characterStore,
                sqlNodePool,
                queryColumnPool,
                queryModelPool,
                postOrderTreeTraversalAlgo,
                functionParser,
                path
        );
    }

    protected void registerKeywordBasedExecutors() {
        // For each 'this::method' reference java compiles a class
        // We need to minimize repetition of this syntax as each site generates garbage
        final KeywordBasedExecutor compileSet = this::compileSet;

        keywordBasedExecutors.put("truncate", this::compileTruncate);
        keywordBasedExecutors.put("alter", this::compileAlter);
        keywordBasedExecutors.put("reindex", this::compileReindex);
        keywordBasedExecutors.put("set", compileSet);
        keywordBasedExecutors.put("begin", this::compileBegin);
        keywordBasedExecutors.put("commit", this::compileCommit);
        keywordBasedExecutors.put("rollback", this::compileRollback);
        keywordBasedExecutors.put("discard", compileSet);
        keywordBasedExecutors.put("close", compileSet); // no-op
        keywordBasedExecutors.put("unlisten", compileSet);  // no-op
        keywordBasedExecutors.put("reset", compileSet);  // no-op
        keywordBasedExecutors.put("drop", this::compileDrop);
        keywordBasedExecutors.put("backup", backupAgent::sqlBackup);
        keywordBasedExecutors.put("vacuum", this::compileVacuum);
        keywordBasedExecutors.put("checkpoint", this::compileCheckpoint);
        keywordBasedExecutors.put("snapshot", this::compileLegacyCheckpoint);
        keywordBasedExecutors.put("deallocate", this::compileDeallocate);
        keywordBasedExecutors.put("cancel", this::compileCancel);
        keywordBasedExecutors.put("refresh", this::compileRefresh);
    }

    protected void unknownDropColumnSuffix(
            @Transient SecurityContext securityContext,
            CharSequence tok,
            TableToken tableToken,
            AlterOperationBuilder dropColumnStatement
    ) throws SqlException {
        throw SqlException.$(lexer.lastTokenPosition(), "',' expected");
    }

    @FunctionalInterface
    private interface ExecutableMethod {
        void execute(ExecutionModel model, SqlExecutionContext sqlExecutionContext) throws SqlException;
    }

    @FunctionalInterface
    public interface KeywordBasedExecutor {
        void execute(SqlExecutionContext executionContext, @Transient CharSequence sqlText) throws SqlException;
    }

    public final static class PartitionAction {
        public static final int ATTACH = 2;
        public static final int CONVERT_TO_NATIVE = 5;
        public static final int CONVERT_TO_PARQUET = 4;
        public static final int DETACH = 3;
        public static final int DROP = 1;
        public static final int FORCE_DROP = 6;
    }

    private static class TimestampValueRecord implements Record {
        private long value;

        @Override
        public long getTimestamp(int col) {
            return value;
        }

        public void setTimestamp(long value) {
            this.value = value;
        }
    }

    private class DatabaseBackupAgent implements Closeable {
        private final Path auxPath;
        private final Path dstPath;
        private final StringSink sink = new StringSink();
        private final Path srcPath;
        private final Utf8SequenceObjHashMap<RecordToRowCopier> tableBackupRowCopiedCache = new Utf8SequenceObjHashMap<>();
        private final ObjHashSet<TableToken> tableTokenBucket = new ObjHashSet<>();
        private final ObjHashSet<TableToken> tableTokens = new ObjHashSet<>();
        private transient String cachedBackupTmpRoot;
        private transient int dstCurrDirLen;
        private transient int dstPathRoot;

        public DatabaseBackupAgent() {
            try {
                auxPath = new Path(255, MemoryTag.NATIVE_SQL_COMPILER);
                dstPath = new Path(255, MemoryTag.NATIVE_SQL_COMPILER);
                srcPath = new Path(255, MemoryTag.NATIVE_SQL_COMPILER);
            } catch (Throwable th) {
                close();
                throw th;
            }
        }

        public void clear() {
            auxPath.trimTo(0);
            srcPath.trimTo(0);
            dstPath.trimTo(0);
            cachedBackupTmpRoot = null;
            dstPathRoot = 0;
            dstCurrDirLen = 0;
            tableBackupRowCopiedCache.clear();
            tableTokens.clear();
        }

        @Override
        public void close() {
            tableBackupRowCopiedCache.clear();
            Misc.free(auxPath);
            Misc.free(srcPath);
            Misc.free(dstPath);
        }

        private void backupTable(@NotNull TableToken tableToken) throws SqlException {
            LOG.info().$("starting backup of ").$(tableToken).$();

            // the table is copied to a TMP folder and then this folder is moved to the final destination (dstPath)
            if (cachedBackupTmpRoot == null) {
                if (configuration.getBackupRoot() == null) {
                    throw CairoException.nonCritical()
                            .put("backup is disabled, server.conf property 'cairo.sql.backup.root' is not set");
                }
                auxPath.of(configuration.getBackupRoot()).concat(configuration.getBackupTempDirName()).slash$();
                cachedBackupTmpRoot = Utf8s.toString(auxPath); // absolute path to the TMP folder
            }

            String tableName = tableToken.getTableName();
            auxPath.of(cachedBackupTmpRoot).concat(tableToken).slash();
            int tableRootLen = auxPath.size();
            try {
                try (TableReader reader = engine.getReader(tableToken)) { // acquire reader lock
                    if (ff.exists(auxPath.$())) {
                        throw CairoException.nonCritical()
                                .put("backup dir already exists [path=").put(auxPath)
                                .put(", table=").put(tableName)
                                .put(']');
                    }

                    // clone metadata

                    // create TMP folder
                    if (ff.mkdirs(auxPath, configuration.getBackupMkDirMode()) != 0) {
                        throw CairoException.critical(ff.errno()).put("could not create [dir=").put(auxPath).put(']');
                    }

                    // backup table metadata files to TMP folder
                    try {
                        TableReaderMetadata metadata = reader.getMetadata();

                        // _meta
                        mem.smallFile(ff, auxPath.trimTo(tableRootLen).concat(TableUtils.META_FILE_NAME).$(), MemoryTag.MMAP_DEFAULT);
                        metadata.dumpTo(mem);

                        // create symbol maps
                        auxPath.trimTo(tableRootLen).$();
                        int symbolMapCount = 0;
                        for (int i = 0, sz = metadata.getColumnCount(); i < sz; i++) {
                            if (ColumnType.isSymbol(metadata.getColumnType(i))) {
                                SymbolMapReader mapReader = reader.getSymbolMapReader(i);
                                MapWriter.createSymbolMapFiles(
                                        ff,
                                        mem,
                                        auxPath,
                                        metadata.getColumnName(i),
                                        COLUMN_NAME_TXN_NONE,
                                        mapReader.getSymbolCapacity(),
                                        mapReader.isCached()
                                );
                                symbolMapCount++;
                            }
                        }

                        // _txn
                        mem.smallFile(ff, auxPath.trimTo(tableRootLen).concat(TableUtils.TXN_FILE_NAME).$(), MemoryTag.MMAP_DEFAULT);
                        TableUtils.createTxn(mem, symbolMapCount, 0L, 0L, TableUtils.INITIAL_TXN, 0L, metadata.getMetadataVersion(), 0L, 0L);

                        // _cv
                        mem.smallFile(ff, auxPath.trimTo(tableRootLen).concat(TableUtils.COLUMN_VERSION_FILE_NAME).$(), MemoryTag.MMAP_DEFAULT);
                        TableUtils.createColumnVersionFile(mem);

                        if (tableToken.isWal()) {
                            // _name
                            mem.smallFile(ff, auxPath.trimTo(tableRootLen).concat(TableUtils.TABLE_NAME_FILE).$(), MemoryTag.MMAP_DEFAULT);
                            TableUtils.createTableNameFile(mem, tableToken.getTableName());

                            // initialise txn_seq folder
                            auxPath.trimTo(tableRootLen).concat(WalUtils.SEQ_DIR).slash$();
                            if (ff.mkdirs(auxPath, configuration.getBackupMkDirMode()) != 0) {
                                throw CairoException.critical(ff.errno()).put("Cannot create [path=").put(auxPath).put(']');
                            }
                            int len = auxPath.size();
                            // _wal_index.d
                            mem.smallFile(ff, auxPath.concat(WalUtils.WAL_INDEX_FILE_NAME).$(), MemoryTag.MMAP_DEFAULT);
                            mem.putLong(0L);
                            mem.close(true, Vm.TRUNCATE_TO_POINTER);
                            // _txnlog
                            WalUtils.createTxnLogFile(
                                    ff,
                                    mem,
                                    auxPath.trimTo(len),
                                    configuration.getMicrosecondClock().getTicks(),
                                    configuration.getDefaultSeqPartTxnCount(),
                                    configuration.getMkDirMode()
                            );
                            // _txnlog.meta.i
                            mem.smallFile(ff, auxPath.trimTo(len).concat(WalUtils.TXNLOG_FILE_NAME_META_INX).$(), MemoryTag.MMAP_DEFAULT);
                            mem.putLong(0L);
                            mem.close(true, Vm.TRUNCATE_TO_POINTER);
                            // _txnlog.meta.d
                            mem.smallFile(ff, auxPath.trimTo(len).concat(WalUtils.TXNLOG_FILE_NAME_META_VAR).$(), MemoryTag.MMAP_DEFAULT);
                            mem.close(true, Vm.TRUNCATE_TO_POINTER);
                            // _meta
                            mem.smallFile(ff, auxPath.trimTo(len).concat(TableUtils.META_FILE_NAME).$(), MemoryTag.MMAP_DEFAULT);
                            WalWriterMetadata.syncToMetaFile(
                                    mem,
                                    metadata.getMetadataVersion(),
                                    metadata.getColumnCount(),
                                    metadata.getTimestampIndex(),
                                    metadata.getTableId(),
                                    false,
                                    metadata
                            );
                            mem.close(true, Vm.TRUNCATE_TO_POINTER);
                        }

                        if (tableToken.isMatView()) {
                            try (BlockFileWriter writer = new BlockFileWriter(ff, configuration.getCommitMode())) {
                                MatViewGraph graph = engine.getMatViewGraph();
                                MatViewRefreshState state = graph.getViewRefreshState(tableToken);
                                writer.of(auxPath.trimTo(tableRootLen).concat(MatViewRefreshState.MAT_VIEW_STATE_FILE_NAME).$());
                                MatViewRefreshState.append(state, writer);
                                MatViewDefinition matViewDefinition = (state != null)
                                        ? state.getViewDefinition() : graph.getViewDefinition(tableToken);
                                if (matViewDefinition != null) {
                                    writer.of(auxPath.trimTo(tableRootLen).concat(MatViewDefinition.MAT_VIEW_DEFINITION_FILE_NAME).$());
                                    MatViewDefinition.append(matViewDefinition, writer);
                                } else {
                                    LOG.info().$("materialized view definition for backup not found [view=").$(tableToken).I$();
                                }
                            }
                        }
                    } finally {
                        mem.close();
                    }

                    // copy the data
                    try (TableWriter backupWriter = engine.getBackupWriter(tableToken, cachedBackupTmpRoot)) {
                        RecordMetadata writerMetadata = backupWriter.getMetadata();
                        srcPath.of(tableName).slash().put(reader.getMetadataVersion()).$();
                        RecordToRowCopier recordToRowCopier = tableBackupRowCopiedCache.get(srcPath);
                        if (recordToRowCopier == null) {
                            entityColumnFilter.of(writerMetadata.getColumnCount());
                            recordToRowCopier = RecordToRowCopierUtils.generateCopier(
                                    asm,
                                    reader.getMetadata(),
                                    writerMetadata,
                                    entityColumnFilter
                            );
                            tableBackupRowCopiedCache.put(srcPath, recordToRowCopier);
                        }

                        sink.clear();
                        sink.put('\'').put(tableName).put('\'');

                        try (SqlExecutionContext allowAllContext = new SqlExecutionContextImpl(engine, 1).with(AllowAllSecurityContext.INSTANCE)) {
                            while (true) {
                                try (
                                        RecordCursorFactory factory = engine.select(sink, allowAllContext);
                                        RecordCursor cursor = factory.getCursor(allowAllContext)
                                ) {
                                    // statement/query timeout value is most likely too small for backup operation
                                    copyTableData(
                                            cursor,
                                            factory.getMetadata(),
                                            backupWriter,
                                            writerMetadata,
                                            recordToRowCopier,
                                            configuration.getCreateTableModelBatchSize(),
                                            configuration.getO3MaxLag(),
                                            SqlExecutionCircuitBreaker.NOOP_CIRCUIT_BREAKER
                                    );
                                    break;
                                } catch (TableReferenceOutOfDateException ex) {
                                    // Sometimes table can be out of data when a DDL is committed concurrently, we need to retry
                                    LOG.info().$("retrying backup due to concurrent metadata update [table=").utf8(tableName)
                                            .$(", ex=").$(ex.getFlyweightMessage())
                                            .I$();
                                }
                            }
                        }

                        backupWriter.commit();
                    }
                } // release reader lock
                int renameRootLen = dstPath.size();
                try {
                    dstPath.trimTo(renameRootLen).concat(tableToken);
                    TableUtils.renameOrFail(ff, auxPath.trimTo(tableRootLen).$(), dstPath.$());
                    LOG.info().$("backup complete [table=").utf8(tableName).$(", to=").$(dstPath).I$();
                } finally {
                    dstPath.trimTo(renameRootLen).$();
                }
            } catch (CairoException e) {
                LOG.info()
                        .$("could not backup [table=").utf8(tableName)
                        .$(", ex=").$(e.getFlyweightMessage())
                        .$(", errno=").$(e.getErrno())
                        .I$();
                auxPath.of(cachedBackupTmpRoot).concat(tableToken).slash$();
                if (!ff.rmdir(auxPath)) {
                    LOG.error().$("could not delete directory [path=").$(auxPath).$(", errno=").$(ff.errno()).I$();
                }
                throw e;
            }
        }

        private void mkBackupDstDir(CharSequence dir, String errorMessage) {
            dstPath.trimTo(dstPathRoot).concat(dir).slash$();
            dstCurrDirLen = dstPath.size();
            if (ff.mkdirs(dstPath, configuration.getBackupMkDirMode()) != 0) {
                throw CairoException.critical(ff.errno()).put(errorMessage).put(dstPath).put(']');
            }
        }

        private void mkBackupDstRoot() {
            DateFormat format = configuration.getBackupDirTimestampFormat();
            long epochMicros = configuration.getMicrosecondClock().getTicks();
            dstPath.of(configuration.getBackupRoot()).slash();
            int plen = dstPath.size();
            int n = 0;
            // There is a race here, two threads could try and create the same dstPath,
            // only one will succeed the other will throw a CairoException. It could be serialised
            do {
                dstPath.trimTo(plen);
                format.format(epochMicros, configuration.getDefaultDateLocale(), null, dstPath);
                if (n > 0) {
                    dstPath.put('.').put(n);
                }
                dstPath.slash();
                n++;
            } while (ff.exists(dstPath.$()));
            if (ff.mkdirs(dstPath, configuration.getBackupMkDirMode()) != 0) {
                // the winner will succeed the looser thread will get this exception
                throw CairoException.critical(ff.errno()).put("could not create backup [dir=").put(dstPath).put(']');
            }
            dstPathRoot = dstPath.size();
        }

        private void sqlBackup(SqlExecutionContext executionContext, @Transient CharSequence sqlText) throws SqlException {
            if (configuration.getBackupRoot() == null) {
                throw CairoException.nonCritical().put("backup is disabled, server.conf property 'cairo.sql.backup.root' is not set");
            }
            CharSequence tok = SqlUtil.fetchNext(lexer);
            if (tok != null) {
                if (isTableKeyword(tok)) {
                    sqlTableBackup(executionContext);
                    return;
                }
                if (isDatabaseKeyword(tok)) {
                    sqlDatabaseBackup(executionContext);
                    return;
                }
                if (isMaterializedKeyword(tok)) {
                    tok = SqlUtil.fetchNext(lexer);
                    if (tok != null && isViewKeyword(tok)) {
                        sqlTableBackup(executionContext);
                        return;
                    }
                }
            }
            throw SqlException.position(lexer.lastTokenPosition()).put("expected 'table', 'materialized view' or 'database'");
        }

        private void sqlDatabaseBackup(SqlExecutionContext executionContext) throws SqlException {
            mkBackupDstRoot();
            mkBackupDstDir(configuration.getDbDirectory(), "could not create backup [db dir=");

            // backup tables
            engine.getTableTokens(tableTokenBucket, false);
            executionContext.getSecurityContext().authorizeTableBackup(tableTokens);
            for (int i = 0, n = tableTokenBucket.size(); i < n; i++) {
                backupTable(tableTokenBucket.get(i));
            }

            srcPath.of(configuration.getDbRoot()).$();
            int srcLen = srcPath.size();

            // backup table registry file (tables.d.<last>)
            // Note: this is unsafe way to back up table name registry,
            //       but since we're going to deprecate BACKUP, that's ok
            int version = TableNameRegistryStore.findLastTablesFileVersion(ff, srcPath, sink);
            srcPath.trimTo(srcLen).concat(WalUtils.TABLE_REGISTRY_NAME_FILE).putAscii('.').put(version);
            dstPath.trimTo(dstCurrDirLen).concat(WalUtils.TABLE_REGISTRY_NAME_FILE).putAscii(".0"); // reset to 0
            LOG.info().$("backup copying file [from=").$(srcPath).$(", to=").$(dstPath).I$();
            if (ff.copy(srcPath.$(), dstPath.$()) < 0) {
                throw CairoException.critical(ff.errno())
                        .put("cannot backup table registry file [from=").put(srcPath)
                        .put(", to=").put(dstPath)
                        .put(']');
            }

            // backup table index file (_tab_index.d)
            srcPath.trimTo(srcLen).concat(TableUtils.TAB_INDEX_FILE_NAME);
            dstPath.trimTo(dstCurrDirLen).concat(TableUtils.TAB_INDEX_FILE_NAME);
            LOG.info().$("backup copying file [from=").$(srcPath).$(", to=").$(dstPath).I$();
            if (ff.copy(srcPath.$(), dstPath.$()) < 0) {
                throw CairoException.critical(ff.errno())
                        .put("cannot backup table index file [from=").put(srcPath)
                        .put(", to=").put(dstPath)
                        .put(']');
            }

            // backup conf directory
            mkBackupDstDir(PropServerConfiguration.CONFIG_DIRECTORY, "could not create backup [conf dir=");
            ff.copyRecursive(srcPath.of(configuration.getConfRoot()), auxPath.of(dstPath), configuration.getMkDirMode());
            compiledQuery.ofBackupTable();
        }

        private void sqlTableBackup(SqlExecutionContext executionContext) throws SqlException {
            mkBackupDstRoot();
            mkBackupDstDir(configuration.getDbDirectory(), "could not create backup [db dir=");
            try {
                tableTokens.clear();
                while (true) {
                    CharSequence tok = SqlUtil.fetchNext(lexer);
                    if (tok == null) {
                        throw SqlException.position(lexer.getPosition()).put("expected a table name");
                    }
                    final CharSequence tableName = GenericLexer.assertNoDotsAndSlashes(GenericLexer.unquote(tok), lexer.lastTokenPosition());
                    TableToken tableToken = tableExistsOrFail(lexer.lastTokenPosition(), tableName, executionContext);
                    tableTokens.add(tableToken);
                    tok = SqlUtil.fetchNext(lexer);
                    if (tok == null || Chars.equals(tok, ';')) {
                        break;
                    }
                    if (!Chars.equals(tok, ',')) {
                        throw SqlException.position(lexer.lastTokenPosition()).put("expected ','");
                    }
                }

                executionContext.getSecurityContext().authorizeTableBackup(tableTokens);

                for (int i = 0, n = tableTokens.size(); i < n; i++) {
                    backupTable(tableTokens.get(i));
                }
                compiledQuery.ofBackupTable();
            } finally {
                tableTokens.clear();
            }
        }
    }

    static {
        sqlControlSymbols.add("(");
        sqlControlSymbols.add(";");
        sqlControlSymbols.add(")");
        sqlControlSymbols.add(",");
        sqlControlSymbols.add("/*");
        sqlControlSymbols.add("*/");
        sqlControlSymbols.add("--");
        sqlControlSymbols.add("[");
        sqlControlSymbols.add("]");

        short[] numericTypes = {ColumnType.BYTE, ColumnType.SHORT, ColumnType.INT, ColumnType.LONG, ColumnType.FLOAT, ColumnType.DOUBLE, ColumnType.TIMESTAMP, ColumnType.BOOLEAN, ColumnType.DATE, ColumnType.STRING, ColumnType.VARCHAR, ColumnType.SYMBOL};
        addSupportedConversion(ColumnType.BYTE, numericTypes);
        addSupportedConversion(ColumnType.SHORT, numericTypes);
        addSupportedConversion(ColumnType.INT, numericTypes);
        addSupportedConversion(ColumnType.LONG, numericTypes);
        addSupportedConversion(ColumnType.FLOAT, numericTypes);
        addSupportedConversion(ColumnType.DOUBLE, numericTypes);
        addSupportedConversion(ColumnType.TIMESTAMP, numericTypes);
        addSupportedConversion(ColumnType.BOOLEAN, numericTypes);
        addSupportedConversion(ColumnType.DATE, numericTypes);


        // Other exotics <-> strings
        addSupportedConversion(ColumnType.IPv4, ColumnType.STRING, ColumnType.VARCHAR, ColumnType.SYMBOL);
        addSupportedConversion(ColumnType.UUID, ColumnType.STRING, ColumnType.VARCHAR, ColumnType.SYMBOL);
        addSupportedConversion(ColumnType.CHAR, ColumnType.STRING, ColumnType.VARCHAR, ColumnType.SYMBOL);

        // Strings <-> Strings
        addSupportedConversion(ColumnType.SYMBOL, ColumnType.STRING, ColumnType.VARCHAR, ColumnType.SYMBOL);
        addSupportedConversion(ColumnType.STRING, ColumnType.STRING, ColumnType.VARCHAR, ColumnType.SYMBOL);
        addSupportedConversion(ColumnType.VARCHAR, ColumnType.STRING, ColumnType.VARCHAR, ColumnType.SYMBOL);
    }
}<|MERGE_RESOLUTION|>--- conflicted
+++ resolved
@@ -2035,12 +2035,7 @@
                 e.setPosition(e.getPosition() + selectTextPosition);
                 throw e;
             }
-<<<<<<< HEAD
-            createMatViewOp.validateAndUpdateMetadataFromModel(executionContext, optimiser, queryModel);
-=======
-            final QueryModel queryModel = optimiser.optimise((QueryModel) executionModel, executionContext, this);
             createMatViewOp.validateAndUpdateMetadataFromModel(executionContext, optimiser.getFunctionFactoryCache(), queryModel);
->>>>>>> ae02555f
             queryModel.setIsMatView(true);
             try {
                 compiledQuery.ofSelect(generateSelectWithRetries(queryModel, executionContext, false));
