--- conflicted
+++ resolved
@@ -79,18 +79,13 @@
 import io.questdb.griffin.engine.ops.AlterOperationBuilder;
 import io.questdb.griffin.engine.ops.CopyCancelFactory;
 import io.questdb.griffin.engine.ops.CopyFactory;
-<<<<<<< HEAD
 import io.questdb.griffin.engine.ops.CreateMatViewOperation;
 import io.questdb.griffin.engine.ops.CreateMatViewOperationBuilder;
-import io.questdb.griffin.engine.ops.CreateTableOperation;
-import io.questdb.griffin.engine.ops.CreateTableOperationBuilder;
-=======
 import io.questdb.griffin.engine.ops.CreateTableOperation;
 import io.questdb.griffin.engine.ops.CreateTableOperationBuilder;
 import io.questdb.griffin.engine.ops.DropAllTablesOperation;
 import io.questdb.griffin.engine.ops.DropTableOperation;
 import io.questdb.griffin.engine.ops.DropTableOperationBuilder;
->>>>>>> 1cb35ad7
 import io.questdb.griffin.engine.ops.InsertOperationImpl;
 import io.questdb.griffin.engine.ops.Operation;
 import io.questdb.griffin.engine.ops.UpdateOperation;
@@ -184,10 +179,7 @@
     private final ObjectPool<QueryModel> queryModelPool;
     private final Path renamePath;
     private final ObjectPool<ExpressionNode> sqlNodePool;
-<<<<<<< HEAD
-=======
     private final ObjHashSet<TableToken> tableTokenBucket = new ObjHashSet<>();
->>>>>>> 1cb35ad7
     private final ObjList<TableWriterAPI> tableWriters = new ObjList<>();
     private final IntIntHashMap typeCast = new IntIntHashMap();
     private final VacuumColumnVersions vacuumColumnVersions;
@@ -397,12 +389,9 @@
             case OperationCodes.CREATE_TABLE:
                 executeCreateTable((CreateTableOperation) op, executionContext);
                 break;
-<<<<<<< HEAD
             case OperationCodes.CREATE_MAT_VIEW:
                 executeCreateMatView((CreateMatViewOperation) op, executionContext);
                 break;
-=======
->>>>>>> 1cb35ad7
             case OperationCodes.DROP_TABLE:
                 executeDropTable((DropTableOperation) op, executionContext);
                 break;
@@ -438,14 +427,11 @@
     }
 
     @Override
-<<<<<<< HEAD
     public BytecodeAssembler getAsm() {
         return asm;
     }
 
     @Override
-=======
->>>>>>> 1cb35ad7
     public CairoEngine getEngine() {
         return engine;
     }
@@ -1250,34 +1236,6 @@
         return tableName;
     }
 
-    private void compileAlter(SqlExecutionContext executionContext, @Transient CharSequence sqlText) throws SqlException {
-        CharSequence tok = SqlUtil.fetchNext(lexer);
-<<<<<<< HEAD
-        if (tok == null || !SqlKeywords.isQueryKeyword(tok)) {
-            throw SqlException.$(lexer.lastTokenPosition(), "'QUERY' expected'");
-        }
-
-        tok = SqlUtil.fetchNext(lexer);
-        int position = lexer.lastTokenPosition();
-        try {
-            long queryId = Numbers.parseLong(tok);
-            tok = SqlUtil.fetchNext(lexer);
-            if (tok != null && !isSemicolon(tok)) {
-                throw SqlException.unexpectedToken(lexer.lastTokenPosition(), tok);
-            }
-            try {
-                if (!executionContext.getCairoEngine().getQueryRegistry().cancel(queryId, executionContext)) {
-                    throw SqlException.$(position, "query to cancel not found in registry [id=").put(queryId).put(']');
-                }
-            } catch (CairoException e) {
-                throw SqlException.$(position, e.getFlyweightMessage());
-            }
-            compiledQuery.ofCancelQuery();
-        } catch (NumericException e) {
-            throw SqlException.$(position, "non-negative integer literal expected as query id");
-        }
-    }
-
     private void checkMatViewModification(ExecutionModel executionModel) throws SqlException {
         final CharSequence name = executionModel.getTableName();
         final TableToken tt = engine.getTableTokenIfExists(name);
@@ -1286,45 +1244,11 @@
         }
     }
 
-    private void compileBegin(SqlExecutionContext executionContext) {
-        compiledQuery.ofBegin();
-    }
-
-    private void compileCheckpoint(SqlExecutionContext executionContext) throws SqlException {
-        executionContext.getSecurityContext().authorizeDatabaseSnapshot();
-        CharSequence tok = expectToken(lexer, "'create' or 'release'");
-
-        if (SqlKeywords.isCreateKeyword(tok)) {
-            engine.checkpointCreate(executionContext);
-            compiledQuery.ofCheckpointCreate();
-        } else if (Chars.equalsLowerCaseAscii(tok, "release")) {
-            engine.checkpointRelease();
-            compiledQuery.ofCheckpointRelease();
-        } else {
-            throw SqlException.position(lexer.lastTokenPosition()).put("'create' or 'release' expected");
-        }
-    }
-
-    private void compileCommit(SqlExecutionContext executionContext) {
-        compiledQuery.ofCommit();
-    }
-
-    private RecordCursorFactory compileCopy(SecurityContext securityContext, CopyModel model) throws SqlException {
-        assert !model.isCancel();
-
-        final CharSequence tableName = authorizeInsertForCopy(securityContext, model);
-
-        if (model.getTimestampColumnName() == null
-                && ((model.getPartitionBy() != -1 && model.getPartitionBy() != PartitionBy.NONE))) {
-            throw SqlException.$(-1, "invalid option used for import without a designated timestamp (format or partition by)");
-        }
-        if (model.getDelimiter() < 0) {
-            model.setDelimiter((byte) ',');
-=======
+    private void compileAlter(SqlExecutionContext executionContext, @Transient CharSequence sqlText) throws SqlException {
+        CharSequence tok = SqlUtil.fetchNext(lexer);
         if (tok == null || !SqlKeywords.isTableKeyword(tok)) {
             compileAlterExt(executionContext, tok);
             return;
->>>>>>> 1cb35ad7
         }
         final int tableNamePosition = lexer.getPosition();
         tok = expectToken(lexer, "table name");
@@ -1332,47 +1256,8 @@
         final TableToken tableToken = tableExistsOrFail(tableNamePosition, GenericLexer.unquote(tok), executionContext);
         final SecurityContext securityContext = executionContext.getSecurityContext();
 
-<<<<<<< HEAD
-        final ExpressionNode fileNameNode = model.getFileName();
-        final CharSequence fileName = fileNameNode != null ? GenericLexer.assertNoDots(GenericLexer.unquote(fileNameNode.token), fileNameNode.position) : null;
-        assert fileName != null;
-
-        return new CopyFactory(
-                messageBus,
-                engine.getCopyContext(),
-                Chars.toString(tableName),
-                Chars.toString(fileName),
-                model
-        );
-    }
-
-    private RecordCursorFactory compileCopyCancel(SqlExecutionContext executionContext, CopyModel model) throws SqlException {
-        assert model.isCancel();
-
-        long cancelCopyID;
-        String cancelCopyIDStr = Chars.toString(GenericLexer.unquote(model.getTableName()));
-        try {
-            cancelCopyID = Numbers.parseHexLong(cancelCopyIDStr);
-        } catch (NumericException e) {
-            throw SqlException.$(0, "copy cancel ID format is invalid: '").put(cancelCopyIDStr).put('\'');
-        }
-        return new CopyCancelFactory(
-                engine.getCopyContext(),
-                cancelCopyID,
-                cancelCopyIDStr,
-                query()
-                        .$("select * from '")
-                        .$(engine.getConfiguration().getSystemTableNamePrefix())
-                        .$("text_import_log' where id = '")
-                        .$(cancelCopyIDStr)
-                        .$("' limit -1")
-                        .compile(executionContext).getRecordCursorFactory()
-        );
-    }
-=======
         try (TableRecordMetadata tableMetadata = executionContext.getMetadataForWrite(tableToken)) {
             tok = expectToken(lexer, AlterTableUtils.ALTER_TABLE_EXPECTED_TOKEN_DESCR);
->>>>>>> 1cb35ad7
 
             if (SqlKeywords.isAddKeyword(tok)) {
                 securityContext.authorizeAlterTableAddColumn(tableToken);
@@ -1757,7 +1642,7 @@
         assert model.isCancel();
 
         long cancelCopyID;
-        String cancelCopyIDStr = Chars.toString(GenericLexer.unquote(model.getTarget().token));
+        String cancelCopyIDStr = Chars.toString(GenericLexer.unquote(model.getTableName()));
         try {
             cancelCopyID = Numbers.parseHexLong(cancelCopyIDStr);
         } catch (NumericException e) {
@@ -2171,12 +2056,9 @@
                     break;
                 case ExecutionModel.CREATE_TABLE:
                     compiledQuery.ofCreateTable(((CreateTableOperationBuilder) executionModel).build(this, executionContext, sqlText));
-<<<<<<< HEAD
                     break;
                 case ExecutionModel.CREATE_MAT_VIEW:
                     compiledQuery.ofCreateMatView(((CreateMatViewOperationBuilder) executionModel).build(this, executionContext, sqlText));
-=======
->>>>>>> 1cb35ad7
                     break;
                 case ExecutionModel.COPY:
                     QueryProgress.logStart(sqlId, sqlText, executionContext, false);
@@ -2234,8 +2116,6 @@
                     type == CompiledQuery.INSERT_AS_SELECT // insert as select is immediate, simple insert is not!
                             || type == CompiledQuery.EXPLAIN
                             || type == CompiledQuery.RENAME_TABLE  // non-wal rename table is complete at this point
-                            || type == CompiledQuery.CREATE_TABLE || type == CompiledQuery.CREATE_TABLE_AS_SELECT // create table is complete at this point
-                            || type == CompiledQuery.CREATE_MAT_VIEW // create mat view is complete at this point
             ) {
                 queryRegistry.unregister(sqlId, executionContext);
             }
@@ -2555,7 +2435,6 @@
         return rowCount;
     }
 
-<<<<<<< HEAD
     private void executeCreateMatView(CreateMatViewOperation createMatViewOp, SqlExecutionContext executionContext) throws SqlException {
         final CreateTableOperation createTableOp = createMatViewOp.getCreateTableOperation();
 
@@ -2567,7 +2446,7 @@
             if (status == TableUtils.TABLE_EXISTS) {
                 final TableToken tt = executionContext.getTableTokenIfExists(createTableOp.getTableName());
                 if (tt != null && !tt.isMatView()) {
-                    throw SqlException.$(createTableOp.getTableNamePosition(), "a table already exists with the name");
+                    throw SqlException.$(createTableOp.getTableNamePosition(), "a table already exists with the requested name");
                 }
                 if (createTableOp.ignoreIfExists()) {
                     createTableOp.updateOperationFutureTableToken(tt);
@@ -2575,22 +2454,6 @@
                     throw SqlException.$(createTableOp.getTableNamePosition(), "materialized view already exists");
                 }
             } else {
-=======
-    private void executeCreateTable(CreateTableOperation createTableOp, SqlExecutionContext executionContext) throws SqlException {
-        final long sqlId = queryRegistry.register(createTableOp.getSqlText(), executionContext);
-        long beginNanos = configuration.getMicrosecondClock().getTicks();
-        QueryProgress.logStart(sqlId, createTableOp.getSqlText(), executionContext, false);
-        try {
-
-            // Fast path for CREATE TABLE IF NOT EXISTS in scenario when the table already exists
-            final int status = executionContext.getTableStatus(path, createTableOp.getTableName());
-            if (createTableOp.ignoreIfExists() && status == TableUtils.TABLE_EXISTS) {
-                createTableOp.updateOperationFutureTableToken(executionContext.getTableTokenIfExists(createTableOp.getTableName()));
-            } else if (status == TableUtils.TABLE_EXISTS) {
-                throw SqlException.$(createTableOp.getTableNamePosition(), "table already exists");
-            } else {
-                // create table (...) ... in volume volumeAlias;
->>>>>>> 1cb35ad7
                 CharSequence volumeAlias = createTableOp.getVolumeAlias();
                 if (volumeAlias != null) {
                     CharSequence volumePath = configuration.getVolumeDefinitions().resolveAlias(volumeAlias);
@@ -2605,17 +2468,9 @@
                     }
                 }
 
-<<<<<<< HEAD
                 final MaterializedViewDefinition matViewDefinition;
                 final TableToken matViewToken;
                 if (createTableOp.getRecordCursorFactory() != null) {
-=======
-                final TableToken tableToken;
-                if (createTableOp.getRecordCursorFactory() != null) {
-                    this.insertCount = -1;
-                    int position = createTableOp.getTableNamePosition();
-                    executionContext.setUseSimpleCircuitBreaker(true);
->>>>>>> 1cb35ad7
                     RecordCursorFactory factory = createTableOp.getRecordCursorFactory();
                     RecordCursor newCursor;
                     for (int retryCount = 0; ; retryCount++) {
@@ -2637,22 +2492,13 @@
                     try (RecordCursor cursor = newCursor) {
                         typeCast.clear();
                         final RecordMetadata metadata = factory.getMetadata();
-<<<<<<< HEAD
-                        createMatViewOp.validateMatViewMetadata(metadata);
+                        createMatViewOp.validateAndUpdateMetadataFromSelect(metadata);
 
                         matViewDefinition = engine.createMatView(
-=======
-                        createTableOp.validateAndUpdateMetadataFromSelect(metadata);
-                        boolean keepLock = !createTableOp.isWalEnabled();
-
-                        // todo: test create table if exists with select
-                        tableToken = engine.createTable(
->>>>>>> 1cb35ad7
                                 executionContext.getSecurityContext(),
                                 mem,
                                 path,
                                 createTableOp.ignoreIfExists(),
-<<<<<<< HEAD
                                 createMatViewOp,
                                 !createTableOp.isWalEnabled(),
                                 volumeAlias != null
@@ -2692,7 +2538,7 @@
             if (status == TableUtils.TABLE_EXISTS) {
                 final TableToken tt = executionContext.getTableTokenIfExists(createTableOp.getTableName());
                 if (tt != null && tt.isMatView()) {
-                    throw SqlException.$(createTableOp.getTableNamePosition(), "a materialized view already exists with the name");
+                    throw SqlException.$(createTableOp.getTableNamePosition(), "a materialized view already exists with the requested name");
                 }
                 if (createTableOp.ignoreIfExists()) {
                     createTableOp.updateOperationFutureTableToken(tt);
@@ -2750,8 +2596,6 @@
                                 mem,
                                 path,
                                 createTableOp.ignoreIfExists(),
-=======
->>>>>>> 1cb35ad7
                                 createTableOp,
                                 keepLock,
                                 volumeAlias != null
@@ -2923,10 +2767,6 @@
                 }
             }
         } while (true);
-<<<<<<< HEAD
-=======
-
->>>>>>> 1cb35ad7
     }
 
     private int filterApply(
@@ -3161,7 +3001,6 @@
                             if (metadataTimestampIndex == metadataColumnIndex) {
                                 timestampFunction = function;
                             }
-<<<<<<< HEAD
 
                         } else {
                             throw SqlException.invalidColumn(insertModel.getColumnPosition(i), columnNameList.getQuick(i));
@@ -3449,321 +3288,6 @@
         }
     }
 
-    private RecordCursorFactory prepareForUpdate(
-            TableToken tableToken,
-            @Transient QueryModel selectQueryModel,
-            @Transient QueryModel updateQueryModel,
-            @Transient SqlExecutionContext executionContext
-    ) throws SqlException {
-        final IntList tableColumnTypes = selectQueryModel.getUpdateTableColumnTypes();
-        final ObjList<CharSequence> tableColumnNames = selectQueryModel.getUpdateTableColumnNames();
-
-        RecordCursorFactory updateToDataCursorFactory = generateFactory(selectQueryModel, executionContext, false);
-        try {
-            if (!updateToDataCursorFactory.supportsUpdateRowId(tableToken)) {
-                // in theory this should never happen because all valid UPDATE statements should result in
-                // a query plan with real row ids but better to check to prevent data corruption
-                throw SqlException.$(updateQueryModel.getModelPosition(), "Unsupported SQL complexity for the UPDATE statement");
-            }
-
-            // Check that updateDataFactoryMetadata match types of table to be updated exactly
-            final RecordMetadata updateDataFactoryMetadata = updateToDataCursorFactory.getMetadata();
-            for (int i = 0, n = updateDataFactoryMetadata.getColumnCount(); i < n; i++) {
-                int virtualColumnType = updateDataFactoryMetadata.getColumnType(i);
-                CharSequence updateColumnName = updateDataFactoryMetadata.getColumnName(i);
-                int tableColumnIndex = tableColumnNames.indexOf(updateColumnName);
-                int tableColumnType = tableColumnTypes.get(tableColumnIndex);
-=======
->>>>>>> 1cb35ad7
-
-                        } else {
-                            throw SqlException.invalidColumn(insertModel.getColumnPosition(i), columnNameList.getQuick(i));
-                        }
-                    }
-                } else {
-                    final int columnCount = metadata.getColumnCount();
-                    final ObjList<ExpressionNode> values = insertModel.getRowTupleValues(tupleIndex);
-                    final int valueCount = values.size();
-                    if (columnCount != valueCount) {
-                        throw SqlException.$(
-                                        insertModel.getEndOfRowTupleValuesPosition(tupleIndex),
-                                        "row value count does not match column count [expected="
-                                ).put(columnCount).put(", actual=").put(values.size())
-                                .put(", tuple=").put(tupleIndex + 1).put(']');
-                    }
-                    valueFunctions = new ObjList<>(columnCount);
-
-                    for (int i = 0; i < columnCount; i++) {
-                        final ExpressionNode node = values.getQuick(i);
-
-                        Function function = functionParser.parseFunction(node, EmptyRecordMetadata.INSTANCE, executionContext);
-                        insertValidateFunctionAndAddToList(
-                                insertModel,
-                                tupleIndex,
-                                valueFunctions,
-                                metadata,
-                                metadataTimestampIndex,
-                                i,
-                                i,
-                                function,
-                                node.position,
-                                executionContext.getBindVariableService()
-                        );
-
-                        if (metadataTimestampIndex == i) {
-                            timestampFunction = function;
-                        }
-                    }
-                }
-
-                // validate timestamp
-                if (metadataTimestampIndex > -1) {
-                    if (timestampFunction == null) {
-                        throw SqlException.$(0, "insert statement must populate timestamp");
-                    } else if (ColumnType.isNull(timestampFunction.getType()) || timestampFunction.isNullConstant()) {
-                        throw SqlException.$(0, "designated timestamp column cannot be NULL");
-                    }
-                }
-
-
-                VirtualRecord record = new VirtualRecord(valueFunctions);
-                RecordToRowCopier copier = RecordToRowCopierUtils.generateCopier(asm, record, metadata, listColumnFilter);
-                insertOperation.addInsertRow(new InsertRowImpl(record, copier, timestampFunction, tupleIndex));
-            }
-
-            insertOperation.setInsertSql(sqlText);
-            return insertOperation;
-        } catch (SqlException e) {
-            Misc.freeObjList(valueFunctions);
-            throw e;
-        }
-    }
-
-    private void insertAsSelect(ExecutionModel executionModel, SqlExecutionContext executionContext) throws SqlException {
-        final InsertModel model = (InsertModel) executionModel;
-        final ExpressionNode tableNameExpr = model.getTableNameExpr();
-
-        TableToken tableToken = tableExistsOrFail(tableNameExpr.position, tableNameExpr.token, executionContext);
-        long insertCount;
-
-        executionContext.setUseSimpleCircuitBreaker(true);
-        try (
-                TableWriterAPI writer = engine.getTableWriterAPI(tableToken, "insertAsSelect")
-        ) {
-            QueryModel queryModel = model.getQueryModel();
-            try (
-                    RecordCursorFactory factory = generateSelectOneShot(queryModel, executionContext, false);
-                    TableRecordMetadata writerMetadata = executionContext.getMetadataForWrite(tableToken)
-            ) {
-                final RecordMetadata cursorMetadata = factory.getMetadata();
-                // Convert sparse writer metadata into dense
-                final int writerTimestampIndex = writerMetadata.getTimestampIndex();
-                final int cursorTimestampIndex = cursorMetadata.getTimestampIndex();
-                final int cursorColumnCount = cursorMetadata.getColumnCount();
-
-                final RecordToRowCopier copier;
-                final ObjList<CharSequence> columnNameList = model.getColumnNameList();
-                final int columnSetSize = columnNameList.size();
-                int timestampIndexFound = -1;
-                if (columnSetSize > 0) {
-                    // validate type cast
-
-                    // clear list column filter to re-populate it again
-                    listColumnFilter.clear();
-
-                    for (int i = 0; i < columnSetSize; i++) {
-                        CharSequence columnName = columnNameList.get(i);
-                        int index = writerMetadata.getColumnIndexQuiet(columnName);
-                        if (index == -1) {
-                            throw SqlException.invalidColumn(model.getColumnPosition(i), columnName);
-                        }
-
-                        int fromType = cursorMetadata.getColumnType(i);
-                        int toType = writerMetadata.getColumnType(index);
-                        if (ColumnType.isAssignableFrom(fromType, toType)) {
-                            listColumnFilter.add(index + 1);
-                        } else {
-                            throw SqlException.inconvertibleTypes(
-                                    model.getColumnPosition(i),
-                                    fromType,
-                                    cursorMetadata.getColumnName(i),
-                                    toType,
-                                    writerMetadata.getColumnName(i)
-                            );
-                        }
-
-                        if (index == writerTimestampIndex) {
-                            timestampIndexFound = i;
-                            if (fromType != ColumnType.TIMESTAMP && fromType != ColumnType.STRING) {
-                                throw SqlException.$(tableNameExpr.position, "expected timestamp column but type is ").put(ColumnType.nameOf(fromType));
-                            }
-                        }
-                    }
-
-                    // fail when target table requires chronological data and cursor cannot provide it
-                    if (timestampIndexFound < 0 && writerTimestampIndex >= 0) {
-                        throw SqlException.$(tableNameExpr.position, "select clause must provide timestamp column");
-                    }
-
-                    copier = RecordToRowCopierUtils.generateCopier(asm, cursorMetadata, writerMetadata, listColumnFilter);
-                } else {
-                    // fail when target table requires chronological data and cursor cannot provide it
-                    if (writerTimestampIndex > -1 && cursorTimestampIndex == -1) {
-                        if (cursorColumnCount <= writerTimestampIndex) {
-                            throw SqlException.$(tableNameExpr.position, "select clause must provide timestamp column");
-                        } else {
-                            int columnType = ColumnType.tagOf(cursorMetadata.getColumnType(writerTimestampIndex));
-                            if (columnType != ColumnType.TIMESTAMP && columnType != ColumnType.STRING && columnType != ColumnType.VARCHAR && columnType != ColumnType.NULL) {
-                                throw SqlException.$(tableNameExpr.position, "expected timestamp column but type is ").put(ColumnType.nameOf(columnType));
-                            }
-                        }
-                    }
-
-                    if (writerTimestampIndex > -1 && cursorTimestampIndex > -1 && writerTimestampIndex != cursorTimestampIndex) {
-                        throw SqlException
-                                .$(tableNameExpr.position, "designated timestamp of existing table (").put(writerTimestampIndex)
-                                .put(") does not match designated timestamp in select query (")
-                                .put(cursorTimestampIndex)
-                                .put(')');
-                    }
-                    timestampIndexFound = writerTimestampIndex;
-
-                    final int n = writerMetadata.getColumnCount();
-                    if (n > cursorMetadata.getColumnCount()) {
-                        throw SqlException.$(model.getSelectKeywordPosition(), "not enough columns selected");
-                    }
-
-                    for (int i = 0; i < n; i++) {
-                        int fromType = cursorMetadata.getColumnType(i);
-                        int toType = writerMetadata.getColumnType(i);
-                        if (ColumnType.isAssignableFrom(fromType, toType)) {
-                            continue;
-                        }
-
-                        // We are going on a limp here. There is nowhere to position this error in our model.
-                        // We will try to position on column (i) inside cursor's query model. Assumption is that
-                        // it will always have a column, e.g. has been processed by optimiser
-                        assert i < model.getQueryModel().getBottomUpColumns().size();
-                        throw SqlException.inconvertibleTypes(
-                                model.getQueryModel().getBottomUpColumns().getQuick(i).getAst().position,
-                                fromType,
-                                cursorMetadata.getColumnName(i),
-                                toType,
-                                writerMetadata.getColumnName(i)
-                        );
-                    }
-
-                    entityColumnFilter.of(writerMetadata.getColumnCount());
-
-                    copier = RecordToRowCopierUtils.generateCopier(
-                            asm,
-                            cursorMetadata,
-                            writerMetadata,
-                            entityColumnFilter
-                    );
-                }
-
-                SqlExecutionCircuitBreaker circuitBreaker = executionContext.getCircuitBreaker();
-
-                try (RecordCursor cursor = factory.getCursor(executionContext)) {
-                    try {
-                        if (writerTimestampIndex == -1) {
-                            insertCount = copyUnordered(cursor, writer, copier, circuitBreaker);
-                        } else {
-                            if (model.getBatchSize() != -1) {
-                                insertCount = copyOrderedBatched(
-                                        writer,
-                                        factory.getMetadata(),
-                                        cursor,
-                                        copier,
-                                        timestampIndexFound,
-                                        model.getBatchSize(),
-                                        model.getO3MaxLag(),
-                                        circuitBreaker
-                                );
-                            } else {
-                                insertCount = copyOrdered(writer, factory.getMetadata(), cursor, copier, timestampIndexFound, circuitBreaker);
-                            }
-                        }
-                    } catch (Throwable e) {
-                        // rollback data when system error occurs
-                        writer.rollback();
-                        throw e;
-                    }
-                }
-            }
-        } finally {
-            executionContext.setUseSimpleCircuitBreaker(false);
-        }
-
-        compiledQuery.ofInsertAsSelect(insertCount);
-    }
-
-    private void insertValidateFunctionAndAddToList(
-            InsertModel model,
-            int tupleIndex,
-            ObjList<Function> valueFunctions,
-            RecordMetadata metadata,
-            int metadataTimestampIndex,
-            int insertColumnIndex,
-            int metadataColumnIndex,
-            Function function,
-            int functionPosition,
-            BindVariableService bindVariableService
-    ) throws SqlException {
-        final int columnType = metadata.getColumnType(metadataColumnIndex);
-        if (function.isUndefined()) {
-            function.assignType(columnType, bindVariableService);
-        }
-
-        if (ColumnType.isAssignableFrom(function.getType(), columnType)) {
-            if (metadataColumnIndex == metadataTimestampIndex) {
-                return;
-            }
-
-            valueFunctions.add(function);
-            listColumnFilter.add(metadataColumnIndex + 1);
-            return;
-        }
-
-        throw SqlException.inconvertibleTypes(
-                functionPosition,
-                function.getType(),
-                model.getRowTupleValues(tupleIndex).getQuick(insertColumnIndex).token,
-                metadata.getColumnType(metadataColumnIndex),
-                metadata.getColumnName(metadataColumnIndex)
-        );
-    }
-
-    private boolean isCompatibleColumnTypeChange(int from, int to) {
-        return columnConversionSupport[ColumnType.tagOf(from)][ColumnType.tagOf(to)];
-    }
-
-<<<<<<< HEAD
-=======
-    private void lightlyValidateInsertModel(InsertModel model) throws SqlException {
-        ExpressionNode tableNameExpr = model.getTableNameExpr();
-        if (tableNameExpr.type != ExpressionNode.LITERAL) {
-            throw SqlException.$(tableNameExpr.position, "literal expected");
-        }
-
-        int columnNameListSize = model.getColumnNameList().size();
-
-        if (columnNameListSize > 0) {
-            for (int i = 0, n = model.getRowTupleCount(); i < n; i++) {
-                if (columnNameListSize != model.getRowTupleValues(i).size()) {
-                    throw SqlException.$(
-                                    model.getEndOfRowTupleValuesPosition(i),
-                                    "row value count does not match column count [expected="
-                            ).put(columnNameListSize)
-                            .put(", actual=").put(model.getRowTupleValues(i).size())
-                            .put(", tuple=").put(i + 1)
-                            .put(']');
-                }
-            }
-        }
-    }
-
     private TableToken tableExistsOrFail(int position, CharSequence tableName, SqlExecutionContext executionContext) throws SqlException {
         if (executionContext.getTableStatus(path, tableName) != TableUtils.TABLE_EXISTS) {
             throw SqlException.tableDoesNotExist(position, tableName);
@@ -3780,7 +3304,6 @@
         model.setQueryModel(queryModel);
     }
 
->>>>>>> 1cb35ad7
     protected static CharSequence expectToken(GenericLexer lexer, CharSequence expected) throws SqlException {
         CharSequence tok = SqlUtil.fetchNext(lexer);
         if (tok == null) {
@@ -3815,8 +3338,6 @@
         throw SqlException.position(lexer.lastTokenPosition()).put("'table' expected");
     }
 
-<<<<<<< HEAD
-=======
     protected void compileDropOther(
             @NotNull SqlExecutionContext executionContext,
             @NotNull CharSequence tok,
@@ -3838,7 +3359,6 @@
         throw SqlException.$(position, "unexpected token [").put(tok).put(']');
     }
 
->>>>>>> 1cb35ad7
     protected RecordCursorFactory generateSelectOneShot(
             QueryModel selectQueryModel,
             SqlExecutionContext executionContext,
