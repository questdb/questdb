/*******************************************************************************
 *     ___                  _   ____  ____
 *    / _ \ _   _  ___  ___| |_|  _ \| __ )
 *   | | | | | | |/ _ \/ __| __| | | |  _ \
 *   | |_| | |_| |  __/\__ \ |_| |_| | |_) |
 *    \__\_\\__,_|\___||___/\__|____/|____/
 *
 *  Copyright (c) 2014-2019 Appsicle
 *  Copyright (c) 2019-2023 QuestDB
 *
 *  Licensed under the Apache License, Version 2.0 (the "License");
 *  you may not use this file except in compliance with the License.
 *  You may obtain a copy of the License at
 *
 *  http://www.apache.org/licenses/LICENSE-2.0
 *
 *  Unless required by applicable law or agreed to in writing, software
 *  distributed under the License is distributed on an "AS IS" BASIS,
 *  WITHOUT WARRANTIES OR CONDITIONS OF ANY KIND, either express or implied.
 *  See the License for the specific language governing permissions and
 *  limitations under the License.
 *
 ******************************************************************************/

package io.questdb.griffin;

import io.questdb.*;
import io.questdb.cairo.*;
import io.questdb.cairo.sql.*;
import io.questdb.cairo.sql.Record;
import io.questdb.cairo.vm.Vm;
import io.questdb.cairo.vm.api.MemoryMARW;
import io.questdb.cairo.wal.WalUtils;
import io.questdb.cairo.wal.WalWriterMetadata;
<<<<<<< HEAD
import io.questdb.griffin.engine.functions.catalogue.*;
import io.questdb.griffin.engine.functions.table.AllTablesFunctionFactory;
import io.questdb.griffin.engine.ops.*;
import io.questdb.griffin.engine.table.ShowColumnsRecordCursorFactory;
import io.questdb.griffin.engine.table.ShowPartitionsRecordCursorFactory;
=======
import io.questdb.griffin.engine.ops.*;
>>>>>>> 8b778a0d
import io.questdb.griffin.model.*;
import io.questdb.log.Log;
import io.questdb.log.LogFactory;
import io.questdb.network.PeerDisconnectedException;
import io.questdb.network.PeerIsSlowToReadException;
import io.questdb.network.QueryPausedException;
import io.questdb.std.*;
import io.questdb.std.datetime.DateFormat;
import io.questdb.std.str.Path;
import io.questdb.std.str.Sinkable;
import io.questdb.std.str.StringSink;
import io.questdb.std.str.Utf8s;
import org.jetbrains.annotations.NotNull;
import org.jetbrains.annotations.Nullable;
import org.jetbrains.annotations.TestOnly;

import java.io.Closeable;

import static io.questdb.cairo.TableUtils.COLUMN_NAME_TXN_NONE;
import static io.questdb.cairo.wal.WalUtils.WAL_FORMAT_VERSION;
import static io.questdb.griffin.SqlKeywords.*;
import static io.questdb.griffin.engine.functions.catalogue.TableListFunctionFactory.TableListCursorFactory;

public class SqlCompilerImpl implements SqlCompiler, Closeable, SqlParserCallback {
    static final ObjList<String> sqlControlSymbols = new ObjList<>(8);
    //null object used to skip null checks in batch method
    private static final BatchCallback EMPTY_CALLBACK = new BatchCallback() {
        @Override
        public void postCompile(SqlCompiler compiler, CompiledQuery cq, CharSequence queryText) {
        }

        @Override
        public void preCompile(SqlCompiler compiler) {
        }
    };
    private final static Log LOG = LogFactory.getLog(SqlCompilerImpl.class);
    private static final IntList castGroups = new IntList();
    protected final AlterOperationBuilder alterOperationBuilder;
    protected final SqlCodeGenerator codeGenerator;
    protected final CompiledQueryImpl compiledQuery;
    protected final CairoConfiguration configuration;
    protected final CairoEngine engine;
    protected final LowerCaseAsciiCharSequenceObjHashMap<KeywordBasedExecutor> keywordBasedExecutors = new LowerCaseAsciiCharSequenceObjHashMap<>();
    protected final GenericLexer lexer;
    protected final SqlOptimiser optimiser;
    protected final Path path = new Path(255, MemoryTag.NATIVE_SQL_COMPILER);
    private final BytecodeAssembler asm = new BytecodeAssembler();
    private final DatabaseBackupAgent backupAgent;
    private final CharacterStore characterStore;
    private final ObjList<CharSequence> columnNames = new ObjList<>();
    private final DropStatementCompiler dropStmtCompiler = new DropStatementCompiler();
    private final EntityColumnFilter entityColumnFilter = new EntityColumnFilter();
    private final FilesFacade ff;
    private final FunctionParser functionParser;
    private final ListColumnFilter listColumnFilter = new ListColumnFilter();
    private final ExecutableMethod insertAsSelectMethod = this::insertAsSelect;
    private final MemoryMARW mem = Vm.getMARWInstance();
    private final MessageBus messageBus;
    private final SqlParser parser;
    private final TimestampValueRecord partitionFunctionRec = new TimestampValueRecord();
    private final QueryBuilder queryBuilder;
    private final ObjectPool<QueryColumn> queryColumnPool;
    private final QueryLogger queryLogger;
    private final ObjectPool<QueryModel> queryModelPool;
    private final IndexBuilder rebuildIndex;
    private final Path renamePath = new Path(255, MemoryTag.NATIVE_SQL_COMPILER);
    private final ObjectPool<ExpressionNode> sqlNodePool;
    private final TableStructureAdapter tableStructureAdapter = new TableStructureAdapter();
    private final ObjList<TableWriterAPI> tableWriters = new ObjList<>();
    private final IntIntHashMap typeCast = new IntIntHashMap();
    private final VacuumColumnVersions vacuumColumnVersions;
    protected CharSequence query;
    protected boolean queryContainsSecret;
    protected int queryFd;
    protected boolean queryLogged;
    private boolean closed = false;
    // Helper var used to pass back count in cases it can't be done via method result.
    private long insertCount;
    private final ExecutableMethod createTableMethod = this::createTable;
    //determines how compiler parses query text
    //true - compiler treats whole input as single query and doesn't stop on ';'. Default mode.
    //false - compiler treats input as list of statements and stops processing statement on ';'. Used in batch processing.
    private boolean isSingleQueryMode = true;

    public SqlCompilerImpl(CairoEngine engine) {
        this.engine = engine;
        queryLogger = engine.getConfiguration().getQueryLogger();
        this.queryBuilder = new QueryBuilder(this);
        this.configuration = engine.getConfiguration();
        this.ff = configuration.getFilesFacade();
        this.messageBus = engine.getMessageBus();
        this.rebuildIndex = new IndexBuilder(configuration);
        this.sqlNodePool = new ObjectPool<>(ExpressionNode.FACTORY, configuration.getSqlExpressionPoolCapacity());
        this.queryColumnPool = new ObjectPool<>(QueryColumn.FACTORY, configuration.getSqlColumnPoolCapacity());
        this.queryModelPool = new ObjectPool<>(QueryModel.FACTORY, configuration.getSqlModelPoolCapacity());
        this.compiledQuery = new CompiledQueryImpl(engine);
        this.characterStore = new CharacterStore(
                configuration.getSqlCharacterStoreCapacity(),
                configuration.getSqlCharacterStoreSequencePoolCapacity()
        );

        this.lexer = new GenericLexer(configuration.getSqlLexerPoolCapacity());
        this.functionParser = new FunctionParser(configuration, engine.getFunctionFactoryCache());
        this.codeGenerator = new SqlCodeGenerator(engine, configuration, functionParser, sqlNodePool);
        this.vacuumColumnVersions = new VacuumColumnVersions(engine);

        // we have cyclical dependency here
        functionParser.setSqlCodeGenerator(codeGenerator);

        this.backupAgent = new DatabaseBackupAgent();

        registerKeywordBasedExecutors();

        configureLexer(lexer);

        final PostOrderTreeTraversalAlgo postOrderTreeTraversalAlgo = new PostOrderTreeTraversalAlgo();

        optimiser = newSqlOptimiser(
                configuration,
                characterStore,
                sqlNodePool,
                queryColumnPool,
                queryModelPool,
                postOrderTreeTraversalAlgo,
                functionParser,
                path
        );

        parser = new SqlParser(
                configuration,
                optimiser,
                characterStore,
                sqlNodePool,
                queryColumnPool,
                queryModelPool,
                postOrderTreeTraversalAlgo
        );

        alterOperationBuilder = new AlterOperationBuilder();
    }

    // public for testing
    public static void expectKeyword(GenericLexer lexer, CharSequence keyword) throws SqlException {
        CharSequence tok = SqlUtil.fetchNext(lexer);
        if (tok == null) {
            throw SqlException.position(lexer.getPosition()).put('\'').put(keyword).put("' expected");
        }
        if (!Chars.equalsLowerCaseAscii(tok, keyword)) {
            throw SqlException.position(lexer.lastTokenPosition()).put('\'').put(keyword).put("' expected");
        }
    }

    public void clear() {
        sqlNodePool.clear();
        characterStore.clear();
        queryColumnPool.clear();
        queryModelPool.clear();
        optimiser.clear();
        parser.clear();
        backupAgent.clear();
        alterOperationBuilder.clear();
        functionParser.clear();
        compiledQuery.clear();
        query = null;
        queryLogged = false;
        queryFd = -1;
        queryContainsSecret = false;
        columnNames.clear();
    }

    @Override
    public void close() {
        if (closed) {
            throw new IllegalStateException("close was already called");
        }
        closed = true;
        Misc.free(backupAgent);
        Misc.free(dropStmtCompiler);
        Misc.free(vacuumColumnVersions);
        Misc.free(path);
        Misc.free(renamePath);
        Misc.free(rebuildIndex);
        Misc.free(codeGenerator);
        Misc.free(mem);
        Misc.freeObjList(tableWriters);
    }

    @NotNull
    public CompiledQuery compile(@NotNull CharSequence query, @Transient @NotNull SqlExecutionContext executionContext) throws SqlException {
        clear();
        // these are quick executions that do not require building of a model
        lexer.of(query);
        isSingleQueryMode = true;

        compileInner(executionContext, query, true);
        return compiledQuery;
    }

    /**
     * Allows processing of batches of sql statements (sql scripts) separated by ';' .
     * Each query is processed in sequence and processing stops on first error and whole batch gets discarded.
     * Noteworthy difference between this and 'normal' query is that all empty queries get ignored, e.g.
     * <br>
     * select 1;<br>
     * ; ;/* comment \*\/;--comment\n; - these get ignored <br>
     * update a set b=c  ; <br>
     * <p>
     * Useful PG doc link :
     *
     * @param query            - block of queries to process
     * @param executionContext - SQL execution context
     * @param batchCallback    - callback to perform actions prior to or after batch part compilation, e.g. clear caches or execute command
     * @throws SqlException              - in case of syntax error
     * @throws PeerDisconnectedException - when peer is disconnected
     * @throws PeerIsSlowToReadException - when peer is too slow
     * @throws QueryPausedException      - when query is paused
     * @see <a href="https://www.postgresql.org/docs/current/protocol-flow.html#id-1.10.5.7.4">PostgreSQL documentation</a>
     */
    @Override
    public void compileBatch(
            @NotNull CharSequence query,
            @NotNull SqlExecutionContext executionContext,
            BatchCallback batchCallback
    ) throws Exception {
        clear();
        lexer.of(query);
        isSingleQueryMode = false;

        if (batchCallback == null) {
            batchCallback = EMPTY_CALLBACK;
        }

        int position;

        while (lexer.hasNext()) {
            // skip over empty statements that'd cause error in parser
            position = getNextValidTokenPosition();
            if (position == -1) {
                return;
            }

            boolean recompileStale = true;
            for (int retries = 0; recompileStale; retries++) {
                try {
                    batchCallback.preCompile(this);
                    clear(); // we don't use normal compile here because we can't reset existing lexer

                    final CharSequence currentQuery;
                    try {
                        compileInner(executionContext, query, false);
                    } finally {
                        currentQuery = query.subSequence(position, goToQueryEnd());
                        // try to log query even if exception is thrown
                        logQuery(currentQuery, executionContext);
                    }
                    // We've to move lexer because some query handlers don't consume all tokens (e.g. SET )
                    // some code in postCompile might need full text of current query
                    batchCallback.postCompile(this, compiledQuery, currentQuery);
                    recompileStale = false;
                } catch (TableReferenceOutOfDateException e) {
                    if (retries == TableReferenceOutOfDateException.MAX_RETRY_ATTEMPS) {
                        throw e;
                    }
                    LOG.info().$(e.getFlyweightMessage()).$();
                    // will recompile
                    lexer.restart();
                }
            }
        }
    }

    public CairoEngine getEngine() {
        return engine;
    }

    public FunctionFactoryCache getFunctionFactoryCache() {
        return functionParser.getFunctionFactoryCache();
    }

    public QueryBuilder query() {
        queryBuilder.clear();
        return queryBuilder;
    }

    @TestOnly
    @Override
    public void setEnableJitNullChecks(boolean value) {
        codeGenerator.setEnableJitNullChecks(value);
    }

    @TestOnly
    @Override
    public void setFullFatJoins(boolean value) {
        codeGenerator.setFullFatJoins(value);
    }

    public boolean shouldLog(@SuppressWarnings("unused") KeywordBasedExecutor executor) {
        return true;
    }

    @TestOnly
    @Override
    public ExecutionModel testCompileModel(CharSequence query, SqlExecutionContext executionContext) throws SqlException {
        clear();
        lexer.of(query);
        return compileExecutionModel(executionContext);
    }

    @TestOnly
    @Override
    public ExpressionNode testParseExpression(CharSequence expression, QueryModel model) throws SqlException {
        clear();
        lexer.of(expression);
        return parser.expr(lexer, model, this);
    }

    // test only
    @TestOnly
    @Override
    public void testParseExpression(CharSequence expression, ExpressionParserListener listener) throws SqlException {
        clear();
        lexer.of(expression);
        parser.expr(lexer, listener, this);
    }

    private static void configureLexer(GenericLexer lexer) {
        for (int i = 0, k = sqlControlSymbols.size(); i < k; i++) {
            lexer.defineSymbol(sqlControlSymbols.getQuick(i));
        }
        for (int i = 0, k = OperatorExpression.operators.size(); i < k; i++) {
            OperatorExpression op = OperatorExpression.operators.getQuick(i);
            if (op.symbol) {
                lexer.defineSymbol(op.token);
            }
        }
    }

    private static boolean isCompatibleCase(int from, int to) {
        if (isIPv4Cast(from, to)) {
            return true;
        }
        return castGroups.getQuick(ColumnType.tagOf(from)) == castGroups.getQuick(ColumnType.tagOf(to));
    }

    private static boolean isIPv4Cast(int from, int to) {
        return (from == ColumnType.STRING && to == ColumnType.IPv4);
    }

    private static boolean isIPv4UpdateCast(int from, int to) {
        return (from == ColumnType.STRING && to == ColumnType.IPv4)
                || (from == ColumnType.IPv4 && to == ColumnType.STRING);
    }

    private void alterTable(SqlExecutionContext executionContext) throws SqlException {
        CharSequence tok = SqlUtil.fetchNext(lexer);
        if (tok == null || !SqlKeywords.isTableKeyword(tok)) {
            unknownAlterStatement(executionContext, tok);
            return;
        }
        logQuery(executionContext);
        final int tableNamePosition = lexer.getPosition();
        tok = expectToken(lexer, "table name");
        SqlKeywords.assertTableNameIsQuotedOrNotAKeyword(tok, tableNamePosition);
        final TableToken tableToken = tableExistsOrFail(tableNamePosition, GenericLexer.unquote(tok), executionContext);
        final SecurityContext securityContext = executionContext.getSecurityContext();

        try (TableRecordMetadata tableMetadata = executionContext.getMetadata(tableToken)) {
            final String expectedTokenDescription = "'add', 'alter', 'attach', 'detach', 'drop', 'resume', 'rename', 'set' or 'squash'";
            tok = expectToken(lexer, expectedTokenDescription);

            if (SqlKeywords.isAddKeyword(tok)) {
                securityContext.authorizeAlterTableAddColumn(tableToken);
                alterTableAddColumn(tableNamePosition, tableToken, tableMetadata);
            } else if (SqlKeywords.isDropKeyword(tok)) {
                tok = expectToken(lexer, "'column' or 'partition'");
                if (SqlKeywords.isColumnKeyword(tok)) {
                    alterTableDropColumn(executionContext.getSecurityContext(), tableNamePosition, tableToken, tableMetadata);
                } else if (SqlKeywords.isPartitionKeyword(tok)) {
                    securityContext.authorizeAlterTableDropPartition(tableToken);
                    alterTableDropDetachOrAttachPartition(tableMetadata, tableToken, PartitionAction.DROP, executionContext);
                } else {
                    throw SqlException.$(lexer.lastTokenPosition(), "'column' or 'partition' expected");
                }
            } else if (SqlKeywords.isRenameKeyword(tok)) {
                tok = expectToken(lexer, "'column'");
                if (SqlKeywords.isColumnKeyword(tok)) {
                    alterTableRenameColumn(securityContext, tableNamePosition, tableToken, tableMetadata);
                } else {
                    throw SqlException.$(lexer.lastTokenPosition(), "'column' expected");
                }
            } else if (SqlKeywords.isAttachKeyword(tok)) {
                tok = expectToken(lexer, "'partition'");
                if (SqlKeywords.isPartitionKeyword(tok)) {
                    securityContext.authorizeAlterTableAttachPartition(tableToken);
                    alterTableDropDetachOrAttachPartition(tableMetadata, tableToken, PartitionAction.ATTACH, executionContext);
                } else {
                    throw SqlException.$(lexer.lastTokenPosition(), "'partition' expected");
                }
            } else if (SqlKeywords.isDetachKeyword(tok)) {
                tok = expectToken(lexer, "'partition'");
                if (SqlKeywords.isPartitionKeyword(tok)) {
                    securityContext.authorizeAlterTableDetachPartition(tableToken);
                    alterTableDropDetachOrAttachPartition(tableMetadata, tableToken, PartitionAction.DETACH, executionContext);
                } else {
                    throw SqlException.$(lexer.lastTokenPosition(), "'partition' expected");
                }
            } else if (SqlKeywords.isAlterKeyword(tok)) {
                tok = expectToken(lexer, "'column'");
                if (SqlKeywords.isColumnKeyword(tok)) {
                    final int columnNamePosition = lexer.getPosition();
                    tok = expectToken(lexer, "column name");
                    final CharSequence columnName = GenericLexer.immutableOf(tok);
                    tok = expectToken(lexer, "'add index' or 'drop index' or 'cache' or 'nocache'");
                    if (SqlKeywords.isAddKeyword(tok)) {
                        expectKeyword(lexer, "index");
                        tok = SqlUtil.fetchNext(lexer);
                        int indexValueCapacity = -1;

                        if (tok != null && (!isSemicolon(tok))) {
                            if (!SqlKeywords.isCapacityKeyword(tok)) {
                                throw SqlException.$(lexer.lastTokenPosition(), "'capacity' expected");
                            } else {
                                tok = expectToken(lexer, "capacity value");
                                try {
                                    indexValueCapacity = Numbers.parseInt(tok);
                                    if (indexValueCapacity <= 0) {
                                        throw SqlException.$(lexer.lastTokenPosition(), "positive integer literal expected as index capacity");
                                    }
                                } catch (NumericException e) {
                                    throw SqlException.$(lexer.lastTokenPosition(), "positive integer literal expected as index capacity");
                                }
                            }
                        }

                        alterTableColumnAddIndex(
                                securityContext,
                                tableNamePosition,
                                tableToken,
                                columnNamePosition,
                                columnName,
                                tableMetadata,
                                indexValueCapacity
                        );
                    } else if (SqlKeywords.isDropKeyword(tok)) {
                        // alter table <table name> alter column drop index
                        expectKeyword(lexer, "index");
                        tok = SqlUtil.fetchNext(lexer);
                        if (tok != null && !isSemicolon(tok)) {
                            throw SqlException.$(lexer.lastTokenPosition(), "unexpected token [").put(tok).put("] while trying to drop index");
                        }
                        alterTableColumnDropIndex(
                                securityContext,
                                tableNamePosition,
                                tableToken,
                                columnNamePosition,
                                columnName,
                                tableMetadata
                        );
                    } else if (SqlKeywords.isCacheKeyword(tok)) {
                        alterTableColumnCacheFlag(
                                securityContext,
                                tableNamePosition,
                                tableToken,
                                columnNamePosition,
                                columnName,
                                tableMetadata,
                                true
                        );
                    } else if (SqlKeywords.isNoCacheKeyword(tok)) {
                        alterTableColumnCacheFlag(
                                securityContext,
                                tableNamePosition,
                                tableToken,
                                columnNamePosition,
                                columnName,
                                tableMetadata,
                                false
                        );
                    } else {
                        throw SqlException.$(lexer.lastTokenPosition(), "'add', 'drop', 'cache' or 'nocache' expected").put(" found '").put(tok).put('\'');
                    }
                } else {
                    throw SqlException.$(lexer.lastTokenPosition(), "'column' or 'partition' expected");
                }
            } else if (SqlKeywords.isSetKeyword(tok)) {
                tok = expectToken(lexer, "'param' or 'type'");
                if (SqlKeywords.isParamKeyword(tok)) {
                    final int paramNamePosition = lexer.getPosition();
                    tok = expectToken(lexer, "param name");
                    final CharSequence paramName = GenericLexer.immutableOf(tok);
                    tok = expectToken(lexer, "'='");
                    if (tok.length() == 1 && tok.charAt(0) == '=') {
                        CharSequence value = GenericLexer.immutableOf(SqlUtil.fetchNext(lexer));
                        alterTableSetParam(paramName, value, paramNamePosition, tableToken, tableNamePosition, tableMetadata.getTableId());
                    } else {
                        throw SqlException.$(lexer.lastTokenPosition(), "'=' expected");
                    }
                } else if (SqlKeywords.isTypeKeyword(tok)) {
                    tok = expectToken(lexer, "'bypass' or 'wal'");
                    if (SqlKeywords.isBypassKeyword(tok)) {
                        tok = expectToken(lexer, "'wal'");
                        if (SqlKeywords.isWalKeyword(tok)) {
                            alterTableSetType(executionContext, tableNamePosition, tableToken, (byte) 0);
                        } else {
                            throw SqlException.$(lexer.lastTokenPosition(), "'wal' expected");
                        }
                    } else if (SqlKeywords.isWalKeyword(tok)) {
                        alterTableSetType(executionContext, tableNamePosition, tableToken, (byte) 1);
                    } else {
                        throw SqlException.$(lexer.lastTokenPosition(), "'bypass' or 'wal' expected");
                    }
                } else {
                    throw SqlException.$(lexer.lastTokenPosition(), "'param' or 'type' expected");
                }
            } else if (SqlKeywords.isResumeKeyword(tok)) {
                tok = expectToken(lexer, "'wal'");
                if (!SqlKeywords.isWalKeyword(tok)) {
                    throw SqlException.$(lexer.lastTokenPosition(), "'wal' expected");
                }

                tok = SqlUtil.fetchNext(lexer); // optional from part
                long fromTxn = -1;
                if (tok != null && !Chars.equals(tok, ';')) {
                    if (SqlKeywords.isFromKeyword(tok)) {
                        tok = expectToken(lexer, "'transaction' or 'txn'");
                        if (!(SqlKeywords.isTransactionKeyword(tok) || SqlKeywords.isTxnKeyword(tok))) {
                            throw SqlException.$(lexer.lastTokenPosition(), "'transaction' or 'txn' expected");
                        }
                        CharSequence txnValue = expectToken(lexer, "transaction value");
                        try {
                            fromTxn = Numbers.parseLong(txnValue);
                        } catch (NumericException e) {
                            throw SqlException.$(lexer.lastTokenPosition(), "invalid value [value=").put(txnValue).put(']');
                        }
                    } else {
                        throw SqlException.$(lexer.lastTokenPosition(), "'from' expected");
                    }
                }
                if (!engine.isWalTable(tableToken)) {
                    throw SqlException.$(lexer.lastTokenPosition(), tableToken.getTableName()).put(" is not a WAL table.");
                }
                securityContext.authorizeResumeWal(tableToken);
                alterTableResume(tableNamePosition, tableToken, fromTxn, executionContext);
            } else if (SqlKeywords.isSquashKeyword(tok)) {
                securityContext.authorizeAlterTableDropPartition(tableToken);
                tok = expectToken(lexer, "'partitions'");
                if (SqlKeywords.isPartitionsKeyword(tok)) {
                    compiledQuery.ofAlter(alterOperationBuilder.ofSquashPartitions(tableNamePosition, tableToken).build());
                } else {
                    throw SqlException.$(lexer.lastTokenPosition(), "'partitions' expected");
                }
            } else if (SqlKeywords.isDedupKeyword(tok) || SqlKeywords.isDeduplicateKeyword(tok)) {
                tok = expectToken(lexer, "'dedup columns'");

                if (SqlKeywords.isDisableKeyword(tok)) {
                    executionContext.getSecurityContext().authorizeAlterTableDedupDisable(tableToken);
                    AlterOperationBuilder setDedup = alterOperationBuilder.ofDedupDisable(
                            tableNamePosition,
                            tableToken
                    );
                    compiledQuery.ofAlter(setDedup.build());
                } else {
                    lexer.unparseLast();
                    executionContext.getSecurityContext().authorizeAlterTableDedupEnable(tableToken);
                    alterTableDedupEnable(tableNamePosition, tableToken, tableMetadata, lexer);
                }
            } else {
                throw SqlException.$(lexer.lastTokenPosition(), expectedTokenDescription).put(" expected");
            }
        } catch (CairoException e) {
            if (e.isAuthorizationError()) {
                LOG.info().$("could not alter table [table=").$(tableToken.getTableName()).$(", ex=").$(e.getFlyweightMessage()).$();
            } else {
                LOG.info().$("could not alter table [table=").$(tableToken.getTableName()).$(", ex=").$((Throwable) e).$();
            }
            e.position(lexer.lastTokenPosition());
            throw e;
        }
    }

    private void alterTableAddColumn(
            int tableNamePosition,
            TableToken tableToken,
            TableRecordMetadata tableMetadata
    ) throws SqlException {
        // add columns to table
        CharSequence tok = SqlUtil.fetchNext(lexer);
        //ignoring `column`
        if (tok != null && !SqlKeywords.isColumnKeyword(tok)) {
            lexer.unparseLast();
        }

        AlterOperationBuilder addColumn = alterOperationBuilder.ofAddColumn(
                tableNamePosition,
                tableToken,
                tableMetadata.getTableId()
        );

        int semicolonPos = -1;
        do {
            tok = maybeExpectToken(lexer, "'column' or column name", semicolonPos < 0);
            if (semicolonPos >= 0) {
                if (tok != null) {
                    throw SqlException.$(lexer.lastTokenPosition(), "',' expected");
                }
                break;
            }

            int index = tableMetadata.getColumnIndexQuiet(tok);
            if (index != -1) {
                throw SqlException.$(lexer.lastTokenPosition(), "column '").put(tok).put("' already exists");
            }

            CharSequence columnName = GenericLexer.immutableOf(GenericLexer.unquote(tok));
            int columnNamePosition = lexer.lastTokenPosition();

            if (!TableUtils.isValidColumnName(columnName, configuration.getMaxFileNameLength())) {
                throw SqlException.$(lexer.lastTokenPosition(), " new column name contains invalid characters");
            }

            tok = expectToken(lexer, "column type");

            int type = ColumnType.tagOf(tok);
            if (type == -1) {
                throw SqlException.$(lexer.lastTokenPosition(), "invalid type");
            }

            if (type == ColumnType.GEOHASH) {
                tok = SqlUtil.fetchNext(lexer);
                if (tok == null || tok.charAt(0) != '(') {
                    throw SqlException.position(lexer.getPosition()).put("missing GEOHASH precision");
                }

                tok = SqlUtil.fetchNext(lexer);
                if (tok != null && tok.charAt(0) != ')') {
                    int geoHashBits = GeoHashUtil.parseGeoHashBits(lexer.lastTokenPosition(), 0, tok);
                    tok = SqlUtil.fetchNext(lexer);
                    if (tok == null || tok.charAt(0) != ')') {
                        if (tok != null) {
                            throw SqlException.position(lexer.lastTokenPosition())
                                    .put("invalid GEOHASH type literal, expected ')'")
                                    .put(" found='").put(tok.charAt(0)).put("'");
                        }
                        throw SqlException.position(lexer.getPosition())
                                .put("invalid GEOHASH type literal, expected ')'");
                    }
                    type = ColumnType.getGeoHashTypeWithBits(geoHashBits);
                } else {
                    throw SqlException.position(lexer.lastTokenPosition())
                            .put("missing GEOHASH precision");
                }
            }

            tok = SqlUtil.fetchNext(lexer);
            final int indexValueBlockCapacity;
            final boolean cache;
            int symbolCapacity;
            final boolean indexed;

            if (
                    ColumnType.isSymbol(type)
                            && tok != null
                            &&
                            !Chars.equals(tok, ',')
                            && !Chars.equals(tok, ';')
            ) {

                if (isCapacityKeyword(tok)) {
                    tok = expectToken(lexer, "symbol capacity");

                    final boolean negative;
                    final int errorPos = lexer.lastTokenPosition();
                    if (Chars.equals(tok, '-')) {
                        negative = true;
                        tok = expectToken(lexer, "symbol capacity");
                    } else {
                        negative = false;
                    }

                    try {
                        symbolCapacity = Numbers.parseInt(tok);
                    } catch (NumericException e) {
                        throw SqlException.$(lexer.lastTokenPosition(), "numeric capacity expected");
                    }

                    if (negative) {
                        symbolCapacity = -symbolCapacity;
                    }

                    TableUtils.validateSymbolCapacity(errorPos, symbolCapacity);

                    tok = SqlUtil.fetchNext(lexer);
                } else {
                    symbolCapacity = configuration.getDefaultSymbolCapacity();
                }

                if (Chars.equalsLowerCaseAsciiNc("cache", tok)) {
                    cache = true;
                    tok = SqlUtil.fetchNext(lexer);
                } else if (Chars.equalsLowerCaseAsciiNc("nocache", tok)) {
                    cache = false;
                    tok = SqlUtil.fetchNext(lexer);
                } else {
                    cache = configuration.getDefaultSymbolCacheFlag();
                }

                TableUtils.validateSymbolCapacityCached(cache, symbolCapacity, lexer.lastTokenPosition());

                indexed = Chars.equalsLowerCaseAsciiNc("index", tok);
                if (indexed) {
                    tok = SqlUtil.fetchNext(lexer);
                }

                if (Chars.equalsLowerCaseAsciiNc("capacity", tok)) {
                    tok = expectToken(lexer, "symbol index capacity");

                    try {
                        indexValueBlockCapacity = Numbers.parseInt(tok);
                    } catch (NumericException e) {
                        throw SqlException.$(lexer.lastTokenPosition(), "numeric capacity expected");
                    }
                    tok = SqlUtil.fetchNext(lexer);
                } else {
                    indexValueBlockCapacity = configuration.getIndexValueBlockSize();
                }
            } else { //set defaults

                //ignoring `NULL` and `NOT NULL`
                if (tok != null && SqlKeywords.isNotKeyword(tok)) {
                    tok = SqlUtil.fetchNext(lexer);
                }

                if (tok != null && SqlKeywords.isNullKeyword(tok)) {
                    tok = SqlUtil.fetchNext(lexer);
                }

                cache = configuration.getDefaultSymbolCacheFlag();
                indexValueBlockCapacity = configuration.getIndexValueBlockSize();
                symbolCapacity = configuration.getDefaultSymbolCapacity();
                indexed = false;
            }

            addColumn.addColumnToList(
                    columnName,
                    columnNamePosition,
                    type,
                    Numbers.ceilPow2(symbolCapacity),
                    cache,
                    indexed,
                    Numbers.ceilPow2(indexValueBlockCapacity),
                    false
            );

            if (tok == null || (!isSingleQueryMode && isSemicolon(tok))) {
                break;
            }

            semicolonPos = Chars.equals(tok, ';') ? lexer.lastTokenPosition() : -1;
            if (semicolonPos < 0 && !Chars.equals(tok, ',')) {
                throw SqlException.$(lexer.lastTokenPosition(), "',' expected");
            }
        } while (true);
        compiledQuery.ofAlter(alterOperationBuilder.build());
    }

    private void alterTableColumnAddIndex(
            SecurityContext securityContext,
            int tableNamePosition,
            TableToken tableToken,
            int columnNamePosition,
            CharSequence columnName,
            TableRecordMetadata metadata,
            int indexValueBlockSize
    ) throws SqlException {
        final int columnIndex = metadata.getColumnIndexQuiet(columnName);
        if (columnIndex == -1) {
            throw SqlException.invalidColumn(columnNamePosition, columnName);
        }

        final int type = metadata.getColumnType(columnIndex);
        if (!ColumnType.isSymbol(type)) {
            throw SqlException.position(columnNamePosition).put("indexes are only supported for symbol type [column=").put(columnName).put(", type=").put(ColumnType.nameOf(type)).put(']');
        }

        if (indexValueBlockSize == -1) {
            indexValueBlockSize = configuration.getIndexValueBlockSize();
        }

        alterOperationBuilder.ofAddIndex(
                tableNamePosition,
                tableToken,
                metadata.getTableId(),
                columnName,
                Numbers.ceilPow2(indexValueBlockSize)
        );
        securityContext.authorizeAlterTableAddIndex(tableToken, alterOperationBuilder.getExtraStrInfo());
        compiledQuery.ofAlter(alterOperationBuilder.build());
    }

    private void alterTableColumnCacheFlag(
            SecurityContext securityContext,
            int tableNamePosition,
            TableToken tableToken,
            int columnNamePosition,
            CharSequence columnName,
            TableRecordMetadata metadata,
            boolean cache
    ) throws SqlException {
        int columnIndex = metadata.getColumnIndexQuiet(columnName);
        if (columnIndex == -1) {
            throw SqlException.invalidColumn(columnNamePosition, columnName);
        }

        final int type = metadata.getColumnType(columnIndex);
        if (!ColumnType.isSymbol(type)) {
            throw SqlException.position(columnNamePosition).put("cache is only supported for symbol type [column=").put(columnName).put(", type=").put(ColumnType.nameOf(type)).put(']');
        }

        if (cache) {
            alterOperationBuilder.ofCacheSymbol(tableNamePosition, tableToken, metadata.getTableId(), columnName);
        } else {
            alterOperationBuilder.ofRemoveCacheSymbol(tableNamePosition, tableToken, metadata.getTableId(), columnName);
        }

        securityContext.authorizeAlterTableAlterColumnCache(tableToken, alterOperationBuilder.getExtraStrInfo());
        compiledQuery.ofAlter(alterOperationBuilder.build());
    }

    private void alterTableColumnDropIndex(
            SecurityContext securityContext,
            int tableNamePosition,
            TableToken tableToken,
            int columnNamePosition,
            CharSequence columnName,
            TableRecordMetadata metadata
    ) throws SqlException {
        int columnIndex = metadata.getColumnIndexQuiet(columnName);
        if (columnIndex == -1) {
            throw SqlException.invalidColumn(columnNamePosition, columnName);
        }

        final int type = metadata.getColumnType(columnIndex);
        if (!ColumnType.isSymbol(type)) {
            throw SqlException.position(columnNamePosition).put("indexes are only supported for symbol type [column=").put(columnName).put(", type=").put(ColumnType.nameOf(type)).put(']');
        }

        alterOperationBuilder.ofDropIndex(tableNamePosition, tableToken, metadata.getTableId(), columnName, columnNamePosition);
        securityContext.authorizeAlterTableDropIndex(tableToken, alterOperationBuilder.getExtraStrInfo());
        compiledQuery.ofAlter(alterOperationBuilder.build());
    }

    private void alterTableDedupEnable(int tableNamePosition, TableToken tableToken, TableRecordMetadata tableMetadata, GenericLexer lexer) throws SqlException {
        if (!tableMetadata.isWalEnabled()) {
            throw SqlException.$(tableNamePosition, "deduplication is only supported for WAL tables");
        }
        AlterOperationBuilder setDedup = alterOperationBuilder.ofDedupEnable(
                tableNamePosition,
                tableToken
        );
        CharSequence tok = SqlUtil.fetchNext(lexer);

        boolean tsIncludedInDedupColumns = false;

        // ALTER TABLE abc DEDUP <ENABLE> UPSERT KEYS(a, b)
        // ENABLE word is not mandatory to be compatible v7.3
        // where it was omitted from the syntax
        if (tok != null && isEnableKeyword(tok)) {
            tok = SqlUtil.fetchNext(lexer);
        }

        if (tok == null || !isUpsertKeyword(tok)) {
            throw SqlException.position(lexer.lastTokenPosition()).put("expected 'upsert'");
        }

        tok = SqlUtil.fetchNext(lexer);
        if (tok == null || !isKeysKeyword(tok)) {
            throw SqlException.position(lexer.lastTokenPosition()).put("expected 'keys'");
        }

        tok = SqlUtil.fetchNext(lexer);
        if (tok != null && Chars.equals(tok, '(')) {
            tok = SqlUtil.fetchNext(lexer);

            int columnListPos = lexer.lastTokenPosition();

            while (tok != null && !Chars.equals(tok, ')')) {
                validateLiteral(lexer.lastTokenPosition(), tok);
                final CharSequence columnName = GenericLexer.unquote(tok);

                int colIndex = tableMetadata.getColumnIndexQuiet(columnName);
                if (colIndex < 0) {
                    throw SqlException.position(lexer.lastTokenPosition()).put("deduplicate key column not found [column=").put(columnName).put(']');
                }

                if (colIndex == tableMetadata.getTimestampIndex()) {
                    tsIncludedInDedupColumns = true;
                } else {
                    int columnType = tableMetadata.getColumnType(colIndex);
                    if (ColumnType.isVariableLength(columnType) || columnType < 0) {
                        throw SqlException.position(lexer.lastTokenPosition()).put("deduplicate key column can only be fixed size column [column=").put(columnName)
                                .put(", type=").put(ColumnType.nameOf(columnType)).put(']');
                    }
                }
                setDedup.setDedupKeyFlag(tableMetadata.getWriterIndex(colIndex));

                tok = SqlUtil.fetchNext(lexer);
                if (tok != null && Chars.equals(tok, ',')) {
                    tok = SqlUtil.fetchNext(lexer);
                }
            }

            if (tok == null || !Chars.equals(tok, ')')) {
                throw SqlException.position(lexer.getPosition()).put("')' expected");
            }

            if (!tsIncludedInDedupColumns) {
                throw SqlException.position(columnListPos).put("deduplicate key list must include dedicated timestamp column");
            }

        } else {
            throw SqlException.$(lexer.getPosition(), "deduplicate key column list expected");
        }
        compiledQuery.ofAlter(setDedup.build());
    }

    private void alterTableDropColumn(
            SecurityContext securityContext,
            int tableNamePosition,
            TableToken tableToken,
            TableRecordMetadata metadata
    ) throws SqlException {
        AlterOperationBuilder dropColumnStatement = alterOperationBuilder.ofDropColumn(tableNamePosition, tableToken, metadata.getTableId());
        int semicolonPos = -1;
        do {
            CharSequence tok = GenericLexer.unquote(maybeExpectToken(lexer, "column name", semicolonPos < 0));
            if (semicolonPos >= 0) {
                if (tok != null) {
                    throw SqlException.$(lexer.lastTokenPosition(), "',' expected");
                }
                break;
            }

            if (metadata.getColumnIndexQuiet(tok) == -1) {
                throw SqlException.invalidColumn(lexer.lastTokenPosition(), tok);
            }

            CharSequence columnName = tok;
            dropColumnStatement.ofDropColumn(columnName);
            tok = SqlUtil.fetchNext(lexer);

            if (tok == null || (!isSingleQueryMode && isSemicolon(tok))) {
                break;
            }

            semicolonPos = Chars.equals(tok, ';') ? lexer.lastTokenPosition() : -1;
            if (semicolonPos < 0 && !Chars.equals(tok, ',')) {
                unknownDropColumnSuffix(securityContext, tok, tableToken, dropColumnStatement);
                return;
            }
        } while (true);

        securityContext.authorizeAlterTableDropColumn(tableToken, dropColumnStatement.getExtraStrInfo());
        compiledQuery.ofAlter(alterOperationBuilder.build());
    }

    private void alterTableDropDetachOrAttachPartition(
            TableRecordMetadata tableMetadata,
            TableToken tableToken,
            int action,
            SqlExecutionContext executionContext
    ) throws SqlException {
        final int pos = lexer.lastTokenPosition();
        TableReader reader = null;
        if (!tableMetadata.isWalEnabled() || executionContext.isWalApplication()) {
            reader = executionContext.getReader(tableToken);
        }

        try {
            if (reader != null && !PartitionBy.isPartitioned(reader.getMetadata().getPartitionBy())) {
                throw SqlException.$(pos, "table is not partitioned");
            }

            final CharSequence tok = expectToken(lexer, "'list' or 'where'");
            if (SqlKeywords.isListKeyword(tok)) {
                alterTableDropDetachOrAttachPartitionByList(tableMetadata, tableToken, reader, pos, action);
            } else if (SqlKeywords.isWhereKeyword(tok)) {
                AlterOperationBuilder alterOperationBuilder;
                switch (action) {
                    case PartitionAction.DROP:
                        alterOperationBuilder = this.alterOperationBuilder.ofDropPartition(pos, tableToken, tableMetadata.getTableId());
                        break;
                    case PartitionAction.DETACH:
                        alterOperationBuilder = this.alterOperationBuilder.ofDetachPartition(pos, tableToken, tableMetadata.getTableId());
                        break;
                    default:
                        throw SqlException.$(pos, "WHERE clause can only be used with command DROP PARTITION, or DETACH PARTITION");
                }

                final int functionPosition = lexer.getPosition();
                ExpressionNode expr = parser.expr(lexer, (QueryModel) null, this);
                String designatedTimestampColumnName = null;
                int tsIndex = tableMetadata.getTimestampIndex();
                if (tsIndex >= 0) {
                    designatedTimestampColumnName = tableMetadata.getColumnName(tsIndex);
                }
                if (designatedTimestampColumnName != null) {
                    GenericRecordMetadata metadata = new GenericRecordMetadata();
                    metadata.add(new TableColumnMetadata(designatedTimestampColumnName, ColumnType.TIMESTAMP, null));
                    Function function = functionParser.parseFunction(expr, metadata, executionContext);
                    try {
                        if (function != null && ColumnType.isBoolean(function.getType())) {
                            function.init(null, executionContext);
                            if (reader != null) {
                                int affected = filterPartitions(function, functionPosition, reader, alterOperationBuilder);
                                if (affected == 0) {
                                    throw SqlException.$(functionPosition, "no partitions matched WHERE clause");
                                }
                            }
                            compiledQuery.ofAlter(this.alterOperationBuilder.build());
                        } else {
                            throw SqlException.$(lexer.lastTokenPosition(), "boolean expression expected");
                        }
                    } finally {
                        Misc.free(function);
                    }
                } else {
                    throw SqlException.$(lexer.lastTokenPosition(), "this table does not have a designated timestamp column");
                }
            } else {
                throw SqlException.$(lexer.lastTokenPosition(), "'list' or 'where' expected");
            }
        } finally {
            Misc.free(reader);
        }
    }

    private void alterTableDropDetachOrAttachPartitionByList(
            TableRecordMetadata tableMetadata,
            TableToken tableToken,
            @Nullable TableReader reader,
            int pos,
            int action
    ) throws SqlException {
        final AlterOperationBuilder alterOperationBuilder;
        switch (action) {
            case PartitionAction.DROP:
                alterOperationBuilder = this.alterOperationBuilder.ofDropPartition(pos, tableToken, tableMetadata.getTableId());
                break;
            case PartitionAction.DETACH:
                alterOperationBuilder = this.alterOperationBuilder.ofDetachPartition(pos, tableToken, tableMetadata.getTableId());
                break;
            case PartitionAction.ATTACH:
                // attach
                alterOperationBuilder = this.alterOperationBuilder.ofAttachPartition(pos, tableToken, tableMetadata.getTableId());
                break;
            default:
                alterOperationBuilder = null;
                assert false;
        }

        int semicolonPos = -1;
        do {
            CharSequence tok = maybeExpectToken(lexer, "partition name", semicolonPos < 0);
            if (semicolonPos >= 0) {
                if (tok != null) {
                    throw SqlException.$(lexer.lastTokenPosition(), "',' expected");
                }
                break;
            }
            if (Chars.equals(tok, ',') || Chars.equals(tok, ';')) {
                throw SqlException.$(lexer.lastTokenPosition(), "partition name missing");
            }
            final CharSequence partitionName = GenericLexer.unquote(tok); // potentially a full timestamp, or part of it
            final int lastPosition = lexer.lastTokenPosition();

            // reader == null means it's compilation for WAL table
            // before applying to WAL writer
            if (reader != null) {
                try {
                    long timestamp = PartitionBy.parsePartitionDirName(partitionName, reader.getPartitionedBy(), 0, -1);
                    alterOperationBuilder.addPartitionToList(timestamp, lastPosition);
                } catch (CairoException e) {
                    throw SqlException.$(lexer.lastTokenPosition(), e.getFlyweightMessage());
                }
            }

            tok = SqlUtil.fetchNext(lexer);
            if (tok == null || (!isSingleQueryMode && isSemicolon(tok))) {
                break;
            }

            semicolonPos = Chars.equals(tok, ';') ? lexer.lastTokenPosition() : -1;
            if (semicolonPos < 0 && !Chars.equals(tok, ',')) {
                throw SqlException.$(lexer.lastTokenPosition(), "',' expected");
            }
        } while (true);

        compiledQuery.ofAlter(alterOperationBuilder.build());
    }

    private void alterTableRenameColumn(
            SecurityContext securityContext,
            int tableNamePosition,
            TableToken tableToken,
            TableRecordMetadata metadata
    ) throws SqlException {
        AlterOperationBuilder renameColumnStatement = alterOperationBuilder.ofRenameColumn(tableNamePosition, tableToken, metadata.getTableId());
        int hadSemicolonPos = -1;

        do {
            CharSequence tok = GenericLexer.unquote(maybeExpectToken(lexer, "current column name", hadSemicolonPos < 0));
            if (hadSemicolonPos >= 0) {
                if (tok != null) {
                    throw SqlException.$(hadSemicolonPos, "',' expected");
                }
                break;
            }
            int columnIndex = metadata.getColumnIndexQuiet(tok);
            if (columnIndex == -1) {
                throw SqlException.invalidColumn(lexer.lastTokenPosition(), tok);
            }
            CharSequence existingName = GenericLexer.immutableOf(tok);

            tok = expectToken(lexer, "'to' expected");
            if (!SqlKeywords.isToKeyword(tok)) {
                throw SqlException.$(lexer.lastTokenPosition(), "'to' expected'");
            }

            tok = GenericLexer.unquote(expectToken(lexer, "new column name"));
            if (Chars.equals(existingName, tok)) {
                throw SqlException.$(lexer.lastTokenPosition(), "new column name is identical to existing name");
            }

            if (metadata.getColumnIndexQuiet(tok) > -1) {
                throw SqlException.$(lexer.lastTokenPosition(), " column already exists");
            }

            if (!TableUtils.isValidColumnName(tok, configuration.getMaxFileNameLength())) {
                throw SqlException.$(lexer.lastTokenPosition(), " new column name contains invalid characters");
            }

            CharSequence newName = GenericLexer.immutableOf(tok);
            renameColumnStatement.ofRenameColumn(existingName, newName);

            tok = SqlUtil.fetchNext(lexer);

            if (tok == null || (!isSingleQueryMode && isSemicolon(tok))) {
                break;
            }

            hadSemicolonPos = Chars.equals(tok, ';') ? lexer.lastTokenPosition() : -1;
            if (hadSemicolonPos < 0 && !Chars.equals(tok, ',')) {
                throw SqlException.$(lexer.lastTokenPosition(), "',' expected");
            }
        } while (true);
        securityContext.authorizeAlterTableRenameColumn(tableToken, alterOperationBuilder.getExtraStrInfo());
        compiledQuery.ofAlter(alterOperationBuilder.build());
    }

    private void alterTableResume(int tableNamePosition, TableToken tableToken, long resumeFromTxn, SqlExecutionContext executionContext) {
        try {

            engine.getTableSequencerAPI().resumeTable(tableToken, resumeFromTxn);
            executionContext.storeTelemetry(TelemetrySystemEvent.WAL_APPLY_RESUME, TelemetryOrigin.WAL_APPLY);
            compiledQuery.ofTableResume();
        } catch (CairoException ex) {
            LOG.critical().$("table resume failed [table=").$(tableToken)
                    .$(", error=").$(ex.getFlyweightMessage())
                    .$(", errno=").$(ex.getErrno())
                    .I$();
            ex.position(tableNamePosition);
            throw ex;
        }
    }

    private void alterTableSetParam(CharSequence paramName, CharSequence value, int paramNamePosition, TableToken tableToken, int tableNamePosition, int tableId) throws SqlException {
        if (isMaxUncommittedRowsKeyword(paramName)) {
            int maxUncommittedRows;
            try {
                maxUncommittedRows = Numbers.parseInt(value);
            } catch (NumericException e) {
                throw SqlException.$(paramNamePosition, "invalid value [value=").put(value).put(",parameter=").put(paramName).put(']');
            }
            if (maxUncommittedRows < 0) {
                throw SqlException.$(paramNamePosition, "maxUncommittedRows must be non negative");
            }
            compiledQuery.ofAlter(alterOperationBuilder.ofSetParamUncommittedRows(tableNamePosition, tableToken, tableId, maxUncommittedRows).build());
        } else if (isO3MaxLagKeyword(paramName)) {
            long o3MaxLag = SqlUtil.expectMicros(value, paramNamePosition);
            if (o3MaxLag < 0) {
                throw SqlException.$(paramNamePosition, "o3MaxLag must be non negative");
            }
            compiledQuery.ofAlter(alterOperationBuilder.ofSetO3MaxLag(tableNamePosition, tableToken, tableId, o3MaxLag).build());
        } else {
            throw SqlException.$(paramNamePosition, "unknown parameter '").put(paramName).put('\'');
        }
    }

    private void alterTableSetType(
            SqlExecutionContext executionContext,
            int pos,
            TableToken tableToken,
            byte walFlag
    ) throws SqlException {
        executionContext.getSecurityContext().authorizeAlterTableSetType(tableToken);
        try {
            try (TableReader reader = engine.getReader(tableToken)) {
                if (reader != null && !PartitionBy.isPartitioned(reader.getMetadata().getPartitionBy())) {
                    throw SqlException.$(pos, "Cannot convert non-partitioned table");
                }
            }

            path.of(configuration.getRoot()).concat(tableToken.getDirName());
            TableUtils.createConvertFile(ff, path, walFlag);
            compiledQuery.ofTableSetType();
        } catch (CairoException e) {
            throw SqlException.position(pos)
                    .put(e.getFlyweightMessage())
                    .put("[errno=").put(e.getErrno()).put(']');
        }
    }


    private CharSequence authorizeInsertForCopy(SecurityContext securityContext, CopyModel model) {
        final CharSequence tableName = GenericLexer.unquote(model.getTarget().token);
        final TableToken tt = engine.getTableTokenIfExists(tableName);
        if (tt != null) {
            // for existing table user have to have INSERT permission
            // if the table is to be created, later we will check for CREATE TABLE permission instead
            securityContext.authorizeInsert(tt);
        }
        return tableName;
    }

    private void compileBegin(SqlExecutionContext executionContext) {
        compiledQuery.ofBegin();
    }

    private void compileCommit(SqlExecutionContext executionContext) {
        compiledQuery.ofCommit();
    }

    private RecordCursorFactory compileCopy(SecurityContext securityContext, CopyModel model) throws SqlException {
        assert !model.isCancel();

        final CharSequence tableName = authorizeInsertForCopy(securityContext, model);

        if (model.getTimestampColumnName() == null &&
                ((model.getPartitionBy() != -1 && model.getPartitionBy() != PartitionBy.NONE))) {
            throw SqlException.$(-1, "invalid option used for import without a designated timestamp (format or partition by)");
        }
        if (model.getDelimiter() < 0) {
            model.setDelimiter((byte) ',');
        }

        final ExpressionNode fileNameNode = model.getFileName();
        final CharSequence fileName = fileNameNode != null ? GenericLexer.assertNoDots(GenericLexer.unquote(fileNameNode.token), fileNameNode.position) : null;
        assert fileName != null;

        return new CopyFactory(
                messageBus,
                engine.getCopyContext(),
                Chars.toString(tableName),
                Chars.toString(fileName),
                model
        );
    }

    private RecordCursorFactory compileCopyCancel(SqlExecutionContext executionContext, CopyModel model) throws SqlException {
        assert model.isCancel();

        long cancelCopyID;
        String cancelCopyIDStr = Chars.toString(GenericLexer.unquote(model.getTarget().token));
        try {
            cancelCopyID = Numbers.parseHexLong(cancelCopyIDStr);

        } catch (NumericException e) {
            throw SqlException.$(0, "copy cancel ID format is invalid: '").put(cancelCopyIDStr).put('\'');
        }
        return new CopyCancelFactory(
                engine.getCopyContext(),
                cancelCopyID,
                cancelCopyIDStr,
                query()
                        .$("select * from '")
                        .$(engine.getConfiguration().getSystemTableNamePrefix())
                        .$("text_import_log' where id = '")
                        .$(cancelCopyIDStr)
                        .$("' limit -1")
                        .compile(executionContext).getRecordCursorFactory()
        );
    }

    private void compileDeallocate(SqlExecutionContext executionContext) throws SqlException {
        CharSequence statementName = GenericLexer.unquote(expectToken(lexer, "statement name"));
        CharSequence tok = SqlUtil.fetchNext(lexer);
        if (tok != null && !Chars.equals(tok, ';')) {
            throw SqlException.unexpectedToken(lexer.lastTokenPosition(), tok);
        }
        compiledQuery.ofDeallocate(statementName);
    }

    private ExecutionModel compileExecutionModel(SqlExecutionContext executionContext) throws SqlException {
        ExecutionModel model = parser.parse(lexer, executionContext, this);

        if (ExecutionModel.EXPLAIN != model.getModelType()) {
            return compileExecutionModel0(executionContext, model);
        } else {
            ExplainModel explainModel = (ExplainModel) model;
            explainModel.setModel(compileExecutionModel0(executionContext, explainModel.getInnerExecutionModel()));
            return explainModel;
        }
    }

    private ExecutionModel compileExecutionModel0(SqlExecutionContext executionContext, ExecutionModel model) throws SqlException {
        switch (model.getModelType()) {
            case ExecutionModel.QUERY:
                return optimiser.optimise((QueryModel) model, executionContext, this);
            case ExecutionModel.INSERT: {
                InsertModel insertModel = (InsertModel) model;
                if (insertModel.getQueryModel() != null) {
                    validateAndOptimiseInsertAsSelect(executionContext, insertModel);
                } else {
                    lightlyValidateInsertModel(insertModel);
                }
                final TableToken tableToken = engine.getTableTokenIfExists(insertModel.getTableName());
                executionContext.getSecurityContext().authorizeInsert(tableToken);
                return insertModel;
            }
            case ExecutionModel.UPDATE:
                final QueryModel queryModel = (QueryModel) model;
                TableToken tableToken = executionContext.getTableToken(queryModel.getTableName());
                try (TableRecordMetadata metadata = executionContext.getMetadata(tableToken)) {
                    optimiser.optimiseUpdate(queryModel, executionContext, metadata, this);
                    return model;
                }
            default:
                return model;
        }
    }

    private void compileInner(@Transient @NotNull SqlExecutionContext executionContext, CharSequence query, boolean doLog) throws SqlException {
        SqlExecutionCircuitBreaker circuitBreaker = executionContext.getCircuitBreaker();
        if (!circuitBreaker.isTimerSet()) {
            circuitBreaker.resetTimer();
        }
        final CharSequence tok = SqlUtil.fetchNext(lexer);
        if (tok == null) {
            throw SqlException.$(0, "empty query");
        }

        final KeywordBasedExecutor executor = keywordBasedExecutors.get(tok);
        this.queryLogged = !doLog;
        this.queryContainsSecret = false;
        executionContext.containsSecret(false);
        if (doLog) {
            this.query = query;
            this.queryFd = executionContext.getRequestFd();
        }

        if (executor != null) {
            if (shouldLog(executor)) {
                logQuery(executionContext);
            }
            // an executor can return null as a fallback to execution model
            executor.execute(executionContext);
        }
        // executor is allowed to give up on the execution and fall back to standard behaviour
        if (executor == null || compiledQuery.getType() == CompiledQuery.NONE) {
            logQuery(executionContext);
            compileUsingModel(executionContext);
        }
        final short type = compiledQuery.getType();
        if ((type == CompiledQuery.ALTER || type == CompiledQuery.UPDATE) && !executionContext.isWalApplication()) {
            compiledQuery.withSqlStatement(Chars.toString(query));
        }
        compiledQuery.withContext(executionContext);
    }

    private void compileRollback(SqlExecutionContext executionContext) {
        compiledQuery.ofRollback();
    }

    private void compileSet(SqlExecutionContext executionContext) {
        compiledQuery.ofSet();
    }

    private void compileUsingModel(SqlExecutionContext executionContext) throws SqlException {
        // This method will not populate sql cache directly;
        // factories are assumed to be non-reentrant and once
        // factory is out of this method the caller assumes
        // full ownership over it. In that however caller may
        // choose to return factory back to this or any other
        // instance of compiler for safekeeping

        // lexer would have parsed first token to determine direction of execution flow
        lexer.unparseLast();
        codeGenerator.clear();

        final ExecutionModel executionModel = compileExecutionModel(executionContext);
        switch (executionModel.getModelType()) {
            case ExecutionModel.QUERY:
                LOG.info().$("plan [q=`").$((QueryModel) executionModel).$("`, fd=").$(executionContext.getRequestFd()).$(']').$();
                compiledQuery.of(generate((QueryModel) executionModel, executionContext));
                break;
            case ExecutionModel.CREATE_TABLE:
                createTableWithRetries(executionModel, executionContext);
                break;
            case ExecutionModel.COPY:
                copy(executionContext, (CopyModel) executionModel);
                break;
            case ExecutionModel.RENAME_TABLE:
                final RenameTableModel rtm = (RenameTableModel) executionModel;
                engine.rename(executionContext.getSecurityContext(), path, mem, GenericLexer.unquote(rtm.getFrom().token), renamePath, GenericLexer.unquote(rtm.getTo().token));
                compiledQuery.ofRenameTable();
                break;
            case ExecutionModel.UPDATE:
                final QueryModel updateQueryModel = (QueryModel) executionModel;
                TableToken tableToken = executionContext.getTableToken(updateQueryModel.getTableName());
                try (TableRecordMetadata metadata = executionContext.getMetadata(tableToken)) {
                    final UpdateOperation updateOperation = generateUpdate(updateQueryModel, executionContext, metadata);
                    compiledQuery.ofUpdate(updateOperation);
                }
                break;
            case ExecutionModel.EXPLAIN:
                compiledQuery.ofExplain(generateExplain((ExplainModel) executionModel, executionContext));
                break;
            default:
                final InsertModel insertModel = (InsertModel) executionModel;
                if (insertModel.getQueryModel() != null) {
                    executeWithRetries(
                            insertAsSelectMethod,
                            executionModel,
                            configuration.getCreateAsSelectRetryCount(),
                            executionContext
                    );
                } else {
                    insert(executionModel, executionContext);
                }
                break;
        }
    }

    private void copy(SqlExecutionContext executionContext, CopyModel copyModel) throws SqlException {
        if (!copyModel.isCancel() && Chars.equalsLowerCaseAscii(copyModel.getFileName().token, "stdin")) {
            // no-op implementation
            authorizeInsertForCopy(executionContext.getSecurityContext(), copyModel);
            compiledQuery.ofCopyRemote();
        } else {
            final RecordCursorFactory copyFactory;
            if (copyModel.isCancel()) {
                copyFactory = compileCopyCancel(executionContext, copyModel);
            } else {
                copyFactory = compileCopy(executionContext.getSecurityContext(), copyModel);
            }
            compiledQuery.ofPseudoSelect(copyFactory);
        }
    }

    private long copyOrdered(
            TableWriterAPI writer,
            RecordMetadata metadata,
            RecordCursor cursor,
            RecordToRowCopier copier,
            int cursorTimestampIndex,
            SqlExecutionCircuitBreaker circuitBreaker
    ) {
        long rowCount;

        if (ColumnType.isSymbolOrString(metadata.getColumnType(cursorTimestampIndex))) {
            rowCount = copyOrderedStrTimestamp(writer, cursor, copier, cursorTimestampIndex, circuitBreaker);
        } else {
            rowCount = copyOrdered0(writer, cursor, copier, cursorTimestampIndex, circuitBreaker);
        }
        writer.commit();

        return rowCount;
    }

    private long copyOrdered0(
            TableWriterAPI writer,
            RecordCursor cursor,
            RecordToRowCopier copier,
            int cursorTimestampIndex,
            SqlExecutionCircuitBreaker circuitBreaker
    ) {
        long rowCount = 0;
        final Record record = cursor.getRecord();
        while (cursor.hasNext()) {
            circuitBreaker.statefulThrowExceptionIfTripped();
            TableWriter.Row row = writer.newRow(record.getTimestamp(cursorTimestampIndex));
            copier.copy(record, row);
            row.append();
            rowCount++;
        }

        return rowCount;
    }

    private long copyOrderedBatched(
            TableWriterAPI writer,
            RecordMetadata metadata,
            RecordCursor cursor,
            RecordToRowCopier copier,
            int cursorTimestampIndex,
            long batchSize,
            long o3MaxLag,
            SqlExecutionCircuitBreaker circuitBreaker
    ) {
        long rowCount;
        if (ColumnType.isSymbolOrString(metadata.getColumnType(cursorTimestampIndex))) {
            rowCount = copyOrderedBatchedStrTimestamp(writer, cursor, copier, cursorTimestampIndex, batchSize, o3MaxLag, circuitBreaker);
        } else {
            rowCount = copyOrderedBatched0(writer, cursor, copier, cursorTimestampIndex, batchSize, o3MaxLag, circuitBreaker);
        }
        writer.commit();

        return rowCount;
    }

    //returns number of copied rows
    private long copyOrderedBatched0(
            TableWriterAPI writer,
            RecordCursor cursor,
            RecordToRowCopier copier,
            int cursorTimestampIndex,
            long batchSize,
            long o3MaxLag,
            SqlExecutionCircuitBreaker circuitBreaker
    ) {
        long deadline = batchSize;
        long rowCount = 0;
        final Record record = cursor.getRecord();
        while (cursor.hasNext()) {
            circuitBreaker.statefulThrowExceptionIfTripped();
            TableWriter.Row row = writer.newRow(record.getTimestamp(cursorTimestampIndex));
            copier.copy(record, row);
            row.append();
            if (++rowCount > deadline) {
                writer.ic(o3MaxLag);
                deadline = rowCount + batchSize;
            }
        }

        return rowCount;
    }

    //returns number of copied rows
    private long copyOrderedBatchedStrTimestamp(
            TableWriterAPI writer,
            RecordCursor cursor,
            RecordToRowCopier copier,
            int cursorTimestampIndex,
            long batchSize,
            long o3MaxLag,
            SqlExecutionCircuitBreaker circuitBreaker
    ) {
        long deadline = batchSize;
        long rowCount = 0;
        final Record record = cursor.getRecord();
        while (cursor.hasNext()) {
            circuitBreaker.statefulThrowExceptionIfTripped();
            CharSequence str = record.getStr(cursorTimestampIndex);
            // It's allowed to insert ISO formatted string to timestamp column
            TableWriter.Row row = writer.newRow(SqlUtil.parseFloorPartialTimestamp(str, -1, ColumnType.TIMESTAMP));
            copier.copy(record, row);
            row.append();
            if (++rowCount > deadline) {
                writer.ic(o3MaxLag);
                deadline = rowCount + batchSize;
            }
        }

        return rowCount;
    }

    //returns number of copied rows
    private long copyOrderedStrTimestamp(
            TableWriterAPI writer,
            RecordCursor cursor,
            RecordToRowCopier copier,
            int cursorTimestampIndex,
            SqlExecutionCircuitBreaker circuitBreaker
    ) {
        long rowCount = 0;
        final Record record = cursor.getRecord();
        while (cursor.hasNext()) {
            circuitBreaker.statefulThrowExceptionIfTripped();
            final CharSequence str = record.getStr(cursorTimestampIndex);
            // It's allowed to insert ISO formatted string to timestamp column
            TableWriter.Row row = writer.newRow(SqlUtil.implicitCastStrAsTimestamp(str));
            copier.copy(record, row);
            row.append();
            rowCount++;
        }

        return rowCount;
    }

    /*
     * Returns number of copied rows.
     */
    private long copyTableData(
            RecordCursor cursor,
            RecordMetadata metadata,
            TableWriterAPI writer,
            RecordMetadata writerMetadata,
            RecordToRowCopier recordToRowCopier,
            SqlExecutionCircuitBreaker circuitBreaker
    ) {
        int timestampIndex = writerMetadata.getTimestampIndex();
        if (timestampIndex == -1) {
            return copyUnordered(cursor, writer, recordToRowCopier, circuitBreaker);
        } else {
            return copyOrdered(writer, metadata, cursor, recordToRowCopier, timestampIndex, circuitBreaker);
        }
    }

    /**
     * Sets insertCount to number of copied rows.
     */
    private void copyTableDataAndUnlock(
            SecurityContext securityContext,
            TableToken tableToken,
            boolean isWalEnabled,
            RecordCursor cursor,
            RecordMetadata cursorMetadata,
            int position,
            SqlExecutionCircuitBreaker circuitBreaker
    ) throws SqlException {
        TableWriterAPI writerAPI = null;
        TableWriter writer = null;

        try {
            if (!isWalEnabled) {
                writerAPI = writer = new TableWriter(
                        configuration,
                        tableToken,
                        messageBus,
                        null,
                        false,
                        DefaultLifecycleManager.INSTANCE,
                        configuration.getRoot(),
                        engine.getDdlListener(tableToken),
                        NoOpDatabaseSnapshotAgent.INSTANCE,
                        engine.getMetrics()
                );
            } else {
                writerAPI = engine.getTableWriterAPI(tableToken, "create as select");
            }

            RecordMetadata writerMetadata = writerAPI.getMetadata();
            entityColumnFilter.of(writerMetadata.getColumnCount());
            this.insertCount = copyTableData(
                    cursor,
                    cursorMetadata,
                    writerAPI,
                    writerMetadata,
                    RecordToRowCopierUtils.generateCopier(
                            asm,
                            cursorMetadata,
                            writerMetadata,
                            entityColumnFilter
                    ),
                    circuitBreaker
            );
        } catch (CairoException e) {
            if (e.isAuthorizationError()) {
                // No point printing stack trace for authorization errors
                LOG.error().$("could not create table [error=").$(e.getFlyweightMessage()).I$();
            } else {
                LOG.error().$("could not create table [error=").$((Throwable) e).I$();
            }
            // Close writer, the table will be removed
            writerAPI = Misc.free(writerAPI);
            writer = null;
            if (e.isInterruption()) {
                throw e;
            }
            throw SqlException.$(position, "Could not create table. See log for details.");
        } finally {
            if (isWalEnabled) {
                Misc.free(writerAPI);
            } else {
                engine.unlock(securityContext, tableToken, writer, false);
            }
        }
    }

    private void copyTableReaderMetadataToCreateTableModel(SqlExecutionContext executionContext, CreateTableModel model) throws SqlException {
        ExpressionNode likeTableName = model.getLikeTableName();
        CharSequence likeTableNameToken = likeTableName.token;
        TableToken tableToken = executionContext.getTableTokenIfExists(likeTableNameToken);
        if (tableToken == null) {
            throw SqlException.$(likeTableName.position, "table does not exist [table=").put(likeTableNameToken).put(']');
        }
        try (TableReader rdr = executionContext.getReader(tableToken)) {
            model.setO3MaxLag(rdr.getO3MaxLag());
            model.setMaxUncommittedRows(rdr.getMaxUncommittedRows());
            TableReaderMetadata rdrMetadata = rdr.getMetadata();
            for (int i = 0; i < rdrMetadata.getColumnCount(); i++) {
                int columnType = rdrMetadata.getColumnType(i);
                boolean isSymbol = ColumnType.isSymbol(columnType);
                int symbolCapacity = isSymbol ? rdr.getSymbolMapReader(i).getSymbolCapacity() : configuration.getDefaultSymbolCapacity();
                model.addColumn(rdrMetadata.getColumnName(i), columnType, symbolCapacity);
                if (isSymbol) {
                    model.cached(rdr.getSymbolMapReader(i).isCached());
                }
                model.setIndexFlags(rdrMetadata.isColumnIndexed(i), rdrMetadata.getIndexValueBlockCapacity(i));
                if (rdrMetadata.isDedupKey(i)) {
                    model.setDedupKeyFlag(i);
                }
            }
            model.setPartitionBy(SqlUtil.nextLiteral(sqlNodePool, PartitionBy.toString(rdr.getPartitionedBy()), 0));
            if (rdrMetadata.getTimestampIndex() != -1) {
                model.setTimestamp(SqlUtil.nextLiteral(sqlNodePool, rdrMetadata.getColumnName(rdrMetadata.getTimestampIndex()), 0));
            }
            model.setWalEnabled(configuration.isWalSupported() && rdrMetadata.isWalEnabled());
        }
        model.setLikeTableName(null); // resetting like table name as the metadata is copied already at this point.
    }

    /**
     * Returns number of copied rows.
     */
    private long copyUnordered(RecordCursor cursor, TableWriterAPI writer, RecordToRowCopier copier, SqlExecutionCircuitBreaker circuitBreaker) {
        long rowCount = 0;
        final Record record = cursor.getRecord();
        while (cursor.hasNext()) {
            circuitBreaker.statefulThrowExceptionIfTripped();
            TableWriter.Row row = writer.newRow();
            copier.copy(record, row);
            row.append();
            rowCount++;
        }
        writer.commit();

        return rowCount;
    }

    private void createTable(final ExecutionModel model, SqlExecutionContext executionContext) throws
            SqlException {
        final CreateTableModel createTableModel = (CreateTableModel) model;
        final ExpressionNode name = createTableModel.getName();
        TableToken tableToken = executionContext.getTableTokenIfExists(name.token);

        // Fast path for CREATE TABLE IF NOT EXISTS in scenario when the table already exists
        int status = executionContext.getTableStatus(path, tableToken);
        if (createTableModel.isIgnoreIfExists() && status != TableUtils.TABLE_DOES_NOT_EXIST) {
            compiledQuery.ofCreateTable(tableToken);
        } else if (status != TableUtils.TABLE_DOES_NOT_EXIST) {
            throw SqlException.$(name.position, "table already exists");
        } else {

            // create table (...) ... in volume volumeAlias;
            CharSequence volumeAlias = createTableModel.getVolumeAlias();
            if (volumeAlias != null) {
                CharSequence volumePath = configuration.getVolumeDefinitions().resolveAlias(volumeAlias);
                if (volumePath != null) {
                    if (!ff.isDirOrSoftLinkDir(path.of(volumePath).$())) {
                        throw CairoException.critical(0).put("not a valid path for volume [alias=").put(volumeAlias).put(", path=").put(path).put(']');
                    }
                } else {
                    throw SqlException.position(0).put("volume alias is not allowed [alias=").put(volumeAlias).put(']');
                }
            }

            this.insertCount = -1;
            if (createTableModel.getQueryModel() == null) {
                try {
                    if (createTableModel.getLikeTableName() != null) {
                        copyTableReaderMetadataToCreateTableModel(executionContext, createTableModel);
                    }
                    if (volumeAlias == null) {
                        tableToken = engine.createTable(
                                executionContext.getSecurityContext(),
                                mem,
                                path,
                                createTableModel.isIgnoreIfExists(),
                                createTableModel,
                                false
                        );
                    } else {
                        tableToken = engine.createTableInVolume(
                                executionContext.getSecurityContext(),
                                mem,
                                path,
                                createTableModel.isIgnoreIfExists(),
                                createTableModel,
                                false
                        );
                    }
                } catch (EntryUnavailableException e) {
                    throw SqlException.$(name.position, "table already exists");
                } catch (CairoException e) {
                    if (e.isAuthorizationError()) {
                        // No point printing stack trace for authorization errors
                        LOG.error().$("could not create table [error=").$(e.getFlyweightMessage()).I$();
                    } else {
                        LOG.error().$("could not create table [error=").$((Throwable) e).I$();
                    }
                    if (e.isInterruption()) {
                        throw e;
                    }
                    throw SqlException.$(name.position, "Could not create table, ").put(e.getFlyweightMessage());
                }
            } else {
                tableToken = createTableFromCursorExecutor(createTableModel, executionContext, name.position, volumeAlias);
            }

            if (createTableModel.getQueryModel() == null) {
                compiledQuery.ofCreateTable(tableToken);
            } else {
                compiledQuery.ofCreateTableAsSelect(tableToken, insertCount);
            }
        }
    }

    private TableToken createTableFromCursorExecutor(
            CreateTableModel model,
            SqlExecutionContext executionContext,
            int position,
            CharSequence volumeAlias
    ) throws SqlException {
        try (
                final RecordCursorFactory factory = generate(model.getQueryModel(), executionContext);
                final RecordCursor cursor = factory.getCursor(executionContext)
        ) {
            typeCast.clear();
            final RecordMetadata metadata = factory.getMetadata();
            validateTableModelAndCreateTypeCast(model, metadata, typeCast);
            boolean keepLock = !model.isWalEnabled();

            final TableToken tableToken;

            if (volumeAlias == null) {
                tableToken = engine.createTable(
                        executionContext.getSecurityContext(),
                        mem,
                        path,
                        false,
                        tableStructureAdapter.of(model, metadata, typeCast),
                        keepLock
                );
            } else {
                tableToken = engine.createTableInVolume(
                        executionContext.getSecurityContext(),
                        mem,
                        path,
                        false,
                        tableStructureAdapter.of(model, metadata, typeCast),
                        keepLock
                );
            }

            SqlExecutionCircuitBreaker circuitBreaker = executionContext.getCircuitBreaker();
            try {
                copyTableDataAndUnlock(executionContext.getSecurityContext(), tableToken, model.isWalEnabled(), cursor, metadata, position, circuitBreaker);
            } catch (CairoException e) {
                LOG.error().$(e.getFlyweightMessage()).$(" [errno=").$(e.getErrno()).$(']').$();
                engine.drop(path, tableToken);
                engine.unlockTableName(tableToken);
                throw e;
            }
            return tableToken;
        }
    }

    /**
     * Creates new table.
     * <p>
     * Table name must not exist. Existence check relies on directory existence followed by attempt to clarify what
     * that directory is. Sometimes it can be just empty directory, which prevents new table from being created.
     * <p>
     * Table name can be utf8 encoded but must not contain '.' (dot). Dot is used to separate table and field name,
     * where table is uses as an alias.
     * <p>
     * Creating table from column definition looks like:
     * <code>
     * create table x (column_name column_type, ...) [timestamp(column_name)] [partition by ...]
     * </code>
     * For non-partitioned table partition by value would be NONE. For any other type of partition timestamp
     * has to be defined as reference to TIMESTAMP (type) column.
     *
     * @param executionModel   created from parsed sql.
     * @param executionContext provides access to bind variables and authorization module
     * @throws SqlException contains text of error and error position in SQL text.
     */
    private void createTableWithRetries(
            ExecutionModel executionModel,
            SqlExecutionContext executionContext
    ) throws SqlException {
        executeWithRetries(createTableMethod, executionModel, configuration.getCreateAsSelectRetryCount(), executionContext);
    }

    private void doLogQuery(CharSequence currentQuery, SqlExecutionContext executionContext) {
        queryLogger.logParseQuery(LOG, true, queryFd, currentQuery, executionContext.getSecurityContext());
    }

    private void executeWithRetries(
            ExecutableMethod method,
            ExecutionModel executionModel,
            int retries,
            SqlExecutionContext executionContext
    ) throws SqlException {
        int attemptsLeft = retries;
        do {
            try {
                method.execute(executionModel, executionContext);
                return;
            } catch (TableReferenceOutOfDateException e) {
                attemptsLeft--;
                clear();
                lexer.restart();
                executionModel = compileExecutionModel(executionContext);
            }
        } while (attemptsLeft > 0);

        throw SqlException.position(0).put("underlying cursor is extremely volatile");
    }

    private int filterPartitions(
            Function function,
            int functionPosition,
            TableReader reader,
            AlterOperationBuilder changePartitionStatement
    ) {
        int affectedPartitions = 0;
        // Iterate partitions in descending order so if folders are missing on disk
        // removePartition does not fail to determine next minTimestamp
        final int partitionCount = reader.getPartitionCount();
        if (partitionCount > 0) { // table may be empty
            for (int i = partitionCount - 2; i > -1; i--) {
                long partitionTimestamp = reader.getPartitionTimestampByIndex(i);
                partitionFunctionRec.setTimestamp(partitionTimestamp);
                if (function.getBool(partitionFunctionRec)) {
                    changePartitionStatement.addPartitionToList(partitionTimestamp, functionPosition);
                    affectedPartitions++;
                }
            }

            // do action on last partition at the end, it's more expensive than others
            long partitionTimestamp = reader.getPartitionTimestampByIndex(partitionCount - 1);
            partitionFunctionRec.setTimestamp(partitionTimestamp);
            if (function.getBool(partitionFunctionRec)) {
                changePartitionStatement.addPartitionToList(partitionTimestamp, functionPosition);
                affectedPartitions++;
            }
        }
        return affectedPartitions;
    }

    private RecordCursorFactory generateExplain(ExplainModel model, SqlExecutionContext executionContext) throws SqlException {
        if (model.getInnerExecutionModel().getModelType() == ExecutionModel.UPDATE) {
            QueryModel updateQueryModel = model.getInnerExecutionModel().getQueryModel();
            final QueryModel selectQueryModel = updateQueryModel.getNestedModel();
            final RecordCursorFactory recordCursorFactory = prepareForUpdate(
                    updateQueryModel.getUpdateTableToken(),
                    selectQueryModel,
                    updateQueryModel,
                    executionContext
            );

            return codeGenerator.generateExplain(updateQueryModel, recordCursorFactory, model.getFormat());
        } else {
            return codeGenerator.generateExplain(model, executionContext);
        }
    }

    private UpdateOperation generateUpdate(QueryModel updateQueryModel, SqlExecutionContext executionContext, TableRecordMetadata metadata) throws SqlException {
        TableToken updateTableToken = updateQueryModel.getUpdateTableToken();
        final QueryModel selectQueryModel = updateQueryModel.getNestedModel();

        // Update QueryModel structure is
        // QueryModel with SET column expressions
        // |-- QueryModel of select-virtual or select-choose of data selected for update
        final RecordCursorFactory recordCursorFactory = prepareForUpdate(
                updateTableToken,
                selectQueryModel,
                updateQueryModel,
                executionContext
        );

        if (!metadata.isWalEnabled() || executionContext.isWalApplication()) {
            return new UpdateOperation(
                    updateTableToken,
                    selectQueryModel.getTableId(),
                    selectQueryModel.getMetadataVersion(),
                    lexer.getPosition(),
                    recordCursorFactory
            );
        } else {
            recordCursorFactory.close();

            if (selectQueryModel.containsJoin()) {
                throw SqlException.position(0).put("UPDATE statements with join are not supported yet for WAL tables");
            }

            return new UpdateOperation(
                    updateTableToken,
                    metadata.getTableId(),
                    metadata.getMetadataVersion(),
                    lexer.getPosition()
            );
        }
    }

    private int getNextValidTokenPosition() throws SqlException {
        while (lexer.hasNext()) {
            CharSequence token = SqlUtil.fetchNext(lexer);
            if (token == null) {
                return -1;
            } else if (!isSemicolon(token)) {
                lexer.unparseLast();
                return lexer.lastTokenPosition();
            }
        }

        return -1;
    }

    private int goToQueryEnd() throws SqlException {
        CharSequence token;
        lexer.unparseLast();
        while (lexer.hasNext()) {
            token = SqlUtil.fetchNext(lexer);
            if (token == null || isSemicolon(token)) {
                break;
            }
        }

        return lexer.getPosition();
    }

    private void insert(ExecutionModel executionModel, SqlExecutionContext executionContext) throws SqlException {
        final InsertModel model = (InsertModel) executionModel;
        final ExpressionNode tableNameExpr = model.getTableNameExpr();
        ObjList<Function> valueFunctions = null;
        TableToken token = tableExistsOrFail(tableNameExpr.position, tableNameExpr.token, executionContext);

        try (TableRecordMetadata metadata = engine.getMetadata(token)) {
            final long metadataVersion = metadata.getMetadataVersion();
            final InsertOperationImpl insertOperation = new InsertOperationImpl(engine, metadata.getTableToken(), metadataVersion);
            final int metadataTimestampIndex = metadata.getTimestampIndex();
            final ObjList<CharSequence> columnNameList = model.getColumnNameList();
            final int columnSetSize = columnNameList.size();
            for (int tupleIndex = 0, n = model.getRowTupleCount(); tupleIndex < n; tupleIndex++) {
                Function timestampFunction = null;
                listColumnFilter.clear();
                if (columnSetSize > 0) {
                    valueFunctions = new ObjList<>(columnSetSize);
                    for (int i = 0; i < columnSetSize; i++) {
                        int metadataColumnIndex = metadata.getColumnIndexQuiet(columnNameList.getQuick(i));
                        if (metadataColumnIndex > -1) {
                            final ExpressionNode node = model.getRowTupleValues(tupleIndex).getQuick(i);
                            final Function function = functionParser.parseFunction(
                                    node,
                                    EmptyRecordMetadata.INSTANCE,
                                    executionContext
                            );

                            insertValidateFunctionAndAddToList(
                                    model,
                                    tupleIndex,
                                    valueFunctions,
                                    metadata,
                                    metadataTimestampIndex,
                                    i,
                                    metadataColumnIndex,
                                    function,
                                    node.position,
                                    executionContext.getBindVariableService()
                            );

                            if (metadataTimestampIndex == metadataColumnIndex) {
                                timestampFunction = function;
                            }

                        } else {
                            throw SqlException.invalidColumn(model.getColumnPosition(i), columnNameList.getQuick(i));
                        }
                    }
                } else {
                    final int columnCount = metadata.getColumnCount();
                    final ObjList<ExpressionNode> values = model.getRowTupleValues(tupleIndex);
                    final int valueCount = values.size();
                    if (columnCount != valueCount) {
                        throw SqlException.$(
                                        model.getEndOfRowTupleValuesPosition(tupleIndex),
                                        "row value count does not match column count [expected="
                                ).put(columnCount).put(", actual=").put(values.size())
                                .put(", tuple=").put(tupleIndex + 1).put(']');
                    }
                    valueFunctions = new ObjList<>(columnCount);

                    for (int i = 0; i < columnCount; i++) {
                        final ExpressionNode node = values.getQuick(i);

                        Function function = functionParser.parseFunction(node, EmptyRecordMetadata.INSTANCE, executionContext);
                        insertValidateFunctionAndAddToList(
                                model,
                                tupleIndex,
                                valueFunctions,
                                metadata,
                                metadataTimestampIndex,
                                i,
                                i,
                                function,
                                node.position,
                                executionContext.getBindVariableService()
                        );

                        if (metadataTimestampIndex == i) {
                            timestampFunction = function;
                        }
                    }
                }

                // validate timestamp
                if (metadataTimestampIndex > -1 && (timestampFunction == null || ColumnType.isNull(timestampFunction.getType()))) {
                    throw SqlException.$(0, "insert statement must populate timestamp");
                }

                VirtualRecord record = new VirtualRecord(valueFunctions);
                RecordToRowCopier copier = RecordToRowCopierUtils.generateCopier(asm, record, metadata, listColumnFilter);
                insertOperation.addInsertRow(new InsertRowImpl(record, copier, timestampFunction, tupleIndex));
            }

            insertOperation.setColumnNames(columnNameList);

            compiledQuery.ofInsert(insertOperation);
        } catch (SqlException e) {
            Misc.freeObjList(valueFunctions);
            throw e;
        }
    }

    private void insertAsSelect(ExecutionModel executionModel, SqlExecutionContext executionContext) throws SqlException {
        final InsertModel model = (InsertModel) executionModel;
        final ExpressionNode tableNameExpr = model.getTableNameExpr();

        TableToken tableToken = tableExistsOrFail(tableNameExpr.position, tableNameExpr.token, executionContext);
        long insertCount;

        try (
                TableWriterAPI writer = engine.getTableWriterAPI(tableToken, "insertAsSelect");
                RecordCursorFactory factory = generate(model.getQueryModel(), executionContext)
        ) {
            final RecordMetadata cursorMetadata = factory.getMetadata();
            // Convert sparse writer metadata into dense
            final RecordMetadata writerMetadata = GenericRecordMetadata.copyDense(writer.getMetadata());
            final int writerTimestampIndex = writerMetadata.getTimestampIndex();
            final int cursorTimestampIndex = cursorMetadata.getTimestampIndex();
            final int cursorColumnCount = cursorMetadata.getColumnCount();

            final RecordToRowCopier copier;
            final ObjList<CharSequence> columnNameList = model.getColumnNameList();
            final int columnSetSize = columnNameList.size();
            int timestampIndexFound = -1;
            if (columnSetSize > 0) {
                // validate type cast

                // clear list column filter to re-populate it again
                listColumnFilter.clear();

                for (int i = 0; i < columnSetSize; i++) {
                    CharSequence columnName = columnNameList.get(i);
                    int index = writerMetadata.getColumnIndexQuiet(columnName);
                    if (index == -1) {
                        throw SqlException.invalidColumn(model.getColumnPosition(i), columnName);
                    }

                    int fromType = cursorMetadata.getColumnType(i);
                    int toType = writerMetadata.getColumnType(index);
                    if (ColumnType.isAssignableFrom(fromType, toType)) {
                        listColumnFilter.add(index + 1);
                    } else {
                        throw SqlException.inconvertibleTypes(
                                model.getColumnPosition(i),
                                fromType,
                                cursorMetadata.getColumnName(i),
                                toType,
                                writerMetadata.getColumnName(i)
                        );
                    }

                    if (index == writerTimestampIndex) {
                        timestampIndexFound = i;
                        if (fromType != ColumnType.TIMESTAMP && fromType != ColumnType.STRING) {
                            throw SqlException.$(tableNameExpr.position, "expected timestamp column but type is ").put(ColumnType.nameOf(fromType));
                        }
                    }
                }

                // fail when target table requires chronological data and cursor cannot provide it
                if (timestampIndexFound < 0 && writerTimestampIndex >= 0) {
                    throw SqlException.$(tableNameExpr.position, "select clause must provide timestamp column");
                }

                copier = RecordToRowCopierUtils.generateCopier(asm, cursorMetadata, writerMetadata, listColumnFilter);
            } else {
                // fail when target table requires chronological data and cursor cannot provide it
                if (writerTimestampIndex > -1 && cursorTimestampIndex == -1) {
                    if (cursorColumnCount <= writerTimestampIndex) {
                        throw SqlException.$(tableNameExpr.position, "select clause must provide timestamp column");
                    } else {
                        int columnType = ColumnType.tagOf(cursorMetadata.getColumnType(writerTimestampIndex));
                        if (columnType != ColumnType.TIMESTAMP && columnType != ColumnType.STRING && columnType != ColumnType.NULL) {
                            throw SqlException.$(tableNameExpr.position, "expected timestamp column but type is ").put(ColumnType.nameOf(columnType));
                        }
                    }
                }

                if (writerTimestampIndex > -1 && cursorTimestampIndex > -1 && writerTimestampIndex != cursorTimestampIndex) {
                    throw SqlException
                            .$(tableNameExpr.position, "designated timestamp of existing table (").put(writerTimestampIndex)
                            .put(") does not match designated timestamp in select query (")
                            .put(cursorTimestampIndex)
                            .put(')');
                }
                timestampIndexFound = writerTimestampIndex;

                final int n = writerMetadata.getColumnCount();
                if (n > cursorMetadata.getColumnCount()) {
                    throw SqlException.$(model.getSelectKeywordPosition(), "not enough columns selected");
                }

                for (int i = 0; i < n; i++) {
                    int fromType = cursorMetadata.getColumnType(i);
                    int toType = writerMetadata.getColumnType(i);
                    if (ColumnType.isAssignableFrom(fromType, toType)) {
                        continue;
                    }

                    // We are going on a limp here. There is nowhere to position this error in our model.
                    // We will try to position on column (i) inside cursor's query model. Assumption is that
                    // it will always have a column, e.g. has been processed by optimiser
                    assert i < model.getQueryModel().getBottomUpColumns().size();
                    throw SqlException.inconvertibleTypes(
                            model.getQueryModel().getBottomUpColumns().getQuick(i).getAst().position,
                            fromType,
                            cursorMetadata.getColumnName(i),
                            toType,
                            writerMetadata.getColumnName(i)
                    );
                }

                entityColumnFilter.of(writerMetadata.getColumnCount());

                copier = RecordToRowCopierUtils.generateCopier(
                        asm,
                        cursorMetadata,
                        writerMetadata,
                        entityColumnFilter
                );
            }

            SqlExecutionCircuitBreaker circuitBreaker = executionContext.getCircuitBreaker();

            try (RecordCursor cursor = factory.getCursor(executionContext)) {
                try {
                    if (writerTimestampIndex == -1) {
                        insertCount = copyUnordered(cursor, writer, copier, circuitBreaker);
                    } else {
                        if (model.getBatchSize() != -1) {
                            insertCount = copyOrderedBatched(
                                    writer,
                                    factory.getMetadata(),
                                    cursor,
                                    copier,
                                    writerTimestampIndex,
                                    model.getBatchSize(),
                                    model.getO3MaxLag(),
                                    circuitBreaker
                            );
                        } else {
                            insertCount = copyOrdered(writer, factory.getMetadata(), cursor, copier, timestampIndexFound, circuitBreaker);
                        }
                    }
                } catch (Throwable e) {
                    // rollback data when system error occurs
                    writer.rollback();
                    throw e;
                }
            }
        }
        compiledQuery.ofInsertAsSelect(insertCount);
    }

    private void insertValidateFunctionAndAddToList(
            InsertModel model,
            int tupleIndex,
            ObjList<Function> valueFunctions,
            RecordMetadata metadata,
            int metadataTimestampIndex,
            int insertColumnIndex,
            int metadataColumnIndex,
            Function function,
            int functionPosition,
            BindVariableService bindVariableService
    ) throws SqlException {

        final int columnType = metadata.getColumnType(metadataColumnIndex);
        if (function.isUndefined()) {
            function.assignType(columnType, bindVariableService);
        }

        if (ColumnType.isAssignableFrom(function.getType(), columnType)) {
            if (metadataColumnIndex == metadataTimestampIndex) {
                return;
            }

            valueFunctions.add(function);
            listColumnFilter.add(metadataColumnIndex + 1);
            return;
        }

        throw SqlException.inconvertibleTypes(
                functionPosition,
                function.getType(),
                model.getRowTupleValues(tupleIndex).getQuick(insertColumnIndex).token,
                metadata.getColumnType(metadataColumnIndex),
                metadata.getColumnName(metadataColumnIndex)
        );
    }

    private void lightlyValidateInsertModel(InsertModel model) throws SqlException {
        ExpressionNode tableNameExpr = model.getTableNameExpr();
        if (tableNameExpr.type != ExpressionNode.LITERAL) {
            throw SqlException.$(tableNameExpr.position, "literal expected");
        }

        int columnNameListSize = model.getColumnNameList().size();

        if (columnNameListSize > 0) {
            for (int i = 0, n = model.getRowTupleCount(); i < n; i++) {
                if (columnNameListSize != model.getRowTupleValues(i).size()) {
                    throw SqlException.$(
                                    model.getEndOfRowTupleValuesPosition(i),
                                    "row value count does not match column count [expected="
                            ).put(columnNameListSize)
                            .put(", actual=").put(model.getRowTupleValues(i).size())
                            .put(", tuple=").put(i + 1)
                            .put(']');
                }
            }
        }
    }

    private RecordCursorFactory prepareForUpdate(
            TableToken tableToken,
            @Transient QueryModel selectQueryModel,
            @Transient QueryModel updateQueryModel,
            @Transient SqlExecutionContext executionContext
    ) throws SqlException {
        final IntList tableColumnTypes = selectQueryModel.getUpdateTableColumnTypes();
        final ObjList<CharSequence> tableColumnNames = selectQueryModel.getUpdateTableColumnNames();

        RecordCursorFactory updateToDataCursorFactory = generateFactory(selectQueryModel, executionContext);
        try {
            if (!updateToDataCursorFactory.supportsUpdateRowId(tableToken)) {
                // in theory this should never happen because all valid UPDATE statements should result in
                // a query plan with real row ids but better to check to prevent data corruption
                throw SqlException.$(updateQueryModel.getModelPosition(), "Unsupported SQL complexity for the UPDATE statement");
            }

            // Check that updateDataFactoryMetadata match types of table to be updated exactly
            final RecordMetadata updateDataFactoryMetadata = updateToDataCursorFactory.getMetadata();
            for (int i = 0, n = updateDataFactoryMetadata.getColumnCount(); i < n; i++) {
                int virtualColumnType = updateDataFactoryMetadata.getColumnType(i);
                CharSequence updateColumnName = updateDataFactoryMetadata.getColumnName(i);
                int tableColumnIndex = tableColumnNames.indexOf(updateColumnName);
                int tableColumnType = tableColumnTypes.get(tableColumnIndex);

                if (virtualColumnType != tableColumnType && !isIPv4UpdateCast(virtualColumnType, tableColumnType)) {
                    if (!ColumnType.isSymbolOrString(tableColumnType) || !ColumnType.isAssignableFrom(virtualColumnType, ColumnType.STRING)) {
                        // get column position
                        ExpressionNode setRhs = updateQueryModel.getNestedModel().getColumns().getQuick(i).getAst();
                        throw SqlException.inconvertibleTypes(setRhs.position, virtualColumnType, "", tableColumnType, updateColumnName);
                    }
                }
            }
            return updateToDataCursorFactory;
        } catch (Throwable th) {
            updateToDataCursorFactory.close();
            throw th;
        }
    }

    private void reindexTable(SqlExecutionContext executionContext) throws SqlException {
        CharSequence tok;
        tok = SqlUtil.fetchNext(lexer);
        if (tok == null || !isTableKeyword(tok)) {
            throw SqlException.$(lexer.lastTokenPosition(), "TABLE expected");
        }

        tok = SqlUtil.fetchNext(lexer);

        if (tok == null || Chars.equals(tok, ',')) {
            throw SqlException.$(lexer.getPosition(), "table name expected");
        }

        if (Chars.isQuoted(tok)) {
            tok = GenericLexer.unquote(tok);
        }
        TableToken tableToken = tableExistsOrFail(lexer.lastTokenPosition(), tok, executionContext);
        rebuildIndex.of(path.of(configuration.getRoot()).concat(tableToken.getDirName()));

        tok = SqlUtil.fetchNext(lexer);
        CharSequence columnName = null;

        if (tok != null && SqlKeywords.isColumnKeyword(tok)) {
            tok = SqlUtil.fetchNext(lexer);
            if (Chars.isQuoted(tok)) {
                tok = GenericLexer.unquote(tok);
            }
            if (tok == null || TableUtils.isValidColumnName(tok, configuration.getMaxFileNameLength())) {
                columnName = GenericLexer.immutableOf(tok);
                tok = SqlUtil.fetchNext(lexer);
            }
        }

        CharSequence partition = null;
        if (tok != null && SqlKeywords.isPartitionKeyword(tok)) {
            tok = SqlUtil.fetchNext(lexer);

            if (Chars.isQuoted(tok)) {
                tok = GenericLexer.unquote(tok);
            }
            partition = tok;
            tok = SqlUtil.fetchNext(lexer);
        }

        if (tok == null || !isLockKeyword(tok)) {
            throw SqlException.$(lexer.getPosition(), "LOCK EXCLUSIVE expected");
        }

        tok = SqlUtil.fetchNext(lexer);
        if (tok == null || !isExclusiveKeyword(tok)) {
            throw SqlException.$(lexer.getPosition(), "LOCK EXCLUSIVE expected");
        }

        tok = SqlUtil.fetchNext(lexer);
        if (tok != null && !isSemicolon(tok)) {
            throw SqlException.$(lexer.getPosition(), "EOF expected");
        }

        columnNames.clear();
        if (columnName != null) {
            columnNames.add(columnName);
        }
        executionContext.getSecurityContext().authorizeTableReindex(tableToken, columnNames);
        rebuildIndex.reindex(partition, columnName);
        compiledQuery.ofRepair();
    }

    private void snapshotDatabase(SqlExecutionContext executionContext) throws SqlException {
        executionContext.getSecurityContext().authorizeDatabaseSnapshot();
        CharSequence tok = expectToken(lexer, "'prepare' or 'complete'");

        if (Chars.equalsLowerCaseAscii(tok, "prepare")) {
            engine.prepareSnapshot(executionContext);
            compiledQuery.ofSnapshotPrepare();
        } else if (Chars.equalsLowerCaseAscii(tok, "complete")) {
            engine.completeSnapshot();
            compiledQuery.ofSnapshotComplete();
        } else {
            throw SqlException.position(lexer.lastTokenPosition()).put("'prepare' or 'complete' expected");
        }
    }

<<<<<<< HEAD
    private void sqlShow(SqlExecutionContext executionContext) throws SqlException {
        CharSequence tok = SqlUtil.fetchNext(lexer);
        if (tok != null) {
            // show tables
            // show columns from tab
            // show partitions from tab
            // show transaction isolation level
            // show transaction_isolation
            // show max_identifier_length
            // show standard_conforming_strings
            // show search_path
            // show datestyle
            // show time zone
            // show server_version
            RecordCursorFactory factory = null;
            if (isTablesKeyword(tok)) {
                factory = new TableListCursorFactory(configuration, AllTablesFunctionFactory.METADATA, AllTablesFunctionFactory.SIGNATURE);
            } else if (isColumnsKeyword(tok)) {
                factory = new ShowColumnsRecordCursorFactory(sqlShowFromTable(executionContext), lexer.lastTokenPosition());
            } else if (isPartitionsKeyword(tok)) {
                factory = new ShowPartitionsRecordCursorFactory(sqlShowFromTable(executionContext));
            } else if (isTransactionKeyword(tok)) {
                factory = sqlShowTransaction();
            } else if (isTransactionIsolation(tok)) {
                factory = new ShowTransactionIsolationLevelCursorFactory();
            } else if (isMaxIdentifierLength(tok)) {
                factory = new ShowMaxIdentifierLengthCursorFactory();
            } else if (isStandardConformingStrings(tok)) {
                factory = new ShowStandardConformingStringsCursorFactory();
            } else if (isSearchPath(tok)) {
                factory = new ShowSearchPathCursorFactory();
            } else if (isDateStyleKeyword(tok)) {
                factory = new ShowDateStyleCursorFactory();
            } else if (isServerVersionKeyword(tok)) {
                factory = new ShowServerVersionCursorFactory();
            } else if (isTimeKeyword(tok)) {
                tok = SqlUtil.fetchNext(lexer);
                if (tok != null && SqlKeywords.isZoneKeyword(tok)) {
                    factory = new ShowTimeZoneFactory();
                }
            } else {
                factory = unknownShowStatement(executionContext, tok);
            }
            if (factory != null) {
                tok = SqlUtil.fetchNext(lexer);
                if (tok == null || Chars.equals(tok, ';')) {
                    compiledQuery.of(factory);
                    return;
                } else {
                    Misc.free(factory);
                    throw SqlException.unexpectedToken(lexer.lastTokenPosition(), tok);
                }
            }
        }
        throw SqlException.position(lexer.getPosition()).put("expected ")
                .put("'TABLES', 'COLUMNS FROM <tab>', 'PARTITIONS FROM <tab>', ")
                .put("'TRANSACTION ISOLATION LEVEL', 'transaction_isolation', ")
                .put("'max_identifier_length', 'standard_conforming_strings', ")
                .put("'search_path', 'datestyle', or 'time zone'");
    }

    private TableToken sqlShowFromTable(SqlExecutionContext executionContext) throws SqlException {
        CharSequence tok;
        tok = SqlUtil.fetchNext(lexer);
        if (tok == null || !isFromKeyword(tok)) {
            throw SqlException.position(lexer.lastTokenPosition()).put("expected 'from'");
        }
        tok = SqlUtil.fetchNext(lexer);
        if (tok == null) {
            throw SqlException.position(lexer.getPosition()).put("expected a table name");
        }
        final CharSequence tableName = GenericLexer.assertNoDotsAndSlashes(GenericLexer.unquote(tok), lexer.lastTokenPosition());
        return tableExistsOrFail(lexer.lastTokenPosition(), tableName, executionContext);
    }

    private RecordCursorFactory sqlShowTransaction() throws SqlException {
        CharSequence tok = SqlUtil.fetchNext(lexer);
        if (tok != null && isIsolationKeyword(tok)) {
            tok = SqlUtil.fetchNext(lexer);
            if (tok != null && isLevelKeyword(tok)) {
                return new ShowTransactionIsolationLevelCursorFactory();
            }
            throw SqlException.position(tok != null ? lexer.lastTokenPosition() : lexer.getPosition()).put("expected 'level'");
        }
        throw SqlException.position(tok != null ? lexer.lastTokenPosition() : lexer.getPosition()).put("expected 'isolation'");
    }

=======
>>>>>>> 8b778a0d
    private TableToken tableExistsOrFail(int position, CharSequence tableName, SqlExecutionContext executionContext) throws SqlException {
        TableToken tableToken = executionContext.getTableTokenIfExists(tableName);
        if (executionContext.getTableStatus(path, tableToken) != TableUtils.TABLE_EXISTS) {
            throw SqlException.tableDoesNotExist(position, tableName);
        }
        return tableToken;
    }

    private void truncateTables(SqlExecutionContext executionContext) throws SqlException {
        CharSequence tok;
        tok = SqlUtil.fetchNext(lexer);

        if (tok == null) {
            throw SqlException.$(lexer.getPosition(), "TABLE expected");
        }

        if (!isTableKeyword(tok)) {
            throw SqlException.$(lexer.lastTokenPosition(), "TABLE expected");
        }

        tok = SqlUtil.fetchNext(lexer);
        if (tok != null && isOnlyKeyword(tok)) {
            tok = SqlUtil.fetchNext(lexer);
        }

        if (tok != null && isWithKeyword(tok)) {
            throw SqlException.$(lexer.lastTokenPosition(), "table name expected");
        }

        tableWriters.clear();
        try {
            do {
                if (tok == null || Chars.equals(tok, ',')) {
                    throw SqlException.$(lexer.getPosition(), "table name expected");
                }

                if (Chars.isQuoted(tok)) {
                    tok = GenericLexer.unquote(tok);
                }
                TableToken tableToken = tableExistsOrFail(lexer.lastTokenPosition(), tok, executionContext);
                executionContext.getSecurityContext().authorizeTableTruncate(tableToken);
                try {
                    tableWriters.add(engine.getTableWriterAPI(tableToken, "truncateTables"));
                } catch (CairoException e) {
                    LOG.info().$("table busy [table=").$(tok).$(", e=").$((Throwable) e).I$();
                    throw SqlException.$(lexer.lastTokenPosition(), "table '").put(tok).put("' could not be truncated: ").put(e);
                }
                tok = SqlUtil.fetchNext(lexer);
                if (tok == null || Chars.equals(tok, ';') || isKeepKeyword(tok)) {
                    break;
                }
                if (!Chars.equalsNc(tok, ',')) {
                    throw SqlException.$(lexer.getPosition(), "',' or 'keep' expected");
                }

                tok = SqlUtil.fetchNext(lexer);
                if (tok != null && isKeepKeyword(tok)) {
                    throw SqlException.$(lexer.getPosition(), "table name expected");
                }
            } while (true);

            boolean keepSymbolTables = false;
            if (tok != null && isKeepKeyword(tok)) {
                tok = SqlUtil.fetchNext(lexer);
                if (tok == null || !isSymbolKeyword(tok)) {
                    throw SqlException.$(lexer.lastTokenPosition(), "SYMBOL expected");
                }
                tok = SqlUtil.fetchNext(lexer);
                if (tok == null || !isMapsKeyword(tok)) {
                    throw SqlException.$(lexer.lastTokenPosition(), "MAPS expected");
                }
                keepSymbolTables = true;
                tok = SqlUtil.fetchNext(lexer);
            }

            if (tok != null && !Chars.equals(tok, ';')) {
                throw SqlException.unexpectedToken(lexer.lastTokenPosition(), tok);
            }

            for (int i = 0, n = tableWriters.size(); i < n; i++) {
                final TableWriterAPI writer = tableWriters.getQuick(i);
                try {
                    if (writer.getMetadata().isWalEnabled()) {
                        writer.truncateSoft();
                    } else {
                        TableToken tableToken = writer.getTableToken();
                        if (engine.lockReaders(tableToken)) {
                            try {
                                if (keepSymbolTables) {
                                    writer.truncateSoft();
                                } else {
                                    writer.truncate();
                                }
                            } finally {
                                engine.unlockReaders(tableToken);
                            }
                        } else {
                            throw SqlException.$(0, "there is an active query against '").put(tableToken).put("'. Try again.");
                        }
                    }
                } catch (CairoException | CairoError e) {
                    LOG.error().$("could not truncate [table=").$(writer.getTableToken()).$(", e=").$((Sinkable) e).$(']').$();
                    throw e;
                }
            }
        } finally {
            for (int i = 0, n = tableWriters.size(); i < n; i++) {
                tableWriters.getQuick(i).close();
            }
            tableWriters.clear();
        }
        compiledQuery.ofTruncate();
    }

    private void vacuum(SqlExecutionContext executionContext) throws SqlException {
        CharSequence tok = expectToken(lexer, "'table'");
        // It used to be VACUUM PARTITIONS but become VACUUM TABLE
        boolean partitionsKeyword = isPartitionsKeyword(tok);
        if (partitionsKeyword || isTableKeyword(tok)) {
            CharSequence tableName = expectToken(lexer, "table name");
            SqlKeywords.assertTableNameIsQuotedOrNotAKeyword(tok, lexer.lastTokenPosition());
            tableName = GenericLexer.assertNoDotsAndSlashes(GenericLexer.unquote(tableName), lexer.lastTokenPosition());
            int tableNamePos = lexer.lastTokenPosition();
            CharSequence eol = SqlUtil.fetchNext(lexer);
            if (eol == null || Chars.equals(eol, ';')) {
                TableToken tableToken = tableExistsOrFail(lexer.lastTokenPosition(), tableName, executionContext);
                try (TableReader rdr = executionContext.getReader(tableToken)) {
                    int partitionBy = rdr.getMetadata().getPartitionBy();
                    if (PartitionBy.isPartitioned(partitionBy)) {
                        executionContext.getSecurityContext().authorizeTableVacuum(rdr.getTableToken());
                        if (!TableUtils.schedulePurgeO3Partitions(messageBus, rdr.getTableToken(), partitionBy)) {
                            throw SqlException.$(
                                    tableNamePos,
                                    "cannot schedule vacuum action, queue is full, please retry " +
                                            "or increase Purge Discovery Queue Capacity"
                            );
                        }
                    } else if (partitionsKeyword) {
                        throw SqlException.$(lexer.lastTokenPosition(), "table '").put(tableName).put("' is not partitioned");
                    }
                    vacuumColumnVersions.run(rdr);
                    compiledQuery.ofVacuum();
                }
            } else {
                throw SqlException.$(lexer.lastTokenPosition(), "end of line or ';' expected");
            }
        } else {
            throw SqlException.$(lexer.lastTokenPosition(), "'partitions' expected");
        }
    }

    private void validateAndOptimiseInsertAsSelect(SqlExecutionContext executionContext, InsertModel model) throws SqlException {
        final QueryModel queryModel = optimiser.optimise(model.getQueryModel(), executionContext, this);
        int columnNameListSize = model.getColumnNameList().size();
        if (columnNameListSize > 0 && queryModel.getBottomUpColumns().size() != columnNameListSize) {
            throw SqlException.$(model.getTableNameExpr().position, "column count mismatch");
        }
        model.setQueryModel(queryModel);
    }

    private void validateTableModelAndCreateTypeCast(
            @Transient CreateTableModel model,
            @Transient RecordMetadata metadata,
            @Transient IntIntHashMap typeCast
    ) throws SqlException {
        CharSequenceObjHashMap<ColumnCastModel> castModels = model.getColumnCastModels();
        ObjList<CharSequence> castColumnNames = castModels.keys();

        for (int i = 0, n = castColumnNames.size(); i < n; i++) {
            CharSequence columnName = castColumnNames.getQuick(i);
            int index = metadata.getColumnIndexQuiet(columnName);
            ColumnCastModel ccm = castModels.get(columnName);
            // the only reason why columns cannot be found at this stage is
            // concurrent table modification of table structure
            if (index == -1) {
                // Cast isn't going to go away when we re-parse SQL. We must make this
                // permanent error
                throw SqlException.invalidColumn(ccm.getColumnNamePos(), columnName);
            }
            int from = metadata.getColumnType(index);
            int to = ccm.getColumnType();
            if (isCompatibleCase(from, to)) {
                int modelColumnIndex = model.getColumnIndex(columnName);
                if (!ColumnType.isSymbol(to) && model.isIndexed(modelColumnIndex)) {
                    throw SqlException.$(ccm.getColumnTypePos(), "indexes are supported only for SYMBOL columns: ").put(columnName);
                }
                typeCast.put(index, to);
            } else {
                throw SqlException.unsupportedCast(ccm.getColumnTypePos(), columnName, from, to);
            }
        }

        // validate that all indexes are specified only on columns with symbol type
        for (int i = 0, n = model.getColumnCount(); i < n; i++) {
            CharSequence columnName = model.getColumnName(i);
            ColumnCastModel ccm = castModels.get(columnName);
            if (ccm != null) {
                // We already checked this column when validating casts.
                continue;
            }
            int index = metadata.getColumnIndexQuiet(columnName);
            assert index > -1 : "wtf? " + columnName;
            if (!ColumnType.isSymbol(metadata.getColumnType(index)) && model.isIndexed(i)) {
                throw SqlException.$(0, "indexes are supported only for SYMBOL columns: ").put(columnName);
            }
        }

        // validate type of timestamp column
        // no need to worry that column will not resolve
        ExpressionNode timestamp = model.getTimestamp();
        if (timestamp != null && metadata.getColumnType(timestamp.token) != ColumnType.TIMESTAMP) {
            throw SqlException.position(timestamp.position).put("TIMESTAMP column expected [actual=").put(ColumnType.nameOf(metadata.getColumnType(timestamp.token))).put(']');
        }

        if (PartitionBy.isPartitioned(model.getPartitionBy()) && model.getTimestampIndex() == -1 && metadata.getTimestampIndex() == -1) {
            throw SqlException.position(0).put("timestamp is not defined");
        }
    }

    protected static CharSequence expectToken(GenericLexer lexer, CharSequence expected) throws SqlException {
        CharSequence tok = SqlUtil.fetchNext(lexer);

        if (tok == null) {
            throw SqlException.position(lexer.getPosition()).put(expected).put(" expected");
        }

        return tok;
    }

    protected static CharSequence maybeExpectToken(GenericLexer lexer, CharSequence expected, boolean expect) throws SqlException {
        CharSequence tok = SqlUtil.fetchNext(lexer);

        if (expect && tok == null) {
            throw SqlException.position(lexer.getPosition()).put(expected).put(" expected");
        }

        return tok;
    }

    RecordCursorFactory generate(
            @Transient QueryModel queryModel,
            @Transient SqlExecutionContext executionContext
    ) throws SqlException {
        return generateFactory(queryModel, executionContext);
    }

    protected RecordCursorFactory generateFactory(QueryModel selectQueryModel, SqlExecutionContext executionContext) throws SqlException {
        return codeGenerator.generate(selectQueryModel, executionContext);
    }

    protected final void logQuery(CharSequence currentQuery, SqlExecutionContext executionContext) {
        if (!queryContainsSecret) {
            queryLogged = true;
            doLogQuery(currentQuery, executionContext);
        }
    }

    protected final void logQuery(SqlExecutionContext executionContext) {
        if (!queryLogged && !queryContainsSecret) {
            queryLogged = true;
            doLogQuery(query, executionContext);
        }
    }

    @NotNull
    protected SqlOptimiser newSqlOptimiser(
            CairoConfiguration configuration,
            CharacterStore characterStore,
            ObjectPool<ExpressionNode> sqlNodePool,
            ObjectPool<QueryColumn> queryColumnPool,
            ObjectPool<QueryModel> queryModelPool,
            PostOrderTreeTraversalAlgo postOrderTreeTraversalAlgo,
            FunctionParser functionParser,
            Path path
    ) {
        return new SqlOptimiser(
                configuration,
                characterStore,
                sqlNodePool,
                queryColumnPool,
                queryModelPool,
                postOrderTreeTraversalAlgo,
                functionParser,
                path
        );
    }

    protected void registerKeywordBasedExecutors() {
        // For each 'this::method' reference java compiles a class
        // We need to minimize repetition of this syntax as each site generates garbage
        final KeywordBasedExecutor compileSet = this::compileSet;
        final KeywordBasedExecutor compileBegin = this::compileBegin;
        final KeywordBasedExecutor compileCommit = this::compileCommit;
        final KeywordBasedExecutor compileRollback = this::compileRollback;
        final KeywordBasedExecutor truncateTables = this::truncateTables;
        final KeywordBasedExecutor alterTable = this::alterTable;
        final KeywordBasedExecutor reindexTable = this::reindexTable;
        final KeywordBasedExecutor dropStatement = dropStmtCompiler::executorSelector;
        final KeywordBasedExecutor sqlBackup = backupAgent::sqlBackup;
        final KeywordBasedExecutor vacuumTable = this::vacuum;
        final KeywordBasedExecutor snapshotDatabase = this::snapshotDatabase;
        final KeywordBasedExecutor compileDeallocate = this::compileDeallocate;

        keywordBasedExecutors.put("truncate", truncateTables);
        keywordBasedExecutors.put("alter", alterTable);
        keywordBasedExecutors.put("reindex", reindexTable);
        keywordBasedExecutors.put("set", compileSet);
        keywordBasedExecutors.put("begin", compileBegin);
        keywordBasedExecutors.put("commit", compileCommit);
        keywordBasedExecutors.put("rollback", compileRollback);
        keywordBasedExecutors.put("discard", compileSet);
        keywordBasedExecutors.put("close", compileSet); //no-op
        keywordBasedExecutors.put("unlisten", compileSet);  //no-op
        keywordBasedExecutors.put("reset", compileSet);  //no-op
        keywordBasedExecutors.put("drop", dropStatement);
        keywordBasedExecutors.put("backup", sqlBackup);
        keywordBasedExecutors.put("vacuum", vacuumTable);
        keywordBasedExecutors.put("snapshot", snapshotDatabase);
        keywordBasedExecutors.put("deallocate", compileDeallocate);
    }

    @SuppressWarnings({"unused"})
    protected void unknownAlterStatement(SqlExecutionContext executionContext, CharSequence tok) throws SqlException {
        if (tok == null) {
            throw SqlException.position(lexer.getPosition()).put("'table' expected");
        }
        throw SqlException.position(lexer.lastTokenPosition()).put("'table' expected");
    }

    @SuppressWarnings({"unused"})
    protected void unknownDropColumnSuffix(
            @Transient SecurityContext securityContext,
            CharSequence tok,
            TableToken tableToken,
            AlterOperationBuilder dropColumnStatement
    ) throws SqlException {
        throw SqlException.$(lexer.lastTokenPosition(), "',' expected");
    }

    @SuppressWarnings({"unused"})
    protected void unknownDropStatement(SqlExecutionContext executionContext, CharSequence tok) throws SqlException {
        if (tok == null) {
            throw SqlException.position(lexer.getPosition()).put("'table' or 'all tables' expected");
        }
        throw SqlException.position(lexer.lastTokenPosition()).put("'table' or 'all tables' expected");
    }

    @SuppressWarnings({"unused"})
    protected void unknownDropTableSuffix(
            SqlExecutionContext executionContext,
            CharSequence tok,
            CharSequence tableName,
            int tableNamePosition,
            boolean hasIfExists
    ) throws SqlException {
        throw SqlException.unexpectedToken(lexer.lastTokenPosition(), tok);
    }

    @FunctionalInterface
    private interface ExecutableMethod {
        void execute(ExecutionModel model, SqlExecutionContext sqlExecutionContext) throws SqlException;
    }

    @FunctionalInterface
    protected interface KeywordBasedExecutor {
        void execute(SqlExecutionContext executionContext) throws SqlException;
    }

    public final static class PartitionAction {
        public static final int ATTACH = 2;
        public static final int DETACH = 3;
        public static final int DROP = 1;
    }

    private static class TableStructureAdapter implements TableStructure {
        private RecordMetadata metadata;
        private CreateTableModel model;
        private int timestampIndex;
        private IntIntHashMap typeCast;

        @Override
        public int getColumnCount() {
            return model.getColumnCount();
        }

        @Override
        public CharSequence getColumnName(int columnIndex) {
            return model.getColumnName(columnIndex);
        }

        @Override
        public int getColumnType(int columnIndex) {
            int castIndex = typeCast.keyIndex(columnIndex);
            if (castIndex < 0) {
                return typeCast.valueAt(castIndex);
            }
            return metadata.getColumnType(columnIndex);
        }

        @Override
        public int getIndexBlockCapacity(int columnIndex) {
            return model.getIndexBlockCapacity(columnIndex);
        }

        @Override
        public int getMaxUncommittedRows() {
            return model.getMaxUncommittedRows();
        }

        @Override
        public long getO3MaxLag() {
            return model.getO3MaxLag();
        }

        @Override
        public int getPartitionBy() {
            return model.getPartitionBy();
        }

        @Override
        public boolean getSymbolCacheFlag(int columnIndex) {
            final ColumnCastModel ccm = model.getColumnCastModels().get(metadata.getColumnName(columnIndex));
            if (ccm != null) {
                return ccm.getSymbolCacheFlag();
            }
            return model.getSymbolCacheFlag(columnIndex);
        }

        @Override
        public int getSymbolCapacity(int columnIndex) {
            final ColumnCastModel ccm = model.getColumnCastModels().get(metadata.getColumnName(columnIndex));
            if (ccm != null) {
                return ccm.getSymbolCapacity();
            } else {
                return model.getSymbolCapacity(columnIndex);
            }
        }

        @Override
        public CharSequence getTableName() {
            return model.getTableName();
        }

        @Override
        public int getTimestampIndex() {
            return timestampIndex;
        }

        @Override
        public boolean isDedupKey(int columnIndex) {
            return model.isDedupKey(columnIndex);
        }

        @Override
        public boolean isIndexed(int columnIndex) {
            return model.isIndexed(columnIndex);
        }

        @Override
        public boolean isSequential(int columnIndex) {
            return model.isSequential(columnIndex);
        }

        @Override
        public boolean isWalEnabled() {
            return model.isWalEnabled();
        }

        TableStructureAdapter of(CreateTableModel model, RecordMetadata metadata, IntIntHashMap typeCast) {
            if (model.getTimestampIndex() != -1) {
                timestampIndex = model.getTimestampIndex();
            } else {
                timestampIndex = metadata.getTimestampIndex();
            }
            this.model = model;
            this.metadata = metadata;
            this.typeCast = typeCast;
            return this;
        }
    }

    private static class TimestampValueRecord implements Record {
        private long value;

        @Override
        public long getTimestamp(int col) {
            return value;
        }

        public void setTimestamp(long value) {
            this.value = value;
        }
    }

    private class DatabaseBackupAgent implements Closeable {
        private final Path auxPath = new Path(255, MemoryTag.NATIVE_SQL_COMPILER);
        private final Path dstPath = new Path(255, MemoryTag.NATIVE_SQL_COMPILER);
        private final StringSink sink = new StringSink();
        private final Path srcPath = new Path(255, MemoryTag.NATIVE_SQL_COMPILER);
        private final Utf8SequenceObjHashMap<RecordToRowCopier> tableBackupRowCopiedCache = new Utf8SequenceObjHashMap<>();
        private final ObjHashSet<TableToken> tableTokenBucket = new ObjHashSet<>();
        private final ObjHashSet<TableToken> tableTokens = new ObjHashSet<>();
        private transient String cachedBackupTmpRoot;
        private transient int dstCurrDirLen;
        private transient int dstPathRoot;

        public void clear() {
            auxPath.trimTo(0);
            srcPath.trimTo(0);
            dstPath.trimTo(0);
            cachedBackupTmpRoot = null;
            dstPathRoot = 0;
            dstCurrDirLen = 0;
            tableBackupRowCopiedCache.clear();
            tableTokens.clear();
        }

        @Override
        public void close() {
            tableBackupRowCopiedCache.clear();
            Misc.free(auxPath);
            Misc.free(srcPath);
            Misc.free(dstPath);
        }

        private void backupTable(@NotNull TableToken tableToken) {
            LOG.info().$("starting backup of ").$(tableToken).$();

            // the table is copied to a TMP folder and then this folder is moved to the final destination (dstPath)
            if (null == cachedBackupTmpRoot) {
                if (null == configuration.getBackupRoot()) {
                    throw CairoException.nonCritical()
                            .put("backup is disabled, server.conf property 'cairo.sql.backup.root' is not set");
                }
                auxPath.of(configuration.getBackupRoot()).concat(configuration.getBackupTempDirName()).slash$();
                cachedBackupTmpRoot = Utf8s.toString(auxPath); // absolute path to the TMP folder
            }

            String tableName = tableToken.getTableName();
            auxPath.of(cachedBackupTmpRoot).concat(tableToken).slash$();
            int tableRootLen = auxPath.size();
            try {
                try (TableReader reader = engine.getReader(tableToken)) { // acquire reader lock
                    if (ff.exists(auxPath)) {
                        throw CairoException.nonCritical()
                                .put("backup dir already exists [path=").put(auxPath)
                                .put(", table=").put(tableName)
                                .put(']');
                    }

                    // clone metadata

                    // create TMP folder
                    if (ff.mkdirs(auxPath, configuration.getBackupMkDirMode()) != 0) {
                        throw CairoException.critical(ff.errno()).put("could not create [dir=").put(auxPath).put(']');
                    }

                    // backup table metadata files to TMP folder
                    try {
                        TableReaderMetadata metadata = reader.getMetadata();

                        // _meta
                        mem.smallFile(ff, auxPath.trimTo(tableRootLen).concat(TableUtils.META_FILE_NAME).$(), MemoryTag.MMAP_DEFAULT);
                        metadata.dumpTo(mem);

                        // create symbol maps
                        auxPath.trimTo(tableRootLen).$();
                        int symbolMapCount = 0;
                        for (int i = 0, sz = metadata.getColumnCount(); i < sz; i++) {
                            if (ColumnType.isSymbol(metadata.getColumnType(i))) {
                                SymbolMapReader mapReader = reader.getSymbolMapReader(i);
                                MapWriter.createSymbolMapFiles(
                                        ff,
                                        mem,
                                        auxPath,
                                        metadata.getColumnName(i),
                                        COLUMN_NAME_TXN_NONE,
                                        mapReader.getSymbolCapacity(),
                                        mapReader.isCached()
                                );
                                symbolMapCount++;
                            }
                        }

                        // _txn
                        mem.smallFile(ff, auxPath.trimTo(tableRootLen).concat(TableUtils.TXN_FILE_NAME).$(), MemoryTag.MMAP_DEFAULT);
                        TableUtils.createTxn(mem, symbolMapCount, 0L, 0L, TableUtils.INITIAL_TXN, 0L, metadata.getMetadataVersion(), 0L, 0L);

                        // _cv
                        mem.smallFile(ff, auxPath.trimTo(tableRootLen).concat(TableUtils.COLUMN_VERSION_FILE_NAME).$(), MemoryTag.MMAP_DEFAULT);
                        TableUtils.createColumnVersionFile(mem);

                        if (tableToken.isWal()) {
                            // _name
                            mem.smallFile(ff, auxPath.trimTo(tableRootLen).concat(TableUtils.TABLE_NAME_FILE).$(), MemoryTag.MMAP_DEFAULT);
                            TableUtils.createTableNameFile(mem, tableToken.getTableName());

                            // initialise txn_seq folder
                            auxPath.trimTo(tableRootLen).concat(WalUtils.SEQ_DIR).slash$();
                            if (ff.mkdirs(auxPath, configuration.getBackupMkDirMode()) != 0) {
                                throw CairoException.critical(ff.errno()).put("Cannot create [path=").put(auxPath).put(']');
                            }
                            int len = auxPath.size();
                            // _wal_index.d
                            mem.smallFile(ff, auxPath.concat(WalUtils.WAL_INDEX_FILE_NAME).$(), MemoryTag.MMAP_DEFAULT);
                            mem.putLong(0L);
                            mem.close(true, Vm.TRUNCATE_TO_POINTER);
                            // _txnlog
                            mem.smallFile(ff, auxPath.trimTo(len).concat(WalUtils.TXNLOG_FILE_NAME).$(), MemoryTag.MMAP_DEFAULT);
                            mem.putInt(WAL_FORMAT_VERSION);
                            mem.putLong(0L);
                            mem.putLong(0L);
                            mem.close(true, Vm.TRUNCATE_TO_POINTER);
                            // _txnlog.meta.i
                            mem.smallFile(ff, auxPath.trimTo(len).concat(WalUtils.TXNLOG_FILE_NAME_META_INX).$(), MemoryTag.MMAP_DEFAULT);
                            mem.putLong(0L);
                            mem.close(true, Vm.TRUNCATE_TO_POINTER);
                            // _txnlog.meta.d
                            mem.smallFile(ff, auxPath.trimTo(len).concat(WalUtils.TXNLOG_FILE_NAME_META_VAR).$(), MemoryTag.MMAP_DEFAULT);
                            mem.close(true, Vm.TRUNCATE_TO_POINTER);
                            // _meta
                            mem.smallFile(ff, auxPath.trimTo(len).concat(TableUtils.META_FILE_NAME).$(), MemoryTag.MMAP_DEFAULT);
                            WalWriterMetadata.syncToMetaFile(
                                    mem,
                                    metadata.getMetadataVersion(),
                                    metadata.getColumnCount(),
                                    metadata.getTimestampIndex(),
                                    metadata.getTableId(),
                                    false,
                                    metadata
                            );
                            mem.close(true, Vm.TRUNCATE_TO_POINTER);
                        }
                    } finally {
                        mem.close();
                    }

                    // copy the data
                    try (TableWriter backupWriter = engine.getBackupWriter(tableToken, cachedBackupTmpRoot)) {
                        RecordMetadata writerMetadata = backupWriter.getMetadata();
                        srcPath.of(tableName).slash().put(reader.getMetadataVersion()).$();
                        RecordToRowCopier recordToRowCopier = tableBackupRowCopiedCache.get(srcPath);
                        if (null == recordToRowCopier) {
                            entityColumnFilter.of(writerMetadata.getColumnCount());
                            recordToRowCopier = RecordToRowCopierUtils.generateCopier(
                                    asm,
                                    reader.getMetadata(),
                                    writerMetadata,
                                    entityColumnFilter
                            );
                            tableBackupRowCopiedCache.put(srcPath, recordToRowCopier);
                        }
                        RecordCursor cursor = reader.getCursor();
                        //statement/query timeout value  is most likely too small for backup operation
                        copyTableData(cursor, reader.getMetadata(), backupWriter, writerMetadata, recordToRowCopier, SqlExecutionCircuitBreaker.NOOP_CIRCUIT_BREAKER);
                        backupWriter.commit();
                    }
                } // release reader lock
                int renameRootLen = dstPath.size();
                try {
                    dstPath.trimTo(renameRootLen).concat(tableToken).$();
                    TableUtils.renameOrFail(ff, auxPath.trimTo(tableRootLen).$(), dstPath);
                    LOG.info().$("backup complete [table=").utf8(tableName).$(", to=").$(dstPath).I$();
                } finally {
                    dstPath.trimTo(renameRootLen).$();
                }
            } catch (CairoException e) {
                LOG.info()
                        .$("could not backup [table=").utf8(tableName)
                        .$(", ex=").$(e.getFlyweightMessage())
                        .$(", errno=").$(e.getErrno())
                        .$(']').$();
                auxPath.of(cachedBackupTmpRoot).concat(tableToken).slash$();
                if (!ff.rmdir(auxPath)) {
                    LOG.error().$("could not delete directory [path=").$(auxPath).$(", errno=").$(ff.errno()).I$();
                }
                throw e;
            }
        }

        private void mkBackupDstDir(CharSequence dir, String errorMessage) {
            dstPath.trimTo(dstPathRoot).concat(dir).slash$();
            dstCurrDirLen = dstPath.size();
            if (ff.mkdirs(dstPath, configuration.getBackupMkDirMode()) != 0) {
                throw CairoException.critical(ff.errno()).put(errorMessage).put(dstPath).put(']');
            }
        }

        private void mkBackupDstRoot() {
            DateFormat format = configuration.getBackupDirTimestampFormat();
            long epochMicros = configuration.getMicrosecondClock().getTicks();
            dstPath.of(configuration.getBackupRoot()).slash();
            int plen = dstPath.size();
            int n = 0;
            // There is a race here, two threads could try and create the same dstPath,
            // only one will succeed the other will throw a CairoException. It could be serialised
            do {
                dstPath.trimTo(plen);
                format.format(epochMicros, configuration.getDefaultDateLocale(), null, dstPath);
                if (n > 0) {
                    dstPath.put('.').put(n);
                }
                dstPath.slash$();
                n++;
            } while (ff.exists(dstPath));
            if (ff.mkdirs(dstPath, configuration.getBackupMkDirMode()) != 0) {
                // the winner will succeed the looser thread will get this exception
                throw CairoException.critical(ff.errno()).put("could not create backup [dir=").put(dstPath).put(']');
            }
            dstPathRoot = dstPath.size();
        }

        private void sqlBackup(SqlExecutionContext executionContext) throws SqlException {
            if (null == configuration.getBackupRoot()) {
                throw CairoException.nonCritical().put("backup is disabled, server.conf property 'cairo.sql.backup.root' is not set");
            }
            CharSequence tok = SqlUtil.fetchNext(lexer);
            if (null != tok) {
                if (isTableKeyword(tok)) {
                    sqlTableBackup(executionContext);
                    return;
                }
                if (isDatabaseKeyword(tok)) {
                    sqlDatabaseBackup(executionContext);
                    return;
                }
            }
            throw SqlException.position(lexer.lastTokenPosition()).put("expected 'table' or 'database'");
        }

        private void sqlDatabaseBackup(SqlExecutionContext executionContext) {
            mkBackupDstRoot();
            mkBackupDstDir(configuration.getDbDirectory(), "could not create backup [db dir=");

            // backup tables
            engine.getTableTokens(tableTokenBucket, false);
            executionContext.getSecurityContext().authorizeTableBackup(tableTokens);
            for (int i = 0, n = tableTokenBucket.size(); i < n; i++) {
                backupTable(tableTokenBucket.get(i));
            }

            srcPath.of(configuration.getRoot()).$();
            int srcLen = srcPath.size();

            // backup table registry file (tables.d.<last>)
            // Note: this is unsafe way to back up table name registry,
            //       but since we're going to deprecate BACKUP, that's ok
            int version = TableNameRegistryStore.findLastTablesFileVersion(ff, srcPath, sink);
            srcPath.trimTo(srcLen).concat(WalUtils.TABLE_REGISTRY_NAME_FILE).putAscii('.').put(version).$();
            dstPath.trimTo(dstCurrDirLen).concat(WalUtils.TABLE_REGISTRY_NAME_FILE).putAscii(".0").$(); // reset to 0
            LOG.info().$("backup copying file [from=").$(srcPath).$(", to=").$(dstPath).I$();
            if (ff.copy(srcPath, dstPath) < 0) {
                throw CairoException.critical(ff.errno())
                        .put("cannot backup table registry file [from=").put(srcPath)
                        .put(", to=").put(dstPath)
                        .put(']');
            }

            // backup table index file (_tab_index.d)
            srcPath.trimTo(srcLen).concat(TableUtils.TAB_INDEX_FILE_NAME).$();
            dstPath.trimTo(dstCurrDirLen).concat(TableUtils.TAB_INDEX_FILE_NAME).$();
            LOG.info().$("backup copying file [from=").$(srcPath).$(", to=").$(dstPath).I$();
            if (ff.copy(srcPath, dstPath) < 0) {
                throw CairoException.critical(ff.errno())
                        .put("cannot backup table index file [from=").put(srcPath)
                        .put(", to=").put(dstPath)
                        .put(']');
            }

            // backup conf directory
            mkBackupDstDir(PropServerConfiguration.CONFIG_DIRECTORY, "could not create backup [conf dir=");
            ff.copyRecursive(srcPath.of(configuration.getConfRoot()).$(), auxPath.of(dstPath).$(), configuration.getMkDirMode());
            compiledQuery.ofBackupTable();
        }

        private void sqlTableBackup(SqlExecutionContext executionContext) throws SqlException {
            mkBackupDstRoot();
            mkBackupDstDir(configuration.getDbDirectory(), "could not create backup [db dir=");
            try {
                tableTokens.clear();
                while (true) {
                    CharSequence tok = SqlUtil.fetchNext(lexer);
                    if (null == tok) {
                        throw SqlException.position(lexer.getPosition()).put("expected a table name");
                    }
                    final CharSequence tableName = GenericLexer.assertNoDotsAndSlashes(GenericLexer.unquote(tok), lexer.lastTokenPosition());
                    TableToken tableToken = tableExistsOrFail(lexer.lastTokenPosition(), tableName, executionContext);
                    tableTokens.add(tableToken);
                    tok = SqlUtil.fetchNext(lexer);
                    if (null == tok || Chars.equals(tok, ';')) {
                        break;
                    }
                    if (!Chars.equals(tok, ',')) {
                        throw SqlException.position(lexer.lastTokenPosition()).put("expected ','");
                    }
                }

                executionContext.getSecurityContext().authorizeTableBackup(tableTokens);

                for (int i = 0, n = tableTokens.size(); i < n; i++) {
                    backupTable(tableTokens.get(i));
                }
                compiledQuery.ofBackupTable();
            } finally {
                tableTokens.clear();
            }
        }
    }

    private class DropStatementCompiler implements Closeable {
        private final CharSequenceObjHashMap<String> dropTablesFailedList = new CharSequenceObjHashMap<>();
        private final ObjHashSet<TableToken> dropTablesList = new ObjHashSet<>();

        @Override
        public void close() {
            dropTablesList.clear();
            dropTablesFailedList.clear();
        }

        private void dropAllTables(SqlExecutionContext executionContext) {
            // collect table names
            dropTablesFailedList.clear();
            dropTablesList.clear();
            engine.getTableTokens(dropTablesList, false);
            SecurityContext securityContext = executionContext.getSecurityContext();
            TableToken tableToken;
            for (int i = 0, n = dropTablesList.size(); i < n; i++) {
                tableToken = dropTablesList.get(i);
                if (!tableToken.isSystem()) {
                    securityContext.authorizeTableDrop(tableToken);
                    try {
                        engine.drop(path, tableToken);
                    } catch (CairoException report) {
                        // it will fail when there are readers/writers and lock cannot be acquired
                        dropTablesFailedList.put(tableToken.getTableName(), report.getMessage());
                    }
                }
            }
            if (dropTablesFailedList.size() > 0) {
                CairoException ex = CairoException.nonCritical().put("failed to drop tables [");
                CharSequence tableName;
                String reason;
                ObjList<CharSequence> keys = dropTablesFailedList.keys();
                for (int i = 0, n = keys.size(); i < n; i++) {
                    tableName = keys.get(i);
                    reason = dropTablesFailedList.get(tableName);
                    ex.put('\'').put(tableName).put("': ").put(reason);
                    if (i + 1 < n) {
                        ex.put(", ");
                    }
                }
                throw ex.put(']');
            }
            compiledQuery.ofDrop();
        }

        private void dropTable(
                SqlExecutionContext executionContext,
                CharSequence tableName,
                int tableNamePosition,
                boolean hasIfExists
        ) throws SqlException {
            TableToken tableToken = executionContext.getTableTokenIfExists(tableName);
            if (executionContext.getTableStatus(path, tableToken) != TableUtils.TABLE_EXISTS) {
                if (hasIfExists) {
                    compiledQuery.ofDrop();
                } else {
                    throw SqlException.tableDoesNotExist(tableNamePosition, tableName);
                }
            } else {
                executionContext.getSecurityContext().authorizeTableDrop(tableToken);
                engine.drop(path, tableToken);
                compiledQuery.ofDrop();
            }
        }

        private void executorSelector(SqlExecutionContext executionContext) throws SqlException {
            // the selected method depends on the second token, we have already seen DROP
            CharSequence tok = SqlUtil.fetchNext(lexer);
            if (tok != null) {

                // DROP TABLE [ IF EXISTS ] name [;]
                if (SqlKeywords.isTableKeyword(tok)) {
                    tok = SqlUtil.fetchNext(lexer);
                    if (tok == null) {
                        throw parseErrorExpected("IF EXISTS table-name");
                    }
                    boolean hasIfExists = false;
                    if (SqlKeywords.isIfKeyword(tok)) {
                        tok = SqlUtil.fetchNext(lexer);
                        if (tok == null || !SqlKeywords.isExistsKeyword(tok)) {
                            throw parseErrorExpected("EXISTS table-name");
                        }
                        hasIfExists = true;
                    } else {
                        lexer.unparseLast(); // tok has table name
                    }
                    tok = expectToken(lexer, "table-name");

                    SqlKeywords.assertTableNameIsQuotedOrNotAKeyword(tok, lexer.lastTokenPosition());

                    final CharSequence tableName = GenericLexer.unquote(tok);
                    final int tableNamePosition = lexer.lastTokenPosition();
                    tok = SqlUtil.fetchNext(lexer);
                    if (tok == null || Chars.equals(tok, ';')) {
                        dropTable(executionContext, tableName, tableNamePosition, hasIfExists);
                        return;
                    }
                    unknownDropTableSuffix(executionContext, tok, tableName, tableNamePosition, hasIfExists);
                } else if (SqlKeywords.isAllKeyword(tok)) {
                    // DROP ALL TABLES [;]
                    tok = SqlUtil.fetchNext(lexer);
                    if (tok != null && SqlKeywords.isTablesKeyword(tok)) {
                        tok = SqlUtil.fetchNext(lexer);
                        if (tok == null || Chars.equals(tok, ';')) {
                            dropAllTables(executionContext);
                            return;
                        }
                        throw parseErrorExpected("[;]");
                    } else {
                        throw SqlException.position(lexer.lastTokenPosition()).put("'tables' expected");
                    }
                }
            }
            unknownDropStatement(executionContext, tok);
        }

        private SqlException parseErrorExpected(CharSequence expected) {
            return SqlException.$(lexer.lastTokenPosition(), "expected ").put(expected);
        }
    }

    static {
        castGroups.extendAndSet(ColumnType.BOOLEAN, 2);
        castGroups.extendAndSet(ColumnType.BYTE, 1);
        castGroups.extendAndSet(ColumnType.SHORT, 1);
        castGroups.extendAndSet(ColumnType.CHAR, 1);
        castGroups.extendAndSet(ColumnType.INT, 1);
        castGroups.extendAndSet(ColumnType.LONG, 1);
        castGroups.extendAndSet(ColumnType.FLOAT, 1);
        castGroups.extendAndSet(ColumnType.DOUBLE, 1);
        castGroups.extendAndSet(ColumnType.DATE, 1);
        castGroups.extendAndSet(ColumnType.TIMESTAMP, 1);
        castGroups.extendAndSet(ColumnType.STRING, 3);
        castGroups.extendAndSet(ColumnType.SYMBOL, 3);
        castGroups.extendAndSet(ColumnType.BINARY, 4);

        sqlControlSymbols.add("(");
        sqlControlSymbols.add(";");
        sqlControlSymbols.add(")");
        sqlControlSymbols.add(",");
        sqlControlSymbols.add("/*");
        sqlControlSymbols.add("*/");
        sqlControlSymbols.add("--");
        sqlControlSymbols.add("[");
        sqlControlSymbols.add("]");
    }
}<|MERGE_RESOLUTION|>--- conflicted
+++ resolved
@@ -32,15 +32,11 @@
 import io.questdb.cairo.vm.api.MemoryMARW;
 import io.questdb.cairo.wal.WalUtils;
 import io.questdb.cairo.wal.WalWriterMetadata;
-<<<<<<< HEAD
 import io.questdb.griffin.engine.functions.catalogue.*;
 import io.questdb.griffin.engine.functions.table.AllTablesFunctionFactory;
 import io.questdb.griffin.engine.ops.*;
 import io.questdb.griffin.engine.table.ShowColumnsRecordCursorFactory;
 import io.questdb.griffin.engine.table.ShowPartitionsRecordCursorFactory;
-=======
-import io.questdb.griffin.engine.ops.*;
->>>>>>> 8b778a0d
 import io.questdb.griffin.model.*;
 import io.questdb.log.Log;
 import io.questdb.log.LogFactory;
@@ -2512,96 +2508,6 @@
         }
     }
 
-<<<<<<< HEAD
-    private void sqlShow(SqlExecutionContext executionContext) throws SqlException {
-        CharSequence tok = SqlUtil.fetchNext(lexer);
-        if (tok != null) {
-            // show tables
-            // show columns from tab
-            // show partitions from tab
-            // show transaction isolation level
-            // show transaction_isolation
-            // show max_identifier_length
-            // show standard_conforming_strings
-            // show search_path
-            // show datestyle
-            // show time zone
-            // show server_version
-            RecordCursorFactory factory = null;
-            if (isTablesKeyword(tok)) {
-                factory = new TableListCursorFactory(configuration, AllTablesFunctionFactory.METADATA, AllTablesFunctionFactory.SIGNATURE);
-            } else if (isColumnsKeyword(tok)) {
-                factory = new ShowColumnsRecordCursorFactory(sqlShowFromTable(executionContext), lexer.lastTokenPosition());
-            } else if (isPartitionsKeyword(tok)) {
-                factory = new ShowPartitionsRecordCursorFactory(sqlShowFromTable(executionContext));
-            } else if (isTransactionKeyword(tok)) {
-                factory = sqlShowTransaction();
-            } else if (isTransactionIsolation(tok)) {
-                factory = new ShowTransactionIsolationLevelCursorFactory();
-            } else if (isMaxIdentifierLength(tok)) {
-                factory = new ShowMaxIdentifierLengthCursorFactory();
-            } else if (isStandardConformingStrings(tok)) {
-                factory = new ShowStandardConformingStringsCursorFactory();
-            } else if (isSearchPath(tok)) {
-                factory = new ShowSearchPathCursorFactory();
-            } else if (isDateStyleKeyword(tok)) {
-                factory = new ShowDateStyleCursorFactory();
-            } else if (isServerVersionKeyword(tok)) {
-                factory = new ShowServerVersionCursorFactory();
-            } else if (isTimeKeyword(tok)) {
-                tok = SqlUtil.fetchNext(lexer);
-                if (tok != null && SqlKeywords.isZoneKeyword(tok)) {
-                    factory = new ShowTimeZoneFactory();
-                }
-            } else {
-                factory = unknownShowStatement(executionContext, tok);
-            }
-            if (factory != null) {
-                tok = SqlUtil.fetchNext(lexer);
-                if (tok == null || Chars.equals(tok, ';')) {
-                    compiledQuery.of(factory);
-                    return;
-                } else {
-                    Misc.free(factory);
-                    throw SqlException.unexpectedToken(lexer.lastTokenPosition(), tok);
-                }
-            }
-        }
-        throw SqlException.position(lexer.getPosition()).put("expected ")
-                .put("'TABLES', 'COLUMNS FROM <tab>', 'PARTITIONS FROM <tab>', ")
-                .put("'TRANSACTION ISOLATION LEVEL', 'transaction_isolation', ")
-                .put("'max_identifier_length', 'standard_conforming_strings', ")
-                .put("'search_path', 'datestyle', or 'time zone'");
-    }
-
-    private TableToken sqlShowFromTable(SqlExecutionContext executionContext) throws SqlException {
-        CharSequence tok;
-        tok = SqlUtil.fetchNext(lexer);
-        if (tok == null || !isFromKeyword(tok)) {
-            throw SqlException.position(lexer.lastTokenPosition()).put("expected 'from'");
-        }
-        tok = SqlUtil.fetchNext(lexer);
-        if (tok == null) {
-            throw SqlException.position(lexer.getPosition()).put("expected a table name");
-        }
-        final CharSequence tableName = GenericLexer.assertNoDotsAndSlashes(GenericLexer.unquote(tok), lexer.lastTokenPosition());
-        return tableExistsOrFail(lexer.lastTokenPosition(), tableName, executionContext);
-    }
-
-    private RecordCursorFactory sqlShowTransaction() throws SqlException {
-        CharSequence tok = SqlUtil.fetchNext(lexer);
-        if (tok != null && isIsolationKeyword(tok)) {
-            tok = SqlUtil.fetchNext(lexer);
-            if (tok != null && isLevelKeyword(tok)) {
-                return new ShowTransactionIsolationLevelCursorFactory();
-            }
-            throw SqlException.position(tok != null ? lexer.lastTokenPosition() : lexer.getPosition()).put("expected 'level'");
-        }
-        throw SqlException.position(tok != null ? lexer.lastTokenPosition() : lexer.getPosition()).put("expected 'isolation'");
-    }
-
-=======
->>>>>>> 8b778a0d
     private TableToken tableExistsOrFail(int position, CharSequence tableName, SqlExecutionContext executionContext) throws SqlException {
         TableToken tableToken = executionContext.getTableTokenIfExists(tableName);
         if (executionContext.getTableStatus(path, tableToken) != TableUtils.TABLE_EXISTS) {
