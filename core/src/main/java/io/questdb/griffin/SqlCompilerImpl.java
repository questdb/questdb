--- conflicted
+++ resolved
@@ -649,246 +649,6 @@
     ) throws SqlException {
         // add columns to table
         CharSequence tok = SqlUtil.fetchNext(lexer);
-        // ignore `column`
-        if (tok != null && !SqlKeywords.isColumnKeyword(tok)) {
-            lexer.unparseLast();
-        }
-
-        AlterOperationBuilder addColumn = alterOperationBuilder.ofAddColumn(
-                tableNamePosition,
-                tableToken,
-                tableMetadata.getTableId()
-        );
-
-        int semicolonPos = -1;
-        do {
-            tok = maybeExpectToken(lexer, "'column' or column name", semicolonPos < 0);
-            if (semicolonPos >= 0) {
-                if (tok != null) {
-                    throw SqlException.$(lexer.lastTokenPosition(), "',' expected");
-                }
-                break;
-            }
-
-            int index = tableMetadata.getColumnIndexQuiet(tok);
-            if (index != -1) {
-                throw SqlException.$(lexer.lastTokenPosition(), "column '").put(tok).put("' already exists");
-            }
-
-            CharSequence columnName = GenericLexer.immutableOf(GenericLexer.unquote(tok));
-            int columnNamePosition = lexer.lastTokenPosition();
-
-<<<<<<< HEAD
-                        alterTableColumnAddIndex(
-                                securityContext,
-                                tableNamePosition,
-                                tableToken,
-                                columnNamePosition,
-                                columnName,
-                                tableMetadata,
-                                indexValueCapacity
-                        );
-                    } else if (SqlKeywords.isDropKeyword(tok)) {
-                        // alter table <table name> alter column drop index
-                        expectKeyword(lexer, "index");
-                        tok = SqlUtil.fetchNext(lexer);
-                        if (tok != null && !isSemicolon(tok)) {
-                            throw SqlException.$(lexer.lastTokenPosition(), "unexpected token [").put(tok).put("] while trying to drop index");
-                        }
-                        alterTableColumnDropIndex(
-                                securityContext,
-                                tableNamePosition,
-                                tableToken,
-                                columnNamePosition,
-                                columnName,
-                                tableMetadata
-                        );
-                    } else if (SqlKeywords.isCacheKeyword(tok)) {
-                        alterTableColumnCacheFlag(
-                                securityContext,
-                                tableNamePosition,
-                                tableToken,
-                                columnNamePosition,
-                                columnName,
-                                tableMetadata,
-                                true
-                        );
-                    } else if (SqlKeywords.isNoCacheKeyword(tok)) {
-                        alterTableColumnCacheFlag(
-                                securityContext,
-                                tableNamePosition,
-                                tableToken,
-                                columnNamePosition,
-                                columnName,
-                                tableMetadata,
-                                false
-                        );
-                    } else if (SqlKeywords.isTypeKeyword(tok)) {
-                        alterTableChangeColumnType(
-                                securityContext,
-                                tableNamePosition,
-                                tableToken,
-                                columnNamePosition,
-                                columnName,
-                                tableMetadata,
-                                columnIndex,
-                                executionContext
-                        );
-                    } else {
-                        throw SqlException.$(lexer.lastTokenPosition(), "'add', 'drop', 'cache' or 'nocache' expected").put(" found '").put(tok).put('\'');
-                    }
-                } else {
-                    throw SqlException.$(lexer.lastTokenPosition(), "'column' or 'partition' expected");
-                }
-            } else if (SqlKeywords.isSetKeyword(tok)) {
-                tok = expectToken(lexer, "'param' or 'type'");
-                if (SqlKeywords.isParamKeyword(tok)) {
-                    final int paramNamePosition = lexer.getPosition();
-                    tok = expectToken(lexer, "param name");
-                    final CharSequence paramName = GenericLexer.immutableOf(tok);
-                    tok = expectToken(lexer, "'='");
-                    if (tok.length() == 1 && tok.charAt(0) == '=') {
-                        CharSequence value = GenericLexer.immutableOf(SqlUtil.fetchNext(lexer));
-                        alterTableSetParam(paramName, value, paramNamePosition, tableToken, tableNamePosition, tableMetadata.getTableId());
-                    } else {
-                        throw SqlException.$(lexer.lastTokenPosition(), "'=' expected");
-                    }
-                } else if (SqlKeywords.isTypeKeyword(tok)) {
-                    tok = expectToken(lexer, "'bypass' or 'wal'");
-                    if (SqlKeywords.isBypassKeyword(tok)) {
-                        tok = expectToken(lexer, "'wal'");
-                        if (SqlKeywords.isWalKeyword(tok)) {
-                            alterTableSetType(executionContext, tableNamePosition, tableToken, (byte) 0);
-                        } else {
-                            throw SqlException.$(lexer.lastTokenPosition(), "'wal' expected");
-                        }
-                    } else if (SqlKeywords.isWalKeyword(tok)) {
-                        alterTableSetType(executionContext, tableNamePosition, tableToken, (byte) 1);
-                    } else {
-                        throw SqlException.$(lexer.lastTokenPosition(), "'bypass' or 'wal' expected");
-                    }
-                } else {
-                    throw SqlException.$(lexer.lastTokenPosition(), "'param' or 'type' expected");
-                }
-            } else if (SqlKeywords.isResumeKeyword(tok)) {
-                tok = expectToken(lexer, "'wal'");
-                if (!SqlKeywords.isWalKeyword(tok)) {
-                    throw SqlException.$(lexer.lastTokenPosition(), "'wal' expected");
-                }
-
-                tok = SqlUtil.fetchNext(lexer); // optional FROM part
-                long fromTxn = -1;
-                if (tok != null && !Chars.equals(tok, ';')) {
-                    if (SqlKeywords.isFromKeyword(tok)) {
-                        tok = expectToken(lexer, "'transaction' or 'txn'");
-                        if (!(SqlKeywords.isTransactionKeyword(tok) || SqlKeywords.isTxnKeyword(tok))) {
-                            throw SqlException.$(lexer.lastTokenPosition(), "'transaction' or 'txn' expected");
-                        }
-                        CharSequence txnValue = expectToken(lexer, "transaction value");
-                        try {
-                            fromTxn = Numbers.parseLong(txnValue);
-                        } catch (NumericException e) {
-                            throw SqlException.$(lexer.lastTokenPosition(), "invalid value [value=").put(txnValue).put(']');
-                        }
-                    } else {
-                        throw SqlException.$(lexer.lastTokenPosition(), "'from' expected");
-                    }
-                }
-                if (!engine.isWalTable(tableToken)) {
-                    throw SqlException.$(lexer.lastTokenPosition(), tableToken.getTableName()).put(" is not a WAL table.");
-                }
-                securityContext.authorizeResumeWal(tableToken);
-                alterTableResume(tableNamePosition, tableToken, fromTxn, executionContext);
-            } else if (SqlKeywords.isSuspendKeyword(tok)) {
-                tok = expectToken(lexer, "'wal'");
-                if (!SqlKeywords.isWalKeyword(tok)) {
-                    throw SqlException.$(lexer.lastTokenPosition(), "'wal' expected");
-                }
-                if (!engine.isWalTable(tableToken)) {
-                    throw SqlException.$(lexer.lastTokenPosition(), tableToken.getTableName()).put(" is not a WAL table.");
-                }
-                if (!configuration.isDevModeEnabled()) {
-                    throw SqlException.$(0, "Cannot suspend table, database is not in dev mode");
-                }
-
-                ErrorTag errorTag = ErrorTag.NONE;
-                String errorMessage = "";
-
-                tok = SqlUtil.fetchNext(lexer); // optional WITH part
-                if (tok != null && !Chars.equals(tok, ';')) {
-                    if (SqlKeywords.isWithKeyword(tok)) {
-                        tok = expectToken(lexer, "error code/tag");
-                        final CharSequence errorCodeOrTagValue = GenericLexer.unquote(tok).toString();
-                        try {
-                            final int errorCode = Numbers.parseInt(errorCodeOrTagValue);
-                            errorTag = ErrorTag.resolveTag(errorCode);
-                        } catch (NumericException e) {
-                            try {
-                                errorTag = ErrorTag.resolveTag(errorCodeOrTagValue);
-                            } catch (CairoException cairoException) {
-                                throw SqlException.$(lexer.lastTokenPosition(), "invalid value [value=").put(errorCodeOrTagValue).put(']');
-                            }
-                        }
-                        final CharSequence comma = expectToken(lexer, "','");
-                        if (!Chars.equals(comma, ',')) {
-                            throw SqlException.position(lexer.getPosition()).put("',' expected");
-                        }
-                        tok = expectToken(lexer, "error message");
-                        errorMessage = GenericLexer.unquote(tok).toString();
-                        tok = SqlUtil.fetchNext(lexer);
-                        if (tok != null && !Chars.equals(tok, ';')) {
-                            throw SqlException.$(lexer.lastTokenPosition(), "unexpected token [token=").put(tok).put(']');
-                        }
-                    } else {
-                        throw SqlException.$(lexer.lastTokenPosition(), "'with' expected");
-                    }
-                }
-                alterTableSuspend(tableNamePosition, tableToken, errorTag, errorMessage, executionContext);
-            } else if (SqlKeywords.isSquashKeyword(tok)) {
-                securityContext.authorizeAlterTableDropPartition(tableToken);
-                tok = expectToken(lexer, "'partitions'");
-                if (SqlKeywords.isPartitionsKeyword(tok)) {
-                    compiledQuery.ofAlter(alterOperationBuilder.ofSquashPartitions(tableNamePosition, tableToken).build());
-                } else {
-                    throw SqlException.$(lexer.lastTokenPosition(), "'partitions' expected");
-                }
-            } else if (SqlKeywords.isDedupKeyword(tok) || SqlKeywords.isDeduplicateKeyword(tok)) {
-                tok = expectToken(lexer, "'dedup columns'");
-
-                if (SqlKeywords.isDisableKeyword(tok)) {
-                    executionContext.getSecurityContext().authorizeAlterTableDedupDisable(tableToken);
-                    AlterOperationBuilder setDedup = alterOperationBuilder.ofDedupDisable(
-                            tableNamePosition,
-                            tableToken
-                    );
-                    compiledQuery.ofAlter(setDedup.build());
-                } else {
-                    lexer.unparseLast();
-                    executionContext.getSecurityContext().authorizeAlterTableDedupEnable(tableToken);
-                    alterTableDedupEnable(tableNamePosition, tableToken, tableMetadata, lexer);
-                }
-            } else {
-                throw SqlException.$(lexer.lastTokenPosition(), AlterTableUtils.ALTER_TABLE_EXPECTED_TOKEN_DESCR).put(" expected");
-            }
-        } catch (CairoException e) {
-            LOG.info().$("could not alter table [table=").$(tableToken.getTableName())
-                    .$(", errno=").$(e.getErrno())
-                    .$(", ex=").$(e.getFlyweightMessage()).$();
-            if (e.getPosition() == 0) {
-                e.position(lexer.lastTokenPosition());
-            }
-            throw e;
-        }
-    }
-
-    private void alterTableAddColumn(
-            SecurityContext securityContext,
-            int tableNamePosition,
-            TableToken tableToken,
-            TableRecordMetadata tableMetadata
-    ) throws SqlException {
-        // add columns to table
-        CharSequence tok = SqlUtil.fetchNext(lexer);
 
         // ignore `column`
         if (tok != null && !SqlKeywords.isColumnKeyword(tok)) {
@@ -938,8 +698,6 @@
             CharSequence columnName = GenericLexer.immutableOf(GenericLexer.unquote(tok));
             int columnNamePosition = lexer.lastTokenPosition();
 
-=======
->>>>>>> 5dd7e3dc
             if (!TableUtils.isValidColumnName(columnName, configuration.getMaxFileNameLength())) {
                 throw SqlException.$(lexer.lastTokenPosition(), " new column name contains invalid characters");
             }
