/*******************************************************************************
 *     ___                  _   ____  ____
 *    / _ \ _   _  ___  ___| |_|  _ \| __ )
 *   | | | | | | |/ _ \/ __| __| | | |  _ \
 *   | |_| | |_| |  __/\__ \ |_| |_| | |_) |
 *    \__\_\\__,_|\___||___/\__|____/|____/
 *
 *  Copyright (c) 2014-2019 Appsicle
 *  Copyright (c) 2019-2024 QuestDB
 *
 *  Licensed under the Apache License, Version 2.0 (the "License");
 *  you may not use this file except in compliance with the License.
 *  You may obtain a copy of the License at
 *
 *  http://www.apache.org/licenses/LICENSE-2.0
 *
 *  Unless required by applicable law or agreed to in writing, software
 *  distributed under the License is distributed on an "AS IS" BASIS,
 *  WITHOUT WARRANTIES OR CONDITIONS OF ANY KIND, either express or implied.
 *  See the License for the specific language governing permissions and
 *  limitations under the License.
 *
 ******************************************************************************/

package io.questdb.griffin;

import io.questdb.MessageBus;
import io.questdb.PropServerConfiguration;
import io.questdb.TelemetryOrigin;
import io.questdb.TelemetrySystemEvent;
import io.questdb.cairo.CairoConfiguration;
import io.questdb.cairo.CairoEngine;
import io.questdb.cairo.CairoError;
import io.questdb.cairo.CairoException;
import io.questdb.cairo.CairoTable;
import io.questdb.cairo.ColumnType;
import io.questdb.cairo.DefaultLifecycleManager;
import io.questdb.cairo.EntityColumnFilter;
import io.questdb.cairo.EntryUnavailableException;
import io.questdb.cairo.ErrorTag;
import io.questdb.cairo.GenericRecordMetadata;
import io.questdb.cairo.IndexBuilder;
import io.questdb.cairo.ListColumnFilter;
import io.questdb.cairo.MapWriter;
import io.questdb.cairo.MetadataCacheReader;
import io.questdb.cairo.MicrosTimestampDriver;
import io.questdb.cairo.OperationCodes;
import io.questdb.cairo.PartitionBy;
import io.questdb.cairo.SecurityContext;
import io.questdb.cairo.SymbolMapReader;
import io.questdb.cairo.TableColumnMetadata;
import io.questdb.cairo.TableNameRegistry;
import io.questdb.cairo.TableNameRegistryStore;
import io.questdb.cairo.TableReader;
import io.questdb.cairo.TableReaderMetadata;
import io.questdb.cairo.TableToken;
import io.questdb.cairo.TableUtils;
import io.questdb.cairo.TableWriter;
import io.questdb.cairo.TableWriterAPI;
import io.questdb.cairo.TimestampDriver;
import io.questdb.cairo.VacuumColumnVersions;
import io.questdb.cairo.file.BlockFileReader;
import io.questdb.cairo.file.BlockFileWriter;
import io.questdb.cairo.mv.MatViewDefinition;
import io.questdb.cairo.mv.MatViewGraph;
import io.questdb.cairo.mv.MatViewState;
import io.questdb.cairo.mv.MatViewStateReader;
import io.questdb.cairo.mv.MatViewStateStore;
import io.questdb.cairo.security.AllowAllSecurityContext;
import io.questdb.cairo.sql.BindVariableService;
import io.questdb.cairo.sql.Function;
import io.questdb.cairo.sql.InsertOperation;
import io.questdb.cairo.sql.Record;
import io.questdb.cairo.sql.RecordCursor;
import io.questdb.cairo.sql.RecordCursorFactory;
import io.questdb.cairo.sql.RecordMetadata;
import io.questdb.cairo.sql.SqlExecutionCircuitBreaker;
import io.questdb.cairo.sql.TableMetadata;
import io.questdb.cairo.sql.TableRecordMetadata;
import io.questdb.cairo.sql.TableReferenceOutOfDateException;
import io.questdb.cairo.sql.VirtualRecord;
import io.questdb.cairo.vm.Vm;
import io.questdb.cairo.vm.api.MemoryMARW;
import io.questdb.cairo.wal.WalUtils;
import io.questdb.cairo.wal.WalWriterMetadata;
import io.questdb.griffin.engine.QueryProgress;
import io.questdb.griffin.engine.groupby.TimestampSampler;
import io.questdb.griffin.engine.groupby.TimestampSamplerFactory;
import io.questdb.griffin.engine.ops.AlterOperationBuilder;
import io.questdb.griffin.engine.ops.CopyCancelFactory;
import io.questdb.griffin.engine.ops.CopyFactory;
import io.questdb.griffin.engine.ops.CreateMatViewOperation;
import io.questdb.griffin.engine.ops.CreateMatViewOperationBuilder;
import io.questdb.griffin.engine.ops.CreateTableOperation;
import io.questdb.griffin.engine.ops.CreateTableOperationBuilder;
import io.questdb.griffin.engine.ops.DropAllOperation;
import io.questdb.griffin.engine.ops.GenericDropOperation;
import io.questdb.griffin.engine.ops.GenericDropOperationBuilder;
import io.questdb.griffin.engine.ops.InsertAsSelectOperationImpl;
import io.questdb.griffin.engine.ops.InsertOperationImpl;
import io.questdb.griffin.engine.ops.Operation;
import io.questdb.griffin.engine.ops.UpdateOperation;
import io.questdb.griffin.model.CopyModel;
import io.questdb.griffin.model.ExecutionModel;
import io.questdb.griffin.model.ExplainModel;
import io.questdb.griffin.model.ExpressionNode;
import io.questdb.griffin.model.InsertModel;
import io.questdb.griffin.model.QueryColumn;
import io.questdb.griffin.model.QueryModel;
import io.questdb.griffin.model.RenameTableModel;
import io.questdb.log.Log;
import io.questdb.log.LogFactory;
import io.questdb.log.LogRecord;
import io.questdb.network.PeerDisconnectedException;
import io.questdb.network.PeerIsSlowToReadException;
import io.questdb.network.QueryPausedException;
import io.questdb.std.BytecodeAssembler;
import io.questdb.std.CharSequenceObjHashMap;
import io.questdb.std.Chars;
import io.questdb.std.FilesFacade;
import io.questdb.std.GenericLexer;
import io.questdb.std.IntList;
import io.questdb.std.LowerCaseAsciiCharSequenceObjHashMap;
import io.questdb.std.MemoryTag;
import io.questdb.std.Misc;
import io.questdb.std.Numbers;
import io.questdb.std.NumericException;
import io.questdb.std.ObjHashSet;
import io.questdb.std.ObjList;
import io.questdb.std.ObjectPool;
import io.questdb.std.Transient;
import io.questdb.std.Utf8SequenceObjHashMap;
import io.questdb.std.datetime.CommonUtils;
import io.questdb.std.datetime.DateFormat;
<<<<<<< HEAD
=======
import io.questdb.std.datetime.TimeZoneRules;
import io.questdb.std.datetime.microtime.TimestampFormatUtils;
import io.questdb.std.datetime.microtime.Timestamps;
>>>>>>> 3322f35c
import io.questdb.std.str.Path;
import io.questdb.std.str.Sinkable;
import io.questdb.std.str.StringSink;
import io.questdb.std.str.Utf8s;
import org.jetbrains.annotations.NotNull;
import org.jetbrains.annotations.Nullable;
import org.jetbrains.annotations.TestOnly;

import java.io.Closeable;

import static io.questdb.cairo.TableUtils.COLUMN_NAME_TXN_NONE;
import static io.questdb.griffin.SqlKeywords.*;
import static io.questdb.std.GenericLexer.unquote;

public class SqlCompilerImpl implements SqlCompiler, Closeable, SqlParserCallback {
    public static final String ALTER_TABLE_EXPECTED_TOKEN_DESCR =
            "'add', 'alter', 'attach', 'detach', 'drop', 'convert', 'resume', 'rename', 'set' or 'squash'";
    static final ObjList<String> sqlControlSymbols = new ObjList<>(8);
    // null object used to skip null checks in batch method
    private static final BatchCallback EMPTY_CALLBACK = new BatchCallback() {
        @Override
        public void postCompile(SqlCompiler compiler, CompiledQuery cq, CharSequence queryText) {
        }

        @Override
        public boolean preCompile(SqlCompiler compiler, CharSequence sqlText) {
            return true;
        }
    };
    private static final boolean[][] columnConversionSupport = new boolean[ColumnType.NULL][ColumnType.NULL];
    @SuppressWarnings("FieldMayBeFinal")
    private static Log LOG = LogFactory.getLog(SqlCompilerImpl.class);
    protected final AlterOperationBuilder alterOperationBuilder;
    protected final SqlCodeGenerator codeGenerator;
    protected final CompiledQueryImpl compiledQuery;
    protected final CairoConfiguration configuration;
    protected final CairoEngine engine;
    protected final LowerCaseAsciiCharSequenceObjHashMap<KeywordBasedExecutor> keywordBasedExecutors = new LowerCaseAsciiCharSequenceObjHashMap<>();
    protected final GenericLexer lexer;
    protected final SqlOptimiser optimiser;
    protected final Path path;
    protected final QueryRegistry queryRegistry;
    private final BytecodeAssembler asm = new BytecodeAssembler();
    private final DatabaseBackupAgent backupAgent;
    private final BlockFileWriter blockFileWriter;
    private final CharacterStore characterStore;
    private final ObjList<CharSequence> columnNames = new ObjList<>();
    private final CharSequenceObjHashMap<String> dropAllTablesFailedTableNames = new CharSequenceObjHashMap<>();
    private final GenericDropOperationBuilder dropOperationBuilder;
    private final EntityColumnFilter entityColumnFilter = new EntityColumnFilter();
    private final FilesFacade ff;
    private final FunctionParser functionParser;
    private final ListColumnFilter listColumnFilter = new ListColumnFilter();
    private final int maxRecompileAttempts;
    private final MemoryMARW mem = Vm.getCMARWInstance();
    private final MessageBus messageBus;
    private final SqlParser parser;
    private final TimestampValueRecord partitionFunctionRec = new TimestampValueRecord();
    private final QueryBuilder queryBuilder;
    private final ObjectPool<QueryColumn> queryColumnPool;
    private final ObjectPool<QueryModel> queryModelPool;
    private final Path renamePath;
    private final ObjectPool<ExpressionNode> sqlNodePool;
    private final ObjHashSet<TableToken> tableTokenBucket = new ObjHashSet<>();
    private final ObjList<TableWriterAPI> tableWriters = new ObjList<>();
    private final VacuumColumnVersions vacuumColumnVersions;
    protected CharSequence sqlText;
    private boolean closed = false;
    // Helper var used to pass back count in cases it can't be done via method result.
    private long insertCount;
    //determines how compiler parses query text
    //true - compiler treats whole input as single query and doesn't stop on ';'. Default mode.
    //false - compiler treats input as list of statements and stops processing statement on ';'. Used in batch processing.
    private boolean isSingleQueryMode = true;

    public SqlCompilerImpl(CairoEngine engine) {
        try {
            this.path = new Path(255, MemoryTag.NATIVE_SQL_COMPILER);
            this.renamePath = new Path(255, MemoryTag.NATIVE_SQL_COMPILER);
            this.engine = engine;
            this.maxRecompileAttempts = engine.getConfiguration().getMaxSqlRecompileAttempts();
            this.queryBuilder = new QueryBuilder(this);
            this.configuration = engine.getConfiguration();
            this.ff = configuration.getFilesFacade();
            this.messageBus = engine.getMessageBus();
            this.sqlNodePool = new ObjectPool<>(ExpressionNode.FACTORY, configuration.getSqlExpressionPoolCapacity());
            this.queryColumnPool = new ObjectPool<>(QueryColumn.FACTORY, configuration.getSqlColumnPoolCapacity());
            this.queryModelPool = new ObjectPool<>(QueryModel.FACTORY, configuration.getSqlModelPoolCapacity());
            this.compiledQuery = new CompiledQueryImpl(engine);
            this.characterStore = new CharacterStore(
                    configuration.getSqlCharacterStoreCapacity(),
                    configuration.getSqlCharacterStoreSequencePoolCapacity()
            );

            this.lexer = new GenericLexer(configuration.getSqlLexerPoolCapacity());
            this.functionParser = new FunctionParser(configuration, engine.getFunctionFactoryCache());
            this.codeGenerator = new SqlCodeGenerator(configuration, functionParser, sqlNodePool);
            this.vacuumColumnVersions = new VacuumColumnVersions(engine);

            // we have cyclical dependency here
            functionParser.setSqlCodeGenerator(codeGenerator);

            this.backupAgent = new DatabaseBackupAgent();

            registerKeywordBasedExecutors();

            configureLexer(lexer);

            final PostOrderTreeTraversalAlgo postOrderTreeTraversalAlgo = new PostOrderTreeTraversalAlgo();

            optimiser = newSqlOptimiser(
                    configuration,
                    characterStore,
                    sqlNodePool,
                    queryColumnPool,
                    queryModelPool,
                    postOrderTreeTraversalAlgo,
                    functionParser,
                    path
            );

            parser = new SqlParser(
                    configuration,
                    characterStore,
                    sqlNodePool,
                    queryColumnPool,
                    queryModelPool,
                    postOrderTreeTraversalAlgo
            );

            alterOperationBuilder = new AlterOperationBuilder();
            dropOperationBuilder = new GenericDropOperationBuilder();
            queryRegistry = engine.getQueryRegistry();
            blockFileWriter = new BlockFileWriter(ff, configuration.getCommitMode());
        } catch (Throwable th) {
            close();
            throw th;
        }
    }

    public static long copyOrderedBatched(
            TableWriterAPI writer,
            RecordMetadata metadata,
            RecordCursor cursor,
            RecordToRowCopier copier,
            int cursorTimestampIndex,
            long batchSize,
            long o3MaxLag,
            SqlExecutionCircuitBreaker circuitBreaker
    ) {
        long rowCount;
        int timestampColumnType = metadata.getColumnType(cursorTimestampIndex);
        if (ColumnType.isSymbolOrString(timestampColumnType)) {
            rowCount = copyOrderedBatchedStrTimestamp(writer, cursor, copier, cursorTimestampIndex, batchSize, o3MaxLag, circuitBreaker);
        } else if (metadata.getColumnType(cursorTimestampIndex) == ColumnType.VARCHAR) {
            rowCount = copyOrderedBatchedVarcharTimestamp(writer, cursor, copier, cursorTimestampIndex, batchSize, o3MaxLag, circuitBreaker);
        } else {
            rowCount = copyOrderedBatched0(writer, cursor, copier, timestampColumnType, cursorTimestampIndex, batchSize, o3MaxLag, circuitBreaker);
        }
        return rowCount;
    }

    /**
     * Returns number of copied rows.
     */
    public static long copyUnordered(RecordCursor cursor, TableWriterAPI writer, RecordToRowCopier copier, SqlExecutionCircuitBreaker circuitBreaker) {
        long rowCount = 0;
        final Record record = cursor.getRecord();
        while (cursor.hasNext()) {
            circuitBreaker.statefulThrowExceptionIfTripped();
            TableWriter.Row row = writer.newRow();
            copier.copy(record, row);
            row.append();
            rowCount++;
        }
        return rowCount;
    }

    // public for testing
    public static void expectKeyword(GenericLexer lexer, CharSequence keyword) throws SqlException {
        CharSequence tok = SqlUtil.fetchNext(lexer);
        if (tok == null) {
            throw SqlException.position(lexer.getPosition()).put('\'').put(keyword).put("' expected");
        }
        if (!Chars.equalsLowerCaseAscii(tok, keyword)) {
            throw SqlException.position(lexer.lastTokenPosition()).put('\'').put(keyword).put("' expected");
        }
    }

    @Override
    public void clear() {
        clearExceptSqlText();
        sqlText = null;
    }

    @Override
    public void close() {
        if (closed) {
            throw new IllegalStateException("close was already called");
        }
        closed = true;
        Misc.free(backupAgent);
        Misc.free(vacuumColumnVersions);
        Misc.free(path);
        Misc.free(renamePath);
        Misc.free(codeGenerator);
        Misc.free(mem);
        Misc.freeObjList(tableWriters);
        Misc.free(blockFileWriter);
    }

    @Override
    @NotNull
    public CompiledQuery compile(@NotNull CharSequence sqlText, @NotNull SqlExecutionContext executionContext) throws SqlException {
        clear();
        // these are quick executions that do not require building of a model
        lexer.of(sqlText);
        isSingleQueryMode = true;

        compileInner(executionContext, sqlText, true);
        return compiledQuery;
    }

    /**
     * Allows processing of batches of sql statements (sql scripts) separated by ';' .
     * Each query is processed in sequence and processing stops on first error and whole batch gets discarded.
     * Noteworthy difference between this and 'normal' query is that all empty queries get ignored, e.g.
     * <br>
     * select 1;<br>
     * ; ;/* comment \*\/;--comment\n; - these get ignored <br>
     * update a set b=c  ; <br>
     * <p>
     * Useful PG doc link :
     *
     * @param batchText        - block of queries to process
     * @param executionContext - SQL execution context
     * @param batchCallback    - callback to perform actions prior to or after batch part compilation, e.g. clear caches or execute command
     * @throws SqlException              - in case of syntax error
     * @throws PeerDisconnectedException - when peer is disconnected
     * @throws PeerIsSlowToReadException - when peer is too slow
     * @throws QueryPausedException      - when query is paused
     * @see <a href="https://www.postgresql.org/docs/current/protocol-flow.html#id-1.10.5.7.4">PostgreSQL documentation</a>
     */
    @Override
    public void compileBatch(
            @NotNull CharSequence batchText,
            @NotNull SqlExecutionContext executionContext,
            BatchCallback batchCallback
    ) throws Exception {
        clear();
        lexer.of(batchText);
        isSingleQueryMode = false;

        if (batchCallback == null) {
            batchCallback = EMPTY_CALLBACK;
        }

        int position;

        while (lexer.hasNext()) {
            // skip over empty statements that'd cause error in parser
            position = getNextValidTokenPosition();
            if (position == -1) {
                return;
            }

            boolean recompileStale = true;
            for (int retries = 0; recompileStale; retries++) {
                clear(); // we don't use normal compile here because we can't reset existing lexer

                // Fetch sqlText, this will move lexer pointer (state change).
                // We try to avoid logging the entire sql batch, in case batch contains secrets
                final CharSequence sqlText = batchText.subSequence(position, goToQueryEnd());

                if (batchCallback.preCompile(this, sqlText)) {
                    // ok, the callback wants us to compile this query, let's go!

                    // re-position lexer pointer to where sqlText just began
                    lexer.backTo(position, null);
                    compileInner(executionContext, sqlText, true);

                    // consume residual text, such as semicolon
                    goToQueryEnd();
                    // We've to move lexer because some query handlers don't consume all tokens (e.g. SET )
                    // some code in postCompile might need full text of current query
                    try {
                        batchCallback.postCompile(this, compiledQuery, sqlText);
                        recompileStale = false;
                    } catch (TableReferenceOutOfDateException e) {
                        if (retries == maxRecompileAttempts) {
                            throw e;
                        }
                        LOG.info().$safe(e.getFlyweightMessage()).$();
                        // will recompile
                        lexer.restart();
                    }
                } else {
                    recompileStale = false;
                }
            }
        }
    }

    @Override
    public void execute(final Operation op, SqlExecutionContext executionContext) throws SqlException {
        switch (op.getOperationCode()) {
            case OperationCodes.CREATE_TABLE:
                executeCreateTable((CreateTableOperation) op, executionContext);
                break;
            case OperationCodes.CREATE_MAT_VIEW:
                executeCreateMatView((CreateMatViewOperation) op, executionContext);
                break;
            case OperationCodes.DROP_TABLE:
                executeDropTable((GenericDropOperation) op, executionContext);
                break;
            case OperationCodes.DROP_MAT_VIEW:
                executeDropMatView((GenericDropOperation) op, executionContext);
                break;
            case OperationCodes.DROP_ALL:
                executeDropAllTables(executionContext);
                break;
            default:
                throw SqlException.position(0).put("Unsupported operation [code=").put(op.getOperationCode()).put(']');
        }
    }

    @Override
    public RecordCursorFactory generateSelectWithRetries(
            @Transient QueryModel initialQueryModel,
            @Nullable @Transient InsertModel insertModel,
            @Transient SqlExecutionContext executionContext,
            boolean generateProgressLogger
    ) throws SqlException {
        QueryModel queryModel = initialQueryModel;
        int remainingRetries = maxRecompileAttempts;
        for (; ; ) {
            try {
                return generateSelectOneShot(queryModel, executionContext, generateProgressLogger);
            } catch (TableReferenceOutOfDateException e) {
                if (--remainingRetries < 0) {
                    throw SqlException.position(0).put("too many ").put(e.getFlyweightMessage());
                }
                LOG.info().$("retrying plan [q=`").$(queryModel).$("`, fd=").$(executionContext.getRequestFd()).I$();
                clearExceptSqlText();
                lexer.restart();
                if (insertModel != null) {
                    queryModel = compileExecutionModel(executionContext).getQueryModel();
                    insertModel.setQueryModel(queryModel);
                } else {
                    queryModel = (QueryModel) compileExecutionModel(executionContext);
                }
            }
        }
    }

    @Override
    public BytecodeAssembler getAsm() {
        return asm;
    }

    @Override
    public CairoEngine getEngine() {
        return engine;
    }

    public FunctionFactoryCache getFunctionFactoryCache() {
        return functionParser.getFunctionFactoryCache();
    }

    @Override
    public QueryBuilder query() {
        queryBuilder.clear();
        return queryBuilder;
    }

    @TestOnly
    @Override
    public void setEnableJitNullChecks(boolean value) {
        codeGenerator.setEnableJitNullChecks(value);
    }

    @TestOnly
    @Override
    public void setFullFatJoins(boolean value) {
        codeGenerator.setFullFatJoins(value);
    }

    @TestOnly
    @Override
    public ExecutionModel testCompileModel(CharSequence sqlText, SqlExecutionContext executionContext) throws SqlException {
        clear();
        lexer.of(sqlText);
        return compileExecutionModel(executionContext);
    }

    @TestOnly
    @Override
    public ExpressionNode testParseExpression(CharSequence expression, QueryModel model) throws SqlException {
        clear();
        lexer.of(expression);
        return parser.expr(lexer, model, this);
    }

    // test only
    @TestOnly
    @Override
    public void testParseExpression(CharSequence expression, ExpressionParserListener listener) throws SqlException {
        clear();
        lexer.of(expression);
        parser.expr(lexer, listener, this);
    }

    private static void addSupportedConversion(short fromType, short... toTypes) {
        for (short toType : toTypes) {
            columnConversionSupport[fromType][toType] = true;
            // Make it symmetrical
            columnConversionSupport[toType][fromType] = true;
        }
    }

    private static void configureLexer(GenericLexer lexer) {
        for (int i = 0, k = sqlControlSymbols.size(); i < k; i++) {
            lexer.defineSymbol(sqlControlSymbols.getQuick(i));
        }
        // note: it's safe to take any registry (new or old) because we don't use precedence here
        OperatorRegistry registry = OperatorExpression.getRegistry();
        for (int i = 0, k = registry.operators.size(); i < k; i++) {
            OperatorExpression op = registry.operators.getQuick(i);
            if (op.symbol) {
                lexer.defineSymbol(op.operator.token);
            }
        }
    }

    private static long copyOrdered0(
            TableWriterAPI writer,
            RecordCursor cursor,
            RecordToRowCopier copier,
            int fromTimestampType,
            int cursorTimestampIndex,
            SqlExecutionCircuitBreaker circuitBreaker
    ) {
        long rowCount = 0;
        final Record record = cursor.getRecord();
        CommonUtils.TimestampUnitConverter converter = ColumnType.getTimestampDriver(writer.getMetadata().getTimestampType()).getTimestampUnitConverter(fromTimestampType);
        if (converter == null) {
            while (cursor.hasNext()) {
                circuitBreaker.statefulThrowExceptionIfTripped();
                TableWriter.Row row = writer.newRow(record.getTimestamp(cursorTimestampIndex));
                copier.copy(record, row);
                row.append();
                rowCount++;
            }
        } else {
            while (cursor.hasNext()) {
                circuitBreaker.statefulThrowExceptionIfTripped();
                TableWriter.Row row = writer.newRow(converter.convert(record.getTimestamp(cursorTimestampIndex)));
                copier.copy(record, row);
                row.append();
                rowCount++;
            }
        }

        return rowCount;
    }

    // returns number of copied rows
    private static long copyOrderedBatched0(
            TableWriterAPI writer,
            RecordCursor cursor,
            RecordToRowCopier copier,
            int fromTimestampType,
            int cursorTimestampIndex,
            long batchSize,
            long o3MaxLag,
            SqlExecutionCircuitBreaker circuitBreaker
    ) {
        long commitTarget = batchSize;
        long rowCount = 0;
        final Record record = cursor.getRecord();
        CommonUtils.TimestampUnitConverter converter = ColumnType.getTimestampDriver(writer.getMetadata().getTimestampType()).getTimestampUnitConverter(fromTimestampType);
        if (converter == null) {
            while (cursor.hasNext()) {
                circuitBreaker.statefulThrowExceptionIfTripped();
                TableWriter.Row row = writer.newRow(record.getTimestamp(cursorTimestampIndex));
                copier.copy(record, row);
                row.append();
                if (++rowCount >= commitTarget) {
                    writer.ic(o3MaxLag);
                    commitTarget = rowCount + batchSize;
                }
            }
        } else {
            while (cursor.hasNext()) {
                circuitBreaker.statefulThrowExceptionIfTripped();
                TableWriter.Row row = writer.newRow(converter.convert(record.getTimestamp(cursorTimestampIndex)));
                copier.copy(record, row);
                row.append();
                if (++rowCount >= commitTarget) {
                    writer.ic(o3MaxLag);
                    commitTarget = rowCount + batchSize;
                }
            }
        }

        return rowCount;
    }

    // todo, this is used to benchmark, will remove in the release.
    private static long copyOrderedBatched0UseFrom(
            TableWriterAPI writer,
            RecordCursor cursor,
            RecordToRowCopier copier,
            int fromTimestampType,
            int cursorTimestampIndex,
            long batchSize,
            long o3MaxLag,
            SqlExecutionCircuitBreaker circuitBreaker
    ) {
        long commitTarget = batchSize;
        long rowCount = 0;
        final Record record = cursor.getRecord();
        final TimestampDriver timestampDriver = ColumnType.getTimestampDriver(writer.getMetadata().getTimestampType());
        while (cursor.hasNext()) {
            circuitBreaker.statefulThrowExceptionIfTripped();
            TableWriter.Row row = writer.newRow(timestampDriver.from(record.getTimestamp(cursorTimestampIndex), fromTimestampType));
            copier.copy(record, row);
            row.append();
            if (++rowCount >= commitTarget) {
                writer.ic(o3MaxLag);
                commitTarget = rowCount + batchSize;
            }
        }

        return rowCount;
    }

    // returns number of copied rows
    private static long copyOrderedBatchedStrTimestamp(
            TableWriterAPI writer,
            RecordCursor cursor,
            RecordToRowCopier copier,
            int cursorTimestampIndex,
            long batchSize,
            long o3MaxLag,
            SqlExecutionCircuitBreaker circuitBreaker
    ) {
        long commitTarget = batchSize;
        long rowCount = 0;
        final Record record = cursor.getRecord();
        final TimestampDriver timestampDriver = ColumnType.getTimestampDriver(writer.getMetadata().getTimestampType());
        while (cursor.hasNext()) {
            circuitBreaker.statefulThrowExceptionIfTripped();
            // It's allowed to insert ISO formatted string to timestamp column
            TableWriter.Row row = writer.newRow(timestampDriver.implicitCast(record.getStrA(cursorTimestampIndex)));
            copier.copy(record, row);
            row.append();
            if (++rowCount >= commitTarget) {
                writer.ic(o3MaxLag);
                commitTarget = rowCount + batchSize;
            }
        }

        return rowCount;
    }

    // returns number of copied rows
    private static long copyOrderedBatchedVarcharTimestamp(
            TableWriterAPI writer,
            RecordCursor cursor,
            RecordToRowCopier copier,
            int cursorTimestampIndex,
            long batchSize,
            long o3MaxLag,
            SqlExecutionCircuitBreaker circuitBreaker
    ) {
        final TimestampDriver timestampDriver = ColumnType.getTimestampDriver(writer.getMetadata().getTimestampType());
        long commitTarget = batchSize;
        long rowCount = 0;
        final Record record = cursor.getRecord();
        while (cursor.hasNext()) {
            circuitBreaker.statefulThrowExceptionIfTripped();
            // It's allowed to insert ISO formatted string to timestamp column
            TableWriter.Row row = writer.newRow(timestampDriver.implicitCastVarchar(record.getVarcharA(cursorTimestampIndex)));
            copier.copy(record, row);
            row.append();
            if (++rowCount >= commitTarget) {
                writer.ic(o3MaxLag);
                commitTarget = rowCount + batchSize;
            }
        }

        return rowCount;
    }

    private static boolean isIPv4UpdateCast(int from, int to) {
        return (from == ColumnType.STRING && to == ColumnType.IPv4)
                || (from == ColumnType.IPv4 && to == ColumnType.STRING)
                || (from == ColumnType.VARCHAR && to == ColumnType.IPv4)
                || (from == ColumnType.IPv4 && to == ColumnType.VARCHAR);
    }

    private static boolean isTimestampUpdateCast(int from, int to) {
        return ColumnType.isTimestamp(to) && ColumnType.isAssignableFrom(from, to);
    }

    private int addColumnWithType(
            AlterOperationBuilder addColumn,
            CharSequence columnName,
            int columnNamePosition
    ) throws SqlException {
        CharSequence tok;
        tok = expectToken(lexer, "column type");

        int typeTag = SqlUtil.toPersistedTypeTag(tok, lexer.lastTokenPosition());
        if (typeTag == ColumnType.TIMESTAMP) {
            typeTag = ColumnType.typeOf(tok);
        }
        int typePosition = lexer.lastTokenPosition();

        int dim = SqlUtil.parseArrayDimensionality(lexer, typeTag, typePosition);
        int columnType;
        if (dim > 0) {
            if (!ColumnType.isSupportedArrayElementType(typeTag)) {
                throw SqlException.position(typePosition)
                        .put("unsupported array element type [type=")
                        .put(ColumnType.nameOf(typeTag))
                        .put(']');
            }
            columnType = ColumnType.encodeArrayType(typeTag, dim);
        } else {
            columnType = typeTag;
        }

        tok = SqlUtil.fetchNext(lexer);

        // check for an unmatched bracket
        if (tok != null && Chars.equals(tok, ']')) {
            throw SqlException.position(typePosition).put(columnName).put(" has an unmatched `]` - were you trying to define an array?");
        } else {
            lexer.unparseLast();
        }

        if (columnType == ColumnType.GEOHASH) {
            tok = SqlUtil.fetchNext(lexer);
            if (tok == null || tok.charAt(0) != '(') {
                throw SqlException.position(lexer.getPosition()).put("missing GEOHASH precision");
            }

            tok = SqlUtil.fetchNext(lexer);
            if (tok != null && tok.charAt(0) != ')') {
                int geoHashBits = GeoHashUtil.parseGeoHashBits(lexer.lastTokenPosition(), 0, tok);
                tok = SqlUtil.fetchNext(lexer);
                if (tok == null || tok.charAt(0) != ')') {
                    if (tok != null) {
                        throw SqlException.position(lexer.lastTokenPosition())
                                .put("invalid GEOHASH type literal, expected ')'")
                                .put(" found='").put(tok.charAt(0)).put("'");
                    }
                    throw SqlException.position(lexer.getPosition())
                            .put("invalid GEOHASH type literal, expected ')'");
                }
                columnType = ColumnType.getGeoHashTypeWithBits(geoHashBits);
            } else {
                throw SqlException.position(lexer.lastTokenPosition())
                        .put("missing GEOHASH precision");
            }
        }

        tok = SqlUtil.fetchNext(lexer);
        final int indexValueBlockCapacity;
        final boolean cache;
        int symbolCapacity;
        final boolean indexed;

        if (
                ColumnType.isSymbol(columnType)
                        && tok != null
                        && !Chars.equals(tok, ',')
                        && !Chars.equals(tok, ';')
        ) {
            if (isCapacityKeyword(tok)) {
                tok = expectToken(lexer, "symbol capacity");

                final boolean negative;
                final int errorPos = lexer.lastTokenPosition();
                if (Chars.equals(tok, '-')) {
                    negative = true;
                    tok = expectToken(lexer, "symbol capacity");
                } else {
                    negative = false;
                }

                try {
                    symbolCapacity = Numbers.parseInt(tok);
                } catch (NumericException e) {
                    throw SqlException.$(lexer.lastTokenPosition(), "numeric capacity expected");
                }

                if (negative) {
                    symbolCapacity = -symbolCapacity;
                }

                TableUtils.validateSymbolCapacity(errorPos, symbolCapacity);

                tok = SqlUtil.fetchNext(lexer);
            } else {
                symbolCapacity = configuration.getDefaultSymbolCapacity();
            }

            if (Chars.equalsLowerCaseAsciiNc("cache", tok)) {
                cache = true;
                tok = SqlUtil.fetchNext(lexer);
            } else if (Chars.equalsLowerCaseAsciiNc("nocache", tok)) {
                cache = false;
                tok = SqlUtil.fetchNext(lexer);
            } else {
                cache = configuration.getDefaultSymbolCacheFlag();
            }

            TableUtils.validateSymbolCapacityCached(cache, symbolCapacity, lexer.lastTokenPosition());

            indexed = Chars.equalsLowerCaseAsciiNc("index", tok);
            if (indexed) {
                tok = SqlUtil.fetchNext(lexer);
            }

            if (Chars.equalsLowerCaseAsciiNc("capacity", tok)) {
                tok = expectToken(lexer, "symbol index capacity");

                try {
                    indexValueBlockCapacity = Numbers.parseInt(tok);
                } catch (NumericException e) {
                    throw SqlException.$(lexer.lastTokenPosition(), "numeric capacity expected");
                }
                SqlUtil.fetchNext(lexer);
            } else {
                indexValueBlockCapacity = configuration.getIndexValueBlockSize();
            }
        } else { // set defaults
            // ignore `NULL` and `NOT NULL`
            if (tok != null && isNotKeyword(tok)) {
                tok = SqlUtil.fetchNext(lexer);
            }

            if (tok != null && isNullKeyword(tok)) {
                SqlUtil.fetchNext(lexer);
            }

            cache = configuration.getDefaultSymbolCacheFlag();
            indexValueBlockCapacity = configuration.getIndexValueBlockSize();
            symbolCapacity = configuration.getDefaultSymbolCapacity();
            indexed = false;
        }

        addColumn.addColumnToList(
                columnName,
                columnNamePosition,
                columnType,
                Numbers.ceilPow2(symbolCapacity),
                cache,
                indexed,
                Numbers.ceilPow2(indexValueBlockCapacity),
                false
        );
        lexer.unparseLast();
        return columnType;
    }

    private void alterTableAddColumn(
            SecurityContext securityContext,
            int tableNamePosition,
            TableToken tableToken,
            TableRecordMetadata tableMetadata
    ) throws SqlException {
        // add columns to table
        CharSequence tok = SqlUtil.fetchNext(lexer);

        // ignore `column`
        if (tok != null && !isColumnKeyword(tok)) {
            lexer.unparseLast();
        }

        AlterOperationBuilder addColumn = alterOperationBuilder.ofAddColumn(
                tableNamePosition,
                tableToken,
                tableMetadata.getTableId()
        );

        int semicolonPos = -1;
        do {
            tok = maybeExpectToken(lexer, "'column' or column name", semicolonPos < 0);

            if (semicolonPos >= 0) {
                if (tok != null) {
                    throw SqlException.$(lexer.lastTokenPosition(), "',' expected");
                }
                break;
            }

            if (isIfKeyword(tok)) {
                tok = SqlUtil.fetchNext(lexer);
                if (tok != null && isNotKeyword(tok)) {
                    tok = SqlUtil.fetchNext(lexer);
                    if (tok != null && isExistsKeyword(tok)) {
                        tok = SqlUtil.fetchNext(lexer); // captured column name
                        final int columnIndex = tableMetadata.getColumnIndexQuiet(tok);
                        if (columnIndex != -1) {
                            tok = expectToken(lexer, "column type");
                            final int columnType = ColumnType.typeOf(tok);
                            if (columnType == -1) {
                                throw SqlException.$(lexer.lastTokenPosition(), "unrecognized column type: ").put(tok);
                            }
                            final int existingType = tableMetadata.getColumnType(columnIndex);
                            if (existingType != columnType) {
                                throw SqlException
                                        .$(lexer.lastTokenPosition(), "column already exists with a different column type [current type=")
                                        .put(ColumnType.nameOf(existingType))
                                        .put(", requested type=")
                                        .put(ColumnType.nameOf(columnType))
                                        .put(']');
                            }
                            break;
                        }
                    } else {
                        throw SqlException.$(lexer.lastTokenPosition(), "unexpected token '").put(tok)
                                .put("' for if not exists");
                    }
                } else {
                    throw SqlException.$(lexer.lastTokenPosition(), "'not' expected");
                }
            } else {
                int index = tableMetadata.getColumnIndexQuiet(tok);
                if (index != -1) {
                    throw SqlException.$(lexer.lastTokenPosition(), "column '").put(tok).put("' already exists");
                }
            }

            CharSequence columnName = GenericLexer.immutableOf(unquote(tok));
            int columnNamePosition = lexer.lastTokenPosition();

            if (!TableUtils.isValidColumnName(columnName, configuration.getMaxFileNameLength())) {
                throw SqlException.$(lexer.lastTokenPosition(), " new column name contains invalid characters");
            }

            addColumnWithType(addColumn, columnName, columnNamePosition);
            tok = SqlUtil.fetchNext(lexer);

            if (tok == null || (!isSingleQueryMode && isSemicolon(tok))) {
                break;
            }

            semicolonPos = Chars.equals(tok, ';') ? lexer.lastTokenPosition() : -1;
            if (semicolonPos < 0 && !Chars.equals(tok, ',')) {
                addColumnSuffix(securityContext, tok, tableToken, alterOperationBuilder);
                compiledQuery.ofAlter(alterOperationBuilder.build());
                return;
            }
        } while (true);

        addColumnSuffix(securityContext, null, tableToken, alterOperationBuilder);
        compiledQuery.ofAlter(alterOperationBuilder.build());
        if (alterOperationBuilder.getExtraStrInfo().size() == 0) {
            // there is no column to add, set the done flag to avoid execution of the query
            compiledQuery.done();
        }
    }

    private void alterTableChangeColumnType(
            SecurityContext securityContext,
            int tableNamePosition,
            TableToken tableToken,
            int columnNamePosition,
            CharSequence columnName,
            TableRecordMetadata tableMetadata,
            int columnIndex
    ) throws SqlException {
        AlterOperationBuilder changeColumn = alterOperationBuilder.ofColumnChangeType(
                tableNamePosition,
                tableToken,
                tableMetadata.getTableId()
        );
        int existingColumnType = tableMetadata.getColumnType(columnIndex);
        int newColumnType = addColumnWithType(changeColumn, columnName, columnNamePosition);
        CharSequence tok = SqlUtil.fetchNext(lexer);
        if (tok != null && !isSemicolon(tok)) {
            throw SqlException.$(lexer.lastTokenPosition(), "unexpected token [").put(tok).put("] while trying to change column type");
        }
        if (columnIndex == tableMetadata.getTimestampIndex()) {
            throw SqlException.$(lexer.lastTokenPosition(), "cannot change type of designated timestamp column");
        }
        if (newColumnType == existingColumnType) {
            throw SqlException.$(lexer.lastTokenPosition(), "column '").put(columnName)
                    .put("' type is already '").put(ColumnType.nameOf(existingColumnType)).put('\'');
        } else {
            if (!isCompatibleColumnTypeChange(existingColumnType, newColumnType)) {
                throw SqlException.$(lexer.lastTokenPosition(), "incompatible column type change [existing=")
                        .put(ColumnType.nameOf(existingColumnType)).put(", new=").put(ColumnType.nameOf(newColumnType)).put(']');
            }
        }
        securityContext.authorizeAlterTableAlterColumnType(tableToken, alterOperationBuilder.getExtraStrInfo());
        compiledQuery.ofAlter(alterOperationBuilder.build());
    }

    private void alterTableChangeSymbolCapacity(
            SecurityContext securityContext,
            int tableNamePosition,
            TableToken tableToken,
            int columnNamePosition,
            CharSequence columnName,
            TableRecordMetadata tableMetadata,
            int columnIndex
    ) throws SqlException {
        final AlterOperationBuilder changeColumn = alterOperationBuilder.ofSymbolCapacityChange(
                tableNamePosition,
                tableToken,
                tableMetadata.getTableId()
        );
        final int existingColumnType = tableMetadata.getColumnType(columnIndex);
        if (!ColumnType.isSymbol(existingColumnType)) {
            throw SqlException.walRecoverable(columnNamePosition).put("column '").put(columnName).put("' is not of symbol type");
        }
        expectKeyword(lexer, "capacity");

        CharSequence tok = expectToken(lexer, "symbol capacity");

        final boolean negative;
        final int errorPos = lexer.lastTokenPosition();
        if (Chars.equals(tok, '-')) {
            negative = true;
            tok = expectToken(lexer, "symbol capacity");
        } else {
            negative = false;
        }

        int symbolCapacity;
        try {
            symbolCapacity = Numbers.parseInt(tok);
        } catch (NumericException e) {
            throw SqlException.$(lexer.lastTokenPosition(), "numeric capacity expected");
        }

        if (negative) {
            symbolCapacity = -symbolCapacity;
        }

        TableUtils.validateSymbolCapacity(errorPos, symbolCapacity);

        changeColumn.addColumnToList(
                columnName,
                columnNamePosition,
                ColumnType.SYMBOL,
                Numbers.ceilPow2(symbolCapacity),
                configuration.getDefaultSymbolCacheFlag(), // ignored
                false, // ignored
                Numbers.ceilPow2(configuration.getIndexValueBlockSize()), // ignored
                false // ignored
        );

        tok = SqlUtil.fetchNext(lexer);
        if (tok != null && !isSemicolon(tok)) {
            throw SqlException.$(lexer.lastTokenPosition(), "unexpected token [").put(tok).put("] while trying to change symbol capacity");
        }

        securityContext.authorizeAlterTableAlterColumnType(tableToken, alterOperationBuilder.getExtraStrInfo());
        compiledQuery.ofAlter(alterOperationBuilder.build());
    }

    private void alterTableColumnAddIndex(
            SecurityContext securityContext,
            int tableNamePosition,
            TableToken tableToken,
            int columnNamePosition,
            CharSequence columnName,
            TableRecordMetadata metadata,
            int indexValueBlockSize
    ) throws SqlException {
        final int columnIndex = metadata.getColumnIndexQuiet(columnName);
        if (columnIndex == -1) {
            throw SqlException.invalidColumn(columnNamePosition, columnName);
        }

        final int type = metadata.getColumnType(columnIndex);
        if (!ColumnType.isSymbol(type)) {
            throw SqlException.position(columnNamePosition).put("indexes are only supported for symbol type [column=").put(columnName).put(", type=").put(ColumnType.nameOf(type)).put(']');
        }

        if (indexValueBlockSize == -1) {
            indexValueBlockSize = configuration.getIndexValueBlockSize();
        }

        alterOperationBuilder.ofAddIndex(
                tableNamePosition,
                tableToken,
                metadata.getTableId(),
                columnName,
                Numbers.ceilPow2(indexValueBlockSize)
        );
        securityContext.authorizeAlterTableAddIndex(tableToken, alterOperationBuilder.getExtraStrInfo());
        compiledQuery.ofAlter(alterOperationBuilder.build());
    }

    private void alterTableColumnCacheFlag(
            SecurityContext securityContext,
            int tableNamePosition,
            TableToken tableToken,
            int columnNamePosition,
            CharSequence columnName,
            TableRecordMetadata metadata,
            boolean cache
    ) throws SqlException {
        int columnIndex = metadata.getColumnIndexQuiet(columnName);
        if (columnIndex == -1) {
            throw SqlException.invalidColumn(columnNamePosition, columnName);
        }

        final int type = metadata.getColumnType(columnIndex);
        if (!ColumnType.isSymbol(type)) {
            throw SqlException.position(columnNamePosition).put("cache is only supported for symbol type [column=").put(columnName).put(", type=").put(ColumnType.nameOf(type)).put(']');
        }

        if (cache) {
            alterOperationBuilder.ofCacheSymbol(tableNamePosition, tableToken, metadata.getTableId(), columnName);
        } else {
            alterOperationBuilder.ofRemoveCacheSymbol(tableNamePosition, tableToken, metadata.getTableId(), columnName);
        }

        securityContext.authorizeAlterTableAlterColumnCache(tableToken, alterOperationBuilder.getExtraStrInfo());
        compiledQuery.ofAlter(alterOperationBuilder.build());
    }

    private void alterTableColumnDropIndex(
            SecurityContext securityContext,
            int tableNamePosition,
            TableToken tableToken,
            int columnNamePosition,
            CharSequence columnName,
            TableRecordMetadata metadata
    ) throws SqlException {
        int columnIndex = metadata.getColumnIndexQuiet(columnName);
        if (columnIndex == -1) {
            throw SqlException.invalidColumn(columnNamePosition, columnName);
        }

        final int type = metadata.getColumnType(columnIndex);
        if (!ColumnType.isSymbol(type)) {
            throw SqlException.position(columnNamePosition).put("indexes are only supported for symbol type [column=").put(columnName).put(", type=").put(ColumnType.nameOf(type)).put(']');
        }

        alterOperationBuilder.ofDropIndex(tableNamePosition, tableToken, metadata.getTableId(), columnName, columnNamePosition);
        securityContext.authorizeAlterTableDropIndex(tableToken, alterOperationBuilder.getExtraStrInfo());
        compiledQuery.ofAlter(alterOperationBuilder.build());
    }

    private void alterTableDedupEnable(int tableNamePosition, TableToken tableToken, TableRecordMetadata tableMetadata, GenericLexer lexer) throws SqlException {
        if (!tableMetadata.isWalEnabled()) {
            throw SqlException.$(tableNamePosition, "deduplication is only supported for WAL tables");
        }
        AlterOperationBuilder setDedup = alterOperationBuilder.ofDedupEnable(
                tableNamePosition,
                tableToken
        );
        CharSequence tok = SqlUtil.fetchNext(lexer);

        boolean tsIncludedInDedupColumns = false;

        // ALTER TABLE abc DEDUP <ENABLE> UPSERT KEYS(a, b)
        // ENABLE word is not mandatory to be compatible v7.3
        // where it was omitted from the syntax
        if (tok != null && isEnableKeyword(tok)) {
            tok = SqlUtil.fetchNext(lexer);
        }

        if (tok == null || !isUpsertKeyword(tok)) {
            throw SqlException.position(lexer.lastTokenPosition()).put("expected 'upsert'");
        }

        tok = SqlUtil.fetchNext(lexer);
        if (tok == null || !isKeysKeyword(tok)) {
            throw SqlException.position(lexer.lastTokenPosition()).put("expected 'keys'");
        }

        tok = SqlUtil.fetchNext(lexer);
        if (tok != null && Chars.equals(tok, '(')) {
            tok = SqlUtil.fetchNext(lexer);

            int columnListPos = lexer.lastTokenPosition();

            while (tok != null && !Chars.equals(tok, ')')) {
                validateLiteral(lexer.lastTokenPosition(), tok);
                final CharSequence columnName = unquote(tok);

                int colIndex = tableMetadata.getColumnIndexQuiet(columnName);
                if (colIndex < 0) {
                    throw SqlException.position(lexer.lastTokenPosition()).put("deduplicate key column not found [column=").put(columnName).put(']');
                }

                if (colIndex == tableMetadata.getTimestampIndex()) {
                    tsIncludedInDedupColumns = true;
                }
                setDedup.setDedupKeyFlag(tableMetadata.getWriterIndex(colIndex));

                tok = SqlUtil.fetchNext(lexer);
                if (tok != null && Chars.equals(tok, ',')) {
                    tok = SqlUtil.fetchNext(lexer);
                }
            }

            if (tok == null || !Chars.equals(tok, ')')) {
                throw SqlException.position(lexer.getPosition()).put("')' expected");
            }

            if (!tsIncludedInDedupColumns) {
                throw SqlException.position(columnListPos).put("deduplicate key list must include dedicated timestamp column");
            }

        } else {
            throw SqlException.$(lexer.getPosition(), "deduplicate key column list expected");
        }
        compiledQuery.ofAlter(setDedup.build());
    }

    private void alterTableDropColumn(
            SecurityContext securityContext,
            int tableNamePosition,
            TableToken tableToken,
            TableRecordMetadata metadata
    ) throws SqlException {
        AlterOperationBuilder dropColumnStatement = alterOperationBuilder.ofDropColumn(tableNamePosition, tableToken, metadata.getTableId());
        int semicolonPos = -1;
        do {
            CharSequence tok = unquote(maybeExpectToken(lexer, "column name", semicolonPos < 0));
            if (semicolonPos >= 0) {
                if (tok != null) {
                    throw SqlException.$(lexer.lastTokenPosition(), "',' expected");
                }
                break;
            }

            if (metadata.getColumnIndexQuiet(tok) == -1) {
                throw SqlException.invalidColumn(lexer.lastTokenPosition(), tok);
            }

            CharSequence columnName = tok;
            dropColumnStatement.ofDropColumn(columnName);
            tok = SqlUtil.fetchNext(lexer);

            if (tok == null || (!isSingleQueryMode && isSemicolon(tok))) {
                break;
            }

            semicolonPos = Chars.equals(tok, ';') ? lexer.lastTokenPosition() : -1;
            if (semicolonPos < 0 && !Chars.equals(tok, ',')) {
                unknownDropColumnSuffix(securityContext, tok, tableToken, dropColumnStatement);
                return;
            }
        } while (true);

        securityContext.authorizeAlterTableDropColumn(tableToken, dropColumnStatement.getExtraStrInfo());
        compiledQuery.ofAlter(alterOperationBuilder.build());
    }

    private void alterTableDropConvertDetachOrAttachPartition(
            TableRecordMetadata tableMetadata,
            TableToken tableToken,
            int action,
            SqlExecutionContext executionContext
    ) throws SqlException {
        final int pos = lexer.lastTokenPosition();
        TableReader reader = null;
        if (!tableMetadata.isWalEnabled() || executionContext.isWalApplication()) {
            reader = executionContext.getReader(tableToken);
        }

        try {
            if (reader != null && !PartitionBy.isPartitioned(reader.getMetadata().getPartitionBy())) {
                throw SqlException.$(pos, "table is not partitioned");
            }

            // Tables with ARRAYS cannot be converter to Parquet, for now
            if (action == PartitionAction.CONVERT_TO_PARQUET) {
                for (int i = 0, n = tableMetadata.getColumnCount(); i < n; i++) {
                    if (ColumnType.isArray(tableMetadata.getColumnType(i))) {
                        throw SqlException.$(pos, "tables with array columns cannot be converted to Parquet partitions yet [table=").put(tableToken.getTableName()).put(", column=").put(tableMetadata.getColumnName(i)).put(']');
                    }
                }
            }

            final CharSequence tok = expectToken(lexer, "'list' or 'where'");
            if (isListKeyword(tok)) {
                alterTableDropConvertDetachOrAttachPartitionByList(tableMetadata, tableToken, reader, pos, action);
            } else if (isWhereKeyword(tok)) {
                AlterOperationBuilder alterOperationBuilder;
                switch (action) {
                    case PartitionAction.DROP:
                        alterOperationBuilder = this.alterOperationBuilder.ofDropPartition(pos, tableToken, tableMetadata.getTableId());
                        break;
                    case PartitionAction.DETACH:
                        alterOperationBuilder = this.alterOperationBuilder.ofDetachPartition(pos, tableToken, tableMetadata.getTableId());
                        break;
                    case PartitionAction.CONVERT_TO_PARQUET:
                    case PartitionAction.CONVERT_TO_NATIVE:
                        final boolean toParquet = action == PartitionAction.CONVERT_TO_PARQUET;
                        alterOperationBuilder = this.alterOperationBuilder.ofConvertPartition(pos, tableToken, tableMetadata.getTableId(), toParquet);
                        break;
                    default:
                        throw SqlException.$(pos, "WHERE clause can only be used with command DROP PARTITION, DETACH PARTITION or CONVERT PARTITION");
                }

                final int functionPosition = lexer.getPosition();
                ExpressionNode expr = parser.expr(lexer, (QueryModel) null, this);
                String designatedTimestampColumnName = null;
                int tsIndex = tableMetadata.getTimestampIndex();
                if (tsIndex >= 0) {
                    designatedTimestampColumnName = tableMetadata.getColumnName(tsIndex);
                }
                if (designatedTimestampColumnName != null) {
                    GenericRecordMetadata metadata = new GenericRecordMetadata();
                    metadata.add(new TableColumnMetadata(designatedTimestampColumnName, ColumnType.TIMESTAMP, null));
                    Function function = functionParser.parseFunction(expr, metadata, executionContext);
                    try {
                        if (function != null && ColumnType.isBoolean(function.getType())) {
                            function.init(null, executionContext);
                            if (reader != null) {
                                int affected = filterPartitions(function, functionPosition, reader, alterOperationBuilder);
                                if (affected == 0) {
                                    throw CairoException.partitionManipulationRecoverable().position(functionPosition)
                                            .put("no partitions matched WHERE clause");
                                }
                            }
                            compiledQuery.ofAlter(this.alterOperationBuilder.build());
                        } else {
                            throw SqlException.$(lexer.lastTokenPosition(), "boolean expression expected");
                        }
                    } finally {
                        Misc.free(function);
                    }
                } else {
                    throw SqlException.$(lexer.lastTokenPosition(), "this table does not have a designated timestamp column");
                }
            } else {
                throw SqlException.$(lexer.lastTokenPosition(), "'list' or 'where' expected");
            }
        } finally {
            Misc.free(reader);
        }
    }

    private void alterTableDropConvertDetachOrAttachPartitionByList(
            TableRecordMetadata tableMetadata,
            TableToken tableToken,
            @Nullable TableReader reader,
            int pos,
            int action
    ) throws SqlException {
        final AlterOperationBuilder alterOperationBuilder;
        switch (action) {
            case PartitionAction.CONVERT_TO_PARQUET:
            case PartitionAction.CONVERT_TO_NATIVE:
                final boolean toParquet = action == PartitionAction.CONVERT_TO_PARQUET;
                alterOperationBuilder = this.alterOperationBuilder.ofConvertPartition(pos, tableToken, tableMetadata.getTableId(), toParquet);
                break;
            case PartitionAction.DROP:
                alterOperationBuilder = this.alterOperationBuilder.ofDropPartition(pos, tableToken, tableMetadata.getTableId());
                break;
            case PartitionAction.FORCE_DROP:
                alterOperationBuilder = this.alterOperationBuilder.ofForceDropPartition(pos, tableToken, tableMetadata.getTableId());
                break;
            case PartitionAction.DETACH:
                alterOperationBuilder = this.alterOperationBuilder.ofDetachPartition(pos, tableToken, tableMetadata.getTableId());
                break;
            case PartitionAction.ATTACH:
                // attach
                alterOperationBuilder = this.alterOperationBuilder.ofAttachPartition(pos, tableToken, tableMetadata.getTableId());
                break;
            default:
                alterOperationBuilder = null;
                assert false;
        }

        int semicolonPos = -1;
        do {
            CharSequence tok = maybeExpectToken(lexer, "partition name", semicolonPos < 0);
            if (semicolonPos >= 0) {
                if (tok != null) {
                    throw SqlException.$(lexer.lastTokenPosition(), "',' expected");
                }
                break;
            }
            if (Chars.equals(tok, ',') || Chars.equals(tok, ';')) {
                throw SqlException.$(lexer.lastTokenPosition(), "partition name missing");
            }
            final CharSequence partitionName = unquote(tok); // potentially a full timestamp, or part of it
            final int lastPosition = lexer.lastTokenPosition();

            // reader == null means it's compilation for WAL table
            // before applying to WAL writer
            final int timestampType;
            final int partitionBy;
            if (reader != null) {
                partitionBy = reader.getPartitionedBy();
                timestampType = reader.getMetadata().getTimestampType();
            } else {
                try (TableMetadata meta = engine.getTableMetadata(tableToken)) {
                    partitionBy = meta.getPartitionBy();
                    timestampType = meta.getTimestampType();
                }
            }
            try {
                // When force drop partitions, allow to specify partitions with the full format and split part timestamp
                // like 2022-02-26T155900-000001
                // Otherwise ignore the split time part.
                int hi = action == PartitionAction.FORCE_DROP ? partitionName.length() : -1;
                long timestamp = PartitionBy.parsePartitionDirName(partitionName, timestampType, partitionBy, 0, hi);
                alterOperationBuilder.addPartitionToList(timestamp, lastPosition);
            } catch (CairoException e) {
                throw SqlException.$(lexer.lastTokenPosition(), e.getFlyweightMessage());
            }

            tok = SqlUtil.fetchNext(lexer);
            if (tok == null || (!isSingleQueryMode && isSemicolon(tok))) {
                break;
            }

            semicolonPos = Chars.equals(tok, ';') ? lexer.lastTokenPosition() : -1;
            if (semicolonPos < 0 && !Chars.equals(tok, ',')) {
                throw SqlException.$(lexer.lastTokenPosition(), "',' expected");
            }
        } while (true);

        compiledQuery.ofAlter(alterOperationBuilder.build());
    }

    private void alterTableRenameColumn(
            SecurityContext securityContext,
            int tableNamePosition,
            TableToken tableToken,
            TableRecordMetadata metadata
    ) throws SqlException {
        AlterOperationBuilder renameColumnStatement = alterOperationBuilder.ofRenameColumn(tableNamePosition, tableToken, metadata.getTableId());
        int hadSemicolonPos = -1;

        do {
            CharSequence tok = unquote(maybeExpectToken(lexer, "current column name", hadSemicolonPos < 0));
            if (hadSemicolonPos >= 0) {
                if (tok != null) {
                    throw SqlException.$(hadSemicolonPos, "',' expected");
                }
                break;
            }
            int columnIndex = metadata.getColumnIndexQuiet(tok);
            if (columnIndex == -1) {
                throw SqlException.invalidColumn(lexer.lastTokenPosition(), tok);
            }
            CharSequence existingName = GenericLexer.immutableOf(tok);

            tok = expectToken(lexer, "'to' expected");
            if (!isToKeyword(tok)) {
                throw SqlException.$(lexer.lastTokenPosition(), "'to' expected'");
            }

            tok = unquote(expectToken(lexer, "new column name"));
            if (Chars.equals(existingName, tok)) {
                throw SqlException.$(lexer.lastTokenPosition(), "new column name is identical to existing name");
            }

            if (metadata.getColumnIndexQuiet(tok) > -1) {
                throw SqlException.$(lexer.lastTokenPosition(), " column already exists");
            }

            if (!TableUtils.isValidColumnName(tok, configuration.getMaxFileNameLength())) {
                throw SqlException.$(lexer.lastTokenPosition(), " new column name contains invalid characters");
            }

            CharSequence newName = GenericLexer.immutableOf(tok);
            renameColumnStatement.ofRenameColumn(existingName, newName);

            tok = SqlUtil.fetchNext(lexer);

            if (tok == null || (!isSingleQueryMode && isSemicolon(tok))) {
                break;
            }

            hadSemicolonPos = Chars.equals(tok, ';') ? lexer.lastTokenPosition() : -1;
            if (hadSemicolonPos < 0 && !Chars.equals(tok, ',')) {
                throw SqlException.$(lexer.lastTokenPosition(), "',' expected");
            }
        } while (true);

        securityContext.authorizeAlterTableRenameColumn(tableToken, alterOperationBuilder.getExtraStrInfo());
        compiledQuery.ofAlter(alterOperationBuilder.build());
    }

    private void alterTableResume(int tableNamePosition, TableToken tableToken, long resumeFromTxn, SqlExecutionContext executionContext) {
        try {
            engine.getTableSequencerAPI().resumeTable(tableToken, resumeFromTxn);
            executionContext.storeTelemetry(TelemetrySystemEvent.WAL_APPLY_RESUME, TelemetryOrigin.WAL_APPLY);
            compiledQuery.ofTableResume();
        } catch (CairoException ex) {
            LOG.critical().$("table resume failed [table=").$(tableToken)
                    .$(", msg=").$safe(ex.getFlyweightMessage())
                    .$(", errno=").$(ex.getErrno())
                    .I$();
            ex.position(tableNamePosition);
            throw ex;
        }
    }

    private void alterTableSetParam(
            CharSequence paramName, CharSequence value, int paramNamePosition,
            TableToken tableToken, int tableNamePosition, int tableId
    ) throws SqlException {
        if (isMaxUncommittedRowsKeyword(paramName)) {
            int maxUncommittedRows;
            try {
                maxUncommittedRows = Numbers.parseInt(value);
            } catch (NumericException e) {
                throw SqlException.$(paramNamePosition, "invalid value [value=").put(value)
                        .put(",parameter=").put(paramName)
                        .put(']');
            }
            if (maxUncommittedRows < 0) {
                throw SqlException.$(paramNamePosition, "maxUncommittedRows must be non negative");
            }
            compiledQuery.ofAlter(alterOperationBuilder.ofSetParamUncommittedRows(
                    tableNamePosition, tableToken, tableId, maxUncommittedRows).build());
        } else if (isO3MaxLagKeyword(paramName)) {
            long o3MaxLag = SqlUtil.expectMicros(value, paramNamePosition);
            if (o3MaxLag < 0) {
                throw SqlException.$(paramNamePosition, "o3MaxLag must be non negative");
            }
            compiledQuery.ofAlter(alterOperationBuilder.ofSetO3MaxLag(tableNamePosition, tableToken, tableId, o3MaxLag).build());
        } else {
            throw SqlException.$(paramNamePosition, "unknown parameter '").put(paramName).put('\'');
        }
    }

    private void alterTableSetType(
            SqlExecutionContext executionContext,
            int pos,
            TableToken tableToken,
            byte walFlag
    ) throws SqlException {
        executionContext.getSecurityContext().authorizeAlterTableSetType(tableToken);
        try {
            try (TableReader reader = engine.getReader(tableToken)) {
                if (reader != null && !PartitionBy.isPartitioned(reader.getMetadata().getPartitionBy())) {
                    throw SqlException.$(pos, "Cannot convert non-partitioned table");
                }
            }

            path.of(configuration.getDbRoot()).concat(tableToken.getDirName());
            TableUtils.createConvertFile(ff, path, walFlag);
            compiledQuery.ofTableSetType();
        } catch (CairoException e) {
            throw SqlException.position(pos)
                    .put(e.getFlyweightMessage())
                    .put("[errno=").put(e.getErrno()).put(']');
        }
    }

    private void alterTableSuspend(int tableNamePosition, TableToken tableToken, ErrorTag errorTag, String errorMessage, SqlExecutionContext executionContext) {
        try {
            engine.getTableSequencerAPI().suspendTable(tableToken, errorTag, errorMessage);
            executionContext.storeTelemetry(TelemetrySystemEvent.WAL_APPLY_SUSPEND, TelemetryOrigin.WAL_APPLY);
            compiledQuery.ofTableSuspend();
        } catch (CairoException ex) {
            LOG.critical().$("table suspend failed [table=").$(tableToken)
                    .$(", error=").$safe(ex.getFlyweightMessage())
                    .$(", errno=").$(ex.getErrno())
                    .I$();
            ex.position(tableNamePosition);
            throw ex;
        }
    }

    private CharSequence authorizeInsertForCopy(SecurityContext securityContext, CopyModel model) {
        final CharSequence tableName = unquote(model.getTableName());
        final TableToken tt = engine.getTableTokenIfExists(tableName);
        if (tt != null) {
            // for existing table user have to have INSERT permission
            // if the table is to be created, later we will check for CREATE TABLE permission instead
            securityContext.authorizeInsert(tt);
        }
        return tableName;
    }

    private void checkMatViewModification(ExecutionModel executionModel) throws SqlException {
        final CharSequence name = executionModel.getTableName();
        final TableToken tableToken = engine.getTableTokenIfExists(name);
        if (tableToken != null && tableToken.isMatView()) {
            throw SqlException.position(executionModel.getTableNameExpr().position).put("cannot modify materialized view [view=").put(name).put(']');
        }
    }

    private void checkMatViewModification(TableToken tableToken) throws SqlException {
        if (tableToken != null && tableToken.isMatView()) {
            throw SqlException.position(lexer.lastTokenPosition()).put("cannot modify materialized view [view=").put(tableToken.getTableName()).put(']');
        }
    }

    private void clearExceptSqlText() {
        sqlNodePool.clear();
        characterStore.clear();
        queryColumnPool.clear();
        queryModelPool.clear();
        optimiser.clear();
        parser.clear();
        backupAgent.clear();
        alterOperationBuilder.clear();
        functionParser.clear();
        compiledQuery.clear();
        columnNames.clear();
    }

    private void compileAlter(SqlExecutionContext executionContext, @Transient CharSequence sqlText) throws SqlException {
        CharSequence tok = SqlUtil.fetchNext(lexer);
        if (tok == null || (!isTableKeyword(tok) && !isMaterializedKeyword(tok))) {
            compileAlterExt(executionContext, tok);
            return;
        }
        if (isTableKeyword(tok)) {
            compileAlterTable(executionContext);
        } else {
            compileAlterMatView(executionContext);
        }
    }

    private void compileAlterMatView(SqlExecutionContext executionContext) throws SqlException {
        CharSequence tok = expectToken(lexer, "'view'");
        if (!isViewKeyword(tok)) {
            throw SqlException.$(lexer.lastTokenPosition(), "'view' expected'");
        }

        final int matViewNamePosition = lexer.getPosition();
        tok = expectToken(lexer, "materialized view name");
        assertNameIsQuotedOrNotAKeyword(tok, matViewNamePosition);
        final TableToken matViewToken = tableExistsOrFail(matViewNamePosition, unquote(tok), executionContext);
        if (!matViewToken.isMatView()) {
            throw SqlException.$(lexer.lastTokenPosition(), "materialized view name expected");
        }
        final SecurityContext securityContext = executionContext.getSecurityContext();
        final MatViewDefinition viewDefinition = engine.getMatViewGraph().getViewDefinition(matViewToken);
        if (viewDefinition == null) {
            throw SqlException.$(lexer.lastTokenPosition(), "materialized view does not exist");
        }

        try (TableRecordMetadata tableMetadata = executionContext.getMetadataForWrite(matViewToken)) {
            tok = expectToken(lexer, "'alter' or 'resume' or 'suspend'");
            if (isAlterKeyword(tok)) {
                expectKeyword(lexer, "column");
                final int columnNamePosition = lexer.getPosition();
                tok = expectToken(lexer, "column name");
                final CharSequence columnName = GenericLexer.immutableOf(tok);
                final int columnIndex = tableMetadata.getColumnIndexQuiet(columnName);
                if (columnIndex == -1) {
                    throw SqlException.walRecoverable(columnNamePosition).put("column '").put(columnName)
                            .put("' does not exist in materialized view '").put(matViewToken.getTableName()).put('\'');
                }

                expectKeyword(lexer, "symbol");
                alterTableChangeSymbolCapacity(
                        securityContext,
                        matViewNamePosition,
                        matViewToken,
                        columnNamePosition,
                        columnName,
                        tableMetadata,
                        columnIndex
                );
            } else if (isSetKeyword(tok)) {
                tok = expectToken(lexer, "'ttl' or 'refresh'");
                if (isTtlKeyword(tok)) {
                    final int ttlValuePos = lexer.getPosition();
                    final int ttlHoursOrMonths = SqlParser.parseTtlHoursOrMonths(lexer);
                    try (TableMetadata matViewMeta = engine.getTableMetadata(matViewToken)) {
                        PartitionBy.validateTtlGranularity(matViewMeta.getPartitionBy(), ttlHoursOrMonths, ttlValuePos);
                    }
                    final AlterOperationBuilder setTtl = alterOperationBuilder.ofSetTtl(
                            matViewNamePosition,
                            matViewToken,
                            tableMetadata.getTableId(),
                            ttlHoursOrMonths
                    );
                    compiledQuery.ofAlter(setTtl.build());
                } else if (isRefreshKeyword(tok)) {
                    tok = expectToken(lexer, "'immediate' or 'manual' or 'period' or 'every' or 'limit'");
                    if (isLimitKeyword(tok)) {
                        // SET REFRESH LIMIT
                        final int limitHoursOrMonths = SqlParser.parseTtlHoursOrMonths(lexer);
                        final AlterOperationBuilder setRefreshLimit = alterOperationBuilder.ofSetMatViewRefreshLimit(
                                matViewNamePosition,
                                matViewToken,
                                tableMetadata.getTableId(),
                                limitHoursOrMonths
                        );
                        compiledQuery.ofAlter(setRefreshLimit.build());
                    } else if (isImmediateKeyword(tok) || isManualKeyword(tok) || isEveryKeyword(tok) || isPeriodKeyword(tok)) {
                        // SET REFRESH [IMMEDIATE | MANUAL | EVERY <interval>] ...
                        int refreshType = MatViewDefinition.REFRESH_TYPE_IMMEDIATE;
                        int every = 0;
                        char everyUnit = 0;
                        long start = Numbers.LONG_NULL;
                        String tz = null;
                        TimeZoneRules tzRules = null;
                        int length = 0;
                        char lengthUnit = 0;
                        int delay = 0;
                        char delayUnit = 0;

                        if (isImmediateKeyword(tok)) {
                            tok = SqlUtil.fetchNext(lexer);
                        } else if (isManualKeyword(tok)) {
                            refreshType = MatViewDefinition.REFRESH_TYPE_MANUAL;
                            tok = SqlUtil.fetchNext(lexer);
                        } else if (isEveryKeyword(tok)) {
                            tok = expectToken(lexer, "interval");
                            every = Timestamps.getStrideMultiple(tok, lexer.lastTokenPosition());
                            everyUnit = Timestamps.getStrideUnit(tok, lexer.lastTokenPosition());
                            SqlParser.validateMatViewEveryUnit(everyUnit, lexer.lastTokenPosition());
                            refreshType = MatViewDefinition.REFRESH_TYPE_TIMER;
                            tok = SqlUtil.fetchNext(lexer);
                        }

<<<<<<< HEAD
                        final long periodLength = viewDefinition.getPeriodLength();
                        final long oldStart = viewDefinition.getTimerStart();
                        // Use the current time as the start timestamp if it wasn't specified.
                        long start = configuration.getMicrosecondClock().getTicks();

                        tok = expectToken(lexer, "interval");
                        final int interval = CommonUtils.getStrideMultiple(tok);
                        final char unit = CommonUtils.getStrideUnit(tok, lexer.lastTokenPosition());
                        SqlParser.validateMatViewEveryUnit(unit, lexer.lastTokenPosition());
                        tok = SqlUtil.fetchNext(lexer);
=======
                        if (tok != null && isPeriodKeyword(tok)) {
                            // REFRESH ... PERIOD(LENGTH <interval> [TIME ZONE '<timezone>'] [DELAY <interval>])
                            expectKeyword(lexer, "(");
                            expectKeyword(lexer, "length");
                            tok = expectToken(lexer, "LENGTH interval");
                            length = Timestamps.getStrideMultiple(tok, lexer.lastTokenPosition());
                            lengthUnit = Timestamps.getStrideUnit(tok, lexer.lastTokenPosition());
                            SqlParser.validateMatViewLength(length, lengthUnit, lexer.lastTokenPosition());
                            final TimestampSampler periodSampler = TimestampSamplerFactory.getInstance(length, lengthUnit, lexer.lastTokenPosition());
                            tok = expectToken(lexer, "'time zone' or 'delay' or ')'");

                            if (isTimeKeyword(tok)) {
                                expectKeyword(lexer, "zone");
                                tok = expectToken(lexer, "TIME ZONE name");
                                if (Chars.equals(tok, ')') || isDelayKeyword(tok)) {
                                    throw SqlException.position(lexer.lastTokenPosition()).put("TIME ZONE name expected");
                                }
                                tz = unquote(tok).toString();
                                try {
                                    tzRules = Timestamps.getTimezoneRules(TimestampFormatUtils.EN_LOCALE, tz);
                                } catch (NumericException e) {
                                    throw SqlException.position(lexer.lastTokenPosition()).put("invalid timezone: ").put(tz);
                                }
                                tok = expectToken(lexer, "'delay' or ')'");
                            }
>>>>>>> 3322f35c

                            if (isDelayKeyword(tok)) {
                                tok = expectToken(lexer, "DELAY interval");
                                delay = Timestamps.getStrideMultiple(tok, lexer.lastTokenPosition());
                                delayUnit = Timestamps.getStrideUnit(tok, lexer.lastTokenPosition());
                                SqlParser.validateMatViewDelay(length, lengthUnit, delay, delayUnit, lexer.lastTokenPosition());
                                tok = expectToken(lexer, "')'");
                            }
<<<<<<< HEAD
                            tok = expectToken(lexer, "START timestamp");
                            try {
                                start = MicrosTimestampDriver.floor(GenericLexer.unquote(tok));
                            } catch (NumericException e) {
                                throw SqlException.$(lexer.lastTokenPosition(), "invalid START timestamp value");
=======

                            if (!Chars.equals(tok, ')')) {
                                throw SqlException.position(lexer.lastTokenPosition()).put("')' expected");
>>>>>>> 3322f35c
                            }

                            // Period timer start is at the boundary of the current period.
                            final long now = configuration.getMicrosecondClock().getTicks();
                            final long nowLocal = tzRules != null ? now + tzRules.getOffset(now) : now;
                            start = periodSampler.round(nowLocal);

                            tok = SqlUtil.fetchNext(lexer);
                        } else if (refreshType == MatViewDefinition.REFRESH_TYPE_TIMER) {
                            if (tok != null && isStartKeyword(tok)) {
                                // REFRESH EVERY <interval> [START '<datetime>' [TIME ZONE '<timezone>']]
                                tok = expectToken(lexer, "START timestamp");
                                try {
                                    start = IntervalUtils.parseFloorPartialTimestamp(unquote(tok));
                                } catch (NumericException e) {
                                    throw SqlException.$(lexer.lastTokenPosition(), "invalid START timestamp value");
                                }
                                tok = expectToken(lexer, "'time zone'");

                                if (isTimeKeyword(tok)) {
                                    expectKeyword(lexer, "zone");
                                    tok = expectToken(lexer, "TIME ZONE name");
                                    tz = unquote(tok).toString();
                                    // validate time zone
                                    try {
                                        Timestamps.getTimezoneRules(TimestampFormatUtils.EN_LOCALE, tz);
                                    } catch (NumericException e) {
                                        throw SqlException.position(lexer.lastTokenPosition()).put("invalid timezone: ").put(tz);
                                    }
                                    tok = SqlUtil.fetchNext(lexer);
                                }
                            } else {
                                // REFRESH EVERY <interval> AS
                                // Don't forget to set timer params.
                                start = configuration.getMicrosecondClock().getTicks();
                            }
                        }

                        if (tok != null && !isSemicolon(tok)) {
                            throw SqlException.unexpectedToken(lexer.lastTokenPosition(), tok);
                        }

                        final AlterOperationBuilder setTimer = alterOperationBuilder.ofSetMatViewRefresh(
                                matViewNamePosition,
                                matViewToken,
                                tableMetadata.getTableId(),
                                refreshType,
                                every,
                                everyUnit,
                                start,
                                tz,
                                length,
                                lengthUnit,
                                delay,
                                delayUnit
                        );
                        compiledQuery.ofAlter(setTimer.build());
                    } else {
                        throw SqlException.$(lexer.lastTokenPosition(), "'immediate' or 'manual' or 'period' or 'every' or 'limit' expected");
                    }
                } else {
                    throw SqlException.$(lexer.lastTokenPosition(), "'ttl' or 'refresh' or 'start' expected");
                }
            } else if (isResumeKeyword(tok)) {
                parseResumeWal(matViewToken, matViewNamePosition, executionContext);
            } else if (isSuspendKeyword(tok)) {
                parseSuspendWal(matViewToken, matViewNamePosition, executionContext);
            } else {
                throw SqlException.$(lexer.lastTokenPosition(), "'alter' or 'resume' or 'suspend' expected");
            }
        } catch (CairoException e) {
            LOG.info().$("could not alter materialized view [view=").$(matViewToken.getTableName())
                    .$(", msg=").$safe(e.getFlyweightMessage())
                    .$(", errno=").$(e.getErrno())
                    .I$();
            if (e.getPosition() == 0) {
                e.position(lexer.lastTokenPosition());
            }
            throw e;
        }
    }

    private void compileAlterTable(SqlExecutionContext executionContext) throws SqlException {
        final int tableNamePosition = lexer.getPosition();
        CharSequence tok = expectToken(lexer, "table name");
        assertNameIsQuotedOrNotAKeyword(tok, tableNamePosition);
        final TableToken tableToken = tableExistsOrFail(tableNamePosition, unquote(tok), executionContext);
        checkMatViewModification(tableToken);
        final SecurityContext securityContext = executionContext.getSecurityContext();

        try (TableRecordMetadata tableMetadata = executionContext.getMetadataForWrite(tableToken)) {
            tok = expectToken(lexer, ALTER_TABLE_EXPECTED_TOKEN_DESCR);

            if (isAddKeyword(tok)) {
                securityContext.authorizeAlterTableAddColumn(tableToken);
                alterTableAddColumn(executionContext.getSecurityContext(), tableNamePosition, tableToken, tableMetadata);
            } else if (isConvertKeyword(tok)) {
                tok = expectToken(lexer, "'partition'");
                if (!isPartitionKeyword(tok)) {
                    throw SqlException.$(lexer.lastTokenPosition(), "'partition' expected");
                }
                tok = expectToken(lexer, "'to'");
                if (!isToKeyword(tok)) {
                    throw SqlException.$(lexer.lastTokenPosition(), "'to' expected");
                }
                tok = expectToken(lexer, "'parquet' or 'native'");
                final int action;
                if (isParquetKeyword(tok)) {
                    action = PartitionAction.CONVERT_TO_PARQUET;
                } else if (isNativeKeyword(tok)) {
                    action = PartitionAction.CONVERT_TO_NATIVE;
                } else {
                    throw SqlException.$(lexer.lastTokenPosition(), "'parquet' or 'native' expected");
                }
                alterTableDropConvertDetachOrAttachPartition(tableMetadata, tableToken, action, executionContext);
            } else if (isDropKeyword(tok)) {
                tok = expectToken(lexer, "'column' or 'partition'");
                if (isColumnKeyword(tok)) {
                    alterTableDropColumn(executionContext.getSecurityContext(), tableNamePosition, tableToken, tableMetadata);
                } else if (isPartitionKeyword(tok)) {
                    securityContext.authorizeAlterTableDropPartition(tableToken);
                    alterTableDropConvertDetachOrAttachPartition(tableMetadata, tableToken, PartitionAction.DROP, executionContext);
                } else {
                    throw SqlException.$(lexer.lastTokenPosition(), "'column' or 'partition' expected");
                }
            } else if (isRenameKeyword(tok)) {
                tok = expectToken(lexer, "'column'");
                if (isColumnKeyword(tok)) {
                    alterTableRenameColumn(securityContext, tableNamePosition, tableToken, tableMetadata);
                } else {
                    throw SqlException.$(lexer.lastTokenPosition(), "'column' expected");
                }
            } else if (isAttachKeyword(tok)) {
                tok = expectToken(lexer, "'partition'");
                if (isPartitionKeyword(tok)) {
                    securityContext.authorizeAlterTableAttachPartition(tableToken);
                    alterTableDropConvertDetachOrAttachPartition(tableMetadata, tableToken, PartitionAction.ATTACH, executionContext);
                } else {
                    throw SqlException.$(lexer.lastTokenPosition(), "'partition' expected");
                }
            } else if (isDetachKeyword(tok)) {
                tok = expectToken(lexer, "'partition'");
                if (isPartitionKeyword(tok)) {
                    securityContext.authorizeAlterTableDetachPartition(tableToken);
                    alterTableDropConvertDetachOrAttachPartition(tableMetadata, tableToken, PartitionAction.DETACH, executionContext);
                } else {
                    throw SqlException.$(lexer.lastTokenPosition(), "'partition' expected");
                }
            } else if (isForceKeyword(tok)) {
                tok = expectToken(lexer, "'drop'");
                if (isDropKeyword(tok)) {
                    tok = expectToken(lexer, "'partition'");
                    if (isPartitionKeyword(tok)) {
                        tok = expectToken(lexer, "'list'");
                        if (isListKeyword(tok)) {
                            securityContext.authorizeAlterTableDropPartition(tableToken);
                            alterTableDropConvertDetachOrAttachPartitionByList(tableMetadata, tableToken, null, lexer.lastTokenPosition(), PartitionAction.FORCE_DROP);
                        } else {
                            throw SqlException.$(lexer.lastTokenPosition(), "'list' expected");
                        }
                    } else {
                        throw SqlException.$(lexer.lastTokenPosition(), "'partition' expected");
                    }
                } else {
                    throw SqlException.$(lexer.lastTokenPosition(), "'drop' expected");
                }
            } else if (isAlterKeyword(tok)) {
                tok = expectToken(lexer, "'column'");
                if (isColumnKeyword(tok)) {
                    final int columnNamePosition = lexer.getPosition();
                    tok = expectToken(lexer, "column name");
                    final CharSequence columnName = GenericLexer.immutableOf(tok);
                    final int columnIndex = tableMetadata.getColumnIndexQuiet(columnName);
                    if (columnIndex == -1) {
                        throw SqlException.walRecoverable(columnNamePosition).put("column '").put(columnName)
                                .put("' does not exist in table '").put(tableToken.getTableName()).put('\'');
                    }

                    tok = expectToken(lexer, "'add index' or 'drop index' or 'type' or 'cache' or 'nocache' or 'symbol'");
                    if (isAddKeyword(tok)) {
                        expectKeyword(lexer, "index");
                        tok = SqlUtil.fetchNext(lexer);
                        int indexValueCapacity = -1;

                        if (tok != null && (!isSemicolon(tok))) {
                            if (!isCapacityKeyword(tok)) {
                                throw SqlException.$(lexer.lastTokenPosition(), "'capacity' expected");
                            } else {
                                tok = expectToken(lexer, "capacity value");
                                try {
                                    indexValueCapacity = Numbers.parseInt(tok);
                                    if (indexValueCapacity <= 0) {
                                        throw SqlException.$(lexer.lastTokenPosition(), "positive integer literal expected as index capacity");
                                    }
                                } catch (NumericException e) {
                                    throw SqlException.$(lexer.lastTokenPosition(), "positive integer literal expected as index capacity");
                                }
                            }
                        }

                        alterTableColumnAddIndex(
                                securityContext,
                                tableNamePosition,
                                tableToken,
                                columnNamePosition,
                                columnName,
                                tableMetadata,
                                indexValueCapacity
                        );
                    } else if (isDropKeyword(tok)) {
                        // alter table <table name> alter column drop index
                        expectKeyword(lexer, "index");
                        tok = SqlUtil.fetchNext(lexer);
                        if (tok != null && !isSemicolon(tok)) {
                            throw SqlException.$(lexer.lastTokenPosition(), "unexpected token [").put(tok).put("] while trying to drop index");
                        }
                        alterTableColumnDropIndex(
                                securityContext,
                                tableNamePosition,
                                tableToken,
                                columnNamePosition,
                                columnName,
                                tableMetadata
                        );
                    } else if (isCacheKeyword(tok)) {
                        alterTableColumnCacheFlag(
                                securityContext,
                                tableNamePosition,
                                tableToken,
                                columnNamePosition,
                                columnName,
                                tableMetadata,
                                true
                        );
                    } else if (isNoCacheKeyword(tok)) {
                        alterTableColumnCacheFlag(
                                securityContext,
                                tableNamePosition,
                                tableToken,
                                columnNamePosition,
                                columnName,
                                tableMetadata,
                                false
                        );
                    } else if (isTypeKeyword(tok)) {
                        alterTableChangeColumnType(
                                securityContext,
                                tableNamePosition,
                                tableToken,
                                columnNamePosition,
                                columnName,
                                tableMetadata,
                                columnIndex
                        );
                    } else if (isSymbolKeyword(tok)) {
                        alterTableChangeSymbolCapacity(
                                securityContext,
                                tableNamePosition,
                                tableToken,
                                columnNamePosition,
                                columnName,
                                tableMetadata,
                                columnIndex
                        );
                    } else {
                        throw SqlException.$(lexer.lastTokenPosition(), "'add', 'drop', 'symbol', 'cache' or 'nocache' expected").put(" found '").put(tok).put('\'');
                    }
                } else {
                    throw SqlException.$(lexer.lastTokenPosition(), "'column' or 'partition' expected");
                }
            } else if (isSetKeyword(tok)) {
                tok = expectToken(lexer, "'param', 'ttl' or 'type'");
                if (isParamKeyword(tok)) {
                    final int paramNamePosition = lexer.getPosition();
                    tok = expectToken(lexer, "param name");
                    final CharSequence paramName = GenericLexer.immutableOf(tok);
                    tok = expectToken(lexer, "'='");
                    if (tok.length() == 1 && tok.charAt(0) == '=') {
                        CharSequence value = GenericLexer.immutableOf(SqlUtil.fetchNext(lexer));
                        alterTableSetParam(paramName, value, paramNamePosition, tableToken, tableNamePosition, tableMetadata.getTableId());
                    } else {
                        throw SqlException.$(lexer.lastTokenPosition(), "'=' expected");
                    }
                } else if (isTtlKeyword(tok)) {
                    final int ttlValuePos = lexer.getPosition();
                    final int ttlHoursOrMonths = SqlParser.parseTtlHoursOrMonths(lexer);
                    try (MetadataCacheReader metadataRO = engine.getMetadataCache().readLock()) {
                        CairoTable table = metadataRO.getTable(tableToken);
                        assert table != null : "CairoTable == null after we already checked it exists";
                        PartitionBy.validateTtlGranularity(table.getPartitionBy(), ttlHoursOrMonths, ttlValuePos);
                    }
                    final AlterOperationBuilder setTtl = alterOperationBuilder.ofSetTtl(
                            tableNamePosition,
                            tableToken,
                            tableMetadata.getTableId(),
                            ttlHoursOrMonths
                    );
                    compiledQuery.ofAlter(setTtl.build());
                } else if (isTypeKeyword(tok)) {
                    tok = expectToken(lexer, "'bypass' or 'wal'");
                    if (isBypassKeyword(tok)) {
                        tok = expectToken(lexer, "'wal'");
                        if (isWalKeyword(tok)) {
                            alterTableSetType(executionContext, tableNamePosition, tableToken, (byte) 0);
                        } else {
                            throw SqlException.$(lexer.lastTokenPosition(), "'wal' expected");
                        }
                    } else if (isWalKeyword(tok)) {
                        alterTableSetType(executionContext, tableNamePosition, tableToken, (byte) 1);
                    } else {
                        throw SqlException.$(lexer.lastTokenPosition(), "'bypass' or 'wal' expected");
                    }
                } else {
                    throw SqlException.$(lexer.lastTokenPosition(), "'param' or 'type' expected");
                }
            } else if (isResumeKeyword(tok)) {
                parseResumeWal(tableToken, tableNamePosition, executionContext);
            } else if (isSuspendKeyword(tok)) {
                parseSuspendWal(tableToken, tableNamePosition, executionContext);
            } else if (isSquashKeyword(tok)) {
                securityContext.authorizeAlterTableDropPartition(tableToken);
                tok = expectToken(lexer, "'partitions'");
                if (isPartitionsKeyword(tok)) {
                    compiledQuery.ofAlter(alterOperationBuilder.ofSquashPartitions(tableNamePosition, tableToken).build());
                } else {
                    throw SqlException.$(lexer.lastTokenPosition(), "'partitions' expected");
                }
            } else if (isDedupKeyword(tok) || isDeduplicateKeyword(tok)) {
                tok = expectToken(lexer, "'dedup columns'");

                if (isDisableKeyword(tok)) {
                    executionContext.getSecurityContext().authorizeAlterTableDedupDisable(tableToken);
                    final AlterOperationBuilder setDedup = alterOperationBuilder.ofDedupDisable(
                            tableNamePosition,
                            tableToken
                    );
                    compiledQuery.ofAlter(setDedup.build());
                } else {
                    lexer.unparseLast();
                    executionContext.getSecurityContext().authorizeAlterTableDedupEnable(tableToken);
                    alterTableDedupEnable(tableNamePosition, tableToken, tableMetadata, lexer);
                }
            } else {
                throw SqlException.$(lexer.lastTokenPosition(), ALTER_TABLE_EXPECTED_TOKEN_DESCR).put(" expected");
            }
        } catch (CairoException e) {
            LOG.info().$("could not alter table [table=").$(tableToken.getTableName())
                    .$(", msg=").$safe(e.getFlyweightMessage())
                    .$(", errno=").$(e.getErrno())
                    .I$();
            if (e.getPosition() == 0) {
                e.position(lexer.lastTokenPosition());
            }
            throw e;
        }
    }

    private void compileBegin(SqlExecutionContext executionContext, @Transient CharSequence sqlText) {
        compiledQuery.ofBegin();
    }

    private void compileCancel(SqlExecutionContext executionContext, @Transient CharSequence sqlText) throws SqlException {
        CharSequence tok = SqlUtil.fetchNext(lexer);
        if (tok == null || !isQueryKeyword(tok)) {
            throw SqlException.$(lexer.lastTokenPosition(), "'QUERY' expected'");
        }

        tok = SqlUtil.fetchNext(lexer);
        int position = lexer.lastTokenPosition();
        try {
            long queryId = Numbers.parseLong(tok);
            tok = SqlUtil.fetchNext(lexer);
            if (tok != null && !isSemicolon(tok)) {
                throw SqlException.unexpectedToken(lexer.lastTokenPosition(), tok);
            }
            try {
                if (!executionContext.getCairoEngine().getQueryRegistry().cancel(queryId, executionContext)) {
                    throw SqlException.$(position, "query to cancel not found in registry [id=").put(queryId).put(']');
                }
            } catch (CairoException e) {
                throw SqlException.$(position, e.getFlyweightMessage());
            }
            compiledQuery.ofCancelQuery();
        } catch (NumericException e) {
            throw SqlException.$(position, "non-negative integer literal expected as query id");
        }
    }

    private void compileCheckpoint(SqlExecutionContext executionContext, @Transient CharSequence sqlText) throws SqlException {
        executionContext.getSecurityContext().authorizeDatabaseSnapshot();
        executionContext.getCircuitBreaker().resetTimer();
        CharSequence tok = expectToken(lexer, "'create' or 'release'");

        if (isCreateKeyword(tok)) {
            engine.checkpointCreate(executionContext);
            compiledQuery.ofCheckpointCreate();
        } else if (Chars.equalsLowerCaseAscii(tok, "release")) {
            engine.checkpointRelease();
            compiledQuery.ofCheckpointRelease();
        } else {
            throw SqlException.position(lexer.lastTokenPosition()).put("'create' or 'release' expected");
        }
    }

    private void compileCommit(SqlExecutionContext executionContext, @Transient CharSequence sqlText) {
        compiledQuery.ofCommit();
    }

    private RecordCursorFactory compileCopy(SecurityContext securityContext, CopyModel model) throws SqlException {
        assert !model.isCancel();

        final CharSequence tableName = authorizeInsertForCopy(securityContext, model);

        if (model.getTimestampColumnName() == null
                && ((model.getPartitionBy() != -1 && model.getPartitionBy() != PartitionBy.NONE))) {
            throw SqlException.$(-1, "invalid option used for import without a designated timestamp (format or partition by)");
        }
        if (model.getDelimiter() < 0) {
            model.setDelimiter((byte) ',');
        }

        final ExpressionNode fileNameNode = model.getFileName();
        final CharSequence fileName = fileNameNode != null ? GenericLexer.assertNoDots(unquote(fileNameNode.token), fileNameNode.position) : null;
        assert fileName != null;

        return new CopyFactory(
                messageBus,
                engine.getCopyContext(),
                Chars.toString(tableName),
                Chars.toString(fileName),
                model
        );
    }

    private RecordCursorFactory compileCopyCancel(SqlExecutionContext executionContext, CopyModel model) throws SqlException {
        assert model.isCancel();

        long cancelCopyID;
        String cancelCopyIDStr = Chars.toString(unquote(model.getTableName()));
        try {
            cancelCopyID = Numbers.parseHexLong(cancelCopyIDStr);
        } catch (NumericException e) {
            throw SqlException.$(0, "copy cancel ID format is invalid: '").put(cancelCopyIDStr).put('\'');
        }
        return new CopyCancelFactory(
                engine.getCopyContext(),
                cancelCopyID,
                cancelCopyIDStr,
                query()
                        .$("select * from '")
                        .$(engine.getConfiguration().getSystemTableNamePrefix())
                        .$("text_import_log' where id = '")
                        .$(cancelCopyIDStr)
                        .$("' limit -1")
                        .compile(executionContext).getRecordCursorFactory()
        );
    }

    private void compileDeallocate(SqlExecutionContext executionContext, @Transient CharSequence sqlText) throws SqlException {
        CharSequence statementName = unquote(expectToken(lexer, "statement name"));
        CharSequence tok = SqlUtil.fetchNext(lexer);
        if (tok != null && !Chars.equals(tok, ';')) {
            throw SqlException.unexpectedToken(lexer.lastTokenPosition(), tok);
        }
        compiledQuery.ofDeallocate(statementName);
    }

    private void compileDrop(SqlExecutionContext executionContext, @Transient CharSequence sqlText) throws SqlException {
        // drop does not have passwords
        QueryProgress.logStart(-1, sqlText, executionContext, false);
        // the selected method depends on the second token, we have already seen DROP
        CharSequence tok = SqlUtil.fetchNext(lexer);
        if (tok != null) {
            // DROP TABLE [ IF EXISTS ] name [;]
            if (isTableKeyword(tok)) {
                tok = SqlUtil.fetchNext(lexer);
                if (tok == null) {
                    throw SqlException.$(lexer.lastTokenPosition(), "expected ").put("IF EXISTS table-name");
                }
                boolean hasIfExists = false;
                int tableNamePosition = lexer.lastTokenPosition();
                if (isIfKeyword(tok)) {
                    tok = SqlUtil.fetchNext(lexer);
                    if (tok == null || !isExistsKeyword(tok)) {
                        throw SqlException.$(lexer.lastTokenPosition(), "expected ").put("EXISTS table-name");
                    }
                    hasIfExists = true;
                    tableNamePosition = lexer.getPosition();
                } else {
                    lexer.unparseLast(); // tok has table name
                }

                tok = expectToken(lexer, "table name");
                assertNameIsQuotedOrNotAKeyword(tok, lexer.lastTokenPosition());

                final CharSequence tableName = unquote(tok);
                // define operation to make sure we generate correct errors in case
                // of syntax check failure.
                final TableToken tableToken = executionContext.getTableTokenIfExists(tableName);
                checkMatViewModification(tableToken);
                dropOperationBuilder.clear();
                dropOperationBuilder.setOperationCode(OperationCodes.DROP_TABLE);
                dropOperationBuilder.setEntityName(tableName);
                dropOperationBuilder.setEntityNamePosition(tableNamePosition);
                dropOperationBuilder.setIfExists(hasIfExists);
                tok = SqlUtil.fetchNext(lexer);
                if (tok != null && !Chars.equals(tok, ';')) {
                    compileDropExt(executionContext, dropOperationBuilder, tok, lexer.lastTokenPosition());
                }
                dropOperationBuilder.setSqlText(sqlText);
                compiledQuery.ofDrop(dropOperationBuilder.build());
                // DROP MATERIALIZED VIEW [ IF EXISTS ] name [;]
            } else if (isMaterializedKeyword(tok)) {
                tok = SqlUtil.fetchNext(lexer);
                if (tok == null || !isViewKeyword(tok)) {
                    throw SqlException.$(lexer.lastTokenPosition(), "expected VIEW");
                }
                tok = SqlUtil.fetchNext(lexer);
                if (tok == null) {
                    throw SqlException.$(lexer.lastTokenPosition(), "expected ").put("IF EXISTS mat-view-name");
                }
                boolean hasIfExists = false;
                int tableNamePosition = lexer.lastTokenPosition();
                if (isIfKeyword(tok)) {
                    tok = SqlUtil.fetchNext(lexer);
                    if (tok == null || !isExistsKeyword(tok)) {
                        throw SqlException.$(lexer.lastTokenPosition(), "expected ").put("EXISTS mat-view-name");
                    }
                    hasIfExists = true;
                    tableNamePosition = lexer.getPosition();
                } else {
                    lexer.unparseLast(); // tok has table name
                }

                tok = expectToken(lexer, "view name");
                assertNameIsQuotedOrNotAKeyword(tok, lexer.lastTokenPosition());

                final CharSequence matViewName = unquote(tok);
                // define operation to make sure we generate correct errors in case
                // of syntax check failure.
                final TableToken tableToken = executionContext.getTableTokenIfExists(matViewName);
                if (tableToken != null && !tableToken.isMatView()) {
                    throw SqlException.$(lexer.lastTokenPosition(), "materialized view name expected, got table name");
                }
                dropOperationBuilder.clear();
                dropOperationBuilder.setOperationCode(OperationCodes.DROP_MAT_VIEW);
                dropOperationBuilder.setEntityName(matViewName);
                dropOperationBuilder.setEntityNamePosition(tableNamePosition);
                dropOperationBuilder.setIfExists(hasIfExists);
                tok = SqlUtil.fetchNext(lexer);
                if (tok != null && !Chars.equals(tok, ';')) {
                    compileDropExt(executionContext, dropOperationBuilder, tok, lexer.lastTokenPosition());
                }
                dropOperationBuilder.setSqlText(sqlText);
                compiledQuery.ofDrop(dropOperationBuilder.build());
            } else if (isAllKeyword(tok)) {
                // DROP ALL[;] or legacy DROP ALL TABLES [;]
                tok = SqlUtil.fetchNext(lexer);
                if (tok != null && isTablesKeyword(tok)) {
                    tok = SqlUtil.fetchNext(lexer);
                }
                if (tok != null && !Chars.equals(tok, ';')) {
                    throw SqlException.position(lexer.lastTokenPosition()).put("';' or 'tables' expected");
                }
                compiledQuery.ofDrop(DropAllOperation.INSTANCE);
            } else {
                compileDropOther(executionContext, tok, lexer.lastTokenPosition());
            }
        } else {
            compileDropReportExpected(lexer.getPosition());
        }
    }

    private ExecutionModel compileExecutionModel(SqlExecutionContext executionContext) throws SqlException {
        final ExecutionModel model = parser.parse(lexer, executionContext, this);
        if (model.getModelType() != ExecutionModel.EXPLAIN) {
            return compileExecutionModel0(executionContext, model);
        } else {
            final ExplainModel explainModel = (ExplainModel) model;
            final ExecutionModel innerModel = compileExplainExecutionModel0(executionContext, explainModel.getInnerExecutionModel());
            explainModel.setModel(innerModel);
            return explainModel;
        }
    }

    private ExecutionModel compileExecutionModel0(SqlExecutionContext executionContext, ExecutionModel model) throws SqlException {
        switch (model.getModelType()) {
            case ExecutionModel.QUERY:
                return optimiser.optimise((QueryModel) model, executionContext, this);
            case ExecutionModel.INSERT: {
                final InsertModel insertModel = (InsertModel) model;
                if (insertModel.getQueryModel() != null) {
                    validateAndOptimiseInsertAsSelect(executionContext, insertModel);
                } else {
                    lightlyValidateInsertModel(insertModel);
                }
                final TableToken tableToken = engine.getTableTokenIfExists(insertModel.getTableName());
                executionContext.getSecurityContext().authorizeInsert(tableToken);
                return insertModel;
            }
            case ExecutionModel.UPDATE:
                final QueryModel queryModel = (QueryModel) model;
                TableToken tableToken = executionContext.getTableToken(queryModel.getTableName());
                try (TableRecordMetadata metadata = executionContext.getMetadataForWrite(tableToken)) {
                    optimiser.optimiseUpdate(queryModel, executionContext, metadata, this);
                    return model;
                }
            default:
                return model;
        }
    }

    private ExecutionModel compileExplainExecutionModel0(SqlExecutionContext executionContext, ExecutionModel model) throws SqlException {
        // CREATE TABLE AS SELECT and CREATE MATERIALIZED VIEW have an unoptimized SELECT model after the parsing.
        // We optimize and validate the model during the execution, but in case of EXPLAIN the model is
        // directly compiled into a factory, so we need to optimize it before proceeding.
        switch (model.getModelType()) {
            case ExecutionModel.CREATE_TABLE:
                final CreateTableOperationBuilder createTableBuilder = (CreateTableOperationBuilder) model;
                if (createTableBuilder.getQueryModel() != null) {
                    final QueryModel selectModel = optimiser.optimise(createTableBuilder.getQueryModel(), executionContext, this);
                    createTableBuilder.setSelectModel(selectModel);
                }
                return model;
            case ExecutionModel.CREATE_MAT_VIEW:
                final CreateMatViewOperationBuilder createMatViewBuilder = (CreateMatViewOperationBuilder) model;
                if (createMatViewBuilder.getQueryModel() != null) {
                    final QueryModel selectModel = optimiser.optimise(createMatViewBuilder.getQueryModel(), executionContext, this);
                    createMatViewBuilder.setSelectModel(selectModel);
                }
                return model;
        }
        return compileExecutionModel0(executionContext, model);
    }

    private void compileInner(
            @NotNull SqlExecutionContext executionContext,
            CharSequence sqlText,
            boolean generateProgressLogger
    ) throws SqlException {
        final SqlExecutionCircuitBreaker circuitBreaker = executionContext.getCircuitBreaker();
        if (!circuitBreaker.isTimerSet()) {
            circuitBreaker.resetTimer();
        }
        final CharSequence tok = SqlUtil.fetchNext(lexer);
        if (tok == null) {
            compiledQuery.ofEmpty();
            return;
        }

        final KeywordBasedExecutor executor = keywordBasedExecutors.get(tok);
        final long beginNanos = configuration.getNanosecondClock().getTicks();

        if (executor != null) {
            // an executor can return compiled query with NONE type as a fallback to execution model
            try {
                // we cannot log start of the executor SQL because we do not know if it
                // contains secrets or not.

                executor.execute(executionContext, sqlText);
                // executor might decide that SQL contains secret, otherwise we're logging it
                this.sqlText = executionContext.containsSecret() ? "** redacted for privacy **" : sqlText;
                QueryProgress.logEnd(-1, this.sqlText, executionContext, beginNanos);
            } catch (Throwable th) {
                // Executor is all-in-one, it parses SQL text and executes it right away. The convention is
                // that before parsing secrets the executor will notify the execution context. In that, even if
                // executor fails, the secret SQL text must not be logged
                this.sqlText = executionContext.containsSecret() ? "** redacted for privacy** " : sqlText;
                QueryProgress.logError(th, -1, this.sqlText, executionContext, beginNanos);
                throw th;
            }
        } else {
            this.sqlText = sqlText;
        }
        // executor is allowed to give up on the execution and fall back to standard behaviour
        if (executor == null || compiledQuery.getType() == CompiledQuery.NONE) {
            compileUsingModel(executionContext, beginNanos, generateProgressLogger);
        }
        final short type = compiledQuery.getType();
        if ((type == CompiledQuery.ALTER || type == CompiledQuery.UPDATE) && !executionContext.isWalApplication()) {
            compiledQuery.withSqlText(Chars.toString(sqlText));
        }
        compiledQuery.withContext(executionContext);
    }

    private InsertOperation compileInsert(InsertModel insertModel, SqlExecutionContext executionContext) throws SqlException {
        // todo: consider moving this method to InsertModel
        final ExpressionNode tableNameExpr = insertModel.getTableNameExpr();
        InsertOperationImpl insertOperation = null;
        Function timestampFunction = null;
        ObjList<Function> valueFunctions = null;
        TableToken token = tableExistsOrFail(tableNameExpr.position, tableNameExpr.token, executionContext);

        try (TableRecordMetadata metadata = executionContext.getMetadataForWrite(token)) {
            final long metadataVersion = metadata.getMetadataVersion();
            insertOperation = new InsertOperationImpl(engine, metadata.getTableToken(), metadataVersion);
            final int metadataTimestampIndex = metadata.getTimestampIndex();
            final ObjList<CharSequence> columnNameList = insertModel.getColumnNameList();
            final int columnSetSize = columnNameList.size();
            int designatedTimestampPosition = 0;
            for (int tupleIndex = 0, n = insertModel.getRowTupleCount(); tupleIndex < n; tupleIndex++) {
                timestampFunction = null;
                listColumnFilter.clear();
                if (columnSetSize > 0) {
                    valueFunctions = new ObjList<>(columnSetSize);
                    for (int i = 0; i < columnSetSize; i++) {
                        int metadataColumnIndex = metadata.getColumnIndexQuiet(columnNameList.getQuick(i));
                        if (metadataColumnIndex > -1) {
                            final ExpressionNode node = insertModel.getRowTupleValues(tupleIndex).getQuick(i);
                            final Function function = functionParser.parseFunction(
                                    node,
                                    EmptyRecordMetadata.INSTANCE,
                                    executionContext
                            );

                            insertValidateFunctionAndAddToList(
                                    insertModel,
                                    tupleIndex,
                                    valueFunctions,
                                    metadata,
                                    metadataTimestampIndex,
                                    i,
                                    metadataColumnIndex,
                                    function,
                                    node.position,
                                    executionContext.getBindVariableService()
                            );

                            if (metadataTimestampIndex == metadataColumnIndex) {
                                timestampFunction = function;
                                designatedTimestampPosition = node.position;
                            }
                        } else {
                            throw SqlException.invalidColumn(insertModel.getColumnPosition(i), columnNameList.getQuick(i));
                        }
                    }
                } else {
                    final int columnCount = metadata.getColumnCount();
                    final ObjList<ExpressionNode> values = insertModel.getRowTupleValues(tupleIndex);
                    final int valueCount = values.size();
                    if (columnCount != valueCount) {
                        throw SqlException.$(
                                        insertModel.getEndOfRowTupleValuesPosition(tupleIndex),
                                        "row value count does not match column count [expected="
                                ).put(columnCount).put(", actual=").put(values.size())
                                .put(", tuple=").put(tupleIndex + 1).put(']');
                    }
                    valueFunctions = new ObjList<>(columnCount);

                    for (int i = 0; i < columnCount; i++) {
                        final ExpressionNode node = values.getQuick(i);

                        Function function = functionParser.parseFunction(node, EmptyRecordMetadata.INSTANCE, executionContext);
                        insertValidateFunctionAndAddToList(
                                insertModel,
                                tupleIndex,
                                valueFunctions,
                                metadata,
                                metadataTimestampIndex,
                                i,
                                i,
                                function,
                                node.position,
                                executionContext.getBindVariableService()
                        );

                        if (metadataTimestampIndex == i) {
                            timestampFunction = function;
                            designatedTimestampPosition = node.position;
                        }
                    }
                }

                // validate timestamp
                if (metadataTimestampIndex > -1) {
                    if (timestampFunction == null) {
                        throw SqlException.$(0, "insert statement must populate timestamp");
                    } else if (ColumnType.isNull(timestampFunction.getType()) || timestampFunction.isNullConstant()) {
                        throw SqlException.$(designatedTimestampPosition, "designated timestamp column cannot be NULL");
                    }
                }

                VirtualRecord record = new VirtualRecord(valueFunctions);
                RecordToRowCopier copier = RecordToRowCopierUtils.generateCopier(asm, record, metadata, listColumnFilter);
                insertOperation.addInsertRow(new InsertRowImpl(
                                record,
                                copier,
                                timestampFunction,
                                designatedTimestampPosition,
                                tupleIndex,
                                metadata.getTimestampType()
                        )
                );
            }
            return insertOperation;
        } catch (Throwable th) {
            Misc.free(insertOperation);
            Misc.free(timestampFunction);
            Misc.freeObjList(valueFunctions);
            throw th;
        }
    }

    private InsertOperation compileInsertAsSelect(ExecutionModel executionModel, SqlExecutionContext executionContext) throws SqlException {
        final InsertModel model = (InsertModel) executionModel;
        final ExpressionNode tableNameExpr = model.getTableNameExpr();
        TableToken tableToken = tableExistsOrFail(tableNameExpr.position, tableNameExpr.token, executionContext);
        RecordCursorFactory factory = null;

        try (TableRecordMetadata writerMetadata = executionContext.getMetadataForWrite(tableToken)) {
            final long metadataVersion = writerMetadata.getMetadataVersion();
            factory = generateSelectWithRetries(model.getQueryModel(), model, executionContext, true);
            final RecordMetadata cursorMetadata = factory.getMetadata();
            // Convert sparse writer metadata into dense
            final int writerTimestampIndex = writerMetadata.getTimestampIndex();
            final int cursorTimestampIndex = cursorMetadata.getTimestampIndex();
            final int cursorColumnCount = cursorMetadata.getColumnCount();

            final RecordToRowCopier copier;
            final ObjList<CharSequence> columnNameList = model.getColumnNameList();
            final int columnSetSize = columnNameList.size();
            int timestampIndexFound = -1;
            if (columnSetSize > 0) {
                // validate type cast
                // clear list column filter to re-populate it again
                listColumnFilter.clear();

                for (int i = 0; i < columnSetSize; i++) {
                    CharSequence columnName = columnNameList.get(i);
                    int index = writerMetadata.getColumnIndexQuiet(columnName);
                    if (index == -1) {
                        throw SqlException.invalidColumn(model.getColumnPosition(i), columnName);
                    }

                    int fromType = cursorMetadata.getColumnType(i);
                    int toType = writerMetadata.getColumnType(index);
                    if (ColumnType.isAssignableFrom(fromType, toType)) {
                        listColumnFilter.add(index + 1);
                    } else {
                        throw SqlException.inconvertibleTypes(
                                model.getColumnPosition(i),
                                fromType,
                                cursorMetadata.getColumnName(i),
                                toType,
                                writerMetadata.getColumnName(i)
                        );
                    }

                    if (index == writerTimestampIndex) {
                        timestampIndexFound = i;
                        if (fromType != ColumnType.TIMESTAMP && fromType != ColumnType.STRING) {
                            throw SqlException.$(tableNameExpr.position, "expected timestamp column but type is ").put(ColumnType.nameOf(fromType));
                        }
                    }
                }

                // fail when target table requires chronological data and cursor cannot provide it
                if (timestampIndexFound < 0 && writerTimestampIndex >= 0) {
                    throw SqlException.$(tableNameExpr.position, "select clause must provide timestamp column");
                }

                copier = RecordToRowCopierUtils.generateCopier(asm, cursorMetadata, writerMetadata, listColumnFilter);
            } else {
                // fail when target table requires chronological data and cursor cannot provide it
                if (writerTimestampIndex > -1 && cursorTimestampIndex == -1) {
                    if (cursorColumnCount <= writerTimestampIndex) {
                        throw SqlException.$(tableNameExpr.position, "select clause must provide timestamp column");
                    } else {
                        int columnType = ColumnType.tagOf(cursorMetadata.getColumnType(writerTimestampIndex));
                        if (columnType != ColumnType.TIMESTAMP && columnType != ColumnType.STRING && columnType != ColumnType.VARCHAR && columnType != ColumnType.NULL) {
                            throw SqlException.$(tableNameExpr.position, "expected timestamp column but type is ").put(ColumnType.nameOf(columnType));
                        }
                    }
                }

                if (writerTimestampIndex > -1 && cursorTimestampIndex > -1 && writerTimestampIndex != cursorTimestampIndex) {
                    throw SqlException
                            .$(tableNameExpr.position, "designated timestamp of existing table (").put(writerTimestampIndex)
                            .put(") does not match designated timestamp in select query (")
                            .put(cursorTimestampIndex)
                            .put(')');
                }
                timestampIndexFound = writerTimestampIndex;

                final int n = writerMetadata.getColumnCount();
                if (n > cursorMetadata.getColumnCount()) {
                    throw SqlException.$(model.getSelectKeywordPosition(), "not enough columns selected");
                }

                for (int i = 0; i < n; i++) {
                    int fromType = cursorMetadata.getColumnType(i);
                    int toType = writerMetadata.getColumnType(i);
                    if (ColumnType.isAssignableFrom(fromType, toType)) {
                        continue;
                    }

                    // We are going on a limp here. There is nowhere to position this error in our model.
                    // We will try to position on column (i) inside cursor's query model. Assumption is that
                    // it will always have a column, e.g. has been processed by optimiser
                    assert i < model.getQueryModel().getBottomUpColumns().size();
                    throw SqlException.inconvertibleTypes(
                            model.getQueryModel().getBottomUpColumns().getQuick(i).getAst().position,
                            fromType,
                            cursorMetadata.getColumnName(i),
                            toType,
                            writerMetadata.getColumnName(i)
                    );
                }

                entityColumnFilter.of(writerMetadata.getColumnCount());

                copier = RecordToRowCopierUtils.generateCopier(
                        asm,
                        cursorMetadata,
                        writerMetadata,
                        entityColumnFilter
                );
            }

            return new InsertAsSelectOperationImpl(engine, tableToken, factory, copier,
                    metadataVersion, timestampIndexFound, model.getBatchSize(), model.getO3MaxLag());
        } catch (Throwable e) {
            Misc.free(factory);
            throw e;
        }
    }

    private void compileLegacyCheckpoint(SqlExecutionContext executionContext, @Transient CharSequence sqlText) throws SqlException {
        executionContext.getSecurityContext().authorizeDatabaseSnapshot();
        CharSequence tok = expectToken(lexer, "'prepare' or 'complete'");

        if (Chars.equalsLowerCaseAscii(tok, "prepare")) {
            engine.snapshotCreate(executionContext);
            compiledQuery.ofCheckpointCreate();
        } else if (Chars.equalsLowerCaseAscii(tok, "complete")) {
            engine.checkpointRelease();
            compiledQuery.ofCheckpointRelease();
        } else {
            throw SqlException.position(lexer.lastTokenPosition()).put("'prepare' or 'complete' expected");
        }
    }

    private void compileMatViewQuery(
            @Transient @NotNull SqlExecutionContext executionContext,
            @NotNull CreateMatViewOperation createMatViewOp
    ) throws SqlException {
        final CreateTableOperation createTableOp = createMatViewOp.getCreateTableOperation();
        lexer.of(createTableOp.getSelectText());
        clear();

        SqlExecutionCircuitBreaker circuitBreaker = executionContext.getCircuitBreaker();
        if (!circuitBreaker.isTimerSet()) {
            circuitBreaker.resetTimer();
        }
        final CharSequence tok = SqlUtil.fetchNext(lexer);
        if (tok == null) {
            throw SqlException.$(lexer.lastTokenPosition(), "SELECT query expected");
        }
        lexer.unparseLast();

        sqlText = createTableOp.getSelectText();
        compiledQuery.withContext(executionContext);

        final int startPos = lexer.getPosition();
        final long beginNanos = configuration.getNanosecondClock().getTicks();

        final int selectTextPosition = createTableOp.getSelectTextPosition();
        try {
            final QueryModel queryModel;
            try {
                final ExecutionModel executionModel = parser.parse(lexer, executionContext, this);
                if (executionModel.getModelType() != ExecutionModel.QUERY) {
                    throw SqlException.$(startPos, "SELECT query expected");
                }
                queryModel = optimiser.optimise((QueryModel) executionModel, executionContext, this);
            } catch (SqlException e) {
                e.setPosition(e.getPosition() + selectTextPosition);
                throw e;
            }
            createMatViewOp.validateAndUpdateMetadataFromModel(executionContext, optimiser.getFunctionFactoryCache(), queryModel);

            final boolean ogAllowNonDeterministic = executionContext.allowNonDeterministicFunctions();
            executionContext.setAllowNonDeterministicFunction(false);
            try {
                compiledQuery.ofSelect(generateSelectWithRetries(queryModel, null, executionContext, false));
            } catch (SqlException e) {
                e.setPosition(e.getPosition() + selectTextPosition);
                throw e;
            } finally {
                executionContext.setAllowNonDeterministicFunction(ogAllowNonDeterministic);
            }
        } catch (Throwable th) {
            QueryProgress.logError(th, -1, sqlText, executionContext, beginNanos);
            throw th;
        }
    }

    private void compileRefresh(SqlExecutionContext executionContext, @Transient CharSequence sqlText) throws SqlException {
        CharSequence tok = expectToken(lexer, "'materialized'");
        if (!isMaterializedKeyword(tok)) {
            throw SqlException.$(lexer.lastTokenPosition(), "'materialized' expected'");
        }

        tok = expectToken(lexer, "'view'");
        if (!isViewKeyword(tok)) {
            throw SqlException.$(lexer.lastTokenPosition(), "'view' expected'");
        }

        tok = expectToken(lexer, "materialized view name");
        if (isSemicolon(tok)) {
            throw SqlException.$(lexer.lastTokenPosition(), "materialized view name expected");
        }
        assertNameIsQuotedOrNotAKeyword(tok, lexer.lastTokenPosition());

        final CharSequence matViewName = unquote(tok);
        final TableToken matViewToken = executionContext.getTableTokenIfExists(matViewName);
        if (matViewToken == null) {
            throw SqlException.matViewDoesNotExist(lexer.lastTokenPosition(), matViewName);
        }
        if (!matViewToken.isMatView()) {
            throw SqlException.$(lexer.lastTokenPosition(), "materialized view name expected, got table name");
        }

        tok = expectToken(lexer, "'full' or 'incremental' or 'range'");
        final boolean fullRefresh = isFullKeyword(tok);
        long from = Numbers.LONG_NULL;
        long to = Numbers.LONG_NULL;
        if (isRangeKeyword(tok)) {
            expectKeyword(lexer, "from");
            tok = expectToken(lexer, "FROM timestamp");
            try {
<<<<<<< HEAD
                from = MicrosTimestampDriver.floor(GenericLexer.unquote(tok));
=======
                from = IntervalUtils.parseFloorPartialTimestamp(unquote(tok));
>>>>>>> 3322f35c
            } catch (NumericException e) {
                throw SqlException.$(lexer.lastTokenPosition(), "invalid FROM timestamp value");
            }
            expectKeyword(lexer, "to");
            tok = expectToken(lexer, "TO timestamp");
            try {
<<<<<<< HEAD
                to = MicrosTimestampDriver.floor(GenericLexer.unquote(tok));
=======
                to = IntervalUtils.parseFloorPartialTimestamp(unquote(tok));
>>>>>>> 3322f35c
            } catch (NumericException e) {
                throw SqlException.$(lexer.lastTokenPosition(), "invalid TO timestamp value");
            }
            if (from > to) {
                throw SqlException.$(lexer.lastTokenPosition(), "TO timestamp must not be earlier than FROM timestamp");
            }
        } else if (!fullRefresh && !isIncrementalKeyword(tok)) {
            throw SqlException.$(lexer.lastTokenPosition(), "'full' or 'incremental' or 'range' expected");
        }

        tok = SqlUtil.fetchNext(lexer);
        if (tok != null && !isSemicolon(tok)) {
            throw SqlException.$(lexer.lastTokenPosition(), "unexpected token [").put(tok).put("] while trying to refresh materialized view");
        }

        final MatViewStateStore matViewStateStore = engine.getMatViewStateStore();
        executionContext.getSecurityContext().authorizeMatViewRefresh(matViewToken);
        if (fullRefresh) {
            matViewStateStore.enqueueFullRefresh(matViewToken);
        } else if (from != Numbers.LONG_NULL) {
            matViewStateStore.enqueueRangeRefresh(matViewToken, from, to);
        } else {
            matViewStateStore.enqueueIncrementalRefresh(matViewToken);
        }
        compiledQuery.ofRefreshMatView();
    }

    private void compileReindex(SqlExecutionContext executionContext, @Transient CharSequence sqlText) throws SqlException {
        CharSequence tok = SqlUtil.fetchNext(lexer);
        if (tok == null || !isTableKeyword(tok)) {
            throw SqlException.$(lexer.lastTokenPosition(), "TABLE expected");
        }

        tok = SqlUtil.fetchNext(lexer);
        if (tok == null || Chars.equals(tok, ',')) {
            throw SqlException.$(lexer.getPosition(), "table name expected");
        }

        if (Chars.isQuoted(tok)) {
            tok = unquote(tok);
        }
        final TableToken tableToken = tableExistsOrFail(lexer.lastTokenPosition(), tok, executionContext);

        checkMatViewModification(tableToken);

        try (IndexBuilder indexBuilder = new IndexBuilder(configuration)) {
            indexBuilder.of(path.of(configuration.getDbRoot()).concat(tableToken.getDirName()));

            tok = SqlUtil.fetchNext(lexer);
            CharSequence columnName = null;

            if (tok != null && isColumnKeyword(tok)) {
                tok = SqlUtil.fetchNext(lexer);
                if (Chars.isQuoted(tok)) {
                    tok = unquote(tok);
                }
                if (tok == null || TableUtils.isValidColumnName(tok, configuration.getMaxFileNameLength())) {
                    columnName = GenericLexer.immutableOf(tok);
                    tok = SqlUtil.fetchNext(lexer);
                }
            }

            CharSequence partition = null;
            if (tok != null && isPartitionKeyword(tok)) {
                tok = SqlUtil.fetchNext(lexer);

                if (Chars.isQuoted(tok)) {
                    tok = unquote(tok);
                }
                partition = tok;
                tok = SqlUtil.fetchNext(lexer);
            }

            if (tok == null || !isLockKeyword(tok)) {
                throw SqlException.$(lexer.getPosition(), "LOCK EXCLUSIVE expected");
            }

            tok = SqlUtil.fetchNext(lexer);
            if (tok == null || !isExclusiveKeyword(tok)) {
                throw SqlException.$(lexer.getPosition(), "LOCK EXCLUSIVE expected");
            }

            tok = SqlUtil.fetchNext(lexer);
            if (tok != null && !isSemicolon(tok)) {
                throw SqlException.$(lexer.getPosition(), "EOF expected");
            }

            columnNames.clear();
            if (columnName != null) {
                columnNames.add(columnName);
            }
            executionContext.getSecurityContext().authorizeTableReindex(tableToken, columnNames);

            // read table's timestamp type
            int timestampType;
            try (TableMetadata metadata = engine.getTableMetadata(tableToken)) {
                timestampType = metadata.getTimestampType();
            }

            indexBuilder.reindex(partition, columnName, timestampType);
        }
        compiledQuery.ofRepair();
    }

    private void compileRollback(SqlExecutionContext executionContext, @Transient CharSequence sqlText) {
        compiledQuery.ofRollback();
    }

    private void compileSet(SqlExecutionContext executionContext, @Transient CharSequence sqlText) {
        compiledQuery.ofSet();
    }

    private void compileTruncate(SqlExecutionContext executionContext, @Transient CharSequence sqlText) throws SqlException {
        CharSequence tok;
        tok = SqlUtil.fetchNext(lexer);

        if (tok == null) {
            throw SqlException.$(lexer.getPosition(), "TABLE expected");
        }

        if (!isTableKeyword(tok)) {
            throw SqlException.$(lexer.lastTokenPosition(), "TABLE expected");
        }

        tok = SqlUtil.fetchNext(lexer);
        if (tok != null && isOnlyKeyword(tok)) {
            tok = SqlUtil.fetchNext(lexer);
        }

        if (tok != null && isWithKeyword(tok)) {
            throw SqlException.$(lexer.lastTokenPosition(), "table name expected");
        }

        tableWriters.clear();
        try {
            do {
                if (tok == null || Chars.equals(tok, ',')) {
                    throw SqlException.$(lexer.getPosition(), "table name expected");
                }

                if (Chars.isQuoted(tok)) {
                    tok = unquote(tok);
                }
                final TableToken tableToken = tableExistsOrFail(lexer.lastTokenPosition(), tok, executionContext);
                checkMatViewModification(tableToken);
                executionContext.getSecurityContext().authorizeTableTruncate(tableToken);
                try {
                    tableWriters.add(engine.getTableWriterAPI(tableToken, "truncateTables"));
                } catch (CairoException e) {
                    LOG.info().$("table busy [table=").$(tok).$(", e=").$((Throwable) e).I$();
                    throw SqlException.$(lexer.lastTokenPosition(), "table '").put(tok).put("' could not be truncated: ").put(e);
                }
                tok = SqlUtil.fetchNext(lexer);
                if (tok == null || Chars.equals(tok, ';') || isKeepKeyword(tok)) {
                    break;
                }
                if (!Chars.equalsNc(tok, ',')) {
                    throw SqlException.$(lexer.getPosition(), "',' or 'keep' expected");
                }

                tok = SqlUtil.fetchNext(lexer);
                if (tok != null && isKeepKeyword(tok)) {
                    throw SqlException.$(lexer.getPosition(), "table name expected");
                }
            } while (true);

            boolean keepSymbolTables = false;
            if (tok != null && isKeepKeyword(tok)) {
                tok = SqlUtil.fetchNext(lexer);
                if (tok == null || !isSymbolKeyword(tok)) {
                    throw SqlException.$(lexer.lastTokenPosition(), "SYMBOL expected");
                }
                tok = SqlUtil.fetchNext(lexer);
                if (tok == null || !isMapsKeyword(tok)) {
                    throw SqlException.$(lexer.lastTokenPosition(), "MAPS expected");
                }
                keepSymbolTables = true;
                tok = SqlUtil.fetchNext(lexer);
            }

            if (tok != null && !Chars.equals(tok, ';')) {
                throw SqlException.unexpectedToken(lexer.lastTokenPosition(), tok);
            }

            final long queryId = queryRegistry.register(sqlText, executionContext);
            try {
                for (int i = 0, n = tableWriters.size(); i < n; i++) {
                    final TableWriterAPI writer = tableWriters.getQuick(i);
                    try {
                        if (writer.getMetadata().isWalEnabled()) {
                            writer.truncateSoft();
                        } else {
                            TableToken tableToken = writer.getTableToken();
                            if (engine.lockReaders(tableToken)) {
                                try {
                                    if (keepSymbolTables) {
                                        writer.truncateSoft();
                                    } else {
                                        writer.truncate();
                                    }
                                } finally {
                                    engine.unlockReaders(tableToken);
                                }
                            } else {
                                throw SqlException.$(0, "there is an active query against '").put(tableToken.getTableName()).put("'. Try again.");
                            }
                        }
                    } catch (CairoException | CairoError e) {
                        LOG.error().$("could not truncate [table=").$(writer.getTableToken()).$(", e=").$((Sinkable) e).I$();
                        throw e;
                    }
                }
            } finally {
                queryRegistry.unregister(queryId, executionContext);
            }
        } finally {
            for (int i = 0, n = tableWriters.size(); i < n; i++) {
                tableWriters.getQuick(i).close();
            }
            tableWriters.clear();
        }
        compiledQuery.ofTruncate();
    }

    private void compileUsingModel(SqlExecutionContext executionContext, long beginNanos, boolean generateProgressLogger) throws SqlException {
        // This method will not populate sql cache directly; factories are assumed to be non-reentrant, and once
        // factory is out of this method, the caller assumes full ownership over it. However, the caller may
        // choose to return the factory back to this or any other instance of compiler for safekeeping

        // lexer would have parsed first token to determine direction of execution flow
        lexer.unparseLast();
        codeGenerator.clear();
        long sqlId = -1;

        ExecutionModel executionModel = null;
        try {
            executionModel = compileExecutionModel(executionContext);
            switch (executionModel.getModelType()) {
                case ExecutionModel.QUERY:
                    compiledQuery.ofSelect(
                            generateSelectWithRetries(
                                    (QueryModel) executionModel,
                                    null,
                                    executionContext,
                                    generateProgressLogger
                            )
                    );
                    break;
                case ExecutionModel.CREATE_TABLE:
                    compiledQuery.ofCreateTable(((CreateTableOperationBuilder) executionModel)
                            .build(this, executionContext, sqlText));
                    break;
                case ExecutionModel.CREATE_MAT_VIEW:
                    compiledQuery.ofCreateMatView(((CreateMatViewOperationBuilder) executionModel)
                            .build(this, executionContext, sqlText));
                    break;
                case ExecutionModel.COPY:
                    QueryProgress.logStart(sqlId, sqlText, executionContext, false);
                    checkMatViewModification(executionModel);
                    copy(executionContext, (CopyModel) executionModel);
                    QueryProgress.logEnd(sqlId, sqlText, executionContext, beginNanos);
                    break;
                case ExecutionModel.RENAME_TABLE:
                    sqlId = queryRegistry.register(sqlText, executionContext);
                    QueryProgress.logStart(sqlId, sqlText, executionContext, false);
                    checkMatViewModification(executionModel);
                    final RenameTableModel rtm = (RenameTableModel) executionModel;
                    engine.rename(
                            executionContext.getSecurityContext(),
                            path,
                            mem,
                            unquote(rtm.getFrom().token),
                            renamePath,
                            unquote(rtm.getTo().token)
                    );
                    QueryProgress.logEnd(sqlId, sqlText, executionContext, beginNanos);
                    compiledQuery.ofRenameTable();
                    break;
                case ExecutionModel.UPDATE:
                    QueryProgress.logStart(sqlId, sqlText, executionContext, false);
                    checkMatViewModification(executionModel);
                    final QueryModel updateQueryModel = (QueryModel) executionModel;
                    TableToken tableToken = executionContext.getTableToken(updateQueryModel.getTableName());
                    try (TableRecordMetadata metadata = executionContext.getMetadataForWrite(tableToken)) {
                        compiledQuery.ofUpdate(generateUpdate(updateQueryModel, executionContext, metadata));
                    }
                    QueryProgress.logEnd(sqlId, sqlText, executionContext, beginNanos);
                    // update is delayed until operation execution (for non-wal tables) or pushed to wal job completely
                    break;
                case ExecutionModel.EXPLAIN:
                    sqlId = queryRegistry.register(sqlText, executionContext);
                    QueryProgress.logStart(sqlId, sqlText, executionContext, false);
                    compiledQuery.ofExplain(generateExplain((ExplainModel) executionModel, executionContext));
                    QueryProgress.logEnd(sqlId, sqlText, executionContext, beginNanos);
                    break;
                default:
                    checkMatViewModification(executionModel);
                    final InsertModel insertModel = (InsertModel) executionModel;
                    // we use SQL Compiler state (reusing objects) to generate InsertOperation
                    if (insertModel.getQueryModel() != null) {
                        // InsertSelect progress will be recorded during the execute phase, to accurately reflect its real select progress.
                        compiledQuery.ofInsert(compileInsertAsSelect(insertModel, executionContext), true);
                    } else {
                        QueryProgress.logStart(sqlId, sqlText, executionContext, false);
                        compiledQuery.ofInsert(compileInsert(insertModel, executionContext), false);
                        QueryProgress.logEnd(sqlId, sqlText, executionContext, beginNanos);
                    }
                    break;
            }

            short type = compiledQuery.getType();
            if (type == CompiledQuery.EXPLAIN
                    || type == CompiledQuery.RENAME_TABLE  // non-wal rename table is complete at this point
            ) {
                queryRegistry.unregister(sqlId, executionContext);
            }
        } catch (Throwable th) {
            if (executionModel != null) {
                freeTableNameFunctions(executionModel.getQueryModel());
            }
            // unregister query on error
            queryRegistry.unregister(sqlId, executionContext);

            QueryProgress.logError(th, sqlId, sqlText, executionContext, beginNanos);
            throw th;
        }
    }

    private void compileVacuum(SqlExecutionContext executionContext, @Transient CharSequence sqlText) throws SqlException {
        CharSequence tok = expectToken(lexer, "'table'");
        // It used to be VACUUM PARTITIONS but become VACUUM TABLE
        boolean partitionsKeyword = isPartitionsKeyword(tok);
        if (partitionsKeyword || isTableKeyword(tok)) {
            tok = expectToken(lexer, "table name");
            assertNameIsQuotedOrNotAKeyword(tok, lexer.lastTokenPosition());
            CharSequence tableName = GenericLexer.assertNoDotsAndSlashes(unquote(tok), lexer.lastTokenPosition());
            int tableNamePos = lexer.lastTokenPosition();
            CharSequence eol = SqlUtil.fetchNext(lexer);
            if (eol == null || Chars.equals(eol, ';')) {
                final TableToken tableToken = tableExistsOrFail(lexer.lastTokenPosition(), tableName, executionContext);
                checkMatViewModification(tableToken);
                try (TableReader rdr = executionContext.getReader(tableToken)) {
                    int partitionBy = rdr.getMetadata().getPartitionBy();
                    if (PartitionBy.isPartitioned(partitionBy)) {
                        executionContext.getSecurityContext().authorizeTableVacuum(rdr.getTableToken());
                        if (!TableUtils.schedulePurgeO3Partitions(
                                messageBus,
                                rdr.getTableToken(),
                                rdr.getMetadata().getTimestampType(),
                                partitionBy
                        )) {
                            throw SqlException.$(
                                    tableNamePos,
                                    "cannot schedule vacuum action, queue is full, please retry " +
                                            "or increase Purge Discovery Queue Capacity"
                            );
                        }
                    } else if (partitionsKeyword) {
                        throw SqlException.$(lexer.lastTokenPosition(), "table '").put(tableName).put("' is not partitioned");
                    }
                    vacuumColumnVersions.run(rdr);
                    compiledQuery.ofVacuum();
                }
            } else {
                throw SqlException.$(lexer.lastTokenPosition(), "end of line or ';' expected");
            }
        } else {
            throw SqlException.$(lexer.lastTokenPosition(), "'partitions' expected");
        }
    }

    private void copy(SqlExecutionContext executionContext, CopyModel copyModel) throws SqlException {
        if (!copyModel.isCancel() && Chars.equalsLowerCaseAscii(copyModel.getFileName().token, "stdin")) {
            // no-op implementation
            authorizeInsertForCopy(executionContext.getSecurityContext(), copyModel);
            compiledQuery.ofCopyRemote();
        } else {
            final RecordCursorFactory copyFactory;
            if (copyModel.isCancel()) {
                copyFactory = compileCopyCancel(executionContext, copyModel);
            } else {
                copyFactory = compileCopy(executionContext.getSecurityContext(), copyModel);
            }
            compiledQuery.ofPseudoSelect(copyFactory);
        }
    }

    // returns number of copied rows
    private long copyTableData(
            RecordCursor cursor,
            RecordMetadata metadata,
            TableWriterAPI writer,
            RecordMetadata writerMetadata,
            RecordToRowCopier recordToRowCopier,
            long batchSize,
            long o3MaxLag,
            SqlExecutionCircuitBreaker circuitBreaker
    ) {
        int timestampIndex = writerMetadata.getTimestampIndex();
        long rowCount;
        if (timestampIndex == -1) {
            rowCount = copyUnordered(cursor, writer, recordToRowCopier, circuitBreaker);
        } else if (batchSize != -1) {
            rowCount = copyOrderedBatched(writer, metadata, cursor, recordToRowCopier, timestampIndex, batchSize, o3MaxLag, circuitBreaker);
        } else {
            rowCount = copyOrderedBatched(writer, metadata, cursor, recordToRowCopier, timestampIndex, Long.MAX_VALUE, o3MaxLag, circuitBreaker);
        }
        writer.commit();
        return rowCount;
    }

    /**
     * Sets insertCount to number of copied rows.
     */
    private void copyTableDataAndUnlock(
            SecurityContext securityContext,
            TableToken tableToken,
            boolean isWalEnabled,
            RecordCursor cursor,
            RecordMetadata cursorMetadata,
            long batchSize,
            long o3MaxLag,
            SqlExecutionCircuitBreaker circuitBreaker
    ) {
        TableWriterAPI writerAPI = null;
        TableWriter writer = null;

        try {
            if (!isWalEnabled) {
                writerAPI = writer = new TableWriter(
                        engine.getConfiguration(),
                        tableToken,
                        engine.getMessageBus(),
                        null,
                        false,
                        DefaultLifecycleManager.INSTANCE,
                        engine.getConfiguration().getDbRoot(),
                        engine.getDdlListener(tableToken),
                        engine.getCheckpointStatus(),
                        engine
                );
            } else {
                writerAPI = engine.getTableWriterAPI(tableToken, "create as select");
            }

            RecordMetadata writerMetadata = writerAPI.getMetadata();
            entityColumnFilter.of(writerMetadata.getColumnCount());
            this.insertCount = copyTableData(
                    cursor,
                    cursorMetadata,
                    writerAPI,
                    writerMetadata,
                    RecordToRowCopierUtils.generateCopier(
                            asm,
                            cursorMetadata,
                            writerMetadata,
                            entityColumnFilter
                    ),
                    batchSize,
                    o3MaxLag,
                    circuitBreaker
            );
        } catch (CairoException e) {
            // Close writer, the table will be removed
            writerAPI = Misc.free(writerAPI);
            writer = null;
            throw e;
        } finally {
            if (isWalEnabled) {
                Misc.free(writerAPI);
            } else {
                engine.unlock(securityContext, tableToken, writer, false);
            }
        }
    }

    private void executeCreateMatView(CreateMatViewOperation createMatViewOp, SqlExecutionContext executionContext) throws SqlException {
        if (createMatViewOp.getRefreshType() != MatViewDefinition.REFRESH_TYPE_IMMEDIATE
                && createMatViewOp.getRefreshType() != MatViewDefinition.REFRESH_TYPE_TIMER
                && createMatViewOp.getRefreshType() != MatViewDefinition.REFRESH_TYPE_MANUAL) {
            throw SqlException.$(createMatViewOp.getTableNamePosition(), "unexpected refresh type: ").put(createMatViewOp.getRefreshType());
        }

        final long sqlId = queryRegistry.register(createMatViewOp.getSqlText(), executionContext);
        final long beginNanos = configuration.getMicrosecondClock().getTicks();
        QueryProgress.logStart(sqlId, createMatViewOp.getSqlText(), executionContext, false);
        try {
            final int status = executionContext.getTableStatus(path, createMatViewOp.getTableName());
            if (status == TableUtils.TABLE_EXISTS) {
                final TableToken tt = executionContext.getTableTokenIfExists(createMatViewOp.getTableName());
                if (tt != null && !tt.isMatView()) {
                    throw SqlException.$(createMatViewOp.getTableNamePosition(), "table with the requested name already exists");
                }
                if (createMatViewOp.ignoreIfExists()) {
                    createMatViewOp.updateOperationFutureTableToken(tt);
                } else {
                    throw SqlException.$(createMatViewOp.getTableNamePosition(), "materialized view already exists");
                }
            } else {
                CharSequence volumeAlias = createMatViewOp.getVolumeAlias();
                if (volumeAlias != null) {
                    CharSequence volumePath = configuration.getVolumeDefinitions().resolveAlias(volumeAlias);
                    if (volumePath != null) {
                        if (!ff.isDirOrSoftLinkDir(path.of(volumePath).$())) {
                            throw CairoException.critical(0).position(createMatViewOp.getVolumePosition())
                                    .put("not a valid path for volume [alias=")
                                    .put(volumeAlias).put(", path=").put(path).put(']');
                        }
                    } else {
                        throw SqlException.position(createMatViewOp.getVolumePosition()).put("volume alias is not allowed [alias=")
                                .put(volumeAlias).put(']');
                    }
                }

                final MatViewDefinition matViewDefinition;
                final TableToken matViewToken;

                final CreateTableOperation createTableOp = createMatViewOp.getCreateTableOperation();
                if (createTableOp.getSelectText() != null) {
                    RecordCursorFactory newFactory = null;
                    RecordCursor newCursor;
                    for (int retryCount = 0; ; retryCount++) {
                        try {
                            compileMatViewQuery(executionContext, createMatViewOp);
                            Misc.free(newFactory);
                            newFactory = compiledQuery.getRecordCursorFactory();
                            newCursor = newFactory.getCursor(executionContext);
                            break;
                        } catch (TableReferenceOutOfDateException e) {
                            if (retryCount == maxRecompileAttempts) {
                                Misc.free(newFactory);
                                throw SqlException.$(0, e.getFlyweightMessage());
                            }
                            LOG.info().$("retrying plan [q=`").$(createTableOp.getSelectText()).$("`]").$();
                        } catch (Throwable th) {
                            Misc.free(newFactory);
                            throw th;
                        }
                    }

                    try {
                        final RecordMetadata metadata = newFactory.getMetadata();
                        try (TableReader baseReader = engine.getReader(createMatViewOp.getBaseTableName())) {
                            createMatViewOp.validateAndUpdateMetadataFromSelect(metadata, baseReader.getMetadata());
                        }

                        matViewDefinition = engine.createMatView(
                                executionContext.getSecurityContext(),
                                mem,
                                blockFileWriter,
                                path,
                                createMatViewOp.ignoreIfExists(),
                                createMatViewOp,
                                !createMatViewOp.isWalEnabled(),
                                volumeAlias != null
                        );
                        matViewToken = matViewDefinition.getMatViewToken();
                    } finally {
                        Misc.free(newCursor);
                        Misc.free(newFactory);
                    }

                    createMatViewOp.updateOperationFutureTableToken(matViewToken);
                } else {
                    throw SqlException.$(createTableOp.getTableNamePosition(), "materialized view requires a SELECT statement");
                }
            }
            QueryProgress.logEnd(sqlId, createMatViewOp.getSqlText(), executionContext, beginNanos);
        } catch (Throwable th) {
            if (th instanceof CairoException) {
                ((CairoException) th).position(createMatViewOp.getTableNamePosition());
            }
            QueryProgress.logError(th, sqlId, createMatViewOp.getSqlText(), executionContext, beginNanos);
            throw th;
        } finally {
            queryRegistry.unregister(sqlId, executionContext);
        }
    }

    private void executeCreateTable(CreateTableOperation createTableOp, SqlExecutionContext executionContext) throws SqlException {
        final long sqlId = queryRegistry.register(createTableOp.getSqlText(), executionContext);
        long beginNanos = configuration.getMicrosecondClock().getTicks();
        QueryProgress.logStart(sqlId, createTableOp.getSqlText(), executionContext, false);
        try {
            executionContext.setUseSimpleCircuitBreaker(true);

            // Fast path for CREATE TABLE IF NOT EXISTS in scenario when the table already exists
            final int status = executionContext.getTableStatus(path, createTableOp.getTableName());
            if (status == TableUtils.TABLE_EXISTS) {
                final TableToken tt = executionContext.getTableTokenIfExists(createTableOp.getTableName());
                if (tt != null && tt.isMatView()) {
                    throw SqlException.$(createTableOp.getTableNamePosition(), "materialized view with the requested name already exists");
                }
                if (createTableOp.ignoreIfExists()) {
                    createTableOp.updateOperationFutureTableToken(tt);
                } else {
                    throw SqlException.$(createTableOp.getTableNamePosition(), "table already exists");
                }
            } else {
                // create table (...) ... in volume volumeAlias;
                CharSequence volumeAlias = createTableOp.getVolumeAlias();
                if (volumeAlias != null) {
                    CharSequence volumePath = configuration.getVolumeDefinitions().resolveAlias(volumeAlias);
                    if (volumePath != null) {
                        if (!ff.isDirOrSoftLinkDir(path.of(volumePath).$())) {
                            throw CairoException.critical(0).position(createTableOp.getVolumePosition())
                                    .put("not a valid path for volume [alias=")
                                    .put(volumeAlias).put(", path=").put(path).put(']');
                        }
                    } else {
                        throw SqlException.position(createTableOp.getVolumePosition()).put("volume alias is not allowed [alias=")
                                .put(volumeAlias).put(']');
                    }
                }

                final TableToken tableToken;
                if (createTableOp.getSelectText() != null) {
                    this.insertCount = -1;
                    final int position = createTableOp.getTableNamePosition();
                    RecordCursorFactory newFactory = null;
                    RecordCursor newCursor;
                    for (int retryCount = 0; ; retryCount++) {
                        try {
                            lexer.of(createTableOp.getSelectText());
                            clearExceptSqlText();
                            compileInner(executionContext, createTableOp.getSelectText(), false);
                            Misc.free(newFactory);
                            newFactory = compiledQuery.getRecordCursorFactory();
                            newCursor = newFactory.getCursor(executionContext);
                            break;
                        } catch (TableReferenceOutOfDateException e) {
                            if (retryCount == maxRecompileAttempts) {
                                Misc.free(newFactory);
                                throw SqlException.$(createTableOp.getSelectTextPosition(), e.getFlyweightMessage());
                            }
                            LOG.info().$("retrying plan [q=`").$(createTableOp.getSelectText()).$("`]").$();
                        } catch (SqlException e) {
                            e.setPosition(e.getPosition() + createTableOp.getSelectTextPosition());
                            Misc.free(newFactory);
                            throw e;
                        } catch (Throwable th) {
                            Misc.free(newFactory);
                            throw th;
                        }
                    }

                    try (
                            RecordCursorFactory factory = newFactory;
                            RecordCursor cursor = newCursor
                    ) {
                        final RecordMetadata metadata = factory.getMetadata();
                        createTableOp.validateAndUpdateMetadataFromSelect(metadata);
                        boolean keepLock = !createTableOp.isWalEnabled();

                        // todo: test create table if exists with select
                        tableToken = engine.createTable(
                                executionContext.getSecurityContext(),
                                mem,
                                path,
                                createTableOp.ignoreIfExists(),
                                createTableOp,
                                keepLock,
                                volumeAlias != null
                        );

                        try {
                            copyTableDataAndUnlock(
                                    executionContext.getSecurityContext(),
                                    tableToken,
                                    createTableOp.isWalEnabled(),
                                    cursor,
                                    metadata,
                                    createTableOp.getBatchSize(),
                                    createTableOp.getBatchO3MaxLag(),
                                    executionContext.getCircuitBreaker()
                            );
                        } catch (CairoException e) {
                            e.position(position);
                            LogRecord record = LOG.error()
                                    .$("could not create table as select [message=").$safe(e.getFlyweightMessage());
                            if (!e.isCancellation()) {
                                record.$(", errno=").$(e.getErrno());
                            }
                            record.I$();
                            engine.dropTableOrMatView(path, tableToken);
                            engine.unlockTableName(tableToken);
                            throw e;
                        }
                    }
                    createTableOp.updateOperationFutureTableToken(tableToken);
                    createTableOp.updateOperationFutureAffectedRowsCount(insertCount);
                } else {
                    try {
                        if (createTableOp.getLikeTableName() != null) {
                            TableToken likeTableToken = executionContext.getTableTokenIfExists(createTableOp.getLikeTableName());
                            if (likeTableToken == null) {
                                throw SqlException
                                        .$(createTableOp.getLikeTableNamePosition(), "table does not exist [table=")
                                        .put(createTableOp.getLikeTableName()).put(']');
                            }

                            try (TableMetadata likeTableMetadata = executionContext.getCairoEngine().getTableMetadata(likeTableToken)) {
                                createTableOp.updateFromLikeTableMetadata(likeTableMetadata);
                                tableToken = engine.createTable(
                                        executionContext.getSecurityContext(),
                                        mem,
                                        path,
                                        createTableOp.ignoreIfExists(),
                                        createTableOp,
                                        false,
                                        volumeAlias != null
                                );
                            }
                        } else {
                            tableToken = engine.createTable(
                                    executionContext.getSecurityContext(),
                                    mem,
                                    path,
                                    createTableOp.ignoreIfExists(),
                                    createTableOp,
                                    false,
                                    volumeAlias != null
                            );
                        }
                        createTableOp.updateOperationFutureTableToken(tableToken);
                    } catch (EntryUnavailableException e) {
                        throw SqlException.$(createTableOp.getTableNamePosition(), "table already exists");
                    } catch (CairoException e) {
                        if (e.isAuthorizationError() || e.isCancellation()) {
                            // No point printing stack trace for authorization or cancellation errors
                            LOG.error().$("could not create table [error=").$safe(e.getFlyweightMessage()).I$();
                        } else {
                            LOG.error().$("could not create table [error=").$((Throwable) e).I$();
                        }
                        if (e.isInterruption()) {
                            throw e;
                        }
                        throw SqlException.$(createTableOp.getTableNamePosition(), "Could not create table, ")
                                .put(e.getFlyweightMessage());
                    }
                }
            }
            QueryProgress.logEnd(sqlId, createTableOp.getSqlText(), executionContext, beginNanos);
        } catch (Throwable e) {
            if (e instanceof CairoException) {
                ((CairoException) e).position(createTableOp.getTableNamePosition());
            }
            QueryProgress.logError(e, sqlId, createTableOp.getSqlText(), executionContext, beginNanos);
            throw e;
        } finally {
            executionContext.setUseSimpleCircuitBreaker(false);
            queryRegistry.unregister(sqlId, executionContext);
        }
    }

    private void executeDropAllTables(SqlExecutionContext executionContext) {
        // collect table names
        dropAllTablesFailedTableNames.clear();
        tableTokenBucket.clear();
        engine.getTableTokens(tableTokenBucket, false);
        final SecurityContext securityContext = executionContext.getSecurityContext();
        TableToken tableToken;
        for (int i = 0, n = tableTokenBucket.size(); i < n; i++) {
            tableToken = tableTokenBucket.get(i);
            if (!tableToken.isSystem()) {
                if (tableToken.isMatView()) {
                    securityContext.authorizeMatViewDrop(tableToken);
                } else {
                    securityContext.authorizeTableDrop(tableToken);
                }
                try {
                    engine.dropTableOrMatView(path, tableToken);
                } catch (CairoException report) {
                    // it will fail when there are readers/writers and lock cannot be acquired
                    dropAllTablesFailedTableNames.put(tableToken.getTableName(), report.getMessage());
                }
            }
        }
        if (dropAllTablesFailedTableNames.size() > 0) {
            final CairoException ex = CairoException.nonCritical().put("failed to drop tables and materialized views [");
            CharSequence tableName;
            String reason;
            final ObjList<CharSequence> keys = dropAllTablesFailedTableNames.keys();
            for (int i = 0, n = keys.size(); i < n; i++) {
                tableName = keys.get(i);
                reason = dropAllTablesFailedTableNames.get(tableName);
                ex.put('\'').put(tableName).put("': ").put(reason);
                if (i + 1 < n) {
                    ex.put(", ");
                }
            }
            throw ex.put(']');
        }
    }

    private void executeDropMatView(
            GenericDropOperation op,
            SqlExecutionContext sqlExecutionContext
    ) throws SqlException {
        final TableToken tableToken = sqlExecutionContext.getTableTokenIfExists(op.getEntityName());
        if (tableToken == null || TableNameRegistry.isLocked(tableToken)) {
            if (op.ifExists()) {
                return;
            }
            throw SqlException.matViewDoesNotExist(op.getEntityNamePosition(), op.getEntityName());
        }
        if (!tableToken.isMatView()) {
            throw SqlException.$(op.getEntityNamePosition(), "materialized view name expected, got table name");
        }
        sqlExecutionContext.getSecurityContext().authorizeMatViewDrop(tableToken);

        final String sqlText = op.getSqlText();
        final long queryId = queryRegistry.register(sqlText, sqlExecutionContext);
        try {
            engine.dropTableOrMatView(path, tableToken);
        } catch (CairoException ex) {
            if ((ex.isTableDropped() || ex.isTableDoesNotExist()) && op.ifExists()) {
                // all good, mat view dropped already
                return;
            } else if (!op.ifExists() && ex.isTableDropped()) {
                // Concurrently dropped, this should report mat view does not exist
                throw CairoException.matViewDoesNotExist(op.getEntityName());
            }
            throw ex;
        } finally {
            queryRegistry.unregister(queryId, sqlExecutionContext);
        }
    }

    private void executeDropTable(
            GenericDropOperation op,
            SqlExecutionContext sqlExecutionContext
    ) throws SqlException {
        final TableToken tableToken = sqlExecutionContext.getTableTokenIfExists(op.getEntityName());
        if (tableToken == null || TableNameRegistry.isLocked(tableToken)) {
            if (op.ifExists()) {
                return;
            }
            throw SqlException.tableDoesNotExist(op.getEntityNamePosition(), op.getEntityName());
        }
        if (tableToken.isMatView()) {
            throw SqlException.$(op.getEntityNamePosition(), "table name expected, got materialized view name: ").put(op.getEntityName());
        }
        sqlExecutionContext.getSecurityContext().authorizeTableDrop(tableToken);

        final String sqlText = op.getSqlText();
        final long queryId = queryRegistry.register(sqlText, sqlExecutionContext);
        try {
            engine.dropTableOrMatView(path, tableToken);
        } catch (CairoException ex) {
            if ((ex.isTableDropped() || ex.isTableDoesNotExist()) && op.ifExists()) {
                // all good, table dropped already
                return;
            } else if (!op.ifExists() && ex.isTableDropped()) {
                // Concurrently dropped, this should report table does not exist
                throw CairoException.tableDoesNotExist(op.getEntityName());
            }
            throw ex;
        } finally {
            queryRegistry.unregister(queryId, sqlExecutionContext);
        }
    }

    private int filterApply(
            Function filter,
            int functionPosition,
            AlterOperationBuilder changePartitionStatement,
            long timestamp
    ) {
        partitionFunctionRec.setTimestamp(timestamp);
        if (filter.getBool(partitionFunctionRec)) {
            changePartitionStatement.addPartitionToList(timestamp, functionPosition);
            return 1;
        }
        return 0;
    }

    private int filterPartitions(
            Function filter,
            int filterPosition,
            TableReader reader,
            AlterOperationBuilder changePartitionStatement
    ) {
        int affectedPartitions = 0;
        // Iterate partitions in descending order, so if folders are missing on disk,
        // removePartition does not fail to determine the next minTimestamp
        final int partitionCount = reader.getPartitionCount();
        if (partitionCount > 0) { // table may be empty
            // perform the action on the first and last partition in the end, those are more expensive than others
            long firstPartition = reader.getTxFile().getPartitionFloor(reader.getPartitionTimestampByIndex(0));
            long lastPartition = reader.getTxFile().getPartitionFloor(reader.getPartitionTimestampByIndex(partitionCount - 1));

            long lastLogicalPartition = Long.MIN_VALUE;
            for (int partitionIndex = 1; partitionIndex < partitionCount - 1; partitionIndex++) {
                long physicalTimestamp = reader.getPartitionTimestampByIndex(partitionIndex);
                long logicalTimestamp = reader.getTxFile().getPartitionFloor(physicalTimestamp);
                if (logicalTimestamp != lastLogicalPartition && logicalTimestamp != firstPartition && logicalTimestamp != lastPartition) {
                    if (filterApply(filter, filterPosition, changePartitionStatement, logicalTimestamp) > 0) {
                        affectedPartitions++;
                        lastLogicalPartition = logicalTimestamp;
                    }
                }
            }

            // perform the action on the first and last partition, dropping them have to read min/max timestamp of the next first/last partition
            affectedPartitions += filterApply(filter, filterPosition, changePartitionStatement, firstPartition);
            if (firstPartition != lastPartition) {
                affectedPartitions += filterApply(filter, filterPosition, changePartitionStatement, lastPartition);
            }
        }
        return affectedPartitions;
    }

    private void freeTableNameFunctions(QueryModel queryModel) {
        if (queryModel == null) {
            return;
        }

        do {
            final ObjList<QueryModel> joinModels = queryModel.getJoinModels();
            if (joinModels.size() > 1) {
                for (int i = 1, n = joinModels.size(); i < n; i++) {
                    freeTableNameFunctions(joinModels.getQuick(i));
                }
            }

            Misc.free(queryModel.getTableNameFunction());
            queryModel.setTableNameFunction(null);
        } while ((queryModel = queryModel.getNestedModel()) != null);
    }

    private RecordCursorFactory generateExplain(ExplainModel model, SqlExecutionContext executionContext) throws SqlException {
        if (model.getInnerExecutionModel().getModelType() == ExecutionModel.UPDATE) {
            QueryModel updateQueryModel = model.getInnerExecutionModel().getQueryModel();
            final QueryModel selectQueryModel = updateQueryModel.getNestedModel();
            final RecordCursorFactory recordCursorFactory = generateUpdateFactory(
                    updateQueryModel.getUpdateTableToken(),
                    selectQueryModel,
                    updateQueryModel,
                    executionContext
            );
            return codeGenerator.generateExplain(updateQueryModel, recordCursorFactory, model.getFormat());
        } else {
            return codeGenerator.generateExplain(model, executionContext);
        }
    }

    private UpdateOperation generateUpdate(QueryModel updateQueryModel, SqlExecutionContext executionContext, TableRecordMetadata metadata) throws SqlException {
        TableToken updateTableToken = updateQueryModel.getUpdateTableToken();
        final QueryModel selectQueryModel = updateQueryModel.getNestedModel();

        // Update QueryModel structure is
        // QueryModel with SET column expressions
        // |-- QueryModel of select-virtual or select-choose of data selected for update
        final RecordCursorFactory recordCursorFactory = generateUpdateFactory(
                updateTableToken,
                selectQueryModel,
                updateQueryModel,
                executionContext
        );

        if (!metadata.isWalEnabled() || executionContext.isWalApplication()) {
            return new UpdateOperation(
                    updateTableToken,
                    selectQueryModel.getTableId(),
                    selectQueryModel.getMetadataVersion(),
                    lexer.getPosition(),
                    recordCursorFactory
            );
        } else {
            recordCursorFactory.close();

            if (selectQueryModel.containsJoin()) {
                throw SqlException.position(0).put("UPDATE statements with join are not supported yet for WAL tables");
            }

            return new UpdateOperation(
                    updateTableToken,
                    metadata.getTableId(),
                    metadata.getMetadataVersion(),
                    lexer.getPosition()
            );
        }
    }

    private RecordCursorFactory generateUpdateFactory(
            TableToken tableToken,
            @Transient QueryModel selectQueryModel,
            @Transient QueryModel updateQueryModel,
            @Transient SqlExecutionContext executionContext
    ) throws SqlException {
        final IntList tableColumnTypes = selectQueryModel.getUpdateTableColumnTypes();
        final ObjList<CharSequence> tableColumnNames = selectQueryModel.getUpdateTableColumnNames();

        RecordCursorFactory updateToDataCursorFactory = generateSelectOneShot(selectQueryModel, executionContext, false);
        try {
            if (!updateToDataCursorFactory.supportsUpdateRowId(tableToken)) {
                // in theory this should never happen because all valid UPDATE statements should result in
                // a query plan with real row ids but better to check to prevent data corruption
                throw SqlException.$(updateQueryModel.getModelPosition(), "Unsupported SQL complexity for the UPDATE statement");
            }

            // Check that updateDataFactoryMetadata match types of table to be updated exactly
            final RecordMetadata updateDataFactoryMetadata = updateToDataCursorFactory.getMetadata();
            for (int i = 0, n = updateDataFactoryMetadata.getColumnCount(); i < n; i++) {
                int virtualColumnType = updateDataFactoryMetadata.getColumnType(i);
                CharSequence updateColumnName = updateDataFactoryMetadata.getColumnName(i);
                int tableColumnIndex = tableColumnNames.indexOf(updateColumnName);
                int tableColumnType = tableColumnTypes.get(tableColumnIndex);

                if (virtualColumnType != tableColumnType && !isIPv4UpdateCast(virtualColumnType, tableColumnType) && !isTimestampUpdateCast(virtualColumnType, tableColumnType)) {
                    if (!ColumnType.isSymbolOrString(tableColumnType) || !ColumnType.isAssignableFrom(virtualColumnType, ColumnType.STRING)) {
                        if (tableColumnType != ColumnType.VARCHAR || !ColumnType.isAssignableFrom(virtualColumnType, ColumnType.VARCHAR)) {
                            // get column position
                            ExpressionNode setRhs = updateQueryModel.getNestedModel().getColumns().getQuick(i).getAst();
                            throw SqlException.inconvertibleTypes(setRhs.position, virtualColumnType, "", tableColumnType, updateColumnName);
                        }
                    }
                }
            }
            return updateToDataCursorFactory;
        } catch (Throwable th) {
            updateToDataCursorFactory.close();
            throw th;
        }
    }

    private int getNextValidTokenPosition() throws SqlException {
        while (lexer.hasNext()) {
            CharSequence token = SqlUtil.fetchNext(lexer);
            if (token == null) {
                return -1;
            } else if (!isSemicolon(token)) {
                lexer.unparseLast();
                return lexer.lastTokenPosition();
            }
        }

        return -1;
    }

    private int goToQueryEnd() throws SqlException {
        CharSequence token;
        lexer.unparseLast();
        while (lexer.hasNext()) {
            token = SqlUtil.fetchNext(lexer);
            if (token == null || isSemicolon(token)) {
                break;
            }
        }

        return lexer.getPosition();
    }

    private void insertValidateFunctionAndAddToList(
            InsertModel model,
            int tupleIndex,
            ObjList<Function> valueFunctions,
            RecordMetadata metadata,
            int metadataTimestampIndex,
            int insertColumnIndex,
            int metadataColumnIndex,
            Function function,
            int functionPosition,
            BindVariableService bindVariableService
    ) throws SqlException {
        final int columnType = metadata.getColumnType(metadataColumnIndex);
        if (ColumnType.isUnderdefined(function.getType())) {
            function.assignType(columnType, bindVariableService);
        }

        if (ColumnType.isAssignableFrom(function.getType(), columnType)) {
            if (metadataColumnIndex == metadataTimestampIndex) {
                return;
            }

            valueFunctions.add(function);
            listColumnFilter.add(metadataColumnIndex + 1);
            return;
        }

        throw SqlException.inconvertibleTypes(
                functionPosition,
                function.getType(),
                model.getRowTupleValues(tupleIndex).getQuick(insertColumnIndex).token,
                metadata.getColumnType(metadataColumnIndex),
                metadata.getColumnName(metadataColumnIndex)
        );
    }

    private boolean isCompatibleColumnTypeChange(int from, int to) {
        return columnConversionSupport[ColumnType.tagOf(from)][ColumnType.tagOf(to)];
    }

    private void lightlyValidateInsertModel(InsertModel model) throws SqlException {
        ExpressionNode tableNameExpr = model.getTableNameExpr();
        if (tableNameExpr.type != ExpressionNode.LITERAL) {
            throw SqlException.$(tableNameExpr.position, "literal expected");
        }

        int columnNameListSize = model.getColumnNameList().size();

        if (columnNameListSize > 0) {
            for (int i = 0, n = model.getRowTupleCount(); i < n; i++) {
                if (columnNameListSize != model.getRowTupleValues(i).size()) {
                    throw SqlException.$(
                                    model.getEndOfRowTupleValuesPosition(i),
                                    "row value count does not match column count [expected="
                            ).put(columnNameListSize)
                            .put(", actual=").put(model.getRowTupleValues(i).size())
                            .put(", tuple=").put(i + 1)
                            .put(']');
                }
            }
        }
    }

    private void parseResumeWal(TableToken tableToken, int tableNamePosition, SqlExecutionContext executionContext) throws SqlException {
        CharSequence tok = expectToken(lexer, "'wal'");
        if (!isWalKeyword(tok)) {
            throw SqlException.$(lexer.lastTokenPosition(), "'wal' expected");
        }
        if (!engine.isWalTable(tableToken)) {
            throw SqlException.$(lexer.lastTokenPosition(), tableToken.getTableName()).put(" is not a WAL table.");
        }

        tok = SqlUtil.fetchNext(lexer); // optional FROM part
        long fromTxn = -1;
        if (tok != null && !Chars.equals(tok, ';')) {
            if (isFromKeyword(tok)) {
                tok = expectToken(lexer, "'transaction' or 'txn'");
                if (!(isTransactionKeyword(tok) || isTxnKeyword(tok))) {
                    throw SqlException.$(lexer.lastTokenPosition(), "'transaction' or 'txn' expected");
                }
                CharSequence txnValue = expectToken(lexer, "transaction value");
                try {
                    fromTxn = Numbers.parseLong(txnValue);
                } catch (NumericException e) {
                    throw SqlException.$(lexer.lastTokenPosition(), "invalid value [value=").put(txnValue).put(']');
                }
            } else {
                throw SqlException.$(lexer.lastTokenPosition(), "'from' expected");
            }
        }
        executionContext.getSecurityContext().authorizeResumeWal(tableToken);
        alterTableResume(tableNamePosition, tableToken, fromTxn, executionContext);
    }

    private void parseSuspendWal(TableToken tableToken, int tableNamePosition, SqlExecutionContext executionContext) throws SqlException {
        CharSequence tok = expectToken(lexer, "'wal'");
        if (!isWalKeyword(tok)) {
            throw SqlException.$(lexer.lastTokenPosition(), "'wal' expected");
        }
        if (!engine.isWalTable(tableToken)) {
            throw SqlException.$(lexer.lastTokenPosition(), tableToken.getTableName()).put(" is not a WAL table.");
        }
        if (!configuration.isDevModeEnabled()) {
            throw SqlException.$(0, "Cannot suspend table, database is not in dev mode");
        }

        ErrorTag errorTag = ErrorTag.NONE;
        String errorMessage = "";

        tok = SqlUtil.fetchNext(lexer); // optional WITH part
        if (tok != null && !Chars.equals(tok, ';')) {
            if (isWithKeyword(tok)) {
                tok = expectToken(lexer, "error code/tag");
                final CharSequence errorCodeOrTagValue = unquote(tok).toString();
                try {
                    final int errorCode = Numbers.parseInt(errorCodeOrTagValue);
                    errorTag = ErrorTag.resolveTag(errorCode);
                } catch (NumericException e) {
                    try {
                        errorTag = ErrorTag.resolveTag(errorCodeOrTagValue);
                    } catch (CairoException cairoException) {
                        throw SqlException.$(lexer.lastTokenPosition(), "invalid value [value=").put(errorCodeOrTagValue).put(']');
                    }
                }
                final CharSequence comma = expectToken(lexer, "','");
                if (!Chars.equals(comma, ',')) {
                    throw SqlException.position(lexer.getPosition()).put("',' expected");
                }
                tok = expectToken(lexer, "error message");
                errorMessage = unquote(tok).toString();
                tok = SqlUtil.fetchNext(lexer);
                if (tok != null && !Chars.equals(tok, ';')) {
                    throw SqlException.$(lexer.lastTokenPosition(), "unexpected token [token=").put(tok).put(']');
                }
            } else {
                throw SqlException.$(lexer.lastTokenPosition(), "'with' expected");
            }
        }
        alterTableSuspend(tableNamePosition, tableToken, errorTag, errorMessage, executionContext);
    }

    private TableToken tableExistsOrFail(int position, CharSequence tableName, SqlExecutionContext executionContext) throws SqlException {
        if (executionContext.getTableStatus(path, tableName) != TableUtils.TABLE_EXISTS) {
            throw SqlException.tableDoesNotExist(position, tableName);
        }
        TableToken token = executionContext.getTableTokenIfExists(tableName);
        if (token == null) {
            throw SqlException.tableDoesNotExist(position, tableName);
        }
        return token;
    }

    private void validateAndOptimiseInsertAsSelect(SqlExecutionContext executionContext, InsertModel model) throws SqlException {
        final QueryModel queryModel = optimiser.optimise(model.getQueryModel(), executionContext, this);
        int columnNameListSize = model.getColumnNameList().size();
        if (columnNameListSize > 0 && queryModel.getBottomUpColumns().size() != columnNameListSize) {
            throw SqlException.$(model.getTableNameExpr().position, "column count mismatch");
        }
        model.setQueryModel(queryModel);
    }

    protected static CharSequence expectToken(GenericLexer lexer, CharSequence expected) throws SqlException {
        CharSequence tok = SqlUtil.fetchNext(lexer);
        if (tok == null) {
            throw SqlException.position(lexer.getPosition()).put(expected).put(" expected");
        }
        return tok;
    }

    protected static CharSequence maybeExpectToken(GenericLexer lexer, CharSequence expected, boolean expect) throws SqlException {
        CharSequence tok = SqlUtil.fetchNext(lexer);
        if (expect && tok == null) {
            throw SqlException.position(lexer.getPosition()).put(expected).put(" expected");
        }
        return tok;
    }

    protected void addColumnSuffix(
            @Transient SecurityContext securityContext,
            @Nullable CharSequence tok,
            TableToken tableToken,
            AlterOperationBuilder alterOperationBuilder
    ) throws SqlException {
        if (tok != null) {
            throw SqlException.$(lexer.lastTokenPosition(), "',' expected");
        }
    }

    protected void compileAlterExt(SqlExecutionContext executionContext, CharSequence tok) throws SqlException {
        if (tok == null) {
            throw SqlException.position(lexer.getPosition()).put("'table' or 'materialized' expected");
        }
        throw SqlException.position(lexer.lastTokenPosition()).put("'table' or 'materialized' expected");
    }

    protected void compileDropExt(
            @NotNull SqlExecutionContext executionContext,
            @NotNull GenericDropOperationBuilder opBuilder,
            @NotNull CharSequence tok,
            int position
    ) throws SqlException {
        throw SqlException.$(position, "unexpected token [").put(tok).put(']');
    }

    protected void compileDropOther(
            @NotNull SqlExecutionContext executionContext,
            @NotNull CharSequence tok,
            int position
    ) throws SqlException {
        throw SqlException.position(position).put("'table' or 'materialized view' or 'all' expected");
    }

    protected void compileDropReportExpected(int position) throws SqlException {
        throw SqlException.position(position).put("'table' or 'materialized view' or 'all' expected");
    }

    protected RecordCursorFactory generateSelectOneShot(
            QueryModel selectQueryModel,
            SqlExecutionContext executionContext,
            boolean generateProgressLogger
    ) throws SqlException {
        RecordCursorFactory factory = codeGenerator.generate(selectQueryModel, executionContext);
        if (generateProgressLogger) {
            return new QueryProgress(queryRegistry, sqlText, factory);
        } else {
            return factory;
        }
    }

    @NotNull
    protected SqlOptimiser newSqlOptimiser(
            CairoConfiguration configuration,
            CharacterStore characterStore,
            ObjectPool<ExpressionNode> sqlNodePool,
            ObjectPool<QueryColumn> queryColumnPool,
            ObjectPool<QueryModel> queryModelPool,
            PostOrderTreeTraversalAlgo postOrderTreeTraversalAlgo,
            FunctionParser functionParser,
            Path path
    ) {
        return new SqlOptimiser(
                configuration,
                characterStore,
                sqlNodePool,
                queryColumnPool,
                queryModelPool,
                postOrderTreeTraversalAlgo,
                functionParser,
                path
        );
    }

    protected void registerKeywordBasedExecutors() {
        // For each 'this::method' reference java compiles a class
        // We need to minimize repetition of this syntax as each site generates garbage
        final KeywordBasedExecutor compileSet = this::compileSet;

        keywordBasedExecutors.put("truncate", this::compileTruncate);
        keywordBasedExecutors.put("alter", this::compileAlter);
        keywordBasedExecutors.put("reindex", this::compileReindex);
        keywordBasedExecutors.put("set", compileSet);
        keywordBasedExecutors.put("begin", this::compileBegin);
        keywordBasedExecutors.put("commit", this::compileCommit);
        keywordBasedExecutors.put("rollback", this::compileRollback);
        keywordBasedExecutors.put("discard", compileSet);
        keywordBasedExecutors.put("close", compileSet); // no-op
        keywordBasedExecutors.put("unlisten", compileSet);  // no-op
        keywordBasedExecutors.put("reset", compileSet);  // no-op
        keywordBasedExecutors.put("drop", this::compileDrop);
        keywordBasedExecutors.put("backup", backupAgent::sqlBackup);
        keywordBasedExecutors.put("vacuum", this::compileVacuum);
        keywordBasedExecutors.put("checkpoint", this::compileCheckpoint);
        keywordBasedExecutors.put("snapshot", this::compileLegacyCheckpoint);
        keywordBasedExecutors.put("deallocate", this::compileDeallocate);
        keywordBasedExecutors.put("cancel", this::compileCancel);
        keywordBasedExecutors.put("refresh", this::compileRefresh);
    }

    protected void unknownDropColumnSuffix(
            @Transient SecurityContext securityContext,
            CharSequence tok,
            TableToken tableToken,
            AlterOperationBuilder dropColumnStatement
    ) throws SqlException {
        throw SqlException.$(lexer.lastTokenPosition(), "',' expected");
    }

    @FunctionalInterface
    public interface KeywordBasedExecutor {
        void execute(SqlExecutionContext executionContext, @Transient CharSequence sqlText) throws SqlException;
    }

    public final static class PartitionAction {
        public static final int ATTACH = 2;
        public static final int CONVERT_TO_NATIVE = 5;
        public static final int CONVERT_TO_PARQUET = 4;
        public static final int DETACH = 3;
        public static final int DROP = 1;
        public static final int FORCE_DROP = 6;
    }

    private static class TimestampValueRecord implements Record {
        private long value;

        @Override
        public long getTimestamp(int col) {
            return value;
        }

        public void setTimestamp(long value) {
            this.value = value;
        }
    }

    private class DatabaseBackupAgent implements Closeable {
        private final Path auxPath;
        private final Path dstPath;
        private final StringSink sink = new StringSink();
        private final Path srcPath;
        private final Utf8SequenceObjHashMap<RecordToRowCopier> tableBackupRowCopiedCache = new Utf8SequenceObjHashMap<>();
        private final ObjHashSet<TableToken> tableTokenBucket = new ObjHashSet<>();
        private final ObjHashSet<TableToken> tableTokens = new ObjHashSet<>();
        private transient String cachedBackupTmpRoot;
        private transient int dstCurrDirLen;
        private transient int dstPathRoot;

        public DatabaseBackupAgent() {
            try {
                auxPath = new Path(255, MemoryTag.NATIVE_SQL_COMPILER);
                dstPath = new Path(255, MemoryTag.NATIVE_SQL_COMPILER);
                srcPath = new Path(255, MemoryTag.NATIVE_SQL_COMPILER);
            } catch (Throwable th) {
                close();
                throw th;
            }
        }

        public void clear() {
            auxPath.trimTo(0);
            srcPath.trimTo(0);
            dstPath.trimTo(0);
            cachedBackupTmpRoot = null;
            dstPathRoot = 0;
            dstCurrDirLen = 0;
            tableBackupRowCopiedCache.clear();
            tableTokens.clear();
        }

        @Override
        public void close() {
            tableBackupRowCopiedCache.clear();
            Misc.free(auxPath);
            Misc.free(srcPath);
            Misc.free(dstPath);
        }

        private void backupTable(@NotNull TableToken tableToken) throws SqlException {
            LOG.info().$("starting backup of ").$(tableToken).$();

            // the table is copied to a TMP folder and then this folder is moved to the final destination (dstPath)
            if (cachedBackupTmpRoot == null) {
                if (configuration.getBackupRoot() == null) {
                    throw CairoException.nonCritical()
                            .put("backup is disabled, server.conf property 'cairo.sql.backup.root' is not set");
                }
                auxPath.of(configuration.getBackupRoot()).concat(configuration.getBackupTempDirName()).slash$();
                cachedBackupTmpRoot = Utf8s.toString(auxPath); // absolute path to the TMP folder
            }

            String tableName = tableToken.getTableName();
            auxPath.of(cachedBackupTmpRoot).concat(tableToken).slash();
            int tableRootLen = auxPath.size();
            try {
                try (TableReader reader = engine.getReader(tableToken)) { // acquire reader lock
                    if (ff.exists(auxPath.$())) {
                        throw CairoException.nonCritical()
                                .put("backup dir already exists [path=").put(auxPath)
                                .put(", table=").put(tableName)
                                .put(']');
                    }

                    // clone metadata

                    // create TMP folder
                    if (ff.mkdirs(auxPath, configuration.getBackupMkDirMode()) != 0) {
                        throw CairoException.critical(ff.errno()).put("could not create [dir=").put(auxPath).put(']');
                    }

                    // backup table metadata files to TMP folder
                    try {
                        TableReaderMetadata metadata = reader.getMetadata();

                        // _meta
                        mem.smallFile(ff, auxPath.trimTo(tableRootLen).concat(TableUtils.META_FILE_NAME).$(), MemoryTag.MMAP_DEFAULT);
                        metadata.dumpTo(mem);

                        // create symbol maps
                        auxPath.trimTo(tableRootLen).$();
                        int symbolMapCount = 0;
                        for (int i = 0, sz = metadata.getColumnCount(); i < sz; i++) {
                            if (ColumnType.isSymbol(metadata.getColumnType(i))) {
                                SymbolMapReader mapReader = reader.getSymbolMapReader(i);
                                MapWriter.createSymbolMapFiles(
                                        ff,
                                        mem,
                                        auxPath,
                                        metadata.getColumnName(i),
                                        COLUMN_NAME_TXN_NONE,
                                        mapReader.getSymbolCapacity(),
                                        mapReader.isCached()
                                );
                                symbolMapCount++;
                            }
                        }

                        // _txn
                        mem.smallFile(ff, auxPath.trimTo(tableRootLen).concat(TableUtils.TXN_FILE_NAME).$(), MemoryTag.MMAP_DEFAULT);
                        TableUtils.createTxn(mem, symbolMapCount, 0L, 0L, TableUtils.INITIAL_TXN, 0L, metadata.getMetadataVersion(), 0L, 0L);

                        // _cv
                        mem.smallFile(ff, auxPath.trimTo(tableRootLen).concat(TableUtils.COLUMN_VERSION_FILE_NAME).$(), MemoryTag.MMAP_DEFAULT);
                        TableUtils.createColumnVersionFile(mem);

                        if (tableToken.isWal()) {
                            // _name
                            mem.smallFile(ff, auxPath.trimTo(tableRootLen).concat(TableUtils.TABLE_NAME_FILE).$(), MemoryTag.MMAP_DEFAULT);
                            TableUtils.createTableNameFile(mem, tableToken.getTableName());

                            // initialise txn_seq folder
                            auxPath.trimTo(tableRootLen).concat(WalUtils.SEQ_DIR).slash$();
                            if (ff.mkdirs(auxPath, configuration.getBackupMkDirMode()) != 0) {
                                throw CairoException.critical(ff.errno()).put("Cannot create [path=").put(auxPath).put(']');
                            }
                            int len = auxPath.size();
                            // _wal_index.d
                            mem.smallFile(ff, auxPath.concat(WalUtils.WAL_INDEX_FILE_NAME).$(), MemoryTag.MMAP_DEFAULT);
                            mem.putLong(0L);
                            mem.close(true, Vm.TRUNCATE_TO_POINTER);
                            // _txnlog
                            WalUtils.createTxnLogFile(
                                    ff,
                                    mem,
                                    auxPath.trimTo(len),
                                    configuration.getMicrosecondClock().getTicks(),
                                    configuration.getDefaultSeqPartTxnCount(),
                                    configuration.getMkDirMode()
                            );
                            // _txnlog.meta.i
                            mem.smallFile(ff, auxPath.trimTo(len).concat(WalUtils.TXNLOG_FILE_NAME_META_INX).$(), MemoryTag.MMAP_DEFAULT);
                            mem.putLong(0L);
                            mem.close(true, Vm.TRUNCATE_TO_POINTER);
                            // _txnlog.meta.d
                            mem.smallFile(ff, auxPath.trimTo(len).concat(WalUtils.TXNLOG_FILE_NAME_META_VAR).$(), MemoryTag.MMAP_DEFAULT);
                            mem.close(true, Vm.TRUNCATE_TO_POINTER);
                            // _meta
                            mem.smallFile(ff, auxPath.trimTo(len).concat(TableUtils.META_FILE_NAME).$(), MemoryTag.MMAP_DEFAULT);
                            WalWriterMetadata.syncToMetaFile(
                                    mem,
                                    metadata.getMetadataVersion(),
                                    metadata.getColumnCount(),
                                    metadata.getTimestampIndex(),
                                    metadata.getTableId(),
                                    false,
                                    metadata
                            );
                            mem.close(true, Vm.TRUNCATE_TO_POINTER);
                        }

                        if (tableToken.isMatView()) {
                            try (
                                    BlockFileReader matViewFileReader = new BlockFileReader(configuration);
                                    BlockFileWriter matViewFileWriter = new BlockFileWriter(ff, configuration.getCommitMode())
                            ) {
                                MatViewGraph graph = engine.getMatViewGraph();
                                final MatViewDefinition matViewDefinition = graph.getViewDefinition(tableToken);
                                if (matViewDefinition != null) {
                                    // srcPath is unused at this point, so we can overwrite it
                                    final boolean isMatViewStateExists = TableUtils.isMatViewStateFileExists(configuration, srcPath, tableToken.getDirName());
                                    if (isMatViewStateExists) {
                                        matViewFileReader.of(srcPath.of(configuration.getDbRoot()).concat(tableToken.getDirName()).concat(MatViewState.MAT_VIEW_STATE_FILE_NAME).$());
                                        MatViewStateReader matViewStateReader = new MatViewStateReader().of(matViewFileReader, tableToken);
                                        matViewFileWriter.of(auxPath.trimTo(tableRootLen).concat(MatViewState.MAT_VIEW_STATE_FILE_NAME).$());
                                        MatViewState.append(matViewStateReader, matViewFileWriter);
                                        matViewFileWriter.of(auxPath.trimTo(tableRootLen).concat(MatViewDefinition.MAT_VIEW_DEFINITION_FILE_NAME).$());
                                        MatViewDefinition.append(matViewDefinition, matViewFileWriter);
                                    } else {
                                        LOG.info().$("materialized view state for backup not found [view=").$(tableToken).I$();
                                    }
                                } else {
                                    LOG.info().$("materialized view definition for backup not found [view=").$(tableToken).I$();
                                }
                            }
                        }
                    } finally {
                        mem.close();
                    }

                    // copy the data
                    try (TableWriter backupWriter = engine.getBackupWriter(tableToken, cachedBackupTmpRoot)) {
                        RecordMetadata writerMetadata = backupWriter.getMetadata();
                        srcPath.of(tableName).slash().put(reader.getMetadataVersion()).$();
                        RecordToRowCopier recordToRowCopier = tableBackupRowCopiedCache.get(srcPath);
                        if (recordToRowCopier == null) {
                            entityColumnFilter.of(writerMetadata.getColumnCount());
                            recordToRowCopier = RecordToRowCopierUtils.generateCopier(
                                    asm,
                                    reader.getMetadata(),
                                    writerMetadata,
                                    entityColumnFilter
                            );
                            tableBackupRowCopiedCache.put(srcPath, recordToRowCopier);
                        }

                        sink.clear();
                        sink.put('\'').put(tableName).put('\'');

                        try (SqlExecutionContext allowAllContext = new SqlExecutionContextImpl(engine, 1).with(AllowAllSecurityContext.INSTANCE)) {
                            while (true) {
                                try (
                                        RecordCursorFactory factory = engine.select(sink, allowAllContext);
                                        RecordCursor cursor = factory.getCursor(allowAllContext)
                                ) {
                                    // statement/query timeout value is most likely too small for backup operation
                                    copyTableData(
                                            cursor,
                                            factory.getMetadata(),
                                            backupWriter,
                                            writerMetadata,
                                            recordToRowCopier,
                                            configuration.getCreateTableModelBatchSize(),
                                            configuration.getO3MaxLag(),
                                            SqlExecutionCircuitBreaker.NOOP_CIRCUIT_BREAKER
                                    );
                                    break;
                                } catch (TableReferenceOutOfDateException ex) {
                                    // Sometimes table can be out of data when a DDL is committed concurrently, we need to retry
                                    LOG.info().$("retrying backup due to concurrent metadata update [table=").$safe(tableName)
                                            .$(", ex=").$(ex.getFlyweightMessage())
                                            .I$();
                                }
                            }
                        }

                        backupWriter.commit();
                    }
                } // release reader lock
                int renameRootLen = dstPath.size();
                try {
                    dstPath.trimTo(renameRootLen).concat(tableToken);
                    TableUtils.renameOrFail(ff, auxPath.trimTo(tableRootLen).$(), dstPath.$());
                    LOG.info().$("backup complete [table=").$safe(tableName).$(", to=").$(dstPath).I$();
                } finally {
                    dstPath.trimTo(renameRootLen).$();
                }
            } catch (CairoException e) {
                LOG.info()
                        .$("could not backup [table=").$safe(tableName)
                        .$(", msg=").$safe(e.getFlyweightMessage())
                        .$(", errno=").$(e.getErrno())
                        .I$();
                auxPath.of(cachedBackupTmpRoot).concat(tableToken).slash$();
                if (!ff.rmdir(auxPath)) {
                    LOG.error().$("could not delete directory [path=").$(auxPath).$(", errno=").$(ff.errno()).I$();
                }
                throw e;
            }
        }

        private void mkBackupDstDir(CharSequence dir, String errorMessage) {
            dstPath.trimTo(dstPathRoot).concat(dir).slash$();
            dstCurrDirLen = dstPath.size();
            if (ff.mkdirs(dstPath, configuration.getBackupMkDirMode()) != 0) {
                throw CairoException.critical(ff.errno()).put(errorMessage).put(dstPath).put(']');
            }
        }

        private void mkBackupDstRoot() {
            DateFormat format = configuration.getBackupDirTimestampFormat();
            long epochMicros = configuration.getMicrosecondClock().getTicks();
            dstPath.of(configuration.getBackupRoot()).slash();
            int plen = dstPath.size();
            int n = 0;
            // There is a race here, two threads could try and create the same dstPath,
            // only one will succeed the other will throw a CairoException. It could be serialised
            do {
                dstPath.trimTo(plen);
                format.format(epochMicros, configuration.getDefaultDateLocale(), null, dstPath);
                if (n > 0) {
                    dstPath.put('.').put(n);
                }
                dstPath.slash();
                n++;
            } while (ff.exists(dstPath.$()));
            if (ff.mkdirs(dstPath, configuration.getBackupMkDirMode()) != 0) {
                // the winner will succeed the looser thread will get this exception
                throw CairoException.critical(ff.errno()).put("could not create backup [dir=").put(dstPath).put(']');
            }
            dstPathRoot = dstPath.size();
        }

        private void sqlBackup(SqlExecutionContext executionContext, @Transient CharSequence sqlText) throws SqlException {
            if (configuration.getBackupRoot() == null) {
                throw CairoException.nonCritical().put("backup is disabled, server.conf property 'cairo.sql.backup.root' is not set");
            }
            CharSequence tok = SqlUtil.fetchNext(lexer);
            if (tok != null) {
                if (isTableKeyword(tok)) {
                    sqlTableBackup(executionContext);
                    return;
                }
                if (isDatabaseKeyword(tok)) {
                    sqlDatabaseBackup(executionContext);
                    return;
                }
                if (isMaterializedKeyword(tok)) {
                    tok = SqlUtil.fetchNext(lexer);
                    if (tok != null && isViewKeyword(tok)) {
                        sqlTableBackup(executionContext);
                        return;
                    }
                }
            }
            throw SqlException.position(lexer.lastTokenPosition()).put("expected 'table', 'materialized view' or 'database'");
        }

        private void sqlDatabaseBackup(SqlExecutionContext executionContext) throws SqlException {
            mkBackupDstRoot();
            mkBackupDstDir(configuration.getDbDirectory(), "could not create backup [db dir=");

            // backup tables
            engine.getTableTokens(tableTokenBucket, false);
            executionContext.getSecurityContext().authorizeTableBackup(tableTokens);
            for (int i = 0, n = tableTokenBucket.size(); i < n; i++) {
                backupTable(tableTokenBucket.get(i));
            }

            srcPath.of(configuration.getDbRoot()).$();
            int srcLen = srcPath.size();

            // backup table registry file (tables.d.<last>)
            // Note: this is unsafe way to back up table name registry,
            //       but since we're going to deprecate BACKUP, that's ok
            int version = TableNameRegistryStore.findLastTablesFileVersion(ff, srcPath, sink);
            srcPath.trimTo(srcLen).concat(WalUtils.TABLE_REGISTRY_NAME_FILE).putAscii('.').put(version);
            dstPath.trimTo(dstCurrDirLen).concat(WalUtils.TABLE_REGISTRY_NAME_FILE).putAscii(".0"); // reset to 0
            LOG.info().$("backup copying file [from=").$(srcPath).$(", to=").$(dstPath).I$();
            if (ff.copy(srcPath.$(), dstPath.$()) < 0) {
                throw CairoException.critical(ff.errno())
                        .put("cannot backup table registry file [from=").put(srcPath)
                        .put(", to=").put(dstPath)
                        .put(']');
            }

            // backup table index file (_tab_index.d)
            srcPath.trimTo(srcLen).concat(TableUtils.TAB_INDEX_FILE_NAME);
            dstPath.trimTo(dstCurrDirLen).concat(TableUtils.TAB_INDEX_FILE_NAME);
            LOG.info().$("backup copying file [from=").$(srcPath).$(", to=").$(dstPath).I$();
            if (ff.copy(srcPath.$(), dstPath.$()) < 0) {
                throw CairoException.critical(ff.errno())
                        .put("cannot backup table index file [from=").put(srcPath)
                        .put(", to=").put(dstPath)
                        .put(']');
            }

            // backup conf directory
            mkBackupDstDir(PropServerConfiguration.CONFIG_DIRECTORY, "could not create backup [conf dir=");
            ff.copyRecursive(srcPath.of(configuration.getConfRoot()), auxPath.of(dstPath), configuration.getMkDirMode());
            compiledQuery.ofBackupTable();
        }

        private void sqlTableBackup(SqlExecutionContext executionContext) throws SqlException {
            mkBackupDstRoot();
            mkBackupDstDir(configuration.getDbDirectory(), "could not create backup [db dir=");
            try {
                tableTokens.clear();
                while (true) {
                    CharSequence tok = SqlUtil.fetchNext(lexer);
                    if (tok == null) {
                        throw SqlException.position(lexer.getPosition()).put("expected a table name");
                    }
                    final CharSequence tableName = GenericLexer.assertNoDotsAndSlashes(unquote(tok), lexer.lastTokenPosition());
                    TableToken tableToken = tableExistsOrFail(lexer.lastTokenPosition(), tableName, executionContext);
                    tableTokens.add(tableToken);
                    tok = SqlUtil.fetchNext(lexer);
                    if (tok == null || Chars.equals(tok, ';')) {
                        break;
                    }
                    if (!Chars.equals(tok, ',')) {
                        throw SqlException.position(lexer.lastTokenPosition()).put("expected ','");
                    }
                }

                executionContext.getSecurityContext().authorizeTableBackup(tableTokens);

                for (int i = 0, n = tableTokens.size(); i < n; i++) {
                    backupTable(tableTokens.get(i));
                }
                compiledQuery.ofBackupTable();
            } finally {
                tableTokens.clear();
            }
        }
    }

    static {
        sqlControlSymbols.add("(");
        sqlControlSymbols.add(";");
        sqlControlSymbols.add(")");
        sqlControlSymbols.add(",");
        sqlControlSymbols.add("/*");
        sqlControlSymbols.add("/*+");
        sqlControlSymbols.add("*/");
        sqlControlSymbols.add("--");
        sqlControlSymbols.add("[");
        sqlControlSymbols.add("]");

        short[] numericTypes = {ColumnType.BYTE, ColumnType.SHORT, ColumnType.INT, ColumnType.LONG, ColumnType.FLOAT, ColumnType.DOUBLE, ColumnType.TIMESTAMP, ColumnType.BOOLEAN, ColumnType.DATE, ColumnType.STRING, ColumnType.VARCHAR, ColumnType.SYMBOL};
        addSupportedConversion(ColumnType.BYTE, numericTypes);
        addSupportedConversion(ColumnType.SHORT, numericTypes);
        addSupportedConversion(ColumnType.INT, numericTypes);
        addSupportedConversion(ColumnType.LONG, numericTypes);
        addSupportedConversion(ColumnType.FLOAT, numericTypes);
        addSupportedConversion(ColumnType.DOUBLE, numericTypes);
        addSupportedConversion(ColumnType.TIMESTAMP, numericTypes);
        addSupportedConversion(ColumnType.BOOLEAN, numericTypes);
        addSupportedConversion(ColumnType.DATE, numericTypes);


        // Other exotics <-> strings
        addSupportedConversion(ColumnType.IPv4, ColumnType.STRING, ColumnType.VARCHAR, ColumnType.SYMBOL);
        addSupportedConversion(ColumnType.UUID, ColumnType.STRING, ColumnType.VARCHAR, ColumnType.SYMBOL);
        addSupportedConversion(ColumnType.CHAR, ColumnType.STRING, ColumnType.VARCHAR, ColumnType.SYMBOL);

        // Strings <-> Strings
        addSupportedConversion(ColumnType.SYMBOL, ColumnType.STRING, ColumnType.VARCHAR, ColumnType.SYMBOL);
        addSupportedConversion(ColumnType.STRING, ColumnType.STRING, ColumnType.VARCHAR, ColumnType.SYMBOL);
        addSupportedConversion(ColumnType.VARCHAR, ColumnType.STRING, ColumnType.VARCHAR, ColumnType.SYMBOL);
    }
}<|MERGE_RESOLUTION|>--- conflicted
+++ resolved
@@ -132,12 +132,9 @@
 import io.questdb.std.Utf8SequenceObjHashMap;
 import io.questdb.std.datetime.CommonUtils;
 import io.questdb.std.datetime.DateFormat;
-<<<<<<< HEAD
-=======
 import io.questdb.std.datetime.TimeZoneRules;
 import io.questdb.std.datetime.microtime.TimestampFormatUtils;
 import io.questdb.std.datetime.microtime.Timestamps;
->>>>>>> 3322f35c
 import io.questdb.std.str.Path;
 import io.questdb.std.str.Sinkable;
 import io.questdb.std.str.StringSink;
@@ -1755,25 +1752,13 @@
                             tok = SqlUtil.fetchNext(lexer);
                         } else if (isEveryKeyword(tok)) {
                             tok = expectToken(lexer, "interval");
-                            every = Timestamps.getStrideMultiple(tok, lexer.lastTokenPosition());
-                            everyUnit = Timestamps.getStrideUnit(tok, lexer.lastTokenPosition());
+                            every = CommonUtils.getStrideMultiple(tok, lexer.lastTokenPosition());
+                            everyUnit = CommonUtils.getStrideUnit(tok, lexer.lastTokenPosition());
                             SqlParser.validateMatViewEveryUnit(everyUnit, lexer.lastTokenPosition());
                             refreshType = MatViewDefinition.REFRESH_TYPE_TIMER;
                             tok = SqlUtil.fetchNext(lexer);
                         }
 
-<<<<<<< HEAD
-                        final long periodLength = viewDefinition.getPeriodLength();
-                        final long oldStart = viewDefinition.getTimerStart();
-                        // Use the current time as the start timestamp if it wasn't specified.
-                        long start = configuration.getMicrosecondClock().getTicks();
-
-                        tok = expectToken(lexer, "interval");
-                        final int interval = CommonUtils.getStrideMultiple(tok);
-                        final char unit = CommonUtils.getStrideUnit(tok, lexer.lastTokenPosition());
-                        SqlParser.validateMatViewEveryUnit(unit, lexer.lastTokenPosition());
-                        tok = SqlUtil.fetchNext(lexer);
-=======
                         if (tok != null && isPeriodKeyword(tok)) {
                             // REFRESH ... PERIOD(LENGTH <interval> [TIME ZONE '<timezone>'] [DELAY <interval>])
                             expectKeyword(lexer, "(");
@@ -1799,7 +1784,6 @@
                                 }
                                 tok = expectToken(lexer, "'delay' or ')'");
                             }
->>>>>>> 3322f35c
 
                             if (isDelayKeyword(tok)) {
                                 tok = expectToken(lexer, "DELAY interval");
@@ -1808,17 +1792,9 @@
                                 SqlParser.validateMatViewDelay(length, lengthUnit, delay, delayUnit, lexer.lastTokenPosition());
                                 tok = expectToken(lexer, "')'");
                             }
-<<<<<<< HEAD
-                            tok = expectToken(lexer, "START timestamp");
-                            try {
-                                start = MicrosTimestampDriver.floor(GenericLexer.unquote(tok));
-                            } catch (NumericException e) {
-                                throw SqlException.$(lexer.lastTokenPosition(), "invalid START timestamp value");
-=======
 
                             if (!Chars.equals(tok, ')')) {
                                 throw SqlException.position(lexer.lastTokenPosition()).put("')' expected");
->>>>>>> 3322f35c
                             }
 
                             // Period timer start is at the boundary of the current period.
@@ -1832,7 +1808,7 @@
                                 // REFRESH EVERY <interval> [START '<datetime>' [TIME ZONE '<timezone>']]
                                 tok = expectToken(lexer, "START timestamp");
                                 try {
-                                    start = IntervalUtils.parseFloorPartialTimestamp(unquote(tok));
+                                    start = MicrosTimestampDriver.floor(unquote(tok));
                                 } catch (NumericException e) {
                                     throw SqlException.$(lexer.lastTokenPosition(), "invalid START timestamp value");
                                 }
@@ -2850,22 +2826,14 @@
             expectKeyword(lexer, "from");
             tok = expectToken(lexer, "FROM timestamp");
             try {
-<<<<<<< HEAD
-                from = MicrosTimestampDriver.floor(GenericLexer.unquote(tok));
-=======
-                from = IntervalUtils.parseFloorPartialTimestamp(unquote(tok));
->>>>>>> 3322f35c
+                from = MicrosTimestampDriver.floor(unquote(tok));
             } catch (NumericException e) {
                 throw SqlException.$(lexer.lastTokenPosition(), "invalid FROM timestamp value");
             }
             expectKeyword(lexer, "to");
             tok = expectToken(lexer, "TO timestamp");
             try {
-<<<<<<< HEAD
-                to = MicrosTimestampDriver.floor(GenericLexer.unquote(tok));
-=======
-                to = IntervalUtils.parseFloorPartialTimestamp(unquote(tok));
->>>>>>> 3322f35c
+                to = MicrosTimestampDriver.floor(unquote(tok));
             } catch (NumericException e) {
                 throw SqlException.$(lexer.lastTokenPosition(), "invalid TO timestamp value");
             }
