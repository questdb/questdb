--- conflicted
+++ resolved
@@ -1458,7 +1458,6 @@
         int queryStart = lexer.lastTokenPosition();
         long queryId = -1;
 
-<<<<<<< HEAD
         try {
             final ExecutionModel executionModel = compileExecutionModel(executionContext);
             if (query == null) {//we need query text for query registry
@@ -1486,7 +1485,7 @@
                 case ExecutionModel.UPDATE:
                     final QueryModel updateQueryModel = (QueryModel) executionModel;
                     TableToken tableToken = executionContext.getTableToken(updateQueryModel.getTableName());
-                    try (TableRecordMetadata metadata = executionContext.getSequencerMetadata(tableToken)) {
+                try (TableRecordMetadata metadata = executionContext.getMetadataForWrite(tableToken)) {
                         final UpdateOperation updateOperation = generateUpdate(updateQueryModel, executionContext, metadata);
                         //updateOperation.setUpdateSql(query);
                         compiledQuery.ofUpdate(updateOperation);
@@ -1526,49 +1525,6 @@
             // unregister query on error
             queryRegistry.unregister(queryId, executionContext);
             throw t;
-=======
-        ExecutionModel executionModel = compileExecutionModel(executionContext);
-        switch (executionModel.getModelType()) {
-            case ExecutionModel.QUERY:
-                LOG.info().$("plan [q=`").$((QueryModel) executionModel).$("`, fd=").$(executionContext.getRequestFd()).$(']').$();
-                compiledQuery.of(generateWithRetries((QueryModel) executionModel, executionContext));
-                break;
-            case ExecutionModel.CREATE_TABLE:
-                createTableWithRetries(executionModel, executionContext);
-                break;
-            case ExecutionModel.COPY:
-                copy(executionContext, (CopyModel) executionModel);
-                break;
-            case ExecutionModel.RENAME_TABLE:
-                final RenameTableModel rtm = (RenameTableModel) executionModel;
-                engine.rename(executionContext.getSecurityContext(), path, mem, GenericLexer.unquote(rtm.getFrom().token), renamePath, GenericLexer.unquote(rtm.getTo().token));
-                compiledQuery.ofRenameTable();
-                break;
-            case ExecutionModel.UPDATE:
-                final QueryModel updateQueryModel = (QueryModel) executionModel;
-                TableToken tableToken = executionContext.getTableToken(updateQueryModel.getTableName());
-                try (TableRecordMetadata metadata = executionContext.getMetadataForWrite(tableToken)) {
-                    final UpdateOperation updateOperation = generateUpdate(updateQueryModel, executionContext, metadata);
-                    compiledQuery.ofUpdate(updateOperation);
-                }
-                break;
-            case ExecutionModel.EXPLAIN:
-                compiledQuery.ofExplain(generateExplain((ExplainModel) executionModel, executionContext));
-                break;
-            default:
-                final InsertModel insertModel = (InsertModel) executionModel;
-                if (insertModel.getQueryModel() != null) {
-                    executeWithRetries(
-                            insertAsSelectMethod,
-                            executionModel,
-                            configuration.getCreateAsSelectRetryCount(),
-                            executionContext
-                    );
-                } else {
-                    insert(executionModel, executionContext);
-                }
-                break;
->>>>>>> e399e4b1
         }
     }
 
