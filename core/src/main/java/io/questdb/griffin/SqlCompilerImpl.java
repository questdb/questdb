--- conflicted
+++ resolved
@@ -2989,11 +2989,8 @@
             tok = unquote(tok);
         }
         final TableToken tableToken = tableExistsOrFail(lexer.lastTokenPosition(), tok, executionContext);
-<<<<<<< HEAD
+
         checkViewModification(tableToken);
-=======
-
->>>>>>> 38ffea4d
         checkMatViewModification(tableToken);
 
         try (IndexBuilder indexBuilder = new IndexBuilder(configuration)) {
