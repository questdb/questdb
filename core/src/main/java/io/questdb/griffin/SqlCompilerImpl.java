--- conflicted
+++ resolved
@@ -3385,10 +3385,10 @@
                     QueryProgress.logEnd(sqlId, sqlText, executionContext, beginNanos);
                     break;
                 case ExecutionModel.RENAME_TABLE:
-<<<<<<< HEAD
-                    sqlId = queryRegistry.register(sqlText, executionContext);
-                    QueryProgress.logStart(sqlId, sqlText, executionContext, false);
-                    checkViewModification(executionModel);
+                    if (!executionContext.isValidationOnly()) {
+                        sqlId = queryRegistry.register(sqlText, executionContext);
+                        QueryProgress.logStart(sqlId, sqlText, executionContext, false);
+                        checkViewModification(executionModel);
                     checkMatViewModification(executionModel);
                     final RenameTableModel rtm = (RenameTableModel) executionModel;
                     engine.rename(
@@ -3399,24 +3399,7 @@
                             renamePath,
                             unquote(rtm.getTo().token)
                     );
-                    QueryProgress.logEnd(sqlId, sqlText, executionContext, beginNanos);
-=======
-                    if (!executionContext.isValidationOnly()) {
-                        sqlId = queryRegistry.register(sqlText, executionContext);
-                        QueryProgress.logStart(sqlId, sqlText, executionContext, false);
-                        checkMatViewModification(executionModel);
-                        final RenameTableModel rtm = (RenameTableModel) executionModel;
-                        engine.rename(
-                                executionContext.getSecurityContext(),
-                                path,
-                                mem,
-                                unquote(rtm.getFrom().token),
-                                renamePath,
-                                unquote(rtm.getTo().token)
-                        );
-                        QueryProgress.logEnd(sqlId, sqlText, executionContext, beginNanos);
-                    }
->>>>>>> 06af584a
+                    QueryProgress.logEnd(sqlId, sqlText, executionContext, beginNanos);}
                     compiledQuery.ofRenameTable();
                     break;
                 case ExecutionModel.UPDATE:
