/*******************************************************************************
 *     ___                  _   ____  ____
 *    / _ \ _   _  ___  ___| |_|  _ \| __ )
 *   | | | | | | |/ _ \/ __| __| | | |  _ \
 *   | |_| | |_| |  __/\__ \ |_| |_| | |_) |
 *    \__\_\\__,_|\___||___/\__|____/|____/
 *
 *  Copyright (c) 2014-2019 Appsicle
 *  Copyright (c) 2019-2024 QuestDB
 *
 *  Licensed under the Apache License, Version 2.0 (the "License");
 *  you may not use this file except in compliance with the License.
 *  You may obtain a copy of the License at
 *
 *  http://www.apache.org/licenses/LICENSE-2.0
 *
 *  Unless required by applicable law or agreed to in writing, software
 *  distributed under the License is distributed on an "AS IS" BASIS,
 *  WITHOUT WARRANTIES OR CONDITIONS OF ANY KIND, either express or implied.
 *  See the License for the specific language governing permissions and
 *  limitations under the License.
 *
 ******************************************************************************/

package io.questdb.griffin;

import io.questdb.MessageBus;
import io.questdb.PropServerConfiguration;
import io.questdb.TelemetryOrigin;
import io.questdb.TelemetrySystemEvent;
import io.questdb.cairo.AlterTableUtils;
import io.questdb.cairo.CairoConfiguration;
import io.questdb.cairo.CairoEngine;
import io.questdb.cairo.CairoError;
import io.questdb.cairo.CairoException;
import io.questdb.cairo.ColumnType;
import io.questdb.cairo.DefaultLifecycleManager;
import io.questdb.cairo.EntityColumnFilter;
import io.questdb.cairo.EntryUnavailableException;
import io.questdb.cairo.ErrorTag;
import io.questdb.cairo.GenericRecordMetadata;
import io.questdb.cairo.IndexBuilder;
import io.questdb.cairo.ListColumnFilter;
import io.questdb.cairo.MapWriter;
import io.questdb.cairo.OperationCodes;
import io.questdb.cairo.PartitionBy;
import io.questdb.cairo.SecurityContext;
import io.questdb.cairo.SqlJitMode;
import io.questdb.cairo.SymbolMapReader;
import io.questdb.cairo.TableColumnMetadata;
import io.questdb.cairo.TableNameRegistryStore;
import io.questdb.cairo.TableReader;
import io.questdb.cairo.TableReaderMetadata;
import io.questdb.cairo.TableToken;
import io.questdb.cairo.TableUtils;
import io.questdb.cairo.TableWriter;
import io.questdb.cairo.TableWriterAPI;
import io.questdb.cairo.VacuumColumnVersions;
import io.questdb.cairo.security.AllowAllSecurityContext;
import io.questdb.cairo.sql.BindVariableService;
import io.questdb.cairo.sql.Function;
import io.questdb.cairo.sql.InsertOperation;
import io.questdb.cairo.sql.Record;
import io.questdb.cairo.sql.RecordCursor;
import io.questdb.cairo.sql.RecordCursorFactory;
import io.questdb.cairo.sql.RecordMetadata;
import io.questdb.cairo.sql.SqlExecutionCircuitBreaker;
import io.questdb.cairo.sql.TableMetadata;
import io.questdb.cairo.sql.TableRecordMetadata;
import io.questdb.cairo.sql.TableReferenceOutOfDateException;
import io.questdb.cairo.sql.VirtualRecord;
import io.questdb.cairo.vm.Vm;
import io.questdb.cairo.vm.api.MemoryMARW;
import io.questdb.cairo.wal.WalUtils;
import io.questdb.cairo.wal.WalWriterMetadata;
import io.questdb.griffin.engine.QueryProgress;
import io.questdb.griffin.engine.ops.AlterOperationBuilder;
import io.questdb.griffin.engine.ops.CopyCancelFactory;
import io.questdb.griffin.engine.ops.CopyFactory;
import io.questdb.griffin.engine.ops.CreateTableOperation;
import io.questdb.griffin.engine.ops.CreateTableOperationBuilder;
import io.questdb.griffin.engine.ops.DropAllTablesOperation;
import io.questdb.griffin.engine.ops.DropTableOperation;
import io.questdb.griffin.engine.ops.DropTableOperationBuilder;
import io.questdb.griffin.engine.ops.InsertOperationImpl;
import io.questdb.griffin.engine.ops.Operation;
import io.questdb.griffin.engine.ops.UpdateOperation;
import io.questdb.griffin.model.CopyModel;
import io.questdb.griffin.model.ExecutionModel;
import io.questdb.griffin.model.ExplainModel;
import io.questdb.griffin.model.ExpressionNode;
import io.questdb.griffin.model.InsertModel;
import io.questdb.griffin.model.QueryColumn;
import io.questdb.griffin.model.QueryModel;
import io.questdb.griffin.model.RenameTableModel;
import io.questdb.log.Log;
import io.questdb.log.LogFactory;
import io.questdb.log.LogRecord;
import io.questdb.network.PeerDisconnectedException;
import io.questdb.network.PeerIsSlowToReadException;
import io.questdb.network.QueryPausedException;
import io.questdb.std.BytecodeAssembler;
import io.questdb.std.CharSequenceObjHashMap;
import io.questdb.std.Chars;
import io.questdb.std.FilesFacade;
import io.questdb.std.GenericLexer;
import io.questdb.std.IntIntHashMap;
import io.questdb.std.IntList;
import io.questdb.std.LowerCaseAsciiCharSequenceObjHashMap;
import io.questdb.std.MemoryTag;
import io.questdb.std.Misc;
import io.questdb.std.Numbers;
import io.questdb.std.NumericException;
import io.questdb.std.ObjHashSet;
import io.questdb.std.ObjList;
import io.questdb.std.ObjectPool;
import io.questdb.std.Transient;
import io.questdb.std.Utf8SequenceObjHashMap;
import io.questdb.std.datetime.DateFormat;
import io.questdb.std.str.Path;
import io.questdb.std.str.Sinkable;
import io.questdb.std.str.StringSink;
import io.questdb.std.str.Utf8s;
import org.jetbrains.annotations.NotNull;
import org.jetbrains.annotations.Nullable;
import org.jetbrains.annotations.TestOnly;

import java.io.Closeable;

import static io.questdb.cairo.TableUtils.COLUMN_NAME_TXN_NONE;
import static io.questdb.griffin.SqlKeywords.*;

public class SqlCompilerImpl implements SqlCompiler, Closeable, SqlParserCallback {
    static final ObjList<String> sqlControlSymbols = new ObjList<>(8);
    // null object used to skip null checks in batch method
    private static final BatchCallback EMPTY_CALLBACK = new BatchCallback() {
        @Override
        public void postCompile(SqlCompiler compiler, CompiledQuery cq, CharSequence queryText) {
        }

        @Override
        public void preCompile(SqlCompiler compiler) {
        }
    };
    private static final boolean[][] columnConversionSupport = new boolean[ColumnType.NULL][ColumnType.NULL];
    @SuppressWarnings("FieldMayBeFinal")
    private static Log LOG = LogFactory.getLog(SqlCompilerImpl.class);
    protected final AlterOperationBuilder alterOperationBuilder;
    protected final SqlCodeGenerator codeGenerator;
    protected final CompiledQueryImpl compiledQuery;
    protected final CairoConfiguration configuration;
    protected final CairoEngine engine;
    protected final LowerCaseAsciiCharSequenceObjHashMap<KeywordBasedExecutor> keywordBasedExecutors = new LowerCaseAsciiCharSequenceObjHashMap<>();
    protected final GenericLexer lexer;
    protected final SqlOptimiser optimiser;
    protected final Path path;
    protected final QueryRegistry queryRegistry;
    private final BytecodeAssembler asm = new BytecodeAssembler();
    private final DatabaseBackupAgent backupAgent;
    private final CharacterStore characterStore;
    private final ObjList<CharSequence> columnNames = new ObjList<>();
    private final CharSequenceObjHashMap<String> dropAllTablesFailedTableNames = new CharSequenceObjHashMap<>();
    private final DropTableOperationBuilder dropTableOperationBuilder;
    private final EntityColumnFilter entityColumnFilter = new EntityColumnFilter();
    private final FilesFacade ff;
    private final FunctionParser functionParser;
    private final ListColumnFilter listColumnFilter = new ListColumnFilter();
    private final int maxRecompileAttempts;
    private final MemoryMARW mem = Vm.getMARWInstance();
    private final MessageBus messageBus;
    private final SqlParser parser;
    private final TimestampValueRecord partitionFunctionRec = new TimestampValueRecord();
    private final QueryBuilder queryBuilder;
    private final ObjectPool<QueryColumn> queryColumnPool;
    private final ObjectPool<QueryModel> queryModelPool;
    private final Path renamePath;
    private final ObjectPool<ExpressionNode> sqlNodePool;
    private final ObjHashSet<TableToken> tableTokenBucket = new ObjHashSet<>();
    private final ObjList<TableWriterAPI> tableWriters = new ObjList<>();
    private final IntIntHashMap typeCast = new IntIntHashMap();
    private final VacuumColumnVersions vacuumColumnVersions;
    protected CharSequence sqlText;
    private final ExecutableMethod insertAsSelectMethod = this::insertAsSelect;
    private boolean closed = false;
    // Helper var used to pass back count in cases it can't be done via method result.
    private long insertCount;
    //determines how compiler parses query text
    //true - compiler treats whole input as single query and doesn't stop on ';'. Default mode.
    //false - compiler treats input as list of statements and stops processing statement on ';'. Used in batch processing.
    private boolean isSingleQueryMode = true;

    public SqlCompilerImpl(CairoEngine engine) {
        try {
            this.path = new Path(255, MemoryTag.NATIVE_SQL_COMPILER);
            this.renamePath = new Path(255, MemoryTag.NATIVE_SQL_COMPILER);
            this.engine = engine;
            this.maxRecompileAttempts = engine.getConfiguration().getMaxSqlRecompileAttempts();
            this.queryBuilder = new QueryBuilder(this);
            this.configuration = engine.getConfiguration();
            this.ff = configuration.getFilesFacade();
            this.messageBus = engine.getMessageBus();
            this.sqlNodePool = new ObjectPool<>(ExpressionNode.FACTORY, configuration.getSqlExpressionPoolCapacity());
            this.queryColumnPool = new ObjectPool<>(QueryColumn.FACTORY, configuration.getSqlColumnPoolCapacity());
            this.queryModelPool = new ObjectPool<>(QueryModel.FACTORY, configuration.getSqlModelPoolCapacity());
            this.compiledQuery = new CompiledQueryImpl(engine);
            this.characterStore = new CharacterStore(
                    configuration.getSqlCharacterStoreCapacity(),
                    configuration.getSqlCharacterStoreSequencePoolCapacity()
            );

            this.lexer = new GenericLexer(configuration.getSqlLexerPoolCapacity());
            this.functionParser = new FunctionParser(configuration, engine.getFunctionFactoryCache());
            this.codeGenerator = new SqlCodeGenerator(engine, configuration, functionParser, sqlNodePool);
            this.vacuumColumnVersions = new VacuumColumnVersions(engine);

            // we have cyclical dependency here
            functionParser.setSqlCodeGenerator(codeGenerator);

            this.backupAgent = new DatabaseBackupAgent();

            registerKeywordBasedExecutors();

            configureLexer(lexer);

            final PostOrderTreeTraversalAlgo postOrderTreeTraversalAlgo = new PostOrderTreeTraversalAlgo();

            optimiser = newSqlOptimiser(
                    configuration,
                    characterStore,
                    sqlNodePool,
                    queryColumnPool,
                    queryModelPool,
                    postOrderTreeTraversalAlgo,
                    functionParser,
                    path
            );

            parser = new SqlParser(
                    configuration,
                    optimiser,
                    characterStore,
                    sqlNodePool,
                    queryColumnPool,
                    queryModelPool,
                    postOrderTreeTraversalAlgo
            );

            alterOperationBuilder = new AlterOperationBuilder();
            dropTableOperationBuilder = new DropTableOperationBuilder();
            queryRegistry = engine.getQueryRegistry();
        } catch (Throwable th) {
            close();
            throw th;
        }
    }

    // public for testing
    public static void expectKeyword(GenericLexer lexer, CharSequence keyword) throws SqlException {
        CharSequence tok = SqlUtil.fetchNext(lexer);
        if (tok == null) {
            throw SqlException.position(lexer.getPosition()).put('\'').put(keyword).put("' expected");
        }
        if (!Chars.equalsLowerCaseAscii(tok, keyword)) {
            throw SqlException.position(lexer.lastTokenPosition()).put('\'').put(keyword).put("' expected");
        }
    }

    public void clear() {
        sqlNodePool.clear();
        characterStore.clear();
        queryColumnPool.clear();
        queryModelPool.clear();
        optimiser.clear();
        parser.clear();
        backupAgent.clear();
        alterOperationBuilder.clear();
        functionParser.clear();
        compiledQuery.clear();
        sqlText = null;
        columnNames.clear();
    }

    @Override
    public void close() {
        if (closed) {
            throw new IllegalStateException("close was already called");
        }
        closed = true;
        Misc.free(backupAgent);
        Misc.free(vacuumColumnVersions);
        Misc.free(path);
        Misc.free(renamePath);
        Misc.free(codeGenerator);
        Misc.free(mem);
        Misc.freeObjList(tableWriters);
    }

    @NotNull
    public CompiledQuery compile(@NotNull CharSequence sqlText, @Transient @NotNull SqlExecutionContext executionContext) throws SqlException {
        clear();
        // these are quick executions that do not require building of a model
        lexer.of(sqlText);
        isSingleQueryMode = true;

        compileInner(executionContext, sqlText);
        return compiledQuery;
    }

    /**
     * Allows processing of batches of sql statements (sql scripts) separated by ';' .
     * Each query is processed in sequence and processing stops on first error and whole batch gets discarded.
     * Noteworthy difference between this and 'normal' query is that all empty queries get ignored, e.g.
     * <br>
     * select 1;<br>
     * ; ;/* comment \*\/;--comment\n; - these get ignored <br>
     * update a set b=c  ; <br>
     * <p>
     * Useful PG doc link :
     *
     * @param batchText        - block of queries to process
     * @param executionContext - SQL execution context
     * @param batchCallback    - callback to perform actions prior to or after batch part compilation, e.g. clear caches or execute command
     * @throws SqlException              - in case of syntax error
     * @throws PeerDisconnectedException - when peer is disconnected
     * @throws PeerIsSlowToReadException - when peer is too slow
     * @throws QueryPausedException      - when query is paused
     * @see <a href="https://www.postgresql.org/docs/current/protocol-flow.html#id-1.10.5.7.4">PostgreSQL documentation</a>
     */
    @Override
    public void compileBatch(
            @NotNull CharSequence batchText,
            @NotNull SqlExecutionContext executionContext,
            BatchCallback batchCallback
    ) throws Exception {
        clear();
        lexer.of(batchText);
        isSingleQueryMode = false;

        if (batchCallback == null) {
            batchCallback = EMPTY_CALLBACK;
        }

        int position;

        while (lexer.hasNext()) {
            // skip over empty statements that'd cause error in parser
            position = getNextValidTokenPosition();
            if (position == -1) {
                return;
            }

            boolean recompileStale = true;
            for (int retries = 0; recompileStale; retries++) {
                batchCallback.preCompile(this);
                clear(); // we don't use normal compile here because we can't reset existing lexer

                // Fetch sqlText, this will move lexer pointer (state change).
                // We try to avoid logging the entire sql batch, in case batch contains secrets
                final CharSequence sqlText = batchText.subSequence(position, goToQueryEnd());
                // re-position lexer pointer to where sqlText just began
                lexer.backTo(position, null);
                compileInner(executionContext, sqlText);
                // consume residual text, such as semicolon
                goToQueryEnd();
                // We've to move lexer because some query handlers don't consume all tokens (e.g. SET )
                // some code in postCompile might need full text of current query
                try {
                    batchCallback.postCompile(this, compiledQuery, sqlText);
                    recompileStale = false;
                } catch (TableReferenceOutOfDateException e) {
                    if (retries == maxRecompileAttempts) {
                        throw e;
                    }
                    LOG.info().$(e.getFlyweightMessage()).$();
                    // will recompile
                    lexer.restart();
                }
            }
        }
    }

    @Override
<<<<<<< HEAD
    public void execute(final Operation op, SqlExecutionContext executionContext) throws SqlException {
        switch (op.getOperationCode()) {
            case OperationCodes.CREATE_TABLE:
                executeCreateTable((CreateTableOperation) op, executionContext);
                break;
            case OperationCodes.DROP_TABLE:
                executeDropTable((DropTableOperation) op, executionContext);
                break;
            case OperationCodes.DROP_ALL_TABLES:
                executeDropAllTables(executionContext);
                break;
            default:
                throw SqlException.position(0).put("Unsupported operation [code=").put(op.getOperationCode()).put(']');
=======
    public void execute(final CreateTableOperation createTableOp, SqlExecutionContext executionContext) throws SqlException {
        final long sqlId = queryRegistry.register(createTableOp.getSqlText(), executionContext);
        long beginNanos = configuration.getMicrosecondClock().getTicks();
        QueryProgress.logStart(sqlId, createTableOp.getSqlText(), executionContext, false);
        try {

            // Fast path for CREATE TABLE IF NOT EXISTS in scenario when the table already exists
            final int status = executionContext.getTableStatus(path, createTableOp.getTableName());
            if (createTableOp.ignoreIfExists() && status == TableUtils.TABLE_EXISTS) {
                createTableOp.updateOperationFutureTableToken(executionContext.getTableTokenIfExists(createTableOp.getTableName()));
            } else if (status == TableUtils.TABLE_EXISTS) {
                throw SqlException.$(createTableOp.getTableNamePosition(), "table already exists");
            } else {
                // create table (...) ... in volume volumeAlias;
                CharSequence volumeAlias = createTableOp.getVolumeAlias();
                if (volumeAlias != null) {
                    CharSequence volumePath = configuration.getVolumeDefinitions().resolveAlias(volumeAlias);
                    if (volumePath != null) {
                        if (!ff.isDirOrSoftLinkDir(path.of(volumePath).$())) {
                            throw CairoException.critical(0).put("not a valid path for volume [alias=")
                                    .put(volumeAlias).put(", path=").put(path).put(']');
                        }
                    } else {
                        throw SqlException.position(0).put("volume alias is not allowed [alias=")
                                .put(volumeAlias).put(']');
                    }
                }

                final TableToken tableToken;
                if (createTableOp.getRecordCursorFactory() != null) {
                    this.insertCount = -1;
                    int position = createTableOp.getTableNamePosition();
                    executionContext.setUseSimpleCircuitBreaker(true);
                    RecordCursorFactory factory = createTableOp.getRecordCursorFactory();
                    RecordCursor newCursor;
                    for (int retryCount = 0; ; retryCount++) {
                        try {
                            newCursor = factory.getCursor(executionContext);
                            break;
                        } catch (TableReferenceOutOfDateException e) {
                            if (retryCount == maxRecompileAttempts) {
                                throw SqlException.$(0, e.getFlyweightMessage());
                            }
                            lexer.of(createTableOp.getSelectText());
                            clear();
                            compileInner(executionContext, createTableOp.getSelectText());
                            factory = this.compiledQuery.getRecordCursorFactory();
                            LOG.info().$("retrying plan [q=`").$(createTableOp.getSelectText()).$("`]").$();
                        }
                    }
                    try (RecordCursor cursor = newCursor) {
                        typeCast.clear();
                        final RecordMetadata metadata = factory.getMetadata();
                        createTableOp.validateAndUpdateMetadataFromSelect(metadata);
                        boolean keepLock = !createTableOp.isWalEnabled();

                        // todo: test create table if exists with select
                        tableToken = engine.createTable(
                                executionContext.getSecurityContext(),
                                mem,
                                path,
                                createTableOp.ignoreIfExists(),
                                createTableOp,
                                keepLock,
                                volumeAlias != null
                        );

                        try {
                            copyTableDataAndUnlock(
                                    executionContext.getSecurityContext(),
                                    tableToken,
                                    createTableOp.isWalEnabled(),
                                    cursor,
                                    metadata,
                                    createTableOp.getBatchSize(),
                                    createTableOp.getBatchO3MaxLag(),
                                    executionContext.getCircuitBreaker()
                            );
                        } catch (CairoException e) {
                            e.position(position);
                            LogRecord record = LOG.error()
                                    .$("could not create table as select [message=").$(e.getFlyweightMessage());
                            if (!e.isCancellation()) {
                                record.$(", errno=").$(e.getErrno());
                            }
                            record.I$();
                            engine.dropTable(path, tableToken);
                            engine.unlockTableName(tableToken);
                            throw e;
                        } finally {
                            queryRegistry.unregister(sqlId, executionContext);
                        }
                    } finally {
                        executionContext.setUseSimpleCircuitBreaker(false);
                    }
                    createTableOp.updateOperationFutureTableToken(tableToken);
                    createTableOp.updateOperationFutureAffectedRowsCount(insertCount);
                } else {
                    try {
                        if (createTableOp.getLikeTableName() != null) {
                            TableToken likeTableToken = executionContext.getTableTokenIfExists(createTableOp.getLikeTableName());
                            if (likeTableToken == null) {
                                throw SqlException
                                        .$(createTableOp.getLikeTableNamePosition(), "table does not exist [table=")
                                        .put(createTableOp.getLikeTableName()).put(']');
                            }

                            //
                            try (TableMetadata likeTableMetadata = executionContext.getCairoEngine().getTableMetadata(likeTableToken)) {
                                createTableOp.updateFromLikeTableMetadata(likeTableMetadata);
                                tableToken = engine.createTable(
                                        executionContext.getSecurityContext(),
                                        mem,
                                        path,
                                        createTableOp.ignoreIfExists(),
                                        createTableOp,
                                        false,
                                        volumeAlias != null
                                );
                            }
                        } else {
                            tableToken = engine.createTable(
                                    executionContext.getSecurityContext(),
                                    mem,
                                    path,
                                    createTableOp.ignoreIfExists(),
                                    createTableOp,
                                    false,
                                    volumeAlias != null
                            );
                        }
                        createTableOp.updateOperationFutureTableToken(tableToken);
                    } catch (EntryUnavailableException e) {
                        throw SqlException.$(createTableOp.getTableNamePosition(), "table already exists");
                    } catch (CairoException e) {
                        if (e.isAuthorizationError() || e.isCancellation()) {
                            // No point printing stack trace for authorization or cancellation errors
                            LOG.error().$("could not create table [error=").$(e.getFlyweightMessage()).I$();
                        } else {
                            LOG.error().$("could not create table [error=").$((Throwable) e).I$();
                        }
                        if (e.isInterruption()) {
                            throw e;
                        }
                        throw SqlException.$(createTableOp.getTableNamePosition(), "Could not create table, ")
                                .put(e.getFlyweightMessage());
                    }
                }
            }
            // todo: jit is always false, why?
            QueryProgress.logEnd(sqlId, createTableOp.getSqlText(), executionContext, beginNanos, false);
        } catch (Throwable e) {
            if (e instanceof CairoException) {
                ((CairoException) e).position(createTableOp.getTableNamePosition());
            }
            // todo: jit is always false, why?
            QueryProgress.logError(e, sqlId, createTableOp.getSqlText(), executionContext, beginNanos, false);
            throw e;
>>>>>>> c0bb0241
        }
    }

    @Override
    public RecordCursorFactory generateSelectWithRetries(
            @Transient QueryModel initialQueryModel,
            @Transient SqlExecutionContext executionContext,
            boolean generateProgressLogger
    ) throws SqlException {
        QueryModel queryModel = initialQueryModel;
        int remainingRetries = maxRecompileAttempts;
        for (; ; ) {
            try {
                return generateSelectOneShot(queryModel, executionContext, generateProgressLogger);
            } catch (TableReferenceOutOfDateException e) {
                if (--remainingRetries < 0) {
                    throw SqlException.$(0, "underlying cursor is extremely volatile");
                }
                LOG.info().$("retrying plan [q=`").$(queryModel).$("`, fd=").$(executionContext.getRequestFd()).$(']').$();
                clear();
                lexer.restart();
                queryModel = (QueryModel) compileExecutionModel(executionContext);
            }
        }
    }

    @Override
    public CairoEngine getEngine() {
        return engine;
    }

    public FunctionFactoryCache getFunctionFactoryCache() {
        return functionParser.getFunctionFactoryCache();
    }

    public QueryBuilder query() {
        queryBuilder.clear();
        return queryBuilder;
    }

    @TestOnly
    @Override
    public void setEnableJitNullChecks(boolean value) {
        codeGenerator.setEnableJitNullChecks(value);
    }

    @TestOnly
    @Override
    public void setFullFatJoins(boolean value) {
        codeGenerator.setFullFatJoins(value);
    }

    @TestOnly
    @Override
    public ExecutionModel testCompileModel(CharSequence sqlText, SqlExecutionContext executionContext) throws SqlException {
        clear();
        lexer.of(sqlText);
        return compileExecutionModel(executionContext);
    }

    @TestOnly
    @Override
    public ExpressionNode testParseExpression(CharSequence expression, QueryModel model) throws SqlException {
        clear();
        lexer.of(expression);
        return parser.expr(lexer, model, this);
    }

    // test only
    @TestOnly
    @Override
    public void testParseExpression(CharSequence expression, ExpressionParserListener listener) throws SqlException {
        clear();
        lexer.of(expression);
        parser.expr(lexer, listener, this);
    }

    private static void addSupportedConversion(short fromType, short... toTypes) {
        for (short toType : toTypes) {
            columnConversionSupport[fromType][toType] = true;
            // Make it symmetrical
            columnConversionSupport[toType][fromType] = true;
        }
    }

    private static void configureLexer(GenericLexer lexer) {
        for (int i = 0, k = sqlControlSymbols.size(); i < k; i++) {
            lexer.defineSymbol(sqlControlSymbols.getQuick(i));
        }
        // note: it's safe to take any registry (new or old) because we don't use precedence here
        OperatorRegistry registry = OperatorExpression.getRegistry();
        for (int i = 0, k = registry.operators.size(); i < k; i++) {
            OperatorExpression op = registry.operators.getQuick(i);
            if (op.symbol) {
                lexer.defineSymbol(op.operator.token);
            }
        }
    }

    private static boolean isIPv4UpdateCast(int from, int to) {
        return (from == ColumnType.STRING && to == ColumnType.IPv4)
                || (from == ColumnType.IPv4 && to == ColumnType.STRING)
                || (from == ColumnType.VARCHAR && to == ColumnType.IPv4)
                || (from == ColumnType.IPv4 && to == ColumnType.VARCHAR);
    }

    private int addColumnWithType(AlterOperationBuilder addColumn, CharSequence columnName, int columnNamePosition) throws SqlException {
        CharSequence tok;
        tok = expectToken(lexer, "column type");

        int columnType = SqlUtil.toPersistedTypeTag(tok, lexer.lastTokenPosition());

        if (columnType == ColumnType.GEOHASH) {
            tok = SqlUtil.fetchNext(lexer);
            if (tok == null || tok.charAt(0) != '(') {
                throw SqlException.position(lexer.getPosition()).put("missing GEOHASH precision");
            }

            tok = SqlUtil.fetchNext(lexer);
            if (tok != null && tok.charAt(0) != ')') {
                int geoHashBits = GeoHashUtil.parseGeoHashBits(lexer.lastTokenPosition(), 0, tok);
                tok = SqlUtil.fetchNext(lexer);
                if (tok == null || tok.charAt(0) != ')') {
                    if (tok != null) {
                        throw SqlException.position(lexer.lastTokenPosition())
                                .put("invalid GEOHASH type literal, expected ')'")
                                .put(" found='").put(tok.charAt(0)).put("'");
                    }
                    throw SqlException.position(lexer.getPosition())
                            .put("invalid GEOHASH type literal, expected ')'");
                }
                columnType = ColumnType.getGeoHashTypeWithBits(geoHashBits);
            } else {
                throw SqlException.position(lexer.lastTokenPosition())
                        .put("missing GEOHASH precision");
            }
        }

        tok = SqlUtil.fetchNext(lexer);
        final int indexValueBlockCapacity;
        final boolean cache;
        int symbolCapacity;
        final boolean indexed;

        if (
                ColumnType.isSymbol(columnType)
                        && tok != null
                        && !Chars.equals(tok, ',')
                        && !Chars.equals(tok, ';')
        ) {
            if (isCapacityKeyword(tok)) {
                tok = expectToken(lexer, "symbol capacity");

                final boolean negative;
                final int errorPos = lexer.lastTokenPosition();
                if (Chars.equals(tok, '-')) {
                    negative = true;
                    tok = expectToken(lexer, "symbol capacity");
                } else {
                    negative = false;
                }

                try {
                    symbolCapacity = Numbers.parseInt(tok);
                } catch (NumericException e) {
                    throw SqlException.$(lexer.lastTokenPosition(), "numeric capacity expected");
                }

                if (negative) {
                    symbolCapacity = -symbolCapacity;
                }

                TableUtils.validateSymbolCapacity(errorPos, symbolCapacity);

                tok = SqlUtil.fetchNext(lexer);
            } else {
                symbolCapacity = configuration.getDefaultSymbolCapacity();
            }

            if (Chars.equalsLowerCaseAsciiNc("cache", tok)) {
                cache = true;
                tok = SqlUtil.fetchNext(lexer);
            } else if (Chars.equalsLowerCaseAsciiNc("nocache", tok)) {
                cache = false;
                tok = SqlUtil.fetchNext(lexer);
            } else {
                cache = configuration.getDefaultSymbolCacheFlag();
            }

            TableUtils.validateSymbolCapacityCached(cache, symbolCapacity, lexer.lastTokenPosition());

            indexed = Chars.equalsLowerCaseAsciiNc("index", tok);
            if (indexed) {
                tok = SqlUtil.fetchNext(lexer);
            }

            if (Chars.equalsLowerCaseAsciiNc("capacity", tok)) {
                tok = expectToken(lexer, "symbol index capacity");

                try {
                    indexValueBlockCapacity = Numbers.parseInt(tok);
                } catch (NumericException e) {
                    throw SqlException.$(lexer.lastTokenPosition(), "numeric capacity expected");
                }
                SqlUtil.fetchNext(lexer);
            } else {
                indexValueBlockCapacity = configuration.getIndexValueBlockSize();
            }
        } else { // set defaults

            // ignore `NULL` and `NOT NULL`
            if (tok != null && SqlKeywords.isNotKeyword(tok)) {
                tok = SqlUtil.fetchNext(lexer);
            }

            if (tok != null && SqlKeywords.isNullKeyword(tok)) {
                SqlUtil.fetchNext(lexer);
            }

            cache = configuration.getDefaultSymbolCacheFlag();
            indexValueBlockCapacity = configuration.getIndexValueBlockSize();
            symbolCapacity = configuration.getDefaultSymbolCapacity();
            indexed = false;
        }

        addColumn.addColumnToList(
                columnName,
                columnNamePosition,
                columnType,
                Numbers.ceilPow2(symbolCapacity),
                cache,
                indexed,
                Numbers.ceilPow2(indexValueBlockCapacity),
                false
        );
        lexer.unparseLast();
        return columnType;
    }

    private void alterTableAddColumn(
            SecurityContext securityContext,
            int tableNamePosition,
            TableToken tableToken,
            TableRecordMetadata tableMetadata
    ) throws SqlException {
        // add columns to table
        CharSequence tok = SqlUtil.fetchNext(lexer);
        // ignore `column`
        if (tok != null && !SqlKeywords.isColumnKeyword(tok)) {
            lexer.unparseLast();
        }

        AlterOperationBuilder addColumn = alterOperationBuilder.ofAddColumn(
                tableNamePosition,
                tableToken,
                tableMetadata.getTableId()
        );

        int semicolonPos = -1;
        do {
            tok = maybeExpectToken(lexer, "'column' or column name", semicolonPos < 0);
            if (semicolonPos >= 0) {
                if (tok != null) {
                    throw SqlException.$(lexer.lastTokenPosition(), "',' expected");
                }
                break;
            }

            int index = tableMetadata.getColumnIndexQuiet(tok);
            if (index != -1) {
                throw SqlException.$(lexer.lastTokenPosition(), "column '").put(tok).put("' already exists");
            }

            CharSequence columnName = GenericLexer.immutableOf(GenericLexer.unquote(tok));
            int columnNamePosition = lexer.lastTokenPosition();

            if (!TableUtils.isValidColumnName(columnName, configuration.getMaxFileNameLength())) {
                throw SqlException.$(lexer.lastTokenPosition(), " new column name contains invalid characters");
            }

            addColumnWithType(addColumn, columnName, columnNamePosition);
            tok = SqlUtil.fetchNext(lexer);

            if (tok == null || (!isSingleQueryMode && isSemicolon(tok))) {
                break;
            }

            semicolonPos = Chars.equals(tok, ';') ? lexer.lastTokenPosition() : -1;
            if (semicolonPos < 0 && !Chars.equals(tok, ',')) {
                addColumnSuffix(securityContext, tok, tableToken, alterOperationBuilder);
                compiledQuery.ofAlter(alterOperationBuilder.build());
                return;
            }
        } while (true);

        addColumnSuffix(securityContext, null, tableToken, alterOperationBuilder);
        compiledQuery.ofAlter(alterOperationBuilder.build());
    }

    private void alterTableChangeColumnType(
            SecurityContext securityContext,
            int tableNamePosition,
            TableToken tableToken,
            int columnNamePosition,
            CharSequence columnName,
            TableRecordMetadata tableMetadata,
            int columnIndex
    ) throws SqlException {
        AlterOperationBuilder changeColumn = alterOperationBuilder.ofColumnChangeType(
                tableNamePosition,
                tableToken,
                tableMetadata.getTableId()
        );
        int existingColumnType = tableMetadata.getColumnType(columnIndex);
        int newColumnType = addColumnWithType(changeColumn, columnName, columnNamePosition);
        CharSequence tok = SqlUtil.fetchNext(lexer);
        if (tok != null && !isSemicolon(tok)) {
            throw SqlException.$(lexer.lastTokenPosition(), "unexpected token [").put(tok).put("] while trying to change column type");
        }
        if (columnIndex == tableMetadata.getTimestampIndex()) {
            throw SqlException.$(lexer.lastTokenPosition(), "cannot change type of designated timestamp column");
        }
        if (newColumnType == existingColumnType) {
            throw SqlException.$(lexer.lastTokenPosition(), "column '").put(columnName)
                    .put("' type is already '").put(ColumnType.nameOf(existingColumnType)).put('\'');
        }
        if (!isCompatibleColumnTypeChange(existingColumnType, newColumnType)) {
            throw SqlException.$(lexer.lastTokenPosition(), "incompatible column type change [existing=")
                    .put(ColumnType.nameOf(existingColumnType)).put(", new=").put(ColumnType.nameOf(newColumnType)).put(']');
        }
        securityContext.authorizeAlterTableAlterColumnType(tableToken, alterOperationBuilder.getExtraStrInfo());
        compiledQuery.ofAlter(alterOperationBuilder.build());
    }

    private void alterTableColumnAddIndex(
            SecurityContext securityContext,
            int tableNamePosition,
            TableToken tableToken,
            int columnNamePosition,
            CharSequence columnName,
            TableRecordMetadata metadata,
            int indexValueBlockSize
    ) throws SqlException {
        final int columnIndex = metadata.getColumnIndexQuiet(columnName);
        if (columnIndex == -1) {
            throw SqlException.invalidColumn(columnNamePosition, columnName);
        }

        final int type = metadata.getColumnType(columnIndex);
        if (!ColumnType.isSymbol(type)) {
            throw SqlException.position(columnNamePosition).put("indexes are only supported for symbol type [column=").put(columnName).put(", type=").put(ColumnType.nameOf(type)).put(']');
        }

        if (indexValueBlockSize == -1) {
            indexValueBlockSize = configuration.getIndexValueBlockSize();
        }

        alterOperationBuilder.ofAddIndex(
                tableNamePosition,
                tableToken,
                metadata.getTableId(),
                columnName,
                Numbers.ceilPow2(indexValueBlockSize)
        );
        securityContext.authorizeAlterTableAddIndex(tableToken, alterOperationBuilder.getExtraStrInfo());
        compiledQuery.ofAlter(alterOperationBuilder.build());
    }

    private void alterTableColumnCacheFlag(
            SecurityContext securityContext,
            int tableNamePosition,
            TableToken tableToken,
            int columnNamePosition,
            CharSequence columnName,
            TableRecordMetadata metadata,
            boolean cache
    ) throws SqlException {
        int columnIndex = metadata.getColumnIndexQuiet(columnName);
        if (columnIndex == -1) {
            throw SqlException.invalidColumn(columnNamePosition, columnName);
        }

        final int type = metadata.getColumnType(columnIndex);
        if (!ColumnType.isSymbol(type)) {
            throw SqlException.position(columnNamePosition).put("cache is only supported for symbol type [column=").put(columnName).put(", type=").put(ColumnType.nameOf(type)).put(']');
        }

        if (cache) {
            alterOperationBuilder.ofCacheSymbol(tableNamePosition, tableToken, metadata.getTableId(), columnName);
        } else {
            alterOperationBuilder.ofRemoveCacheSymbol(tableNamePosition, tableToken, metadata.getTableId(), columnName);
        }

        securityContext.authorizeAlterTableAlterColumnCache(tableToken, alterOperationBuilder.getExtraStrInfo());
        compiledQuery.ofAlter(alterOperationBuilder.build());
    }

    private void alterTableColumnDropIndex(
            SecurityContext securityContext,
            int tableNamePosition,
            TableToken tableToken,
            int columnNamePosition,
            CharSequence columnName,
            TableRecordMetadata metadata
    ) throws SqlException {
        int columnIndex = metadata.getColumnIndexQuiet(columnName);
        if (columnIndex == -1) {
            throw SqlException.invalidColumn(columnNamePosition, columnName);
        }

        final int type = metadata.getColumnType(columnIndex);
        if (!ColumnType.isSymbol(type)) {
            throw SqlException.position(columnNamePosition).put("indexes are only supported for symbol type [column=").put(columnName).put(", type=").put(ColumnType.nameOf(type)).put(']');
        }

        alterOperationBuilder.ofDropIndex(tableNamePosition, tableToken, metadata.getTableId(), columnName, columnNamePosition);
        securityContext.authorizeAlterTableDropIndex(tableToken, alterOperationBuilder.getExtraStrInfo());
        compiledQuery.ofAlter(alterOperationBuilder.build());
    }

    private void alterTableDedupEnable(int tableNamePosition, TableToken tableToken, TableRecordMetadata tableMetadata, GenericLexer lexer) throws SqlException {
        if (!tableMetadata.isWalEnabled()) {
            throw SqlException.$(tableNamePosition, "deduplication is only supported for WAL tables");
        }
        AlterOperationBuilder setDedup = alterOperationBuilder.ofDedupEnable(
                tableNamePosition,
                tableToken
        );
        CharSequence tok = SqlUtil.fetchNext(lexer);

        boolean tsIncludedInDedupColumns = false;

        // ALTER TABLE abc DEDUP <ENABLE> UPSERT KEYS(a, b)
        // ENABLE word is not mandatory to be compatible v7.3
        // where it was omitted from the syntax
        if (tok != null && isEnableKeyword(tok)) {
            tok = SqlUtil.fetchNext(lexer);
        }

        if (tok == null || !isUpsertKeyword(tok)) {
            throw SqlException.position(lexer.lastTokenPosition()).put("expected 'upsert'");
        }

        tok = SqlUtil.fetchNext(lexer);
        if (tok == null || !isKeysKeyword(tok)) {
            throw SqlException.position(lexer.lastTokenPosition()).put("expected 'keys'");
        }

        tok = SqlUtil.fetchNext(lexer);
        if (tok != null && Chars.equals(tok, '(')) {
            tok = SqlUtil.fetchNext(lexer);

            int columnListPos = lexer.lastTokenPosition();

            while (tok != null && !Chars.equals(tok, ')')) {
                validateLiteral(lexer.lastTokenPosition(), tok);
                final CharSequence columnName = GenericLexer.unquote(tok);

                int colIndex = tableMetadata.getColumnIndexQuiet(columnName);
                if (colIndex < 0) {
                    throw SqlException.position(lexer.lastTokenPosition()).put("deduplicate key column not found [column=").put(columnName).put(']');
                }

                if (colIndex == tableMetadata.getTimestampIndex()) {
                    tsIncludedInDedupColumns = true;
                }
                setDedup.setDedupKeyFlag(tableMetadata.getWriterIndex(colIndex));

                tok = SqlUtil.fetchNext(lexer);
                if (tok != null && Chars.equals(tok, ',')) {
                    tok = SqlUtil.fetchNext(lexer);
                }
            }

            if (tok == null || !Chars.equals(tok, ')')) {
                throw SqlException.position(lexer.getPosition()).put("')' expected");
            }

            if (!tsIncludedInDedupColumns) {
                throw SqlException.position(columnListPos).put("deduplicate key list must include dedicated timestamp column");
            }

        } else {
            throw SqlException.$(lexer.getPosition(), "deduplicate key column list expected");
        }
        compiledQuery.ofAlter(setDedup.build());
    }

    private void alterTableDropColumn(
            SecurityContext securityContext,
            int tableNamePosition,
            TableToken tableToken,
            TableRecordMetadata metadata
    ) throws SqlException {
        AlterOperationBuilder dropColumnStatement = alterOperationBuilder.ofDropColumn(tableNamePosition, tableToken, metadata.getTableId());
        int semicolonPos = -1;
        do {
            CharSequence tok = GenericLexer.unquote(maybeExpectToken(lexer, "column name", semicolonPos < 0));
            if (semicolonPos >= 0) {
                if (tok != null) {
                    throw SqlException.$(lexer.lastTokenPosition(), "',' expected");
                }
                break;
            }

            if (metadata.getColumnIndexQuiet(tok) == -1) {
                throw SqlException.invalidColumn(lexer.lastTokenPosition(), tok);
            }

            CharSequence columnName = tok;
            dropColumnStatement.ofDropColumn(columnName);
            tok = SqlUtil.fetchNext(lexer);

            if (tok == null || (!isSingleQueryMode && isSemicolon(tok))) {
                break;
            }

            semicolonPos = Chars.equals(tok, ';') ? lexer.lastTokenPosition() : -1;
            if (semicolonPos < 0 && !Chars.equals(tok, ',')) {
                unknownDropColumnSuffix(securityContext, tok, tableToken, dropColumnStatement);
                return;
            }
        } while (true);

        securityContext.authorizeAlterTableDropColumn(tableToken, dropColumnStatement.getExtraStrInfo());
        compiledQuery.ofAlter(alterOperationBuilder.build());
    }

    private void alterTableDropConvertDetachOrAttachPartition(
            TableRecordMetadata tableMetadata,
            TableToken tableToken,
            int action,
            SqlExecutionContext executionContext
    ) throws SqlException {
        final int pos = lexer.lastTokenPosition();
        TableReader reader = null;
        if (!tableMetadata.isWalEnabled() || executionContext.isWalApplication()) {
            reader = executionContext.getReader(tableToken);
        }

        try {
            if (reader != null && !PartitionBy.isPartitioned(reader.getMetadata().getPartitionBy())) {
                throw SqlException.$(pos, "table is not partitioned");
            }

            final CharSequence tok = expectToken(lexer, "'list' or 'where'");
            if (SqlKeywords.isListKeyword(tok)) {
                alterTableDropConvertDetachOrAttachPartitionByList(tableMetadata, tableToken, reader, pos, action);
            } else if (SqlKeywords.isWhereKeyword(tok)) {
                AlterOperationBuilder alterOperationBuilder;
                switch (action) {
                    case PartitionAction.DROP:
                        alterOperationBuilder = this.alterOperationBuilder.ofDropPartition(pos, tableToken, tableMetadata.getTableId());
                        break;
                    case PartitionAction.DETACH:
                        alterOperationBuilder = this.alterOperationBuilder.ofDetachPartition(pos, tableToken, tableMetadata.getTableId());
                        break;
                    case PartitionAction.CONVERT:
                        alterOperationBuilder = this.alterOperationBuilder.ofConvertPartition(pos, tableToken, tableMetadata.getTableId());
                        break;
                    default:
                        throw SqlException.$(pos, "WHERE clause can only be used with command DROP PARTITION, DETACH PARTITION or CONVERT PARTITION");
                }

                final int functionPosition = lexer.getPosition();
                ExpressionNode expr = parser.expr(lexer, (QueryModel) null, this);
                String designatedTimestampColumnName = null;
                int tsIndex = tableMetadata.getTimestampIndex();
                if (tsIndex >= 0) {
                    designatedTimestampColumnName = tableMetadata.getColumnName(tsIndex);
                }
                if (designatedTimestampColumnName != null) {
                    GenericRecordMetadata metadata = new GenericRecordMetadata();
                    metadata.add(new TableColumnMetadata(designatedTimestampColumnName, ColumnType.TIMESTAMP, null));
                    Function function = functionParser.parseFunction(expr, metadata, executionContext);
                    try {
                        if (function != null && ColumnType.isBoolean(function.getType())) {
                            function.init(null, executionContext);
                            if (reader != null) {
                                int affected = filterPartitions(function, functionPosition, reader, alterOperationBuilder);
                                if (affected == 0) {
                                    throw CairoException.partitionManipulationRecoverable().position(functionPosition)
                                            .put("no partitions matched WHERE clause");
                                }
                            }
                            compiledQuery.ofAlter(this.alterOperationBuilder.build());
                        } else {
                            throw SqlException.$(lexer.lastTokenPosition(), "boolean expression expected");
                        }
                    } finally {
                        Misc.free(function);
                    }
                } else {
                    throw SqlException.$(lexer.lastTokenPosition(), "this table does not have a designated timestamp column");
                }
            } else {
                throw SqlException.$(lexer.lastTokenPosition(), "'list' or 'where' expected");
            }
        } finally {
            Misc.free(reader);
        }
    }

    private void alterTableDropConvertDetachOrAttachPartitionByList(
            TableRecordMetadata tableMetadata,
            TableToken tableToken,
            @Nullable TableReader reader,
            int pos,
            int action
    ) throws SqlException {
        final AlterOperationBuilder alterOperationBuilder;
        switch (action) {
            case PartitionAction.CONVERT:
                alterOperationBuilder = this.alterOperationBuilder.ofConvertPartition(pos, tableToken, tableMetadata.getTableId());
                break;
            case PartitionAction.DROP:
                alterOperationBuilder = this.alterOperationBuilder.ofDropPartition(pos, tableToken, tableMetadata.getTableId());
                break;
            case PartitionAction.DETACH:
                alterOperationBuilder = this.alterOperationBuilder.ofDetachPartition(pos, tableToken, tableMetadata.getTableId());
                break;
            case PartitionAction.ATTACH:
                // attach
                alterOperationBuilder = this.alterOperationBuilder.ofAttachPartition(pos, tableToken, tableMetadata.getTableId());
                break;
            default:
                alterOperationBuilder = null;
                assert false;
        }

        int semicolonPos = -1;
        do {
            CharSequence tok = maybeExpectToken(lexer, "partition name", semicolonPos < 0);
            if (semicolonPos >= 0) {
                if (tok != null) {
                    throw SqlException.$(lexer.lastTokenPosition(), "',' expected");
                }
                break;
            }
            if (Chars.equals(tok, ',') || Chars.equals(tok, ';')) {
                throw SqlException.$(lexer.lastTokenPosition(), "partition name missing");
            }
            final CharSequence partitionName = GenericLexer.unquote(tok); // potentially a full timestamp, or part of it
            final int lastPosition = lexer.lastTokenPosition();

            // reader == null means it's compilation for WAL table
            // before applying to WAL writer
            final int partitionBy;
            if (reader != null) {
                partitionBy = reader.getPartitionedBy();
            } else {
                try (TableMetadata meta = engine.getTableMetadata(tableToken)) {
                    partitionBy = meta.getPartitionBy();
                }
            }
            try {
                long timestamp = PartitionBy.parsePartitionDirName(partitionName, partitionBy, 0, -1);
                alterOperationBuilder.addPartitionToList(timestamp, lastPosition);
            } catch (CairoException e) {
                throw SqlException.$(lexer.lastTokenPosition(), e.getFlyweightMessage());
            }

            tok = SqlUtil.fetchNext(lexer);
            if (tok == null || (!isSingleQueryMode && isSemicolon(tok))) {
                break;
            }

            semicolonPos = Chars.equals(tok, ';') ? lexer.lastTokenPosition() : -1;
            if (semicolonPos < 0 && !Chars.equals(tok, ',')) {
                throw SqlException.$(lexer.lastTokenPosition(), "',' expected");
            }
        } while (true);

        compiledQuery.ofAlter(alterOperationBuilder.build());
    }

    private void alterTableRenameColumn(
            SecurityContext securityContext,
            int tableNamePosition,
            TableToken tableToken,
            TableRecordMetadata metadata
    ) throws SqlException {
        AlterOperationBuilder renameColumnStatement = alterOperationBuilder.ofRenameColumn(tableNamePosition, tableToken, metadata.getTableId());
        int hadSemicolonPos = -1;

        do {
            CharSequence tok = GenericLexer.unquote(maybeExpectToken(lexer, "current column name", hadSemicolonPos < 0));
            if (hadSemicolonPos >= 0) {
                if (tok != null) {
                    throw SqlException.$(hadSemicolonPos, "',' expected");
                }
                break;
            }
            int columnIndex = metadata.getColumnIndexQuiet(tok);
            if (columnIndex == -1) {
                throw SqlException.invalidColumn(lexer.lastTokenPosition(), tok);
            }
            CharSequence existingName = GenericLexer.immutableOf(tok);

            tok = expectToken(lexer, "'to' expected");
            if (!SqlKeywords.isToKeyword(tok)) {
                throw SqlException.$(lexer.lastTokenPosition(), "'to' expected'");
            }

            tok = GenericLexer.unquote(expectToken(lexer, "new column name"));
            if (Chars.equals(existingName, tok)) {
                throw SqlException.$(lexer.lastTokenPosition(), "new column name is identical to existing name");
            }

            if (metadata.getColumnIndexQuiet(tok) > -1) {
                throw SqlException.$(lexer.lastTokenPosition(), " column already exists");
            }

            if (!TableUtils.isValidColumnName(tok, configuration.getMaxFileNameLength())) {
                throw SqlException.$(lexer.lastTokenPosition(), " new column name contains invalid characters");
            }

            CharSequence newName = GenericLexer.immutableOf(tok);
            renameColumnStatement.ofRenameColumn(existingName, newName);

            tok = SqlUtil.fetchNext(lexer);

            if (tok == null || (!isSingleQueryMode && isSemicolon(tok))) {
                break;
            }

            hadSemicolonPos = Chars.equals(tok, ';') ? lexer.lastTokenPosition() : -1;
            if (hadSemicolonPos < 0 && !Chars.equals(tok, ',')) {
                throw SqlException.$(lexer.lastTokenPosition(), "',' expected");
            }
        } while (true);

        securityContext.authorizeAlterTableRenameColumn(tableToken, alterOperationBuilder.getExtraStrInfo());
        compiledQuery.ofAlter(alterOperationBuilder.build());
    }

    private void alterTableResume(int tableNamePosition, TableToken tableToken, long resumeFromTxn, SqlExecutionContext executionContext) {
        try {
            engine.getTableSequencerAPI().resumeTable(tableToken, resumeFromTxn);
            executionContext.storeTelemetry(TelemetrySystemEvent.WAL_APPLY_RESUME, TelemetryOrigin.WAL_APPLY);
            compiledQuery.ofTableResume();
        } catch (CairoException ex) {
            LOG.critical().$("table resume failed [table=").$(tableToken)
                    .$(", error=").$(ex.getFlyweightMessage())
                    .$(", errno=").$(ex.getErrno())
                    .I$();
            ex.position(tableNamePosition);
            throw ex;
        }
    }

    private void alterTableSetParam(CharSequence paramName, CharSequence value, int paramNamePosition, TableToken tableToken, int tableNamePosition, int tableId) throws SqlException {
        if (isMaxUncommittedRowsKeyword(paramName)) {
            int maxUncommittedRows;
            try {
                maxUncommittedRows = Numbers.parseInt(value);
            } catch (NumericException e) {
                throw SqlException.$(paramNamePosition, "invalid value [value=").put(value).put(",parameter=").put(paramName).put(']');
            }
            if (maxUncommittedRows < 0) {
                throw SqlException.$(paramNamePosition, "maxUncommittedRows must be non negative");
            }
            compiledQuery.ofAlter(alterOperationBuilder.ofSetParamUncommittedRows(tableNamePosition, tableToken, tableId, maxUncommittedRows).build());
        } else if (isO3MaxLagKeyword(paramName)) {
            long o3MaxLag = SqlUtil.expectMicros(value, paramNamePosition);
            if (o3MaxLag < 0) {
                throw SqlException.$(paramNamePosition, "o3MaxLag must be non negative");
            }
            compiledQuery.ofAlter(alterOperationBuilder.ofSetO3MaxLag(tableNamePosition, tableToken, tableId, o3MaxLag).build());
        } else {
            throw SqlException.$(paramNamePosition, "unknown parameter '").put(paramName).put('\'');
        }
    }

    private void alterTableSetType(
            SqlExecutionContext executionContext,
            int pos,
            TableToken tableToken,
            byte walFlag
    ) throws SqlException {
        executionContext.getSecurityContext().authorizeAlterTableSetType(tableToken);
        try {
            try (TableReader reader = engine.getReader(tableToken)) {
                if (reader != null && !PartitionBy.isPartitioned(reader.getMetadata().getPartitionBy())) {
                    throw SqlException.$(pos, "Cannot convert non-partitioned table");
                }
            }

            path.of(configuration.getRoot()).concat(tableToken.getDirName());
            TableUtils.createConvertFile(ff, path, walFlag);
            compiledQuery.ofTableSetType();
        } catch (CairoException e) {
            throw SqlException.position(pos)
                    .put(e.getFlyweightMessage())
                    .put("[errno=").put(e.getErrno()).put(']');
        }
    }

    private void alterTableSuspend(int tableNamePosition, TableToken tableToken, ErrorTag errorTag, String errorMessage, SqlExecutionContext executionContext) {
        try {
            engine.getTableSequencerAPI().suspendTable(tableToken, errorTag, errorMessage);
            executionContext.storeTelemetry(TelemetrySystemEvent.WAL_APPLY_SUSPEND, TelemetryOrigin.WAL_APPLY);
            compiledQuery.ofTableSuspend();
        } catch (CairoException ex) {
            LOG.critical().$("table suspend failed [table=").$(tableToken)
                    .$(", error=").$(ex.getFlyweightMessage())
                    .$(", errno=").$(ex.getErrno())
                    .I$();
            ex.position(tableNamePosition);
            throw ex;
        }
    }

    private CharSequence authorizeInsertForCopy(SecurityContext securityContext, CopyModel model) {
        final CharSequence tableName = GenericLexer.unquote(model.getTarget().token);
        final TableToken tt = engine.getTableTokenIfExists(tableName);
        if (tt != null) {
            // for existing table user have to have INSERT permission
            // if the table is to be created, later we will check for CREATE TABLE permission instead
            securityContext.authorizeInsert(tt);
        }
        return tableName;
    }

    private void compileAlter(SqlExecutionContext executionContext, @Transient CharSequence sqlText) throws SqlException {
        CharSequence tok = SqlUtil.fetchNext(lexer);
        if (tok == null || !SqlKeywords.isTableKeyword(tok)) {
            compileAlterExt(executionContext, tok);
            return;
        }
        final int tableNamePosition = lexer.getPosition();
        tok = expectToken(lexer, "table name");
        SqlKeywords.assertTableNameIsQuotedOrNotAKeyword(tok, tableNamePosition);
        final TableToken tableToken = tableExistsOrFail(tableNamePosition, GenericLexer.unquote(tok), executionContext);
        final SecurityContext securityContext = executionContext.getSecurityContext();

        try (TableRecordMetadata tableMetadata = executionContext.getMetadataForWrite(tableToken)) {
            tok = expectToken(lexer, AlterTableUtils.ALTER_TABLE_EXPECTED_TOKEN_DESCR);

            if (SqlKeywords.isAddKeyword(tok)) {
                securityContext.authorizeAlterTableAddColumn(tableToken);
                alterTableAddColumn(executionContext.getSecurityContext(), tableNamePosition, tableToken, tableMetadata);
            } else if (SqlKeywords.isConvertKeyword(tok)) {
                tok = expectToken(lexer, "'partition'");
                if (!SqlKeywords.isPartitionKeyword(tok)) {
                    throw SqlException.$(lexer.lastTokenPosition(), "'partition' expected");
                }
                tok = expectToken(lexer, "'to'");
                if (!SqlKeywords.isToKeyword(tok)) {
                    throw SqlException.$(lexer.lastTokenPosition(), "'to' expected");
                }
                tok = expectToken(lexer, "'parquet'");
                if (!SqlKeywords.isParquetKeyword(tok)) {
                    throw SqlException.$(lexer.lastTokenPosition(), "'parquet' expected");
                }
                alterTableDropConvertDetachOrAttachPartition(tableMetadata, tableToken, PartitionAction.CONVERT, executionContext);
            } else if (SqlKeywords.isDropKeyword(tok)) {
                tok = expectToken(lexer, "'column' or 'partition'");
                if (SqlKeywords.isColumnKeyword(tok)) {
                    alterTableDropColumn(executionContext.getSecurityContext(), tableNamePosition, tableToken, tableMetadata);
                } else if (SqlKeywords.isPartitionKeyword(tok)) {
                    securityContext.authorizeAlterTableDropPartition(tableToken);
                    alterTableDropConvertDetachOrAttachPartition(tableMetadata, tableToken, PartitionAction.DROP, executionContext);
                } else {
                    throw SqlException.$(lexer.lastTokenPosition(), "'column' or 'partition' expected");
                }
            } else if (SqlKeywords.isRenameKeyword(tok)) {
                tok = expectToken(lexer, "'column'");
                if (SqlKeywords.isColumnKeyword(tok)) {
                    alterTableRenameColumn(securityContext, tableNamePosition, tableToken, tableMetadata);
                } else {
                    throw SqlException.$(lexer.lastTokenPosition(), "'column' expected");
                }
            } else if (SqlKeywords.isAttachKeyword(tok)) {
                tok = expectToken(lexer, "'partition'");
                if (SqlKeywords.isPartitionKeyword(tok)) {
                    securityContext.authorizeAlterTableAttachPartition(tableToken);
                    alterTableDropConvertDetachOrAttachPartition(tableMetadata, tableToken, PartitionAction.ATTACH, executionContext);
                } else {
                    throw SqlException.$(lexer.lastTokenPosition(), "'partition' expected");
                }
            } else if (SqlKeywords.isDetachKeyword(tok)) {
                tok = expectToken(lexer, "'partition'");
                if (SqlKeywords.isPartitionKeyword(tok)) {
                    securityContext.authorizeAlterTableDetachPartition(tableToken);
                    alterTableDropConvertDetachOrAttachPartition(tableMetadata, tableToken, PartitionAction.DETACH, executionContext);
                } else {
                    throw SqlException.$(lexer.lastTokenPosition(), "'partition' expected");
                }
            } else if (SqlKeywords.isAlterKeyword(tok)) {
                tok = expectToken(lexer, "'column'");
                if (SqlKeywords.isColumnKeyword(tok)) {
                    final int columnNamePosition = lexer.getPosition();
                    tok = expectToken(lexer, "column name");
                    final CharSequence columnName = GenericLexer.immutableOf(tok);
                    final int columnIndex = tableMetadata.getColumnIndexQuiet(columnName);
                    if (columnIndex == -1) {
                        throw SqlException.$(columnNamePosition, "column '").put(columnName)
                                .put("' does not exists in table '").put(tableToken.getTableName()).put('\'');
                    }

                    tok = expectToken(lexer, "'add index' or 'drop index' or 'type' or 'cache' or 'nocache'");
                    if (SqlKeywords.isAddKeyword(tok)) {
                        expectKeyword(lexer, "index");
                        tok = SqlUtil.fetchNext(lexer);
                        int indexValueCapacity = -1;

                        if (tok != null && (!isSemicolon(tok))) {
                            if (!SqlKeywords.isCapacityKeyword(tok)) {
                                throw SqlException.$(lexer.lastTokenPosition(), "'capacity' expected");
                            } else {
                                tok = expectToken(lexer, "capacity value");
                                try {
                                    indexValueCapacity = Numbers.parseInt(tok);
                                    if (indexValueCapacity <= 0) {
                                        throw SqlException.$(lexer.lastTokenPosition(), "positive integer literal expected as index capacity");
                                    }
                                } catch (NumericException e) {
                                    throw SqlException.$(lexer.lastTokenPosition(), "positive integer literal expected as index capacity");
                                }
                            }
                        }

                        alterTableColumnAddIndex(
                                securityContext,
                                tableNamePosition,
                                tableToken,
                                columnNamePosition,
                                columnName,
                                tableMetadata,
                                indexValueCapacity
                        );
                    } else if (SqlKeywords.isDropKeyword(tok)) {
                        // alter table <table name> alter column drop index
                        expectKeyword(lexer, "index");
                        tok = SqlUtil.fetchNext(lexer);
                        if (tok != null && !isSemicolon(tok)) {
                            throw SqlException.$(lexer.lastTokenPosition(), "unexpected token [").put(tok).put("] while trying to drop index");
                        }
                        alterTableColumnDropIndex(
                                securityContext,
                                tableNamePosition,
                                tableToken,
                                columnNamePosition,
                                columnName,
                                tableMetadata
                        );
                    } else if (SqlKeywords.isCacheKeyword(tok)) {
                        alterTableColumnCacheFlag(
                                securityContext,
                                tableNamePosition,
                                tableToken,
                                columnNamePosition,
                                columnName,
                                tableMetadata,
                                true
                        );
                    } else if (SqlKeywords.isNoCacheKeyword(tok)) {
                        alterTableColumnCacheFlag(
                                securityContext,
                                tableNamePosition,
                                tableToken,
                                columnNamePosition,
                                columnName,
                                tableMetadata,
                                false
                        );
                    } else if (SqlKeywords.isTypeKeyword(tok)) {
                        alterTableChangeColumnType(
                                securityContext,
                                tableNamePosition,
                                tableToken,
                                columnNamePosition,
                                columnName,
                                tableMetadata,
                                columnIndex
                        );
                    } else {
                        throw SqlException.$(lexer.lastTokenPosition(), "'add', 'drop', 'cache' or 'nocache' expected").put(" found '").put(tok).put('\'');
                    }
                } else {
                    throw SqlException.$(lexer.lastTokenPosition(), "'column' or 'partition' expected");
                }
            } else if (SqlKeywords.isSetKeyword(tok)) {
                tok = expectToken(lexer, "'param' or 'type'");
                if (SqlKeywords.isParamKeyword(tok)) {
                    final int paramNamePosition = lexer.getPosition();
                    tok = expectToken(lexer, "param name");
                    final CharSequence paramName = GenericLexer.immutableOf(tok);
                    tok = expectToken(lexer, "'='");
                    if (tok.length() == 1 && tok.charAt(0) == '=') {
                        CharSequence value = GenericLexer.immutableOf(SqlUtil.fetchNext(lexer));
                        alterTableSetParam(paramName, value, paramNamePosition, tableToken, tableNamePosition, tableMetadata.getTableId());
                    } else {
                        throw SqlException.$(lexer.lastTokenPosition(), "'=' expected");
                    }
                } else if (SqlKeywords.isTypeKeyword(tok)) {
                    tok = expectToken(lexer, "'bypass' or 'wal'");
                    if (SqlKeywords.isBypassKeyword(tok)) {
                        tok = expectToken(lexer, "'wal'");
                        if (SqlKeywords.isWalKeyword(tok)) {
                            alterTableSetType(executionContext, tableNamePosition, tableToken, (byte) 0);
                        } else {
                            throw SqlException.$(lexer.lastTokenPosition(), "'wal' expected");
                        }
                    } else if (SqlKeywords.isWalKeyword(tok)) {
                        alterTableSetType(executionContext, tableNamePosition, tableToken, (byte) 1);
                    } else {
                        throw SqlException.$(lexer.lastTokenPosition(), "'bypass' or 'wal' expected");
                    }
                } else {
                    throw SqlException.$(lexer.lastTokenPosition(), "'param' or 'type' expected");
                }
            } else if (SqlKeywords.isResumeKeyword(tok)) {
                tok = expectToken(lexer, "'wal'");
                if (!SqlKeywords.isWalKeyword(tok)) {
                    throw SqlException.$(lexer.lastTokenPosition(), "'wal' expected");
                }

                tok = SqlUtil.fetchNext(lexer); // optional FROM part
                long fromTxn = -1;
                if (tok != null && !Chars.equals(tok, ';')) {
                    if (SqlKeywords.isFromKeyword(tok)) {
                        tok = expectToken(lexer, "'transaction' or 'txn'");
                        if (!(SqlKeywords.isTransactionKeyword(tok) || SqlKeywords.isTxnKeyword(tok))) {
                            throw SqlException.$(lexer.lastTokenPosition(), "'transaction' or 'txn' expected");
                        }
                        CharSequence txnValue = expectToken(lexer, "transaction value");
                        try {
                            fromTxn = Numbers.parseLong(txnValue);
                        } catch (NumericException e) {
                            throw SqlException.$(lexer.lastTokenPosition(), "invalid value [value=").put(txnValue).put(']');
                        }
                    } else {
                        throw SqlException.$(lexer.lastTokenPosition(), "'from' expected");
                    }
                }
                if (!engine.isWalTable(tableToken)) {
                    throw SqlException.$(lexer.lastTokenPosition(), tableToken.getTableName()).put(" is not a WAL table.");
                }
                securityContext.authorizeResumeWal(tableToken);
                alterTableResume(tableNamePosition, tableToken, fromTxn, executionContext);
            } else if (SqlKeywords.isSuspendKeyword(tok)) {
                tok = expectToken(lexer, "'wal'");
                if (!SqlKeywords.isWalKeyword(tok)) {
                    throw SqlException.$(lexer.lastTokenPosition(), "'wal' expected");
                }
                if (!engine.isWalTable(tableToken)) {
                    throw SqlException.$(lexer.lastTokenPosition(), tableToken.getTableName()).put(" is not a WAL table.");
                }
                if (!configuration.isDevModeEnabled()) {
                    throw SqlException.$(0, "Cannot suspend table, database is not in dev mode");
                }

                ErrorTag errorTag = ErrorTag.NONE;
                String errorMessage = "";

                tok = SqlUtil.fetchNext(lexer); // optional WITH part
                if (tok != null && !Chars.equals(tok, ';')) {
                    if (SqlKeywords.isWithKeyword(tok)) {
                        tok = expectToken(lexer, "error code/tag");
                        final CharSequence errorCodeOrTagValue = GenericLexer.unquote(tok).toString();
                        try {
                            final int errorCode = Numbers.parseInt(errorCodeOrTagValue);
                            errorTag = ErrorTag.resolveTag(errorCode);
                        } catch (NumericException e) {
                            try {
                                errorTag = ErrorTag.resolveTag(errorCodeOrTagValue);
                            } catch (CairoException cairoException) {
                                throw SqlException.$(lexer.lastTokenPosition(), "invalid value [value=").put(errorCodeOrTagValue).put(']');
                            }
                        }
                        final CharSequence comma = expectToken(lexer, "','");
                        if (!Chars.equals(comma, ',')) {
                            throw SqlException.position(lexer.getPosition()).put("',' expected");
                        }
                        tok = expectToken(lexer, "error message");
                        errorMessage = GenericLexer.unquote(tok).toString();
                        tok = SqlUtil.fetchNext(lexer);
                        if (tok != null && !Chars.equals(tok, ';')) {
                            throw SqlException.$(lexer.lastTokenPosition(), "unexpected token [token=").put(tok).put(']');
                        }
                    } else {
                        throw SqlException.$(lexer.lastTokenPosition(), "'with' expected");
                    }
                }
                alterTableSuspend(tableNamePosition, tableToken, errorTag, errorMessage, executionContext);
            } else if (SqlKeywords.isSquashKeyword(tok)) {
                securityContext.authorizeAlterTableDropPartition(tableToken);
                tok = expectToken(lexer, "'partitions'");
                if (SqlKeywords.isPartitionsKeyword(tok)) {
                    compiledQuery.ofAlter(alterOperationBuilder.ofSquashPartitions(tableNamePosition, tableToken).build());
                } else {
                    throw SqlException.$(lexer.lastTokenPosition(), "'partitions' expected");
                }
            } else if (SqlKeywords.isDedupKeyword(tok) || SqlKeywords.isDeduplicateKeyword(tok)) {
                tok = expectToken(lexer, "'dedup columns'");

                if (SqlKeywords.isDisableKeyword(tok)) {
                    executionContext.getSecurityContext().authorizeAlterTableDedupDisable(tableToken);
                    AlterOperationBuilder setDedup = alterOperationBuilder.ofDedupDisable(
                            tableNamePosition,
                            tableToken
                    );
                    compiledQuery.ofAlter(setDedup.build());
                } else {
                    lexer.unparseLast();
                    executionContext.getSecurityContext().authorizeAlterTableDedupEnable(tableToken);
                    alterTableDedupEnable(tableNamePosition, tableToken, tableMetadata, lexer);
                }
            } else {
                throw SqlException.$(lexer.lastTokenPosition(), AlterTableUtils.ALTER_TABLE_EXPECTED_TOKEN_DESCR).put(" expected");
            }
        } catch (CairoException e) {
            LOG.info().$("could not alter table [table=").$(tableToken.getTableName())
                    .$(", errno=").$(e.getErrno())
                    .$(", ex=").$(e.getFlyweightMessage()).$();
            if (e.getPosition() == 0) {
                e.position(lexer.lastTokenPosition());
            }
            throw e;
        }
    }

    private void compileBegin(SqlExecutionContext executionContext, @Transient CharSequence sqlText) {
        compiledQuery.ofBegin();
    }

    private void compileCancel(SqlExecutionContext executionContext, @Transient CharSequence sqlText) throws SqlException {
        CharSequence tok = SqlUtil.fetchNext(lexer);
        if (tok == null || !SqlKeywords.isQueryKeyword(tok)) {
            throw SqlException.$(lexer.lastTokenPosition(), "'QUERY' expected'");
        }

        tok = SqlUtil.fetchNext(lexer);
        int position = lexer.lastTokenPosition();
        try {
            long queryId = Numbers.parseLong(tok);
            tok = SqlUtil.fetchNext(lexer);
            if (tok != null && !isSemicolon(tok)) {
                throw SqlException.unexpectedToken(lexer.lastTokenPosition(), tok);
            }
            try {
                if (!executionContext.getCairoEngine().getQueryRegistry().cancel(queryId, executionContext)) {
                    throw SqlException.$(position, "query to cancel not found in registry [id=").put(queryId).put(']');
                }
            } catch (CairoException e) {
                throw SqlException.$(position, e.getFlyweightMessage());
            }
            compiledQuery.ofCancelQuery();
        } catch (NumericException e) {
            throw SqlException.$(position, "non-negative integer literal expected as query id");
        }
    }

    private void compileCheckpoint(SqlExecutionContext executionContext, @Transient CharSequence sqlText) throws SqlException {
        executionContext.getSecurityContext().authorizeDatabaseSnapshot();
        CharSequence tok = expectToken(lexer, "'create' or 'release'");

        if (SqlKeywords.isCreateKeyword(tok)) {
            engine.checkpointCreate(executionContext);
            compiledQuery.ofCheckpointCreate();
        } else if (Chars.equalsLowerCaseAscii(tok, "release")) {
            engine.checkpointRelease();
            compiledQuery.ofCheckpointRelease();
        } else {
            throw SqlException.position(lexer.lastTokenPosition()).put("'create' or 'release' expected");
        }
    }

    private void compileCommit(SqlExecutionContext executionContext, @Transient CharSequence sqlText) {
        compiledQuery.ofCommit();
    }

    private RecordCursorFactory compileCopy(SecurityContext securityContext, CopyModel model) throws SqlException {
        assert !model.isCancel();

        final CharSequence tableName = authorizeInsertForCopy(securityContext, model);

        if (model.getTimestampColumnName() == null
                && ((model.getPartitionBy() != -1 && model.getPartitionBy() != PartitionBy.NONE))) {
            throw SqlException.$(-1, "invalid option used for import without a designated timestamp (format or partition by)");
        }
        if (model.getDelimiter() < 0) {
            model.setDelimiter((byte) ',');
        }

        final ExpressionNode fileNameNode = model.getFileName();
        final CharSequence fileName = fileNameNode != null ? GenericLexer.assertNoDots(GenericLexer.unquote(fileNameNode.token), fileNameNode.position) : null;
        assert fileName != null;

        return new CopyFactory(
                messageBus,
                engine.getCopyContext(),
                Chars.toString(tableName),
                Chars.toString(fileName),
                model
        );
    }

    private RecordCursorFactory compileCopyCancel(SqlExecutionContext executionContext, CopyModel model) throws SqlException {
        assert model.isCancel();

        long cancelCopyID;
        String cancelCopyIDStr = Chars.toString(GenericLexer.unquote(model.getTarget().token));
        try {
            cancelCopyID = Numbers.parseHexLong(cancelCopyIDStr);
        } catch (NumericException e) {
            throw SqlException.$(0, "copy cancel ID format is invalid: '").put(cancelCopyIDStr).put('\'');
        }
        return new CopyCancelFactory(
                engine.getCopyContext(),
                cancelCopyID,
                cancelCopyIDStr,
                query()
                        .$("select * from '")
                        .$(engine.getConfiguration().getSystemTableNamePrefix())
                        .$("text_import_log' where id = '")
                        .$(cancelCopyIDStr)
                        .$("' limit -1")
                        .compile(executionContext).getRecordCursorFactory()
        );
    }

    private void compileDeallocate(SqlExecutionContext executionContext, @Transient CharSequence sqlText) throws SqlException {
        CharSequence statementName = GenericLexer.unquote(expectToken(lexer, "statement name"));
        CharSequence tok = SqlUtil.fetchNext(lexer);
        if (tok != null && !Chars.equals(tok, ';')) {
            throw SqlException.unexpectedToken(lexer.lastTokenPosition(), tok);
        }
        compiledQuery.ofDeallocate(statementName);
    }

    private void compileDrop(SqlExecutionContext executionContext, @Transient CharSequence sqlText) throws SqlException {
        // drop does not have passwords
        QueryProgress.logStart(-1, sqlText, executionContext, false);
        // the selected method depends on the second token, we have already seen DROP
        CharSequence tok = SqlUtil.fetchNext(lexer);
        if (tok != null) {
            // DROP TABLE [ IF EXISTS ] name [;]
            if (SqlKeywords.isTableKeyword(tok)) {

                dropTableOperationBuilder.clear();
                tok = SqlUtil.fetchNext(lexer);
                if (tok == null) {
                    throw SqlException.$(lexer.lastTokenPosition(), "expected ").put("IF EXISTS table-name");
                }
                boolean hasIfExists = false;
                int tableNamePosition = lexer.lastTokenPosition();
                if (SqlKeywords.isIfKeyword(tok)) {
                    tok = SqlUtil.fetchNext(lexer);
                    if (tok == null || !SqlKeywords.isExistsKeyword(tok)) {
                        throw SqlException.$(lexer.lastTokenPosition(), "expected ").put("EXISTS table-name");
                    }
                    hasIfExists = true;
                    tableNamePosition = lexer.getPosition();
                } else {
                    lexer.unparseLast(); // tok has table name
                }

                tok = expectToken(lexer, "table-name");

                SqlKeywords.assertTableNameIsQuotedOrNotAKeyword(tok, lexer.lastTokenPosition());

                final CharSequence tableName = GenericLexer.unquote(tok);
                final String tableNameInterned;
                // define operation to make sure we generate correct errors in case
                // of syntax check failure.
                final TableToken tableToken = executionContext.getTableTokenIfExists(tableName);
                if (tableToken == null) {
                    // table does not exist, but it may exist at execution time
                    tableNameInterned = Chars.toString(tableName);
                } else {
                    tableNameInterned = tableToken.getTableName();
                }
                dropTableOperationBuilder.of(tableNameInterned, tableNamePosition, hasIfExists);
                tok = SqlUtil.fetchNext(lexer);
                if (tok != null && !Chars.equals(tok, ';')) {
                    compileDropTableExt(executionContext, dropTableOperationBuilder, tok, lexer.lastTokenPosition());
                }
                dropTableOperationBuilder.setSqlText(sqlText);
                compiledQuery.ofDrop(dropTableOperationBuilder.build());
            } else if (SqlKeywords.isAllKeyword(tok)) {
                // DROP ALL TABLES [;]
                tok = SqlUtil.fetchNext(lexer);
                if (tok != null && SqlKeywords.isTablesKeyword(tok)) {
                    tok = SqlUtil.fetchNext(lexer);
                    if (tok == null || Chars.equals(tok, ';')) {
                        compiledQuery.ofDrop(DropAllTablesOperation.INSTANCE);
                    } else {
                        throw SqlException.$(lexer.lastTokenPosition(), "expected ").put("[;]");
                    }
                } else {
                    throw SqlException.position(lexer.lastTokenPosition()).put("'tables' expected");
                }
            } else {
                compileDropOther(executionContext, tok, lexer.lastTokenPosition());
            }
        } else {
            compileDropReportExpected(lexer.lastTokenPosition());
        }
    }

    private ExecutionModel compileExecutionModel(SqlExecutionContext executionContext) throws SqlException {
        ExecutionModel model = parser.parse(lexer, executionContext, this);

        if (ExecutionModel.EXPLAIN != model.getModelType()) {
            return compileExecutionModel0(executionContext, model);
        } else {
            ExplainModel explainModel = (ExplainModel) model;
            explainModel.setModel(compileExecutionModel0(executionContext, explainModel.getInnerExecutionModel()));
            return explainModel;
        }
    }

    private ExecutionModel compileExecutionModel0(SqlExecutionContext executionContext, ExecutionModel model) throws SqlException {
        switch (model.getModelType()) {
            case ExecutionModel.QUERY:
                return optimiser.optimise((QueryModel) model, executionContext, this);
            case ExecutionModel.INSERT: {
                InsertModel insertModel = (InsertModel) model;
                if (insertModel.getQueryModel() != null) {
                    validateAndOptimiseInsertAsSelect(executionContext, insertModel);
                } else {
                    lightlyValidateInsertModel(insertModel);
                }
                final TableToken tableToken = engine.getTableTokenIfExists(insertModel.getTableName());
                executionContext.getSecurityContext().authorizeInsert(tableToken);
                return insertModel;
            }
            case ExecutionModel.UPDATE:
                final QueryModel queryModel = (QueryModel) model;
                TableToken tableToken = executionContext.getTableToken(queryModel.getTableName());
                try (TableRecordMetadata metadata = executionContext.getMetadataForWrite(tableToken)) {
                    optimiser.optimiseUpdate(queryModel, executionContext, metadata, this);
                    return model;
                }
            default:
                return model;
        }
    }

    private void compileInner(@Transient @NotNull SqlExecutionContext executionContext, CharSequence sqlText) throws SqlException {
        SqlExecutionCircuitBreaker circuitBreaker = executionContext.getCircuitBreaker();
        if (!circuitBreaker.isTimerSet()) {
            circuitBreaker.resetTimer();
        }
        final CharSequence tok = SqlUtil.fetchNext(lexer);
        if (tok == null) {
            compiledQuery.ofEmpty();
            return;
        }

        final KeywordBasedExecutor executor = keywordBasedExecutors.get(tok);
        final long beginNanos = configuration.getNanosecondClock().getTicks();

        if (executor != null) {
            // an executor can return compiled query with NONE type as a fallback to execution model
            try {
                // we cannot log start of the executor SQL because we do not know if it
                // contains secrets or not.

                executor.execute(executionContext, sqlText);
                // executor might decide that SQL contains secret, otherwise we're logging it
                this.sqlText = executionContext.containsSecret() ? "** redacted for privacy ** " : sqlText;
                QueryProgress.logEnd(-1, this.sqlText, executionContext, beginNanos, executionContext.getJitMode() != SqlJitMode.JIT_MODE_DISABLED);
            } catch (Throwable e) {
                // Executor is all-in-one, it parses SQL text and executes it right away. The convention is
                // that before parsing secrets the executor will notify the execution context. In that, even if
                // executor fails, the secret SQL text must not be logged
                this.sqlText = executionContext.containsSecret() ? "** redacted for privacy** " : sqlText;
                QueryProgress.logError(
                        e,
                        -1,
                        this.sqlText,
                        executionContext,
                        beginNanos,
                        executionContext.getJitMode() != SqlJitMode.JIT_MODE_DISABLED
                );
                throw e;
            }
        } else {
            this.sqlText = sqlText;
        }
        // executor is allowed to give up on the execution and fall back to standard behaviour
        if (executor == null || compiledQuery.getType() == CompiledQuery.NONE) {
            compileUsingModel(executionContext, beginNanos);
        }
        final short type = compiledQuery.getType();
        if ((type == CompiledQuery.ALTER || type == CompiledQuery.UPDATE) && !executionContext.isWalApplication()) {
            compiledQuery.withSqlStatement(Chars.toString(sqlText));
        }
        compiledQuery.withContext(executionContext);
    }

    private void compileLegacyCheckpoint(SqlExecutionContext executionContext, @Transient CharSequence sqlText) throws SqlException {
        executionContext.getSecurityContext().authorizeDatabaseSnapshot();
        CharSequence tok = expectToken(lexer, "'prepare' or 'complete'");

        if (Chars.equalsLowerCaseAscii(tok, "prepare")) {
            engine.snapshotCreate(executionContext);
            compiledQuery.ofCheckpointCreate();
        } else if (Chars.equalsLowerCaseAscii(tok, "complete")) {
            engine.checkpointRelease();
            compiledQuery.ofCheckpointRelease();
        } else {
            throw SqlException.position(lexer.lastTokenPosition()).put("'prepare' or 'complete' expected");
        }
    }

    private void compileReindex(SqlExecutionContext executionContext, @Transient CharSequence sqlText) throws SqlException {
        CharSequence tok;
        tok = SqlUtil.fetchNext(lexer);
        if (tok == null || !isTableKeyword(tok)) {
            throw SqlException.$(lexer.lastTokenPosition(), "TABLE expected");
        }

        tok = SqlUtil.fetchNext(lexer);

        if (tok == null || Chars.equals(tok, ',')) {
            throw SqlException.$(lexer.getPosition(), "table name expected");
        }

        if (Chars.isQuoted(tok)) {
            tok = GenericLexer.unquote(tok);
        }
        TableToken tableToken = tableExistsOrFail(lexer.lastTokenPosition(), tok, executionContext);
        try (IndexBuilder indexBuilder = new IndexBuilder(configuration)) {
            indexBuilder.of(path.of(configuration.getRoot()).concat(tableToken.getDirName()));

            tok = SqlUtil.fetchNext(lexer);
            CharSequence columnName = null;

            if (tok != null && SqlKeywords.isColumnKeyword(tok)) {
                tok = SqlUtil.fetchNext(lexer);
                if (Chars.isQuoted(tok)) {
                    tok = GenericLexer.unquote(tok);
                }
                if (tok == null || TableUtils.isValidColumnName(tok, configuration.getMaxFileNameLength())) {
                    columnName = GenericLexer.immutableOf(tok);
                    tok = SqlUtil.fetchNext(lexer);
                }
            }

            CharSequence partition = null;
            if (tok != null && SqlKeywords.isPartitionKeyword(tok)) {
                tok = SqlUtil.fetchNext(lexer);

                if (Chars.isQuoted(tok)) {
                    tok = GenericLexer.unquote(tok);
                }
                partition = tok;
                tok = SqlUtil.fetchNext(lexer);
            }

            if (tok == null || !isLockKeyword(tok)) {
                throw SqlException.$(lexer.getPosition(), "LOCK EXCLUSIVE expected");
            }

            tok = SqlUtil.fetchNext(lexer);
            if (tok == null || !isExclusiveKeyword(tok)) {
                throw SqlException.$(lexer.getPosition(), "LOCK EXCLUSIVE expected");
            }

            tok = SqlUtil.fetchNext(lexer);
            if (tok != null && !isSemicolon(tok)) {
                throw SqlException.$(lexer.getPosition(), "EOF expected");
            }

            columnNames.clear();
            if (columnName != null) {
                columnNames.add(columnName);
            }
            executionContext.getSecurityContext().authorizeTableReindex(tableToken, columnNames);
            indexBuilder.reindex(partition, columnName);
        }
        compiledQuery.ofRepair();
    }

    private void compileRollback(SqlExecutionContext executionContext, @Transient CharSequence sqlText) {
        compiledQuery.ofRollback();
    }

    private void compileSet(SqlExecutionContext executionContext, @Transient CharSequence sqlText) {
        compiledQuery.ofSet();
    }

    private void compileTruncate(SqlExecutionContext executionContext, @Transient CharSequence sqlText) throws SqlException {
        CharSequence tok;
        tok = SqlUtil.fetchNext(lexer);

        if (tok == null) {
            throw SqlException.$(lexer.getPosition(), "TABLE expected");
        }

        if (!isTableKeyword(tok)) {
            throw SqlException.$(lexer.lastTokenPosition(), "TABLE expected");
        }

        tok = SqlUtil.fetchNext(lexer);
        if (tok != null && isOnlyKeyword(tok)) {
            tok = SqlUtil.fetchNext(lexer);
        }

        if (tok != null && isWithKeyword(tok)) {
            throw SqlException.$(lexer.lastTokenPosition(), "table name expected");
        }

        tableWriters.clear();
        try {
            do {
                if (tok == null || Chars.equals(tok, ',')) {
                    throw SqlException.$(lexer.getPosition(), "table name expected");
                }

                if (Chars.isQuoted(tok)) {
                    tok = GenericLexer.unquote(tok);
                }
                TableToken tableToken = tableExistsOrFail(lexer.lastTokenPosition(), tok, executionContext);
                executionContext.getSecurityContext().authorizeTableTruncate(tableToken);
                try {
                    tableWriters.add(engine.getTableWriterAPI(tableToken, "truncateTables"));
                } catch (CairoException e) {
                    LOG.info().$("table busy [table=").$(tok).$(", e=").$((Throwable) e).I$();
                    throw SqlException.$(lexer.lastTokenPosition(), "table '").put(tok).put("' could not be truncated: ").put(e);
                }
                tok = SqlUtil.fetchNext(lexer);
                if (tok == null || Chars.equals(tok, ';') || isKeepKeyword(tok)) {
                    break;
                }
                if (!Chars.equalsNc(tok, ',')) {
                    throw SqlException.$(lexer.getPosition(), "',' or 'keep' expected");
                }

                tok = SqlUtil.fetchNext(lexer);
                if (tok != null && isKeepKeyword(tok)) {
                    throw SqlException.$(lexer.getPosition(), "table name expected");
                }
            } while (true);

            boolean keepSymbolTables = false;
            if (tok != null && isKeepKeyword(tok)) {
                tok = SqlUtil.fetchNext(lexer);
                if (tok == null || !isSymbolKeyword(tok)) {
                    throw SqlException.$(lexer.lastTokenPosition(), "SYMBOL expected");
                }
                tok = SqlUtil.fetchNext(lexer);
                if (tok == null || !isMapsKeyword(tok)) {
                    throw SqlException.$(lexer.lastTokenPosition(), "MAPS expected");
                }
                keepSymbolTables = true;
                tok = SqlUtil.fetchNext(lexer);
            }

            if (tok != null && !Chars.equals(tok, ';')) {
                throw SqlException.unexpectedToken(lexer.lastTokenPosition(), tok);
            }

            for (int i = 0, n = tableWriters.size(); i < n; i++) {
                final TableWriterAPI writer = tableWriters.getQuick(i);
                try {
                    if (writer.getMetadata().isWalEnabled()) {
                        writer.truncateSoft();
                    } else {
                        TableToken tableToken = writer.getTableToken();
                        if (engine.lockReaders(tableToken)) {
                            try {
                                if (keepSymbolTables) {
                                    writer.truncateSoft();
                                } else {
                                    writer.truncate();
                                }
                            } finally {
                                engine.unlockReaders(tableToken);
                            }
                        } else {
                            throw SqlException.$(0, "there is an active query against '").put(tableToken.getTableName()).put("'. Try again.");
                        }
                    }
                } catch (CairoException | CairoError e) {
                    LOG.error().$("could not truncate [table=").$(writer.getTableToken()).$(", e=").$((Sinkable) e).$(']').$();
                    throw e;
                }
            }
        } finally {
            for (int i = 0, n = tableWriters.size(); i < n; i++) {
                tableWriters.getQuick(i).close();
            }
            tableWriters.clear();
        }
        compiledQuery.ofTruncate();
    }

    private void compileUsingModel(SqlExecutionContext executionContext, long beginNanos) throws SqlException {
        // This method will not populate sql cache directly; factories are assumed to be non-reentrant, and once
        // factory is out of this method, the caller assumes full ownership over it. However, the caller may
        // choose to return the factory back to this or any other instance of compiler for safekeeping

        // lexer would have parsed first token to determine direction of execution flow
        lexer.unparseLast();
        codeGenerator.clear();
        long sqlId = -1;

        ExecutionModel executionModel = null;
        try {
            executionModel = compileExecutionModel(executionContext);
            switch (executionModel.getModelType()) {
                case ExecutionModel.QUERY:
                    compiledQuery.ofSelect(
                            generateSelectWithRetries(
                                    (QueryModel) executionModel,
                                    executionContext,
                                    true
                            )
                    );
                    break;
                case ExecutionModel.CREATE_TABLE:
                    compiledQuery.ofCreateTable(((CreateTableOperationBuilder) executionModel).build(this, executionContext, sqlText));
                    break;
                case ExecutionModel.COPY:
                    QueryProgress.logStart(sqlId, sqlText, executionContext, false);
                    copy(executionContext, (CopyModel) executionModel);
                    QueryProgress.logEnd(sqlId, sqlText, executionContext, beginNanos, false);
                    break;
                case ExecutionModel.RENAME_TABLE:
                    sqlId = queryRegistry.register(sqlText, executionContext);
                    QueryProgress.logStart(sqlId, sqlText, executionContext, false);
                    final RenameTableModel rtm = (RenameTableModel) executionModel;
                    engine.rename(executionContext.getSecurityContext(), path, mem, GenericLexer.unquote(rtm.getFrom().token), renamePath, GenericLexer.unquote(rtm.getTo().token));
                    compiledQuery.ofRenameTable();
                    break;
                case ExecutionModel.UPDATE:
                    QueryProgress.logStart(sqlId, sqlText, executionContext, false);
                    final QueryModel updateQueryModel = (QueryModel) executionModel;
                    TableToken tableToken = executionContext.getTableToken(updateQueryModel.getTableName());
                    try (TableRecordMetadata metadata = executionContext.getMetadataForWrite(tableToken)) {
                        compiledQuery.ofUpdate(generateUpdate(updateQueryModel, executionContext, metadata));
                    }
                    QueryProgress.logEnd(sqlId, sqlText, executionContext, beginNanos, false);
                    // update is delayed until operation execution (for non-wal tables) or pushed to wal job completely
                    break;
                case ExecutionModel.EXPLAIN:
                    sqlId = queryRegistry.register(sqlText, executionContext);
                    QueryProgress.logStart(sqlId, sqlText, executionContext, false);
                    compiledQuery.ofExplain(generateExplain((ExplainModel) executionModel, executionContext));
                    QueryProgress.logEnd(sqlId, sqlText, executionContext, beginNanos, false);
                    break;
                default:
                    final InsertModel insertModel = (InsertModel) executionModel;
                    QueryProgress.logStart(sqlId, sqlText, executionContext, false);
                    if (insertModel.getQueryModel() != null) {
                        sqlId = queryRegistry.register(sqlText, executionContext);
                        executeWithRetries(
                                insertAsSelectMethod,
                                executionModel,
                                configuration.getCreateAsSelectRetryCount(),
                                executionContext
                        );
                    } else {
                        // we use SQL Compiler state (reusing objects) to generate InsertOperation
                        compiledQuery.ofInsert(insert(sqlText, insertModel, executionContext));
                    }
                    QueryProgress.logEnd(sqlId, sqlText, executionContext, beginNanos, false);
                    break;
            }

            short type = compiledQuery.getType();
            if (
                    type == CompiledQuery.INSERT_AS_SELECT // insert as select is immediate, simple insert is not!
                            || type == CompiledQuery.EXPLAIN
                            || type == CompiledQuery.RENAME_TABLE  // non-wal rename table is complete at this point
                            || type == CompiledQuery.CREATE_TABLE || type == CompiledQuery.CREATE_TABLE_AS_SELECT // create table is complete at this point
            ) {
                queryRegistry.unregister(sqlId, executionContext);
            }
        } catch (Throwable e) {
            if (executionModel != null) {
                freeTableNameFunctions(executionModel.getQueryModel());
            }
            // unregister query on error
            queryRegistry.unregister(sqlId, executionContext);

            QueryProgress.logError(
                    e,
                    sqlId,
                    sqlText,
                    executionContext,
                    beginNanos,
                    false
            );
            throw e;
        }
    }

    private void compileVacuum(SqlExecutionContext executionContext, @Transient CharSequence sqlText) throws SqlException {
        CharSequence tok = expectToken(lexer, "'table'");
        // It used to be VACUUM PARTITIONS but become VACUUM TABLE
        boolean partitionsKeyword = isPartitionsKeyword(tok);
        if (partitionsKeyword || isTableKeyword(tok)) {
            CharSequence tableName = expectToken(lexer, "table name");
            SqlKeywords.assertTableNameIsQuotedOrNotAKeyword(tok, lexer.lastTokenPosition());
            tableName = GenericLexer.assertNoDotsAndSlashes(GenericLexer.unquote(tableName), lexer.lastTokenPosition());
            int tableNamePos = lexer.lastTokenPosition();
            CharSequence eol = SqlUtil.fetchNext(lexer);
            if (eol == null || Chars.equals(eol, ';')) {
                TableToken tableToken = tableExistsOrFail(lexer.lastTokenPosition(), tableName, executionContext);
                try (TableReader rdr = executionContext.getReader(tableToken)) {
                    int partitionBy = rdr.getMetadata().getPartitionBy();
                    if (PartitionBy.isPartitioned(partitionBy)) {
                        executionContext.getSecurityContext().authorizeTableVacuum(rdr.getTableToken());
                        if (!TableUtils.schedulePurgeO3Partitions(messageBus, rdr.getTableToken(), partitionBy)) {
                            throw SqlException.$(
                                    tableNamePos,
                                    "cannot schedule vacuum action, queue is full, please retry " +
                                            "or increase Purge Discovery Queue Capacity"
                            );
                        }
                    } else if (partitionsKeyword) {
                        throw SqlException.$(lexer.lastTokenPosition(), "table '").put(tableName).put("' is not partitioned");
                    }
                    vacuumColumnVersions.run(rdr);
                    compiledQuery.ofVacuum();
                }
            } else {
                throw SqlException.$(lexer.lastTokenPosition(), "end of line or ';' expected");
            }
        } else {
            throw SqlException.$(lexer.lastTokenPosition(), "'partitions' expected");
        }
    }

    private void copy(SqlExecutionContext executionContext, CopyModel copyModel) throws SqlException {
        if (!copyModel.isCancel() && Chars.equalsLowerCaseAscii(copyModel.getFileName().token, "stdin")) {
            // no-op implementation
            authorizeInsertForCopy(executionContext.getSecurityContext(), copyModel);
            compiledQuery.ofCopyRemote();
        } else {
            final RecordCursorFactory copyFactory;
            if (copyModel.isCancel()) {
                copyFactory = compileCopyCancel(executionContext, copyModel);
            } else {
                copyFactory = compileCopy(executionContext.getSecurityContext(), copyModel);
            }
            compiledQuery.ofPseudoSelect(copyFactory);
        }
    }

    private long copyOrdered(
            TableWriterAPI writer,
            RecordMetadata metadata,
            RecordCursor cursor,
            RecordToRowCopier copier,
            int cursorTimestampIndex,
            SqlExecutionCircuitBreaker circuitBreaker
    ) {
        long rowCount;

        if (ColumnType.isSymbolOrString(metadata.getColumnType(cursorTimestampIndex))) {
            rowCount = copyOrderedStrTimestamp(writer, cursor, copier, cursorTimestampIndex, circuitBreaker);
        } else {
            rowCount = copyOrdered0(writer, cursor, copier, cursorTimestampIndex, circuitBreaker);
        }
        writer.commit();

        return rowCount;
    }

    private long copyOrdered0(
            TableWriterAPI writer,
            RecordCursor cursor,
            RecordToRowCopier copier,
            int cursorTimestampIndex,
            SqlExecutionCircuitBreaker circuitBreaker
    ) {
        long rowCount = 0;
        final Record record = cursor.getRecord();
        while (cursor.hasNext()) {
            circuitBreaker.statefulThrowExceptionIfTripped();
            TableWriter.Row row = writer.newRow(record.getTimestamp(cursorTimestampIndex));
            copier.copy(record, row);
            row.append();
            rowCount++;
        }

        return rowCount;
    }

    private long copyOrderedBatched(
            TableWriterAPI writer,
            RecordMetadata metadata,
            RecordCursor cursor,
            RecordToRowCopier copier,
            int cursorTimestampIndex,
            long batchSize,
            long o3MaxLag,
            SqlExecutionCircuitBreaker circuitBreaker
    ) {
        long rowCount;
        if (ColumnType.isSymbolOrString(metadata.getColumnType(cursorTimestampIndex))) {
            rowCount = copyOrderedBatchedStrTimestamp(writer, cursor, copier, cursorTimestampIndex, batchSize, o3MaxLag, circuitBreaker);
        } else {
            rowCount = copyOrderedBatched0(writer, cursor, copier, cursorTimestampIndex, batchSize, o3MaxLag, circuitBreaker);
        }
        writer.commit();

        return rowCount;
    }

    // returns number of copied rows
    private long copyOrderedBatched0(
            TableWriterAPI writer,
            RecordCursor cursor,
            RecordToRowCopier copier,
            int cursorTimestampIndex,
            long batchSize,
            long o3MaxLag,
            SqlExecutionCircuitBreaker circuitBreaker
    ) {
        long deadline = batchSize;
        long rowCount = 0;
        final Record record = cursor.getRecord();
        while (cursor.hasNext()) {
            circuitBreaker.statefulThrowExceptionIfTripped();
            TableWriter.Row row = writer.newRow(record.getTimestamp(cursorTimestampIndex));
            copier.copy(record, row);
            row.append();
            if (++rowCount >= deadline) {
                writer.ic(o3MaxLag);
                deadline = rowCount + batchSize;
            }
        }
        return rowCount;
    }

    // returns number of copied rows
    private long copyOrderedBatchedStrTimestamp(
            TableWriterAPI writer,
            RecordCursor cursor,
            RecordToRowCopier copier,
            int cursorTimestampIndex,
            long batchSize,
            long o3MaxLag,
            SqlExecutionCircuitBreaker circuitBreaker
    ) {
        long deadline = batchSize;
        long rowCount = 0;
        final Record record = cursor.getRecord();
        while (cursor.hasNext()) {
            circuitBreaker.statefulThrowExceptionIfTripped();
            CharSequence str = record.getStrA(cursorTimestampIndex);
            // It's allowed to insert ISO formatted string to timestamp column
            TableWriter.Row row = writer.newRow(SqlUtil.parseFloorPartialTimestamp(str, -1, ColumnType.STRING, ColumnType.TIMESTAMP));
            copier.copy(record, row);
            row.append();
            if (++rowCount >= deadline) {
                writer.ic(o3MaxLag);
                deadline = rowCount + batchSize;
            }
        }

        return rowCount;
    }

    //returns number of copied rows
    private long copyOrderedStrTimestamp(
            TableWriterAPI writer,
            RecordCursor cursor,
            RecordToRowCopier copier,
            int cursorTimestampIndex,
            SqlExecutionCircuitBreaker circuitBreaker
    ) {
        long rowCount = 0;
        final Record record = cursor.getRecord();
        while (cursor.hasNext()) {
            circuitBreaker.statefulThrowExceptionIfTripped();
            final CharSequence str = record.getStrA(cursorTimestampIndex);
            // It's allowed to insert ISO formatted string to timestamp column
            TableWriter.Row row = writer.newRow(SqlUtil.implicitCastStrAsTimestamp(str));
            copier.copy(record, row);
            row.append();
            rowCount++;
        }

        return rowCount;
    }

    // returns number of copied rows
    private long copyTableData(
            RecordCursor cursor,
            RecordMetadata metadata,
            TableWriterAPI writer,
            RecordMetadata writerMetadata,
            RecordToRowCopier recordToRowCopier,
            long batchSize,
            long o3MaxLag,
            SqlExecutionCircuitBreaker circuitBreaker
    ) {
        int timestampIndex = writerMetadata.getTimestampIndex();
        if (timestampIndex == -1) {
            return copyUnordered(cursor, writer, recordToRowCopier, circuitBreaker);
        } else if (batchSize != -1) {
            return copyOrderedBatched(writer, metadata, cursor, recordToRowCopier, timestampIndex, batchSize, o3MaxLag, circuitBreaker);
        } else {
            return copyOrdered(writer, metadata, cursor, recordToRowCopier, timestampIndex, circuitBreaker);
        }
    }

    /**
     * Sets insertCount to number of copied rows.
     */
    private void copyTableDataAndUnlock(
            SecurityContext securityContext,
            TableToken tableToken,
            boolean isWalEnabled,
            RecordCursor cursor,
            RecordMetadata cursorMetadata,
            long batchSize,
            long o3MaxLag,
            SqlExecutionCircuitBreaker circuitBreaker
    ) {
        TableWriterAPI writerAPI = null;
        TableWriter writer = null;

        try {
            if (!isWalEnabled) {
                writerAPI = writer = new TableWriter(
                        engine.getConfiguration(),
                        tableToken,
                        engine.getMessageBus(),
                        null,
                        false,
                        DefaultLifecycleManager.INSTANCE,
                        engine.getConfiguration().getRoot(),
                        engine.getDdlListener(tableToken),
                        engine.getCheckpointStatus(),
                        engine.getMetrics(),
                        engine
                );
            } else {
                writerAPI = engine.getTableWriterAPI(tableToken, "create as select");
            }

            RecordMetadata writerMetadata = writerAPI.getMetadata();
            entityColumnFilter.of(writerMetadata.getColumnCount());
            this.insertCount = copyTableData(
                    cursor,
                    cursorMetadata,
                    writerAPI,
                    writerMetadata,
                    RecordToRowCopierUtils.generateCopier(
                            asm,
                            cursorMetadata,
                            writerMetadata,
                            entityColumnFilter
                    ),
                    batchSize,
                    o3MaxLag,
                    circuitBreaker
            );
        } catch (CairoException e) {
            // Close writer, the table will be removed
            writerAPI = Misc.free(writerAPI);
            writer = null;
            throw e;
        } finally {
            if (isWalEnabled) {
                Misc.free(writerAPI);
            } else {
                engine.unlock(securityContext, tableToken, writer, false);
            }
        }
    }

    /**
     * Returns number of copied rows.
     */
    private long copyUnordered(RecordCursor cursor, TableWriterAPI writer, RecordToRowCopier copier, SqlExecutionCircuitBreaker circuitBreaker) {
        long rowCount = 0;
        final Record record = cursor.getRecord();
        while (cursor.hasNext()) {
            circuitBreaker.statefulThrowExceptionIfTripped();
            TableWriter.Row row = writer.newRow();
            copier.copy(record, row);
            row.append();
            rowCount++;
        }
        writer.commit();

        return rowCount;
    }

    private void executeCreateTable(CreateTableOperation op, SqlExecutionContext executionContext) throws SqlException {
        final long sqlId = queryRegistry.register(op.getSqlText(), executionContext);
        long beginNanos = configuration.getMicrosecondClock().getTicks();
        QueryProgress.logStart(sqlId, op.getSqlText(), executionContext, false);
        try {

            // Fast path for CREATE TABLE IF NOT EXISTS in scenario when the table already exists
            final int status = executionContext.getTableStatus(path, op.getTableName());
            if (op.ignoreIfExists() && status == TableUtils.TABLE_EXISTS) {
                op.updateOperationFutureTableToken(executionContext.getTableTokenIfExists(op.getTableName()));
            } else if (status == TableUtils.TABLE_EXISTS) {
                throw SqlException.$(op.getTableNamePosition(), "table already exists");
            } else {
                // create table (...) ... in volume volumeAlias;
                CharSequence volumeAlias = op.getVolumeAlias();
                if (volumeAlias != null) {
                    CharSequence volumePath = configuration.getVolumeDefinitions().resolveAlias(volumeAlias);
                    if (volumePath != null) {
                        if (!ff.isDirOrSoftLinkDir(path.of(volumePath).$())) {
                            throw CairoException.critical(0).put("not a valid path for volume [alias=")
                                    .put(volumeAlias).put(", path=").put(path).put(']');
                        }
                    } else {
                        throw SqlException.position(0).put("volume alias is not allowed [alias=")
                                .put(volumeAlias).put(']');
                    }
                }

                final TableToken tableToken;
                if (op.getRecordCursorFactory() != null) {
                    this.insertCount = -1;
                    int position = op.getTableNamePosition();
                    executionContext.setUseSimpleCircuitBreaker(true);
                    final RecordCursorFactory factory = op.getRecordCursorFactory();
                    try (final RecordCursor cursor = factory.getCursor(executionContext)) {
                        typeCast.clear();
                        final RecordMetadata metadata = factory.getMetadata();
                        op.validateAndUpdateMetadataFromSelect(metadata);
                        boolean keepLock = !op.isWalEnabled();

                        // todo: test create table if exists with select
                        tableToken = engine.createTable(
                                executionContext.getSecurityContext(),
                                mem,
                                path,
                                op.ignoreIfExists(),
                                op,
                                keepLock,
                                volumeAlias != null
                        );

                        try {
                            copyTableDataAndUnlock(
                                    executionContext.getSecurityContext(),
                                    tableToken,
                                    op.isWalEnabled(),
                                    cursor,
                                    metadata,
                                    op.getBatchSize(),
                                    op.getBatchO3MaxLag(),
                                    executionContext.getCircuitBreaker()
                            );
                        } catch (CairoException e) {
                            e.position(position);
                            LogRecord record = LOG.error()
                                    .$("could not create table as select [message=").$(e.getFlyweightMessage());
                            if (!e.isCancellation()) {
                                record.$(", errno=").$(e.getErrno());
                            }
                            record.I$();
                            engine.dropTable(path, tableToken);
                            engine.unlockTableName(tableToken);
                            throw e;
                        } finally {
                            queryRegistry.unregister(sqlId, executionContext);
                        }
                    } finally {
                        executionContext.setUseSimpleCircuitBreaker(false);
                    }
                    op.updateOperationFutureTableToken(tableToken);
                    op.updateOperationFutureAffectedRowsCount(insertCount);
                } else {
                    try {
                        if (op.getLikeTableName() != null) {
                            TableToken likeTableToken = executionContext.getTableTokenIfExists(op.getLikeTableName());
                            if (likeTableToken == null) {
                                throw SqlException
                                        .$(op.getLikeTableNamePosition(), "table does not exist [table=")
                                        .put(op.getLikeTableName()).put(']');
                            }

                            //
                            try (TableMetadata likeTableMetadata = executionContext.getCairoEngine().getTableMetadata(likeTableToken)) {
                                op.updateFromLikeTableMetadata(likeTableMetadata);
                                tableToken = engine.createTable(
                                        executionContext.getSecurityContext(),
                                        mem,
                                        path,
                                        op.ignoreIfExists(),
                                        op,
                                        false,
                                        volumeAlias != null
                                );
                            }
                        } else {
                            tableToken = engine.createTable(
                                    executionContext.getSecurityContext(),
                                    mem,
                                    path,
                                    op.ignoreIfExists(),
                                    op,
                                    false,
                                    volumeAlias != null
                            );
                        }
                        op.updateOperationFutureTableToken(tableToken);
                    } catch (EntryUnavailableException e) {
                        throw SqlException.$(op.getTableNamePosition(), "table already exists");
                    } catch (CairoException e) {
                        if (e.isAuthorizationError() || e.isCancellation()) {
                            // No point printing stack trace for authorization or cancellation errors
                            LOG.error().$("could not create table [error=").$(e.getFlyweightMessage()).I$();
                        } else {
                            LOG.error().$("could not create table [error=").$((Throwable) e).I$();
                        }
                        if (e.isInterruption()) {
                            throw e;
                        }
                        throw SqlException.$(op.getTableNamePosition(), "Could not create table, ")
                                .put(e.getFlyweightMessage());
                    }
                }
            }
            // todo: jit is always false, why?
            QueryProgress.logEnd(sqlId, op.getSqlText(), executionContext, beginNanos, false);
        } catch (Throwable e) {
            if (e instanceof CairoException) {
                ((CairoException) e).position(op.getTableNamePosition());
            }
            // todo: jit is always false, why?
            QueryProgress.logError(e, sqlId, op.getSqlText(), executionContext, beginNanos, false);
            throw e;
        }
    }

    private void executeDropAllTables(SqlExecutionContext executionContext) {
        // collect table names
        dropAllTablesFailedTableNames.clear();
        tableTokenBucket.clear();
        engine.getTableTokens(tableTokenBucket, false);
        SecurityContext securityContext = executionContext.getSecurityContext();
        TableToken tableToken;
        for (int i = 0, n = tableTokenBucket.size(); i < n; i++) {
            tableToken = tableTokenBucket.get(i);
            if (!tableToken.isSystem()) {
                securityContext.authorizeTableDrop(tableToken);
                try {
                    engine.dropTable(path, tableToken);
                } catch (CairoException report) {
                    // it will fail when there are readers/writers and lock cannot be acquired
                    dropAllTablesFailedTableNames.put(tableToken.getTableName(), report.getMessage());
                }
            }
        }
        if (dropAllTablesFailedTableNames.size() > 0) {
            CairoException ex = CairoException.nonCritical().put("failed to drop tables [");
            CharSequence tableName;
            String reason;
            ObjList<CharSequence> keys = dropAllTablesFailedTableNames.keys();
            for (int i = 0, n = keys.size(); i < n; i++) {
                tableName = keys.get(i);
                reason = dropAllTablesFailedTableNames.get(tableName);
                ex.put('\'').put(tableName).put("': ").put(reason);
                if (i + 1 < n) {
                    ex.put(", ");
                }
            }
            throw ex.put(']');
        }
    }

    private void executeDropTable(
            DropTableOperation op,
            SqlExecutionContext sqlExecutionContext
    ) throws SqlException {
        final TableToken tableToken = op.getTableName() != null ? sqlExecutionContext.getTableTokenIfExists(op.getTableName()) : null;
        if (tableToken == null) {
            if (op.getFlags().contains(DropTableOperation.DROP_FLAG_IF_EXISTS)) {
                return;
            }
            throw SqlException.tableDoesNotExist(op.getTableNamePosition(), op.getTableName());
        }
        sqlExecutionContext.getSecurityContext().authorizeTableDrop(tableToken);
        engine.dropTable(path, tableToken);
    }

    private void executeWithRetries(
            ExecutableMethod method,
            ExecutionModel executionModel,
            int retries,
            SqlExecutionContext executionContext
    ) throws SqlException {
        int attemptsLeft = retries;
        do {
            try {
                method.execute(executionModel, executionContext);
                return;
            } catch (TableReferenceOutOfDateException e) {
                attemptsLeft--;
                clear();
                lexer.restart();
                executionModel = compileExecutionModel(executionContext);
            }
        } while (attemptsLeft > 0);

        throw SqlException.position(0).put("underlying cursor is extremely volatile");
    }

    private int filterApply(
            Function filter, int functionPosition, AlterOperationBuilder changePartitionStatement, long timestamp
    ) {
        partitionFunctionRec.setTimestamp(timestamp);
        if (filter.getBool(partitionFunctionRec)) {
            changePartitionStatement.addPartitionToList(timestamp, functionPosition);
            return 1;
        }
        return 0;
    }

    private int filterPartitions(
            Function filter,
            int filterPosition,
            TableReader reader,
            AlterOperationBuilder changePartitionStatement
    ) {
        int affectedPartitions = 0;
        // Iterate partitions in descending order, so if folders are missing on disk,
        // removePartition does not fail to determine the next minTimestamp
        final int partitionCount = reader.getPartitionCount();
        if (partitionCount > 0) { // table may be empty
            // perform the action on the first and last partition in the end, those are more expensive than others
            long firstPartition = reader.getTxFile().getPartitionFloor(reader.getPartitionTimestampByIndex(0));
            long lastPartition = reader.getTxFile().getPartitionFloor(reader.getPartitionTimestampByIndex(partitionCount - 1));

            for (int partitionIndex = 1; partitionIndex < partitionCount - 1; partitionIndex++) {
                long physicalTimestamp = reader.getPartitionTimestampByIndex(partitionIndex);
                long logicalTimestamp = reader.getTxFile().getPartitionFloor(physicalTimestamp);
                if (physicalTimestamp != logicalTimestamp || logicalTimestamp == firstPartition || logicalTimestamp == lastPartition) {
                    continue;
                }
                affectedPartitions += filterApply(filter, filterPosition, changePartitionStatement, logicalTimestamp);
            }

            // perform the action on the first and last partition, dropping them have to read min/max timestamp of the next first/last partition
            affectedPartitions += filterApply(filter, filterPosition, changePartitionStatement, firstPartition);
            if (firstPartition != lastPartition) {
                affectedPartitions += filterApply(filter, filterPosition, changePartitionStatement, lastPartition);
            }
        }
        return affectedPartitions;
    }

    private void freeTableNameFunctions(QueryModel queryModel) {
        if (queryModel == null) {
            return;
        }

        do {
            final ObjList<QueryModel> joinModels = queryModel.getJoinModels();
            if (joinModels.size() > 1) {
                for (int i = 1, n = joinModels.size(); i < n; i++) {
                    freeTableNameFunctions(joinModels.getQuick(i));
                }
            }

            Misc.free(queryModel.getTableNameFunction());
            queryModel.setTableNameFunction(null);
        } while ((queryModel = queryModel.getNestedModel()) != null);
    }

    private RecordCursorFactory generateExplain(ExplainModel model, SqlExecutionContext executionContext) throws SqlException {
        if (model.getInnerExecutionModel().getModelType() == ExecutionModel.UPDATE) {
            QueryModel updateQueryModel = model.getInnerExecutionModel().getQueryModel();
            final QueryModel selectQueryModel = updateQueryModel.getNestedModel();
            final RecordCursorFactory recordCursorFactory = generateUpdateFactory(
                    updateQueryModel.getUpdateTableToken(),
                    selectQueryModel,
                    updateQueryModel,
                    executionContext
            );

            return codeGenerator.generateExplain(updateQueryModel, recordCursorFactory, model.getFormat());
        } else {
            return codeGenerator.generateExplain(model, executionContext);
        }
    }

    private UpdateOperation generateUpdate(QueryModel updateQueryModel, SqlExecutionContext executionContext, TableRecordMetadata metadata) throws SqlException {
        TableToken updateTableToken = updateQueryModel.getUpdateTableToken();
        final QueryModel selectQueryModel = updateQueryModel.getNestedModel();

        // Update QueryModel structure is
        // QueryModel with SET column expressions
        // |-- QueryModel of select-virtual or select-choose of data selected for update
        final RecordCursorFactory recordCursorFactory = generateUpdateFactory(
                updateTableToken,
                selectQueryModel,
                updateQueryModel,
                executionContext
        );

        if (!metadata.isWalEnabled() || executionContext.isWalApplication()) {
            return new UpdateOperation(
                    updateTableToken,
                    selectQueryModel.getTableId(),
                    selectQueryModel.getMetadataVersion(),
                    lexer.getPosition(),
                    recordCursorFactory
            );
        } else {
            recordCursorFactory.close();

            if (selectQueryModel.containsJoin()) {
                throw SqlException.position(0).put("UPDATE statements with join are not supported yet for WAL tables");
            }

            return new UpdateOperation(
                    updateTableToken,
                    metadata.getTableId(),
                    metadata.getMetadataVersion(),
                    lexer.getPosition()
            );
        }
    }

    private RecordCursorFactory generateUpdateFactory(
            TableToken tableToken,
            @Transient QueryModel selectQueryModel,
            @Transient QueryModel updateQueryModel,
            @Transient SqlExecutionContext executionContext
    ) throws SqlException {
        final IntList tableColumnTypes = selectQueryModel.getUpdateTableColumnTypes();
        final ObjList<CharSequence> tableColumnNames = selectQueryModel.getUpdateTableColumnNames();

        RecordCursorFactory updateToDataCursorFactory = generateSelectOneShot(selectQueryModel, executionContext, false);
        try {
            if (!updateToDataCursorFactory.supportsUpdateRowId(tableToken)) {
                // in theory this should never happen because all valid UPDATE statements should result in
                // a query plan with real row ids but better to check to prevent data corruption
                throw SqlException.$(updateQueryModel.getModelPosition(), "Unsupported SQL complexity for the UPDATE statement");
            }

            // Check that updateDataFactoryMetadata match types of table to be updated exactly
            final RecordMetadata updateDataFactoryMetadata = updateToDataCursorFactory.getMetadata();
            for (int i = 0, n = updateDataFactoryMetadata.getColumnCount(); i < n; i++) {
                int virtualColumnType = updateDataFactoryMetadata.getColumnType(i);
                CharSequence updateColumnName = updateDataFactoryMetadata.getColumnName(i);
                int tableColumnIndex = tableColumnNames.indexOf(updateColumnName);
                int tableColumnType = tableColumnTypes.get(tableColumnIndex);

                if (virtualColumnType != tableColumnType && !isIPv4UpdateCast(virtualColumnType, tableColumnType)) {
                    if (!ColumnType.isSymbolOrString(tableColumnType) || !ColumnType.isAssignableFrom(virtualColumnType, ColumnType.STRING)) {
                        // get column position
                        ExpressionNode setRhs = updateQueryModel.getNestedModel().getColumns().getQuick(i).getAst();
                        throw SqlException.inconvertibleTypes(setRhs.position, virtualColumnType, "", tableColumnType, updateColumnName);
                    }
                }
            }
            return updateToDataCursorFactory;
        } catch (Throwable th) {
            updateToDataCursorFactory.close();
            throw th;
        }
    }

    private int getNextValidTokenPosition() throws SqlException {
        while (lexer.hasNext()) {
            CharSequence token = SqlUtil.fetchNext(lexer);
            if (token == null) {
                return -1;
            } else if (!isSemicolon(token)) {
                lexer.unparseLast();
                return lexer.lastTokenPosition();
            }
        }

        return -1;
    }

    private int goToQueryEnd() throws SqlException {
        CharSequence token;
        lexer.unparseLast();
        while (lexer.hasNext()) {
            token = SqlUtil.fetchNext(lexer);
            if (token == null || isSemicolon(token)) {
                break;
            }
        }

        return lexer.getPosition();
    }

    private InsertOperation insert(
            CharSequence sqlText,
            InsertModel insertModel,
            SqlExecutionContext executionContext
    ) throws SqlException {
        // todo: rename method to compileInsert()
        //       consider moving this method to InsertModel
        final ExpressionNode tableNameExpr = insertModel.getTableNameExpr();
        ObjList<Function> valueFunctions = null;
        TableToken token = tableExistsOrFail(tableNameExpr.position, tableNameExpr.token, executionContext);

        try (TableMetadata metadata = executionContext.getMetadataForWrite(token)) {
            final long metadataVersion = metadata.getMetadataVersion();
            final InsertOperationImpl insertOperation = new InsertOperationImpl(engine, metadata.getTableToken(), metadataVersion);
            final int metadataTimestampIndex = metadata.getTimestampIndex();
            final ObjList<CharSequence> columnNameList = insertModel.getColumnNameList();
            final int columnSetSize = columnNameList.size();
            for (int tupleIndex = 0, n = insertModel.getRowTupleCount(); tupleIndex < n; tupleIndex++) {
                Function timestampFunction = null;
                listColumnFilter.clear();
                if (columnSetSize > 0) {
                    valueFunctions = new ObjList<>(columnSetSize);
                    for (int i = 0; i < columnSetSize; i++) {
                        int metadataColumnIndex = metadata.getColumnIndexQuiet(columnNameList.getQuick(i));
                        if (metadataColumnIndex > -1) {
                            final ExpressionNode node = insertModel.getRowTupleValues(tupleIndex).getQuick(i);
                            final Function function = functionParser.parseFunction(
                                    node,
                                    EmptyRecordMetadata.INSTANCE,
                                    executionContext
                            );

                            insertValidateFunctionAndAddToList(
                                    insertModel,
                                    tupleIndex,
                                    valueFunctions,
                                    metadata,
                                    metadataTimestampIndex,
                                    i,
                                    metadataColumnIndex,
                                    function,
                                    node.position,
                                    executionContext.getBindVariableService()
                            );

                            if (metadataTimestampIndex == metadataColumnIndex) {
                                timestampFunction = function;
                            }

                        } else {
                            throw SqlException.invalidColumn(insertModel.getColumnPosition(i), columnNameList.getQuick(i));
                        }
                    }
                } else {
                    final int columnCount = metadata.getColumnCount();
                    final ObjList<ExpressionNode> values = insertModel.getRowTupleValues(tupleIndex);
                    final int valueCount = values.size();
                    if (columnCount != valueCount) {
                        throw SqlException.$(
                                        insertModel.getEndOfRowTupleValuesPosition(tupleIndex),
                                        "row value count does not match column count [expected="
                                ).put(columnCount).put(", actual=").put(values.size())
                                .put(", tuple=").put(tupleIndex + 1).put(']');
                    }
                    valueFunctions = new ObjList<>(columnCount);

                    for (int i = 0; i < columnCount; i++) {
                        final ExpressionNode node = values.getQuick(i);

                        Function function = functionParser.parseFunction(node, EmptyRecordMetadata.INSTANCE, executionContext);
                        insertValidateFunctionAndAddToList(
                                insertModel,
                                tupleIndex,
                                valueFunctions,
                                metadata,
                                metadataTimestampIndex,
                                i,
                                i,
                                function,
                                node.position,
                                executionContext.getBindVariableService()
                        );

                        if (metadataTimestampIndex == i) {
                            timestampFunction = function;
                        }
                    }
                }

                // validate timestamp
                if (metadataTimestampIndex > -1) {
                    if (timestampFunction == null) {
                        throw SqlException.$(0, "insert statement must populate timestamp");
                    } else if (ColumnType.isNull(timestampFunction.getType()) || timestampFunction.isNullConstant()) {
                        throw SqlException.$(0, "designated timestamp column cannot be NULL");
                    }
                }


                VirtualRecord record = new VirtualRecord(valueFunctions);
                RecordToRowCopier copier = RecordToRowCopierUtils.generateCopier(asm, record, metadata, listColumnFilter);
                insertOperation.addInsertRow(new InsertRowImpl(record, copier, timestampFunction, tupleIndex));
            }

            insertOperation.setColumnNames(columnNameList);
            insertOperation.setInsertSql(sqlText);
            return insertOperation;
        } catch (SqlException e) {
            Misc.freeObjList(valueFunctions);
            throw e;
        }
    }

    private void insertAsSelect(ExecutionModel executionModel, SqlExecutionContext executionContext) throws SqlException {
        final InsertModel model = (InsertModel) executionModel;
        final ExpressionNode tableNameExpr = model.getTableNameExpr();

        TableToken tableToken = tableExistsOrFail(tableNameExpr.position, tableNameExpr.token, executionContext);
        long insertCount;

        executionContext.setUseSimpleCircuitBreaker(true);
        try (
                TableWriterAPI writer = engine.getTableWriterAPI(tableToken, "insertAsSelect")
        ) {
            QueryModel queryModel = model.getQueryModel();
            try (
                    RecordCursorFactory factory = generateSelectOneShot(queryModel, executionContext, false);
                    TableMetadata writerMetadata = executionContext.getMetadataForWrite(tableToken)
            ) {
                final RecordMetadata cursorMetadata = factory.getMetadata();
                // Convert sparse writer metadata into dense
                final int writerTimestampIndex = writerMetadata.getTimestampIndex();
                final int cursorTimestampIndex = cursorMetadata.getTimestampIndex();
                final int cursorColumnCount = cursorMetadata.getColumnCount();

                final RecordToRowCopier copier;
                final ObjList<CharSequence> columnNameList = model.getColumnNameList();
                final int columnSetSize = columnNameList.size();
                int timestampIndexFound = -1;
                if (columnSetSize > 0) {
                    // validate type cast

                    // clear list column filter to re-populate it again
                    listColumnFilter.clear();

                    for (int i = 0; i < columnSetSize; i++) {
                        CharSequence columnName = columnNameList.get(i);
                        int index = writerMetadata.getColumnIndexQuiet(columnName);
                        if (index == -1) {
                            throw SqlException.invalidColumn(model.getColumnPosition(i), columnName);
                        }

                        int fromType = cursorMetadata.getColumnType(i);
                        int toType = writerMetadata.getColumnType(index);
                        if (ColumnType.isAssignableFrom(fromType, toType)) {
                            listColumnFilter.add(index + 1);
                        } else {
                            throw SqlException.inconvertibleTypes(
                                    model.getColumnPosition(i),
                                    fromType,
                                    cursorMetadata.getColumnName(i),
                                    toType,
                                    writerMetadata.getColumnName(i)
                            );
                        }

                        if (index == writerTimestampIndex) {
                            timestampIndexFound = i;
                            if (fromType != ColumnType.TIMESTAMP && fromType != ColumnType.STRING) {
                                throw SqlException.$(tableNameExpr.position, "expected timestamp column but type is ").put(ColumnType.nameOf(fromType));
                            }
                        }
                    }

                    // fail when target table requires chronological data and cursor cannot provide it
                    if (timestampIndexFound < 0 && writerTimestampIndex >= 0) {
                        throw SqlException.$(tableNameExpr.position, "select clause must provide timestamp column");
                    }

                    copier = RecordToRowCopierUtils.generateCopier(asm, cursorMetadata, writerMetadata, listColumnFilter);
                } else {
                    // fail when target table requires chronological data and cursor cannot provide it
                    if (writerTimestampIndex > -1 && cursorTimestampIndex == -1) {
                        if (cursorColumnCount <= writerTimestampIndex) {
                            throw SqlException.$(tableNameExpr.position, "select clause must provide timestamp column");
                        } else {
                            int columnType = ColumnType.tagOf(cursorMetadata.getColumnType(writerTimestampIndex));
                            if (columnType != ColumnType.TIMESTAMP && columnType != ColumnType.STRING && columnType != ColumnType.VARCHAR && columnType != ColumnType.NULL) {
                                throw SqlException.$(tableNameExpr.position, "expected timestamp column but type is ").put(ColumnType.nameOf(columnType));
                            }
                        }
                    }

                    if (writerTimestampIndex > -1 && cursorTimestampIndex > -1 && writerTimestampIndex != cursorTimestampIndex) {
                        throw SqlException
                                .$(tableNameExpr.position, "designated timestamp of existing table (").put(writerTimestampIndex)
                                .put(") does not match designated timestamp in select query (")
                                .put(cursorTimestampIndex)
                                .put(')');
                    }
                    timestampIndexFound = writerTimestampIndex;

                    final int n = writerMetadata.getColumnCount();
                    if (n > cursorMetadata.getColumnCount()) {
                        throw SqlException.$(model.getSelectKeywordPosition(), "not enough columns selected");
                    }

                    for (int i = 0; i < n; i++) {
                        int fromType = cursorMetadata.getColumnType(i);
                        int toType = writerMetadata.getColumnType(i);
                        if (ColumnType.isAssignableFrom(fromType, toType)) {
                            continue;
                        }

                        // We are going on a limp here. There is nowhere to position this error in our model.
                        // We will try to position on column (i) inside cursor's query model. Assumption is that
                        // it will always have a column, e.g. has been processed by optimiser
                        assert i < model.getQueryModel().getBottomUpColumns().size();
                        throw SqlException.inconvertibleTypes(
                                model.getQueryModel().getBottomUpColumns().getQuick(i).getAst().position,
                                fromType,
                                cursorMetadata.getColumnName(i),
                                toType,
                                writerMetadata.getColumnName(i)
                        );
                    }

                    entityColumnFilter.of(writerMetadata.getColumnCount());

                    copier = RecordToRowCopierUtils.generateCopier(
                            asm,
                            cursorMetadata,
                            writerMetadata,
                            entityColumnFilter
                    );
                }

                SqlExecutionCircuitBreaker circuitBreaker = executionContext.getCircuitBreaker();

                try (RecordCursor cursor = factory.getCursor(executionContext)) {
                    try {
                        if (writerTimestampIndex == -1) {
                            insertCount = copyUnordered(cursor, writer, copier, circuitBreaker);
                        } else {
                            if (model.getBatchSize() != -1) {
                                insertCount = copyOrderedBatched(
                                        writer,
                                        factory.getMetadata(),
                                        cursor,
                                        copier,
                                        timestampIndexFound,
                                        model.getBatchSize(),
                                        model.getO3MaxLag(),
                                        circuitBreaker
                                );
                            } else {
                                insertCount = copyOrdered(writer, factory.getMetadata(), cursor, copier, timestampIndexFound, circuitBreaker);
                            }
                        }
                    } catch (Throwable e) {
                        // rollback data when system error occurs
                        writer.rollback();
                        throw e;
                    }
                }
            }
        } finally {
            executionContext.setUseSimpleCircuitBreaker(false);
        }

        compiledQuery.ofInsertAsSelect(insertCount);
    }

    private void insertValidateFunctionAndAddToList(
            InsertModel model,
            int tupleIndex,
            ObjList<Function> valueFunctions,
            RecordMetadata metadata,
            int metadataTimestampIndex,
            int insertColumnIndex,
            int metadataColumnIndex,
            Function function,
            int functionPosition,
            BindVariableService bindVariableService
    ) throws SqlException {
        final int columnType = metadata.getColumnType(metadataColumnIndex);
        if (function.isUndefined()) {
            function.assignType(columnType, bindVariableService);
        }

        if (ColumnType.isAssignableFrom(function.getType(), columnType)) {
            if (metadataColumnIndex == metadataTimestampIndex) {
                return;
            }

            valueFunctions.add(function);
            listColumnFilter.add(metadataColumnIndex + 1);
            return;
        }

        throw SqlException.inconvertibleTypes(
                functionPosition,
                function.getType(),
                model.getRowTupleValues(tupleIndex).getQuick(insertColumnIndex).token,
                metadata.getColumnType(metadataColumnIndex),
                metadata.getColumnName(metadataColumnIndex)
        );
    }

    private boolean isCompatibleColumnTypeChange(int from, int to) {
        return columnConversionSupport[ColumnType.tagOf(from)][ColumnType.tagOf(to)];
    }

    private void lightlyValidateInsertModel(InsertModel model) throws SqlException {
        ExpressionNode tableNameExpr = model.getTableNameExpr();
        if (tableNameExpr.type != ExpressionNode.LITERAL) {
            throw SqlException.$(tableNameExpr.position, "literal expected");
        }

        int columnNameListSize = model.getColumnNameList().size();

        if (columnNameListSize > 0) {
            for (int i = 0, n = model.getRowTupleCount(); i < n; i++) {
                if (columnNameListSize != model.getRowTupleValues(i).size()) {
                    throw SqlException.$(
                                    model.getEndOfRowTupleValuesPosition(i),
                                    "row value count does not match column count [expected="
                            ).put(columnNameListSize)
                            .put(", actual=").put(model.getRowTupleValues(i).size())
                            .put(", tuple=").put(i + 1)
                            .put(']');
                }
            }
        }
    }

    private TableToken tableExistsOrFail(int position, CharSequence tableName, SqlExecutionContext executionContext) throws SqlException {
        if (executionContext.getTableStatus(path, tableName) != TableUtils.TABLE_EXISTS) {
            throw SqlException.tableDoesNotExist(position, tableName);
        }
        return executionContext.getTableTokenIfExists(tableName);
    }

    private void validateAndOptimiseInsertAsSelect(SqlExecutionContext executionContext, InsertModel model) throws SqlException {
        final QueryModel queryModel = optimiser.optimise(model.getQueryModel(), executionContext, this);
        int columnNameListSize = model.getColumnNameList().size();
        if (columnNameListSize > 0 && queryModel.getBottomUpColumns().size() != columnNameListSize) {
            throw SqlException.$(model.getTableNameExpr().position, "column count mismatch");
        }
        model.setQueryModel(queryModel);
    }

    protected static CharSequence expectToken(GenericLexer lexer, CharSequence expected) throws SqlException {
        CharSequence tok = SqlUtil.fetchNext(lexer);
        if (tok == null) {
            throw SqlException.position(lexer.getPosition()).put(expected).put(" expected");
        }
        return tok;
    }

    protected static CharSequence maybeExpectToken(GenericLexer lexer, CharSequence expected, boolean expect) throws SqlException {
        CharSequence tok = SqlUtil.fetchNext(lexer);
        if (expect && tok == null) {
            throw SqlException.position(lexer.getPosition()).put(expected).put(" expected");
        }
        return tok;
    }

    protected void addColumnSuffix(
            @Transient SecurityContext securityContext,
            @Nullable CharSequence tok,
            TableToken tableToken,
            AlterOperationBuilder alterOperationBuilder
    ) throws SqlException {
        if (tok != null) {
            throw SqlException.$(lexer.lastTokenPosition(), "',' expected");
        }
    }

    protected void compileAlterExt(SqlExecutionContext executionContext, CharSequence tok) throws SqlException {
        if (tok == null) {
            throw SqlException.position(lexer.getPosition()).put("'table' expected");
        }
        throw SqlException.position(lexer.lastTokenPosition()).put("'table' expected");
    }

    protected void compileDropOther(
            @NotNull SqlExecutionContext executionContext,
            @NotNull CharSequence tok,
            int position
    ) throws SqlException {
        throw SqlException.position(position).put("'table' or 'all tables' expected");
    }

    protected void compileDropReportExpected(int position) throws SqlException {
        throw SqlException.position(position).put("'table' or 'all tables' expected");
    }

    protected void compileDropTableExt(
            @NotNull SqlExecutionContext executionContext,
            @NotNull DropTableOperationBuilder opBuilder,
            @NotNull CharSequence tok,
            int position
    ) throws SqlException {
        throw SqlException.$(position, "unexpected token [").put(tok).put(']');
    }

    protected RecordCursorFactory generateSelectOneShot(
            QueryModel selectQueryModel,
            SqlExecutionContext executionContext,
            boolean generateProgressLogger
    ) throws SqlException {
        RecordCursorFactory factory = codeGenerator.generate(selectQueryModel, executionContext);
        if (generateProgressLogger) {
            return new QueryProgress(queryRegistry, sqlText, factory);
        } else {
            return factory;
        }
    }

    @NotNull
    protected SqlOptimiser newSqlOptimiser(
            CairoConfiguration configuration,
            CharacterStore characterStore,
            ObjectPool<ExpressionNode> sqlNodePool,
            ObjectPool<QueryColumn> queryColumnPool,
            ObjectPool<QueryModel> queryModelPool,
            PostOrderTreeTraversalAlgo postOrderTreeTraversalAlgo,
            FunctionParser functionParser,
            Path path
    ) {
        return new SqlOptimiser(
                configuration,
                characterStore,
                sqlNodePool,
                queryColumnPool,
                queryModelPool,
                postOrderTreeTraversalAlgo,
                functionParser,
                path
        );
    }

    protected void registerKeywordBasedExecutors() {
        // For each 'this::method' reference java compiles a class
        // We need to minimize repetition of this syntax as each site generates garbage
        final KeywordBasedExecutor compileSet = this::compileSet;

        keywordBasedExecutors.put("truncate", this::compileTruncate);
        keywordBasedExecutors.put("alter", this::compileAlter);
        keywordBasedExecutors.put("reindex", this::compileReindex);
        keywordBasedExecutors.put("set", compileSet);
        keywordBasedExecutors.put("begin", this::compileBegin);
        keywordBasedExecutors.put("commit", this::compileCommit);
        keywordBasedExecutors.put("rollback", this::compileRollback);
        keywordBasedExecutors.put("discard", compileSet);
        keywordBasedExecutors.put("close", compileSet); //no-op
        keywordBasedExecutors.put("unlisten", compileSet);  //no-op
        keywordBasedExecutors.put("reset", compileSet);  //no-op
        keywordBasedExecutors.put("drop", this::compileDrop);
        keywordBasedExecutors.put("backup", backupAgent::sqlBackup);
        keywordBasedExecutors.put("vacuum", this::compileVacuum);
        keywordBasedExecutors.put("checkpoint", this::compileCheckpoint);
        keywordBasedExecutors.put("snapshot", this::compileLegacyCheckpoint);
        keywordBasedExecutors.put("deallocate", this::compileDeallocate);
        keywordBasedExecutors.put("cancel", this::compileCancel);
    }

    protected void unknownDropColumnSuffix(
            @Transient SecurityContext securityContext,
            CharSequence tok,
            TableToken tableToken,
            AlterOperationBuilder dropColumnStatement
    ) throws SqlException {
        throw SqlException.$(lexer.lastTokenPosition(), "',' expected");
    }

    @FunctionalInterface
    private interface ExecutableMethod {
        void execute(ExecutionModel model, SqlExecutionContext sqlExecutionContext) throws SqlException;
    }

    @FunctionalInterface
    public interface KeywordBasedExecutor {
        void execute(SqlExecutionContext executionContext, @Transient CharSequence sqlText) throws SqlException;
    }

    public final static class PartitionAction {
        public static final int ATTACH = 2;
        public static final int CONVERT = 4;
        public static final int DETACH = 3;
        public static final int DROP = 1;
    }

    private static class TimestampValueRecord implements Record {
        private long value;

        @Override
        public long getTimestamp(int col) {
            return value;
        }

        public void setTimestamp(long value) {
            this.value = value;
        }
    }

    private class DatabaseBackupAgent implements Closeable {
        private final Path auxPath;
        private final Path dstPath;
        private final StringSink sink = new StringSink();
        private final Path srcPath;
        private final Utf8SequenceObjHashMap<RecordToRowCopier> tableBackupRowCopiedCache = new Utf8SequenceObjHashMap<>();
        private final ObjHashSet<TableToken> tableTokenBucket = new ObjHashSet<>();
        private final ObjHashSet<TableToken> tableTokens = new ObjHashSet<>();
        private transient String cachedBackupTmpRoot;
        private transient int dstCurrDirLen;
        private transient int dstPathRoot;

        public DatabaseBackupAgent() {
            try {
                auxPath = new Path(255, MemoryTag.NATIVE_SQL_COMPILER);
                dstPath = new Path(255, MemoryTag.NATIVE_SQL_COMPILER);
                srcPath = new Path(255, MemoryTag.NATIVE_SQL_COMPILER);
            } catch (Throwable th) {
                close();
                throw th;
            }
        }

        public void clear() {
            auxPath.trimTo(0);
            srcPath.trimTo(0);
            dstPath.trimTo(0);
            cachedBackupTmpRoot = null;
            dstPathRoot = 0;
            dstCurrDirLen = 0;
            tableBackupRowCopiedCache.clear();
            tableTokens.clear();
        }

        @Override
        public void close() {
            tableBackupRowCopiedCache.clear();
            Misc.free(auxPath);
            Misc.free(srcPath);
            Misc.free(dstPath);
        }

        private void backupTable(@NotNull TableToken tableToken) throws SqlException {
            LOG.info().$("starting backup of ").$(tableToken).$();

            // the table is copied to a TMP folder and then this folder is moved to the final destination (dstPath)
            if (cachedBackupTmpRoot == null) {
                if (configuration.getBackupRoot() == null) {
                    throw CairoException.nonCritical()
                            .put("backup is disabled, server.conf property 'cairo.sql.backup.root' is not set");
                }
                auxPath.of(configuration.getBackupRoot()).concat(configuration.getBackupTempDirName()).slash$();
                cachedBackupTmpRoot = Utf8s.toString(auxPath); // absolute path to the TMP folder
            }

            String tableName = tableToken.getTableName();
            auxPath.of(cachedBackupTmpRoot).concat(tableToken).slash();
            int tableRootLen = auxPath.size();
            try {
                try (TableReader reader = engine.getReader(tableToken)) { // acquire reader lock
                    if (ff.exists(auxPath.$())) {
                        throw CairoException.nonCritical()
                                .put("backup dir already exists [path=").put(auxPath)
                                .put(", table=").put(tableName)
                                .put(']');
                    }

                    // clone metadata

                    // create TMP folder
                    if (ff.mkdirs(auxPath, configuration.getBackupMkDirMode()) != 0) {
                        throw CairoException.critical(ff.errno()).put("could not create [dir=").put(auxPath).put(']');
                    }

                    // backup table metadata files to TMP folder
                    try {
                        TableReaderMetadata metadata = reader.getMetadata();

                        // _meta
                        mem.smallFile(ff, auxPath.trimTo(tableRootLen).concat(TableUtils.META_FILE_NAME).$(), MemoryTag.MMAP_DEFAULT);
                        metadata.dumpTo(mem);

                        // create symbol maps
                        auxPath.trimTo(tableRootLen).$();
                        int symbolMapCount = 0;
                        for (int i = 0, sz = metadata.getColumnCount(); i < sz; i++) {
                            if (ColumnType.isSymbol(metadata.getColumnType(i))) {
                                SymbolMapReader mapReader = reader.getSymbolMapReader(i);
                                MapWriter.createSymbolMapFiles(
                                        ff,
                                        mem,
                                        auxPath,
                                        metadata.getColumnName(i),
                                        COLUMN_NAME_TXN_NONE,
                                        mapReader.getSymbolCapacity(),
                                        mapReader.isCached()
                                );
                                symbolMapCount++;
                            }
                        }

                        // _txn
                        mem.smallFile(ff, auxPath.trimTo(tableRootLen).concat(TableUtils.TXN_FILE_NAME).$(), MemoryTag.MMAP_DEFAULT);
                        TableUtils.createTxn(mem, symbolMapCount, 0L, 0L, TableUtils.INITIAL_TXN, 0L, metadata.getMetadataVersion(), 0L, 0L);

                        // _cv
                        mem.smallFile(ff, auxPath.trimTo(tableRootLen).concat(TableUtils.COLUMN_VERSION_FILE_NAME).$(), MemoryTag.MMAP_DEFAULT);
                        TableUtils.createColumnVersionFile(mem);

                        if (tableToken.isWal()) {
                            // _name
                            mem.smallFile(ff, auxPath.trimTo(tableRootLen).concat(TableUtils.TABLE_NAME_FILE).$(), MemoryTag.MMAP_DEFAULT);
                            TableUtils.createTableNameFile(mem, tableToken.getTableName());

                            // initialise txn_seq folder
                            auxPath.trimTo(tableRootLen).concat(WalUtils.SEQ_DIR).slash$();
                            if (ff.mkdirs(auxPath, configuration.getBackupMkDirMode()) != 0) {
                                throw CairoException.critical(ff.errno()).put("Cannot create [path=").put(auxPath).put(']');
                            }
                            int len = auxPath.size();
                            // _wal_index.d
                            mem.smallFile(ff, auxPath.concat(WalUtils.WAL_INDEX_FILE_NAME).$(), MemoryTag.MMAP_DEFAULT);
                            mem.putLong(0L);
                            mem.close(true, Vm.TRUNCATE_TO_POINTER);
                            // _txnlog
                            WalUtils.createTxnLogFile(
                                    ff,
                                    mem,
                                    auxPath.trimTo(len),
                                    configuration.getMicrosecondClock().getTicks(),
                                    configuration.getDefaultSeqPartTxnCount(),
                                    configuration.getMkDirMode()
                            );
                            // _txnlog.meta.i
                            mem.smallFile(ff, auxPath.trimTo(len).concat(WalUtils.TXNLOG_FILE_NAME_META_INX).$(), MemoryTag.MMAP_DEFAULT);
                            mem.putLong(0L);
                            mem.close(true, Vm.TRUNCATE_TO_POINTER);
                            // _txnlog.meta.d
                            mem.smallFile(ff, auxPath.trimTo(len).concat(WalUtils.TXNLOG_FILE_NAME_META_VAR).$(), MemoryTag.MMAP_DEFAULT);
                            mem.close(true, Vm.TRUNCATE_TO_POINTER);
                            // _meta
                            mem.smallFile(ff, auxPath.trimTo(len).concat(TableUtils.META_FILE_NAME).$(), MemoryTag.MMAP_DEFAULT);
                            WalWriterMetadata.syncToMetaFile(
                                    mem,
                                    metadata.getMetadataVersion(),
                                    metadata.getColumnCount(),
                                    metadata.getTimestampIndex(),
                                    metadata.getTableId(),
                                    false,
                                    metadata
                            );
                            mem.close(true, Vm.TRUNCATE_TO_POINTER);
                        }
                    } finally {
                        mem.close();
                    }

                    // copy the data
                    try (TableWriter backupWriter = engine.getBackupWriter(tableToken, cachedBackupTmpRoot)) {
                        RecordMetadata writerMetadata = backupWriter.getMetadata();
                        srcPath.of(tableName).slash().put(reader.getMetadataVersion()).$();
                        RecordToRowCopier recordToRowCopier = tableBackupRowCopiedCache.get(srcPath);
                        if (null == recordToRowCopier) {
                            entityColumnFilter.of(writerMetadata.getColumnCount());
                            recordToRowCopier = RecordToRowCopierUtils.generateCopier(
                                    asm,
                                    reader.getMetadata(),
                                    writerMetadata,
                                    entityColumnFilter
                            );
                            tableBackupRowCopiedCache.put(srcPath, recordToRowCopier);
                        }

                        sink.clear();
                        sink.put('\'').put(tableName).put('\'');
                        try (
                                SqlExecutionContext allowAllContext = new SqlExecutionContextImpl(engine, 1).with(AllowAllSecurityContext.INSTANCE);
                                RecordCursorFactory factory = engine.select(sink, allowAllContext);
                                RecordCursor cursor = factory.getCursor(allowAllContext)
                        ) {
                            // statement/query timeout value is most likely too small for backup operation
                            copyTableData(
                                    cursor,
                                    factory.getMetadata(),
                                    backupWriter,
                                    writerMetadata,
                                    recordToRowCopier,
                                    configuration.getCreateTableModelBatchSize(),
                                    configuration.getO3MaxLag(),
                                    SqlExecutionCircuitBreaker.NOOP_CIRCUIT_BREAKER
                            );
                        }
                        backupWriter.commit();
                    }
                } // release reader lock
                int renameRootLen = dstPath.size();
                try {
                    dstPath.trimTo(renameRootLen).concat(tableToken);
                    TableUtils.renameOrFail(ff, auxPath.trimTo(tableRootLen).$(), dstPath.$());
                    LOG.info().$("backup complete [table=").utf8(tableName).$(", to=").$(dstPath).I$();
                } finally {
                    dstPath.trimTo(renameRootLen).$();
                }
            } catch (CairoException e) {
                LOG.info()
                        .$("could not backup [table=").utf8(tableName)
                        .$(", ex=").$(e.getFlyweightMessage())
                        .$(", errno=").$(e.getErrno())
                        .$(']').$();
                auxPath.of(cachedBackupTmpRoot).concat(tableToken).slash$();
                if (!ff.rmdir(auxPath)) {
                    LOG.error().$("could not delete directory [path=").$(auxPath).$(", errno=").$(ff.errno()).I$();
                }
                throw e;
            }
        }

        private void mkBackupDstDir(CharSequence dir, String errorMessage) {
            dstPath.trimTo(dstPathRoot).concat(dir).slash$();
            dstCurrDirLen = dstPath.size();
            if (ff.mkdirs(dstPath, configuration.getBackupMkDirMode()) != 0) {
                throw CairoException.critical(ff.errno()).put(errorMessage).put(dstPath).put(']');
            }
        }

        private void mkBackupDstRoot() {
            DateFormat format = configuration.getBackupDirTimestampFormat();
            long epochMicros = configuration.getMicrosecondClock().getTicks();
            dstPath.of(configuration.getBackupRoot()).slash();
            int plen = dstPath.size();
            int n = 0;
            // There is a race here, two threads could try and create the same dstPath,
            // only one will succeed the other will throw a CairoException. It could be serialised
            do {
                dstPath.trimTo(plen);
                format.format(epochMicros, configuration.getDefaultDateLocale(), null, dstPath);
                if (n > 0) {
                    dstPath.put('.').put(n);
                }
                dstPath.slash();
                n++;
            } while (ff.exists(dstPath.$()));
            if (ff.mkdirs(dstPath, configuration.getBackupMkDirMode()) != 0) {
                // the winner will succeed the looser thread will get this exception
                throw CairoException.critical(ff.errno()).put("could not create backup [dir=").put(dstPath).put(']');
            }
            dstPathRoot = dstPath.size();
        }

        private void sqlBackup(SqlExecutionContext executionContext, @Transient CharSequence sqlText) throws SqlException {
            if (null == configuration.getBackupRoot()) {
                throw CairoException.nonCritical().put("backup is disabled, server.conf property 'cairo.sql.backup.root' is not set");
            }
            CharSequence tok = SqlUtil.fetchNext(lexer);
            if (null != tok) {
                if (isTableKeyword(tok)) {
                    sqlTableBackup(executionContext);
                    return;
                }
                if (isDatabaseKeyword(tok)) {
                    sqlDatabaseBackup(executionContext);
                    return;
                }
            }
            throw SqlException.position(lexer.lastTokenPosition()).put("expected 'table' or 'database'");
        }

        private void sqlDatabaseBackup(SqlExecutionContext executionContext) throws SqlException {
            mkBackupDstRoot();
            mkBackupDstDir(configuration.getDbDirectory(), "could not create backup [db dir=");

            // backup tables
            engine.getTableTokens(tableTokenBucket, false);
            executionContext.getSecurityContext().authorizeTableBackup(tableTokens);
            for (int i = 0, n = tableTokenBucket.size(); i < n; i++) {
                backupTable(tableTokenBucket.get(i));
            }

            srcPath.of(configuration.getRoot()).$();
            int srcLen = srcPath.size();

            // backup table registry file (tables.d.<last>)
            // Note: this is unsafe way to back up table name registry,
            //       but since we're going to deprecate BACKUP, that's ok
            int version = TableNameRegistryStore.findLastTablesFileVersion(ff, srcPath, sink);
            srcPath.trimTo(srcLen).concat(WalUtils.TABLE_REGISTRY_NAME_FILE).putAscii('.').put(version);
            dstPath.trimTo(dstCurrDirLen).concat(WalUtils.TABLE_REGISTRY_NAME_FILE).putAscii(".0"); // reset to 0
            LOG.info().$("backup copying file [from=").$(srcPath).$(", to=").$(dstPath).I$();
            if (ff.copy(srcPath.$(), dstPath.$()) < 0) {
                throw CairoException.critical(ff.errno())
                        .put("cannot backup table registry file [from=").put(srcPath)
                        .put(", to=").put(dstPath)
                        .put(']');
            }

            // backup table index file (_tab_index.d)
            srcPath.trimTo(srcLen).concat(TableUtils.TAB_INDEX_FILE_NAME);
            dstPath.trimTo(dstCurrDirLen).concat(TableUtils.TAB_INDEX_FILE_NAME);
            LOG.info().$("backup copying file [from=").$(srcPath).$(", to=").$(dstPath).I$();
            if (ff.copy(srcPath.$(), dstPath.$()) < 0) {
                throw CairoException.critical(ff.errno())
                        .put("cannot backup table index file [from=").put(srcPath)
                        .put(", to=").put(dstPath)
                        .put(']');
            }

            // backup conf directory
            mkBackupDstDir(PropServerConfiguration.CONFIG_DIRECTORY, "could not create backup [conf dir=");
            ff.copyRecursive(srcPath.of(configuration.getConfRoot()), auxPath.of(dstPath), configuration.getMkDirMode());
            compiledQuery.ofBackupTable();
        }

        private void sqlTableBackup(SqlExecutionContext executionContext) throws SqlException {
            mkBackupDstRoot();
            mkBackupDstDir(configuration.getDbDirectory(), "could not create backup [db dir=");
            try {
                tableTokens.clear();
                while (true) {
                    CharSequence tok = SqlUtil.fetchNext(lexer);
                    if (null == tok) {
                        throw SqlException.position(lexer.getPosition()).put("expected a table name");
                    }
                    final CharSequence tableName = GenericLexer.assertNoDotsAndSlashes(GenericLexer.unquote(tok), lexer.lastTokenPosition());
                    TableToken tableToken = tableExistsOrFail(lexer.lastTokenPosition(), tableName, executionContext);
                    tableTokens.add(tableToken);
                    tok = SqlUtil.fetchNext(lexer);
                    if (null == tok || Chars.equals(tok, ';')) {
                        break;
                    }
                    if (!Chars.equals(tok, ',')) {
                        throw SqlException.position(lexer.lastTokenPosition()).put("expected ','");
                    }
                }

                executionContext.getSecurityContext().authorizeTableBackup(tableTokens);

                for (int i = 0, n = tableTokens.size(); i < n; i++) {
                    backupTable(tableTokens.get(i));
                }
                compiledQuery.ofBackupTable();
            } finally {
                tableTokens.clear();
            }
        }
    }

    static {
        sqlControlSymbols.add("(");
        sqlControlSymbols.add(";");
        sqlControlSymbols.add(")");
        sqlControlSymbols.add(",");
        sqlControlSymbols.add("/*");
        sqlControlSymbols.add("*/");
        sqlControlSymbols.add("--");
        sqlControlSymbols.add("[");
        sqlControlSymbols.add("]");

        short[] numericTypes = {ColumnType.BYTE, ColumnType.SHORT, ColumnType.INT, ColumnType.LONG, ColumnType.FLOAT, ColumnType.DOUBLE, ColumnType.TIMESTAMP, ColumnType.BOOLEAN, ColumnType.DATE, ColumnType.STRING, ColumnType.VARCHAR, ColumnType.SYMBOL};
        addSupportedConversion(ColumnType.BYTE, numericTypes);
        addSupportedConversion(ColumnType.SHORT, numericTypes);
        addSupportedConversion(ColumnType.INT, numericTypes);
        addSupportedConversion(ColumnType.LONG, numericTypes);
        addSupportedConversion(ColumnType.FLOAT, numericTypes);
        addSupportedConversion(ColumnType.DOUBLE, numericTypes);
        addSupportedConversion(ColumnType.TIMESTAMP, numericTypes);
        addSupportedConversion(ColumnType.BOOLEAN, numericTypes);
        addSupportedConversion(ColumnType.DATE, numericTypes);


        // Other exotics <-> strings
        addSupportedConversion(ColumnType.IPv4, ColumnType.STRING, ColumnType.VARCHAR, ColumnType.SYMBOL);
        addSupportedConversion(ColumnType.UUID, ColumnType.STRING, ColumnType.VARCHAR, ColumnType.SYMBOL);
        addSupportedConversion(ColumnType.CHAR, ColumnType.STRING, ColumnType.VARCHAR, ColumnType.SYMBOL);

        // Strings <-> Strings
        addSupportedConversion(ColumnType.SYMBOL, ColumnType.STRING, ColumnType.VARCHAR, ColumnType.SYMBOL);
        addSupportedConversion(ColumnType.STRING, ColumnType.STRING, ColumnType.VARCHAR, ColumnType.SYMBOL);
        addSupportedConversion(ColumnType.VARCHAR, ColumnType.STRING, ColumnType.VARCHAR, ColumnType.SYMBOL);
    }
}<|MERGE_RESOLUTION|>--- conflicted
+++ resolved
@@ -380,7 +380,6 @@
     }
 
     @Override
-<<<<<<< HEAD
     public void execute(final Operation op, SqlExecutionContext executionContext) throws SqlException {
         switch (op.getOperationCode()) {
             case OperationCodes.CREATE_TABLE:
@@ -394,166 +393,6 @@
                 break;
             default:
                 throw SqlException.position(0).put("Unsupported operation [code=").put(op.getOperationCode()).put(']');
-=======
-    public void execute(final CreateTableOperation createTableOp, SqlExecutionContext executionContext) throws SqlException {
-        final long sqlId = queryRegistry.register(createTableOp.getSqlText(), executionContext);
-        long beginNanos = configuration.getMicrosecondClock().getTicks();
-        QueryProgress.logStart(sqlId, createTableOp.getSqlText(), executionContext, false);
-        try {
-
-            // Fast path for CREATE TABLE IF NOT EXISTS in scenario when the table already exists
-            final int status = executionContext.getTableStatus(path, createTableOp.getTableName());
-            if (createTableOp.ignoreIfExists() && status == TableUtils.TABLE_EXISTS) {
-                createTableOp.updateOperationFutureTableToken(executionContext.getTableTokenIfExists(createTableOp.getTableName()));
-            } else if (status == TableUtils.TABLE_EXISTS) {
-                throw SqlException.$(createTableOp.getTableNamePosition(), "table already exists");
-            } else {
-                // create table (...) ... in volume volumeAlias;
-                CharSequence volumeAlias = createTableOp.getVolumeAlias();
-                if (volumeAlias != null) {
-                    CharSequence volumePath = configuration.getVolumeDefinitions().resolveAlias(volumeAlias);
-                    if (volumePath != null) {
-                        if (!ff.isDirOrSoftLinkDir(path.of(volumePath).$())) {
-                            throw CairoException.critical(0).put("not a valid path for volume [alias=")
-                                    .put(volumeAlias).put(", path=").put(path).put(']');
-                        }
-                    } else {
-                        throw SqlException.position(0).put("volume alias is not allowed [alias=")
-                                .put(volumeAlias).put(']');
-                    }
-                }
-
-                final TableToken tableToken;
-                if (createTableOp.getRecordCursorFactory() != null) {
-                    this.insertCount = -1;
-                    int position = createTableOp.getTableNamePosition();
-                    executionContext.setUseSimpleCircuitBreaker(true);
-                    RecordCursorFactory factory = createTableOp.getRecordCursorFactory();
-                    RecordCursor newCursor;
-                    for (int retryCount = 0; ; retryCount++) {
-                        try {
-                            newCursor = factory.getCursor(executionContext);
-                            break;
-                        } catch (TableReferenceOutOfDateException e) {
-                            if (retryCount == maxRecompileAttempts) {
-                                throw SqlException.$(0, e.getFlyweightMessage());
-                            }
-                            lexer.of(createTableOp.getSelectText());
-                            clear();
-                            compileInner(executionContext, createTableOp.getSelectText());
-                            factory = this.compiledQuery.getRecordCursorFactory();
-                            LOG.info().$("retrying plan [q=`").$(createTableOp.getSelectText()).$("`]").$();
-                        }
-                    }
-                    try (RecordCursor cursor = newCursor) {
-                        typeCast.clear();
-                        final RecordMetadata metadata = factory.getMetadata();
-                        createTableOp.validateAndUpdateMetadataFromSelect(metadata);
-                        boolean keepLock = !createTableOp.isWalEnabled();
-
-                        // todo: test create table if exists with select
-                        tableToken = engine.createTable(
-                                executionContext.getSecurityContext(),
-                                mem,
-                                path,
-                                createTableOp.ignoreIfExists(),
-                                createTableOp,
-                                keepLock,
-                                volumeAlias != null
-                        );
-
-                        try {
-                            copyTableDataAndUnlock(
-                                    executionContext.getSecurityContext(),
-                                    tableToken,
-                                    createTableOp.isWalEnabled(),
-                                    cursor,
-                                    metadata,
-                                    createTableOp.getBatchSize(),
-                                    createTableOp.getBatchO3MaxLag(),
-                                    executionContext.getCircuitBreaker()
-                            );
-                        } catch (CairoException e) {
-                            e.position(position);
-                            LogRecord record = LOG.error()
-                                    .$("could not create table as select [message=").$(e.getFlyweightMessage());
-                            if (!e.isCancellation()) {
-                                record.$(", errno=").$(e.getErrno());
-                            }
-                            record.I$();
-                            engine.dropTable(path, tableToken);
-                            engine.unlockTableName(tableToken);
-                            throw e;
-                        } finally {
-                            queryRegistry.unregister(sqlId, executionContext);
-                        }
-                    } finally {
-                        executionContext.setUseSimpleCircuitBreaker(false);
-                    }
-                    createTableOp.updateOperationFutureTableToken(tableToken);
-                    createTableOp.updateOperationFutureAffectedRowsCount(insertCount);
-                } else {
-                    try {
-                        if (createTableOp.getLikeTableName() != null) {
-                            TableToken likeTableToken = executionContext.getTableTokenIfExists(createTableOp.getLikeTableName());
-                            if (likeTableToken == null) {
-                                throw SqlException
-                                        .$(createTableOp.getLikeTableNamePosition(), "table does not exist [table=")
-                                        .put(createTableOp.getLikeTableName()).put(']');
-                            }
-
-                            //
-                            try (TableMetadata likeTableMetadata = executionContext.getCairoEngine().getTableMetadata(likeTableToken)) {
-                                createTableOp.updateFromLikeTableMetadata(likeTableMetadata);
-                                tableToken = engine.createTable(
-                                        executionContext.getSecurityContext(),
-                                        mem,
-                                        path,
-                                        createTableOp.ignoreIfExists(),
-                                        createTableOp,
-                                        false,
-                                        volumeAlias != null
-                                );
-                            }
-                        } else {
-                            tableToken = engine.createTable(
-                                    executionContext.getSecurityContext(),
-                                    mem,
-                                    path,
-                                    createTableOp.ignoreIfExists(),
-                                    createTableOp,
-                                    false,
-                                    volumeAlias != null
-                            );
-                        }
-                        createTableOp.updateOperationFutureTableToken(tableToken);
-                    } catch (EntryUnavailableException e) {
-                        throw SqlException.$(createTableOp.getTableNamePosition(), "table already exists");
-                    } catch (CairoException e) {
-                        if (e.isAuthorizationError() || e.isCancellation()) {
-                            // No point printing stack trace for authorization or cancellation errors
-                            LOG.error().$("could not create table [error=").$(e.getFlyweightMessage()).I$();
-                        } else {
-                            LOG.error().$("could not create table [error=").$((Throwable) e).I$();
-                        }
-                        if (e.isInterruption()) {
-                            throw e;
-                        }
-                        throw SqlException.$(createTableOp.getTableNamePosition(), "Could not create table, ")
-                                .put(e.getFlyweightMessage());
-                    }
-                }
-            }
-            // todo: jit is always false, why?
-            QueryProgress.logEnd(sqlId, createTableOp.getSqlText(), executionContext, beginNanos, false);
-        } catch (Throwable e) {
-            if (e instanceof CairoException) {
-                ((CairoException) e).position(createTableOp.getTableNamePosition());
-            }
-            // todo: jit is always false, why?
-            QueryProgress.logError(e, sqlId, createTableOp.getSqlText(), executionContext, beginNanos, false);
-            throw e;
->>>>>>> c0bb0241
         }
     }
 
@@ -2545,21 +2384,21 @@
         return rowCount;
     }
 
-    private void executeCreateTable(CreateTableOperation op, SqlExecutionContext executionContext) throws SqlException {
-        final long sqlId = queryRegistry.register(op.getSqlText(), executionContext);
+    private void executeCreateTable(CreateTableOperation createTableOp, SqlExecutionContext executionContext) throws SqlException {
+        final long sqlId = queryRegistry.register(createTableOp.getSqlText(), executionContext);
         long beginNanos = configuration.getMicrosecondClock().getTicks();
-        QueryProgress.logStart(sqlId, op.getSqlText(), executionContext, false);
+        QueryProgress.logStart(sqlId, createTableOp.getSqlText(), executionContext, false);
         try {
 
             // Fast path for CREATE TABLE IF NOT EXISTS in scenario when the table already exists
-            final int status = executionContext.getTableStatus(path, op.getTableName());
-            if (op.ignoreIfExists() && status == TableUtils.TABLE_EXISTS) {
-                op.updateOperationFutureTableToken(executionContext.getTableTokenIfExists(op.getTableName()));
+            final int status = executionContext.getTableStatus(path, createTableOp.getTableName());
+            if (createTableOp.ignoreIfExists() && status == TableUtils.TABLE_EXISTS) {
+                createTableOp.updateOperationFutureTableToken(executionContext.getTableTokenIfExists(createTableOp.getTableName()));
             } else if (status == TableUtils.TABLE_EXISTS) {
-                throw SqlException.$(op.getTableNamePosition(), "table already exists");
+                throw SqlException.$(createTableOp.getTableNamePosition(), "table already exists");
             } else {
                 // create table (...) ... in volume volumeAlias;
-                CharSequence volumeAlias = op.getVolumeAlias();
+                CharSequence volumeAlias = createTableOp.getVolumeAlias();
                 if (volumeAlias != null) {
                     CharSequence volumePath = configuration.getVolumeDefinitions().resolveAlias(volumeAlias);
                     if (volumePath != null) {
@@ -2574,24 +2413,40 @@
                 }
 
                 final TableToken tableToken;
-                if (op.getRecordCursorFactory() != null) {
+                if (createTableOp.getRecordCursorFactory() != null) {
                     this.insertCount = -1;
-                    int position = op.getTableNamePosition();
+                    int position = createTableOp.getTableNamePosition();
                     executionContext.setUseSimpleCircuitBreaker(true);
-                    final RecordCursorFactory factory = op.getRecordCursorFactory();
-                    try (final RecordCursor cursor = factory.getCursor(executionContext)) {
+                    RecordCursorFactory factory = createTableOp.getRecordCursorFactory();
+                    RecordCursor newCursor;
+                    for (int retryCount = 0; ; retryCount++) {
+                        try {
+                            newCursor = factory.getCursor(executionContext);
+                            break;
+                        } catch (TableReferenceOutOfDateException e) {
+                            if (retryCount == maxRecompileAttempts) {
+                                throw SqlException.$(0, e.getFlyweightMessage());
+                            }
+                            lexer.of(createTableOp.getSelectText());
+                            clear();
+                            compileInner(executionContext, createTableOp.getSelectText());
+                            factory = this.compiledQuery.getRecordCursorFactory();
+                            LOG.info().$("retrying plan [q=`").$(createTableOp.getSelectText()).$("`]").$();
+                        }
+                    }
+                    try (RecordCursor cursor = newCursor) {
                         typeCast.clear();
                         final RecordMetadata metadata = factory.getMetadata();
-                        op.validateAndUpdateMetadataFromSelect(metadata);
-                        boolean keepLock = !op.isWalEnabled();
+                        createTableOp.validateAndUpdateMetadataFromSelect(metadata);
+                        boolean keepLock = !createTableOp.isWalEnabled();
 
                         // todo: test create table if exists with select
                         tableToken = engine.createTable(
                                 executionContext.getSecurityContext(),
                                 mem,
                                 path,
-                                op.ignoreIfExists(),
-                                op,
+                                createTableOp.ignoreIfExists(),
+                                createTableOp,
                                 keepLock,
                                 volumeAlias != null
                         );
@@ -2600,11 +2455,11 @@
                             copyTableDataAndUnlock(
                                     executionContext.getSecurityContext(),
                                     tableToken,
-                                    op.isWalEnabled(),
+                                    createTableOp.isWalEnabled(),
                                     cursor,
                                     metadata,
-                                    op.getBatchSize(),
-                                    op.getBatchO3MaxLag(),
+                                    createTableOp.getBatchSize(),
+                                    createTableOp.getBatchO3MaxLag(),
                                     executionContext.getCircuitBreaker()
                             );
                         } catch (CairoException e) {
@@ -2624,27 +2479,27 @@
                     } finally {
                         executionContext.setUseSimpleCircuitBreaker(false);
                     }
-                    op.updateOperationFutureTableToken(tableToken);
-                    op.updateOperationFutureAffectedRowsCount(insertCount);
+                    createTableOp.updateOperationFutureTableToken(tableToken);
+                    createTableOp.updateOperationFutureAffectedRowsCount(insertCount);
                 } else {
                     try {
-                        if (op.getLikeTableName() != null) {
-                            TableToken likeTableToken = executionContext.getTableTokenIfExists(op.getLikeTableName());
+                        if (createTableOp.getLikeTableName() != null) {
+                            TableToken likeTableToken = executionContext.getTableTokenIfExists(createTableOp.getLikeTableName());
                             if (likeTableToken == null) {
                                 throw SqlException
-                                        .$(op.getLikeTableNamePosition(), "table does not exist [table=")
-                                        .put(op.getLikeTableName()).put(']');
+                                        .$(createTableOp.getLikeTableNamePosition(), "table does not exist [table=")
+                                        .put(createTableOp.getLikeTableName()).put(']');
                             }
 
                             //
                             try (TableMetadata likeTableMetadata = executionContext.getCairoEngine().getTableMetadata(likeTableToken)) {
-                                op.updateFromLikeTableMetadata(likeTableMetadata);
+                                createTableOp.updateFromLikeTableMetadata(likeTableMetadata);
                                 tableToken = engine.createTable(
                                         executionContext.getSecurityContext(),
                                         mem,
                                         path,
-                                        op.ignoreIfExists(),
-                                        op,
+                                        createTableOp.ignoreIfExists(),
+                                        createTableOp,
                                         false,
                                         volumeAlias != null
                                 );
@@ -2654,15 +2509,15 @@
                                     executionContext.getSecurityContext(),
                                     mem,
                                     path,
-                                    op.ignoreIfExists(),
-                                    op,
+                                    createTableOp.ignoreIfExists(),
+                                    createTableOp,
                                     false,
                                     volumeAlias != null
                             );
                         }
-                        op.updateOperationFutureTableToken(tableToken);
+                        createTableOp.updateOperationFutureTableToken(tableToken);
                     } catch (EntryUnavailableException e) {
-                        throw SqlException.$(op.getTableNamePosition(), "table already exists");
+                        throw SqlException.$(createTableOp.getTableNamePosition(), "table already exists");
                     } catch (CairoException e) {
                         if (e.isAuthorizationError() || e.isCancellation()) {
                             // No point printing stack trace for authorization or cancellation errors
@@ -2673,19 +2528,19 @@
                         if (e.isInterruption()) {
                             throw e;
                         }
-                        throw SqlException.$(op.getTableNamePosition(), "Could not create table, ")
+                        throw SqlException.$(createTableOp.getTableNamePosition(), "Could not create table, ")
                                 .put(e.getFlyweightMessage());
                     }
                 }
             }
             // todo: jit is always false, why?
-            QueryProgress.logEnd(sqlId, op.getSqlText(), executionContext, beginNanos, false);
+            QueryProgress.logEnd(sqlId, createTableOp.getSqlText(), executionContext, beginNanos, false);
         } catch (Throwable e) {
             if (e instanceof CairoException) {
-                ((CairoException) e).position(op.getTableNamePosition());
+                ((CairoException) e).position(createTableOp.getTableNamePosition());
             }
             // todo: jit is always false, why?
-            QueryProgress.logError(e, sqlId, op.getSqlText(), executionContext, beginNanos, false);
+            QueryProgress.logError(e, sqlId, createTableOp.getSqlText(), executionContext, beginNanos, false);
             throw e;
         }
     }
