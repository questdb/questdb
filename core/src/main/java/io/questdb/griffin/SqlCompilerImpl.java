--- conflicted
+++ resolved
@@ -305,19 +305,11 @@
         long rowCount;
         int timestampColumnType = metadata.getColumnType(cursorTimestampIndex);
         if (ColumnType.isSymbolOrString(timestampColumnType)) {
-<<<<<<< HEAD
-            rowCount = copyOrderedBatchedStrTimestamp(context, writer, cursor, copier, cursorTimestampIndex, batchSize, o3MaxLag);
+            rowCount = copyOrderedBatchedStrTimestamp(context, writer, cursor, copier, cursorTimestampIndex, batchSize, o3MaxLag, reporter);
         } else if (metadata.getColumnType(cursorTimestampIndex) == ColumnType.VARCHAR) {
-            rowCount = copyOrderedBatchedVarcharTimestamp(context, writer, cursor, copier, cursorTimestampIndex, batchSize, o3MaxLag);
+            rowCount = copyOrderedBatchedVarcharTimestamp(context, writer, cursor, copier, cursorTimestampIndex, batchSize, o3MaxLag, reporter);
         } else {
-            rowCount = copyOrderedBatched0(context, writer, cursor, copier, timestampColumnType, cursorTimestampIndex, batchSize, o3MaxLag);
-=======
-            rowCount = copyOrderedBatchedStrTimestamp(writer, cursor, copier, cursorTimestampIndex, batchSize, o3MaxLag, circuitBreaker, reporter);
-        } else if (metadata.getColumnType(cursorTimestampIndex) == ColumnType.VARCHAR) {
-            rowCount = copyOrderedBatchedVarcharTimestamp(writer, cursor, copier, cursorTimestampIndex, batchSize, o3MaxLag, circuitBreaker, reporter);
-        } else {
-            rowCount = copyOrderedBatched0(writer, cursor, copier, timestampColumnType, cursorTimestampIndex, batchSize, o3MaxLag, circuitBreaker, reporter, reportFrequency);
->>>>>>> 812368ba
+            rowCount = copyOrderedBatched0(context, writer, cursor, copier, timestampColumnType, cursorTimestampIndex, batchSize, o3MaxLag, reporter, reportFrequency);
         }
         return rowCount;
     }
@@ -334,18 +326,14 @@
     /**
      * Returns number of copied rows.
      */
-<<<<<<< HEAD
-    public static long copyUnordered(SqlExecutionContext context, RecordCursor cursor, TableWriterAPI writer, RecordToRowCopier copier) {
-=======
     public static long copyUnordered(
+            SqlExecutionContext context,
             RecordCursor cursor,
             TableWriterAPI writer,
             RecordToRowCopier copier,
-            SqlExecutionCircuitBreaker circuitBreaker,
             CopyDataProgressReporter reporter,
             int reportFrequency
     ) {
->>>>>>> 812368ba
         long rowCount = 0;
         final Record record = cursor.getRecord();
         reporter.onProgress(CopyDataProgressReporter.Stage.Start, cursor.size());
@@ -628,14 +616,9 @@
             int fromTimestampType,
             int cursorTimestampIndex,
             long batchSize,
-<<<<<<< HEAD
-            long o3MaxLag
-=======
             long o3MaxLag,
-            SqlExecutionCircuitBreaker circuitBreaker,
             CopyDataProgressReporter reporter,
             int reportFrequency
->>>>>>> 812368ba
     ) {
         long commitTarget = batchSize;
         long rowCount = 0;
@@ -684,13 +667,8 @@
             RecordToRowCopier copier,
             int cursorTimestampIndex,
             long batchSize,
-<<<<<<< HEAD
-            long o3MaxLag
-=======
             long o3MaxLag,
-            SqlExecutionCircuitBreaker circuitBreaker,
             CopyDataProgressReporter reporter
->>>>>>> 812368ba
     ) {
         long commitTarget = batchSize;
         long rowCount = 0;
@@ -724,13 +702,8 @@
             RecordToRowCopier copier,
             int cursorTimestampIndex,
             long batchSize,
-<<<<<<< HEAD
-            long o3MaxLag
-=======
             long o3MaxLag,
-            SqlExecutionCircuitBreaker circuitBreaker,
             CopyDataProgressReporter reporter
->>>>>>> 812368ba
     ) {
         final TimestampDriver timestampDriver = ColumnType.getTimestampDriver(writer.getMetadata().getTimestampType());
         long commitTarget = batchSize;
@@ -3430,31 +3403,18 @@
             RecordMetadata writerMetadata,
             RecordToRowCopier recordToRowCopier,
             long batchSize,
-<<<<<<< HEAD
-            long o3MaxLag
-=======
             long o3MaxLag,
-            SqlExecutionCircuitBreaker circuitBreaker,
             @NotNull CopyDataProgressReporter reporter,
             int reportFrequency
->>>>>>> 812368ba
     ) {
         int timestampIndex = writerMetadata.getTimestampIndex();
         long rowCount;
         if (timestampIndex == -1) {
-<<<<<<< HEAD
-            rowCount = copyUnordered(context, cursor, writer, recordToRowCopier);
+            rowCount = copyUnordered(context, cursor, writer, recordToRowCopier, reporter, reportFrequency);
         } else if (batchSize != -1) {
-            rowCount = copyOrderedBatched(context, writer, metadata, cursor, recordToRowCopier, timestampIndex, batchSize, o3MaxLag);
+            rowCount = copyOrderedBatched(context, writer, metadata, cursor, recordToRowCopier, timestampIndex, batchSize, o3MaxLag, reporter, configuration.getParquetExportCopyReportFrequencyLines());
         } else {
-            rowCount = copyOrderedBatched(context, writer, metadata, cursor, recordToRowCopier, timestampIndex, Long.MAX_VALUE, o3MaxLag);
-=======
-            rowCount = copyUnordered(cursor, writer, recordToRowCopier, circuitBreaker, reporter, reportFrequency);
-        } else if (batchSize != -1) {
-            rowCount = copyOrderedBatched(writer, metadata, cursor, recordToRowCopier, timestampIndex, batchSize, o3MaxLag, circuitBreaker, reporter, configuration.getParquetExportCopyReportFrequencyLines());
-        } else {
-            rowCount = copyOrderedBatched(writer, metadata, cursor, recordToRowCopier, timestampIndex, Long.MAX_VALUE, o3MaxLag, circuitBreaker, reporter, configuration.getParquetExportCopyReportFrequencyLines());
->>>>>>> 812368ba
+            rowCount = copyOrderedBatched(context, writer, metadata, cursor, recordToRowCopier, timestampIndex, Long.MAX_VALUE, o3MaxLag, reporter, configuration.getParquetExportCopyReportFrequencyLines());
         }
         writer.commit();
         return rowCount;
@@ -3470,13 +3430,8 @@
             RecordCursor cursor,
             RecordMetadata cursorMetadata,
             long batchSize,
-<<<<<<< HEAD
-            long o3MaxLag
-=======
             long o3MaxLag,
-            SqlExecutionCircuitBreaker circuitBreaker,
             CopyDataProgressReporter reporter
->>>>>>> 812368ba
     ) {
         TableWriterAPI writerAPI = null;
         TableWriter writer = null;
@@ -3514,14 +3469,9 @@
                             entityColumnFilter
                     ),
                     batchSize,
-<<<<<<< HEAD
-                    o3MaxLag
-=======
                     o3MaxLag,
-                    circuitBreaker,
                     reporter,
                     configuration.getParquetExportCopyReportFrequencyLines()
->>>>>>> 812368ba
             );
         } catch (CairoException e) {
             // Close writer, the table will be removed
@@ -3740,13 +3690,8 @@
                                     cursor,
                                     metadata,
                                     createTableOp.getBatchSize(),
-<<<<<<< HEAD
-                                    createTableOp.getBatchO3MaxLag()
-=======
                                     createTableOp.getBatchO3MaxLag(),
-                                    executionContext.getCircuitBreaker(),
                                     createTableOp.getCopyDataProgressReporter()
->>>>>>> 812368ba
                             );
                         } catch (CairoException e) {
                             e.position(position);
@@ -4686,14 +4631,9 @@
                                             writerMetadata,
                                             recordToRowCopier,
                                             configuration.getCreateTableModelBatchSize(),
-<<<<<<< HEAD
-                                            configuration.getO3MaxLag()
-=======
                                             configuration.getO3MaxLag(),
-                                            SqlExecutionCircuitBreaker.NOOP_CIRCUIT_BREAKER,
                                             CopyDataProgressReporter.NOOP,
                                             configuration.getParquetExportCopyReportFrequencyLines()
->>>>>>> 812368ba
                                     );
                                     break;
                                 } catch (TableReferenceOutOfDateException ex) {
