--- conflicted
+++ resolved
@@ -1649,11 +1649,7 @@
         compiledQuery.withContext(executionContext);
     }
 
-<<<<<<< HEAD
-    private void compileLegacySnapshot(SqlExecutionContext executionContext) throws SqlException {
-=======
     private void compileLegacyCheckpoint(SqlExecutionContext executionContext) throws SqlException {
->>>>>>> 51e5052d
         executionContext.getSecurityContext().authorizeDatabaseSnapshot();
         CharSequence tok = expectToken(lexer, "'prepare' or 'complete'");
 
@@ -3179,11 +3175,7 @@
         final KeywordBasedExecutor sqlBackup = backupAgent::sqlBackup;
         final KeywordBasedExecutor vacuumTable = this::vacuum;
         final KeywordBasedExecutor compileCheckpoint = this::compileCheckpoint;
-<<<<<<< HEAD
-        final KeywordBasedExecutor compileLegacySnapshot = this::compileLegacySnapshot;
-=======
-        final KeywordBasedExecutor compileLegacySnapshot = this::compileLegacyCheckpoint;
->>>>>>> 51e5052d
+        final KeywordBasedExecutor compileLegacyCheckpoint = this::compileLegacyCheckpoint;
         final KeywordBasedExecutor compileDeallocate = this::compileDeallocate;
         final KeywordBasedExecutor cancelQuery = this::cancelQuery;
 
@@ -3195,14 +3187,14 @@
         keywordBasedExecutors.put("commit", compileCommit);
         keywordBasedExecutors.put("rollback", compileRollback);
         keywordBasedExecutors.put("discard", compileSet);
-        keywordBasedExecutors.put("close", compileSet); //no-op
-        keywordBasedExecutors.put("unlisten", compileSet);  //no-op
-        keywordBasedExecutors.put("reset", compileSet);  //no-op
+        keywordBasedExecutors.put("close", compileSet); // no-op
+        keywordBasedExecutors.put("unlisten", compileSet); // no-op
+        keywordBasedExecutors.put("reset", compileSet); // no-op
         keywordBasedExecutors.put("drop", dropStatement);
         keywordBasedExecutors.put("backup", sqlBackup);
         keywordBasedExecutors.put("vacuum", vacuumTable);
         keywordBasedExecutors.put("checkpoint", compileCheckpoint);
-        keywordBasedExecutors.put("snapshot", compileLegacySnapshot);
+        keywordBasedExecutors.put("snapshot", compileLegacyCheckpoint);
         keywordBasedExecutors.put("deallocate", compileDeallocate);
         keywordBasedExecutors.put("cancel", cancelQuery);
     }
