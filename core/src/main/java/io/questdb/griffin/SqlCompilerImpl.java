--- conflicted
+++ resolved
@@ -285,22 +285,13 @@
             long o3MaxLag
     ) {
         long rowCount;
-<<<<<<< HEAD
-        if (ColumnType.isSymbolOrString(metadata.getColumnType(cursorTimestampIndex))) {
-            rowCount = copyOrderedBatchedStrTimestamp(context, writer, cursor, copier, cursorTimestampIndex, batchSize, o3MaxLag);
-=======
         int timestampColumnType = metadata.getColumnType(cursorTimestampIndex);
         if (ColumnType.isSymbolOrString(timestampColumnType)) {
-            rowCount = copyOrderedBatchedStrTimestamp(writer, cursor, copier, cursorTimestampIndex, batchSize, o3MaxLag, circuitBreaker);
->>>>>>> f0ba2861
+            rowCount = copyOrderedBatchedStrTimestamp(context, writer, cursor, copier, cursorTimestampIndex, batchSize, o3MaxLag);
         } else if (metadata.getColumnType(cursorTimestampIndex) == ColumnType.VARCHAR) {
             rowCount = copyOrderedBatchedVarcharTimestamp(context, writer, cursor, copier, cursorTimestampIndex, batchSize, o3MaxLag);
         } else {
-<<<<<<< HEAD
-            rowCount = copyOrderedBatched0(context, writer, cursor, copier, cursorTimestampIndex, batchSize, o3MaxLag);
-=======
-            rowCount = copyOrderedBatched0(writer, cursor, copier, timestampColumnType, cursorTimestampIndex, batchSize, o3MaxLag, circuitBreaker);
->>>>>>> f0ba2861
+            rowCount = copyOrderedBatched0(context, writer, cursor, copier, timestampColumnType, cursorTimestampIndex, batchSize, o3MaxLag);
         }
         return rowCount;
     }
@@ -591,22 +582,12 @@
         long commitTarget = batchSize;
         long rowCount = 0;
         final Record record = cursor.getRecord();
-<<<<<<< HEAD
-        while (cursor.hasNext()) {
-            context.getCircuitBreaker().statefulThrowExceptionIfTripped();
-            TableWriter.Row row = writer.newRow(record.getTimestamp(cursorTimestampIndex));
-            copier.copy(context, record, row);
-            row.append();
-            if (++rowCount >= commitTarget) {
-                writer.ic(o3MaxLag);
-                commitTarget = rowCount + batchSize;
-=======
         CommonUtils.TimestampUnitConverter converter = ColumnType.getTimestampDriver(writer.getMetadata().getTimestampType()).getTimestampUnitConverter(fromTimestampType);
         if (converter == null) {
             while (cursor.hasNext()) {
-                circuitBreaker.statefulThrowExceptionIfTripped();
+                context.getCircuitBreaker().statefulThrowExceptionIfTripped();
                 TableWriter.Row row = writer.newRow(record.getTimestamp(cursorTimestampIndex));
-                copier.copy(record, row);
+                copier.copy(context, record, row);
                 row.append();
                 if (++rowCount >= commitTarget) {
                     writer.ic(o3MaxLag);
@@ -615,15 +596,14 @@
             }
         } else {
             while (cursor.hasNext()) {
-                circuitBreaker.statefulThrowExceptionIfTripped();
+                context.getCircuitBreaker().statefulThrowExceptionIfTripped();
                 TableWriter.Row row = writer.newRow(converter.convert(record.getTimestamp(cursorTimestampIndex)));
-                copier.copy(record, row);
+                copier.copy(context, record, row);
                 row.append();
                 if (++rowCount >= commitTarget) {
                     writer.ic(o3MaxLag);
                     commitTarget = rowCount + batchSize;
                 }
->>>>>>> f0ba2861
             }
         }
 
@@ -645,20 +625,10 @@
         final Record record = cursor.getRecord();
         final TimestampDriver timestampDriver = ColumnType.getTimestampDriver(writer.getMetadata().getTimestampType());
         while (cursor.hasNext()) {
-<<<<<<< HEAD
             context.getCircuitBreaker().statefulThrowExceptionIfTripped();
-            CharSequence str = record.getStrA(cursorTimestampIndex);
-            long timestamp = SqlUtil.implicitCastStrAsTimestamp(str);
-
-            // It's allowed to insert ISO formatted string to timestamp column
-            TableWriter.Row row = writer.newRow(timestamp);
-            copier.copy(context, record, row);
-=======
-            circuitBreaker.statefulThrowExceptionIfTripped();
             // It's allowed to insert ISO formatted string to timestamp column
             TableWriter.Row row = writer.newRow(timestampDriver.implicitCast(record.getStrA(cursorTimestampIndex)));
-            copier.copy(record, row);
->>>>>>> f0ba2861
+            copier.copy(context, record, row);
             row.append();
             if (++rowCount >= commitTarget) {
                 writer.ic(o3MaxLag);
@@ -684,25 +654,10 @@
         long rowCount = 0;
         final Record record = cursor.getRecord();
         while (cursor.hasNext()) {
-<<<<<<< HEAD
             context.getCircuitBreaker().statefulThrowExceptionIfTripped();
-            Utf8Sequence varchar = record.getVarcharA(cursorTimestampIndex);
-            long timestamp;
-            if (varchar != null) {
-                timestamp = SqlUtil.implicitCastStrAsTimestamp(varchar.asAsciiCharSequence());
-            } else {
-                timestamp = Numbers.LONG_NULL;
-            }
-
-            // It's allowed to insert ISO formatted string to timestamp column
-            TableWriter.Row row = writer.newRow(timestamp);
-            copier.copy(context, record, row);
-=======
-            circuitBreaker.statefulThrowExceptionIfTripped();
             // It's allowed to insert ISO formatted string to timestamp column
             TableWriter.Row row = writer.newRow(timestampDriver.implicitCastVarchar(record.getVarcharA(cursorTimestampIndex)));
-            copier.copy(record, row);
->>>>>>> f0ba2861
+            copier.copy(context, record, row);
             row.append();
             if (++rowCount >= commitTarget) {
                 writer.ic(o3MaxLag);
