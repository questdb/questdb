--- conflicted
+++ resolved
@@ -105,11 +105,7 @@
 import io.questdb.griffin.engine.ops.InsertOperationImpl;
 import io.questdb.griffin.engine.ops.Operation;
 import io.questdb.griffin.engine.ops.UpdateOperation;
-<<<<<<< HEAD
 import io.questdb.griffin.model.CompileViewModel;
-import io.questdb.griffin.model.CopyModel;
-=======
->>>>>>> 27c807e5
 import io.questdb.griffin.model.ExecutionModel;
 import io.questdb.griffin.model.ExplainModel;
 import io.questdb.griffin.model.ExportModel;
@@ -1621,7 +1617,6 @@
         }
     }
 
-<<<<<<< HEAD
     private TableToken authorizeCompileView(SecurityContext securityContext, CompileViewModel model) {
         final CharSequence viewName = unquote(model.getTableName());
         final TableToken tt = engine.getTableTokenIfExists(viewName);
@@ -1636,10 +1631,7 @@
         return tt;
     }
 
-    private CharSequence authorizeInsertForCopy(SecurityContext securityContext, CopyModel model) {
-=======
     private CharSequence authorizeInsertForCopy(SecurityContext securityContext, ExportModel model) {
->>>>>>> 27c807e5
         final CharSequence tableName = unquote(model.getTableName());
         final TableToken tt = engine.getTableTokenIfExists(tableName);
         if (tt != null) {
@@ -3349,19 +3341,14 @@
                     break;
                 case ExecutionModel.COPY:
                     QueryProgress.logStart(sqlId, sqlText, executionContext, false);
-<<<<<<< HEAD
-                    checkViewModification(executionModel);
-                    checkMatViewModification(executionModel);
-                    copy(executionContext, (CopyModel) executionModel);
-=======
                     if (executionModel.getTableName() != null) {
                         assert executionModel.getModelType() == ExecutionModel.COPY;
                         if (((ExportModel) executionModel).getType() == COPY_TYPE_FROM) {
+                            checkViewModification(executionModel);
                             checkMatViewModification(executionModel);
                         }
                     }
                     copy(executionContext, (ExportModel) executionModel);
->>>>>>> 27c807e5
                     QueryProgress.logEnd(sqlId, sqlText, executionContext, beginNanos);
                     break;
                 case ExecutionModel.RENAME_TABLE:
@@ -3482,7 +3469,6 @@
         }
     }
 
-<<<<<<< HEAD
     private void compileView(SqlExecutionContext executionContext, CompileViewModel compileViewModel) throws SqlException {
         final TableToken viewToken = authorizeCompileView(executionContext.getSecurityContext(), compileViewModel);
 
@@ -3559,12 +3545,8 @@
         }
     }
 
-    private void copy(SqlExecutionContext executionContext, CopyModel copyModel) throws SqlException {
-        if (!copyModel.isCancel() && Chars.equalsLowerCaseAscii(copyModel.getFileName().token, "stdin")) {
-=======
     private void copy(SqlExecutionContext executionContext, ExportModel exportModel) throws SqlException {
         if (!exportModel.isCancel() && Chars.equalsLowerCaseAscii(exportModel.getFileName().token, "stdin")) {
->>>>>>> 27c807e5
             // no-op implementation
             authorizeInsertForCopy(executionContext.getSecurityContext(), exportModel);
             compiledQuery.ofCopyRemote();
