/*******************************************************************************
 *     ___                  _   ____  ____
 *    / _ \ _   _  ___  ___| |_|  _ \| __ )
 *   | | | | | | |/ _ \/ __| __| | | |  _ \
 *   | |_| | |_| |  __/\__ \ |_| |_| | |_) |
 *    \__\_\\__,_|\___||___/\__|____/|____/
 *
 *  Copyright (c) 2014-2019 Appsicle
 *  Copyright (c) 2019-2024 QuestDB
 *
 *  Licensed under the Apache License, Version 2.0 (the "License");
 *  you may not use this file except in compliance with the License.
 *  You may obtain a copy of the License at
 *
 *  http://www.apache.org/licenses/LICENSE-2.0
 *
 *  Unless required by applicable law or agreed to in writing, software
 *  distributed under the License is distributed on an "AS IS" BASIS,
 *  WITHOUT WARRANTIES OR CONDITIONS OF ANY KIND, either express or implied.
 *  See the License for the specific language governing permissions and
 *  limitations under the License.
 *
 ******************************************************************************/

package io.questdb.griffin;

import io.questdb.MessageBus;
import io.questdb.PropServerConfiguration;
import io.questdb.TelemetryOrigin;
import io.questdb.TelemetrySystemEvent;
import io.questdb.cairo.CairoConfiguration;
import io.questdb.cairo.CairoEngine;
import io.questdb.cairo.CairoError;
import io.questdb.cairo.CairoException;
import io.questdb.cairo.CairoTable;
import io.questdb.cairo.ColumnType;
import io.questdb.cairo.DefaultLifecycleManager;
import io.questdb.cairo.EntityColumnFilter;
import io.questdb.cairo.EntryUnavailableException;
import io.questdb.cairo.ErrorTag;
import io.questdb.cairo.GenericRecordMetadata;
import io.questdb.cairo.IndexBuilder;
import io.questdb.cairo.ListColumnFilter;
import io.questdb.cairo.MapWriter;
import io.questdb.cairo.MetadataCacheReader;
import io.questdb.cairo.MicrosTimestampDriver;
import io.questdb.cairo.OperationCodes;
import io.questdb.cairo.PartitionBy;
import io.questdb.cairo.SecurityContext;
import io.questdb.cairo.SymbolMapReader;
import io.questdb.cairo.TableColumnMetadata;
import io.questdb.cairo.TableNameRegistry;
import io.questdb.cairo.TableNameRegistryStore;
import io.questdb.cairo.TableReader;
import io.questdb.cairo.TableReaderMetadata;
import io.questdb.cairo.TableToken;
import io.questdb.cairo.TableUtils;
import io.questdb.cairo.TableWriter;
import io.questdb.cairo.TableWriterAPI;
import io.questdb.cairo.TimestampDriver;
import io.questdb.cairo.VacuumColumnVersions;
import io.questdb.cairo.file.BlockFileReader;
import io.questdb.cairo.file.BlockFileWriter;
import io.questdb.cairo.mv.MatViewDefinition;
import io.questdb.cairo.mv.MatViewGraph;
import io.questdb.cairo.mv.MatViewState;
import io.questdb.cairo.mv.MatViewStateReader;
import io.questdb.cairo.mv.MatViewStateStore;
import io.questdb.cairo.security.AllowAllSecurityContext;
import io.questdb.cairo.sql.BindVariableService;
import io.questdb.cairo.sql.Function;
import io.questdb.cairo.sql.InsertOperation;
import io.questdb.cairo.sql.Record;
import io.questdb.cairo.sql.RecordCursor;
import io.questdb.cairo.sql.RecordCursorFactory;
import io.questdb.cairo.sql.RecordMetadata;
import io.questdb.cairo.sql.SqlExecutionCircuitBreaker;
import io.questdb.cairo.sql.TableMetadata;
import io.questdb.cairo.sql.TableRecordMetadata;
import io.questdb.cairo.sql.TableReferenceOutOfDateException;
import io.questdb.cairo.sql.VirtualRecord;
import io.questdb.cairo.vm.Vm;
import io.questdb.cairo.vm.api.MemoryMARW;
import io.questdb.cairo.wal.WalUtils;
import io.questdb.cairo.wal.WalWriterMetadata;
import io.questdb.griffin.engine.QueryProgress;
import io.questdb.griffin.engine.ops.AlterOperationBuilder;
import io.questdb.griffin.engine.ops.CopyCancelFactory;
import io.questdb.griffin.engine.ops.CopyFactory;
import io.questdb.griffin.engine.ops.CreateMatViewOperation;
import io.questdb.griffin.engine.ops.CreateMatViewOperationBuilder;
import io.questdb.griffin.engine.ops.CreateTableOperation;
import io.questdb.griffin.engine.ops.CreateTableOperationBuilder;
import io.questdb.griffin.engine.ops.DropAllOperation;
import io.questdb.griffin.engine.ops.GenericDropOperation;
import io.questdb.griffin.engine.ops.GenericDropOperationBuilder;
import io.questdb.griffin.engine.ops.InsertAsSelectOperationImpl;
import io.questdb.griffin.engine.ops.InsertOperationImpl;
import io.questdb.griffin.engine.ops.Operation;
import io.questdb.griffin.engine.ops.UpdateOperation;
import io.questdb.griffin.model.CopyModel;
import io.questdb.griffin.model.ExecutionModel;
import io.questdb.griffin.model.ExplainModel;
import io.questdb.griffin.model.ExpressionNode;
import io.questdb.griffin.model.InsertModel;
import io.questdb.griffin.model.QueryColumn;
import io.questdb.griffin.model.QueryModel;
import io.questdb.griffin.model.RenameTableModel;
import io.questdb.log.Log;
import io.questdb.log.LogFactory;
import io.questdb.log.LogRecord;
import io.questdb.network.PeerDisconnectedException;
import io.questdb.network.PeerIsSlowToReadException;
import io.questdb.network.QueryPausedException;
import io.questdb.std.BytecodeAssembler;
import io.questdb.std.CharSequenceObjHashMap;
import io.questdb.std.Chars;
import io.questdb.std.FilesFacade;
import io.questdb.std.GenericLexer;
import io.questdb.std.IntList;
import io.questdb.std.LowerCaseAsciiCharSequenceObjHashMap;
import io.questdb.std.MemoryTag;
import io.questdb.std.Misc;
import io.questdb.std.Numbers;
import io.questdb.std.NumericException;
import io.questdb.std.ObjHashSet;
import io.questdb.std.ObjList;
import io.questdb.std.ObjectPool;
import io.questdb.std.Transient;
import io.questdb.std.Utf8SequenceObjHashMap;
import io.questdb.std.datetime.CommonUtils;
import io.questdb.std.datetime.DateFormat;
import io.questdb.std.datetime.microtime.Timestamps;
import io.questdb.std.str.Path;
import io.questdb.std.str.Sinkable;
import io.questdb.std.str.StringSink;
import io.questdb.std.str.Utf8s;
import org.jetbrains.annotations.NotNull;
import org.jetbrains.annotations.Nullable;
import org.jetbrains.annotations.TestOnly;

import java.io.Closeable;

import static io.questdb.cairo.TableUtils.COLUMN_NAME_TXN_NONE;
import static io.questdb.griffin.SqlKeywords.*;

public class SqlCompilerImpl implements SqlCompiler, Closeable, SqlParserCallback {
    public static final String ALTER_TABLE_EXPECTED_TOKEN_DESCR =
            "'add', 'alter', 'attach', 'detach', 'drop', 'convert', 'resume', 'rename', 'set' or 'squash'";
    static final ObjList<String> sqlControlSymbols = new ObjList<>(8);
    // null object used to skip null checks in batch method
    private static final BatchCallback EMPTY_CALLBACK = new BatchCallback() {
        @Override
        public void postCompile(SqlCompiler compiler, CompiledQuery cq, CharSequence queryText) {
        }

        @Override
        public boolean preCompile(SqlCompiler compiler, CharSequence sqlText) {
            return true;
        }
    };
    private static final boolean[][] columnConversionSupport = new boolean[ColumnType.NULL][ColumnType.NULL];
    @SuppressWarnings("FieldMayBeFinal")
    private static Log LOG = LogFactory.getLog(SqlCompilerImpl.class);
    protected final AlterOperationBuilder alterOperationBuilder;
    protected final SqlCodeGenerator codeGenerator;
    protected final CompiledQueryImpl compiledQuery;
    protected final CairoConfiguration configuration;
    protected final CairoEngine engine;
    protected final LowerCaseAsciiCharSequenceObjHashMap<KeywordBasedExecutor> keywordBasedExecutors = new LowerCaseAsciiCharSequenceObjHashMap<>();
    protected final GenericLexer lexer;
    protected final SqlOptimiser optimiser;
    protected final Path path;
    protected final QueryRegistry queryRegistry;
    private final BytecodeAssembler asm = new BytecodeAssembler();
    private final DatabaseBackupAgent backupAgent;
    private final BlockFileWriter blockFileWriter;
    private final CharacterStore characterStore;
    private final ObjList<CharSequence> columnNames = new ObjList<>();
    private final CharSequenceObjHashMap<String> dropAllTablesFailedTableNames = new CharSequenceObjHashMap<>();
    private final GenericDropOperationBuilder dropOperationBuilder;
    private final EntityColumnFilter entityColumnFilter = new EntityColumnFilter();
    private final FilesFacade ff;
    private final FunctionParser functionParser;
    private final ListColumnFilter listColumnFilter = new ListColumnFilter();
    private final int maxRecompileAttempts;
    private final MemoryMARW mem = Vm.getCMARWInstance();
    private final MessageBus messageBus;
    private final SqlParser parser;
    private final TimestampValueRecord partitionFunctionRec = new TimestampValueRecord();
    private final QueryBuilder queryBuilder;
    private final ObjectPool<QueryColumn> queryColumnPool;
    private final ObjectPool<QueryModel> queryModelPool;
    private final Path renamePath;
    private final ObjectPool<ExpressionNode> sqlNodePool;
    private final ObjHashSet<TableToken> tableTokenBucket = new ObjHashSet<>();
    private final ObjList<TableWriterAPI> tableWriters = new ObjList<>();
    private final VacuumColumnVersions vacuumColumnVersions;
    protected CharSequence sqlText;
    private boolean closed = false;
    // Helper var used to pass back count in cases it can't be done via method result.
    private long insertCount;
    //determines how compiler parses query text
    //true - compiler treats whole input as single query and doesn't stop on ';'. Default mode.
    //false - compiler treats input as list of statements and stops processing statement on ';'. Used in batch processing.
    private boolean isSingleQueryMode = true;

    public SqlCompilerImpl(CairoEngine engine) {
        try {
            this.path = new Path(255, MemoryTag.NATIVE_SQL_COMPILER);
            this.renamePath = new Path(255, MemoryTag.NATIVE_SQL_COMPILER);
            this.engine = engine;
            this.maxRecompileAttempts = engine.getConfiguration().getMaxSqlRecompileAttempts();
            this.queryBuilder = new QueryBuilder(this);
            this.configuration = engine.getConfiguration();
            this.ff = configuration.getFilesFacade();
            this.messageBus = engine.getMessageBus();
            this.sqlNodePool = new ObjectPool<>(ExpressionNode.FACTORY, configuration.getSqlExpressionPoolCapacity());
            this.queryColumnPool = new ObjectPool<>(QueryColumn.FACTORY, configuration.getSqlColumnPoolCapacity());
            this.queryModelPool = new ObjectPool<>(QueryModel.FACTORY, configuration.getSqlModelPoolCapacity());
            this.compiledQuery = new CompiledQueryImpl(engine);
            this.characterStore = new CharacterStore(
                    configuration.getSqlCharacterStoreCapacity(),
                    configuration.getSqlCharacterStoreSequencePoolCapacity()
            );

            this.lexer = new GenericLexer(configuration.getSqlLexerPoolCapacity());
            this.functionParser = new FunctionParser(configuration, engine.getFunctionFactoryCache());
            this.codeGenerator = new SqlCodeGenerator(engine, configuration, functionParser, sqlNodePool);
            this.vacuumColumnVersions = new VacuumColumnVersions(engine);

            // we have cyclical dependency here
            functionParser.setSqlCodeGenerator(codeGenerator);

            this.backupAgent = new DatabaseBackupAgent();

            registerKeywordBasedExecutors();

            configureLexer(lexer);

            final PostOrderTreeTraversalAlgo postOrderTreeTraversalAlgo = new PostOrderTreeTraversalAlgo();

            optimiser = newSqlOptimiser(
                    configuration,
                    characterStore,
                    sqlNodePool,
                    queryColumnPool,
                    queryModelPool,
                    postOrderTreeTraversalAlgo,
                    functionParser,
                    path
            );

            parser = new SqlParser(
                    configuration,
                    characterStore,
                    sqlNodePool,
                    queryColumnPool,
                    queryModelPool,
                    postOrderTreeTraversalAlgo
            );

            alterOperationBuilder = new AlterOperationBuilder();
            dropOperationBuilder = new GenericDropOperationBuilder();
            queryRegistry = engine.getQueryRegistry();
            blockFileWriter = new BlockFileWriter(ff, configuration.getCommitMode());
        } catch (Throwable th) {
            close();
            throw th;
        }
    }

    public static long copyOrdered(
            TableWriterAPI writer,
            RecordMetadata metadata,
            RecordCursor cursor,
            RecordToRowCopier copier,
            int cursorTimestampIndex,
            SqlExecutionCircuitBreaker circuitBreaker
    ) {
        long rowCount;
        int timestampColumnType = metadata.getColumnType(cursorTimestampIndex);

        if (ColumnType.isSymbolOrString(timestampColumnType)) {
            rowCount = copyOrderedStrTimestamp(writer, cursor, copier, cursorTimestampIndex, circuitBreaker);
        } else {
            rowCount = copyOrdered0(writer, cursor, copier, timestampColumnType, cursorTimestampIndex, circuitBreaker);
        }
        return rowCount;
    }

    public static long copyOrderedBatched(
            TableWriterAPI writer,
            RecordMetadata metadata,
            RecordCursor cursor,
            RecordToRowCopier copier,
            int cursorTimestampIndex,
            long batchSize,
            long o3MaxLag,
            SqlExecutionCircuitBreaker circuitBreaker
    ) {
        long rowCount;
        int timestampColumnType = metadata.getColumnType(cursorTimestampIndex);
        if (ColumnType.isSymbolOrString(timestampColumnType)) {
            rowCount = copyOrderedBatchedStrTimestamp(writer, cursor, copier, cursorTimestampIndex, batchSize, o3MaxLag, circuitBreaker);
        } else {
            rowCount = copyOrderedBatched0(writer, cursor, copier, timestampColumnType, cursorTimestampIndex, batchSize, o3MaxLag, circuitBreaker);
        }
        return rowCount;
    }

    /**
     * Returns number of copied rows.
     */
    public static long copyUnordered(RecordCursor cursor, TableWriterAPI writer, RecordToRowCopier copier, SqlExecutionCircuitBreaker circuitBreaker) {
        long rowCount = 0;
        final Record record = cursor.getRecord();
        while (cursor.hasNext()) {
            circuitBreaker.statefulThrowExceptionIfTripped();
            TableWriter.Row row = writer.newRow();
            copier.copy(record, row);
            row.append();
            rowCount++;
        }
        return rowCount;
    }

    // public for testing
    public static void expectKeyword(GenericLexer lexer, CharSequence keyword) throws SqlException {
        CharSequence tok = SqlUtil.fetchNext(lexer);
        if (tok == null) {
            throw SqlException.position(lexer.getPosition()).put('\'').put(keyword).put("' expected");
        }
        if (!Chars.equalsLowerCaseAscii(tok, keyword)) {
            throw SqlException.position(lexer.lastTokenPosition()).put('\'').put(keyword).put("' expected");
        }
    }

    @Override
    public void clear() {
        clearExceptSqlText();
        sqlText = null;
    }

    @Override
    public void close() {
        if (closed) {
            throw new IllegalStateException("close was already called");
        }
        closed = true;
        Misc.free(backupAgent);
        Misc.free(vacuumColumnVersions);
        Misc.free(path);
        Misc.free(renamePath);
        Misc.free(codeGenerator);
        Misc.free(mem);
        Misc.freeObjList(tableWriters);
        Misc.free(blockFileWriter);
    }

    @Override
    @NotNull
    public CompiledQuery compile(@NotNull CharSequence sqlText, @NotNull SqlExecutionContext executionContext) throws SqlException {
        clear();
        // these are quick executions that do not require building of a model
        lexer.of(sqlText);
        isSingleQueryMode = true;

        compileInner(executionContext, sqlText, true);
        return compiledQuery;
    }

    /**
     * Allows processing of batches of sql statements (sql scripts) separated by ';' .
     * Each query is processed in sequence and processing stops on first error and whole batch gets discarded.
     * Noteworthy difference between this and 'normal' query is that all empty queries get ignored, e.g.
     * <br>
     * select 1;<br>
     * ; ;/* comment \*\/;--comment\n; - these get ignored <br>
     * update a set b=c  ; <br>
     * <p>
     * Useful PG doc link :
     *
     * @param batchText        - block of queries to process
     * @param executionContext - SQL execution context
     * @param batchCallback    - callback to perform actions prior to or after batch part compilation, e.g. clear caches or execute command
     * @throws SqlException              - in case of syntax error
     * @throws PeerDisconnectedException - when peer is disconnected
     * @throws PeerIsSlowToReadException - when peer is too slow
     * @throws QueryPausedException      - when query is paused
     * @see <a href="https://www.postgresql.org/docs/current/protocol-flow.html#id-1.10.5.7.4">PostgreSQL documentation</a>
     */
    @Override
    public void compileBatch(
            @NotNull CharSequence batchText,
            @NotNull SqlExecutionContext executionContext,
            BatchCallback batchCallback
    ) throws Exception {
        clear();
        lexer.of(batchText);
        isSingleQueryMode = false;

        if (batchCallback == null) {
            batchCallback = EMPTY_CALLBACK;
        }

        int position;

        while (lexer.hasNext()) {
            // skip over empty statements that'd cause error in parser
            position = getNextValidTokenPosition();
            if (position == -1) {
                return;
            }

            boolean recompileStale = true;
            for (int retries = 0; recompileStale; retries++) {
                clear(); // we don't use normal compile here because we can't reset existing lexer

                // Fetch sqlText, this will move lexer pointer (state change).
                // We try to avoid logging the entire sql batch, in case batch contains secrets
                final CharSequence sqlText = batchText.subSequence(position, goToQueryEnd());

                if (batchCallback.preCompile(this, sqlText)) {
                    // ok, the callback wants us to compile this query, let's go!

                    // re-position lexer pointer to where sqlText just began
                    lexer.backTo(position, null);
                    compileInner(executionContext, sqlText, true);

                    // consume residual text, such as semicolon
                    goToQueryEnd();
                    // We've to move lexer because some query handlers don't consume all tokens (e.g. SET )
                    // some code in postCompile might need full text of current query
                    try {
                        batchCallback.postCompile(this, compiledQuery, sqlText);
                        recompileStale = false;
                    } catch (TableReferenceOutOfDateException e) {
                        if (retries == maxRecompileAttempts) {
                            throw e;
                        }
                        LOG.info().$safe(e.getFlyweightMessage()).$();
                        // will recompile
                        lexer.restart();
                    }
                } else {
                    recompileStale = false;
                }
            }
        }
    }

    @Override
    public void execute(final Operation op, SqlExecutionContext executionContext) throws SqlException {
        switch (op.getOperationCode()) {
            case OperationCodes.CREATE_TABLE:
                executeCreateTable((CreateTableOperation) op, executionContext);
                break;
            case OperationCodes.CREATE_MAT_VIEW:
                executeCreateMatView((CreateMatViewOperation) op, executionContext);
                break;
            case OperationCodes.DROP_TABLE:
                executeDropTable((GenericDropOperation) op, executionContext);
                break;
            case OperationCodes.DROP_MAT_VIEW:
                executeDropMatView((GenericDropOperation) op, executionContext);
                break;
            case OperationCodes.DROP_ALL:
                executeDropAllTables(executionContext);
                break;
            default:
                throw SqlException.position(0).put("Unsupported operation [code=").put(op.getOperationCode()).put(']');
        }
    }

    @Override
    public RecordCursorFactory generateSelectWithRetries(
            @Transient QueryModel initialQueryModel,
            @Transient SqlExecutionContext executionContext,
            boolean generateProgressLogger
    ) throws SqlException {
        QueryModel queryModel = initialQueryModel;
        int remainingRetries = maxRecompileAttempts;
        for (; ; ) {
            try {
                return generateSelectOneShot(queryModel, executionContext, generateProgressLogger);
            } catch (TableReferenceOutOfDateException e) {
                if (--remainingRetries < 0) {
                    throw SqlException.position(0).put("too many ").put(e.getFlyweightMessage());
                }
                LOG.info().$("retrying plan [q=`").$(queryModel).$("`, fd=").$(executionContext.getRequestFd()).I$();
                clearExceptSqlText();
                lexer.restart();
                queryModel = (QueryModel) compileExecutionModel(executionContext);
            }
        }
    }

    @Override
    public BytecodeAssembler getAsm() {
        return asm;
    }

    @Override
    public CairoEngine getEngine() {
        return engine;
    }

    public FunctionFactoryCache getFunctionFactoryCache() {
        return functionParser.getFunctionFactoryCache();
    }

    @Override
    public QueryBuilder query() {
        queryBuilder.clear();
        return queryBuilder;
    }

    @TestOnly
    @Override
    public void setEnableJitNullChecks(boolean value) {
        codeGenerator.setEnableJitNullChecks(value);
    }

    @TestOnly
    @Override
    public void setFullFatJoins(boolean value) {
        codeGenerator.setFullFatJoins(value);
    }

    @TestOnly
    @Override
    public ExecutionModel testCompileModel(CharSequence sqlText, SqlExecutionContext executionContext) throws SqlException {
        clear();
        lexer.of(sqlText);
        return compileExecutionModel(executionContext);
    }

    @TestOnly
    @Override
    public ExpressionNode testParseExpression(CharSequence expression, QueryModel model) throws SqlException {
        clear();
        lexer.of(expression);
        return parser.expr(lexer, model, this);
    }

    // test only
    @TestOnly
    @Override
    public void testParseExpression(CharSequence expression, ExpressionParserListener listener) throws SqlException {
        clear();
        lexer.of(expression);
        parser.expr(lexer, listener, this);
    }

    private static void addSupportedConversion(short fromType, short... toTypes) {
        for (short toType : toTypes) {
            columnConversionSupport[fromType][toType] = true;
            // Make it symmetrical
            columnConversionSupport[toType][fromType] = true;
        }
    }

    private static void configureLexer(GenericLexer lexer) {
        for (int i = 0, k = sqlControlSymbols.size(); i < k; i++) {
            lexer.defineSymbol(sqlControlSymbols.getQuick(i));
        }
        // note: it's safe to take any registry (new or old) because we don't use precedence here
        OperatorRegistry registry = OperatorExpression.getRegistry();
        for (int i = 0, k = registry.operators.size(); i < k; i++) {
            OperatorExpression op = registry.operators.getQuick(i);
            if (op.symbol) {
                lexer.defineSymbol(op.operator.token);
            }
        }
    }

    private static long copyOrdered0(
            TableWriterAPI writer,
            RecordCursor cursor,
            RecordToRowCopier copier,
            int fromTimestampType,
            int cursorTimestampIndex,
            SqlExecutionCircuitBreaker circuitBreaker
    ) {
        long rowCount = 0;
        final Record record = cursor.getRecord();
        CommonUtils.TimestampUnitConverter converter = ColumnType.getTimestampDriver(writer.getMetadata().getTimestampType()).getTimestampUnitConverter(fromTimestampType);
        if (converter == null) {
            while (cursor.hasNext()) {
                circuitBreaker.statefulThrowExceptionIfTripped();
                TableWriter.Row row = writer.newRow(record.getTimestamp(cursorTimestampIndex));
                copier.copy(record, row);
                row.append();
                rowCount++;
            }
        } else {
            while (cursor.hasNext()) {
                circuitBreaker.statefulThrowExceptionIfTripped();
                TableWriter.Row row = writer.newRow(converter.convert(record.getTimestamp(cursorTimestampIndex)));
                copier.copy(record, row);
                row.append();
                rowCount++;
            }
        }

        return rowCount;
    }

    // returns number of copied rows
    private static long copyOrderedBatched0(
            TableWriterAPI writer,
            RecordCursor cursor,
            RecordToRowCopier copier,
            int fromTimestampType,
            int cursorTimestampIndex,
            long batchSize,
            long o3MaxLag,
            SqlExecutionCircuitBreaker circuitBreaker
    ) {
        long commitTarget = batchSize;
        long rowCount = 0;
        final Record record = cursor.getRecord();
        CommonUtils.TimestampUnitConverter converter = ColumnType.getTimestampDriver(writer.getMetadata().getTimestampType()).getTimestampUnitConverter(fromTimestampType);
        if (converter == null) {
            while (cursor.hasNext()) {
                circuitBreaker.statefulThrowExceptionIfTripped();
                TableWriter.Row row = writer.newRow(record.getTimestamp(cursorTimestampIndex));
                copier.copy(record, row);
                row.append();
                if (++rowCount >= commitTarget) {
                    writer.ic(o3MaxLag);
                    commitTarget = rowCount + batchSize;
                }
            }
        } else {
            while (cursor.hasNext()) {
                circuitBreaker.statefulThrowExceptionIfTripped();
                TableWriter.Row row = writer.newRow(converter.convert(record.getTimestamp(cursorTimestampIndex)));
                copier.copy(record, row);
                row.append();
                if (++rowCount >= commitTarget) {
                    writer.ic(o3MaxLag);
                    commitTarget = rowCount + batchSize;
                }
            }
        }

        return rowCount;
    }

    // todo, this is used to benchmark, will remove in the release.
    private static long copyOrderedBatched0UseFrom(
            TableWriterAPI writer,
            RecordCursor cursor,
            RecordToRowCopier copier,
            int fromTimestampType,
            int cursorTimestampIndex,
            long batchSize,
            long o3MaxLag,
            SqlExecutionCircuitBreaker circuitBreaker
    ) {
        long commitTarget = batchSize;
        long rowCount = 0;
        final Record record = cursor.getRecord();
        final TimestampDriver timestampDriver = ColumnType.getTimestampDriver(writer.getMetadata().getTimestampType());
        while (cursor.hasNext()) {
            circuitBreaker.statefulThrowExceptionIfTripped();
            TableWriter.Row row = writer.newRow(timestampDriver.from(record.getTimestamp(cursorTimestampIndex), fromTimestampType));
            copier.copy(record, row);
            row.append();
            if (++rowCount >= commitTarget) {
                writer.ic(o3MaxLag);
                commitTarget = rowCount + batchSize;
            }
        }

        return rowCount;
    }

    // returns number of copied rows
    private static long copyOrderedBatchedStrTimestamp(
            TableWriterAPI writer,
            RecordCursor cursor,
            RecordToRowCopier copier,
            int cursorTimestampIndex,
            long batchSize,
            long o3MaxLag,
            SqlExecutionCircuitBreaker circuitBreaker
    ) {
        long commitTarget = batchSize;
        long rowCount = 0;
        final Record record = cursor.getRecord();
        final int timestampType = writer.getMetadata().getTimestampType();
        final TimestampDriver timestampDriver = ColumnType.getTimestampDriver(timestampType);
        while (cursor.hasNext()) {
            circuitBreaker.statefulThrowExceptionIfTripped();
            CharSequence str = record.getStrA(cursorTimestampIndex);
            // It's allowed to insert ISO formatted string to timestamp column
            TableWriter.Row row = writer.newRow(timestampDriver.implicitCast(str));
            copier.copy(record, row);
            row.append();
            if (++rowCount >= commitTarget) {
                writer.ic(o3MaxLag);
                commitTarget = rowCount + batchSize;
            }
        }

        return rowCount;
    }

    //returns number of copied rows
    private static long copyOrderedStrTimestamp(
            TableWriterAPI writer,
            RecordCursor cursor,
            RecordToRowCopier copier,
            int cursorTimestampIndex,
            SqlExecutionCircuitBreaker circuitBreaker
    ) {
        final int timestampType = writer.getMetadata().getTimestampType();
        final TimestampDriver timestampDriver = ColumnType.getTimestampDriver(timestampType);
        long rowCount = 0;
        final Record record = cursor.getRecord();
        while (cursor.hasNext()) {
            circuitBreaker.statefulThrowExceptionIfTripped();
            final CharSequence str = record.getStrA(cursorTimestampIndex);
            // It's allowed to insert ISO formatted string to timestamp column
            TableWriter.Row row = writer.newRow(timestampDriver.implicitCast(str));
            copier.copy(record, row);
            row.append();
            rowCount++;
        }

        return rowCount;
    }

    private static boolean isIPv4UpdateCast(int from, int to) {
        return (from == ColumnType.STRING && to == ColumnType.IPv4)
                || (from == ColumnType.IPv4 && to == ColumnType.STRING)
                || (from == ColumnType.VARCHAR && to == ColumnType.IPv4)
                || (from == ColumnType.IPv4 && to == ColumnType.VARCHAR);
    }

    private int addColumnWithType(
            AlterOperationBuilder addColumn,
            CharSequence columnName,
            int columnNamePosition
    ) throws SqlException {
        CharSequence tok;
        tok = expectToken(lexer, "column type");

        int typeTag = SqlUtil.toPersistedTypeTag(tok, lexer.lastTokenPosition());
        if (typeTag == ColumnType.TIMESTAMP) {
            typeTag = ColumnType.typeOf(tok);
        }
        int typePosition = lexer.lastTokenPosition();

        int dim = SqlUtil.parseArrayDimensionality(lexer);
        int columnType;
        if (dim > 0) {
            if (!ColumnType.isSupportedArrayElementType(typeTag)) {
                throw SqlException.position(typePosition)
                        .put("unsupported array element type [type=")
                        .put(ColumnType.nameOf(typeTag))
                        .put(']');
            }
            columnType = ColumnType.encodeArrayType(typeTag, dim);
        } else {
            columnType = typeTag;
        }

        tok = SqlUtil.fetchNext(lexer);

        // check for an unmatched bracket
        if (tok != null && Chars.equals(tok, ']')) {
            throw SqlException.position(typePosition).put(columnName).put(" has an unmatched `]` - were you trying to define an array?");
        } else {
            lexer.unparseLast();
        }

        if (columnType == ColumnType.GEOHASH) {
            tok = SqlUtil.fetchNext(lexer);
            if (tok == null || tok.charAt(0) != '(') {
                throw SqlException.position(lexer.getPosition()).put("missing GEOHASH precision");
            }

            tok = SqlUtil.fetchNext(lexer);
            if (tok != null && tok.charAt(0) != ')') {
                int geoHashBits = GeoHashUtil.parseGeoHashBits(lexer.lastTokenPosition(), 0, tok);
                tok = SqlUtil.fetchNext(lexer);
                if (tok == null || tok.charAt(0) != ')') {
                    if (tok != null) {
                        throw SqlException.position(lexer.lastTokenPosition())
                                .put("invalid GEOHASH type literal, expected ')'")
                                .put(" found='").put(tok.charAt(0)).put("'");
                    }
                    throw SqlException.position(lexer.getPosition())
                            .put("invalid GEOHASH type literal, expected ')'");
                }
                columnType = ColumnType.getGeoHashTypeWithBits(geoHashBits);
            } else {
                throw SqlException.position(lexer.lastTokenPosition())
                        .put("missing GEOHASH precision");
            }
        }

        tok = SqlUtil.fetchNext(lexer);
        final int indexValueBlockCapacity;
        final boolean cache;
        int symbolCapacity;
        final boolean indexed;

        if (
                ColumnType.isSymbol(columnType)
                        && tok != null
                        && !Chars.equals(tok, ',')
                        && !Chars.equals(tok, ';')
        ) {
            if (isCapacityKeyword(tok)) {
                tok = expectToken(lexer, "symbol capacity");

                final boolean negative;
                final int errorPos = lexer.lastTokenPosition();
                if (Chars.equals(tok, '-')) {
                    negative = true;
                    tok = expectToken(lexer, "symbol capacity");
                } else {
                    negative = false;
                }

                try {
                    symbolCapacity = Numbers.parseInt(tok);
                } catch (NumericException e) {
                    throw SqlException.$(lexer.lastTokenPosition(), "numeric capacity expected");
                }

                if (negative) {
                    symbolCapacity = -symbolCapacity;
                }

                TableUtils.validateSymbolCapacity(errorPos, symbolCapacity);

                tok = SqlUtil.fetchNext(lexer);
            } else {
                symbolCapacity = configuration.getDefaultSymbolCapacity();
            }

            if (Chars.equalsLowerCaseAsciiNc("cache", tok)) {
                cache = true;
                tok = SqlUtil.fetchNext(lexer);
            } else if (Chars.equalsLowerCaseAsciiNc("nocache", tok)) {
                cache = false;
                tok = SqlUtil.fetchNext(lexer);
            } else {
                cache = configuration.getDefaultSymbolCacheFlag();
            }

            TableUtils.validateSymbolCapacityCached(cache, symbolCapacity, lexer.lastTokenPosition());

            indexed = Chars.equalsLowerCaseAsciiNc("index", tok);
            if (indexed) {
                tok = SqlUtil.fetchNext(lexer);
            }

            if (Chars.equalsLowerCaseAsciiNc("capacity", tok)) {
                tok = expectToken(lexer, "symbol index capacity");

                try {
                    indexValueBlockCapacity = Numbers.parseInt(tok);
                } catch (NumericException e) {
                    throw SqlException.$(lexer.lastTokenPosition(), "numeric capacity expected");
                }
                SqlUtil.fetchNext(lexer);
            } else {
                indexValueBlockCapacity = configuration.getIndexValueBlockSize();
            }
        } else { // set defaults
            // ignore `NULL` and `NOT NULL`
            if (tok != null && isNotKeyword(tok)) {
                tok = SqlUtil.fetchNext(lexer);
            }

            if (tok != null && isNullKeyword(tok)) {
                SqlUtil.fetchNext(lexer);
            }

            cache = configuration.getDefaultSymbolCacheFlag();
            indexValueBlockCapacity = configuration.getIndexValueBlockSize();
            symbolCapacity = configuration.getDefaultSymbolCapacity();
            indexed = false;
        }

        addColumn.addColumnToList(
                columnName,
                columnNamePosition,
                columnType,
                Numbers.ceilPow2(symbolCapacity),
                cache,
                indexed,
                Numbers.ceilPow2(indexValueBlockCapacity),
                false
        );
        lexer.unparseLast();
        return columnType;
    }

    private void alterTableAddColumn(
            SecurityContext securityContext,
            int tableNamePosition,
            TableToken tableToken,
            TableRecordMetadata tableMetadata
    ) throws SqlException {
        // add columns to table
        CharSequence tok = SqlUtil.fetchNext(lexer);

        // ignore `column`
        if (tok != null && !isColumnKeyword(tok)) {
            lexer.unparseLast();
        }

        AlterOperationBuilder addColumn = alterOperationBuilder.ofAddColumn(
                tableNamePosition,
                tableToken,
                tableMetadata.getTableId()
        );

        int semicolonPos = -1;
        do {
            tok = maybeExpectToken(lexer, "'column' or column name", semicolonPos < 0);

            if (semicolonPos >= 0) {
                if (tok != null) {
                    throw SqlException.$(lexer.lastTokenPosition(), "',' expected");
                }
                break;
            }

            if (isIfKeyword(tok)) {
                tok = SqlUtil.fetchNext(lexer);
                if (tok != null && isNotKeyword(tok)) {
                    tok = SqlUtil.fetchNext(lexer);
                    if (tok != null && isExistsKeyword(tok)) {
                        tok = SqlUtil.fetchNext(lexer); // captured column name
                        final int columnIndex = tableMetadata.getColumnIndexQuiet(tok);
                        if (columnIndex != -1) {
                            tok = expectToken(lexer, "column type");
                            final int columnType = ColumnType.typeOf(tok);
                            if (columnType == -1) {
                                throw SqlException.$(lexer.lastTokenPosition(), "unrecognized column type: ").put(tok);
                            }
                            final int existingType = tableMetadata.getColumnType(columnIndex);
                            if (existingType != columnType) {
                                throw SqlException
                                        .$(lexer.lastTokenPosition(), "column already exists with a different column type [current type=")
                                        .put(ColumnType.nameOf(existingType))
                                        .put(", requested type=")
                                        .put(ColumnType.nameOf(columnType))
                                        .put(']');
                            }
                            break;
                        }
                    } else {
                        throw SqlException.$(lexer.lastTokenPosition(), "unexpected token '").put(tok)
                                .put("' for if not exists");
                    }
                } else {
                    throw SqlException.$(lexer.lastTokenPosition(), "'not' expected");
                }
            } else {
                int index = tableMetadata.getColumnIndexQuiet(tok);
                if (index != -1) {
                    throw SqlException.$(lexer.lastTokenPosition(), "column '").put(tok).put("' already exists");
                }
            }

            CharSequence columnName = GenericLexer.immutableOf(GenericLexer.unquote(tok));
            int columnNamePosition = lexer.lastTokenPosition();

            if (!TableUtils.isValidColumnName(columnName, configuration.getMaxFileNameLength())) {
                throw SqlException.$(lexer.lastTokenPosition(), " new column name contains invalid characters");
            }

            addColumnWithType(addColumn, columnName, columnNamePosition);
            tok = SqlUtil.fetchNext(lexer);

            if (tok == null || (!isSingleQueryMode && isSemicolon(tok))) {
                break;
            }

            semicolonPos = Chars.equals(tok, ';') ? lexer.lastTokenPosition() : -1;
            if (semicolonPos < 0 && !Chars.equals(tok, ',')) {
                addColumnSuffix(securityContext, tok, tableToken, alterOperationBuilder);
                compiledQuery.ofAlter(alterOperationBuilder.build());
                return;
            }
        } while (true);

        addColumnSuffix(securityContext, null, tableToken, alterOperationBuilder);
        compiledQuery.ofAlter(alterOperationBuilder.build());
        if (alterOperationBuilder.getExtraStrInfo().size() == 0) {
            // there is no column to add, set the done flag to avoid execution of the query
            compiledQuery.done();
        }
    }

    private void alterTableChangeColumnType(
            SecurityContext securityContext,
            int tableNamePosition,
            TableToken tableToken,
            int columnNamePosition,
            CharSequence columnName,
            TableRecordMetadata tableMetadata,
            int columnIndex
    ) throws SqlException {
        AlterOperationBuilder changeColumn = alterOperationBuilder.ofColumnChangeType(
                tableNamePosition,
                tableToken,
                tableMetadata.getTableId()
        );
        int existingColumnType = tableMetadata.getColumnType(columnIndex);
        int newColumnType = addColumnWithType(changeColumn, columnName, columnNamePosition);
        CharSequence tok = SqlUtil.fetchNext(lexer);
        if (tok != null && !isSemicolon(tok)) {
            throw SqlException.$(lexer.lastTokenPosition(), "unexpected token [").put(tok).put("] while trying to change column type");
        }
        if (columnIndex == tableMetadata.getTimestampIndex()) {
            throw SqlException.$(lexer.lastTokenPosition(), "cannot change type of designated timestamp column");
        }
        if (newColumnType == existingColumnType) {
            throw SqlException.$(lexer.lastTokenPosition(), "column '").put(columnName)
                    .put("' type is already '").put(ColumnType.nameOf(existingColumnType)).put('\'');
        } else {
            if (!isCompatibleColumnTypeChange(existingColumnType, newColumnType)) {
                throw SqlException.$(lexer.lastTokenPosition(), "incompatible column type change [existing=")
                        .put(ColumnType.nameOf(existingColumnType)).put(", new=").put(ColumnType.nameOf(newColumnType)).put(']');
            }
        }
        securityContext.authorizeAlterTableAlterColumnType(tableToken, alterOperationBuilder.getExtraStrInfo());
        compiledQuery.ofAlter(alterOperationBuilder.build());
    }

    private void alterTableChangeSymbolCapacity(
            SecurityContext securityContext,
            int tableNamePosition,
            TableToken tableToken,
            int columnNamePosition,
            CharSequence columnName,
            TableRecordMetadata tableMetadata,
            int columnIndex
    ) throws SqlException {
        final AlterOperationBuilder changeColumn = alterOperationBuilder.ofSymbolCapacityChange(
                tableNamePosition,
                tableToken,
                tableMetadata.getTableId()
        );
        final int existingColumnType = tableMetadata.getColumnType(columnIndex);
        if (!ColumnType.isSymbol(existingColumnType)) {
            throw SqlException.walRecoverable(columnNamePosition).put("column '").put(columnName).put("' is not of symbol type");
        }
        expectKeyword(lexer, "capacity");

        CharSequence tok = expectToken(lexer, "symbol capacity");

        final boolean negative;
        final int errorPos = lexer.lastTokenPosition();
        if (Chars.equals(tok, '-')) {
            negative = true;
            tok = expectToken(lexer, "symbol capacity");
        } else {
            negative = false;
        }

        int symbolCapacity;
        try {
            symbolCapacity = Numbers.parseInt(tok);
        } catch (NumericException e) {
            throw SqlException.$(lexer.lastTokenPosition(), "numeric capacity expected");
        }

        if (negative) {
            symbolCapacity = -symbolCapacity;
        }

        TableUtils.validateSymbolCapacity(errorPos, symbolCapacity);

        changeColumn.addColumnToList(
                columnName,
                columnNamePosition,
                ColumnType.SYMBOL,
                Numbers.ceilPow2(symbolCapacity),
                configuration.getDefaultSymbolCacheFlag(), // ignored
                false, // ignored
                Numbers.ceilPow2(configuration.getIndexValueBlockSize()), // ignored
                false // ignored
        );

        tok = SqlUtil.fetchNext(lexer);
        if (tok != null && !isSemicolon(tok)) {
            throw SqlException.$(lexer.lastTokenPosition(), "unexpected token [").put(tok).put("] while trying to change symbol capacity");
        }

        securityContext.authorizeAlterTableAlterColumnType(tableToken, alterOperationBuilder.getExtraStrInfo());
        compiledQuery.ofAlter(alterOperationBuilder.build());
    }

    private void alterTableColumnAddIndex(
            SecurityContext securityContext,
            int tableNamePosition,
            TableToken tableToken,
            int columnNamePosition,
            CharSequence columnName,
            TableRecordMetadata metadata,
            int indexValueBlockSize
    ) throws SqlException {
        final int columnIndex = metadata.getColumnIndexQuiet(columnName);
        if (columnIndex == -1) {
            throw SqlException.invalidColumn(columnNamePosition, columnName);
        }

        final int type = metadata.getColumnType(columnIndex);
        if (!ColumnType.isSymbol(type)) {
            throw SqlException.position(columnNamePosition).put("indexes are only supported for symbol type [column=").put(columnName).put(", type=").put(ColumnType.nameOf(type)).put(']');
        }

        if (indexValueBlockSize == -1) {
            indexValueBlockSize = configuration.getIndexValueBlockSize();
        }

        alterOperationBuilder.ofAddIndex(
                tableNamePosition,
                tableToken,
                metadata.getTableId(),
                columnName,
                Numbers.ceilPow2(indexValueBlockSize)
        );
        securityContext.authorizeAlterTableAddIndex(tableToken, alterOperationBuilder.getExtraStrInfo());
        compiledQuery.ofAlter(alterOperationBuilder.build());
    }

    private void alterTableColumnCacheFlag(
            SecurityContext securityContext,
            int tableNamePosition,
            TableToken tableToken,
            int columnNamePosition,
            CharSequence columnName,
            TableRecordMetadata metadata,
            boolean cache
    ) throws SqlException {
        int columnIndex = metadata.getColumnIndexQuiet(columnName);
        if (columnIndex == -1) {
            throw SqlException.invalidColumn(columnNamePosition, columnName);
        }

        final int type = metadata.getColumnType(columnIndex);
        if (!ColumnType.isSymbol(type)) {
            throw SqlException.position(columnNamePosition).put("cache is only supported for symbol type [column=").put(columnName).put(", type=").put(ColumnType.nameOf(type)).put(']');
        }

        if (cache) {
            alterOperationBuilder.ofCacheSymbol(tableNamePosition, tableToken, metadata.getTableId(), columnName);
        } else {
            alterOperationBuilder.ofRemoveCacheSymbol(tableNamePosition, tableToken, metadata.getTableId(), columnName);
        }

        securityContext.authorizeAlterTableAlterColumnCache(tableToken, alterOperationBuilder.getExtraStrInfo());
        compiledQuery.ofAlter(alterOperationBuilder.build());
    }

    private void alterTableColumnDropIndex(
            SecurityContext securityContext,
            int tableNamePosition,
            TableToken tableToken,
            int columnNamePosition,
            CharSequence columnName,
            TableRecordMetadata metadata
    ) throws SqlException {
        int columnIndex = metadata.getColumnIndexQuiet(columnName);
        if (columnIndex == -1) {
            throw SqlException.invalidColumn(columnNamePosition, columnName);
        }

        final int type = metadata.getColumnType(columnIndex);
        if (!ColumnType.isSymbol(type)) {
            throw SqlException.position(columnNamePosition).put("indexes are only supported for symbol type [column=").put(columnName).put(", type=").put(ColumnType.nameOf(type)).put(']');
        }

        alterOperationBuilder.ofDropIndex(tableNamePosition, tableToken, metadata.getTableId(), columnName, columnNamePosition);
        securityContext.authorizeAlterTableDropIndex(tableToken, alterOperationBuilder.getExtraStrInfo());
        compiledQuery.ofAlter(alterOperationBuilder.build());
    }

    private void alterTableDedupEnable(int tableNamePosition, TableToken tableToken, TableRecordMetadata tableMetadata, GenericLexer lexer) throws SqlException {
        if (!tableMetadata.isWalEnabled()) {
            throw SqlException.$(tableNamePosition, "deduplication is only supported for WAL tables");
        }
        AlterOperationBuilder setDedup = alterOperationBuilder.ofDedupEnable(
                tableNamePosition,
                tableToken
        );
        CharSequence tok = SqlUtil.fetchNext(lexer);

        boolean tsIncludedInDedupColumns = false;

        // ALTER TABLE abc DEDUP <ENABLE> UPSERT KEYS(a, b)
        // ENABLE word is not mandatory to be compatible v7.3
        // where it was omitted from the syntax
        if (tok != null && isEnableKeyword(tok)) {
            tok = SqlUtil.fetchNext(lexer);
        }

        if (tok == null || !isUpsertKeyword(tok)) {
            throw SqlException.position(lexer.lastTokenPosition()).put("expected 'upsert'");
        }

        tok = SqlUtil.fetchNext(lexer);
        if (tok == null || !isKeysKeyword(tok)) {
            throw SqlException.position(lexer.lastTokenPosition()).put("expected 'keys'");
        }

        tok = SqlUtil.fetchNext(lexer);
        if (tok != null && Chars.equals(tok, '(')) {
            tok = SqlUtil.fetchNext(lexer);

            int columnListPos = lexer.lastTokenPosition();

            while (tok != null && !Chars.equals(tok, ')')) {
                validateLiteral(lexer.lastTokenPosition(), tok);
                final CharSequence columnName = GenericLexer.unquote(tok);

                int colIndex = tableMetadata.getColumnIndexQuiet(columnName);
                if (colIndex < 0) {
                    throw SqlException.position(lexer.lastTokenPosition()).put("deduplicate key column not found [column=").put(columnName).put(']');
                }

                if (colIndex == tableMetadata.getTimestampIndex()) {
                    tsIncludedInDedupColumns = true;
                }
                setDedup.setDedupKeyFlag(tableMetadata.getWriterIndex(colIndex));

                tok = SqlUtil.fetchNext(lexer);
                if (tok != null && Chars.equals(tok, ',')) {
                    tok = SqlUtil.fetchNext(lexer);
                }
            }

            if (tok == null || !Chars.equals(tok, ')')) {
                throw SqlException.position(lexer.getPosition()).put("')' expected");
            }

            if (!tsIncludedInDedupColumns) {
                throw SqlException.position(columnListPos).put("deduplicate key list must include dedicated timestamp column");
            }

        } else {
            throw SqlException.$(lexer.getPosition(), "deduplicate key column list expected");
        }
        compiledQuery.ofAlter(setDedup.build());
    }

    private void alterTableDropColumn(
            SecurityContext securityContext,
            int tableNamePosition,
            TableToken tableToken,
            TableRecordMetadata metadata
    ) throws SqlException {
        AlterOperationBuilder dropColumnStatement = alterOperationBuilder.ofDropColumn(tableNamePosition, tableToken, metadata.getTableId());
        int semicolonPos = -1;
        do {
            CharSequence tok = GenericLexer.unquote(maybeExpectToken(lexer, "column name", semicolonPos < 0));
            if (semicolonPos >= 0) {
                if (tok != null) {
                    throw SqlException.$(lexer.lastTokenPosition(), "',' expected");
                }
                break;
            }

            if (metadata.getColumnIndexQuiet(tok) == -1) {
                throw SqlException.invalidColumn(lexer.lastTokenPosition(), tok);
            }

            CharSequence columnName = tok;
            dropColumnStatement.ofDropColumn(columnName);
            tok = SqlUtil.fetchNext(lexer);

            if (tok == null || (!isSingleQueryMode && isSemicolon(tok))) {
                break;
            }

            semicolonPos = Chars.equals(tok, ';') ? lexer.lastTokenPosition() : -1;
            if (semicolonPos < 0 && !Chars.equals(tok, ',')) {
                unknownDropColumnSuffix(securityContext, tok, tableToken, dropColumnStatement);
                return;
            }
        } while (true);

        securityContext.authorizeAlterTableDropColumn(tableToken, dropColumnStatement.getExtraStrInfo());
        compiledQuery.ofAlter(alterOperationBuilder.build());
    }

    private void alterTableDropConvertDetachOrAttachPartition(
            TableRecordMetadata tableMetadata,
            TableToken tableToken,
            int action,
            SqlExecutionContext executionContext
    ) throws SqlException {
        final int pos = lexer.lastTokenPosition();
        TableReader reader = null;
        if (!tableMetadata.isWalEnabled() || executionContext.isWalApplication()) {
            reader = executionContext.getReader(tableToken);
        }

        try {
            if (reader != null && !PartitionBy.isPartitioned(reader.getMetadata().getPartitionBy())) {
                throw SqlException.$(pos, "table is not partitioned");
            }

            // Tables with ARRAYS cannot be converter to Parquet, for now
            if (action == PartitionAction.CONVERT_TO_PARQUET) {
                for (int i = 0, n = tableMetadata.getColumnCount(); i < n; i++) {
                    if (ColumnType.isArray(tableMetadata.getColumnType(i))) {
                        throw SqlException.$(pos, "tables with array columns cannot be converted to Parquet partitions yet [table=").put(tableToken.getTableName()).put(", column=").put(tableMetadata.getColumnName(i)).put(']');
                    }
                }
            }

            final CharSequence tok = expectToken(lexer, "'list' or 'where'");
            if (isListKeyword(tok)) {
                alterTableDropConvertDetachOrAttachPartitionByList(tableMetadata, tableToken, reader, pos, action);
            } else if (isWhereKeyword(tok)) {
                AlterOperationBuilder alterOperationBuilder;
                switch (action) {
                    case PartitionAction.DROP:
                        alterOperationBuilder = this.alterOperationBuilder.ofDropPartition(pos, tableToken, tableMetadata.getTableId());
                        break;
                    case PartitionAction.DETACH:
                        alterOperationBuilder = this.alterOperationBuilder.ofDetachPartition(pos, tableToken, tableMetadata.getTableId());
                        break;
                    case PartitionAction.CONVERT_TO_PARQUET:
                    case PartitionAction.CONVERT_TO_NATIVE:
                        final boolean toParquet = action == PartitionAction.CONVERT_TO_PARQUET;
                        alterOperationBuilder = this.alterOperationBuilder.ofConvertPartition(pos, tableToken, tableMetadata.getTableId(), toParquet);
                        break;
                    default:
                        throw SqlException.$(pos, "WHERE clause can only be used with command DROP PARTITION, DETACH PARTITION or CONVERT PARTITION");
                }

                final int functionPosition = lexer.getPosition();
                ExpressionNode expr = parser.expr(lexer, (QueryModel) null, this);
                String designatedTimestampColumnName = null;
                int tsIndex = tableMetadata.getTimestampIndex();
                if (tsIndex >= 0) {
                    designatedTimestampColumnName = tableMetadata.getColumnName(tsIndex);
                }
                if (designatedTimestampColumnName != null) {
                    GenericRecordMetadata metadata = new GenericRecordMetadata();
                    metadata.add(new TableColumnMetadata(designatedTimestampColumnName, ColumnType.TIMESTAMP, null));
                    Function function = functionParser.parseFunction(expr, metadata, executionContext);
                    try {
                        if (function != null && ColumnType.isBoolean(function.getType())) {
                            function.init(null, executionContext);
                            if (reader != null) {
                                int affected = filterPartitions(function, functionPosition, reader, alterOperationBuilder);
                                if (affected == 0) {
                                    throw CairoException.partitionManipulationRecoverable().position(functionPosition)
                                            .put("no partitions matched WHERE clause");
                                }
                            }
                            compiledQuery.ofAlter(this.alterOperationBuilder.build());
                        } else {
                            throw SqlException.$(lexer.lastTokenPosition(), "boolean expression expected");
                        }
                    } finally {
                        Misc.free(function);
                    }
                } else {
                    throw SqlException.$(lexer.lastTokenPosition(), "this table does not have a designated timestamp column");
                }
            } else {
                throw SqlException.$(lexer.lastTokenPosition(), "'list' or 'where' expected");
            }
        } finally {
            Misc.free(reader);
        }
    }

    private void alterTableDropConvertDetachOrAttachPartitionByList(
            TableRecordMetadata tableMetadata,
            TableToken tableToken,
            @Nullable TableReader reader,
            int pos,
            int action
    ) throws SqlException {
        final AlterOperationBuilder alterOperationBuilder;
        switch (action) {
            case PartitionAction.CONVERT_TO_PARQUET:
            case PartitionAction.CONVERT_TO_NATIVE:
                final boolean toParquet = action == PartitionAction.CONVERT_TO_PARQUET;
                alterOperationBuilder = this.alterOperationBuilder.ofConvertPartition(pos, tableToken, tableMetadata.getTableId(), toParquet);
                break;
            case PartitionAction.DROP:
                alterOperationBuilder = this.alterOperationBuilder.ofDropPartition(pos, tableToken, tableMetadata.getTableId());
                break;
            case PartitionAction.FORCE_DROP:
                alterOperationBuilder = this.alterOperationBuilder.ofForceDropPartition(pos, tableToken, tableMetadata.getTableId());
                break;
            case PartitionAction.DETACH:
                alterOperationBuilder = this.alterOperationBuilder.ofDetachPartition(pos, tableToken, tableMetadata.getTableId());
                break;
            case PartitionAction.ATTACH:
                // attach
                alterOperationBuilder = this.alterOperationBuilder.ofAttachPartition(pos, tableToken, tableMetadata.getTableId());
                break;
            default:
                alterOperationBuilder = null;
                assert false;
        }

        int semicolonPos = -1;
        do {
            CharSequence tok = maybeExpectToken(lexer, "partition name", semicolonPos < 0);
            if (semicolonPos >= 0) {
                if (tok != null) {
                    throw SqlException.$(lexer.lastTokenPosition(), "',' expected");
                }
                break;
            }
            if (Chars.equals(tok, ',') || Chars.equals(tok, ';')) {
                throw SqlException.$(lexer.lastTokenPosition(), "partition name missing");
            }
            final CharSequence partitionName = GenericLexer.unquote(tok); // potentially a full timestamp, or part of it
            final int lastPosition = lexer.lastTokenPosition();

            // reader == null means it's compilation for WAL table
            // before applying to WAL writer
            final int timestampType;
            final int partitionBy;
            if (reader != null) {
                partitionBy = reader.getPartitionedBy();
                timestampType = reader.getMetadata().getTimestampType();
            } else {
                try (TableMetadata meta = engine.getTableMetadata(tableToken)) {
                    partitionBy = meta.getPartitionBy();
                    timestampType = meta.getTimestampType();
                }
            }
            try {
                // When force drop partitions, allow to specify partitions with the full format and split part timestamp
                // like 2022-02-26T155900-000001
                // Otherwise ignore the split time part.
                int hi = action == PartitionAction.FORCE_DROP ? partitionName.length() : -1;
                long timestamp = PartitionBy.parsePartitionDirName(partitionName, timestampType, partitionBy, 0, hi);
                alterOperationBuilder.addPartitionToList(timestamp, lastPosition);
            } catch (CairoException e) {
                throw SqlException.$(lexer.lastTokenPosition(), e.getFlyweightMessage());
            }

            tok = SqlUtil.fetchNext(lexer);
            if (tok == null || (!isSingleQueryMode && isSemicolon(tok))) {
                break;
            }

            semicolonPos = Chars.equals(tok, ';') ? lexer.lastTokenPosition() : -1;
            if (semicolonPos < 0 && !Chars.equals(tok, ',')) {
                throw SqlException.$(lexer.lastTokenPosition(), "',' expected");
            }
        } while (true);

        compiledQuery.ofAlter(alterOperationBuilder.build());
    }

    private void alterTableRenameColumn(
            SecurityContext securityContext,
            int tableNamePosition,
            TableToken tableToken,
            TableRecordMetadata metadata
    ) throws SqlException {
        AlterOperationBuilder renameColumnStatement = alterOperationBuilder.ofRenameColumn(tableNamePosition, tableToken, metadata.getTableId());
        int hadSemicolonPos = -1;

        do {
            CharSequence tok = GenericLexer.unquote(maybeExpectToken(lexer, "current column name", hadSemicolonPos < 0));
            if (hadSemicolonPos >= 0) {
                if (tok != null) {
                    throw SqlException.$(hadSemicolonPos, "',' expected");
                }
                break;
            }
            int columnIndex = metadata.getColumnIndexQuiet(tok);
            if (columnIndex == -1) {
                throw SqlException.invalidColumn(lexer.lastTokenPosition(), tok);
            }
            CharSequence existingName = GenericLexer.immutableOf(tok);

            tok = expectToken(lexer, "'to' expected");
            if (!isToKeyword(tok)) {
                throw SqlException.$(lexer.lastTokenPosition(), "'to' expected'");
            }

            tok = GenericLexer.unquote(expectToken(lexer, "new column name"));
            if (Chars.equals(existingName, tok)) {
                throw SqlException.$(lexer.lastTokenPosition(), "new column name is identical to existing name");
            }

            if (metadata.getColumnIndexQuiet(tok) > -1) {
                throw SqlException.$(lexer.lastTokenPosition(), " column already exists");
            }

            if (!TableUtils.isValidColumnName(tok, configuration.getMaxFileNameLength())) {
                throw SqlException.$(lexer.lastTokenPosition(), " new column name contains invalid characters");
            }

            CharSequence newName = GenericLexer.immutableOf(tok);
            renameColumnStatement.ofRenameColumn(existingName, newName);

            tok = SqlUtil.fetchNext(lexer);

            if (tok == null || (!isSingleQueryMode && isSemicolon(tok))) {
                break;
            }

            hadSemicolonPos = Chars.equals(tok, ';') ? lexer.lastTokenPosition() : -1;
            if (hadSemicolonPos < 0 && !Chars.equals(tok, ',')) {
                throw SqlException.$(lexer.lastTokenPosition(), "',' expected");
            }
        } while (true);

        securityContext.authorizeAlterTableRenameColumn(tableToken, alterOperationBuilder.getExtraStrInfo());
        compiledQuery.ofAlter(alterOperationBuilder.build());
    }

    private void alterTableResume(int tableNamePosition, TableToken tableToken, long resumeFromTxn, SqlExecutionContext executionContext) {
        try {
            engine.getTableSequencerAPI().resumeTable(tableToken, resumeFromTxn);
            executionContext.storeTelemetry(TelemetrySystemEvent.WAL_APPLY_RESUME, TelemetryOrigin.WAL_APPLY);
            compiledQuery.ofTableResume();
        } catch (CairoException ex) {
            LOG.critical().$("table resume failed [table=").$(tableToken)
                    .$(", msg=").$safe(ex.getFlyweightMessage())
                    .$(", errno=").$(ex.getErrno())
                    .I$();
            ex.position(tableNamePosition);
            throw ex;
        }
    }

    private void alterTableSetParam(
            CharSequence paramName, CharSequence value, int paramNamePosition,
            TableToken tableToken, int tableNamePosition, int tableId
    ) throws SqlException {
        if (isMaxUncommittedRowsKeyword(paramName)) {
            int maxUncommittedRows;
            try {
                maxUncommittedRows = Numbers.parseInt(value);
            } catch (NumericException e) {
                throw SqlException.$(paramNamePosition, "invalid value [value=").put(value)
                        .put(",parameter=").put(paramName)
                        .put(']');
            }
            if (maxUncommittedRows < 0) {
                throw SqlException.$(paramNamePosition, "maxUncommittedRows must be non negative");
            }
            compiledQuery.ofAlter(alterOperationBuilder.ofSetParamUncommittedRows(
                    tableNamePosition, tableToken, tableId, maxUncommittedRows).build());
        } else if (isO3MaxLagKeyword(paramName)) {
            long o3MaxLag = SqlUtil.expectMicros(value, paramNamePosition);
            if (o3MaxLag < 0) {
                throw SqlException.$(paramNamePosition, "o3MaxLag must be non negative");
            }
            compiledQuery.ofAlter(alterOperationBuilder.ofSetO3MaxLag(tableNamePosition, tableToken, tableId, o3MaxLag).build());
        } else {
            throw SqlException.$(paramNamePosition, "unknown parameter '").put(paramName).put('\'');
        }
    }

    private void alterTableSetType(
            SqlExecutionContext executionContext,
            int pos,
            TableToken tableToken,
            byte walFlag
    ) throws SqlException {
        executionContext.getSecurityContext().authorizeAlterTableSetType(tableToken);
        try {
            try (TableReader reader = engine.getReader(tableToken)) {
                if (reader != null && !PartitionBy.isPartitioned(reader.getMetadata().getPartitionBy())) {
                    throw SqlException.$(pos, "Cannot convert non-partitioned table");
                }
            }

            path.of(configuration.getDbRoot()).concat(tableToken.getDirName());
            TableUtils.createConvertFile(ff, path, walFlag);
            compiledQuery.ofTableSetType();
        } catch (CairoException e) {
            throw SqlException.position(pos)
                    .put(e.getFlyweightMessage())
                    .put("[errno=").put(e.getErrno()).put(']');
        }
    }

    private void alterTableSuspend(int tableNamePosition, TableToken tableToken, ErrorTag errorTag, String errorMessage, SqlExecutionContext executionContext) {
        try {
            engine.getTableSequencerAPI().suspendTable(tableToken, errorTag, errorMessage);
            executionContext.storeTelemetry(TelemetrySystemEvent.WAL_APPLY_SUSPEND, TelemetryOrigin.WAL_APPLY);
            compiledQuery.ofTableSuspend();
        } catch (CairoException ex) {
            LOG.critical().$("table suspend failed [table=").$(tableToken)
                    .$(", error=").$safe(ex.getFlyweightMessage())
                    .$(", errno=").$(ex.getErrno())
                    .I$();
            ex.position(tableNamePosition);
            throw ex;
        }
    }

    private CharSequence authorizeInsertForCopy(SecurityContext securityContext, CopyModel model) {
        final CharSequence tableName = GenericLexer.unquote(model.getTableName());
        final TableToken tt = engine.getTableTokenIfExists(tableName);
        if (tt != null) {
            // for existing table user have to have INSERT permission
            // if the table is to be created, later we will check for CREATE TABLE permission instead
            securityContext.authorizeInsert(tt);
        }
        return tableName;
    }

    private void checkMatViewModification(ExecutionModel executionModel) throws SqlException {
        final CharSequence name = executionModel.getTableName();
        final TableToken tableToken = engine.getTableTokenIfExists(name);
        if (tableToken != null && tableToken.isMatView()) {
            throw SqlException.position(executionModel.getTableNameExpr().position).put("cannot modify materialized view [view=").put(name).put(']');
        }
    }

    private void checkMatViewModification(TableToken tableToken) throws SqlException {
        if (tableToken != null && tableToken.isMatView()) {
            throw SqlException.position(lexer.lastTokenPosition()).put("cannot modify materialized view [view=").put(tableToken.getTableName()).put(']');
        }
    }

    private void clearExceptSqlText() {
        sqlNodePool.clear();
        characterStore.clear();
        queryColumnPool.clear();
        queryModelPool.clear();
        optimiser.clear();
        parser.clear();
        backupAgent.clear();
        alterOperationBuilder.clear();
        functionParser.clear();
        compiledQuery.clear();
        columnNames.clear();
    }

    private void compileAlter(SqlExecutionContext executionContext, @Transient CharSequence sqlText) throws SqlException {
        CharSequence tok = SqlUtil.fetchNext(lexer);
        if (tok == null || (!isTableKeyword(tok) && !isMaterializedKeyword(tok))) {
            compileAlterExt(executionContext, tok);
            return;
        }
        if (isTableKeyword(tok)) {
            compileAlterTable(executionContext);
        } else {
            compileAlterMatView(executionContext);
        }
    }

    private void compileAlterMatView(SqlExecutionContext executionContext) throws SqlException {
        CharSequence tok = expectToken(lexer, "'view'");
        if (!isViewKeyword(tok)) {
            throw SqlException.$(lexer.lastTokenPosition(), "'view' expected'");
        }

        final int matViewNamePosition = lexer.getPosition();
        tok = expectToken(lexer, "materialized view name");
        assertNameIsQuotedOrNotAKeyword(tok, matViewNamePosition);
        final TableToken matViewToken = tableExistsOrFail(matViewNamePosition, GenericLexer.unquote(tok), executionContext);
        if (!matViewToken.isMatView()) {
            throw SqlException.$(lexer.lastTokenPosition(), "materialized view name expected");
        }
        final SecurityContext securityContext = executionContext.getSecurityContext();
        final MatViewDefinition viewDefinition = engine.getMatViewGraph().getViewDefinition(matViewToken);
        if (viewDefinition == null) {
            throw SqlException.$(lexer.lastTokenPosition(), "materialized view does not exist");
        }

        try (TableRecordMetadata tableMetadata = executionContext.getMetadataForWrite(matViewToken)) {
            tok = expectToken(lexer, "'alter' or 'resume' or 'suspend'");
            if (isAlterKeyword(tok)) {
                expectKeyword(lexer, "column");
                final int columnNamePosition = lexer.getPosition();
                tok = expectToken(lexer, "column name");
                final CharSequence columnName = GenericLexer.immutableOf(tok);
                final int columnIndex = tableMetadata.getColumnIndexQuiet(columnName);
                if (columnIndex == -1) {
                    throw SqlException.walRecoverable(columnNamePosition).put("column '").put(columnName)
                            .put("' does not exist in materialized view '").put(matViewToken.getTableName()).put('\'');
                }

                expectKeyword(lexer, "symbol");
                alterTableChangeSymbolCapacity(
                        securityContext,
                        matViewNamePosition,
                        matViewToken,
                        columnNamePosition,
                        columnName,
                        tableMetadata,
                        columnIndex
                );
            } else if (isSetKeyword(tok)) {
                tok = expectToken(lexer, "'ttl' or 'refresh'");
                if (isTtlKeyword(tok)) {
                    final int ttlValuePos = lexer.getPosition();
                    final int ttlHoursOrMonths = SqlParser.parseTtlHoursOrMonths(lexer);
                    try (TableMetadata matViewMeta = engine.getTableMetadata(matViewToken)) {
                        PartitionBy.validateTtlGranularity(matViewMeta.getPartitionBy(), ttlHoursOrMonths, ttlValuePos);
                    }
                    final AlterOperationBuilder setTtl = alterOperationBuilder.ofSetTtl(
                            matViewNamePosition,
                            matViewToken,
                            tableMetadata.getTableId(),
                            ttlHoursOrMonths
                    );
                    compiledQuery.ofAlter(setTtl.build());
                } else if (isRefreshKeyword(tok)) {
                    tok = expectToken(lexer, "'every' or 'limit'");
                    if (isEveryKeyword(tok)) {
                        if (viewDefinition.getRefreshType() != MatViewDefinition.REFRESH_TYPE_TIMER) {
                            throw SqlException.$(lexer.lastTokenPosition(), "materialized view must be of timer refresh type");
                        }

                        final long periodLength = viewDefinition.getPeriodLength();
                        final long oldStart = viewDefinition.getTimerStart();
                        // Use the current time as the start timestamp if it wasn't specified.
                        long start = configuration.getMicrosecondClock().getTicks();

                        tok = expectToken(lexer, "interval");
                        final int interval = Timestamps.getStrideMultiple(tok);
                        final char unit = Timestamps.getStrideUnit(tok, lexer.lastTokenPosition());
                        SqlParser.validateMatViewEveryUnit(unit, lexer.lastTokenPosition());
                        tok = SqlUtil.fetchNext(lexer);

                        if (tok != null && isStartKeyword(tok)) {
                            if (periodLength > 0) {
                                throw SqlException.$(lexer.lastTokenPosition(), "changing start timestamp is not allowed on period materialized views");
                            }
                            tok = expectToken(lexer, "START timestamp");
                            try {
                                start = MicrosTimestampDriver.floor(GenericLexer.unquote(tok));
                            } catch (NumericException e) {
                                throw SqlException.$(lexer.lastTokenPosition(), "invalid START timestamp value");
                            }
                            tok = SqlUtil.fetchNext(lexer);
                        } else if (periodLength > 0) {
                            // Start can't be changed on period mat views, so keep it unchanged.
                            start = oldStart;
                        }

<<<<<<< HEAD
                        if (isEveryKeyword(tok)) {
                            if (start == Numbers.LONG_NULL) {
                                // Use the current time as the start timestamp if it wasn't specified.
                                start = configuration.getMicrosecondClock().getTicks();
                            }
                            tok = expectToken(lexer, "interval");
                            final int interval = CommonUtils.getStrideMultiple(tok);
                            final char unit = Timestamps.getStrideUnit(tok, lexer.lastTokenPosition());
                            SqlParser.validateMatViewIntervalUnit(unit, lexer.lastTokenPosition());
                            final AlterOperationBuilder setTimer = alterOperationBuilder.ofSetMatViewRefreshTimer(
                                    matViewNamePosition,
                                    matViewToken,
                                    tableMetadata.getTableId(),
                                    start,
                                    interval,
                                    unit
                            );
                            compiledQuery.ofAlter(setTimer.build());
                        } else if (start != Numbers.LONG_NULL) {
                            throw SqlException.position(lexer.lastTokenPosition()).put("'every' expected");
=======
                        if (tok != null && !isSemicolon(tok)) {
                            throw SqlException.unexpectedToken(lexer.lastTokenPosition(), tok);
>>>>>>> 28a6f635
                        }

                        final AlterOperationBuilder setTimer = alterOperationBuilder.ofSetMatViewRefreshTimer(
                                matViewNamePosition,
                                matViewToken,
                                tableMetadata.getTableId(),
                                start,
                                interval,
                                unit
                        );
                        compiledQuery.ofAlter(setTimer.build());
                    } else if (isLimitKeyword(tok)) {
                        final int limitHoursOrMonths = SqlParser.parseTtlHoursOrMonths(lexer);
                        final AlterOperationBuilder setRefreshLimit = alterOperationBuilder.ofSetMatViewRefreshLimit(
                                matViewNamePosition,
                                matViewToken,
                                tableMetadata.getTableId(),
                                limitHoursOrMonths
                        );
                        compiledQuery.ofAlter(setRefreshLimit.build());
                    } else {
                        throw SqlException.$(lexer.lastTokenPosition(), "'every' or 'limit' expected");
                    }
                } else {
                    throw SqlException.$(lexer.lastTokenPosition(), "'ttl' or 'refresh' or 'start' expected");
                }
            } else if (isResumeKeyword(tok)) {
                parseResumeWal(matViewToken, matViewNamePosition, executionContext);
            } else if (isSuspendKeyword(tok)) {
                parseSuspendWal(matViewToken, matViewNamePosition, executionContext);
            } else {
                throw SqlException.$(lexer.lastTokenPosition(), "'alter' or 'resume' or 'suspend' expected");
            }
        } catch (CairoException e) {
            LOG.info().$("could not alter materialized view [view=").$(matViewToken.getTableName())
                    .$(", msg=").$safe(e.getFlyweightMessage())
                    .$(", errno=").$(e.getErrno())
                    .I$();
            if (e.getPosition() == 0) {
                e.position(lexer.lastTokenPosition());
            }
            throw e;
        }
    }

    private void compileAlterTable(SqlExecutionContext executionContext) throws SqlException {
        final int tableNamePosition = lexer.getPosition();
        CharSequence tok = expectToken(lexer, "table name");
        assertNameIsQuotedOrNotAKeyword(tok, tableNamePosition);
        final TableToken tableToken = tableExistsOrFail(tableNamePosition, GenericLexer.unquote(tok), executionContext);
        checkMatViewModification(tableToken);
        final SecurityContext securityContext = executionContext.getSecurityContext();

        try (TableRecordMetadata tableMetadata = executionContext.getMetadataForWrite(tableToken)) {
            tok = expectToken(lexer, ALTER_TABLE_EXPECTED_TOKEN_DESCR);

            if (isAddKeyword(tok)) {
                securityContext.authorizeAlterTableAddColumn(tableToken);
                alterTableAddColumn(executionContext.getSecurityContext(), tableNamePosition, tableToken, tableMetadata);
            } else if (isConvertKeyword(tok)) {
                tok = expectToken(lexer, "'partition'");
                if (!isPartitionKeyword(tok)) {
                    throw SqlException.$(lexer.lastTokenPosition(), "'partition' expected");
                }
                tok = expectToken(lexer, "'to'");
                if (!isToKeyword(tok)) {
                    throw SqlException.$(lexer.lastTokenPosition(), "'to' expected");
                }
                tok = expectToken(lexer, "'parquet' or 'native'");
                final int action;
                if (isParquetKeyword(tok)) {
                    action = PartitionAction.CONVERT_TO_PARQUET;
                } else if (isNativeKeyword(tok)) {
                    action = PartitionAction.CONVERT_TO_NATIVE;
                } else {
                    throw SqlException.$(lexer.lastTokenPosition(), "'parquet' or 'native' expected");
                }
                alterTableDropConvertDetachOrAttachPartition(tableMetadata, tableToken, action, executionContext);
            } else if (isDropKeyword(tok)) {
                tok = expectToken(lexer, "'column' or 'partition'");
                if (isColumnKeyword(tok)) {
                    alterTableDropColumn(executionContext.getSecurityContext(), tableNamePosition, tableToken, tableMetadata);
                } else if (isPartitionKeyword(tok)) {
                    securityContext.authorizeAlterTableDropPartition(tableToken);
                    alterTableDropConvertDetachOrAttachPartition(tableMetadata, tableToken, PartitionAction.DROP, executionContext);
                } else {
                    throw SqlException.$(lexer.lastTokenPosition(), "'column' or 'partition' expected");
                }
            } else if (isRenameKeyword(tok)) {
                tok = expectToken(lexer, "'column'");
                if (isColumnKeyword(tok)) {
                    alterTableRenameColumn(securityContext, tableNamePosition, tableToken, tableMetadata);
                } else {
                    throw SqlException.$(lexer.lastTokenPosition(), "'column' expected");
                }
            } else if (isAttachKeyword(tok)) {
                tok = expectToken(lexer, "'partition'");
                if (isPartitionKeyword(tok)) {
                    securityContext.authorizeAlterTableAttachPartition(tableToken);
                    alterTableDropConvertDetachOrAttachPartition(tableMetadata, tableToken, PartitionAction.ATTACH, executionContext);
                } else {
                    throw SqlException.$(lexer.lastTokenPosition(), "'partition' expected");
                }
            } else if (isDetachKeyword(tok)) {
                tok = expectToken(lexer, "'partition'");
                if (isPartitionKeyword(tok)) {
                    securityContext.authorizeAlterTableDetachPartition(tableToken);
                    alterTableDropConvertDetachOrAttachPartition(tableMetadata, tableToken, PartitionAction.DETACH, executionContext);
                } else {
                    throw SqlException.$(lexer.lastTokenPosition(), "'partition' expected");
                }
            } else if (isForceKeyword(tok)) {
                tok = expectToken(lexer, "'drop'");
                if (isDropKeyword(tok)) {
                    tok = expectToken(lexer, "'partition'");
                    if (isPartitionKeyword(tok)) {
                        tok = expectToken(lexer, "'list'");
                        if (isListKeyword(tok)) {
                            securityContext.authorizeAlterTableDropPartition(tableToken);
                            alterTableDropConvertDetachOrAttachPartitionByList(tableMetadata, tableToken, null, lexer.lastTokenPosition(), PartitionAction.FORCE_DROP);
                        } else {
                            throw SqlException.$(lexer.lastTokenPosition(), "'list' expected");
                        }
                    } else {
                        throw SqlException.$(lexer.lastTokenPosition(), "'partition' expected");
                    }
                } else {
                    throw SqlException.$(lexer.lastTokenPosition(), "'drop' expected");
                }
            } else if (isAlterKeyword(tok)) {
                tok = expectToken(lexer, "'column'");
                if (isColumnKeyword(tok)) {
                    final int columnNamePosition = lexer.getPosition();
                    tok = expectToken(lexer, "column name");
                    final CharSequence columnName = GenericLexer.immutableOf(tok);
                    final int columnIndex = tableMetadata.getColumnIndexQuiet(columnName);
                    if (columnIndex == -1) {
                        throw SqlException.walRecoverable(columnNamePosition).put("column '").put(columnName)
                                .put("' does not exist in table '").put(tableToken.getTableName()).put('\'');
                    }

                    tok = expectToken(lexer, "'add index' or 'drop index' or 'type' or 'cache' or 'nocache' or 'symbol'");
                    if (isAddKeyword(tok)) {
                        expectKeyword(lexer, "index");
                        tok = SqlUtil.fetchNext(lexer);
                        int indexValueCapacity = -1;

                        if (tok != null && (!isSemicolon(tok))) {
                            if (!isCapacityKeyword(tok)) {
                                throw SqlException.$(lexer.lastTokenPosition(), "'capacity' expected");
                            } else {
                                tok = expectToken(lexer, "capacity value");
                                try {
                                    indexValueCapacity = Numbers.parseInt(tok);
                                    if (indexValueCapacity <= 0) {
                                        throw SqlException.$(lexer.lastTokenPosition(), "positive integer literal expected as index capacity");
                                    }
                                } catch (NumericException e) {
                                    throw SqlException.$(lexer.lastTokenPosition(), "positive integer literal expected as index capacity");
                                }
                            }
                        }

                        alterTableColumnAddIndex(
                                securityContext,
                                tableNamePosition,
                                tableToken,
                                columnNamePosition,
                                columnName,
                                tableMetadata,
                                indexValueCapacity
                        );
                    } else if (isDropKeyword(tok)) {
                        // alter table <table name> alter column drop index
                        expectKeyword(lexer, "index");
                        tok = SqlUtil.fetchNext(lexer);
                        if (tok != null && !isSemicolon(tok)) {
                            throw SqlException.$(lexer.lastTokenPosition(), "unexpected token [").put(tok).put("] while trying to drop index");
                        }
                        alterTableColumnDropIndex(
                                securityContext,
                                tableNamePosition,
                                tableToken,
                                columnNamePosition,
                                columnName,
                                tableMetadata
                        );
                    } else if (isCacheKeyword(tok)) {
                        alterTableColumnCacheFlag(
                                securityContext,
                                tableNamePosition,
                                tableToken,
                                columnNamePosition,
                                columnName,
                                tableMetadata,
                                true
                        );
                    } else if (isNoCacheKeyword(tok)) {
                        alterTableColumnCacheFlag(
                                securityContext,
                                tableNamePosition,
                                tableToken,
                                columnNamePosition,
                                columnName,
                                tableMetadata,
                                false
                        );
                    } else if (isTypeKeyword(tok)) {
                        alterTableChangeColumnType(
                                securityContext,
                                tableNamePosition,
                                tableToken,
                                columnNamePosition,
                                columnName,
                                tableMetadata,
                                columnIndex
                        );
                    } else if (isSymbolKeyword(tok)) {
                        alterTableChangeSymbolCapacity(
                                securityContext,
                                tableNamePosition,
                                tableToken,
                                columnNamePosition,
                                columnName,
                                tableMetadata,
                                columnIndex
                        );
                    } else {
                        throw SqlException.$(lexer.lastTokenPosition(), "'add', 'drop', 'symbol', 'cache' or 'nocache' expected").put(" found '").put(tok).put('\'');
                    }
                } else {
                    throw SqlException.$(lexer.lastTokenPosition(), "'column' or 'partition' expected");
                }
            } else if (isSetKeyword(tok)) {
                tok = expectToken(lexer, "'param', 'ttl' or 'type'");
                if (isParamKeyword(tok)) {
                    final int paramNamePosition = lexer.getPosition();
                    tok = expectToken(lexer, "param name");
                    final CharSequence paramName = GenericLexer.immutableOf(tok);
                    tok = expectToken(lexer, "'='");
                    if (tok.length() == 1 && tok.charAt(0) == '=') {
                        CharSequence value = GenericLexer.immutableOf(SqlUtil.fetchNext(lexer));
                        alterTableSetParam(paramName, value, paramNamePosition, tableToken, tableNamePosition, tableMetadata.getTableId());
                    } else {
                        throw SqlException.$(lexer.lastTokenPosition(), "'=' expected");
                    }
                } else if (isTtlKeyword(tok)) {
                    final int ttlValuePos = lexer.getPosition();
                    final int ttlHoursOrMonths = SqlParser.parseTtlHoursOrMonths(lexer);
                    try (MetadataCacheReader metadataRO = engine.getMetadataCache().readLock()) {
                        CairoTable table = metadataRO.getTable(tableToken);
                        assert table != null : "CairoTable == null after we already checked it exists";
                        PartitionBy.validateTtlGranularity(table.getPartitionBy(), ttlHoursOrMonths, ttlValuePos);
                    }
                    final AlterOperationBuilder setTtl = alterOperationBuilder.ofSetTtl(
                            tableNamePosition,
                            tableToken,
                            tableMetadata.getTableId(),
                            ttlHoursOrMonths
                    );
                    compiledQuery.ofAlter(setTtl.build());
                } else if (isTypeKeyword(tok)) {
                    tok = expectToken(lexer, "'bypass' or 'wal'");
                    if (isBypassKeyword(tok)) {
                        tok = expectToken(lexer, "'wal'");
                        if (isWalKeyword(tok)) {
                            alterTableSetType(executionContext, tableNamePosition, tableToken, (byte) 0);
                        } else {
                            throw SqlException.$(lexer.lastTokenPosition(), "'wal' expected");
                        }
                    } else if (isWalKeyword(tok)) {
                        alterTableSetType(executionContext, tableNamePosition, tableToken, (byte) 1);
                    } else {
                        throw SqlException.$(lexer.lastTokenPosition(), "'bypass' or 'wal' expected");
                    }
                } else {
                    throw SqlException.$(lexer.lastTokenPosition(), "'param' or 'type' expected");
                }
            } else if (isResumeKeyword(tok)) {
                parseResumeWal(tableToken, tableNamePosition, executionContext);
            } else if (isSuspendKeyword(tok)) {
                parseSuspendWal(tableToken, tableNamePosition, executionContext);
            } else if (isSquashKeyword(tok)) {
                securityContext.authorizeAlterTableDropPartition(tableToken);
                tok = expectToken(lexer, "'partitions'");
                if (isPartitionsKeyword(tok)) {
                    compiledQuery.ofAlter(alterOperationBuilder.ofSquashPartitions(tableNamePosition, tableToken).build());
                } else {
                    throw SqlException.$(lexer.lastTokenPosition(), "'partitions' expected");
                }
            } else if (isDedupKeyword(tok) || isDeduplicateKeyword(tok)) {
                tok = expectToken(lexer, "'dedup columns'");

                if (isDisableKeyword(tok)) {
                    executionContext.getSecurityContext().authorizeAlterTableDedupDisable(tableToken);
                    final AlterOperationBuilder setDedup = alterOperationBuilder.ofDedupDisable(
                            tableNamePosition,
                            tableToken
                    );
                    compiledQuery.ofAlter(setDedup.build());
                } else {
                    lexer.unparseLast();
                    executionContext.getSecurityContext().authorizeAlterTableDedupEnable(tableToken);
                    alterTableDedupEnable(tableNamePosition, tableToken, tableMetadata, lexer);
                }
            } else {
                throw SqlException.$(lexer.lastTokenPosition(), ALTER_TABLE_EXPECTED_TOKEN_DESCR).put(" expected");
            }
        } catch (CairoException e) {
            LOG.info().$("could not alter table [table=").$(tableToken.getTableName())
                    .$(", msg=").$safe(e.getFlyweightMessage())
                    .$(", errno=").$(e.getErrno())
                    .I$();
            if (e.getPosition() == 0) {
                e.position(lexer.lastTokenPosition());
            }
            throw e;
        }
    }

    private void compileBegin(SqlExecutionContext executionContext, @Transient CharSequence sqlText) {
        compiledQuery.ofBegin();
    }

    private void compileCancel(SqlExecutionContext executionContext, @Transient CharSequence sqlText) throws SqlException {
        CharSequence tok = SqlUtil.fetchNext(lexer);
        if (tok == null || !isQueryKeyword(tok)) {
            throw SqlException.$(lexer.lastTokenPosition(), "'QUERY' expected'");
        }

        tok = SqlUtil.fetchNext(lexer);
        int position = lexer.lastTokenPosition();
        try {
            long queryId = Numbers.parseLong(tok);
            tok = SqlUtil.fetchNext(lexer);
            if (tok != null && !isSemicolon(tok)) {
                throw SqlException.unexpectedToken(lexer.lastTokenPosition(), tok);
            }
            try {
                if (!executionContext.getCairoEngine().getQueryRegistry().cancel(queryId, executionContext)) {
                    throw SqlException.$(position, "query to cancel not found in registry [id=").put(queryId).put(']');
                }
            } catch (CairoException e) {
                throw SqlException.$(position, e.getFlyweightMessage());
            }
            compiledQuery.ofCancelQuery();
        } catch (NumericException e) {
            throw SqlException.$(position, "non-negative integer literal expected as query id");
        }
    }

    private void compileCheckpoint(SqlExecutionContext executionContext, @Transient CharSequence sqlText) throws SqlException {
        executionContext.getSecurityContext().authorizeDatabaseSnapshot();
        executionContext.getCircuitBreaker().resetTimer();
        CharSequence tok = expectToken(lexer, "'create' or 'release'");

        if (isCreateKeyword(tok)) {
            engine.checkpointCreate(executionContext);
            compiledQuery.ofCheckpointCreate();
        } else if (Chars.equalsLowerCaseAscii(tok, "release")) {
            engine.checkpointRelease();
            compiledQuery.ofCheckpointRelease();
        } else {
            throw SqlException.position(lexer.lastTokenPosition()).put("'create' or 'release' expected");
        }
    }

    private void compileCommit(SqlExecutionContext executionContext, @Transient CharSequence sqlText) {
        compiledQuery.ofCommit();
    }

    private RecordCursorFactory compileCopy(SecurityContext securityContext, CopyModel model) throws SqlException {
        assert !model.isCancel();

        final CharSequence tableName = authorizeInsertForCopy(securityContext, model);

        if (model.getTimestampColumnName() == null
                && ((model.getPartitionBy() != -1 && model.getPartitionBy() != PartitionBy.NONE))) {
            throw SqlException.$(-1, "invalid option used for import without a designated timestamp (format or partition by)");
        }
        if (model.getDelimiter() < 0) {
            model.setDelimiter((byte) ',');
        }

        final ExpressionNode fileNameNode = model.getFileName();
        final CharSequence fileName = fileNameNode != null ? GenericLexer.assertNoDots(GenericLexer.unquote(fileNameNode.token), fileNameNode.position) : null;
        assert fileName != null;

        return new CopyFactory(
                messageBus,
                engine.getCopyContext(),
                Chars.toString(tableName),
                Chars.toString(fileName),
                model
        );
    }

    private RecordCursorFactory compileCopyCancel(SqlExecutionContext executionContext, CopyModel model) throws SqlException {
        assert model.isCancel();

        long cancelCopyID;
        String cancelCopyIDStr = Chars.toString(GenericLexer.unquote(model.getTableName()));
        try {
            cancelCopyID = Numbers.parseHexLong(cancelCopyIDStr);
        } catch (NumericException e) {
            throw SqlException.$(0, "copy cancel ID format is invalid: '").put(cancelCopyIDStr).put('\'');
        }
        return new CopyCancelFactory(
                engine.getCopyContext(),
                cancelCopyID,
                cancelCopyIDStr,
                query()
                        .$("select * from '")
                        .$(engine.getConfiguration().getSystemTableNamePrefix())
                        .$("text_import_log' where id = '")
                        .$(cancelCopyIDStr)
                        .$("' limit -1")
                        .compile(executionContext).getRecordCursorFactory()
        );
    }

    private void compileDeallocate(SqlExecutionContext executionContext, @Transient CharSequence sqlText) throws SqlException {
        CharSequence statementName = GenericLexer.unquote(expectToken(lexer, "statement name"));
        CharSequence tok = SqlUtil.fetchNext(lexer);
        if (tok != null && !Chars.equals(tok, ';')) {
            throw SqlException.unexpectedToken(lexer.lastTokenPosition(), tok);
        }
        compiledQuery.ofDeallocate(statementName);
    }

    private void compileDrop(SqlExecutionContext executionContext, @Transient CharSequence sqlText) throws SqlException {
        // drop does not have passwords
        QueryProgress.logStart(-1, sqlText, executionContext, false);
        // the selected method depends on the second token, we have already seen DROP
        CharSequence tok = SqlUtil.fetchNext(lexer);
        if (tok != null) {
            // DROP TABLE [ IF EXISTS ] name [;]
            if (isTableKeyword(tok)) {
                tok = SqlUtil.fetchNext(lexer);
                if (tok == null) {
                    throw SqlException.$(lexer.lastTokenPosition(), "expected ").put("IF EXISTS table-name");
                }
                boolean hasIfExists = false;
                int tableNamePosition = lexer.lastTokenPosition();
                if (isIfKeyword(tok)) {
                    tok = SqlUtil.fetchNext(lexer);
                    if (tok == null || !isExistsKeyword(tok)) {
                        throw SqlException.$(lexer.lastTokenPosition(), "expected ").put("EXISTS table-name");
                    }
                    hasIfExists = true;
                    tableNamePosition = lexer.getPosition();
                } else {
                    lexer.unparseLast(); // tok has table name
                }

                tok = expectToken(lexer, "table name");
                assertNameIsQuotedOrNotAKeyword(tok, lexer.lastTokenPosition());

                final CharSequence tableName = GenericLexer.unquote(tok);
                // define operation to make sure we generate correct errors in case
                // of syntax check failure.
                final TableToken tableToken = executionContext.getTableTokenIfExists(tableName);
                checkMatViewModification(tableToken);
                dropOperationBuilder.clear();
                dropOperationBuilder.setOperationCode(OperationCodes.DROP_TABLE);
                dropOperationBuilder.setEntityName(tableName);
                dropOperationBuilder.setEntityNamePosition(tableNamePosition);
                dropOperationBuilder.setIfExists(hasIfExists);
                tok = SqlUtil.fetchNext(lexer);
                if (tok != null && !Chars.equals(tok, ';')) {
                    compileDropExt(executionContext, dropOperationBuilder, tok, lexer.lastTokenPosition());
                }
                dropOperationBuilder.setSqlText(sqlText);
                compiledQuery.ofDrop(dropOperationBuilder.build());
                // DROP MATERIALIZED VIEW [ IF EXISTS ] name [;]
            } else if (isMaterializedKeyword(tok)) {
                tok = SqlUtil.fetchNext(lexer);
                if (tok == null || !isViewKeyword(tok)) {
                    throw SqlException.$(lexer.lastTokenPosition(), "expected VIEW");
                }
                tok = SqlUtil.fetchNext(lexer);
                if (tok == null) {
                    throw SqlException.$(lexer.lastTokenPosition(), "expected ").put("IF EXISTS mat-view-name");
                }
                boolean hasIfExists = false;
                int tableNamePosition = lexer.lastTokenPosition();
                if (isIfKeyword(tok)) {
                    tok = SqlUtil.fetchNext(lexer);
                    if (tok == null || !isExistsKeyword(tok)) {
                        throw SqlException.$(lexer.lastTokenPosition(), "expected ").put("EXISTS mat-view-name");
                    }
                    hasIfExists = true;
                    tableNamePosition = lexer.getPosition();
                } else {
                    lexer.unparseLast(); // tok has table name
                }

                tok = expectToken(lexer, "view name");
                assertNameIsQuotedOrNotAKeyword(tok, lexer.lastTokenPosition());

                final CharSequence matViewName = GenericLexer.unquote(tok);
                // define operation to make sure we generate correct errors in case
                // of syntax check failure.
                final TableToken tableToken = executionContext.getTableTokenIfExists(matViewName);
                if (tableToken != null && !tableToken.isMatView()) {
                    throw SqlException.$(lexer.lastTokenPosition(), "materialized view name expected, got table name");
                }
                dropOperationBuilder.clear();
                dropOperationBuilder.setOperationCode(OperationCodes.DROP_MAT_VIEW);
                dropOperationBuilder.setEntityName(matViewName);
                dropOperationBuilder.setEntityNamePosition(tableNamePosition);
                dropOperationBuilder.setIfExists(hasIfExists);
                tok = SqlUtil.fetchNext(lexer);
                if (tok != null && !Chars.equals(tok, ';')) {
                    compileDropExt(executionContext, dropOperationBuilder, tok, lexer.lastTokenPosition());
                }
                dropOperationBuilder.setSqlText(sqlText);
                compiledQuery.ofDrop(dropOperationBuilder.build());
            } else if (isAllKeyword(tok)) {
                // DROP ALL[;] or legacy DROP ALL TABLES [;]
                tok = SqlUtil.fetchNext(lexer);
                if (tok != null && isTablesKeyword(tok)) {
                    tok = SqlUtil.fetchNext(lexer);
                }
                if (tok != null && !Chars.equals(tok, ';')) {
                    throw SqlException.position(lexer.lastTokenPosition()).put("';' or 'tables' expected");
                }
                compiledQuery.ofDrop(DropAllOperation.INSTANCE);
            } else {
                compileDropOther(executionContext, tok, lexer.lastTokenPosition());
            }
        } else {
            compileDropReportExpected(lexer.getPosition());
        }
    }

    private ExecutionModel compileExecutionModel(SqlExecutionContext executionContext) throws SqlException {
        final ExecutionModel model = parser.parse(lexer, executionContext, this);
        if (model.getModelType() != ExecutionModel.EXPLAIN) {
            return compileExecutionModel0(executionContext, model);
        } else {
            final ExplainModel explainModel = (ExplainModel) model;
            final ExecutionModel innerModel = compileExplainExecutionModel0(executionContext, explainModel.getInnerExecutionModel());
            explainModel.setModel(innerModel);
            return explainModel;
        }
    }

    private ExecutionModel compileExecutionModel0(SqlExecutionContext executionContext, ExecutionModel model) throws SqlException {
        switch (model.getModelType()) {
            case ExecutionModel.QUERY:
                return optimiser.optimise((QueryModel) model, executionContext, this);
            case ExecutionModel.INSERT: {
                final InsertModel insertModel = (InsertModel) model;
                if (insertModel.getQueryModel() != null) {
                    validateAndOptimiseInsertAsSelect(executionContext, insertModel);
                } else {
                    lightlyValidateInsertModel(insertModel);
                }
                final TableToken tableToken = engine.getTableTokenIfExists(insertModel.getTableName());
                executionContext.getSecurityContext().authorizeInsert(tableToken);
                return insertModel;
            }
            case ExecutionModel.UPDATE:
                final QueryModel queryModel = (QueryModel) model;
                TableToken tableToken = executionContext.getTableToken(queryModel.getTableName());
                try (TableRecordMetadata metadata = executionContext.getMetadataForWrite(tableToken)) {
                    optimiser.optimiseUpdate(queryModel, executionContext, metadata, this);
                    return model;
                }
            default:
                return model;
        }
    }

    private ExecutionModel compileExplainExecutionModel0(SqlExecutionContext executionContext, ExecutionModel model) throws SqlException {
        // CREATE TABLE AS SELECT and CREATE MATERIALIZED VIEW have an unoptimized SELECT model after the parsing.
        // We optimize and validate the model during the execution, but in case of EXPLAIN the model is
        // directly compiled into a factory, so we need to optimize it before proceeding.
        switch (model.getModelType()) {
            case ExecutionModel.CREATE_TABLE:
                final CreateTableOperationBuilder createTableBuilder = (CreateTableOperationBuilder) model;
                if (createTableBuilder.getQueryModel() != null) {
                    final QueryModel selectModel = optimiser.optimise(createTableBuilder.getQueryModel(), executionContext, this);
                    createTableBuilder.setSelectModel(selectModel);
                }
                return model;
            case ExecutionModel.CREATE_MAT_VIEW:
                final CreateMatViewOperationBuilder createMatViewBuilder = (CreateMatViewOperationBuilder) model;
                if (createMatViewBuilder.getQueryModel() != null) {
                    final QueryModel selectModel = optimiser.optimise(createMatViewBuilder.getQueryModel(), executionContext, this);
                    createMatViewBuilder.setSelectModel(selectModel);
                }
                return model;
        }
        return compileExecutionModel0(executionContext, model);
    }

    private void compileInner(
            @NotNull SqlExecutionContext executionContext,
            CharSequence sqlText,
            boolean generateProgressLogger
    ) throws SqlException {
        final SqlExecutionCircuitBreaker circuitBreaker = executionContext.getCircuitBreaker();
        if (!circuitBreaker.isTimerSet()) {
            circuitBreaker.resetTimer();
        }
        final CharSequence tok = SqlUtil.fetchNext(lexer);
        if (tok == null) {
            compiledQuery.ofEmpty();
            return;
        }

        final KeywordBasedExecutor executor = keywordBasedExecutors.get(tok);
        final long beginNanos = configuration.getNanosecondClock().getTicks();

        if (executor != null) {
            // an executor can return compiled query with NONE type as a fallback to execution model
            try {
                // we cannot log start of the executor SQL because we do not know if it
                // contains secrets or not.

                executor.execute(executionContext, sqlText);
                // executor might decide that SQL contains secret, otherwise we're logging it
                this.sqlText = executionContext.containsSecret() ? "** redacted for privacy **" : sqlText;
                QueryProgress.logEnd(-1, this.sqlText, executionContext, beginNanos);
            } catch (Throwable th) {
                // Executor is all-in-one, it parses SQL text and executes it right away. The convention is
                // that before parsing secrets the executor will notify the execution context. In that, even if
                // executor fails, the secret SQL text must not be logged
                this.sqlText = executionContext.containsSecret() ? "** redacted for privacy** " : sqlText;
                QueryProgress.logError(th, -1, this.sqlText, executionContext, beginNanos);
                throw th;
            }
        } else {
            this.sqlText = sqlText;
        }
        // executor is allowed to give up on the execution and fall back to standard behaviour
        if (executor == null || compiledQuery.getType() == CompiledQuery.NONE) {
            compileUsingModel(executionContext, beginNanos, generateProgressLogger);
        }
        final short type = compiledQuery.getType();
        if ((type == CompiledQuery.ALTER || type == CompiledQuery.UPDATE) && !executionContext.isWalApplication()) {
            compiledQuery.withSqlText(Chars.toString(sqlText));
        }
        compiledQuery.withContext(executionContext);
    }

    private InsertOperation compileInsert(InsertModel insertModel, SqlExecutionContext executionContext) throws SqlException {
        // todo: consider moving this method to InsertModel
        final ExpressionNode tableNameExpr = insertModel.getTableNameExpr();
        InsertOperationImpl insertOperation = null;
        Function timestampFunction = null;
        ObjList<Function> valueFunctions = null;
        TableToken token = tableExistsOrFail(tableNameExpr.position, tableNameExpr.token, executionContext);

        try (TableRecordMetadata metadata = executionContext.getMetadataForWrite(token)) {
            final long metadataVersion = metadata.getMetadataVersion();
            insertOperation = new InsertOperationImpl(engine, metadata.getTableToken(), metadataVersion);
            final int metadataTimestampIndex = metadata.getTimestampIndex();
            final ObjList<CharSequence> columnNameList = insertModel.getColumnNameList();
            final int columnSetSize = columnNameList.size();
            int designatedTimestampPosition = 0;
            for (int tupleIndex = 0, n = insertModel.getRowTupleCount(); tupleIndex < n; tupleIndex++) {
                timestampFunction = null;
                listColumnFilter.clear();
                if (columnSetSize > 0) {
                    valueFunctions = new ObjList<>(columnSetSize);
                    for (int i = 0; i < columnSetSize; i++) {
                        int metadataColumnIndex = metadata.getColumnIndexQuiet(columnNameList.getQuick(i));
                        if (metadataColumnIndex > -1) {
                            final ExpressionNode node = insertModel.getRowTupleValues(tupleIndex).getQuick(i);
                            final Function function = functionParser.parseFunction(
                                    node,
                                    EmptyRecordMetadata.INSTANCE,
                                    executionContext
                            );

                            insertValidateFunctionAndAddToList(
                                    insertModel,
                                    tupleIndex,
                                    valueFunctions,
                                    metadata,
                                    metadataTimestampIndex,
                                    i,
                                    metadataColumnIndex,
                                    function,
                                    node.position,
                                    executionContext.getBindVariableService()
                            );

                            if (metadataTimestampIndex == metadataColumnIndex) {
                                timestampFunction = function;
                                designatedTimestampPosition = node.position;
                            }
                        } else {
                            throw SqlException.invalidColumn(insertModel.getColumnPosition(i), columnNameList.getQuick(i));
                        }
                    }
                } else {
                    final int columnCount = metadata.getColumnCount();
                    final ObjList<ExpressionNode> values = insertModel.getRowTupleValues(tupleIndex);
                    final int valueCount = values.size();
                    if (columnCount != valueCount) {
                        throw SqlException.$(
                                        insertModel.getEndOfRowTupleValuesPosition(tupleIndex),
                                        "row value count does not match column count [expected="
                                ).put(columnCount).put(", actual=").put(values.size())
                                .put(", tuple=").put(tupleIndex + 1).put(']');
                    }
                    valueFunctions = new ObjList<>(columnCount);

                    for (int i = 0; i < columnCount; i++) {
                        final ExpressionNode node = values.getQuick(i);

                        Function function = functionParser.parseFunction(node, EmptyRecordMetadata.INSTANCE, executionContext);
                        insertValidateFunctionAndAddToList(
                                insertModel,
                                tupleIndex,
                                valueFunctions,
                                metadata,
                                metadataTimestampIndex,
                                i,
                                i,
                                function,
                                node.position,
                                executionContext.getBindVariableService()
                        );

                        if (metadataTimestampIndex == i) {
                            timestampFunction = function;
                            designatedTimestampPosition = node.position;
                        }
                    }
                }

                // validate timestamp
                if (metadataTimestampIndex > -1) {
                    if (timestampFunction == null) {
                        throw SqlException.$(0, "insert statement must populate timestamp");
                    } else if (ColumnType.isNull(timestampFunction.getType()) || timestampFunction.isNullConstant()) {
                        throw SqlException.$(designatedTimestampPosition, "designated timestamp column cannot be NULL");
                    }
                }

                VirtualRecord record = new VirtualRecord(valueFunctions);
                RecordToRowCopier copier = RecordToRowCopierUtils.generateCopier(asm, record, metadata, listColumnFilter);
                insertOperation.addInsertRow(new InsertRowImpl(
                                record,
                                copier,
                                timestampFunction,
                                designatedTimestampPosition,
                                tupleIndex,
                                metadata.getTimestampType()
                        )
                );
            }
            return insertOperation;
        } catch (Throwable th) {
            Misc.free(insertOperation);
            Misc.free(timestampFunction);
            Misc.freeObjList(valueFunctions);
            throw th;
        }
    }

    private InsertOperation compileInsertAsSelect(ExecutionModel executionModel, SqlExecutionContext executionContext) throws SqlException {
        final InsertModel model = (InsertModel) executionModel;
        final ExpressionNode tableNameExpr = model.getTableNameExpr();
        TableToken tableToken = tableExistsOrFail(tableNameExpr.position, tableNameExpr.token, executionContext);
        RecordCursorFactory factory = null;

        try (TableRecordMetadata writerMetadata = executionContext.getMetadataForWrite(tableToken)) {
            QueryModel queryModel = model.getQueryModel();
            final long metadataVersion = writerMetadata.getMetadataVersion();
            factory = generateSelectWithRetries(queryModel, executionContext, true);
            final RecordMetadata cursorMetadata = factory.getMetadata();
            // Convert sparse writer metadata into dense
            final int writerTimestampIndex = writerMetadata.getTimestampIndex();
            final int cursorTimestampIndex = cursorMetadata.getTimestampIndex();
            final int cursorColumnCount = cursorMetadata.getColumnCount();

            final RecordToRowCopier copier;
            final ObjList<CharSequence> columnNameList = model.getColumnNameList();
            final int columnSetSize = columnNameList.size();
            int timestampIndexFound = -1;
            if (columnSetSize > 0) {
                // validate type cast
                // clear list column filter to re-populate it again
                listColumnFilter.clear();

                for (int i = 0; i < columnSetSize; i++) {
                    CharSequence columnName = columnNameList.get(i);
                    int index = writerMetadata.getColumnIndexQuiet(columnName);
                    if (index == -1) {
                        throw SqlException.invalidColumn(model.getColumnPosition(i), columnName);
                    }

                    int fromType = cursorMetadata.getColumnType(i);
                    int toType = writerMetadata.getColumnType(index);
                    if (ColumnType.isAssignableFrom(fromType, toType)) {
                        listColumnFilter.add(index + 1);
                    } else {
                        throw SqlException.inconvertibleTypes(
                                model.getColumnPosition(i),
                                fromType,
                                cursorMetadata.getColumnName(i),
                                toType,
                                writerMetadata.getColumnName(i)
                        );
                    }

                    if (index == writerTimestampIndex) {
                        timestampIndexFound = i;
                        if (fromType != ColumnType.TIMESTAMP && fromType != ColumnType.STRING) {
                            throw SqlException.$(tableNameExpr.position, "expected timestamp column but type is ").put(ColumnType.nameOf(fromType));
                        }
                    }
                }

                // fail when target table requires chronological data and cursor cannot provide it
                if (timestampIndexFound < 0 && writerTimestampIndex >= 0) {
                    throw SqlException.$(tableNameExpr.position, "select clause must provide timestamp column");
                }

                copier = RecordToRowCopierUtils.generateCopier(asm, cursorMetadata, writerMetadata, listColumnFilter);
            } else {
                // fail when target table requires chronological data and cursor cannot provide it
                if (writerTimestampIndex > -1 && cursorTimestampIndex == -1) {
                    if (cursorColumnCount <= writerTimestampIndex) {
                        throw SqlException.$(tableNameExpr.position, "select clause must provide timestamp column");
                    } else {
                        int columnType = ColumnType.tagOf(cursorMetadata.getColumnType(writerTimestampIndex));
                        if (columnType != ColumnType.TIMESTAMP && columnType != ColumnType.STRING && columnType != ColumnType.VARCHAR && columnType != ColumnType.NULL) {
                            throw SqlException.$(tableNameExpr.position, "expected timestamp column but type is ").put(ColumnType.nameOf(columnType));
                        }
                    }
                }

                if (writerTimestampIndex > -1 && cursorTimestampIndex > -1 && writerTimestampIndex != cursorTimestampIndex) {
                    throw SqlException
                            .$(tableNameExpr.position, "designated timestamp of existing table (").put(writerTimestampIndex)
                            .put(") does not match designated timestamp in select query (")
                            .put(cursorTimestampIndex)
                            .put(')');
                }
                timestampIndexFound = writerTimestampIndex;

                final int n = writerMetadata.getColumnCount();
                if (n > cursorMetadata.getColumnCount()) {
                    throw SqlException.$(model.getSelectKeywordPosition(), "not enough columns selected");
                }

                for (int i = 0; i < n; i++) {
                    int fromType = cursorMetadata.getColumnType(i);
                    int toType = writerMetadata.getColumnType(i);
                    if (ColumnType.isAssignableFrom(fromType, toType)) {
                        continue;
                    }

                    // We are going on a limp here. There is nowhere to position this error in our model.
                    // We will try to position on column (i) inside cursor's query model. Assumption is that
                    // it will always have a column, e.g. has been processed by optimiser
                    assert i < model.getQueryModel().getBottomUpColumns().size();
                    throw SqlException.inconvertibleTypes(
                            model.getQueryModel().getBottomUpColumns().getQuick(i).getAst().position,
                            fromType,
                            cursorMetadata.getColumnName(i),
                            toType,
                            writerMetadata.getColumnName(i)
                    );
                }

                entityColumnFilter.of(writerMetadata.getColumnCount());

                copier = RecordToRowCopierUtils.generateCopier(
                        asm,
                        cursorMetadata,
                        writerMetadata,
                        entityColumnFilter
                );
            }

            return new InsertAsSelectOperationImpl(engine, tableToken, factory, copier,
                    metadataVersion, timestampIndexFound, model.getBatchSize(), model.getO3MaxLag());
        } catch (Throwable e) {
            Misc.free(factory);
            throw e;
        }
    }

    private void compileLegacyCheckpoint(SqlExecutionContext executionContext, @Transient CharSequence sqlText) throws SqlException {
        executionContext.getSecurityContext().authorizeDatabaseSnapshot();
        CharSequence tok = expectToken(lexer, "'prepare' or 'complete'");

        if (Chars.equalsLowerCaseAscii(tok, "prepare")) {
            engine.snapshotCreate(executionContext);
            compiledQuery.ofCheckpointCreate();
        } else if (Chars.equalsLowerCaseAscii(tok, "complete")) {
            engine.checkpointRelease();
            compiledQuery.ofCheckpointRelease();
        } else {
            throw SqlException.position(lexer.lastTokenPosition()).put("'prepare' or 'complete' expected");
        }
    }

    private void compileMatViewQuery(
            @Transient @NotNull SqlExecutionContext executionContext,
            @NotNull CreateMatViewOperation createMatViewOp
    ) throws SqlException {
        final CreateTableOperation createTableOp = createMatViewOp.getCreateTableOperation();
        lexer.of(createTableOp.getSelectText());
        clear();

        SqlExecutionCircuitBreaker circuitBreaker = executionContext.getCircuitBreaker();
        if (!circuitBreaker.isTimerSet()) {
            circuitBreaker.resetTimer();
        }
        final CharSequence tok = SqlUtil.fetchNext(lexer);
        if (tok == null) {
            throw SqlException.$(lexer.lastTokenPosition(), "SELECT query expected");
        }
        lexer.unparseLast();

        sqlText = createTableOp.getSelectText();
        compiledQuery.withContext(executionContext);

        final int startPos = lexer.getPosition();
        final long beginNanos = configuration.getNanosecondClock().getTicks();

        final int selectTextPosition = createTableOp.getSelectTextPosition();
        try {
            final QueryModel queryModel;
            try {
                final ExecutionModel executionModel = parser.parse(lexer, executionContext, this);
                if (executionModel.getModelType() != ExecutionModel.QUERY) {
                    throw SqlException.$(startPos, "SELECT query expected");
                }
                queryModel = optimiser.optimise((QueryModel) executionModel, executionContext, this);
            } catch (SqlException e) {
                e.setPosition(e.getPosition() + selectTextPosition);
                throw e;
            }
            createMatViewOp.validateAndUpdateMetadataFromModel(executionContext, optimiser.getFunctionFactoryCache(), queryModel);

            final boolean ogAllowNonDeterministic = executionContext.allowNonDeterministicFunctions();
            executionContext.setAllowNonDeterministicFunction(false);
            try {
                compiledQuery.ofSelect(generateSelectWithRetries(queryModel, executionContext, false));
            } catch (SqlException e) {
                e.setPosition(e.getPosition() + selectTextPosition);
                throw e;
            } finally {
                executionContext.setAllowNonDeterministicFunction(ogAllowNonDeterministic);
            }
        } catch (Throwable th) {
            QueryProgress.logError(th, -1, sqlText, executionContext, beginNanos);
            throw th;
        }
    }

    private void compileRefresh(SqlExecutionContext executionContext, @Transient CharSequence sqlText) throws SqlException {
        CharSequence tok = expectToken(lexer, "'materialized'");
        if (!isMaterializedKeyword(tok)) {
            throw SqlException.$(lexer.lastTokenPosition(), "'materialized' expected'");
        }

        tok = expectToken(lexer, "'view'");
        if (!isViewKeyword(tok)) {
            throw SqlException.$(lexer.lastTokenPosition(), "'view' expected'");
        }

        tok = expectToken(lexer, "materialized view name");
        if (isSemicolon(tok)) {
            throw SqlException.$(lexer.lastTokenPosition(), "materialized view name expected");
        }
        assertNameIsQuotedOrNotAKeyword(tok, lexer.lastTokenPosition());

        final CharSequence matViewName = GenericLexer.unquote(tok);
        final TableToken matViewToken = executionContext.getTableTokenIfExists(matViewName);
        if (matViewToken == null) {
            throw SqlException.matViewDoesNotExist(lexer.lastTokenPosition(), matViewName);
        }
        if (!matViewToken.isMatView()) {
            throw SqlException.$(lexer.lastTokenPosition(), "materialized view name expected, got table name");
        }

        tok = expectToken(lexer, "'full' or 'incremental' or 'range'");
        final boolean fullRefresh = isFullKeyword(tok);
        long from = Numbers.LONG_NULL;
        long to = Numbers.LONG_NULL;
        if (isRangeKeyword(tok)) {
            expectKeyword(lexer, "from");
            tok = expectToken(lexer, "FROM timestamp");
            try {
                from = MicrosTimestampDriver.floor(GenericLexer.unquote(tok));
            } catch (NumericException e) {
                throw SqlException.$(lexer.lastTokenPosition(), "invalid FROM timestamp value");
            }
            expectKeyword(lexer, "to");
            tok = expectToken(lexer, "TO timestamp");
            try {
                to = MicrosTimestampDriver.floor(GenericLexer.unquote(tok));
            } catch (NumericException e) {
                throw SqlException.$(lexer.lastTokenPosition(), "invalid TO timestamp value");
            }
            if (from > to) {
                throw SqlException.$(lexer.lastTokenPosition(), "TO timestamp must not be earlier than FROM timestamp");
            }
        } else if (!fullRefresh && !isIncrementalKeyword(tok)) {
            throw SqlException.$(lexer.lastTokenPosition(), "'full' or 'incremental' or 'range' expected");
        }

        tok = SqlUtil.fetchNext(lexer);
        if (tok != null && !isSemicolon(tok)) {
            throw SqlException.$(lexer.lastTokenPosition(), "unexpected token [").put(tok).put("] while trying to refresh materialized view");
        }

        final MatViewStateStore matViewStateStore = engine.getMatViewStateStore();
        executionContext.getSecurityContext().authorizeMatViewRefresh(matViewToken);
        if (fullRefresh) {
            matViewStateStore.enqueueFullRefresh(matViewToken);
        } else if (from != Numbers.LONG_NULL) {
            matViewStateStore.enqueueRangeRefresh(matViewToken, from, to);
        } else {
            matViewStateStore.enqueueIncrementalRefresh(matViewToken);
        }
        compiledQuery.ofRefreshMatView();
    }

    private void compileReindex(SqlExecutionContext executionContext, @Transient CharSequence sqlText) throws SqlException {
        CharSequence tok = SqlUtil.fetchNext(lexer);
        if (tok == null || !isTableKeyword(tok)) {
            throw SqlException.$(lexer.lastTokenPosition(), "TABLE expected");
        }

        tok = SqlUtil.fetchNext(lexer);
        if (tok == null || Chars.equals(tok, ',')) {
            throw SqlException.$(lexer.getPosition(), "table name expected");
        }

        if (Chars.isQuoted(tok)) {
            tok = GenericLexer.unquote(tok);
        }
        final TableToken tableToken = tableExistsOrFail(lexer.lastTokenPosition(), tok, executionContext);

        checkMatViewModification(tableToken);

        try (IndexBuilder indexBuilder = new IndexBuilder(configuration)) {
            indexBuilder.of(path.of(configuration.getDbRoot()).concat(tableToken.getDirName()));

            tok = SqlUtil.fetchNext(lexer);
            CharSequence columnName = null;

            if (tok != null && isColumnKeyword(tok)) {
                tok = SqlUtil.fetchNext(lexer);
                if (Chars.isQuoted(tok)) {
                    tok = GenericLexer.unquote(tok);
                }
                if (tok == null || TableUtils.isValidColumnName(tok, configuration.getMaxFileNameLength())) {
                    columnName = GenericLexer.immutableOf(tok);
                    tok = SqlUtil.fetchNext(lexer);
                }
            }

            CharSequence partition = null;
            if (tok != null && isPartitionKeyword(tok)) {
                tok = SqlUtil.fetchNext(lexer);

                if (Chars.isQuoted(tok)) {
                    tok = GenericLexer.unquote(tok);
                }
                partition = tok;
                tok = SqlUtil.fetchNext(lexer);
            }

            if (tok == null || !isLockKeyword(tok)) {
                throw SqlException.$(lexer.getPosition(), "LOCK EXCLUSIVE expected");
            }

            tok = SqlUtil.fetchNext(lexer);
            if (tok == null || !isExclusiveKeyword(tok)) {
                throw SqlException.$(lexer.getPosition(), "LOCK EXCLUSIVE expected");
            }

            tok = SqlUtil.fetchNext(lexer);
            if (tok != null && !isSemicolon(tok)) {
                throw SqlException.$(lexer.getPosition(), "EOF expected");
            }

            columnNames.clear();
            if (columnName != null) {
                columnNames.add(columnName);
            }
            executionContext.getSecurityContext().authorizeTableReindex(tableToken, columnNames);

            // read table's timestamp type
            int timestampType;
            try (TableMetadata metadata = engine.getTableMetadata(tableToken)) {
                timestampType = metadata.getTimestampType();
            }

            indexBuilder.reindex(partition, columnName, timestampType);
        }
        compiledQuery.ofRepair();
    }

    private void compileRollback(SqlExecutionContext executionContext, @Transient CharSequence sqlText) {
        compiledQuery.ofRollback();
    }

    private void compileSet(SqlExecutionContext executionContext, @Transient CharSequence sqlText) {
        compiledQuery.ofSet();
    }

    private void compileTruncate(SqlExecutionContext executionContext, @Transient CharSequence sqlText) throws SqlException {
        CharSequence tok;
        tok = SqlUtil.fetchNext(lexer);

        if (tok == null) {
            throw SqlException.$(lexer.getPosition(), "TABLE expected");
        }

        if (!isTableKeyword(tok)) {
            throw SqlException.$(lexer.lastTokenPosition(), "TABLE expected");
        }

        tok = SqlUtil.fetchNext(lexer);
        if (tok != null && isOnlyKeyword(tok)) {
            tok = SqlUtil.fetchNext(lexer);
        }

        if (tok != null && isWithKeyword(tok)) {
            throw SqlException.$(lexer.lastTokenPosition(), "table name expected");
        }

        tableWriters.clear();
        try {
            do {
                if (tok == null || Chars.equals(tok, ',')) {
                    throw SqlException.$(lexer.getPosition(), "table name expected");
                }

                if (Chars.isQuoted(tok)) {
                    tok = GenericLexer.unquote(tok);
                }
                final TableToken tableToken = tableExistsOrFail(lexer.lastTokenPosition(), tok, executionContext);
                checkMatViewModification(tableToken);
                executionContext.getSecurityContext().authorizeTableTruncate(tableToken);
                try {
                    tableWriters.add(engine.getTableWriterAPI(tableToken, "truncateTables"));
                } catch (CairoException e) {
                    LOG.info().$("table busy [table=").$(tok).$(", e=").$((Throwable) e).I$();
                    throw SqlException.$(lexer.lastTokenPosition(), "table '").put(tok).put("' could not be truncated: ").put(e);
                }
                tok = SqlUtil.fetchNext(lexer);
                if (tok == null || Chars.equals(tok, ';') || isKeepKeyword(tok)) {
                    break;
                }
                if (!Chars.equalsNc(tok, ',')) {
                    throw SqlException.$(lexer.getPosition(), "',' or 'keep' expected");
                }

                tok = SqlUtil.fetchNext(lexer);
                if (tok != null && isKeepKeyword(tok)) {
                    throw SqlException.$(lexer.getPosition(), "table name expected");
                }
            } while (true);

            boolean keepSymbolTables = false;
            if (tok != null && isKeepKeyword(tok)) {
                tok = SqlUtil.fetchNext(lexer);
                if (tok == null || !isSymbolKeyword(tok)) {
                    throw SqlException.$(lexer.lastTokenPosition(), "SYMBOL expected");
                }
                tok = SqlUtil.fetchNext(lexer);
                if (tok == null || !isMapsKeyword(tok)) {
                    throw SqlException.$(lexer.lastTokenPosition(), "MAPS expected");
                }
                keepSymbolTables = true;
                tok = SqlUtil.fetchNext(lexer);
            }

            if (tok != null && !Chars.equals(tok, ';')) {
                throw SqlException.unexpectedToken(lexer.lastTokenPosition(), tok);
            }

            final long queryId = queryRegistry.register(sqlText, executionContext);
            try {
                for (int i = 0, n = tableWriters.size(); i < n; i++) {
                    final TableWriterAPI writer = tableWriters.getQuick(i);
                    try {
                        if (writer.getMetadata().isWalEnabled()) {
                            writer.truncateSoft();
                        } else {
                            TableToken tableToken = writer.getTableToken();
                            if (engine.lockReaders(tableToken)) {
                                try {
                                    if (keepSymbolTables) {
                                        writer.truncateSoft();
                                    } else {
                                        writer.truncate();
                                    }
                                } finally {
                                    engine.unlockReaders(tableToken);
                                }
                            } else {
                                throw SqlException.$(0, "there is an active query against '").put(tableToken.getTableName()).put("'. Try again.");
                            }
                        }
                    } catch (CairoException | CairoError e) {
                        LOG.error().$("could not truncate [table=").$(writer.getTableToken()).$(", e=").$((Sinkable) e).I$();
                        throw e;
                    }
                }
            } finally {
                queryRegistry.unregister(queryId, executionContext);
            }
        } finally {
            for (int i = 0, n = tableWriters.size(); i < n; i++) {
                tableWriters.getQuick(i).close();
            }
            tableWriters.clear();
        }
        compiledQuery.ofTruncate();
    }

    private void compileUsingModel(SqlExecutionContext executionContext, long beginNanos, boolean generateProgressLogger) throws SqlException {
        // This method will not populate sql cache directly; factories are assumed to be non-reentrant, and once
        // factory is out of this method, the caller assumes full ownership over it. However, the caller may
        // choose to return the factory back to this or any other instance of compiler for safekeeping

        // lexer would have parsed first token to determine direction of execution flow
        lexer.unparseLast();
        codeGenerator.clear();
        long sqlId = -1;

        ExecutionModel executionModel = null;
        try {
            executionModel = compileExecutionModel(executionContext);
            switch (executionModel.getModelType()) {
                case ExecutionModel.QUERY:
                    compiledQuery.ofSelect(
                            generateSelectWithRetries(
                                    (QueryModel) executionModel,
                                    executionContext,
                                    generateProgressLogger
                            )
                    );
                    break;
                case ExecutionModel.CREATE_TABLE:
                    compiledQuery.ofCreateTable(((CreateTableOperationBuilder) executionModel)
                            .build(this, executionContext, sqlText));
                    break;
                case ExecutionModel.CREATE_MAT_VIEW:
                    compiledQuery.ofCreateMatView(((CreateMatViewOperationBuilder) executionModel)
                            .build(this, executionContext, sqlText));
                    break;
                case ExecutionModel.COPY:
                    QueryProgress.logStart(sqlId, sqlText, executionContext, false);
                    checkMatViewModification(executionModel);
                    copy(executionContext, (CopyModel) executionModel);
                    QueryProgress.logEnd(sqlId, sqlText, executionContext, beginNanos);
                    break;
                case ExecutionModel.RENAME_TABLE:
                    sqlId = queryRegistry.register(sqlText, executionContext);
                    QueryProgress.logStart(sqlId, sqlText, executionContext, false);
                    checkMatViewModification(executionModel);
                    final RenameTableModel rtm = (RenameTableModel) executionModel;
                    engine.rename(
                            executionContext.getSecurityContext(),
                            path,
                            mem,
                            GenericLexer.unquote(rtm.getFrom().token),
                            renamePath,
                            GenericLexer.unquote(rtm.getTo().token)
                    );
                    QueryProgress.logEnd(sqlId, sqlText, executionContext, beginNanos);
                    compiledQuery.ofRenameTable();
                    break;
                case ExecutionModel.UPDATE:
                    QueryProgress.logStart(sqlId, sqlText, executionContext, false);
                    checkMatViewModification(executionModel);
                    final QueryModel updateQueryModel = (QueryModel) executionModel;
                    TableToken tableToken = executionContext.getTableToken(updateQueryModel.getTableName());
                    try (TableRecordMetadata metadata = executionContext.getMetadataForWrite(tableToken)) {
                        compiledQuery.ofUpdate(generateUpdate(updateQueryModel, executionContext, metadata));
                    }
                    QueryProgress.logEnd(sqlId, sqlText, executionContext, beginNanos);
                    // update is delayed until operation execution (for non-wal tables) or pushed to wal job completely
                    break;
                case ExecutionModel.EXPLAIN:
                    sqlId = queryRegistry.register(sqlText, executionContext);
                    QueryProgress.logStart(sqlId, sqlText, executionContext, false);
                    compiledQuery.ofExplain(generateExplain((ExplainModel) executionModel, executionContext));
                    QueryProgress.logEnd(sqlId, sqlText, executionContext, beginNanos);
                    break;
                default:
                    checkMatViewModification(executionModel);
                    final InsertModel insertModel = (InsertModel) executionModel;
                    // we use SQL Compiler state (reusing objects) to generate InsertOperation
                    if (insertModel.getQueryModel() != null) {
                        // InsertSelect progress will be recorded during the execute phase, to accurately reflect its real select progress.
                        compiledQuery.ofInsert(compileInsertAsSelect(insertModel, executionContext), true);
                    } else {
                        QueryProgress.logStart(sqlId, sqlText, executionContext, false);
                        compiledQuery.ofInsert(compileInsert(insertModel, executionContext), false);
                        QueryProgress.logEnd(sqlId, sqlText, executionContext, beginNanos);
                    }
                    break;
            }

            short type = compiledQuery.getType();
            if (type == CompiledQuery.EXPLAIN
                    || type == CompiledQuery.RENAME_TABLE  // non-wal rename table is complete at this point
            ) {
                queryRegistry.unregister(sqlId, executionContext);
            }
        } catch (Throwable th) {
            if (executionModel != null) {
                freeTableNameFunctions(executionModel.getQueryModel());
            }
            // unregister query on error
            queryRegistry.unregister(sqlId, executionContext);

            QueryProgress.logError(th, sqlId, sqlText, executionContext, beginNanos);
            throw th;
        }
    }

    private void compileVacuum(SqlExecutionContext executionContext, @Transient CharSequence sqlText) throws SqlException {
        CharSequence tok = expectToken(lexer, "'table'");
        // It used to be VACUUM PARTITIONS but become VACUUM TABLE
        boolean partitionsKeyword = isPartitionsKeyword(tok);
        if (partitionsKeyword || isTableKeyword(tok)) {
            tok = expectToken(lexer, "table name");
            assertNameIsQuotedOrNotAKeyword(tok, lexer.lastTokenPosition());
            CharSequence tableName = GenericLexer.assertNoDotsAndSlashes(GenericLexer.unquote(tok), lexer.lastTokenPosition());
            int tableNamePos = lexer.lastTokenPosition();
            CharSequence eol = SqlUtil.fetchNext(lexer);
            if (eol == null || Chars.equals(eol, ';')) {
                final TableToken tableToken = tableExistsOrFail(lexer.lastTokenPosition(), tableName, executionContext);
                checkMatViewModification(tableToken);
                try (TableReader rdr = executionContext.getReader(tableToken)) {
                    int partitionBy = rdr.getMetadata().getPartitionBy();
                    if (PartitionBy.isPartitioned(partitionBy)) {
                        executionContext.getSecurityContext().authorizeTableVacuum(rdr.getTableToken());
                        if (!TableUtils.schedulePurgeO3Partitions(
                                messageBus,
                                rdr.getTableToken(),
                                rdr.getMetadata().getTimestampType(),
                                partitionBy
                        )) {
                            throw SqlException.$(
                                    tableNamePos,
                                    "cannot schedule vacuum action, queue is full, please retry " +
                                            "or increase Purge Discovery Queue Capacity"
                            );
                        }
                    } else if (partitionsKeyword) {
                        throw SqlException.$(lexer.lastTokenPosition(), "table '").put(tableName).put("' is not partitioned");
                    }
                    vacuumColumnVersions.run(rdr);
                    compiledQuery.ofVacuum();
                }
            } else {
                throw SqlException.$(lexer.lastTokenPosition(), "end of line or ';' expected");
            }
        } else {
            throw SqlException.$(lexer.lastTokenPosition(), "'partitions' expected");
        }
    }

    private void copy(SqlExecutionContext executionContext, CopyModel copyModel) throws SqlException {
        if (!copyModel.isCancel() && Chars.equalsLowerCaseAscii(copyModel.getFileName().token, "stdin")) {
            // no-op implementation
            authorizeInsertForCopy(executionContext.getSecurityContext(), copyModel);
            compiledQuery.ofCopyRemote();
        } else {
            final RecordCursorFactory copyFactory;
            if (copyModel.isCancel()) {
                copyFactory = compileCopyCancel(executionContext, copyModel);
            } else {
                copyFactory = compileCopy(executionContext.getSecurityContext(), copyModel);
            }
            compiledQuery.ofPseudoSelect(copyFactory);
        }
    }

    // returns number of copied rows
    private long copyTableData(
            RecordCursor cursor,
            RecordMetadata metadata,
            TableWriterAPI writer,
            RecordMetadata writerMetadata,
            RecordToRowCopier recordToRowCopier,
            long batchSize,
            long o3MaxLag,
            SqlExecutionCircuitBreaker circuitBreaker
    ) {
        int timestampIndex = writerMetadata.getTimestampIndex();
        long rowCount;
        if (timestampIndex == -1) {
            rowCount = copyUnordered(cursor, writer, recordToRowCopier, circuitBreaker);
        } else if (batchSize != -1) {
            rowCount = copyOrderedBatched(writer, metadata, cursor, recordToRowCopier, timestampIndex, batchSize, o3MaxLag, circuitBreaker);
        } else {
            rowCount = copyOrdered(writer, metadata, cursor, recordToRowCopier, timestampIndex, circuitBreaker);
        }
        writer.commit();
        return rowCount;
    }

    /**
     * Sets insertCount to number of copied rows.
     */
    private void copyTableDataAndUnlock(
            SecurityContext securityContext,
            TableToken tableToken,
            boolean isWalEnabled,
            RecordCursor cursor,
            RecordMetadata cursorMetadata,
            long batchSize,
            long o3MaxLag,
            SqlExecutionCircuitBreaker circuitBreaker
    ) {
        TableWriterAPI writerAPI = null;
        TableWriter writer = null;

        try {
            if (!isWalEnabled) {
                writerAPI = writer = new TableWriter(
                        engine.getConfiguration(),
                        tableToken,
                        engine.getMessageBus(),
                        null,
                        false,
                        DefaultLifecycleManager.INSTANCE,
                        engine.getConfiguration().getDbRoot(),
                        engine.getDdlListener(tableToken),
                        engine.getCheckpointStatus(),
                        engine
                );
            } else {
                writerAPI = engine.getTableWriterAPI(tableToken, "create as select");
            }

            RecordMetadata writerMetadata = writerAPI.getMetadata();
            entityColumnFilter.of(writerMetadata.getColumnCount());
            this.insertCount = copyTableData(
                    cursor,
                    cursorMetadata,
                    writerAPI,
                    writerMetadata,
                    RecordToRowCopierUtils.generateCopier(
                            asm,
                            cursorMetadata,
                            writerMetadata,
                            entityColumnFilter
                    ),
                    batchSize,
                    o3MaxLag,
                    circuitBreaker
            );
        } catch (CairoException e) {
            // Close writer, the table will be removed
            writerAPI = Misc.free(writerAPI);
            writer = null;
            throw e;
        } finally {
            if (isWalEnabled) {
                Misc.free(writerAPI);
            } else {
                engine.unlock(securityContext, tableToken, writer, false);
            }
        }
    }

    private void executeCreateMatView(CreateMatViewOperation createMatViewOp, SqlExecutionContext executionContext) throws SqlException {
        if (createMatViewOp.getRefreshType() != MatViewDefinition.REFRESH_TYPE_IMMEDIATE
                && createMatViewOp.getRefreshType() != MatViewDefinition.REFRESH_TYPE_TIMER
                && createMatViewOp.getRefreshType() != MatViewDefinition.REFRESH_TYPE_MANUAL) {
            throw SqlException.$(createMatViewOp.getTableNamePosition(), "unexpected refresh type: ").put(createMatViewOp.getRefreshType());
        }

        final long sqlId = queryRegistry.register(createMatViewOp.getSqlText(), executionContext);
        final long beginNanos = configuration.getMicrosecondClock().getTicks();
        QueryProgress.logStart(sqlId, createMatViewOp.getSqlText(), executionContext, false);
        try {
            final int status = executionContext.getTableStatus(path, createMatViewOp.getTableName());
            if (status == TableUtils.TABLE_EXISTS) {
                final TableToken tt = executionContext.getTableTokenIfExists(createMatViewOp.getTableName());
                if (tt != null && !tt.isMatView()) {
                    throw SqlException.$(createMatViewOp.getTableNamePosition(), "table with the requested name already exists");
                }
                if (createMatViewOp.ignoreIfExists()) {
                    createMatViewOp.updateOperationFutureTableToken(tt);
                } else {
                    throw SqlException.$(createMatViewOp.getTableNamePosition(), "materialized view already exists");
                }
            } else {
                CharSequence volumeAlias = createMatViewOp.getVolumeAlias();
                if (volumeAlias != null) {
                    CharSequence volumePath = configuration.getVolumeDefinitions().resolveAlias(volumeAlias);
                    if (volumePath != null) {
                        if (!ff.isDirOrSoftLinkDir(path.of(volumePath).$())) {
                            throw CairoException.critical(0).position(createMatViewOp.getVolumePosition())
                                    .put("not a valid path for volume [alias=")
                                    .put(volumeAlias).put(", path=").put(path).put(']');
                        }
                    } else {
                        throw SqlException.position(createMatViewOp.getVolumePosition()).put("volume alias is not allowed [alias=")
                                .put(volumeAlias).put(']');
                    }
                }

                final MatViewDefinition matViewDefinition;
                final TableToken matViewToken;

                final CreateTableOperation createTableOp = createMatViewOp.getCreateTableOperation();
                if (createTableOp.getSelectText() != null) {
                    RecordCursorFactory newFactory = null;
                    RecordCursor newCursor;
                    for (int retryCount = 0; ; retryCount++) {
                        try {
                            compileMatViewQuery(executionContext, createMatViewOp);
                            Misc.free(newFactory);
                            newFactory = compiledQuery.getRecordCursorFactory();
                            newCursor = newFactory.getCursor(executionContext);
                            break;
                        } catch (TableReferenceOutOfDateException e) {
                            if (retryCount == maxRecompileAttempts) {
                                Misc.free(newFactory);
                                throw SqlException.$(0, e.getFlyweightMessage());
                            }
                            LOG.info().$("retrying plan [q=`").$(createTableOp.getSelectText()).$("`]").$();
                        } catch (Throwable th) {
                            Misc.free(newFactory);
                            throw th;
                        }
                    }

                    try {
                        final RecordMetadata metadata = newFactory.getMetadata();
                        try (TableReader baseReader = engine.getReader(createMatViewOp.getBaseTableName())) {
                            createMatViewOp.validateAndUpdateMetadataFromSelect(metadata, baseReader.getMetadata());
                        }

                        matViewDefinition = engine.createMatView(
                                executionContext.getSecurityContext(),
                                mem,
                                blockFileWriter,
                                path,
                                createMatViewOp.ignoreIfExists(),
                                createMatViewOp,
                                !createMatViewOp.isWalEnabled(),
                                volumeAlias != null
                        );
                        matViewToken = matViewDefinition.getMatViewToken();
                    } finally {
                        Misc.free(newCursor);
                        Misc.free(newFactory);
                    }

                    createMatViewOp.updateOperationFutureTableToken(matViewToken);
                } else {
                    throw SqlException.$(createTableOp.getTableNamePosition(), "materialized view requires a SELECT statement");
                }
            }
            QueryProgress.logEnd(sqlId, createMatViewOp.getSqlText(), executionContext, beginNanos);
        } catch (Throwable th) {
            if (th instanceof CairoException) {
                ((CairoException) th).position(createMatViewOp.getTableNamePosition());
            }
            QueryProgress.logError(th, sqlId, createMatViewOp.getSqlText(), executionContext, beginNanos);
            throw th;
        } finally {
            queryRegistry.unregister(sqlId, executionContext);
        }
    }

    private void executeCreateTable(CreateTableOperation createTableOp, SqlExecutionContext executionContext) throws SqlException {
        final long sqlId = queryRegistry.register(createTableOp.getSqlText(), executionContext);
        long beginNanos = configuration.getMicrosecondClock().getTicks();
        QueryProgress.logStart(sqlId, createTableOp.getSqlText(), executionContext, false);
        try {
            executionContext.setUseSimpleCircuitBreaker(true);

            // Fast path for CREATE TABLE IF NOT EXISTS in scenario when the table already exists
            final int status = executionContext.getTableStatus(path, createTableOp.getTableName());
            if (status == TableUtils.TABLE_EXISTS) {
                final TableToken tt = executionContext.getTableTokenIfExists(createTableOp.getTableName());
                if (tt != null && tt.isMatView()) {
                    throw SqlException.$(createTableOp.getTableNamePosition(), "materialized view with the requested name already exists");
                }
                if (createTableOp.ignoreIfExists()) {
                    createTableOp.updateOperationFutureTableToken(tt);
                } else {
                    throw SqlException.$(createTableOp.getTableNamePosition(), "table already exists");
                }
            } else {
                // create table (...) ... in volume volumeAlias;
                CharSequence volumeAlias = createTableOp.getVolumeAlias();
                if (volumeAlias != null) {
                    CharSequence volumePath = configuration.getVolumeDefinitions().resolveAlias(volumeAlias);
                    if (volumePath != null) {
                        if (!ff.isDirOrSoftLinkDir(path.of(volumePath).$())) {
                            throw CairoException.critical(0).position(createTableOp.getVolumePosition())
                                    .put("not a valid path for volume [alias=")
                                    .put(volumeAlias).put(", path=").put(path).put(']');
                        }
                    } else {
                        throw SqlException.position(createTableOp.getVolumePosition()).put("volume alias is not allowed [alias=")
                                .put(volumeAlias).put(']');
                    }
                }

                final TableToken tableToken;
                if (createTableOp.getSelectText() != null) {
                    this.insertCount = -1;
                    final int position = createTableOp.getTableNamePosition();
                    RecordCursorFactory newFactory = null;
                    RecordCursor newCursor;
                    for (int retryCount = 0; ; retryCount++) {
                        try {
                            lexer.of(createTableOp.getSelectText());
                            clearExceptSqlText();
                            compileInner(executionContext, createTableOp.getSelectText(), false);
                            Misc.free(newFactory);
                            newFactory = compiledQuery.getRecordCursorFactory();
                            newCursor = newFactory.getCursor(executionContext);
                            break;
                        } catch (TableReferenceOutOfDateException e) {
                            if (retryCount == maxRecompileAttempts) {
                                Misc.free(newFactory);
                                throw SqlException.$(createTableOp.getSelectTextPosition(), e.getFlyweightMessage());
                            }
                            LOG.info().$("retrying plan [q=`").$(createTableOp.getSelectText()).$("`]").$();
                        } catch (SqlException e) {
                            e.setPosition(e.getPosition() + createTableOp.getSelectTextPosition());
                            Misc.free(newFactory);
                            throw e;
                        } catch (Throwable th) {
                            Misc.free(newFactory);
                            throw th;
                        }
                    }

                    try (
                            RecordCursorFactory factory = newFactory;
                            RecordCursor cursor = newCursor
                    ) {
                        final RecordMetadata metadata = factory.getMetadata();
                        createTableOp.validateAndUpdateMetadataFromSelect(metadata);
                        boolean keepLock = !createTableOp.isWalEnabled();

                        // todo: test create table if exists with select
                        tableToken = engine.createTable(
                                executionContext.getSecurityContext(),
                                mem,
                                path,
                                createTableOp.ignoreIfExists(),
                                createTableOp,
                                keepLock,
                                volumeAlias != null
                        );

                        try {
                            copyTableDataAndUnlock(
                                    executionContext.getSecurityContext(),
                                    tableToken,
                                    createTableOp.isWalEnabled(),
                                    cursor,
                                    metadata,
                                    createTableOp.getBatchSize(),
                                    createTableOp.getBatchO3MaxLag(),
                                    executionContext.getCircuitBreaker()
                            );
                        } catch (CairoException e) {
                            e.position(position);
                            LogRecord record = LOG.error()
                                    .$("could not create table as select [message=").$safe(e.getFlyweightMessage());
                            if (!e.isCancellation()) {
                                record.$(", errno=").$(e.getErrno());
                            }
                            record.I$();
                            engine.dropTableOrMatView(path, tableToken);
                            engine.unlockTableName(tableToken);
                            throw e;
                        }
                    }
                    createTableOp.updateOperationFutureTableToken(tableToken);
                    createTableOp.updateOperationFutureAffectedRowsCount(insertCount);
                } else {
                    try {
                        if (createTableOp.getLikeTableName() != null) {
                            TableToken likeTableToken = executionContext.getTableTokenIfExists(createTableOp.getLikeTableName());
                            if (likeTableToken == null) {
                                throw SqlException
                                        .$(createTableOp.getLikeTableNamePosition(), "table does not exist [table=")
                                        .put(createTableOp.getLikeTableName()).put(']');
                            }

                            try (TableMetadata likeTableMetadata = executionContext.getCairoEngine().getTableMetadata(likeTableToken)) {
                                createTableOp.updateFromLikeTableMetadata(likeTableMetadata);
                                tableToken = engine.createTable(
                                        executionContext.getSecurityContext(),
                                        mem,
                                        path,
                                        createTableOp.ignoreIfExists(),
                                        createTableOp,
                                        false,
                                        volumeAlias != null
                                );
                            }
                        } else {
                            tableToken = engine.createTable(
                                    executionContext.getSecurityContext(),
                                    mem,
                                    path,
                                    createTableOp.ignoreIfExists(),
                                    createTableOp,
                                    false,
                                    volumeAlias != null
                            );
                        }
                        createTableOp.updateOperationFutureTableToken(tableToken);
                    } catch (EntryUnavailableException e) {
                        throw SqlException.$(createTableOp.getTableNamePosition(), "table already exists");
                    } catch (CairoException e) {
                        if (e.isAuthorizationError() || e.isCancellation()) {
                            // No point printing stack trace for authorization or cancellation errors
                            LOG.error().$("could not create table [error=").$safe(e.getFlyweightMessage()).I$();
                        } else {
                            LOG.error().$("could not create table [error=").$((Throwable) e).I$();
                        }
                        if (e.isInterruption()) {
                            throw e;
                        }
                        throw SqlException.$(createTableOp.getTableNamePosition(), "Could not create table, ")
                                .put(e.getFlyweightMessage());
                    }
                }
            }
            QueryProgress.logEnd(sqlId, createTableOp.getSqlText(), executionContext, beginNanos);
        } catch (Throwable e) {
            if (e instanceof CairoException) {
                ((CairoException) e).position(createTableOp.getTableNamePosition());
            }
            QueryProgress.logError(e, sqlId, createTableOp.getSqlText(), executionContext, beginNanos);
            throw e;
        } finally {
            executionContext.setUseSimpleCircuitBreaker(false);
            queryRegistry.unregister(sqlId, executionContext);
        }
    }

    private void executeDropAllTables(SqlExecutionContext executionContext) {
        // collect table names
        dropAllTablesFailedTableNames.clear();
        tableTokenBucket.clear();
        engine.getTableTokens(tableTokenBucket, false);
        final SecurityContext securityContext = executionContext.getSecurityContext();
        TableToken tableToken;
        for (int i = 0, n = tableTokenBucket.size(); i < n; i++) {
            tableToken = tableTokenBucket.get(i);
            if (!tableToken.isSystem()) {
                if (tableToken.isMatView()) {
                    securityContext.authorizeMatViewDrop(tableToken);
                } else {
                    securityContext.authorizeTableDrop(tableToken);
                }
                try {
                    engine.dropTableOrMatView(path, tableToken);
                } catch (CairoException report) {
                    // it will fail when there are readers/writers and lock cannot be acquired
                    dropAllTablesFailedTableNames.put(tableToken.getTableName(), report.getMessage());
                }
            }
        }
        if (dropAllTablesFailedTableNames.size() > 0) {
            final CairoException ex = CairoException.nonCritical().put("failed to drop tables and materialized views [");
            CharSequence tableName;
            String reason;
            final ObjList<CharSequence> keys = dropAllTablesFailedTableNames.keys();
            for (int i = 0, n = keys.size(); i < n; i++) {
                tableName = keys.get(i);
                reason = dropAllTablesFailedTableNames.get(tableName);
                ex.put('\'').put(tableName).put("': ").put(reason);
                if (i + 1 < n) {
                    ex.put(", ");
                }
            }
            throw ex.put(']');
        }
    }

    private void executeDropMatView(
            GenericDropOperation op,
            SqlExecutionContext sqlExecutionContext
    ) throws SqlException {
        final TableToken tableToken = sqlExecutionContext.getTableTokenIfExists(op.getEntityName());
        if (tableToken == null || TableNameRegistry.isLocked(tableToken)) {
            if (op.ifExists()) {
                return;
            }
            throw SqlException.matViewDoesNotExist(op.getEntityNamePosition(), op.getEntityName());
        }
        if (!tableToken.isMatView()) {
            throw SqlException.$(op.getEntityNamePosition(), "materialized view name expected, got table name");
        }
        sqlExecutionContext.getSecurityContext().authorizeMatViewDrop(tableToken);

        final String sqlText = op.getSqlText();
        final long queryId = queryRegistry.register(sqlText, sqlExecutionContext);
        try {
            engine.dropTableOrMatView(path, tableToken);
        } catch (CairoException ex) {
            if ((ex.isTableDropped() || ex.isTableDoesNotExist()) && op.ifExists()) {
                // all good, mat view dropped already
                return;
            } else if (!op.ifExists() && ex.isTableDropped()) {
                // Concurrently dropped, this should report mat view does not exist
                throw CairoException.matViewDoesNotExist(op.getEntityName());
            }
            throw ex;
        } finally {
            queryRegistry.unregister(queryId, sqlExecutionContext);
        }
    }

    private void executeDropTable(
            GenericDropOperation op,
            SqlExecutionContext sqlExecutionContext
    ) throws SqlException {
        final TableToken tableToken = sqlExecutionContext.getTableTokenIfExists(op.getEntityName());
        if (tableToken == null || TableNameRegistry.isLocked(tableToken)) {
            if (op.ifExists()) {
                return;
            }
            throw SqlException.tableDoesNotExist(op.getEntityNamePosition(), op.getEntityName());
        }
        if (tableToken.isMatView()) {
            throw SqlException.$(op.getEntityNamePosition(), "table name expected, got materialized view name: ").put(op.getEntityName());
        }
        sqlExecutionContext.getSecurityContext().authorizeTableDrop(tableToken);

        final String sqlText = op.getSqlText();
        final long queryId = queryRegistry.register(sqlText, sqlExecutionContext);
        try {
            engine.dropTableOrMatView(path, tableToken);
        } catch (CairoException ex) {
            if ((ex.isTableDropped() || ex.isTableDoesNotExist()) && op.ifExists()) {
                // all good, table dropped already
                return;
            } else if (!op.ifExists() && ex.isTableDropped()) {
                // Concurrently dropped, this should report table does not exist
                throw CairoException.tableDoesNotExist(op.getEntityName());
            }
            throw ex;
        } finally {
            queryRegistry.unregister(queryId, sqlExecutionContext);
        }
    }

    private int filterApply(
            Function filter,
            int functionPosition,
            AlterOperationBuilder changePartitionStatement,
            long timestamp
    ) {
        partitionFunctionRec.setTimestamp(timestamp);
        if (filter.getBool(partitionFunctionRec)) {
            changePartitionStatement.addPartitionToList(timestamp, functionPosition);
            return 1;
        }
        return 0;
    }

    private int filterPartitions(
            Function filter,
            int filterPosition,
            TableReader reader,
            AlterOperationBuilder changePartitionStatement
    ) {
        int affectedPartitions = 0;
        // Iterate partitions in descending order, so if folders are missing on disk,
        // removePartition does not fail to determine the next minTimestamp
        final int partitionCount = reader.getPartitionCount();
        if (partitionCount > 0) { // table may be empty
            // perform the action on the first and last partition in the end, those are more expensive than others
            long firstPartition = reader.getTxFile().getPartitionFloor(reader.getPartitionTimestampByIndex(0));
            long lastPartition = reader.getTxFile().getPartitionFloor(reader.getPartitionTimestampByIndex(partitionCount - 1));

            long lastLogicalPartition = Long.MIN_VALUE;
            for (int partitionIndex = 1; partitionIndex < partitionCount - 1; partitionIndex++) {
                long physicalTimestamp = reader.getPartitionTimestampByIndex(partitionIndex);
                long logicalTimestamp = reader.getTxFile().getPartitionFloor(physicalTimestamp);
                if (logicalTimestamp != lastLogicalPartition && logicalTimestamp != firstPartition && logicalTimestamp != lastPartition) {
                    if (filterApply(filter, filterPosition, changePartitionStatement, logicalTimestamp) > 0) {
                        affectedPartitions++;
                        lastLogicalPartition = logicalTimestamp;
                    }
                }
            }

            // perform the action on the first and last partition, dropping them have to read min/max timestamp of the next first/last partition
            affectedPartitions += filterApply(filter, filterPosition, changePartitionStatement, firstPartition);
            if (firstPartition != lastPartition) {
                affectedPartitions += filterApply(filter, filterPosition, changePartitionStatement, lastPartition);
            }
        }
        return affectedPartitions;
    }

    private void freeTableNameFunctions(QueryModel queryModel) {
        if (queryModel == null) {
            return;
        }

        do {
            final ObjList<QueryModel> joinModels = queryModel.getJoinModels();
            if (joinModels.size() > 1) {
                for (int i = 1, n = joinModels.size(); i < n; i++) {
                    freeTableNameFunctions(joinModels.getQuick(i));
                }
            }

            Misc.free(queryModel.getTableNameFunction());
            queryModel.setTableNameFunction(null);
        } while ((queryModel = queryModel.getNestedModel()) != null);
    }

    private RecordCursorFactory generateExplain(ExplainModel model, SqlExecutionContext executionContext) throws SqlException {
        if (model.getInnerExecutionModel().getModelType() == ExecutionModel.UPDATE) {
            QueryModel updateQueryModel = model.getInnerExecutionModel().getQueryModel();
            final QueryModel selectQueryModel = updateQueryModel.getNestedModel();
            final RecordCursorFactory recordCursorFactory = generateUpdateFactory(
                    updateQueryModel.getUpdateTableToken(),
                    selectQueryModel,
                    updateQueryModel,
                    executionContext
            );
            return codeGenerator.generateExplain(updateQueryModel, recordCursorFactory, model.getFormat());
        } else {
            return codeGenerator.generateExplain(model, executionContext);
        }
    }

    private UpdateOperation generateUpdate(QueryModel updateQueryModel, SqlExecutionContext executionContext, TableRecordMetadata metadata) throws SqlException {
        TableToken updateTableToken = updateQueryModel.getUpdateTableToken();
        final QueryModel selectQueryModel = updateQueryModel.getNestedModel();

        // Update QueryModel structure is
        // QueryModel with SET column expressions
        // |-- QueryModel of select-virtual or select-choose of data selected for update
        final RecordCursorFactory recordCursorFactory = generateUpdateFactory(
                updateTableToken,
                selectQueryModel,
                updateQueryModel,
                executionContext
        );

        if (!metadata.isWalEnabled() || executionContext.isWalApplication()) {
            return new UpdateOperation(
                    updateTableToken,
                    selectQueryModel.getTableId(),
                    selectQueryModel.getMetadataVersion(),
                    lexer.getPosition(),
                    recordCursorFactory
            );
        } else {
            recordCursorFactory.close();

            if (selectQueryModel.containsJoin()) {
                throw SqlException.position(0).put("UPDATE statements with join are not supported yet for WAL tables");
            }

            return new UpdateOperation(
                    updateTableToken,
                    metadata.getTableId(),
                    metadata.getMetadataVersion(),
                    lexer.getPosition()
            );
        }
    }

    private RecordCursorFactory generateUpdateFactory(
            TableToken tableToken,
            @Transient QueryModel selectQueryModel,
            @Transient QueryModel updateQueryModel,
            @Transient SqlExecutionContext executionContext
    ) throws SqlException {
        final IntList tableColumnTypes = selectQueryModel.getUpdateTableColumnTypes();
        final ObjList<CharSequence> tableColumnNames = selectQueryModel.getUpdateTableColumnNames();

        RecordCursorFactory updateToDataCursorFactory = generateSelectOneShot(selectQueryModel, executionContext, false);
        try {
            if (!updateToDataCursorFactory.supportsUpdateRowId(tableToken)) {
                // in theory this should never happen because all valid UPDATE statements should result in
                // a query plan with real row ids but better to check to prevent data corruption
                throw SqlException.$(updateQueryModel.getModelPosition(), "Unsupported SQL complexity for the UPDATE statement");
            }

            // Check that updateDataFactoryMetadata match types of table to be updated exactly
            final RecordMetadata updateDataFactoryMetadata = updateToDataCursorFactory.getMetadata();
            for (int i = 0, n = updateDataFactoryMetadata.getColumnCount(); i < n; i++) {
                int virtualColumnType = updateDataFactoryMetadata.getColumnType(i);
                CharSequence updateColumnName = updateDataFactoryMetadata.getColumnName(i);
                int tableColumnIndex = tableColumnNames.indexOf(updateColumnName);
                int tableColumnType = tableColumnTypes.get(tableColumnIndex);

                if (virtualColumnType != tableColumnType && !isIPv4UpdateCast(virtualColumnType, tableColumnType)) {
                    if (!ColumnType.isSymbolOrString(tableColumnType) || !ColumnType.isAssignableFrom(virtualColumnType, ColumnType.STRING)) {
                        // get column position
                        ExpressionNode setRhs = updateQueryModel.getNestedModel().getColumns().getQuick(i).getAst();
                        throw SqlException.inconvertibleTypes(setRhs.position, virtualColumnType, "", tableColumnType, updateColumnName);
                    }
                }
            }
            return updateToDataCursorFactory;
        } catch (Throwable th) {
            updateToDataCursorFactory.close();
            throw th;
        }
    }

    private int getNextValidTokenPosition() throws SqlException {
        while (lexer.hasNext()) {
            CharSequence token = SqlUtil.fetchNext(lexer);
            if (token == null) {
                return -1;
            } else if (!isSemicolon(token)) {
                lexer.unparseLast();
                return lexer.lastTokenPosition();
            }
        }

        return -1;
    }

    private int goToQueryEnd() throws SqlException {
        CharSequence token;
        lexer.unparseLast();
        while (lexer.hasNext()) {
            token = SqlUtil.fetchNext(lexer);
            if (token == null || isSemicolon(token)) {
                break;
            }
        }

        return lexer.getPosition();
    }

    private void insertValidateFunctionAndAddToList(
            InsertModel model,
            int tupleIndex,
            ObjList<Function> valueFunctions,
            RecordMetadata metadata,
            int metadataTimestampIndex,
            int insertColumnIndex,
            int metadataColumnIndex,
            Function function,
            int functionPosition,
            BindVariableService bindVariableService
    ) throws SqlException {
        final int columnType = metadata.getColumnType(metadataColumnIndex);
        if (ColumnType.isUnderdefined(function.getType())) {
            function.assignType(columnType, bindVariableService);
        }

        if (ColumnType.isAssignableFrom(function.getType(), columnType)) {
            if (metadataColumnIndex == metadataTimestampIndex) {
                return;
            }

            valueFunctions.add(function);
            listColumnFilter.add(metadataColumnIndex + 1);
            return;
        }

        throw SqlException.inconvertibleTypes(
                functionPosition,
                function.getType(),
                model.getRowTupleValues(tupleIndex).getQuick(insertColumnIndex).token,
                metadata.getColumnType(metadataColumnIndex),
                metadata.getColumnName(metadataColumnIndex)
        );
    }

    private boolean isCompatibleColumnTypeChange(int from, int to) {
        return columnConversionSupport[ColumnType.tagOf(from)][ColumnType.tagOf(to)];
    }

    private void lightlyValidateInsertModel(InsertModel model) throws SqlException {
        ExpressionNode tableNameExpr = model.getTableNameExpr();
        if (tableNameExpr.type != ExpressionNode.LITERAL) {
            throw SqlException.$(tableNameExpr.position, "literal expected");
        }

        int columnNameListSize = model.getColumnNameList().size();

        if (columnNameListSize > 0) {
            for (int i = 0, n = model.getRowTupleCount(); i < n; i++) {
                if (columnNameListSize != model.getRowTupleValues(i).size()) {
                    throw SqlException.$(
                                    model.getEndOfRowTupleValuesPosition(i),
                                    "row value count does not match column count [expected="
                            ).put(columnNameListSize)
                            .put(", actual=").put(model.getRowTupleValues(i).size())
                            .put(", tuple=").put(i + 1)
                            .put(']');
                }
            }
        }
    }

    private void parseResumeWal(TableToken tableToken, int tableNamePosition, SqlExecutionContext executionContext) throws SqlException {
        CharSequence tok = expectToken(lexer, "'wal'");
        if (!isWalKeyword(tok)) {
            throw SqlException.$(lexer.lastTokenPosition(), "'wal' expected");
        }
        if (!engine.isWalTable(tableToken)) {
            throw SqlException.$(lexer.lastTokenPosition(), tableToken.getTableName()).put(" is not a WAL table.");
        }

        tok = SqlUtil.fetchNext(lexer); // optional FROM part
        long fromTxn = -1;
        if (tok != null && !Chars.equals(tok, ';')) {
            if (isFromKeyword(tok)) {
                tok = expectToken(lexer, "'transaction' or 'txn'");
                if (!(isTransactionKeyword(tok) || isTxnKeyword(tok))) {
                    throw SqlException.$(lexer.lastTokenPosition(), "'transaction' or 'txn' expected");
                }
                CharSequence txnValue = expectToken(lexer, "transaction value");
                try {
                    fromTxn = Numbers.parseLong(txnValue);
                } catch (NumericException e) {
                    throw SqlException.$(lexer.lastTokenPosition(), "invalid value [value=").put(txnValue).put(']');
                }
            } else {
                throw SqlException.$(lexer.lastTokenPosition(), "'from' expected");
            }
        }
        executionContext.getSecurityContext().authorizeResumeWal(tableToken);
        alterTableResume(tableNamePosition, tableToken, fromTxn, executionContext);
    }

    private void parseSuspendWal(TableToken tableToken, int tableNamePosition, SqlExecutionContext executionContext) throws SqlException {
        CharSequence tok = expectToken(lexer, "'wal'");
        if (!isWalKeyword(tok)) {
            throw SqlException.$(lexer.lastTokenPosition(), "'wal' expected");
        }
        if (!engine.isWalTable(tableToken)) {
            throw SqlException.$(lexer.lastTokenPosition(), tableToken.getTableName()).put(" is not a WAL table.");
        }
        if (!configuration.isDevModeEnabled()) {
            throw SqlException.$(0, "Cannot suspend table, database is not in dev mode");
        }

        ErrorTag errorTag = ErrorTag.NONE;
        String errorMessage = "";

        tok = SqlUtil.fetchNext(lexer); // optional WITH part
        if (tok != null && !Chars.equals(tok, ';')) {
            if (isWithKeyword(tok)) {
                tok = expectToken(lexer, "error code/tag");
                final CharSequence errorCodeOrTagValue = GenericLexer.unquote(tok).toString();
                try {
                    final int errorCode = Numbers.parseInt(errorCodeOrTagValue);
                    errorTag = ErrorTag.resolveTag(errorCode);
                } catch (NumericException e) {
                    try {
                        errorTag = ErrorTag.resolveTag(errorCodeOrTagValue);
                    } catch (CairoException cairoException) {
                        throw SqlException.$(lexer.lastTokenPosition(), "invalid value [value=").put(errorCodeOrTagValue).put(']');
                    }
                }
                final CharSequence comma = expectToken(lexer, "','");
                if (!Chars.equals(comma, ',')) {
                    throw SqlException.position(lexer.getPosition()).put("',' expected");
                }
                tok = expectToken(lexer, "error message");
                errorMessage = GenericLexer.unquote(tok).toString();
                tok = SqlUtil.fetchNext(lexer);
                if (tok != null && !Chars.equals(tok, ';')) {
                    throw SqlException.$(lexer.lastTokenPosition(), "unexpected token [token=").put(tok).put(']');
                }
            } else {
                throw SqlException.$(lexer.lastTokenPosition(), "'with' expected");
            }
        }
        alterTableSuspend(tableNamePosition, tableToken, errorTag, errorMessage, executionContext);
    }

    private TableToken tableExistsOrFail(int position, CharSequence tableName, SqlExecutionContext executionContext) throws SqlException {
        if (executionContext.getTableStatus(path, tableName) != TableUtils.TABLE_EXISTS) {
            throw SqlException.tableDoesNotExist(position, tableName);
        }
        TableToken token = executionContext.getTableTokenIfExists(tableName);
        if (token == null) {
            throw SqlException.tableDoesNotExist(position, tableName);
        }
        return token;
    }

    private void validateAndOptimiseInsertAsSelect(SqlExecutionContext executionContext, InsertModel model) throws SqlException {
        final QueryModel queryModel = optimiser.optimise(model.getQueryModel(), executionContext, this);
        int columnNameListSize = model.getColumnNameList().size();
        if (columnNameListSize > 0 && queryModel.getBottomUpColumns().size() != columnNameListSize) {
            throw SqlException.$(model.getTableNameExpr().position, "column count mismatch");
        }
        model.setQueryModel(queryModel);
    }

    protected static CharSequence expectToken(GenericLexer lexer, CharSequence expected) throws SqlException {
        CharSequence tok = SqlUtil.fetchNext(lexer);
        if (tok == null) {
            throw SqlException.position(lexer.getPosition()).put(expected).put(" expected");
        }
        return tok;
    }

    protected static CharSequence maybeExpectToken(GenericLexer lexer, CharSequence expected, boolean expect) throws SqlException {
        CharSequence tok = SqlUtil.fetchNext(lexer);
        if (expect && tok == null) {
            throw SqlException.position(lexer.getPosition()).put(expected).put(" expected");
        }
        return tok;
    }

    protected void addColumnSuffix(
            @Transient SecurityContext securityContext,
            @Nullable CharSequence tok,
            TableToken tableToken,
            AlterOperationBuilder alterOperationBuilder
    ) throws SqlException {
        if (tok != null) {
            throw SqlException.$(lexer.lastTokenPosition(), "',' expected");
        }
    }

    protected void compileAlterExt(SqlExecutionContext executionContext, CharSequence tok) throws SqlException {
        if (tok == null) {
            throw SqlException.position(lexer.getPosition()).put("'table' or 'materialized' expected");
        }
        throw SqlException.position(lexer.lastTokenPosition()).put("'table' or 'materialized' expected");
    }

    protected void compileDropExt(
            @NotNull SqlExecutionContext executionContext,
            @NotNull GenericDropOperationBuilder opBuilder,
            @NotNull CharSequence tok,
            int position
    ) throws SqlException {
        throw SqlException.$(position, "unexpected token [").put(tok).put(']');
    }

    protected void compileDropOther(
            @NotNull SqlExecutionContext executionContext,
            @NotNull CharSequence tok,
            int position
    ) throws SqlException {
        throw SqlException.position(position).put("'table' or 'materialized view' or 'all' expected");
    }

    protected void compileDropReportExpected(int position) throws SqlException {
        throw SqlException.position(position).put("'table' or 'materialized view' or 'all' expected");
    }

    protected RecordCursorFactory generateSelectOneShot(
            QueryModel selectQueryModel,
            SqlExecutionContext executionContext,
            boolean generateProgressLogger
    ) throws SqlException {
        RecordCursorFactory factory = codeGenerator.generate(selectQueryModel, executionContext);
        if (generateProgressLogger) {
            return new QueryProgress(queryRegistry, sqlText, factory);
        } else {
            return factory;
        }
    }

    @NotNull
    protected SqlOptimiser newSqlOptimiser(
            CairoConfiguration configuration,
            CharacterStore characterStore,
            ObjectPool<ExpressionNode> sqlNodePool,
            ObjectPool<QueryColumn> queryColumnPool,
            ObjectPool<QueryModel> queryModelPool,
            PostOrderTreeTraversalAlgo postOrderTreeTraversalAlgo,
            FunctionParser functionParser,
            Path path
    ) {
        return new SqlOptimiser(
                configuration,
                characterStore,
                sqlNodePool,
                queryColumnPool,
                queryModelPool,
                postOrderTreeTraversalAlgo,
                functionParser,
                path
        );
    }

    protected void registerKeywordBasedExecutors() {
        // For each 'this::method' reference java compiles a class
        // We need to minimize repetition of this syntax as each site generates garbage
        final KeywordBasedExecutor compileSet = this::compileSet;

        keywordBasedExecutors.put("truncate", this::compileTruncate);
        keywordBasedExecutors.put("alter", this::compileAlter);
        keywordBasedExecutors.put("reindex", this::compileReindex);
        keywordBasedExecutors.put("set", compileSet);
        keywordBasedExecutors.put("begin", this::compileBegin);
        keywordBasedExecutors.put("commit", this::compileCommit);
        keywordBasedExecutors.put("rollback", this::compileRollback);
        keywordBasedExecutors.put("discard", compileSet);
        keywordBasedExecutors.put("close", compileSet); // no-op
        keywordBasedExecutors.put("unlisten", compileSet);  // no-op
        keywordBasedExecutors.put("reset", compileSet);  // no-op
        keywordBasedExecutors.put("drop", this::compileDrop);
        keywordBasedExecutors.put("backup", backupAgent::sqlBackup);
        keywordBasedExecutors.put("vacuum", this::compileVacuum);
        keywordBasedExecutors.put("checkpoint", this::compileCheckpoint);
        keywordBasedExecutors.put("snapshot", this::compileLegacyCheckpoint);
        keywordBasedExecutors.put("deallocate", this::compileDeallocate);
        keywordBasedExecutors.put("cancel", this::compileCancel);
        keywordBasedExecutors.put("refresh", this::compileRefresh);
    }

    protected void unknownDropColumnSuffix(
            @Transient SecurityContext securityContext,
            CharSequence tok,
            TableToken tableToken,
            AlterOperationBuilder dropColumnStatement
    ) throws SqlException {
        throw SqlException.$(lexer.lastTokenPosition(), "',' expected");
    }

    @FunctionalInterface
    public interface KeywordBasedExecutor {
        void execute(SqlExecutionContext executionContext, @Transient CharSequence sqlText) throws SqlException;
    }

    public final static class PartitionAction {
        public static final int ATTACH = 2;
        public static final int CONVERT_TO_NATIVE = 5;
        public static final int CONVERT_TO_PARQUET = 4;
        public static final int DETACH = 3;
        public static final int DROP = 1;
        public static final int FORCE_DROP = 6;
    }

    private static class TimestampValueRecord implements Record {
        private long value;

        @Override
        public long getTimestamp(int col) {
            return value;
        }

        public void setTimestamp(long value) {
            this.value = value;
        }
    }

    private class DatabaseBackupAgent implements Closeable {
        private final Path auxPath;
        private final Path dstPath;
        private final StringSink sink = new StringSink();
        private final Path srcPath;
        private final Utf8SequenceObjHashMap<RecordToRowCopier> tableBackupRowCopiedCache = new Utf8SequenceObjHashMap<>();
        private final ObjHashSet<TableToken> tableTokenBucket = new ObjHashSet<>();
        private final ObjHashSet<TableToken> tableTokens = new ObjHashSet<>();
        private transient String cachedBackupTmpRoot;
        private transient int dstCurrDirLen;
        private transient int dstPathRoot;

        public DatabaseBackupAgent() {
            try {
                auxPath = new Path(255, MemoryTag.NATIVE_SQL_COMPILER);
                dstPath = new Path(255, MemoryTag.NATIVE_SQL_COMPILER);
                srcPath = new Path(255, MemoryTag.NATIVE_SQL_COMPILER);
            } catch (Throwable th) {
                close();
                throw th;
            }
        }

        public void clear() {
            auxPath.trimTo(0);
            srcPath.trimTo(0);
            dstPath.trimTo(0);
            cachedBackupTmpRoot = null;
            dstPathRoot = 0;
            dstCurrDirLen = 0;
            tableBackupRowCopiedCache.clear();
            tableTokens.clear();
        }

        @Override
        public void close() {
            tableBackupRowCopiedCache.clear();
            Misc.free(auxPath);
            Misc.free(srcPath);
            Misc.free(dstPath);
        }

        private void backupTable(@NotNull TableToken tableToken) throws SqlException {
            LOG.info().$("starting backup of ").$(tableToken).$();

            // the table is copied to a TMP folder and then this folder is moved to the final destination (dstPath)
            if (cachedBackupTmpRoot == null) {
                if (configuration.getBackupRoot() == null) {
                    throw CairoException.nonCritical()
                            .put("backup is disabled, server.conf property 'cairo.sql.backup.root' is not set");
                }
                auxPath.of(configuration.getBackupRoot()).concat(configuration.getBackupTempDirName()).slash$();
                cachedBackupTmpRoot = Utf8s.toString(auxPath); // absolute path to the TMP folder
            }

            String tableName = tableToken.getTableName();
            auxPath.of(cachedBackupTmpRoot).concat(tableToken).slash();
            int tableRootLen = auxPath.size();
            try {
                try (TableReader reader = engine.getReader(tableToken)) { // acquire reader lock
                    if (ff.exists(auxPath.$())) {
                        throw CairoException.nonCritical()
                                .put("backup dir already exists [path=").put(auxPath)
                                .put(", table=").put(tableName)
                                .put(']');
                    }

                    // clone metadata

                    // create TMP folder
                    if (ff.mkdirs(auxPath, configuration.getBackupMkDirMode()) != 0) {
                        throw CairoException.critical(ff.errno()).put("could not create [dir=").put(auxPath).put(']');
                    }

                    // backup table metadata files to TMP folder
                    try {
                        TableReaderMetadata metadata = reader.getMetadata();

                        // _meta
                        mem.smallFile(ff, auxPath.trimTo(tableRootLen).concat(TableUtils.META_FILE_NAME).$(), MemoryTag.MMAP_DEFAULT);
                        metadata.dumpTo(mem);

                        // create symbol maps
                        auxPath.trimTo(tableRootLen).$();
                        int symbolMapCount = 0;
                        for (int i = 0, sz = metadata.getColumnCount(); i < sz; i++) {
                            if (ColumnType.isSymbol(metadata.getColumnType(i))) {
                                SymbolMapReader mapReader = reader.getSymbolMapReader(i);
                                MapWriter.createSymbolMapFiles(
                                        ff,
                                        mem,
                                        auxPath,
                                        metadata.getColumnName(i),
                                        COLUMN_NAME_TXN_NONE,
                                        mapReader.getSymbolCapacity(),
                                        mapReader.isCached()
                                );
                                symbolMapCount++;
                            }
                        }

                        // _txn
                        mem.smallFile(ff, auxPath.trimTo(tableRootLen).concat(TableUtils.TXN_FILE_NAME).$(), MemoryTag.MMAP_DEFAULT);
                        TableUtils.createTxn(mem, symbolMapCount, 0L, 0L, TableUtils.INITIAL_TXN, 0L, metadata.getMetadataVersion(), 0L, 0L);

                        // _cv
                        mem.smallFile(ff, auxPath.trimTo(tableRootLen).concat(TableUtils.COLUMN_VERSION_FILE_NAME).$(), MemoryTag.MMAP_DEFAULT);
                        TableUtils.createColumnVersionFile(mem);

                        if (tableToken.isWal()) {
                            // _name
                            mem.smallFile(ff, auxPath.trimTo(tableRootLen).concat(TableUtils.TABLE_NAME_FILE).$(), MemoryTag.MMAP_DEFAULT);
                            TableUtils.createTableNameFile(mem, tableToken.getTableName());

                            // initialise txn_seq folder
                            auxPath.trimTo(tableRootLen).concat(WalUtils.SEQ_DIR).slash$();
                            if (ff.mkdirs(auxPath, configuration.getBackupMkDirMode()) != 0) {
                                throw CairoException.critical(ff.errno()).put("Cannot create [path=").put(auxPath).put(']');
                            }
                            int len = auxPath.size();
                            // _wal_index.d
                            mem.smallFile(ff, auxPath.concat(WalUtils.WAL_INDEX_FILE_NAME).$(), MemoryTag.MMAP_DEFAULT);
                            mem.putLong(0L);
                            mem.close(true, Vm.TRUNCATE_TO_POINTER);
                            // _txnlog
                            WalUtils.createTxnLogFile(
                                    ff,
                                    mem,
                                    auxPath.trimTo(len),
                                    configuration.getMicrosecondClock().getTicks(),
                                    configuration.getDefaultSeqPartTxnCount(),
                                    configuration.getMkDirMode()
                            );
                            // _txnlog.meta.i
                            mem.smallFile(ff, auxPath.trimTo(len).concat(WalUtils.TXNLOG_FILE_NAME_META_INX).$(), MemoryTag.MMAP_DEFAULT);
                            mem.putLong(0L);
                            mem.close(true, Vm.TRUNCATE_TO_POINTER);
                            // _txnlog.meta.d
                            mem.smallFile(ff, auxPath.trimTo(len).concat(WalUtils.TXNLOG_FILE_NAME_META_VAR).$(), MemoryTag.MMAP_DEFAULT);
                            mem.close(true, Vm.TRUNCATE_TO_POINTER);
                            // _meta
                            mem.smallFile(ff, auxPath.trimTo(len).concat(TableUtils.META_FILE_NAME).$(), MemoryTag.MMAP_DEFAULT);
                            WalWriterMetadata.syncToMetaFile(
                                    mem,
                                    metadata.getMetadataVersion(),
                                    metadata.getColumnCount(),
                                    metadata.getTimestampIndex(),
                                    metadata.getTableId(),
                                    false,
                                    metadata
                            );
                            mem.close(true, Vm.TRUNCATE_TO_POINTER);
                        }

                        if (tableToken.isMatView()) {
                            try (
                                    BlockFileReader matViewFileReader = new BlockFileReader(configuration);
                                    BlockFileWriter matViewFileWriter = new BlockFileWriter(ff, configuration.getCommitMode())
                            ) {
                                MatViewGraph graph = engine.getMatViewGraph();
                                final MatViewDefinition matViewDefinition = graph.getViewDefinition(tableToken);
                                if (matViewDefinition != null) {
                                    // srcPath is unused at this point, so we can overwrite it
                                    final boolean isMatViewStateExists = TableUtils.isMatViewStateFileExists(configuration, srcPath, tableToken.getDirName());
                                    if (isMatViewStateExists) {
                                        matViewFileReader.of(srcPath.of(configuration.getDbRoot()).concat(tableToken.getDirName()).concat(MatViewState.MAT_VIEW_STATE_FILE_NAME).$());
                                        MatViewStateReader matViewStateReader = new MatViewStateReader().of(matViewFileReader, tableToken);
                                        matViewFileWriter.of(auxPath.trimTo(tableRootLen).concat(MatViewState.MAT_VIEW_STATE_FILE_NAME).$());
                                        MatViewState.append(matViewStateReader, matViewFileWriter);
                                        matViewFileWriter.of(auxPath.trimTo(tableRootLen).concat(MatViewDefinition.MAT_VIEW_DEFINITION_FILE_NAME).$());
                                        MatViewDefinition.append(matViewDefinition, matViewFileWriter);
                                    } else {
                                        LOG.info().$("materialized view state for backup not found [view=").$(tableToken).I$();
                                    }
                                } else {
                                    LOG.info().$("materialized view definition for backup not found [view=").$(tableToken).I$();
                                }
                            }
                        }
                    } finally {
                        mem.close();
                    }

                    // copy the data
                    try (TableWriter backupWriter = engine.getBackupWriter(tableToken, cachedBackupTmpRoot)) {
                        RecordMetadata writerMetadata = backupWriter.getMetadata();
                        srcPath.of(tableName).slash().put(reader.getMetadataVersion()).$();
                        RecordToRowCopier recordToRowCopier = tableBackupRowCopiedCache.get(srcPath);
                        if (recordToRowCopier == null) {
                            entityColumnFilter.of(writerMetadata.getColumnCount());
                            recordToRowCopier = RecordToRowCopierUtils.generateCopier(
                                    asm,
                                    reader.getMetadata(),
                                    writerMetadata,
                                    entityColumnFilter
                            );
                            tableBackupRowCopiedCache.put(srcPath, recordToRowCopier);
                        }

                        sink.clear();
                        sink.put('\'').put(tableName).put('\'');

                        try (SqlExecutionContext allowAllContext = new SqlExecutionContextImpl(engine, 1).with(AllowAllSecurityContext.INSTANCE)) {
                            while (true) {
                                try (
                                        RecordCursorFactory factory = engine.select(sink, allowAllContext);
                                        RecordCursor cursor = factory.getCursor(allowAllContext)
                                ) {
                                    // statement/query timeout value is most likely too small for backup operation
                                    copyTableData(
                                            cursor,
                                            factory.getMetadata(),
                                            backupWriter,
                                            writerMetadata,
                                            recordToRowCopier,
                                            configuration.getCreateTableModelBatchSize(),
                                            configuration.getO3MaxLag(),
                                            SqlExecutionCircuitBreaker.NOOP_CIRCUIT_BREAKER
                                    );
                                    break;
                                } catch (TableReferenceOutOfDateException ex) {
                                    // Sometimes table can be out of data when a DDL is committed concurrently, we need to retry
                                    LOG.info().$("retrying backup due to concurrent metadata update [table=").$safe(tableName)
                                            .$(", ex=").$(ex.getFlyweightMessage())
                                            .I$();
                                }
                            }
                        }

                        backupWriter.commit();
                    }
                } // release reader lock
                int renameRootLen = dstPath.size();
                try {
                    dstPath.trimTo(renameRootLen).concat(tableToken);
                    TableUtils.renameOrFail(ff, auxPath.trimTo(tableRootLen).$(), dstPath.$());
                    LOG.info().$("backup complete [table=").$safe(tableName).$(", to=").$(dstPath).I$();
                } finally {
                    dstPath.trimTo(renameRootLen).$();
                }
            } catch (CairoException e) {
                LOG.info()
                        .$("could not backup [table=").$safe(tableName)
                        .$(", msg=").$safe(e.getFlyweightMessage())
                        .$(", errno=").$(e.getErrno())
                        .I$();
                auxPath.of(cachedBackupTmpRoot).concat(tableToken).slash$();
                if (!ff.rmdir(auxPath)) {
                    LOG.error().$("could not delete directory [path=").$(auxPath).$(", errno=").$(ff.errno()).I$();
                }
                throw e;
            }
        }

        private void mkBackupDstDir(CharSequence dir, String errorMessage) {
            dstPath.trimTo(dstPathRoot).concat(dir).slash$();
            dstCurrDirLen = dstPath.size();
            if (ff.mkdirs(dstPath, configuration.getBackupMkDirMode()) != 0) {
                throw CairoException.critical(ff.errno()).put(errorMessage).put(dstPath).put(']');
            }
        }

        private void mkBackupDstRoot() {
            DateFormat format = configuration.getBackupDirTimestampFormat();
            long epochMicros = configuration.getMicrosecondClock().getTicks();
            dstPath.of(configuration.getBackupRoot()).slash();
            int plen = dstPath.size();
            int n = 0;
            // There is a race here, two threads could try and create the same dstPath,
            // only one will succeed the other will throw a CairoException. It could be serialised
            do {
                dstPath.trimTo(plen);
                format.format(epochMicros, configuration.getDefaultDateLocale(), null, dstPath);
                if (n > 0) {
                    dstPath.put('.').put(n);
                }
                dstPath.slash();
                n++;
            } while (ff.exists(dstPath.$()));
            if (ff.mkdirs(dstPath, configuration.getBackupMkDirMode()) != 0) {
                // the winner will succeed the looser thread will get this exception
                throw CairoException.critical(ff.errno()).put("could not create backup [dir=").put(dstPath).put(']');
            }
            dstPathRoot = dstPath.size();
        }

        private void sqlBackup(SqlExecutionContext executionContext, @Transient CharSequence sqlText) throws SqlException {
            if (configuration.getBackupRoot() == null) {
                throw CairoException.nonCritical().put("backup is disabled, server.conf property 'cairo.sql.backup.root' is not set");
            }
            CharSequence tok = SqlUtil.fetchNext(lexer);
            if (tok != null) {
                if (isTableKeyword(tok)) {
                    sqlTableBackup(executionContext);
                    return;
                }
                if (isDatabaseKeyword(tok)) {
                    sqlDatabaseBackup(executionContext);
                    return;
                }
                if (isMaterializedKeyword(tok)) {
                    tok = SqlUtil.fetchNext(lexer);
                    if (tok != null && isViewKeyword(tok)) {
                        sqlTableBackup(executionContext);
                        return;
                    }
                }
            }
            throw SqlException.position(lexer.lastTokenPosition()).put("expected 'table', 'materialized view' or 'database'");
        }

        private void sqlDatabaseBackup(SqlExecutionContext executionContext) throws SqlException {
            mkBackupDstRoot();
            mkBackupDstDir(configuration.getDbDirectory(), "could not create backup [db dir=");

            // backup tables
            engine.getTableTokens(tableTokenBucket, false);
            executionContext.getSecurityContext().authorizeTableBackup(tableTokens);
            for (int i = 0, n = tableTokenBucket.size(); i < n; i++) {
                backupTable(tableTokenBucket.get(i));
            }

            srcPath.of(configuration.getDbRoot()).$();
            int srcLen = srcPath.size();

            // backup table registry file (tables.d.<last>)
            // Note: this is unsafe way to back up table name registry,
            //       but since we're going to deprecate BACKUP, that's ok
            int version = TableNameRegistryStore.findLastTablesFileVersion(ff, srcPath, sink);
            srcPath.trimTo(srcLen).concat(WalUtils.TABLE_REGISTRY_NAME_FILE).putAscii('.').put(version);
            dstPath.trimTo(dstCurrDirLen).concat(WalUtils.TABLE_REGISTRY_NAME_FILE).putAscii(".0"); // reset to 0
            LOG.info().$("backup copying file [from=").$(srcPath).$(", to=").$(dstPath).I$();
            if (ff.copy(srcPath.$(), dstPath.$()) < 0) {
                throw CairoException.critical(ff.errno())
                        .put("cannot backup table registry file [from=").put(srcPath)
                        .put(", to=").put(dstPath)
                        .put(']');
            }

            // backup table index file (_tab_index.d)
            srcPath.trimTo(srcLen).concat(TableUtils.TAB_INDEX_FILE_NAME);
            dstPath.trimTo(dstCurrDirLen).concat(TableUtils.TAB_INDEX_FILE_NAME);
            LOG.info().$("backup copying file [from=").$(srcPath).$(", to=").$(dstPath).I$();
            if (ff.copy(srcPath.$(), dstPath.$()) < 0) {
                throw CairoException.critical(ff.errno())
                        .put("cannot backup table index file [from=").put(srcPath)
                        .put(", to=").put(dstPath)
                        .put(']');
            }

            // backup conf directory
            mkBackupDstDir(PropServerConfiguration.CONFIG_DIRECTORY, "could not create backup [conf dir=");
            ff.copyRecursive(srcPath.of(configuration.getConfRoot()), auxPath.of(dstPath), configuration.getMkDirMode());
            compiledQuery.ofBackupTable();
        }

        private void sqlTableBackup(SqlExecutionContext executionContext) throws SqlException {
            mkBackupDstRoot();
            mkBackupDstDir(configuration.getDbDirectory(), "could not create backup [db dir=");
            try {
                tableTokens.clear();
                while (true) {
                    CharSequence tok = SqlUtil.fetchNext(lexer);
                    if (tok == null) {
                        throw SqlException.position(lexer.getPosition()).put("expected a table name");
                    }
                    final CharSequence tableName = GenericLexer.assertNoDotsAndSlashes(GenericLexer.unquote(tok), lexer.lastTokenPosition());
                    TableToken tableToken = tableExistsOrFail(lexer.lastTokenPosition(), tableName, executionContext);
                    tableTokens.add(tableToken);
                    tok = SqlUtil.fetchNext(lexer);
                    if (tok == null || Chars.equals(tok, ';')) {
                        break;
                    }
                    if (!Chars.equals(tok, ',')) {
                        throw SqlException.position(lexer.lastTokenPosition()).put("expected ','");
                    }
                }

                executionContext.getSecurityContext().authorizeTableBackup(tableTokens);

                for (int i = 0, n = tableTokens.size(); i < n; i++) {
                    backupTable(tableTokens.get(i));
                }
                compiledQuery.ofBackupTable();
            } finally {
                tableTokens.clear();
            }
        }
    }

    static {
        sqlControlSymbols.add("(");
        sqlControlSymbols.add(";");
        sqlControlSymbols.add(")");
        sqlControlSymbols.add(",");
        sqlControlSymbols.add("/*");
        sqlControlSymbols.add("/*+");
        sqlControlSymbols.add("*/");
        sqlControlSymbols.add("--");
        sqlControlSymbols.add("[");
        sqlControlSymbols.add("]");

        short[] numericTypes = {ColumnType.BYTE, ColumnType.SHORT, ColumnType.INT, ColumnType.LONG, ColumnType.FLOAT, ColumnType.DOUBLE, ColumnType.TIMESTAMP, ColumnType.BOOLEAN, ColumnType.DATE, ColumnType.STRING, ColumnType.VARCHAR, ColumnType.SYMBOL};
        addSupportedConversion(ColumnType.BYTE, numericTypes);
        addSupportedConversion(ColumnType.SHORT, numericTypes);
        addSupportedConversion(ColumnType.INT, numericTypes);
        addSupportedConversion(ColumnType.LONG, numericTypes);
        addSupportedConversion(ColumnType.FLOAT, numericTypes);
        addSupportedConversion(ColumnType.DOUBLE, numericTypes);
        addSupportedConversion(ColumnType.TIMESTAMP, numericTypes);
        addSupportedConversion(ColumnType.BOOLEAN, numericTypes);
        addSupportedConversion(ColumnType.DATE, numericTypes);


        // Other exotics <-> strings
        addSupportedConversion(ColumnType.IPv4, ColumnType.STRING, ColumnType.VARCHAR, ColumnType.SYMBOL);
        addSupportedConversion(ColumnType.UUID, ColumnType.STRING, ColumnType.VARCHAR, ColumnType.SYMBOL);
        addSupportedConversion(ColumnType.CHAR, ColumnType.STRING, ColumnType.VARCHAR, ColumnType.SYMBOL);

        // Strings <-> Strings
        addSupportedConversion(ColumnType.SYMBOL, ColumnType.STRING, ColumnType.VARCHAR, ColumnType.SYMBOL);
        addSupportedConversion(ColumnType.STRING, ColumnType.STRING, ColumnType.VARCHAR, ColumnType.SYMBOL);
        addSupportedConversion(ColumnType.VARCHAR, ColumnType.STRING, ColumnType.VARCHAR, ColumnType.SYMBOL);
    }
}<|MERGE_RESOLUTION|>--- conflicted
+++ resolved
@@ -1754,31 +1754,8 @@
                             start = oldStart;
                         }
 
-<<<<<<< HEAD
-                        if (isEveryKeyword(tok)) {
-                            if (start == Numbers.LONG_NULL) {
-                                // Use the current time as the start timestamp if it wasn't specified.
-                                start = configuration.getMicrosecondClock().getTicks();
-                            }
-                            tok = expectToken(lexer, "interval");
-                            final int interval = CommonUtils.getStrideMultiple(tok);
-                            final char unit = Timestamps.getStrideUnit(tok, lexer.lastTokenPosition());
-                            SqlParser.validateMatViewIntervalUnit(unit, lexer.lastTokenPosition());
-                            final AlterOperationBuilder setTimer = alterOperationBuilder.ofSetMatViewRefreshTimer(
-                                    matViewNamePosition,
-                                    matViewToken,
-                                    tableMetadata.getTableId(),
-                                    start,
-                                    interval,
-                                    unit
-                            );
-                            compiledQuery.ofAlter(setTimer.build());
-                        } else if (start != Numbers.LONG_NULL) {
-                            throw SqlException.position(lexer.lastTokenPosition()).put("'every' expected");
-=======
                         if (tok != null && !isSemicolon(tok)) {
                             throw SqlException.unexpectedToken(lexer.lastTokenPosition(), tok);
->>>>>>> 28a6f635
                         }
 
                         final AlterOperationBuilder setTimer = alterOperationBuilder.ofSetMatViewRefreshTimer(
