--- conflicted
+++ resolved
@@ -2641,11 +2641,8 @@
         long beginNanos = configuration.getMicrosecondClock().getTicks();
         QueryProgress.logStart(sqlId, createTableOp.getSqlText(), executionContext, false);
         try {
-<<<<<<< HEAD
-=======
             executionContext.setUseSimpleCircuitBreaker(true);
 
->>>>>>> c741eb73
             // Fast path for CREATE TABLE IF NOT EXISTS in scenario when the table already exists
             final int status = executionContext.getTableStatus(path, createTableOp.getTableName());
             if (status == TableUtils.TABLE_EXISTS) {
