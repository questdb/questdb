/*******************************************************************************
 *     ___                  _   ____  ____
 *    / _ \ _   _  ___  ___| |_|  _ \| __ )
 *   | | | | | | |/ _ \/ __| __| | | |  _ \
 *   | |_| | |_| |  __/\__ \ |_| |_| | |_) |
 *    \__\_\\__,_|\___||___/\__|____/|____/
 *
 *  Copyright (c) 2014-2019 Appsicle
 *  Copyright (c) 2019-2024 QuestDB
 *
 *  Licensed under the Apache License, Version 2.0 (the "License");
 *  you may not use this file except in compliance with the License.
 *  You may obtain a copy of the License at
 *
 *  http://www.apache.org/licenses/LICENSE-2.0
 *
 *  Unless required by applicable law or agreed to in writing, software
 *  distributed under the License is distributed on an "AS IS" BASIS,
 *  WITHOUT WARRANTIES OR CONDITIONS OF ANY KIND, either express or implied.
 *  See the License for the specific language governing permissions and
 *  limitations under the License.
 *
 ******************************************************************************/

package io.questdb.griffin;

import io.questdb.cairo.CairoConfiguration;
import io.questdb.cairo.ColumnType;
import io.questdb.cairo.MicrosTimestampDriver;
import io.questdb.cairo.PartitionBy;
import io.questdb.cairo.TableUtils;
import io.questdb.cairo.mv.MatViewDefinition;
import io.questdb.cutlass.text.Atomicity;
import io.questdb.griffin.engine.functions.json.JsonExtractTypedFunctionFactory;
import io.questdb.griffin.engine.groupby.TimestampSampler;
import io.questdb.griffin.engine.groupby.TimestampSamplerFactory;
import io.questdb.griffin.engine.ops.CreateMatViewOperationBuilder;
import io.questdb.griffin.engine.ops.CreateMatViewOperationBuilderImpl;
import io.questdb.griffin.engine.ops.CreateTableOperationBuilder;
import io.questdb.griffin.engine.ops.CreateTableOperationBuilderImpl;
import io.questdb.griffin.model.CopyModel;
import io.questdb.griffin.model.CreateTableColumnModel;
import io.questdb.griffin.model.ExecutionModel;
import io.questdb.griffin.model.ExplainModel;
import io.questdb.griffin.model.ExpressionNode;
import io.questdb.griffin.model.InsertModel;
import io.questdb.griffin.model.QueryColumn;
import io.questdb.griffin.model.QueryModel;
import io.questdb.griffin.model.RenameTableModel;
import io.questdb.griffin.model.WindowColumn;
import io.questdb.griffin.model.WithClauseModel;
import io.questdb.std.BufferWindowCharSequence;
import io.questdb.std.Chars;
import io.questdb.std.GenericLexer;
import io.questdb.std.IntList;
import io.questdb.std.LowerCaseAsciiCharSequenceHashSet;
import io.questdb.std.LowerCaseAsciiCharSequenceIntHashMap;
import io.questdb.std.LowerCaseCharSequenceHashSet;
import io.questdb.std.LowerCaseCharSequenceObjHashMap;
import io.questdb.std.Numbers;
import io.questdb.std.NumericException;
import io.questdb.std.ObjList;
import io.questdb.std.ObjectPool;
import io.questdb.std.Os;
import io.questdb.std.datetime.CommonUtils;
import io.questdb.std.datetime.DateLocaleFactory;
import io.questdb.std.datetime.TimeZoneRules;
import io.questdb.std.datetime.microtime.Timestamps;
import org.jetbrains.annotations.NotNull;
import org.jetbrains.annotations.Nullable;
import org.jetbrains.annotations.TestOnly;

import static io.questdb.cairo.SqlWalMode.*;
import static io.questdb.griffin.SqlKeywords.*;
import static io.questdb.std.GenericLexer.assertNoDotsAndSlashes;
import static io.questdb.std.GenericLexer.unquote;

public class SqlParser {
    public static final int MAX_ORDER_BY_COLUMNS = 1560;
    public static final ExpressionNode ZERO_OFFSET = ExpressionNode.FACTORY.newInstance().of(ExpressionNode.CONSTANT, "'00:00'", 0, 0);
    private static final ExpressionNode ONE = ExpressionNode.FACTORY.newInstance().of(ExpressionNode.CONSTANT, "1", 0, 0);
    private static final LowerCaseAsciiCharSequenceHashSet columnAliasStop = new LowerCaseAsciiCharSequenceHashSet();
    private static final LowerCaseAsciiCharSequenceHashSet groupByStopSet = new LowerCaseAsciiCharSequenceHashSet();
    private static final LowerCaseAsciiCharSequenceIntHashMap joinStartSet = new LowerCaseAsciiCharSequenceIntHashMap();
    private static final RewriteDeclaredVariablesInExpressionVisitor rewriteDeclaredVariablesInExpressionVisitor = new RewriteDeclaredVariablesInExpressionVisitor();
    private static final LowerCaseAsciiCharSequenceHashSet setOperations = new LowerCaseAsciiCharSequenceHashSet();
    private static final LowerCaseAsciiCharSequenceHashSet tableAliasStop = new LowerCaseAsciiCharSequenceHashSet();
    private static final IntList tableNamePositions = new IntList();
    private static final LowerCaseCharSequenceHashSet tableNames = new LowerCaseCharSequenceHashSet();
    private final IntList accumulatedColumnPositions = new IntList();
    private final ObjList<QueryColumn> accumulatedColumns = new ObjList<>();
    private final LowerCaseCharSequenceObjHashMap<QueryColumn> aliasMap = new LowerCaseCharSequenceObjHashMap<>();
    private final CharacterStore characterStore;
    private final CharSequence column;
    private final CairoConfiguration configuration;
    private final ObjectPool<CopyModel> copyModelPool;
    private final CreateMatViewOperationBuilderImpl createMatViewOperationBuilder = new CreateMatViewOperationBuilderImpl();
    private final ObjectPool<CreateTableColumnModel> createTableColumnModelPool;
    private final CreateTableOperationBuilderImpl createTableOperationBuilder = createMatViewOperationBuilder.getCreateTableOperationBuilder();
    private final ObjectPool<ExplainModel> explainModelPool;
    private final ObjectPool<ExpressionNode> expressionNodePool;
    private final ExpressionParser expressionParser;
    private final ExpressionTreeBuilder expressionTreeBuilder;
    private final ObjectPool<InsertModel> insertModelPool;
    private final ObjectPool<QueryColumn> queryColumnPool;
    private final ObjectPool<QueryModel> queryModelPool;
    private final ObjectPool<RenameTableModel> renameTableModelPool;
    private final PostOrderTreeTraversalAlgo.Visitor rewriteConcatRef = this::rewriteConcat;
    private final PostOrderTreeTraversalAlgo.Visitor rewriteCountRef = this::rewriteCount;
    private final PostOrderTreeTraversalAlgo.Visitor rewriteJsonExtractCastRef = this::rewriteJsonExtractCast;
    private final PostOrderTreeTraversalAlgo.Visitor rewritePgCastRef = this::rewritePgCast;
    private final ObjList<ExpressionNode> tempExprNodes = new ObjList<>();
    private final PostOrderTreeTraversalAlgo.Visitor rewriteCaseRef = this::rewriteCase;
    private final LowerCaseCharSequenceObjHashMap<WithClauseModel> topLevelWithModel = new LowerCaseCharSequenceObjHashMap<>();
    private final PostOrderTreeTraversalAlgo traversalAlgo;
    private final ObjectPool<WindowColumn> windowColumnPool;
    private final ObjectPool<WithClauseModel> withClauseModelPool;
    private int digit;
    private boolean overClauseMode = false;
    private boolean subQueryMode = false;

    SqlParser(
            CairoConfiguration configuration,
            CharacterStore characterStore,
            ObjectPool<ExpressionNode> expressionNodePool,
            ObjectPool<QueryColumn> queryColumnPool,
            ObjectPool<QueryModel> queryModelPool,
            PostOrderTreeTraversalAlgo traversalAlgo
    ) {
        this.expressionNodePool = expressionNodePool;
        this.queryModelPool = queryModelPool;
        this.queryColumnPool = queryColumnPool;
        this.expressionTreeBuilder = new ExpressionTreeBuilder();
        this.windowColumnPool = new ObjectPool<>(WindowColumn.FACTORY, configuration.getWindowColumnPoolCapacity());
        this.createTableColumnModelPool = new ObjectPool<>(CreateTableColumnModel.FACTORY, configuration.getCreateTableColumnModelPoolCapacity());
        this.renameTableModelPool = new ObjectPool<>(RenameTableModel.FACTORY, configuration.getRenameTableModelPoolCapacity());
        this.withClauseModelPool = new ObjectPool<>(WithClauseModel.FACTORY, configuration.getWithClauseModelPoolCapacity());
        this.insertModelPool = new ObjectPool<>(InsertModel.FACTORY, configuration.getInsertModelPoolCapacity());
        this.copyModelPool = new ObjectPool<>(CopyModel.FACTORY, configuration.getCopyPoolCapacity());
        this.explainModelPool = new ObjectPool<>(ExplainModel.FACTORY, configuration.getExplainPoolCapacity());
        this.configuration = configuration;
        this.traversalAlgo = traversalAlgo;
        this.characterStore = characterStore;
        boolean tempCairoSqlLegacyOperatorPrecedence = configuration.getCairoSqlLegacyOperatorPrecedence();
        if (tempCairoSqlLegacyOperatorPrecedence) {
            this.expressionParser = new ExpressionParser(
                    OperatorExpression.getLegacyRegistry(),
                    OperatorExpression.getRegistry(),
                    expressionNodePool,
                    this,
                    characterStore
            );
        } else {
            this.expressionParser = new ExpressionParser(
                    OperatorExpression.getRegistry(),
                    null,
                    expressionNodePool,
                    this,
                    characterStore
            );
        }
        this.digit = 1;
        this.column = "column";
    }

    public static boolean isFullSampleByPeriod(ExpressionNode n) {
        return n != null && (n.type == ExpressionNode.CONSTANT || (n.type == ExpressionNode.LITERAL && isValidSampleByPeriodLetter(n.token)));
    }

    /**
     * Parses a value and time unit into a TTL value. If the returned value is positive, the time unit
     * is hours. If it's negative, the time unit is months (and the actual value is positive).
     */
    public static int parseTtlHoursOrMonths(GenericLexer lexer) throws SqlException {
        CharSequence tok;
        int valuePos = lexer.getPosition();
        tok = SqlUtil.fetchNext(lexer);
        if (tok == null || Chars.equals(tok, ';')) {
            throw SqlException.$(lexer.getPosition(), "missing argument, should be <number> <unit> or <number_with_unit>");
        }
        int tokLength = tok.length();
        int unit = -1;
        int unitPos = -1;
        char unitChar = tok.charAt(tokLength - 1);
        if (tokLength > 1 && Character.isLetter(unitChar)) {
            unit = PartitionBy.ttlUnitFromString(tok, tokLength - 1, tokLength);
            if (unit != -1) {
                unitPos = valuePos;
            } else {
                try {
                    Numbers.parseLong(tok, 0, tokLength - 1);
                } catch (NumericException e) {
                    throw SqlException.$(valuePos, "invalid argument, should be <number> <unit> or <number_with_unit>");
                }
                throw SqlException.$(valuePos + tokLength - 1, "invalid time unit, expecting 'H', 'D', 'W', 'M' or 'Y', but was '")
                        .put(unitChar).put('\'');
            }
        }
        // at this point, unit == -1 means the syntax wasn't of the "1H" form, it can still be of the "1 HOUR" form
        int ttlValue;
        try {
            long ttlLong = unit == -1 ? Numbers.parseLong(tok) : Numbers.parseLong(tok, 0, tokLength - 1);
            if (ttlLong > Integer.MAX_VALUE || ttlLong < 0) {
                throw SqlException.$(valuePos, "value out of range: ").put(ttlLong)
                        .put(". Max value: ").put(Integer.MAX_VALUE);
            }
            ttlValue = (int) ttlLong;
        } catch (NumericException e) {
            throw SqlException.$(valuePos, "invalid syntax, should be <number> <unit> but was ").put(tok);
        }
        if (unit == -1) {
            unitPos = lexer.getPosition();
            tok = SqlUtil.fetchNext(lexer);
            if (tok == null) {
                throw SqlException.$(unitPos, "missing unit, 'HOUR(S)', 'DAY(S)', 'WEEK(S)', 'MONTH(S)' or 'YEAR(S)' expected");
            }
            unit = PartitionBy.ttlUnitFromString(tok, 0, tok.length());
        }
        if (unit == -1) {
            throw SqlException.$(unitPos, "invalid unit, expected 'HOUR(S)', 'DAY(S)', 'WEEK(S)', 'MONTH(S)' or 'YEAR(S)', but was '")
                    .put(tok).put('\'');
        }
        return Timestamps.toHoursOrMonths(ttlValue, unit, valuePos);
    }

    public static ExpressionNode recursiveReplace(ExpressionNode node, ReplacingVisitor visitor) throws SqlException {
        if (node == null) {
            return null;
        }

        switch (node.paramCount) {
            case 0:
                break;
            case 1:
                node.rhs = recursiveReplace(node.rhs, visitor);
                break;
            case 2:
                node.lhs = recursiveReplace(node.lhs, visitor);
                node.rhs = recursiveReplace(node.rhs, visitor);
                break;
            default:
                for (int i = 0; i < node.paramCount; i++) {
                    ExpressionNode arg = node.args.get(i);
                    node.args.set(i, recursiveReplace(arg, visitor));
                }
                break;
        }

        return visitor.visit(node);
    }

    public static void validateMatViewDelay(int length, char lengthUnit, int delay, char delayUnit, int pos) throws SqlException {
        if (delay < 0) {
            throw SqlException.position(pos).put("delay cannot be negative");
        }

        int lengthMinutes;
        switch (lengthUnit) {
            case 'm':
                lengthMinutes = length;
                break;
            case 'h':
                lengthMinutes = length * 60;
                break;
            case 'd':
                lengthMinutes = length * 24 * 60;
                break;
            default:
                throw SqlException.position(pos).put("unsupported length unit: ").put(length).put(lengthUnit)
                        .put(", supported units are 'm', 'h', 'd'");
        }

        int delayMinutes;
        switch (delayUnit) {
            case 'm':
                delayMinutes = delay;
                break;
            case 'h':
                delayMinutes = delay * 60;
                break;
            case 'd':
                delayMinutes = delay * 24 * 60;
                break;
            default:
                throw SqlException.position(pos).put("unsupported delay unit: ").put(delay).put(delayUnit)
                        .put(", supported units are 'm', 'h', 'd'");
        }

        if (delayMinutes >= lengthMinutes) {
            throw SqlException.position(pos).put("delay cannot be equal to or greater than length");
        }
    }

    public static void validateMatViewEveryUnit(char unit, int pos) throws SqlException {
        if (unit != 'M' && unit != 'y' && unit != 'w' && unit != 'd' && unit != 'h' && unit != 'm') {
            throw SqlException.position(pos).put("unsupported interval unit: ").put(unit)
                    .put(", supported units are 'm', 'h', 'd', 'w', 'y', 'M'");
        }
    }

    public static void validateMatViewLength(int interval, char unit, int pos) throws SqlException {
        switch (unit) {
            case 'm':
                if (interval > 24 * 60) {
                    throw SqlException.position(pos).put("maximum supported length interval is 24 hours: ").put(interval).put(unit);
                }
                break;
            case 'h':
                if (interval > 24) {
                    throw SqlException.position(pos).put("maximum supported length interval is 24 hours: ").put(interval).put(unit);
                }
                break;
            case 'd':
                if (interval > 1) {
                    throw SqlException.position(pos).put("maximum supported length interval is 24 hours: ").put(interval).put(unit);
                }
                break;
            default:
                throw SqlException.position(pos).put("unsupported length unit: ").put(interval).put(unit)
                        .put(", supported units are 'm', 'h', 'd'");
        }
    }

    private static void collectAllTableNames(
            @NotNull QueryModel model,
            @NotNull LowerCaseCharSequenceHashSet outTableNames,
            @Nullable IntList outTableNamePositions
    ) {
        QueryModel m = model;
        do {
            final ExpressionNode tableNameExpr = m.getTableNameExpr();
            if (tableNameExpr != null && tableNameExpr.type == ExpressionNode.LITERAL) {
                if (outTableNames.add(unquote(tableNameExpr.token)) && outTableNamePositions != null) {
                    outTableNamePositions.add(tableNameExpr.position);
                }
            }

            final ObjList<QueryModel> joinModels = m.getJoinModels();
            for (int i = 0, n = joinModels.size(); i < n; i++) {
                final QueryModel joinModel = joinModels.getQuick(i);
                if (joinModel == m) {
                    continue;
                }
                collectAllTableNames(joinModel, outTableNames, outTableNamePositions);
            }

            final QueryModel unionModel = m.getUnionModel();
            if (unionModel != null) {
                collectAllTableNames(unionModel, outTableNames, outTableNamePositions);
            }

            m = m.getNestedModel();
        } while (m != null);
    }

    private static SqlException err(GenericLexer lexer, @Nullable CharSequence tok, @NotNull String msg) {
        return SqlException.parserErr(lexer.lastTokenPosition(), tok, msg);
    }

    private static SqlException errUnexpected(GenericLexer lexer, CharSequence token) {
        return SqlException.unexpectedToken(lexer.lastTokenPosition(), token);
    }

    private static SqlException errUnexpected(GenericLexer lexer, CharSequence token, @NotNull CharSequence extraMessage) {
        return SqlException.unexpectedToken(lexer.lastTokenPosition(), token, extraMessage);
    }

    private static boolean isValidSampleByPeriodLetter(CharSequence token) {
        if (token.length() != 1) return false;
        switch (token.charAt(0)) {
            case 'U':
                // micros
            case 'T':
                // millis
            case 's':
                // seconds
            case 'm':
                // minutes
            case 'h':
                // hours
            case 'd':
                // days
            case 'M':
                // months
            case 'y':
                return true;
            default:
                return false;
        }
    }

    private static CreateMatViewOperationBuilder parseCreateMatViewExt(
            GenericLexer lexer,
            SqlExecutionContext executionContext,
            SqlParserCallback sqlParserCallback,
            CharSequence tok,
            CreateMatViewOperationBuilder builder
    ) throws SqlException {
        CharSequence nextToken = (tok == null || Chars.equals(tok, ';')) ? null : tok;
        return sqlParserCallback.parseCreateMatViewExt(lexer, executionContext.getSecurityContext(), builder, nextToken);
    }

    private static CreateTableOperationBuilder parseCreateTableExt(
            GenericLexer lexer,
            SqlExecutionContext executionContext,
            SqlParserCallback sqlParserCallback,
            CharSequence tok,
            CreateTableOperationBuilder builder
    ) throws SqlException {
        CharSequence nextToken = (tok == null || Chars.equals(tok, ';')) ? null : tok;
        return sqlParserCallback.parseCreateTableExt(lexer, executionContext.getSecurityContext(), builder, nextToken);
    }

    private static void validateMatViewQuery(QueryModel model, String baseTableName) throws SqlException {
        for (QueryModel m = model; m != null; m = m.getNestedModel()) {
            tableNames.clear();
            tableNamePositions.clear();
            collectAllTableNames(m, tableNames, null);
            final boolean baseTableQueried = tableNames.contains(baseTableName);
            final int queriedTableCount = tableNames.size();
            if (baseTableQueried) {
                if (m.getSampleBy() != null && m.getSampleByOffset() == null) {
                    throw SqlException.position(m.getSampleBy().position + m.getSampleBy().token.length() + 1)
                            .put("ALIGN TO FIRST OBSERVATION on base table is not supported for materialized views: ").put(baseTableName);
                }

                if ((m.getSampleByFrom() != null || m.getSampleByTo() != null)) {
                    final int position = m.getSampleByFrom() != null ? m.getSampleByFrom().position : m.getSampleByTo().position;
                    throw SqlException.position(position)
                            .put("FROM-TO on base table is not supported for materialized views: ").put(baseTableName);
                }

                final ObjList<ExpressionNode> sampleByFill = m.getSampleByFill();
                if (sampleByFill != null && sampleByFill.size() > 0) {
                    throw SqlException.position(sampleByFill.get(0).position)
                            .put("FILL on base table is not supported for materialized views: ").put(baseTableName);
                }

                ObjList<QueryColumn> columns = m.getColumns();
                QueryColumn windowFuncColumn = null;
                for (int i = 0, n = columns.size(); i < n; i++) {
                    QueryColumn column = columns.getQuick(i);
                    if (column.isWindowColumn()) {
                        windowFuncColumn = column;
                    }
                }
                if (windowFuncColumn != null) {
                    throw SqlException.position(windowFuncColumn.getAst().position)
                            .put("window function on base table is not supported for materialized views: ").put(baseTableName);
                }
            }

            final ObjList<QueryModel> joinModels = m.getJoinModels();
            for (int i = 0, n = joinModels.size(); i < n; i++) {
                final QueryModel joinModel = joinModels.getQuick(i);
                if (joinModel == m) {
                    continue;
                }
                validateMatViewQuery(joinModel, baseTableName);
            }

            final QueryModel unionModel = m.getUnionModel();
            if (unionModel != null) {
                // allow self-UNION on base table, but disallow UNION on base table with any other tables
                if (baseTableQueried && queriedTableCount > 1) {
                    throw SqlException.position(m.getUnionModel().getModelPosition())
                            .put("union on base table is not supported for materialized views: ").put(baseTableName);
                }
                validateMatViewQuery(unionModel, baseTableName);
            }
        }
    }

    private static void validateShowTransactions(GenericLexer lexer) throws SqlException {
        CharSequence tok = SqlUtil.fetchNext(lexer);
        if (tok != null && isIsolationKeyword(tok)) {
            tok = SqlUtil.fetchNext(lexer);
            if (tok != null && isLevelKeyword(tok)) {
                return;
            }
            throw SqlException.position(tok != null ? lexer.lastTokenPosition() : lexer.getPosition()).put("expected 'level'");
        }
        throw SqlException.position(tok != null ? lexer.lastTokenPosition() : lexer.getPosition()).put("expected 'isolation'");
    }

    private void addConcatArgs(ObjList<ExpressionNode> args, ExpressionNode leaf) {
        if (leaf.type != ExpressionNode.FUNCTION || !isConcatKeyword(leaf.token)) {
            args.add(leaf);
            return;
        }

        // Nested CONCAT. Expand it from CONCAT(x, CONCAT(y, z)) into CONCAT(x, y, z).
        if (leaf.args.size() > 0) {
            args.addAll(leaf.args);
        } else {
            args.add(leaf.rhs);
            args.add(leaf.lhs);
        }
    }

    private void assertNotDot(GenericLexer lexer, CharSequence tok) throws SqlException {
        if (Chars.indexOfLastUnquoted(tok, '.') != -1) {
            throw SqlException.$(lexer.lastTokenPosition(), "'.' is not allowed here");
        }
    }

    // prevent full/right from being used as table aliases
    private void checkSupportedJoinType(GenericLexer lexer, CharSequence tok) throws SqlException {
        if (tok != null && (isFullKeyword(tok) || isRightKeyword(tok))) {
            throw SqlException.$((lexer.lastTokenPosition()), "unsupported join type");
        }
    }

    private CharSequence createColumnAlias(
            CharSequence token,
            int type,
            LowerCaseCharSequenceObjHashMap<QueryColumn> aliasToColumnMap
    ) {
        return SqlUtil.createColumnAlias(
                characterStore,
                unquote(token),
                Chars.indexOfLastUnquoted(token, '.'),
                aliasToColumnMap,
                type != ExpressionNode.LITERAL
        );
    }

    private CharSequence createConstColumnAlias(LowerCaseCharSequenceObjHashMap<QueryColumn> aliasToColumnMap) {
        final CharacterStoreEntry characterStoreEntry = characterStore.newEntry();

        characterStoreEntry.put(column);
        int len = characterStoreEntry.length();
        characterStoreEntry.put(digit);

        while (aliasToColumnMap.contains(characterStoreEntry.toImmutable())) {
            characterStoreEntry.trimTo(len);
            digit++;
            characterStoreEntry.put(digit);
        }
        return characterStoreEntry.toImmutable();
    }

    private @NotNull CreateTableColumnModel ensureCreateTableColumnModel(CharSequence columnName, int columnNamePos) {
        CreateTableColumnModel touchUpModel = getCreateTableColumnModel(columnName);
        if (touchUpModel != null) {
            return touchUpModel;
        }
        try {
            return newCreateTableColumnModel(columnName, columnNamePos);
        } catch (SqlException e) {
            throw new AssertionError("createColumnModel should never fail here", e);
        }
    }

    private void expectBy(GenericLexer lexer) throws SqlException {
        if (isByKeyword(tok(lexer, "'by'"))) {
            return;
        }
        throw SqlException.$((lexer.lastTokenPosition()), "'by' expected");
    }

    private ExpressionNode expectExpr(GenericLexer lexer, SqlParserCallback sqlParserCallback, LowerCaseCharSequenceObjHashMap<ExpressionNode> decls) throws SqlException {
        final ExpressionNode n = expr(lexer, null, sqlParserCallback, decls);
        if (n != null) {
            return n;
        }
        throw SqlException.$(lexer.hasUnparsed() ? lexer.lastTokenPosition() : lexer.getPosition(), "Expression expected");
    }

    private ExpressionNode expectExpr(GenericLexer lexer, SqlParserCallback sqlParserCallback) throws SqlException {
        return expectExpr(lexer, sqlParserCallback, null);
    }

    private int expectInt(GenericLexer lexer) throws SqlException {
        CharSequence tok = tok(lexer, "integer");
        boolean negative;
        if (Chars.equals(tok, '-')) {
            negative = true;
            tok = tok(lexer, "integer");
        } else {
            negative = false;
        }
        try {
            int result = Numbers.parseInt(tok);
            return negative ? -result : result;
        } catch (NumericException e) {
            throw err(lexer, tok, "bad integer");
        }
    }

    private ExpressionNode expectLiteral(GenericLexer lexer) throws SqlException {
        return expectLiteral(lexer, null);
    }

    private ExpressionNode expectLiteral(GenericLexer lexer, @Nullable LowerCaseCharSequenceObjHashMap<ExpressionNode> decls) throws SqlException {
        CharSequence tok = tok(lexer, "literal");
        int pos = lexer.lastTokenPosition();
        assertNameIsQuotedOrNotAKeyword(tok, pos);
        validateLiteral(pos, tok);
        return rewriteDeclaredVariables(nextLiteral(GenericLexer.immutableOf(GenericLexer.unquote(tok)), pos), decls, null);
    }

    private long expectLong(GenericLexer lexer) throws SqlException {
        CharSequence tok = tok(lexer, "long integer");
        boolean negative;
        if (Chars.equals(tok, '-')) {
            negative = true;
            tok = tok(lexer, "long integer");
        } else {
            negative = false;
        }
        try {
            long result = Numbers.parseLong(tok);
            return negative ? -result : result;
        } catch (NumericException e) {
            throw err(lexer, tok, "bad long integer");
        }
    }

    private void expectObservation(GenericLexer lexer) throws SqlException {
        if (isObservationKeyword(tok(lexer, "'observation'"))) {
            return;
        }
        throw SqlException.$((lexer.lastTokenPosition()), "'observation' expected");
    }

    private void expectOffset(GenericLexer lexer) throws SqlException {
        if (isOffsetKeyword(tok(lexer, "'offset'"))) {
            return;
        }
        throw SqlException.$((lexer.lastTokenPosition()), "'offset' expected");
    }

    private void expectSample(GenericLexer lexer, QueryModel model, SqlParserCallback sqlParserCallback) throws SqlException {
        final ExpressionNode n = expr(lexer, null, sqlParserCallback, model.getDecls());
        if (isFullSampleByPeriod(n)) {
            model.setSampleBy(n);
            return;
        }

        // this is complex expression of sample by period. It must follow time unit interval
        // lets preempt the problem where time unit interval is missing, and we hit keyword instead
        final int pos = lexer.lastTokenPosition();
        final CharSequence tok = tok(lexer, "time interval unit");

        if (isValidSampleByPeriodLetter(tok)) {
            model.setSampleBy(n, SqlUtil.nextLiteral(expressionNodePool, tok, pos));
            return;
        }
        throw SqlException.$(pos, "one letter sample by period unit expected");
    }

    private CharSequence expectTableNameOrSubQuery(GenericLexer lexer) throws SqlException {
        return tok(lexer, "table name or sub-query");
    }

    private void expectTo(GenericLexer lexer) throws SqlException {
        if (isToKeyword(tok(lexer, "'to'"))) {
            return;
        }
        throw SqlException.$((lexer.lastTokenPosition()), "'to' expected");
    }

    private void expectTok(GenericLexer lexer, CharSequence tok, CharSequence expected) throws SqlException {
        if (tok == null || !Chars.equalsLowerCaseAscii(tok, expected)) {
            throw SqlException.position(lexer.lastTokenPosition()).put('\'').put(expected).put("' expected");
        }
    }

    private void expectTok(GenericLexer lexer, CharSequence expected) throws SqlException {
        CharSequence tok = optTok(lexer);
        if (tok == null) {
            throw SqlException.position(lexer.getPosition()).put('\'').put(expected).put("' expected");
        }
        expectTok(lexer, tok, expected);
    }

    private void expectTok(GenericLexer lexer, char expected) throws SqlException {
        CharSequence tok = optTok(lexer);
        if (tok == null) {
            throw SqlException.position(lexer.getPosition()).put('\'').put(expected).put("' expected");
        }
        expectTok(tok, lexer.lastTokenPosition(), expected);
    }

    private void expectTok(CharSequence tok, int pos, char expected) throws SqlException {
        if (tok == null || !Chars.equals(tok, expected)) {
            throw SqlException.position(pos).put('\'').put(expected).put("' expected");
        }
    }

    private void expectZone(GenericLexer lexer) throws SqlException {
        if (isZoneKeyword(tok(lexer, "'zone'"))) {
            return;
        }
        throw SqlException.$((lexer.lastTokenPosition()), "'zone' expected");
    }

    private void generateColumnAlias(GenericLexer lexer, QueryColumn qc, boolean hasFrom) throws SqlException {
        CharSequence token = qc.getAst().token;
        if (qc.getAst().isWildcard() && !hasFrom) {
            throw err(lexer, null, "'from' expected");
        }

        CharSequence alias;
        if (configuration.isColumnAliasExpressionEnabled()) {
            CharacterStoreEntry entry = characterStore.newEntry();
            qc.getAst().toSink(entry);
            alias = SqlUtil.createExprColumnAlias(
                    characterStore,
                    entry.toImmutable(),
                    aliasMap,
                    configuration.getColumnAliasGeneratedMaxSize(),
                    qc.getAst().type != ExpressionNode.LITERAL
            );
        } else {
            if (qc.getAst().type == ExpressionNode.CONSTANT && Chars.indexOfLastUnquoted(token, '.') != -1) {
                alias = createConstColumnAlias(aliasMap);
            } else {
                CharSequence tokenAlias = qc.getAst().token;
                if (qc.isWindowColumn() && ((WindowColumn) qc).isIgnoreNulls()) {
                    tokenAlias += "_ignore_nulls";
                }
                alias = createColumnAlias(tokenAlias, qc.getAst().type, aliasMap);
            }
        }
        qc.setAlias(alias);
        aliasMap.put(alias, qc);
    }

    private @Nullable CreateTableColumnModel getCreateTableColumnModel(CharSequence columnName) {
        return createTableOperationBuilder.getColumnModel(columnName);
    }

    private boolean isCurrentRow(GenericLexer lexer, CharSequence tok) throws SqlException {
        if (isCurrentKeyword(tok)) {
            tok = tok(lexer, "'row'");
            if (isRowKeyword(tok)) {
                return true;
            }
            throw SqlException.$(lexer.lastTokenPosition(), "'row' expected");
        }
        return false;
    }

    private boolean isFieldTerm(CharSequence tok) {
        return Chars.equals(tok, ')') || Chars.equals(tok, ',');
    }

    private boolean isUnboundedPreceding(GenericLexer lexer, CharSequence tok) throws SqlException {
        if (isUnboundedKeyword(tok)) {
            tok = tok(lexer, "'preceding'");
            if (isPrecedingKeyword(tok)) {
                return true;
            }
            throw SqlException.$(lexer.lastTokenPosition(), "'preceding' expected");
        }
        return false;
    }

    private ExpressionNode literal(GenericLexer lexer, CharSequence name) {
        return literal(name, lexer.lastTokenPosition());
    }

    private ExpressionNode literal(CharSequence name, int position) {
        // this can never be null in its current contexts
        // every time this function is called is after lexer.unparse(), which ensures non-null token.
        return expressionNodePool.next().of(ExpressionNode.LITERAL, unquote(name), 0, position);
    }

    private @NotNull CreateTableColumnModel newCreateTableColumnModel(
            CharSequence columnName,
            int columnNamePos
    ) throws SqlException {
        if (createTableOperationBuilder.getColumnModel(columnName) != null) {
            throw SqlException.duplicateColumn(columnNamePos, columnName);
        }
        CreateTableColumnModel model = createTableColumnModelPool.next();
        model.setColumnNamePos(columnNamePos);
        createTableOperationBuilder.addColumnModel(columnName, model);
        return model;
    }

    private ExpressionNode nextLiteral(CharSequence token, int position) {
        return SqlUtil.nextLiteral(expressionNodePool, token, position);
    }

    private CharSequence notTermTok(GenericLexer lexer) throws SqlException {
        CharSequence tok = tok(lexer, "')' or ','");
        if (isFieldTerm(tok)) {
            throw err(lexer, tok, "missing column definition");
        }
        return tok;
    }

    private CharSequence optTok(GenericLexer lexer) throws SqlException {
        CharSequence tok = SqlUtil.fetchNext(lexer);
        if (tok == null || (subQueryMode && Chars.equals(tok, ')') && !overClauseMode)) {
            return null;
        }
        return tok;
    }

    private QueryModel parseAsSubQueryAndExpectClosingBrace(
            GenericLexer lexer,
            LowerCaseCharSequenceObjHashMap<WithClauseModel> withClauses,
            boolean useTopLevelWithClauses,
            SqlParserCallback sqlParserCallback,
            LowerCaseCharSequenceObjHashMap<ExpressionNode> decls
    ) throws SqlException {
        final QueryModel model = parseAsSubQuery(lexer, withClauses, useTopLevelWithClauses, sqlParserCallback, decls);
        expectTok(lexer, ')');
        return model;
    }

    private ExecutionModel parseCopy(GenericLexer lexer, SqlParserCallback sqlParserCallback) throws SqlException {
        if (Chars.isBlank(configuration.getSqlCopyInputRoot())) {
            throw SqlException.$(lexer.lastTokenPosition(), "COPY is disabled ['cairo.sql.copy.root' is not set?]");
        }
        ExpressionNode target = expectExpr(lexer, sqlParserCallback);
        CharSequence tok = tok(lexer, "'from' or 'to' or 'cancel'");

        if (isCancelKeyword(tok)) {
            CopyModel model = copyModelPool.next();
            model.setCancel(true);
            model.setTarget(target);

            tok = optTok(lexer);
            // no more tokens or ';' should indicate end of statement
            if (tok == null || Chars.equals(tok, ';')) {
                return model;
            }
            throw errUnexpected(lexer, tok);
        }

        if (isFromKeyword(tok)) {
            final ExpressionNode fileName = expectExpr(lexer, sqlParserCallback);
            if (fileName.token.length() < 3 && Chars.startsWith(fileName.token, '\'')) {
                throw SqlException.$(fileName.position, "file name expected");
            }

            CopyModel model = copyModelPool.next();
            model.setTarget(target);
            model.setFileName(fileName);

            tok = optTok(lexer);
            if (tok != null && isWithKeyword(tok)) {
                tok = tok(lexer, "copy option");
                while (tok != null && !isSemicolon(tok)) {
                    if (isHeaderKeyword(tok)) {
                        model.setHeader(isTrueKeyword(tok(lexer, "'true' or 'false'")));
                        tok = optTok(lexer);
                    } else if (isPartitionKeyword(tok)) {
                        expectTok(lexer, "by");
                        tok = tok(lexer, "year month day hour none");
                        int partitionBy = PartitionBy.fromString(tok);
                        if (partitionBy == -1) {
                            throw SqlException.$(lexer.getPosition(), "'NONE', 'HOUR', 'DAY', 'WEEK', 'MONTH' or 'YEAR' expected");
                        }
                        model.setPartitionBy(partitionBy);
                        tok = optTok(lexer);
                    } else if (isTimestampKeyword(tok)) {
                        tok = tok(lexer, "timestamp column name expected");
                        CharSequence columnName = GenericLexer.immutableOf(unquote(tok));
                        if (!TableUtils.isValidColumnName(columnName, configuration.getMaxFileNameLength())) {
                            throw SqlException.$(lexer.getPosition(), "timestamp column name contains invalid characters");
                        }
                        model.setTimestampColumnName(columnName);
                        tok = optTok(lexer);
                    } else if (isFormatKeyword(tok)) {
                        tok = tok(lexer, "timestamp format expected");
                        CharSequence format = GenericLexer.immutableOf(unquote(tok));
                        model.setTimestampFormat(format);
                        tok = optTok(lexer);
                    } else if (isOnKeyword(tok)) {
                        expectTok(lexer, "error");
                        tok = tok(lexer, "skip_column skip_row abort");
                        if (Chars.equalsIgnoreCase(tok, "skip_column")) {
                            model.setAtomicity(Atomicity.SKIP_COL);
                        } else if (Chars.equalsIgnoreCase(tok, "skip_row")) {
                            model.setAtomicity(Atomicity.SKIP_ROW);
                        } else if (Chars.equalsIgnoreCase(tok, "abort")) {
                            model.setAtomicity(Atomicity.SKIP_ALL);
                        } else {
                            throw SqlException.$(lexer.getPosition(), "invalid 'on error' copy option found");
                        }
                        tok = optTok(lexer);
                    } else if (isDelimiterKeyword(tok)) {
                        tok = tok(lexer, "timestamp character expected");
                        CharSequence delimiter = GenericLexer.immutableOf(unquote(tok));
                        if (delimiter == null || delimiter.length() != 1) {
                            throw SqlException.$(lexer.getPosition(), "delimiter is empty or contains more than 1 character");
                        }
                        char delimiterChar = delimiter.charAt(0);
                        if (delimiterChar > 127) {
                            throw SqlException.$(lexer.getPosition(), "delimiter is not an ascii character");
                        }
                        model.setDelimiter((byte) delimiterChar);
                        tok = optTok(lexer);
                    } else {
                        throw SqlException.$(lexer.lastTokenPosition(), "unexpected option");
                    }
                }
            } else if (tok != null && !isSemicolon(tok)) {
                throw SqlException.$(lexer.lastTokenPosition(), "'with' expected");
            }
            return model;
        }
        throw SqlException.$(lexer.lastTokenPosition(), "'from' expected");
    }

    private ExecutionModel parseCreate(
            GenericLexer lexer,
            SqlExecutionContext executionContext,
            SqlParserCallback sqlParserCallback
    ) throws SqlException {
        final CharSequence tok = tok(lexer, "'atomic' or 'table' or 'batch' or 'materialized'");
        if (isMaterializedKeyword(tok)) {
            if (!configuration.isMatViewEnabled()) {
                throw SqlException.$(0, "materialized views are disabled");
            }
            return parseCreateMatView(lexer, executionContext, sqlParserCallback);
        }
        return parseCreateTable(lexer, tok, executionContext, sqlParserCallback);
    }

    private ExecutionModel parseCreateMatView(
            GenericLexer lexer,
            SqlExecutionContext executionContext,
            SqlParserCallback sqlParserCallback
    ) throws SqlException {
        final CreateMatViewOperationBuilderImpl mvOpBuilder = createMatViewOperationBuilder;
        final CreateTableOperationBuilderImpl tableOpBuilder = mvOpBuilder.getCreateTableOperationBuilder();
        mvOpBuilder.clear(); // clears tableOpBuilder too
        tableOpBuilder.setDefaultSymbolCapacity(configuration.getDefaultSymbolCapacity());
        tableOpBuilder.setMaxUncommittedRows(configuration.getMaxUncommittedRows());
        tableOpBuilder.setWalEnabled(true); // mat view is always WAL-enabled

        expectTok(lexer, "view");
        CharSequence tok = tok(lexer, "view name or 'if'");
        if (isIfKeyword(tok)) {
            if (isNotKeyword(tok(lexer, "'not'")) && isExistsKeyword(tok(lexer, "'exists'"))) {
                tableOpBuilder.setIgnoreIfExists(true);
                tok = tok(lexer, "view name");
            } else {
                throw SqlException.$(lexer.lastTokenPosition(), "'if not exists' expected");
            }
        }
        tok = sansPublicSchema(tok, lexer);
        assertNameIsQuotedOrNotAKeyword(tok, lexer.lastTokenPosition());
        tableOpBuilder.setTableNameExpr(nextLiteral(
                assertNoDotsAndSlashes(unquote(tok), lexer.lastTokenPosition()), lexer.lastTokenPosition()
        ));

        tok = tok(lexer, "'as' or 'with' or 'refresh'");
        CharSequence baseTableName = null;
        int baseTableNamePos = 0;
        if (isWithKeyword(tok)) {
            expectTok(lexer, "base");
            tok = tok(lexer, "base table");
            baseTableName = sansPublicSchema(tok, lexer);
            assertNameIsQuotedOrNotAKeyword(baseTableName, lexer.lastTokenPosition());
            baseTableName = unquote(baseTableName);
            baseTableNamePos = lexer.lastTokenPosition();
            tok = tok(lexer, "'as' or 'refresh'");
        }

        boolean refreshDefined = false;
        int refreshType = MatViewDefinition.REFRESH_TYPE_IMMEDIATE;
        boolean deferred = false;
        if (isRefreshKeyword(tok)) {
            refreshDefined = true;
            tok = tok(lexer, "'immediate' or 'manual' or 'period' or 'every' or 'as'");
            int every = 0;
            char everyUnit = 0;
            // 'incremental' is obsolete, replaced with 'immediate'
            if (isIncrementalKeyword(tok)) {
                tok = tok(lexer, "'as'");
            } else if (isImmediateKeyword(tok)) {
                tok = tok(lexer, "'deferred' or 'period' or 'as'");
            } else if (isManualKeyword(tok)) {
                refreshType = MatViewDefinition.REFRESH_TYPE_MANUAL;
                tok = tok(lexer, "'deferred' or 'period' or 'as'");
            } else if (isEveryKeyword(tok)) {
                tok = tok(lexer, "interval");
<<<<<<< HEAD
                every = CommonUtils.getStrideMultiple(tok);
                everyUnit = CommonUtils.getStrideUnit(tok, lexer.lastTokenPosition());
=======
                every = Timestamps.getStrideMultiple(tok, lexer.lastTokenPosition());
                everyUnit = Timestamps.getStrideUnit(tok, lexer.lastTokenPosition());
>>>>>>> 3322f35c
                validateMatViewEveryUnit(everyUnit, lexer.lastTokenPosition());
                refreshType = MatViewDefinition.REFRESH_TYPE_TIMER;
                tok = tok(lexer, "'deferred' or 'start' or 'period' or 'as'");
            }

            if (isDeferredKeyword(tok)) {
                deferred = true;
                if (refreshType == MatViewDefinition.REFRESH_TYPE_TIMER) {
                    tok = tok(lexer, "'start' or 'period' or 'as'");
                } else {
                    tok = tok(lexer, "'period' or 'as'");
                }
            }

            if (isPeriodKeyword(tok)) {
                // REFRESH ... PERIOD(LENGTH <interval> [TIME ZONE '<timezone>'] [DELAY <interval>])
                expectTok(lexer, "(");
                expectTok(lexer, "length");
                tok = tok(lexer, "LENGTH interval");
<<<<<<< HEAD
                final int length = CommonUtils.getStrideMultiple(tok);
                final char lengthUnit = CommonUtils.getStrideUnit(tok, lexer.lastTokenPosition());
=======
                final int length = Timestamps.getStrideMultiple(tok, lexer.lastTokenPosition());
                final char lengthUnit = Timestamps.getStrideUnit(tok, lexer.lastTokenPosition());
>>>>>>> 3322f35c
                validateMatViewLength(length, lengthUnit, lexer.lastTokenPosition());
                final TimestampSampler periodSampler = TimestampSamplerFactory.getInstance(length, lengthUnit, lexer.lastTokenPosition());
                tok = tok(lexer, "'time zone' or 'delay' or ')'");

                TimeZoneRules tzRules = null;
                String tz = null;
                if (isTimeKeyword(tok)) {
                    expectTok(lexer, "zone");
                    tok = tok(lexer, "TIME ZONE name");
                    if (Chars.equals(tok, ')') || isDelayKeyword(tok)) {
                        throw SqlException.position(lexer.lastTokenPosition()).put("TIME ZONE name expected");
                    }
                    tz = unquote(tok).toString();
                    try {
                        tzRules = Timestamps.getTimezoneRules(DateLocaleFactory.EN_LOCALE, tz);
                    } catch (NumericException e) {
                        throw SqlException.position(lexer.lastTokenPosition()).put("invalid timezone: ").put(tz);
                    }
                    tok = tok(lexer, "'delay' or ')'");
                }

                int delay = 0;
                char delayUnit = 0;
                if (isDelayKeyword(tok)) {
                    tok = tok(lexer, "DELAY interval");
<<<<<<< HEAD
                    delay = CommonUtils.getStrideMultiple(tok);
                    delayUnit = CommonUtils.getStrideUnit(tok, lexer.lastTokenPosition());
=======
                    delay = Timestamps.getStrideMultiple(tok, lexer.lastTokenPosition());
                    delayUnit = Timestamps.getStrideUnit(tok, lexer.lastTokenPosition());
>>>>>>> 3322f35c
                    validateMatViewDelay(length, lengthUnit, delay, delayUnit, lexer.lastTokenPosition());
                    tok = tok(lexer, "')'");
                }

                if (!Chars.equals(tok, ')')) {
                    throw SqlException.position(lexer.lastTokenPosition()).put("')' expected");
                }

                // Period timer start is at the boundary of the current period.
                final long now = configuration.getMicrosecondClock().getTicks();
                final long nowLocal = tzRules != null ? now + tzRules.getOffset(now) : now;
                final long start = periodSampler.round(nowLocal);

                mvOpBuilder.setTimer(tz, start, every, everyUnit);
                mvOpBuilder.setPeriodLength(length, lengthUnit, delay, delayUnit);
                tok = tok(lexer, "'as'");
            } else if (!isAsKeyword(tok)) {
                // REFRESH EVERY <interval> [START '<datetime>' [TIME ZONE '<timezone>']]
                if (refreshType != MatViewDefinition.REFRESH_TYPE_TIMER) {
                    throw SqlException.$(lexer.lastTokenPosition(), "'as' expected");
                }
                // Use the current time as the start timestamp if it wasn't specified.
                long start = configuration.getMicrosecondClock().getTicks();
                String tz = null;
                if (isStartKeyword(tok)) {
                    tok = tok(lexer, "START timestamp");
                    try {
                        start = MicrosTimestampDriver.floor(unquote(tok));
                    } catch (NumericException e) {
                        throw SqlException.$(lexer.lastTokenPosition(), "invalid START timestamp value");
                    }
                    tok = tok(lexer, "'time zone' or 'as'");

                    if (isTimeKeyword(tok)) {
                        expectTok(lexer, "zone");
                        tok = tok(lexer, "TIME ZONE name");
                        tz = unquote(tok).toString();
                        tok = tok(lexer, "'as'");
                    }
                }
                mvOpBuilder.setTimer(tz, start, every, everyUnit);
            } else if (refreshType == MatViewDefinition.REFRESH_TYPE_TIMER) {
                // REFRESH EVERY <interval> AS
                // Don't forget to set timer params.
                final long start = configuration.getMicrosecondClock().getTicks();
                mvOpBuilder.setTimer(null, start, every, everyUnit);
            }
        }
        mvOpBuilder.setRefreshType(refreshType);
        mvOpBuilder.setDeferred(deferred);

        boolean enclosedInParentheses;
        if (isAsKeyword(tok)) {
            int startOfQuery = lexer.getPosition();
            tok = tok(lexer, "'(' or 'with' or 'select'");
            enclosedInParentheses = Chars.equals(tok, '(');
            if (enclosedInParentheses) {
                startOfQuery = lexer.getPosition();
                tok = tok(lexer, "'with' or 'select'");
            }

            // Parse SELECT for the sake of basic SQL validation.
            // It'll be compiled and optimized later, at the execution phase.
            if (isWithKeyword(tok)) {
                parseWithClauses(lexer, topLevelWithModel, sqlParserCallback, null);
                // CTEs require SELECT to be specified
                expectTok(lexer, "select");
            }
            lexer.unparseLast();
            final QueryModel queryModel = parseDml(lexer, null, lexer.getPosition(), true, sqlParserCallback, null);
            final int endOfQuery = enclosedInParentheses ? lexer.getPosition() - 1 : lexer.getPosition();

            tableNames.clear();
            tableNamePositions.clear();
            collectAllTableNames(queryModel, tableNames, tableNamePositions);

            // Find base table name if not set explicitly.
            if (baseTableName == null) {
                if (tableNames.size() < 1) {
                    throw SqlException.$(startOfQuery, "missing base table, materialized views have to be based on a table");
                }
                if (tableNames.size() > 1) {
                    throw SqlException.$(startOfQuery, "more than one table used in query, base table has to be set using 'WITH BASE'");
                }
                baseTableName = Chars.toString(tableNames.getAny());
                baseTableNamePos = tableNamePositions.getQuick(0);
            }

            mvOpBuilder.setBaseTableNamePosition(baseTableNamePos);
            final String baseTableNameStr = Chars.toString(baseTableName);
            mvOpBuilder.setBaseTableName(baseTableNameStr);

            // Basic validation - check all nested models that read from the base table for window functions, unions, FROM-TO, or FILL.
            if (!tableNames.contains(baseTableNameStr)) {
                throw SqlException.position(queryModel.getModelPosition())
                        .put("base table is not referenced in materialized view query: ").put(baseTableName);
            }
            validateMatViewQuery(queryModel, baseTableNameStr);

            final QueryModel nestedModel = queryModel.getNestedModel();
            if (nestedModel != null) {
                if (nestedModel.getSampleByTimezoneName() != null) {
                    mvOpBuilder.setTimeZone(unquote(nestedModel.getSampleByTimezoneName().token).toString());
                }
                if (nestedModel.getSampleByOffset() != null) {
                    mvOpBuilder.setTimeZoneOffset(unquote(nestedModel.getSampleByOffset().token).toString());
                }
            }

            final String matViewSql = Chars.toString(lexer.getContent(), startOfQuery, endOfQuery);
            tableOpBuilder.setSelectText(matViewSql, startOfQuery);
            tableOpBuilder.setSelectModel(queryModel); // transient model, for toSink() purposes only

            if (enclosedInParentheses) {
                expectTok(lexer, ')');
            } else {
                // We expect nothing more when there are no parentheses.
                tok = optTok(lexer);
                if (tok != null && !Chars.equals(tok, ';')) {
                    throw SqlException.unexpectedToken(lexer.lastTokenPosition(), tok);
                }
                return mvOpBuilder;
            }
        } else {
            if (refreshDefined) {
                throw SqlException.position(lexer.lastTokenPosition()).put("'as' expected");
            }
            throw SqlException.position(lexer.lastTokenPosition()).put("'refresh' or 'as' expected");
        }

        // Optional clauses that go after the parentheses.

        while ((tok = optTok(lexer)) != null && Chars.equals(tok, ',')) {
            tok = tok(lexer, "'index'");
            if (isIndexKeyword(tok)) {
                parseCreateTableIndexDef(lexer, false);
            } else {
                throw errUnexpected(lexer, tok);
            }
        }

        final ExpressionNode timestamp = parseTimestamp(lexer, tok);
        if (timestamp != null) {
            tableOpBuilder.setTimestampExpr(timestamp);
            tok = optTok(lexer);
        }

        final ExpressionNode partitionByExpr = parseCreateTablePartition(lexer, tok);
        int partitionBy = -1;
        if (partitionByExpr != null) {
            partitionBy = PartitionBy.fromString(partitionByExpr.token);
            if (partitionBy == -1) {
                throw SqlException.$(partitionByExpr.position, "'HOUR', 'DAY', 'WEEK', 'MONTH' or 'YEAR' expected");
            }
            if (!PartitionBy.isPartitioned(partitionBy)) {
                throw SqlException.position(partitionByExpr.position).put("materialized view has to be partitioned");
            }
            tableOpBuilder.setPartitionByExpr(partitionByExpr);
            tok = optTok(lexer);
        }

        if (tok != null && isTtlKeyword(tok)) {
            final int ttlValuePos = lexer.getPosition();
            final int ttlHoursOrMonths = parseTtlHoursOrMonths(lexer);
            if (partitionBy != -1) {
                PartitionBy.validateTtlGranularity(partitionBy, ttlHoursOrMonths, ttlValuePos);
            }
            tableOpBuilder.setTtlHoursOrMonths(ttlHoursOrMonths);
            tableOpBuilder.setTtlPosition(ttlValuePos);
            tok = optTok(lexer);
        }

        if (tok != null && isInKeyword(tok)) {
            parseInVolume(lexer, tableOpBuilder);
            tok = optTok(lexer);
        }

        return parseCreateMatViewExt(lexer, executionContext, sqlParserCallback, tok, mvOpBuilder);
    }

    private ExecutionModel parseCreateTable(
            GenericLexer lexer,
            CharSequence tok,
            SqlExecutionContext executionContext,
            SqlParserCallback sqlParserCallback
    ) throws SqlException {
        CreateTableOperationBuilderImpl builder = createTableOperationBuilder;
        builder.clear();
        builder.setDefaultSymbolCapacity(configuration.getDefaultSymbolCapacity());
        CharSequence tableName;
        // default to non-atomic, batched, creation
        builder.setBatchSize(configuration.getInsertModelBatchSize());
        boolean atomicSpecified = false;
        boolean batchSpecified = false;
        boolean isDirectCreate = true;

        // if it's a CREATE ATOMIC, we don't accept BATCH
        if (isAtomicKeyword(tok)) {
            atomicSpecified = true;
            builder.setBatchSize(-1);
            expectTok(lexer, "table");
            tok = tok(lexer, "table name or 'if'");
        } else if (isBatchKeyword(tok)) {
            batchSpecified = true;

            long val = expectLong(lexer);
            if (val > 0) {
                builder.setBatchSize(val);
            } else {
                throw SqlException.$(lexer.lastTokenPosition(), "batch size must be positive integer");
            }

            tok = tok(lexer, "table or o3MaxLag");
            if (isO3MaxLagKeyword(tok)) {
                int pos = lexer.getPosition();
                builder.setBatchO3MaxLag(SqlUtil.expectMicros(tok(lexer, "lag value"), pos));
                expectTok(lexer, "table");
            }
            tok = tok(lexer, "table name or 'if'");
        } else if (isTableKeyword(tok)) {
            tok = tok(lexer, "table name or 'if'");
        } else {
            throw SqlException.$(lexer.lastTokenPosition(), "'atomic' or 'table' or 'batch' expected");
        }

        if (isIfKeyword(tok)) {
            if (isNotKeyword(tok(lexer, "'not'")) && isExistsKeyword(tok(lexer, "'exists'"))) {
                builder.setIgnoreIfExists(true);
                tableName = tok(lexer, "table name");
            } else {
                throw SqlException.$(lexer.lastTokenPosition(), "'if not exists' expected");
            }
        } else {
            tableName = tok;
        }
        tableName = sansPublicSchema(tableName, lexer);
        assertNameIsQuotedOrNotAKeyword(tableName, lexer.lastTokenPosition());

        builder.setTableNameExpr(nextLiteral(
                assertNoDotsAndSlashes(unquote(tableName), lexer.lastTokenPosition()), lexer.lastTokenPosition()
        ));

        tok = tok(lexer, "'(' or 'as'");

        if (Chars.equals(tok, '(')) {
            tok = tok(lexer, "like");
            if (isLikeKeyword(tok)) {
                builder.setBatchSize(-1);
                parseCreateTableLikeTable(lexer);
                tok = optTok(lexer);
                return parseCreateTableExt(lexer, executionContext, sqlParserCallback, tok, builder);
            } else {
                lexer.unparseLast();
                parseCreateTableColumns(lexer);
            }
        } else if (isAsKeyword(tok)) {
            isDirectCreate = false;
            parseCreateTableAsSelect(lexer, sqlParserCallback);
        } else {
            throw errUnexpected(lexer, tok);
        }

        // if not CREATE ... AS SELECT, make it atomic
        if (isDirectCreate) {
            builder.setBatchSize(-1);
            builder.setBatchO3MaxLag(-1);

            // if we use atomic or batch keywords, then throw an error
            if (atomicSpecified || batchSpecified) {
                throw SqlException.$(
                        lexer.lastTokenPosition(),
                        "'atomic' or 'batch' keywords can only be used in CREATE ... AS SELECT statements."
                );
            }
        }

        while ((tok = optTok(lexer)) != null && Chars.equals(tok, ',')) {
            tok = tok(lexer, "'index' or 'cast'");
            if (isIndexKeyword(tok)) {
                parseCreateTableIndexDef(lexer, isDirectCreate);
            } else if (isCastKeyword(tok)) {
                parseCreateTableCastDef(lexer);
            } else {
                throw errUnexpected(lexer, tok);
            }
        }

        ExpressionNode timestamp = parseTimestamp(lexer, tok);
        if (timestamp != null) {
            if (isDirectCreate) {
                CreateTableColumnModel model = builder.getColumnModel(timestamp.token);
                if (model == null) {
                    throw SqlException.position(timestamp.position)
                            .put("invalid designated timestamp column [name=").put(timestamp.token).put(']');
                }
                if (ColumnType.tagOf(model.getColumnType()) != ColumnType.TIMESTAMP) {
                    throw SqlException
                            .position(timestamp.position)
                            .put("TIMESTAMP column expected [actual=").put(ColumnType.nameOf(model.getColumnType()))
                            .put(", columnName=").put(timestamp.token)
                            .put(']');
                }
            }
            builder.setTimestampExpr(timestamp);
            tok = optTok(lexer);
        }

        int walSetting = WAL_NOT_SET;

        final ExpressionNode partitionByExpr = parseCreateTablePartition(lexer, tok);
        if (partitionByExpr != null) {
            if (builder.getTimestampExpr() == null) {
                throw SqlException.$(partitionByExpr.position, "partitioning is possible only on tables with designated timestamps");
            }
            final int partitionBy = PartitionBy.fromString(partitionByExpr.token);
            if (partitionBy == -1) {
                throw SqlException.$(partitionByExpr.position, "'NONE', 'HOUR', 'DAY', 'WEEK', 'MONTH' or 'YEAR' expected");
            }
            builder.setPartitionByExpr(partitionByExpr);
            tok = optTok(lexer);

            if (tok != null && isTtlKeyword(tok)) {
                final int ttlValuePos = lexer.getPosition();
                final int ttlHoursOrMonths = parseTtlHoursOrMonths(lexer);
                PartitionBy.validateTtlGranularity(partitionBy, ttlHoursOrMonths, ttlValuePos);
                builder.setTtlHoursOrMonths(ttlHoursOrMonths);
                tok = optTok(lexer);
            }

            if (tok != null) {
                if (isWalKeyword(tok)) {
                    if (!PartitionBy.isPartitioned(builder.getPartitionByFromExpr())) {
                        throw SqlException.position(lexer.lastTokenPosition())
                                .put("WAL Write Mode can only be used on partitioned tables");
                    }
                    walSetting = WAL_ENABLED;
                    tok = optTok(lexer);
                } else if (isBypassKeyword(tok)) {
                    tok = optTok(lexer);
                    if (tok != null && isWalKeyword(tok)) {
                        walSetting = WAL_DISABLED;
                        tok = optTok(lexer);
                    } else {
                        throw SqlException.position(tok == null ? lexer.getPosition() : lexer.lastTokenPosition())
                                .put(" invalid syntax, should be BYPASS WAL but was BYPASS ")
                                .put(tok != null ? tok : "");
                    }
                }
            }
        }
        final boolean isWalEnabled = configuration.isWalSupported()
                && PartitionBy.isPartitioned(builder.getPartitionByFromExpr())
                && ((walSetting == WAL_NOT_SET && configuration.getWalEnabledDefault()) || walSetting == WAL_ENABLED);
        builder.setWalEnabled(isWalEnabled);

        int maxUncommittedRows = configuration.getMaxUncommittedRows();
        long o3MaxLag = configuration.getO3MaxLag();

        if (tok != null && isWithKeyword(tok)) {
            ExpressionNode expr;
            while ((expr = expr(lexer, (QueryModel) null, sqlParserCallback)) != null) {
                if (Chars.equals(expr.token, '=')) {
                    if (isMaxUncommittedRowsKeyword(expr.lhs.token)) {
                        try {
                            maxUncommittedRows = Numbers.parseInt(expr.rhs.token);
                        } catch (NumericException e) {
                            throw SqlException.position(lexer.getPosition())
                                    .put(" could not parse maxUncommittedRows value \"").put(expr.rhs.token).put('"');
                        }
                    } else if (isO3MaxLagKeyword(expr.lhs.token)) {
                        o3MaxLag = SqlUtil.expectMicros(expr.rhs.token, lexer.getPosition());
                    } else {
                        throw SqlException.position(lexer.getPosition()).put(" unrecognized ")
                                .put(expr.lhs.token).put(" after WITH");
                    }
                    tok = optTok(lexer);
                    if (tok != null && Chars.equals(tok, ',')) {
                        CharSequence peek = optTok(lexer);
                        if (peek != null && isInKeyword(peek)) { // in volume
                            tok = peek;
                            break;
                        }
                        lexer.unparseLast();
                        continue;
                    }
                    break;
                }
                throw SqlException.position(lexer.getPosition()).put(" expected parameter after WITH");
            }
        }
        builder.setMaxUncommittedRows(maxUncommittedRows);
        builder.setO3MaxLag(o3MaxLag);

        if (tok != null && isInKeyword(tok)) {
            parseInVolume(lexer, builder);
            tok = optTok(lexer);
        }

        if (tok != null && (isDedupKeyword(tok) || isDeduplicateKeyword(tok))) {
            if (!builder.isWalEnabled()) {
                throw SqlException.position(lexer.getPosition()).put("deduplication is possible only on WAL tables");
            }

            tok = optTok(lexer);
            if (tok == null || !isUpsertKeyword(tok)) {
                throw SqlException.position(lexer.lastTokenPosition()).put("expected 'upsert'");
            }

            tok = optTok(lexer);
            if (tok == null || !isKeysKeyword(tok)) {
                throw SqlException.position(lexer.lastTokenPosition()).put("expected 'keys'");
            }

            boolean timestampColumnFound = false;

            tok = optTok(lexer);
            if (tok != null && Chars.equals(tok, '(')) {
                tok = optTok(lexer);
                int columnListPos = lexer.lastTokenPosition();

                while (tok != null && !Chars.equals(tok, ')')) {
                    validateLiteral(lexer.lastTokenPosition(), tok);
                    final CharSequence columnName = unquote(tok);
                    CreateTableColumnModel model = getCreateTableColumnModel(columnName);
                    if (model == null) {
                        if (isDirectCreate) {
                            throw SqlException.position(lexer.lastTokenPosition())
                                    .put("deduplicate key column not found [column=").put(columnName).put(']');
                        }
                        model = newCreateTableColumnModel(columnName, lexer.lastTokenPosition());
                    } else if (model.isDedupKey() && isDirectCreate) {
                        throw SqlException.position(lexer.lastTokenPosition())
                                .put("duplicate dedup column [column=").put(columnName).put(']');
                    } else if (ColumnType.isArray(model.getColumnType())) {
                        throw SqlException.position(lexer.lastTokenPosition())
                                .put("dedup key columns cannot include ARRAY [column=")
                                .put(columnName).put(", type=")
                                .put(ColumnType.nameOf(model.getColumnType())).put(']');
                    }
                    model.setIsDedupKey();
                    int colIndex = builder.getColumnIndex(columnName);
                    if (colIndex == builder.getTimestampIndex()) {
                        timestampColumnFound = true;
                    }

                    tok = optTok(lexer);
                    if (tok != null && Chars.equals(tok, ',')) {
                        tok = optTok(lexer);
                    }
                }

                if (!timestampColumnFound && isDirectCreate) {
                    throw SqlException.position(columnListPos).put("deduplicate key list must include dedicated timestamp column");
                }

                tok = optTok(lexer);
            } else {
                throw SqlException.position(lexer.getPosition()).put("column list expected");
            }
        }
        return parseCreateTableExt(lexer, executionContext, sqlParserCallback, tok, builder);
    }

    private void parseCreateTableAsSelect(GenericLexer lexer, SqlParserCallback sqlParserCallback) throws SqlException {
        expectTok(lexer, '(');
        final int startOfSelect = lexer.getPosition();
        // Parse SELECT for the sake of basic SQL validation.
        // It'll be compiled and optimized later, at the execution phase.
        final QueryModel selectModel = parseDml(lexer, null, startOfSelect, true, sqlParserCallback, null);
        final int endOfSelect = lexer.getPosition() - 1;
        final String selectText = Chars.toString(lexer.getContent(), startOfSelect, endOfSelect);
        createTableOperationBuilder.setSelectText(selectText, startOfSelect);
        createTableOperationBuilder.setSelectModel(selectModel); // transient model, for toSink() purposes only
        expectTok(lexer, ')');
    }

    private void parseCreateTableCastDef(GenericLexer lexer) throws SqlException {
        if (createTableOperationBuilder.getSelectText() == null) {
            throw SqlException.$(lexer.lastTokenPosition(), "cast is only supported in 'create table as ...' context");
        }
        expectTok(lexer, '(');
        final ExpressionNode columnName = expectLiteral(lexer);

        CreateTableColumnModel model = ensureCreateTableColumnModel(columnName.token, columnName.position);
        if (model.getColumnType() != ColumnType.UNDEFINED) {
            throw SqlException.$(lexer.lastTokenPosition(), "duplicate cast");
        }
        expectTok(lexer, "as");

        final ExpressionNode columnType = expectLiteral(lexer);
        final int type = toColumnType(lexer, columnType.token);
        model.setCastType(type, columnType.position);

        if (ColumnType.isSymbol(type)) {
            CharSequence tok = tok(lexer, "'capacity', 'nocache', 'cache' or ')'");

            int symbolCapacity;
            int capacityPosition;
            if (isCapacityKeyword(tok)) {
                capacityPosition = lexer.getPosition();
                symbolCapacity = parseSymbolCapacity(lexer);
                tok = tok(lexer, "'nocache', 'cache' or ')'");
            } else {
                capacityPosition = 0;
                symbolCapacity = configuration.getDefaultSymbolCapacity();
            }
            model.setSymbolCapacity(symbolCapacity);

            final boolean isCached;
            if (isNoCacheKeyword(tok)) {
                isCached = false;
            } else if (isCacheKeyword(tok)) {
                isCached = true;
            } else {
                isCached = configuration.getDefaultSymbolCacheFlag();
                lexer.unparseLast();
            }
            model.setSymbolCacheFlag(isCached);

            if (isCached) {
                TableUtils.validateSymbolCapacityCached(true, symbolCapacity, capacityPosition);
            }
        }
        expectTok(lexer, ')');
    }

    private void parseCreateTableColumns(GenericLexer lexer) throws SqlException {
        while (true) {
            CharSequence tok = notTermTok(lexer);
            assertNameIsQuotedOrNotAKeyword(tok, lexer.lastTokenPosition());
            final CharSequence columnName = GenericLexer.immutableOf(unquote(tok));
            final int columnPosition = lexer.lastTokenPosition();
            final int columnType = toColumnType(lexer, notTermTok(lexer));

            if (!TableUtils.isValidColumnName(columnName, configuration.getMaxFileNameLength())) {
                throw SqlException.$(columnPosition, " new column name contains invalid characters");
            }

            CreateTableColumnModel model = newCreateTableColumnModel(columnName, columnPosition);
            model.setColumnType(columnType);
            model.setSymbolCapacity(configuration.getDefaultSymbolCapacity());

            if (ColumnType.isSymbol(columnType)) {
                tok = tok(lexer, "'capacity', 'nocache', 'cache', 'index' or ')'");

                int symbolCapacity;
                if (isCapacityKeyword(tok)) {
                    // when capacity is not set explicitly, it will default via configuration
                    model.setSymbolCapacity(symbolCapacity = parseSymbolCapacity(lexer));
                    tok = tok(lexer, "'nocache', 'cache', 'index' or ')'");
                } else {
                    symbolCapacity = -1;
                }

                final boolean cacheFlag;
                if (isNoCacheKeyword(tok)) {
                    cacheFlag = false;
                } else if (isCacheKeyword(tok)) {
                    cacheFlag = true;
                } else {
                    cacheFlag = configuration.getDefaultSymbolCacheFlag();
                    lexer.unparseLast();
                }
                model.setSymbolCacheFlag(cacheFlag);
                if (cacheFlag && symbolCapacity != -1) {
                    TableUtils.validateSymbolCapacityCached(true, symbolCapacity, lexer.lastTokenPosition());
                }
                tok = parseCreateTableInlineIndexDef(lexer, model);
            } else {
                tok = null;
            }

            // check for dodgy array syntax
            CharSequence tempTok = optTok(lexer);
            if (tempTok != null && Chars.equals(tempTok, ']')) {
                throw SqlException.position(columnPosition).put(columnName).put(" has an unmatched `]` - were you trying to define an array?");
            } else {
                lexer.unparseLast();
            }

            if (tok == null) {
                tok = tok(lexer, "',' or ')'");
            }

            // ignore `PRECISION`
            if (isPrecisionKeyword(tok)) {
                tok = tok(lexer, "'NOT' or 'NULL' or ',' or ')'");
            }

            // ignore `NULL` and `NOT NULL`
            if (isNotKeyword(tok)) {
                tok = tok(lexer, "'NULL'");
            }

            if (isNullKeyword(tok)) {
                tok = tok(lexer, "','");
            }

            if (Chars.equals(tok, ')')) {
                break;
            }

            if (!Chars.equals(tok, ',')) {
                throw err(lexer, tok, "',' or ')' expected");
            }
        }
    }

    private void parseCreateTableIndexDef(GenericLexer lexer, boolean isDirectCreate) throws SqlException {
        expectTok(lexer, '(');
        final ExpressionNode columnName = expectLiteral(lexer);
        final int columnNamePosition = lexer.lastTokenPosition();

        CreateTableColumnModel model = getCreateTableColumnModel(columnName.token);
        if (model == null) {
            if (isDirectCreate) {
                throw SqlException.invalidColumn(columnNamePosition, columnName.token);
            }
            model = newCreateTableColumnModel(columnName.token, columnName.position);
        } else if (model.isIndexed()) {
            throw SqlException.$(columnNamePosition, "duplicate index clause");
        }
        if (isDirectCreate && model.getColumnType() != ColumnType.SYMBOL) {
            throw SqlException
                    .position(columnNamePosition)
                    .put("indexes are supported only for SYMBOL columns [columnName=").put(columnName.token)
                    .put(", columnType=").put(ColumnType.nameOf(model.getColumnType()))
                    .put(']');
        }

        int indexValueBlockSize;
        if (isCapacityKeyword(tok(lexer, "'capacity'"))) {
            int errorPosition = lexer.getPosition();
            indexValueBlockSize = expectInt(lexer);
            TableUtils.validateIndexValueBlockSize(errorPosition, indexValueBlockSize);
            indexValueBlockSize = Numbers.ceilPow2(indexValueBlockSize);
        } else {
            indexValueBlockSize = configuration.getIndexValueBlockSize();
            lexer.unparseLast();
        }
        model.setIndexed(true, columnNamePosition, indexValueBlockSize);
        expectTok(lexer, ')');
    }

    private CharSequence parseCreateTableInlineIndexDef(GenericLexer lexer, CreateTableColumnModel model) throws SqlException {
        CharSequence tok = tok(lexer, "')', or 'index'");

        if (isFieldTerm(tok)) {
            model.setIndexed(false, -1, configuration.getIndexValueBlockSize());
            return tok;
        }

        expectTok(lexer, tok, "index");
        int indexColumnPosition = lexer.lastTokenPosition();

        if (isFieldTerm(tok = tok(lexer, ") | , expected"))) {
            model.setIndexed(true, indexColumnPosition, configuration.getIndexValueBlockSize());
            return tok;
        }

        expectTok(lexer, tok, "capacity");

        int errorPosition = lexer.getPosition();
        int indexValueBlockSize = expectInt(lexer);
        TableUtils.validateIndexValueBlockSize(errorPosition, indexValueBlockSize);
        model.setIndexed(true, indexColumnPosition, Numbers.ceilPow2(indexValueBlockSize));
        return null;
    }

    private void parseCreateTableLikeTable(GenericLexer lexer) throws SqlException {
        // todo: validate keyword usage
        CharSequence tok = tok(lexer, "table name");
        tok = sansPublicSchema(tok, lexer);
        createTableOperationBuilder.setLikeTableNameExpr(
                nextLiteral(
                        assertNoDotsAndSlashes(
                                unquote(tok),
                                lexer.lastTokenPosition()
                        ),
                        lexer.lastTokenPosition()
                )
        );
        tok = tok(lexer, ")");
        if (!Chars.equals(tok, ')')) {
            throw errUnexpected(lexer, tok);
        }
    }

    private ExpressionNode parseCreateTablePartition(GenericLexer lexer, CharSequence tok) throws SqlException {
        if (tok != null && isPartitionKeyword(tok)) {
            expectTok(lexer, "by");
            return expectLiteral(lexer);
        }
        return null;
    }

    private void parseDeclare(GenericLexer lexer, QueryModel model, SqlParserCallback sqlParserCallback) throws SqlException {
        int contentLength = lexer.getContent().length();
        while (lexer.getPosition() < contentLength) {
            int pos = lexer.getPosition();

            CharSequence tok = optTok(lexer);

            if (tok == null) {
                break;
            }

            if (tok.charAt(0) == ',') {
                continue;
            }

            if (isSelectKeyword(tok) || !(tok.charAt(0) == '@')) {
                lexer.unparseLast();
                break;
            }

            CharacterStoreEntry cse = characterStore.newEntry();
            cse.put(tok);
            tok = cse.toImmutable();

            CharSequence expectWalrus = optTok(lexer);

            if (expectWalrus == null || !Chars.equals(expectWalrus, ":=")) {
                throw errUnexpected(lexer, expectWalrus, "expected variable assignment operator `:=`");
            }

            lexer.goToPosition(pos);

            ExpressionNode expr = expr(lexer, model, sqlParserCallback, model.getDecls(), tok);

            if (expr == null) {
                throw errUnexpected(lexer, tok, "declaration was empty or could not be parsed");
            }

            if (!Chars.equalsIgnoreCase(expr.lhs.token, tok)) {
                // could be a `DECLARE @x := (1,2,3)` situation
                throw errUnexpected(lexer, tok, "unexpected bind expression - bracket lists are not supported");
            }

            model.getDecls().put(tok, expr);
        }
    }

    private QueryModel parseDml(
            GenericLexer lexer,
            @Nullable LowerCaseCharSequenceObjHashMap<WithClauseModel> withClauses,
            int modelPosition,
            boolean useTopLevelWithClauses,
            SqlParserCallback sqlParserCallback,
            @Nullable LowerCaseCharSequenceObjHashMap<ExpressionNode> decls
    ) throws SqlException {
        QueryModel model = null;
        QueryModel prevModel = null;

        while (true) {
            LowerCaseCharSequenceObjHashMap<WithClauseModel> parentWithClauses = prevModel != null ? prevModel.getWithClauses() : withClauses;
            LowerCaseCharSequenceObjHashMap<WithClauseModel> topWithClauses = useTopLevelWithClauses && model == null ? topLevelWithModel : null;

            QueryModel unionModel = parseDml0(lexer, parentWithClauses, topWithClauses, modelPosition, sqlParserCallback, decls);
            if (prevModel == null) {
                model = unionModel;
                prevModel = model;
            } else {
                prevModel.setUnionModel(unionModel);
                prevModel = unionModel;
            }

            CharSequence tok = optTok(lexer);
            if (tok == null || Chars.equals(tok, ';') || setOperations.excludes(tok)) {
                lexer.unparseLast();
                return model;
            }

            if (prevModel.getNestedModel() != null) {
                if (prevModel.getNestedModel().getOrderByPosition() > 0) {
                    throw SqlException.$(prevModel.getNestedModel().getOrderByPosition(), "unexpected token 'order'");
                }
                if (prevModel.getNestedModel().getLimitPosition() > 0) {
                    throw SqlException.$(prevModel.getNestedModel().getLimitPosition(), "unexpected token 'limit'");
                }
            }

            if (isUnionKeyword(tok)) {
                tok = tok(lexer, "all or select");
                if (isAllKeyword(tok)) {
                    prevModel.setSetOperationType(QueryModel.SET_OPERATION_UNION_ALL);
                    modelPosition = lexer.getPosition();
                } else {
                    prevModel.setSetOperationType(QueryModel.SET_OPERATION_UNION);
                    if (isDistinctKeyword(tok)) {
                        // union distinct is equal to just union, we only consume to 'distinct' token and we are good
                        modelPosition = lexer.getPosition();
                    } else {
                        lexer.unparseLast();
                        modelPosition = lexer.lastTokenPosition();
                    }
                }
            }

            if (isExceptKeyword(tok)) {
                tok = tok(lexer, "all or select");
                if (isAllKeyword(tok)) {
                    prevModel.setSetOperationType(QueryModel.SET_OPERATION_EXCEPT_ALL);
                    modelPosition = lexer.getPosition();
                } else {
                    prevModel.setSetOperationType(QueryModel.SET_OPERATION_EXCEPT);
                    lexer.unparseLast();
                    modelPosition = lexer.lastTokenPosition();
                }
            }

            if (isIntersectKeyword(tok)) {
                tok = tok(lexer, "all or select");
                if (isAllKeyword(tok)) {
                    prevModel.setSetOperationType(QueryModel.SET_OPERATION_INTERSECT_ALL);
                    modelPosition = lexer.getPosition();
                } else {
                    prevModel.setSetOperationType(QueryModel.SET_OPERATION_INTERSECT);
                    lexer.unparseLast();
                    modelPosition = lexer.lastTokenPosition();
                }
            }

            // check for decls
            if (prevModel.getDecls() != null && prevModel.getDecls().size() > 0 && decls == null) {
                decls = prevModel.getDecls();
            }
        }
    }

    @NotNull
    private QueryModel parseDml0(
            GenericLexer lexer,
            @Nullable LowerCaseCharSequenceObjHashMap<WithClauseModel> parentWithClauses,
            @Nullable LowerCaseCharSequenceObjHashMap<WithClauseModel> topWithClauses,
            int modelPosition,
            SqlParserCallback sqlParserCallback,
            @Nullable LowerCaseCharSequenceObjHashMap<ExpressionNode> decls
    ) throws SqlException {
        CharSequence tok;
        QueryModel model = queryModelPool.next();
        model.setModelPosition(modelPosition);

        // copy decls so nested nodes can use them
        model.copyDeclsFrom(decls);

        if (parentWithClauses != null) {
            model.getWithClauses().putAll(parentWithClauses);
        }

        tok = tok(lexer, "'select', 'with', 'declare' or table name expected");

        // [declare]
        if (isDeclareKeyword(tok)) {
            parseDeclare(lexer, model, sqlParserCallback);
            tok = tok(lexer, "'select', 'with', or table name expected");
        }

        // [with]
        if (isWithKeyword(tok)) {
            parseWithClauses(lexer, model.getWithClauses(), sqlParserCallback, model.getDecls());
            tok = tok(lexer, "'select' or table name expected");
        } else if (topWithClauses != null) {
            model.getWithClauses().putAll(topWithClauses);
        }

        // [select]
        if (isSelectKeyword(tok)) {
            parseSelectClause(lexer, model, sqlParserCallback);

            tok = optTok(lexer);

            if (tok != null && setOperations.contains(tok)) {
                tok = null;
            }

            if (tok == null || Chars.equals(tok, ';') || Chars.equals(tok, ')')) { // token can also be ';' on query boundary
                QueryModel nestedModel = queryModelPool.next();
                nestedModel.setModelPosition(modelPosition);
                ExpressionNode tableNameExpr = expressionNodePool.next().of(ExpressionNode.FUNCTION, "long_sequence", 0, lexer.lastTokenPosition());
                tableNameExpr.paramCount = 1;
                tableNameExpr.rhs = ONE;
                nestedModel.setTableNameExpr(tableNameExpr);
                model.setSelectModelType(QueryModel.SELECT_MODEL_VIRTUAL);
                model.setNestedModel(nestedModel);
                lexer.unparseLast();
                return model;
            }
        } else if (isShowKeyword(tok)) {
            model.setSelectModelType(QueryModel.SELECT_MODEL_SHOW);
            int showKind = -1;
            tok = SqlUtil.fetchNext(lexer);
            if (tok != null) {
                // show tables
                // show columns from tab
                // show partitions from tab
                // show transaction isolation level
                // show transaction_isolation
                // show max_identifier_length
                // show standard_conforming_strings
                // show search_path
                // show datestyle
                // show time zone
                // show create table tab
                // show create materialized view tab
                if (isTablesKeyword(tok)) {
                    showKind = QueryModel.SHOW_TABLES;
                } else if (isColumnsKeyword(tok)) {
                    parseFromTable(lexer, model);
                    showKind = QueryModel.SHOW_COLUMNS;
                } else if (isPartitionsKeyword(tok)) {
                    parseFromTable(lexer, model);
                    showKind = QueryModel.SHOW_PARTITIONS;
                } else if (isTransactionKeyword(tok)) {
                    showKind = QueryModel.SHOW_TRANSACTION;
                    validateShowTransactions(lexer);
                } else if (isTransactionIsolation(tok)) {
                    showKind = QueryModel.SHOW_TRANSACTION_ISOLATION_LEVEL;
                } else if (isMaxIdentifierLength(tok)) {
                    showKind = QueryModel.SHOW_MAX_IDENTIFIER_LENGTH;
                } else if (isStandardConformingStrings(tok)) {
                    showKind = QueryModel.SHOW_STANDARD_CONFORMING_STRINGS;
                } else if (isSearchPath(tok)) {
                    showKind = QueryModel.SHOW_SEARCH_PATH;
                } else if (isDateStyleKeyword(tok)) {
                    showKind = QueryModel.SHOW_DATE_STYLE;
                } else if (isTimeKeyword(tok)) {
                    tok = SqlUtil.fetchNext(lexer);
                    if (tok != null && isZoneKeyword(tok)) {
                        showKind = QueryModel.SHOW_TIME_ZONE;
                    }
                } else if (isParametersKeyword(tok)) {
                    showKind = QueryModel.SHOW_PARAMETERS;
                } else if (isServerVersionKeyword(tok)) {
                    showKind = QueryModel.SHOW_SERVER_VERSION;
                } else if (isServerVersionNumKeyword(tok)) {
                    showKind = QueryModel.SHOW_SERVER_VERSION_NUM;
                } else if (isCreateKeyword(tok)) {
                    tok = SqlUtil.fetchNext(lexer);
                    if (tok != null && isTableKeyword(tok)) {
                        parseTableName(lexer, model);
                        showKind = QueryModel.SHOW_CREATE_TABLE;
                    } else if (tok != null && isMaterializedKeyword(tok)) {
                        expectTok(lexer, "view");
                        parseTableName(lexer, model);
                        showKind = QueryModel.SHOW_CREATE_MAT_VIEW;
                    } else {
                        throw SqlException.position(lexer.getPosition()).put("expected 'TABLE' or 'MATERIALIZED VIEW'");
                    }
                } else {
                    showKind = sqlParserCallback.parseShowSql(lexer, model, tok, expressionNodePool);
                }
            }

            if (showKind == -1) {
                throw SqlException.position(lexer.getPosition()).put("expected ")
                        .put("'TABLES', 'COLUMNS FROM <tab>', 'PARTITIONS FROM <tab>', ")
                        .put("'TRANSACTION ISOLATION LEVEL', 'transaction_isolation', ")
                        .put("'max_identifier_length', 'standard_conforming_strings', ")
                        .put("'parameters', 'server_version', 'server_version_num', ")
                        .put("'search_path', 'datestyle', or 'time zone'");
            } else {
                model.setShowKind(showKind);
            }
        } else {
            lexer.unparseLast();
            SqlUtil.addSelectStar(
                    model,
                    queryColumnPool,
                    expressionNodePool
            );
        }

        if (model.getSelectModelType() != QueryModel.SELECT_MODEL_SHOW) {
            QueryModel nestedModel = queryModelPool.next();
            nestedModel.setModelPosition(modelPosition);

            parseFromClause(lexer, nestedModel, model, sqlParserCallback);
            if (nestedModel.getLimitHi() != null || nestedModel.getLimitLo() != null) {
                model.setLimit(nestedModel.getLimitLo(), nestedModel.getLimitHi());
                nestedModel.setLimit(null, null);
            }
            model.setSelectModelType(QueryModel.SELECT_MODEL_CHOOSE);
            model.setNestedModel(nestedModel);
            final ExpressionNode n = nestedModel.getAlias();
            if (n != null) {
                model.setAlias(n);
            }
        }
        return model;
    }

    private QueryModel parseDmlUpdate(
            GenericLexer lexer,
            SqlParserCallback sqlParserCallback,
            @Nullable LowerCaseCharSequenceObjHashMap<ExpressionNode> decls
    ) throws SqlException {
        // Update QueryModel structure is
        // QueryModel with SET column expressions (updateQueryModel)
        // |-- nested QueryModel of select-virtual or select-choose of data selected for update (fromModel)
        //     |-- nested QueryModel with selected data (nestedModel)
        //         |-- join QueryModels to represent FROM clause
        CharSequence tok;
        final int modelPosition = lexer.getPosition();

        QueryModel updateQueryModel = queryModelPool.next();
        updateQueryModel.setModelType(ExecutionModel.UPDATE);
        updateQueryModel.setModelPosition(modelPosition);
        QueryModel fromModel = queryModelPool.next();
        fromModel.setModelPosition(modelPosition);
        updateQueryModel.setIsUpdate(true);
        fromModel.setIsUpdate(true);
        tok = tok(lexer, "UPDATE, WITH or table name expected");

        // [update]
        if (isUpdateKeyword(tok)) {
            // parse SET statements into updateQueryModel and rhs of SETs into fromModel to select
            parseUpdateClause(lexer, updateQueryModel, fromModel, sqlParserCallback);

            // create nestedModel QueryModel to source rowids for the update
            QueryModel nestedModel = queryModelPool.next();
            nestedModel.setTableNameExpr(fromModel.getTableNameExpr());
            nestedModel.setAlias(updateQueryModel.getAlias());
            nestedModel.setIsUpdate(true);

            // nest nestedModel inside fromModel
            fromModel.setTableNameExpr(null);
            fromModel.setNestedModel(nestedModel);

            // Add WITH clauses if they exist into fromModel
            fromModel.getWithClauses().putAll(topLevelWithModel);

            tok = optTok(lexer);

            // [from]
            if (tok != null && isFromKeyword(tok)) {
                tok = ","; // FROM in Postgres UPDATE statement means cross join
                int joinType;
                int i = 0;
                while (tok != null && (joinType = joinStartSet.get(tok)) != -1) {
                    if (i++ == 1) {
                        throw SqlException.$(lexer.lastTokenPosition(), "JOIN is not supported on UPDATE statement");
                    }
                    // expect multiple [[inner | outer | cross] join]
                    nestedModel.addJoinModel(parseJoin(lexer, tok, joinType, topLevelWithModel, sqlParserCallback, decls));
                    tok = optTok(lexer);
                }
            } else if (tok != null && isSemicolon(tok)) {
                tok = null;
            } else if (tok != null && !isWhereKeyword(tok)) {
                throw SqlException.$(lexer.lastTokenPosition(), "FROM, WHERE or EOF expected");
            }

            // [where]
            if (tok != null && isWhereKeyword(tok)) {
                ExpressionNode expr = expr(lexer, fromModel, sqlParserCallback, decls);
                if (expr != null) {
                    nestedModel.setWhereClause(expr);
                } else {
                    throw SqlException.$((lexer.lastTokenPosition()), "empty where clause");
                }
            } else if (tok != null && !isSemicolon(tok)) {
                throw errUnexpected(lexer, tok);
            }

            updateQueryModel.setNestedModel(fromModel);
        }
        return updateQueryModel;
    }

    // doesn't allow copy, rename
    private ExecutionModel parseExplain(
            GenericLexer lexer,
            SqlExecutionContext executionContext,
            SqlParserCallback sqlParserCallback
    ) throws SqlException {
        final CharSequence tok = tok(lexer, "'create', 'format', 'insert', 'update', 'select' or 'with'");

        if (isSelectKeyword(tok)) {
            return parseSelect(lexer, sqlParserCallback, null);
        }

        if (isCreateKeyword(tok)) {
            return parseCreate(lexer, executionContext, sqlParserCallback);
        }

        if (isUpdateKeyword(tok)) {
            return parseUpdate(lexer, sqlParserCallback, null);
        }

        if (isInsertKeyword(tok)) {
            return parseInsert(lexer, sqlParserCallback, null);
        }

        if (isWithKeyword(tok)) {
            return parseWith(lexer, sqlParserCallback, null);
        }

        return parseSelect(lexer, sqlParserCallback, null);
    }

    private int parseExplainOptions(GenericLexer lexer, CharSequence prevTok) throws SqlException {
        int parenthesisPos = lexer.getPosition();
        CharSequence explainTok = GenericLexer.immutableOf(prevTok);
        CharSequence tok = tok(lexer, "'create', 'insert', 'update', 'select', 'with' or '('");
        if (Chars.equals(tok, '(')) {
            tok = tok(lexer, "'format'");
            if (isFormatKeyword(tok)) {
                tok = tok(lexer, "'text' or 'json'");
                if (isTextKeyword(tok) || isJsonKeyword(tok)) {
                    int format = isJsonKeyword(tok) ? ExplainModel.FORMAT_JSON : ExplainModel.FORMAT_TEXT;
                    tok = tok(lexer, "')'");
                    if (!Chars.equals(tok, ')')) {
                        throw SqlException.$((lexer.lastTokenPosition()), "unexpected explain option found");
                    }
                    return format;
                } else {
                    throw SqlException.$((lexer.lastTokenPosition()), "unexpected explain format found");
                }
            } else {
                lexer.backTo(parenthesisPos, explainTok);
                return ExplainModel.FORMAT_TEXT;
            }
        } else {
            lexer.unparseLast();
            return ExplainModel.FORMAT_TEXT;
        }
    }

    private void parseFromClause(GenericLexer lexer, QueryModel model, QueryModel masterModel, SqlParserCallback sqlParserCallback) throws SqlException {
        CharSequence tok = expectTableNameOrSubQuery(lexer);

        // copy decls down
        model.copyDeclsFrom(masterModel);

        QueryModel proposedNested = null;
        ExpressionNode variableExpr;

        // check for variable as subquery
        if (tok.charAt(0) == '@' && (variableExpr = model.getDecls().get(tok)) != null && variableExpr.rhs != null && variableExpr.rhs.queryModel != null) {
            proposedNested = variableExpr.rhs.queryModel;
        }

        // expect "(" in case of sub-query
        if (Chars.equals(tok, '(') || proposedNested != null) {
            if (proposedNested == null) {
                proposedNested = parseAsSubQueryAndExpectClosingBrace(lexer, masterModel.getWithClauses(), true, sqlParserCallback, model.getDecls());
            }

            tok = optTok(lexer);

            // do not collapse aliased sub-queries or those that have timestamp()
            // select * from (table) x
            if (tok == null || (tableAliasStop.contains(tok) && !isTimestampKeyword(tok))) {
                final QueryModel target = proposedNested.getNestedModel();
                // when * is artificial, there is no union, there is no "where" clause inside sub-query,
                // e.g. there was no "select * from" we should collapse sub-query to a regular table
                if (
                        proposedNested.isArtificialStar()
                                && proposedNested.getUnionModel() == null
                                && target.getWhereClause() == null
                                && target.getOrderBy().size() == 0
                                && target.getLatestBy().size() == 0
                                && target.getNestedModel() == null
                                && target.getSampleBy() == null
                                && target.getGroupBy().size() == 0
                                && proposedNested.getLimitLo() == null
                                && proposedNested.getLimitHi() == null
                ) {
                    model.setTableNameExpr(target.getTableNameExpr());
                    model.setAlias(target.getAlias());
                    model.setTimestamp(target.getTimestamp());

                    int n = target.getJoinModels().size();
                    for (int i = 1; i < n; i++) {
                        model.addJoinModel(target.getJoinModels().getQuick(i));
                    }
                    proposedNested = null;
                } else {
                    lexer.unparseLast();
                }
            } else {
                lexer.unparseLast();
            }

            if (proposedNested != null) {
                model.setNestedModel(proposedNested);
                model.setNestedModelIsSubQuery(true);
                tok = setModelAliasAndTimestamp(lexer, model);
            }
        } else {
            lexer.unparseLast();
            parseSelectFrom(lexer, model, masterModel.getWithClauses(), sqlParserCallback);
            tok = setModelAliasAndTimestamp(lexer, model);

            // expect [latest by] (deprecated syntax)
            if (tok != null && isLatestKeyword(tok)) {
                parseLatestBy(lexer, model);
                tok = optTok(lexer);
            }
        }

        // expect multiple [[inner | outer | cross] join]
        int joinType;
        while (tok != null && (joinType = joinStartSet.get(tok)) != -1) {
            model.addJoinModel(parseJoin(lexer, tok, joinType, masterModel.getWithClauses(), sqlParserCallback, model.getDecls()));
            tok = optTok(lexer);
        }

        checkSupportedJoinType(lexer, tok);

        // expect [where]

        if (tok != null && isWhereKeyword(tok)) {
            if (model.getLatestByType() == QueryModel.LATEST_BY_NEW) {
                throw SqlException.$((lexer.lastTokenPosition()), "unexpected where clause after 'latest on'");
            }
            ExpressionNode expr = expr(lexer, model, sqlParserCallback, model.getDecls());
            if (expr != null) {
                model.setWhereClause(expr);
                tok = optTok(lexer);
            } else {
                throw SqlException.$((lexer.lastTokenPosition()), "empty where clause");
            }
        }

        // expect [latest by] (new syntax)

        if (tok != null && isLatestKeyword(tok)) {
            if (model.getLatestByType() == QueryModel.LATEST_BY_DEPRECATED) {
                throw SqlException.$((lexer.lastTokenPosition()), "mix of new and deprecated 'latest by' syntax");
            }
            expectTok(lexer, "on");
            parseLatestByNew(lexer, model);
            tok = optTok(lexer);
        }

        // expect [sample by]

        if (tok != null && isSampleKeyword(tok)) {
            expectBy(lexer);
            expectSample(lexer, model, sqlParserCallback);
            tok = optTok(lexer);

            ExpressionNode fromNode = null, toNode = null;
            // support `SAMPLE BY 5m FROM foo TO bah`
            if (tok != null && isFromKeyword(tok)) {
                fromNode = expr(lexer, model, sqlParserCallback, model.getDecls());
                if (fromNode == null) {
                    throw SqlException.$(lexer.lastTokenPosition(), "'timestamp' expression expected");
                }
                tok = optTok(lexer);
            }

            if (tok != null && isToKeyword(tok)) {
                toNode = expr(lexer, model, sqlParserCallback, model.getDecls());
                if (toNode == null) {
                    throw SqlException.$(lexer.lastTokenPosition(), "'timestamp' expression expected");
                }
                tok = optTok(lexer);
            }

            model.setSampleByFromTo(fromNode, toNode);

            if (tok != null && isFillKeyword(tok)) {
                expectTok(lexer, '(');
                do {
                    final ExpressionNode fillNode = expr(lexer, model, sqlParserCallback, model.getDecls());
                    if (fillNode == null) {
                        throw SqlException.$(lexer.lastTokenPosition(), "'none', 'prev', 'mid', 'null' or number expected");
                    }
                    model.addSampleByFill(fillNode);
                    tok = tokIncludingLocalBrace(lexer, "',' or ')'");
                    if (Chars.equals(tok, ')')) {
                        break;
                    }
                    expectTok(tok, lexer.lastTokenPosition(), ',');
                } while (true);

                tok = optTok(lexer);
            }

            if (tok != null && isAlignKeyword(tok)) {
                expectTo(lexer);

                tok = tok(lexer, "'calendar' or 'first observation'");

                if (isCalendarKeyword(tok)) {
                    tok = optTok(lexer);
                    if (tok == null) {
                        model.setSampleByTimezoneName(null);
                        model.setSampleByOffset(ZERO_OFFSET);
                    } else if (isTimeKeyword(tok)) {
                        expectZone(lexer);
                        model.setSampleByTimezoneName(expectExpr(lexer, sqlParserCallback, model.getDecls()));
                        tok = optTok(lexer);
                        if (tok != null && isWithKeyword(tok)) {
                            tok = parseWithOffset(lexer, model, sqlParserCallback);
                        } else {
                            model.setSampleByOffset(ZERO_OFFSET);
                        }
                    } else if (isWithKeyword(tok)) {
                        tok = parseWithOffset(lexer, model, sqlParserCallback);
                    } else {
                        model.setSampleByTimezoneName(null);
                        model.setSampleByOffset(ZERO_OFFSET);
                    }
                } else if (isFirstKeyword(tok)) {
                    expectObservation(lexer);

                    if (model.getSampleByTo() != null || model.getSampleByFrom() != null) {
                        throw SqlException.$(lexer.getPosition(), "ALIGN TO FIRST OBSERVATION is incompatible with FROM-TO");
                    }

                    model.setSampleByTimezoneName(null);
                    model.setSampleByOffset(null);
                    tok = optTok(lexer);
                } else {
                    throw SqlException.$(lexer.lastTokenPosition(), "'calendar' or 'first observation' expected");
                }
            } else {
                // Set offset according to default config
                if (configuration.getSampleByDefaultAlignmentCalendar()) {
                    model.setSampleByOffset(ZERO_OFFSET);
                } else {
                    model.setSampleByOffset(null);
                }
            }
        }

        // expect [group by]

        if (tok != null && isGroupKeyword(tok)) {
            expectBy(lexer);
            do {
                tokIncludingLocalBrace(lexer, "literal");
                lexer.unparseLast();
                ExpressionNode n = expr(lexer, model, sqlParserCallback, model.getDecls());
                if (n == null || (n.type != ExpressionNode.LITERAL && n.type != ExpressionNode.CONSTANT && n.type != ExpressionNode.FUNCTION && n.type != ExpressionNode.OPERATION)) {
                    throw SqlException.$(n == null ? lexer.lastTokenPosition() : n.position, "literal expected");
                }

                model.addGroupBy(n);

                tok = optTok(lexer);
            } while (tok != null && Chars.equals(tok, ','));
        }

        // expect [order by]

        if (tok != null && isOrderKeyword(tok)) {
            model.setOrderByPosition(lexer.lastTokenPosition());
            expectBy(lexer);
            do {
                tokIncludingLocalBrace(lexer, "literal");
                lexer.unparseLast();

                ExpressionNode n = expr(lexer, model, sqlParserCallback, model.getDecls());
                if (n == null || (n.type == ExpressionNode.QUERY || n.type == ExpressionNode.SET_OPERATION)) {
                    throw SqlException.$(lexer.lastTokenPosition(), "literal or expression expected");
                }

                if ((n.type == ExpressionNode.CONSTANT && Chars.equals("''", n.token))
                        || (n.type == ExpressionNode.LITERAL && n.token.length() == 0)) {
                    throw SqlException.$(lexer.lastTokenPosition(), "non-empty literal or expression expected");
                }

                tok = optTok(lexer);

                if (tok != null && isDescKeyword(tok)) {
                    model.addOrderBy(n, QueryModel.ORDER_DIRECTION_DESCENDING);
                    tok = optTok(lexer);
                } else {
                    model.addOrderBy(n, QueryModel.ORDER_DIRECTION_ASCENDING);

                    if (tok != null && isAscKeyword(tok)) {
                        tok = optTok(lexer);
                    }
                }

                if (model.getOrderBy().size() >= MAX_ORDER_BY_COLUMNS) {
                    throw err(lexer, tok, "Too many columns");
                }
            } while (tok != null && Chars.equals(tok, ','));
        }

        // expect [limit]
        if (tok != null && isLimitKeyword(tok)) {
            model.setLimitPosition(lexer.lastTokenPosition());
            ExpressionNode lo = expr(lexer, model, sqlParserCallback, model.getDecls());
            ExpressionNode hi = null;

            tok = optTok(lexer);
            if (tok != null && Chars.equals(tok, ',')) {
                hi = expr(lexer, model, sqlParserCallback, model.getDecls());
            } else {
                lexer.unparseLast();
            }
            model.setLimit(lo, hi);
        } else {
            lexer.unparseLast();
        }
    }

    private void parseFromTable(GenericLexer lexer, QueryModel model) throws SqlException {
        CharSequence tok;
        tok = SqlUtil.fetchNext(lexer);
        if (tok == null || !isFromKeyword(tok)) {
            throw SqlException.position(lexer.lastTokenPosition()).put("expected 'from'");
        }
        parseTableName(lexer, model);
    }

    private void parseHints(GenericLexer lexer, QueryModel model) {
        CharSequence hintToken;
        boolean parsingParams = false;
        CharSequence hintKey = null;
        CharacterStoreEntry hintValuesEntry = null;
        boolean error = false;
        while ((hintToken = SqlUtil.fetchNextHintToken(lexer)) != null) {
            if (error) {
                // if in error state, just consume the rest of hints, but ignore them
                // since in error state we cannot reliably parse them
                continue;
            }

            if (Chars.equals(hintToken, '(')) {
                if (parsingParams) {
                    // hints cannot be nested
                    error = true;
                    continue;
                }
                if (hintKey == null) {
                    // missing key
                    error = true;
                    continue;
                }
                parsingParams = true;
                continue;
            }

            if (Chars.equals(hintToken, ')')) {
                if (!parsingParams) {
                    // unexpected closing parenthesis
                    error = true;
                    continue;
                }
                if (hintValuesEntry == null) {
                    // store last parameter-less hint, e.g. KEY()
                    model.addHint(hintKey, null);
                } else {
                    // ok, there are some parameters
                    model.addHint(hintKey, hintValuesEntry.toImmutable());
                    hintValuesEntry = null;
                }
                hintKey = null;
                parsingParams = false;
                continue;
            }

            if (parsingParams) {
                if (hintValuesEntry == null) {
                    // store first parameter
                    hintValuesEntry = characterStore.newEntry();
                } else {
                    hintValuesEntry.put(SqlHints.HINTS_PARAMS_DELIMITER);
                }
                hintValuesEntry.put(GenericLexer.unquote(hintToken));
                continue;
            }

            if (hintKey != null) {
                // store previous parameter-less hint
                model.addHint(hintKey, null);
            }
            CharacterStoreEntry entry = characterStore.newEntry();
            entry.put(hintToken);
            hintKey = entry.toImmutable();
        }
        if (!error && !parsingParams && hintKey != null) {
            // store the last parameter-less hint
            // why only when not parsingParams? dangling parsingParams indicates a syntax error and in this case
            // we don't want to store the hint
            model.addHint(hintKey, null);
        }
    }

    private void parseInVolume(GenericLexer lexer, CreateTableOperationBuilderImpl tableOpBuilder) throws SqlException {
        int volumeKwPos = lexer.getPosition();
        expectTok(lexer, "volume");
        CharSequence tok = tok(lexer, "path for volume");
        if (Os.isWindows()) {
            throw SqlException.position(volumeKwPos).put("'in volume' is not supported on Windows");
        }
        tableOpBuilder.setVolumeAlias(GenericLexer.unquote(tok), lexer.lastTokenPosition());
    }

    private ExecutionModel parseInsert(
            GenericLexer lexer,
            SqlParserCallback sqlParserCallback,
            @Nullable LowerCaseCharSequenceObjHashMap<ExpressionNode> decls
    ) throws SqlException {
        final InsertModel model = insertModelPool.next();
        CharSequence tok = tok(lexer, "atomic or into or batch");
        model.setBatchSize(configuration.getInsertModelBatchSize());
        boolean atomicSpecified = false;

        if (isAtomicKeyword(tok)) {
            atomicSpecified = true;
            model.setBatchSize(-1);
            tok = tok(lexer, "into");
        }

        if (isBatchKeyword(tok)) {
            long val = expectLong(lexer);
            if (val > 0) {
                model.setBatchSize(val);
            } else {
                throw SqlException.$(lexer.lastTokenPosition(), "batch size must be positive integer");
            }

            tok = tok(lexer, "into or o3MaxLag");
            if (isO3MaxLagKeyword(tok)) {
                int pos = lexer.getPosition();
                model.setO3MaxLag(SqlUtil.expectMicros(tok(lexer, "lag value"), pos));
                tok = tok(lexer, "into");
            }
        }

        if (!isIntoKeyword(tok)) {
            throw SqlException.$(lexer.lastTokenPosition(), "'into' expected");
        }

        tok = tok(lexer, "table name");
        tok = sansPublicSchema(tok, lexer);
        assertNameIsQuotedOrNotAKeyword(tok, lexer.lastTokenPosition());
        model.setTableName(nextLiteral(assertNoDotsAndSlashes(unquote(tok), lexer.lastTokenPosition()), lexer.lastTokenPosition()));

        tok = tok(lexer, "'(' or 'select'");

        if (Chars.equals(tok, '(')) {
            do {
                tok = tok(lexer, "column");
                if (Chars.equals(tok, ')')) {
                    throw err(lexer, tok, "missing column name");
                }

                assertNameIsQuotedOrNotAKeyword(tok, lexer.lastTokenPosition());
                model.addColumn(unquote(tok), lexer.lastTokenPosition());
            } while (Chars.equals((tok = tok(lexer, "','")), ','));

            expectTok(tok, lexer.lastTokenPosition(), ')');
            tok = optTok(lexer);
        }

        if (tok == null) {
            throw SqlException.$(lexer.getPosition(), "'select' or 'values' expected");
        }

        if (isSelectKeyword(tok)) {
            model.setSelectKeywordPosition(lexer.lastTokenPosition());
            lexer.unparseLast();
            final QueryModel queryModel = parseDml(lexer, null, lexer.lastTokenPosition(), true, sqlParserCallback, decls);
            model.setQueryModel(queryModel);
            tok = optTok(lexer);
            // no more tokens or ';' should indicate end of statement
            if (tok == null || Chars.equals(tok, ';')) {
                return model;
            }
            throw errUnexpected(lexer, tok);
        }

        // if not INSERT INTO SELECT, make it atomic (select returns early)
        model.setBatchSize(-1);

        // if they used atomic or batch keywords, then throw an error
        if (atomicSpecified) {
            throw SqlException.$(lexer.lastTokenPosition(), "'atomic' keyword can only be used in INSERT INTO SELECT statements.");
        }

        if (isValuesKeyword(tok)) {
            do {
                expectTok(lexer, '(');
                ObjList<ExpressionNode> rowValues = new ObjList<>();
                do {
                    rowValues.add(expectExpr(lexer, sqlParserCallback));
                } while (Chars.equals((tok = tok(lexer, "','")), ','));
                expectTok(tok, lexer.lastTokenPosition(), ')');
                model.addRowTupleValues(rowValues);
                model.addEndOfRowTupleValuesPosition(lexer.lastTokenPosition());
                tok = optTok(lexer);
                // no more tokens or ';' should indicate end of statement
                if (tok == null || Chars.equals(tok, ';')) {
                    return model;
                }
                expectTok(tok, lexer.lastTokenPosition(), ',');
            } while (true);
        }

        throw err(lexer, tok, "'select' or 'values' expected");
    }

    private QueryModel parseJoin(
            GenericLexer lexer,
            CharSequence tok,
            int joinType,
            LowerCaseCharSequenceObjHashMap<WithClauseModel> parent,
            SqlParserCallback sqlParserCallback,
            @Nullable LowerCaseCharSequenceObjHashMap<ExpressionNode> decls
    ) throws SqlException {
        QueryModel joinModel = queryModelPool.next();

        joinModel.copyDeclsFrom(decls);

        int errorPos = lexer.lastTokenPosition();

        if (isNotJoinKeyword(tok) && !Chars.equals(tok, ',')) {
            // not already a join?
            // was it "left" ?
            if (isLeftKeyword(tok)) {
                tok = tok(lexer, "join");
                joinType = QueryModel.JOIN_OUTER;
                if (isOuterKeyword(tok)) {
                    tok = tok(lexer, "join");
                }
            } else {
                tok = tok(lexer, "join");
            }
            if (isNotJoinKeyword(tok)) {
                throw SqlException.position(errorPos).put("'join' expected");
            }
        }

        joinModel.setJoinType(joinType);
        joinModel.setJoinKeywordPosition(errorPos);

        tok = expectTableNameOrSubQuery(lexer);

        if (Chars.equals(tok, '(')) {
            joinModel.setNestedModel(parseAsSubQueryAndExpectClosingBrace(lexer, parent, true, sqlParserCallback, decls));
        } else {
            lexer.unparseLast();
            parseSelectFrom(lexer, joinModel, parent, sqlParserCallback);
        }

        tok = setModelAliasAndGetOptTok(lexer, joinModel);

        if (joinType == QueryModel.JOIN_CROSS && tok != null && isOnKeyword(tok)) {
            throw SqlException.$(lexer.lastTokenPosition(), "Cross joins cannot have join clauses");
        }

        boolean onClauseObserved = false;
        switch (joinType) {
            case QueryModel.JOIN_ASOF:
            case QueryModel.JOIN_LT:
            case QueryModel.JOIN_SPLICE:
                if (tok == null || !isOnKeyword(tok)) {
                    lexer.unparseLast();
                    break;
                }
                // intentional fall through
            case QueryModel.JOIN_INNER:
            case QueryModel.JOIN_OUTER:
                expectTok(lexer, tok, "on");
                onClauseObserved = true;
                try {
                    expressionParser.parseExpr(lexer, expressionTreeBuilder, sqlParserCallback, decls);
                    ExpressionNode expr;
                    switch (expressionTreeBuilder.size()) {
                        case 0:
                            throw SqlException.$(lexer.lastTokenPosition(), "Expression expected");
                        case 1:
                            expr = expressionTreeBuilder.poll();

                            if (expr.type == ExpressionNode.LITERAL) {
                                do {
                                    joinModel.addJoinColumn(expr);
                                } while ((expr = expressionTreeBuilder.poll()) != null);
                            } else {
                                joinModel.setJoinCriteria(rewriteKnownStatements(expr, decls, null));
                            }
                            break;
                        default:
                            // this code handles "join on (a,b,c)", e.g. list of columns
                            while ((expr = expressionTreeBuilder.poll()) != null) {
                                if (expr.type != ExpressionNode.LITERAL) {
                                    throw SqlException.$(lexer.lastTokenPosition(), "Column name expected");
                                }
                                joinModel.addJoinColumn(expr);
                            }
                            break;
                    }
                } catch (SqlException e) {
                    expressionTreeBuilder.reset();
                    throw e;
                }
                break;
            default:
                lexer.unparseLast();
                break;
        }

        tok = optTok(lexer);
        if (tok == null || !SqlKeywords.isToleranceKeyword(tok)) {
            lexer.unparseLast();
            return joinModel;
        }
        if (joinType != QueryModel.JOIN_ASOF && joinType != QueryModel.JOIN_LT) {
            throw SqlException.$(lexer.lastTokenPosition(), "TOLERANCE is only supported for ASOF and LT joins");
        }

        final ExpressionNode n = expr(lexer, null, sqlParserCallback, decls);
        if (n == null) {
            throw SqlException.$(lexer.lastTokenPosition(), "ASOF JOIN TOLERANCE period expected");
        }
        if (n.type == ExpressionNode.OPERATION && n.token != null && Chars.equals(n.token, "-")) {
            throw SqlException.$(lexer.lastTokenPosition(), "ASOF JOIN TOLERANCE must be positive");
        }
        if (n.type != ExpressionNode.CONSTANT) {
            throw SqlException.$(lexer.lastTokenPosition(), "ASOF JOIN TOLERANCE must be a constant");
        }
        joinModel.setAsOfJoinTolerance(n);

        if (!onClauseObserved) {
            // no join clauses yet
            tok = optTok(lexer);
            if (tok != null && SqlKeywords.isOnKeyword(tok)) {
                throw SqlException.$(lexer.lastTokenPosition(), "'ON' clause must precede 'TOLERANCE' clause. " +
                        "Hint: put the ON condition right after the JOIN, then add TOLERANCE, " +
                        "e.g. … ASOF JOIN t2 ON t1.ts = t2.ts TOLERANCE 1h");
            }
            lexer.unparseLast();
        }
        return joinModel;
    }

    private void parseLatestBy(GenericLexer lexer, QueryModel model) throws SqlException {
        CharSequence tok = optTok(lexer);
        if (tok != null) {
            if (isByKeyword(tok)) {
                parseLatestByDeprecated(lexer, model);
                return;
            }
            if (isOnKeyword(tok)) {
                parseLatestByNew(lexer, model);
                return;
            }
        }
        throw SqlException.$((lexer.lastTokenPosition()), "'on' or 'by' expected");
    }

    private void parseLatestByDeprecated(GenericLexer lexer, QueryModel model) throws SqlException {
        // 'latest by' is already parsed at this point

        CharSequence tok;
        do {
            model.addLatestBy(expectLiteral(lexer, model.getDecls()));
            tok = SqlUtil.fetchNext(lexer);
        } while (Chars.equalsNc(tok, ','));

        model.setLatestByType(QueryModel.LATEST_BY_DEPRECATED);

        if (tok != null) {
            lexer.unparseLast();
        }
    }

    private void parseLatestByNew(GenericLexer lexer, QueryModel model) throws SqlException {
        // 'latest on' is already parsed at this point

        // <timestamp>
        final ExpressionNode timestamp = expectLiteral(lexer, model.getDecls());
        model.setTimestamp(timestamp);
        // 'partition by'
        expectTok(lexer, "partition");
        expectTok(lexer, "by");
        // <columns>
        CharSequence tok;
        do {
            model.addLatestBy(expectLiteral(lexer, model.getDecls()));
            tok = SqlUtil.fetchNext(lexer);
        } while (Chars.equalsNc(tok, ','));

        model.setLatestByType(QueryModel.LATEST_BY_NEW);

        if (tok != null) {
            lexer.unparseLast();
        }
    }

    private ExecutionModel parseRenameStatement(GenericLexer lexer) throws SqlException {
        expectTok(lexer, "table");
        RenameTableModel model = renameTableModelPool.next();

        CharSequence tok = tok(lexer, "from table name");
        tok = sansPublicSchema(tok, lexer);
        assertNameIsQuotedOrNotAKeyword(tok, lexer.lastTokenPosition());

        model.setFrom(nextLiteral(unquote(tok), lexer.lastTokenPosition()));

        tok = tok(lexer, "to");
        if (Chars.equals(tok, '(')) {
            throw SqlException.$(lexer.lastTokenPosition(), "function call is not allowed here");
        }
        lexer.unparseLast();

        expectTok(lexer, "to");

        tok = tok(lexer, "to table name");
        tok = sansPublicSchema(tok, lexer);
        assertNameIsQuotedOrNotAKeyword(tok, lexer.lastTokenPosition());
        model.setTo(nextLiteral(unquote(tok), lexer.lastTokenPosition()));

        tok = optTok(lexer);

        if (tok != null && Chars.equals(tok, '(')) {
            throw SqlException.$(lexer.lastTokenPosition(), "function call is not allowed here");
        }

        if (tok != null && !Chars.equals(tok, ';')) {
            throw SqlException.$(lexer.lastTokenPosition(), "debris?");
        }

        return model;
    }

    private ExecutionModel parseSelect(
            GenericLexer lexer,
            SqlParserCallback sqlParserCallback,
            @Nullable LowerCaseCharSequenceObjHashMap<ExpressionNode> decls
    ) throws SqlException {
        lexer.unparseLast();
        final QueryModel model = parseDml(lexer, null, lexer.lastTokenPosition(), true, sqlParserCallback, decls);
        final CharSequence tok = optTok(lexer);
        if (tok == null || Chars.equals(tok, ';')) {
            return model;
        }
        if (Chars.equals(tok, ":=")) {
            throw errUnexpected(lexer, tok, "perhaps `DECLARE` was misspelled?");
        }
        throw errUnexpected(lexer, tok);
    }

    private void parseSelectClause(GenericLexer lexer, QueryModel model, SqlParserCallback sqlParserCallback) throws SqlException {
        int pos = lexer.getPosition();
        CharSequence tok = SqlUtil.fetchNext(lexer, true);
        if (tok == null || (subQueryMode && Chars.equals(tok, ')') && !overClauseMode)) {
            throw SqlException.position(pos).put("[distinct] column expected");
        }

        if (Chars.equals(tok, "/*+")) {
            parseHints(lexer, model);
            tok = tok(lexer, "[distinct] column");
        }

        ExpressionNode expr;
        if (isDistinctKeyword(tok)) {
            model.setDistinct(true);
        } else {
            lexer.unparseLast();
        }

        try {
            boolean hasFrom = false;
            while (true) {
                tok = tok(lexer, "column");
                if (Chars.equals(tok, '*')) {
                    expr = nextLiteral(GenericLexer.immutableOf(tok), lexer.lastTokenPosition());
                } else {
                    // cut off some obvious errors
                    if (isFromKeyword(tok)) {
                        if (accumulatedColumns.size() == 0) {
                            throw SqlException.$(lexer.lastTokenPosition(), "column expression expected");
                        }
                        hasFrom = true;
                        lexer.unparseLast();
                        break;
                    }

                    if (isSelectKeyword(tok)) {
                        throw SqlException.$(lexer.getPosition(), "reserved name");
                    }

                    lexer.unparseLast();
                    expr = expr(lexer, model, sqlParserCallback, model.getDecls());

                    if (expr == null) {
                        throw SqlException.$(lexer.lastTokenPosition(), "missing expression");
                    }

                    if (Chars.endsWith(expr.token, '.') && expr.type == ExpressionNode.LITERAL) {
                        throw SqlException.$(expr.position + expr.token.length(), "'*' or column name expected");
                    }
                }

                final CharSequence alias;
                tok = optTok(lexer);

                QueryColumn col;
                final int colPosition = lexer.lastTokenPosition();

                // windowIgnoreNulls is 0 --> non-window context or default
                // windowIgnoreNulls is 1 --> ignore nulls
                // windowIgnoreNulls is 2 --> respect nulls
                byte windowNullsDesc = 0;
                if (tok != null) {
                    if (isIgnoreWord(tok)) {
                        windowNullsDesc = 1;
                    } else if (isRespectWord(tok)) {
                        windowNullsDesc = 2;
                    }
                }

                if (tok != null && windowNullsDesc > 0) {
                    CharSequence next = optTok(lexer);
                    if (next != null && isNullsWord(next)) {
                        expectTok(lexer, "over");
                    } else {
                        windowNullsDesc = 0;
                        lexer.backTo(colPosition, tok);
                    }
                }

                if ((tok != null && isOverKeyword(tok)) || windowNullsDesc > 0) {
                    // window function
                    expectTok(lexer, '(');
                    overClauseMode = true;//prevent lexer returning ')' ending over clause as null in a sub-query
                    try {
                        WindowColumn winCol = windowColumnPool.next().of(null, expr);
                        col = winCol;

                        tok = tokIncludingLocalBrace(lexer, "'partition' or 'order' or ')'");
                        winCol.setIgnoreNulls(windowNullsDesc == 1);
                        winCol.setNullsDescPos(windowNullsDesc > 0 ? colPosition : 0);

                        if (isPartitionKeyword(tok)) {
                            expectTok(lexer, "by");

                            ObjList<ExpressionNode> partitionBy = winCol.getPartitionBy();

                            do {
                                // allow dangling comma by previewing the token
                                tok = tok(lexer, "column name, 'order' or ')'");
                                if (isOrderKeyword(tok)) {
                                    if (partitionBy.size() == 0) {
                                        throw SqlException.$(lexer.lastTokenPosition(), "at least one column is expected in `partition by` clause");
                                    }
                                    break;
                                }
                                lexer.unparseLast();
                                partitionBy.add(expectExpr(lexer, sqlParserCallback, model.getDecls()));
                                tok = tok(lexer, "'order' or ')'");
                            } while (Chars.equals(tok, ','));
                        }

                        if (isOrderKeyword(tok)) {
                            expectTok(lexer, "by");

                            do {
                                final ExpressionNode orderByExpr = expectExpr(lexer, sqlParserCallback, model.getDecls());

                                tok = tokIncludingLocalBrace(lexer, "'asc' or 'desc'");

                                if (isDescKeyword(tok)) {
                                    winCol.addOrderBy(orderByExpr, QueryModel.ORDER_DIRECTION_DESCENDING);
                                    tok = tokIncludingLocalBrace(lexer, "',' or ')'");
                                } else {
                                    winCol.addOrderBy(orderByExpr, QueryModel.ORDER_DIRECTION_ASCENDING);
                                    if (isAscKeyword(tok)) {
                                        tok = tokIncludingLocalBrace(lexer, "',' or ')'");
                                    }
                                }
                            } while (Chars.equals(tok, ','));
                        }
                        int framingMode = -1;
                        if (isRowsKeyword(tok)) {
                            framingMode = WindowColumn.FRAMING_ROWS;
                        } else if (isRangeKeyword(tok)) {
                            framingMode = WindowColumn.FRAMING_RANGE;
                        } else if (isGroupsKeyword(tok)) {
                            framingMode = WindowColumn.FRAMING_GROUPS;
                        } else if (!Chars.equals(tok, ')')) {
                            throw SqlException.$(lexer.lastTokenPosition(), "'rows', 'groups', 'range' or ')' expected");
                        }

                    /* PG documentation:
                       The default framing option is RANGE UNBOUNDED PRECEDING, which is the same as RANGE BETWEEN UNBOUNDED PRECEDING AND CURRENT ROW.
                       With ORDER BY, this sets the frame to be all rows from the partition start up through the current row's last ORDER BY peer.
                       Without ORDER BY, this means all rows of the partition are included in the window frame, since all rows become peers of the current row.
                     */

                        if (framingMode != -1) {
                            winCol.setFramingMode(framingMode);

                            if (framingMode == WindowColumn.FRAMING_GROUPS && winCol.getOrderBy().size() == 0) {
                                throw SqlException.$(lexer.lastTokenPosition(), "GROUPS mode requires an ORDER BY clause");
                            }

                            // These keywords define for each row a window (a physical or logical
                            // set of rows) used for calculating the function result. The function is
                            // then applied to all the rows in the window. The window moves through the
                            // query result set or partition from top to bottom.

                        /*
                        { ROWS | GROUPS | RANGE }
                        { BETWEEN
                            { UNBOUNDED PRECEDING
                            | CURRENT ROW
                            | value_expr { PRECEDING | FOLLOWING }
                            }
                            AND
                            { UNBOUNDED FOLLOWING
                            | CURRENT ROW
                            | value_expr { PRECEDING | FOLLOWING }
                            }
                        | { UNBOUNDED PRECEDING
                          | CURRENT ROW
                          | value_expr PRECEDING
                          }
                        }
                        */
                            tok = tok(lexer, "'between', 'unbounded', 'current' or expression");
                            if (isBetweenKeyword(tok)) {
                                // Use the BETWEEN ... AND clause to specify a start point and end point for the window.
                                // The first expression (before AND) defines the start point and the second
                                // expression (after AND) defines the end point.

                                // If you omit BETWEEN and specify only one end point, then Oracle considers it the start
                                // point, and the end point defaults to the current row.

                                tok = tok(lexer, "'unbounded', 'current' or expression");
                                // lo
                                if (isUnboundedPreceding(lexer, tok)) {
                                    // Specify UNBOUNDED PRECEDING to indicate that the window starts at the first
                                    // row of the partition. This is the start point specification and cannot be
                                    // used as an end point specification.
                                    winCol.setRowsLoKind(WindowColumn.PRECEDING, lexer.lastTokenPosition());
                                } else if (isCurrentRow(lexer, tok)) {
                                    // As a start point, CURRENT ROW specifies that the window begins at the current row.
                                    // In this case the end point cannot be value_expr PRECEDING.
                                    winCol.setRowsLoKind(WindowColumn.CURRENT, lexer.lastTokenPosition());
                                } else if (isPrecedingKeyword(tok)) {
                                    throw SqlException.$(lexer.lastTokenPosition(), "integer expression expected");
                                } else {
                                    pos = lexer.lastTokenPosition();
                                    lexer.unparseLast();
                                    winCol.setRowsLoExpr(expectExpr(lexer, sqlParserCallback, model.getDecls()), pos);
                                    if (framingMode == WindowColumn.FRAMING_RANGE) {
                                        long timeUnit = parseTimeUnit(lexer);
                                        if (timeUnit != -1) {
                                            winCol.setRowsLoExprTimeUnit(timeUnit);
                                        }
                                    }

                                    tok = tok(lexer, "'preceding' or 'following'");
                                    if (isPrecedingKeyword(tok)) {
                                        winCol.setRowsLoKind(WindowColumn.PRECEDING, lexer.lastTokenPosition());
                                    } else if (isFollowingKeyword(tok)) {
                                        winCol.setRowsLoKind(WindowColumn.FOLLOWING, lexer.lastTokenPosition());
                                    } else {
                                        throw SqlException.$(lexer.lastTokenPosition(), "'preceding' or 'following' expected");
                                    }
                                }

                                if (winCol.getOrderBy().size() != 1 && winCol.requiresOrderBy()) {//groups mode is validated earlier
                                    throw SqlException.$(lexer.lastTokenPosition(), "RANGE with offset PRECEDING/FOLLOWING requires exactly one ORDER BY column");
                                }

                                tok = tok(lexer, "'and'");

                                if (isAndKeyword(tok)) {
                                    tok = tok(lexer, "'unbounded', 'current' or expression");
                                    // hi
                                    if (isUnboundedKeyword(tok)) {
                                        tok = tok(lexer, "'following'");
                                        if (isFollowingKeyword(tok)) {
                                            // Specify UNBOUNDED FOLLOWING to indicate that the window ends at the
                                            // last row of the partition. This is the end point specification and
                                            // cannot be used as a start point specification.
                                            winCol.setRowsHiKind(WindowColumn.FOLLOWING, lexer.lastTokenPosition());
                                        } else {
                                            throw SqlException.$(lexer.lastTokenPosition(), "'following' expected");
                                        }
                                    } else if (isCurrentRow(lexer, tok)) {
                                        winCol.setRowsHiKind(WindowColumn.CURRENT, lexer.lastTokenPosition());
                                    } else if (isPrecedingKeyword(tok) || isFollowingKeyword(tok)) {
                                        throw SqlException.$(lexer.lastTokenPosition(), "integer expression expected");
                                    } else {
                                        pos = lexer.lastTokenPosition();
                                        lexer.unparseLast();
                                        winCol.setRowsHiExpr(expectExpr(lexer, sqlParserCallback, model.getDecls()), pos);
                                        if (framingMode == WindowColumn.FRAMING_RANGE) {
                                            long timeUnit = parseTimeUnit(lexer);
                                            if (timeUnit != -1) {
                                                winCol.setRowsHiExprTimeUnit(timeUnit);
                                            }
                                        }

                                        tok = tok(lexer, "'preceding'  'following'");
                                        if (isPrecedingKeyword(tok)) {
                                            if (winCol.getRowsLoKind() == WindowColumn.CURRENT) {
                                                // As a start point, CURRENT ROW specifies that the window begins at the current row.
                                                // In this case the end point cannot be value_expr PRECEDING.
                                                throw SqlException.$(lexer.lastTokenPosition(), "start row is CURRENT, end row not must be PRECEDING");
                                            }
                                            if (winCol.getRowsLoKind() == WindowColumn.FOLLOWING) {
                                                throw SqlException.$(lexer.lastTokenPosition(), "start row is FOLLOWING, end row not must be PRECEDING");
                                            }
                                            winCol.setRowsHiKind(WindowColumn.PRECEDING, lexer.lastTokenPosition());
                                        } else if (isFollowingKeyword(tok)) {
                                            winCol.setRowsHiKind(WindowColumn.FOLLOWING, lexer.lastTokenPosition());
                                        } else {
                                            throw SqlException.$(lexer.lastTokenPosition(), "'preceding' or 'following' expected");
                                        }
                                    }
                                } else {
                                    throw SqlException.$(lexer.lastTokenPosition(), "'and' expected");
                                }
                            } else {
                                // If you omit BETWEEN and specify only one end point, then QuestDB considers it the
                                // start point, and the end point defaults to the current row.
                                pos = lexer.lastTokenPosition();
                                if (isUnboundedPreceding(lexer, tok)) {
                                    winCol.setRowsLoKind(WindowColumn.PRECEDING, lexer.lastTokenPosition());
                                } else if (isCurrentRow(lexer, tok)) {
                                    winCol.setRowsLoKind(WindowColumn.CURRENT, lexer.lastTokenPosition());
                                } else if (isPrecedingKeyword(tok) || isFollowingKeyword(tok)) {
                                    throw SqlException.$(pos, "integer expression expected");
                                } else {
                                    lexer.unparseLast();
                                    winCol.setRowsLoExpr(expectExpr(lexer, sqlParserCallback, model.getDecls()), pos);
                                    if (framingMode == WindowColumn.FRAMING_RANGE) {
                                        long timeUnit = parseTimeUnit(lexer);
                                        if (timeUnit != -1) {
                                            winCol.setRowsLoExprTimeUnit(timeUnit);
                                        }
                                    }
                                    tok = tok(lexer, "'preceding'");
                                    if (isPrecedingKeyword(tok)) {
                                        winCol.setRowsLoKind(WindowColumn.PRECEDING, lexer.lastTokenPosition());
                                    } else {
                                        throw SqlException.$(lexer.lastTokenPosition(), "'preceding' expected");
                                    }
                                }

                                winCol.setRowsHiKind(WindowColumn.CURRENT, pos);
                            }

                            if (winCol.getOrderBy().size() != 1 && winCol.requiresOrderBy()) {//groups mode is validated earlier
                                throw SqlException.$(lexer.lastTokenPosition(), "RANGE with offset PRECEDING/FOLLOWING requires exactly one ORDER BY column");
                            }

                            tok = tok(lexer, "'exclude' or ')' expected");

                            if (isExcludeKeyword(tok)) {
                                tok = tok(lexer, "'current', 'group', 'ties' or 'no other' expected");
                                int excludePos = lexer.lastTokenPosition();
                                if (isCurrentKeyword(tok)) {
                                    tok = tok(lexer, "'row' expected");
                                    if (isRowKeyword(tok)) {
                                        winCol.setExclusionKind(WindowColumn.EXCLUDE_CURRENT_ROW, excludePos);
                                    } else {
                                        throw SqlException.$(lexer.lastTokenPosition(), "'row' expected");
                                    }
                                } else if (isGroupKeyword(tok)) {
                                    winCol.setExclusionKind(WindowColumn.EXCLUDE_GROUP, excludePos);
                                } else if (isTiesKeyword(tok)) {
                                    winCol.setExclusionKind(WindowColumn.EXCLUDE_TIES, excludePos);
                                } else if (isNoKeyword(tok)) {
                                    tok = tok(lexer, "'others' expected");
                                    if (isOthersKeyword(tok)) {
                                        winCol.setExclusionKind(WindowColumn.EXCLUDE_NO_OTHERS, excludePos);
                                    } else {
                                        throw SqlException.$(lexer.lastTokenPosition(), "'others' expected");
                                    }
                                } else {
                                    throw SqlException.$(lexer.lastTokenPosition(), "'current', 'group', 'ties' or 'no other' expected");
                                }

                                tok = tok(lexer, "')' expected");
                            }
                        }
                        expectTok(tok, lexer.lastTokenPosition(), ')');
                    } finally {
                        overClauseMode = false;
                    }
                    tok = optTok(lexer);

                } else {
                    if (expr.type == ExpressionNode.QUERY) {
                        throw SqlException.$(expr.position, "query is not expected, did you mean column?");
                    }
                    col = queryColumnPool.next().of(null, expr);
                }

                if (tok != null && columnAliasStop.excludes(tok)) {
                    assertNotDot(lexer, tok);

                    // verify that * wildcard is not aliased

                    if (isAsKeyword(tok)) {
                        tok = tok(lexer, "alias");
                        assertNameIsQuotedOrNotAKeyword(tok, lexer.lastTokenPosition());
                        CharSequence aliasTok = GenericLexer.immutableOf(tok);
                        validateIdentifier(lexer, aliasTok);
                        boolean unquoting = Chars.indexOf(aliasTok, '.') == -1;
                        alias = unquoting ? unquote(aliasTok) : aliasTok;
                    } else {
                        validateIdentifier(lexer, tok);
                        assertNameIsQuotedOrNotAKeyword(tok, lexer.lastTokenPosition());
                        boolean unquoting = Chars.indexOf(tok, '.') == -1;
                        alias = GenericLexer.immutableOf(unquoting ? unquote(tok) : tok);
                    }

                    if (col.getAst().isWildcard()) {
                        throw err(lexer, null, "wildcard cannot have alias");
                    }

                    tok = optTok(lexer);
                    aliasMap.put(alias, col);
                } else {
                    alias = null;
                }

                // correlated sub-queries do not have expr.token values (they are null)
                if (expr.type == ExpressionNode.QUERY) {
                    expr.token = alias;
                }

                if (alias != null) {
                    if (alias.length() == 0) {
                        throw err(lexer, null, "column alias cannot be a blank string");
                    }
                    col.setAlias(alias);
                }

                accumulatedColumns.add(col);
                accumulatedColumnPositions.add(colPosition);

                if (tok == null || Chars.equals(tok, ';') || Chars.equals(tok, ')')) {
                    //accept ending ')' in create table as
                    lexer.unparseLast();
                    break;
                }

                if (isFromKeyword(tok)) {
                    hasFrom = true;
                    lexer.unparseLast();
                    break;
                }

                if (setOperations.contains(tok)) {
                    lexer.unparseLast();
                    break;
                }

                if (!Chars.equals(tok, ',')) {
                    if (isIgnoreWord(tok) || isRespectWord(tok)) {
                        throw err(lexer, tok, "',', 'nulls' or 'from' expected");
                    }
                    throw err(lexer, tok, "',', 'from' or 'over' expected");
                }
            }

            for (int i = 0, n = accumulatedColumns.size(); i < n; i++) {
                QueryColumn qc = accumulatedColumns.getQuick(i);
                if (qc.getAlias() == null) {
                    generateColumnAlias(lexer, qc, hasFrom);
                }
                model.addBottomUpColumn(accumulatedColumnPositions.getQuick(i), qc, false);
            }
        } finally {
            accumulatedColumns.clear();
            accumulatedColumnPositions.clear();
            aliasMap.clear();
        }
    }

    private void parseSelectFrom(
            GenericLexer lexer,
            QueryModel model,
            LowerCaseCharSequenceObjHashMap<WithClauseModel> masterModel,
            SqlParserCallback sqlParserCallback
    ) throws SqlException {
        ExpressionNode expr = expr(lexer, model, sqlParserCallback);
        if (expr == null) {
            throw SqlException.position(lexer.lastTokenPosition()).put("table name expected");
        }

        // subquery is expected to be handled outside
        if (expr.type != ExpressionNode.LITERAL && expr.type != ExpressionNode.CONSTANT && expr.type != ExpressionNode.FUNCTION) {
            throw SqlException.$(expr.position, "function, literal or constant is expected");
        }

        // check if it's a decl
        if (model.getDecls().contains(expr.token)) {
            if (expr.type == ExpressionNode.LITERAL) {
                // replace it if so
                expr = model.getDecls().get(expr.token).rhs;
            } else {
                throw SqlException.$(lexer.lastTokenPosition(), "expected literal table name or subquery");
            }
        }

        CharSequence tableName = expr.token;
        switch (expr.type) {
            case ExpressionNode.LITERAL:
            case ExpressionNode.CONSTANT:
                final WithClauseModel withClause = masterModel.get(tableName);
                if (withClause != null) {
                    model.setNestedModel(parseWith(lexer, withClause, sqlParserCallback, model.getDecls()));
                    model.setAlias(literal(tableName, expr.position));
                } else {
                    int dot = Chars.indexOfLastUnquoted(tableName, '.');
                    if (dot == -1) {
                        model.setTableNameExpr(literal(tableName, expr.position));
                    } else {
                        if (isPublicKeyword(tableName, 0, dot)) {
                            if (dot + 1 == tableName.length()) {
                                throw SqlException.$(expr.position, "table name expected");
                            }

                            BufferWindowCharSequence fs = (BufferWindowCharSequence) tableName;
                            fs.shiftLo(dot + 1);
                            model.setTableNameExpr(literal(tableName, expr.position + dot + 1));
                        } else {
                            model.setTableNameExpr(literal(tableName, expr.position));
                        }
                    }
                }
                break;
            case ExpressionNode.FUNCTION:
                model.setTableNameExpr(expr);
                break;
            default:
                throw SqlException.$(expr.position, "function, literal or constant is expected");
        }
    }

    private int parseSymbolCapacity(GenericLexer lexer) throws SqlException {
        final int errorPosition = lexer.getPosition();
        final int symbolCapacity = expectInt(lexer);
        TableUtils.validateSymbolCapacity(errorPosition, symbolCapacity);
        return Numbers.ceilPow2(symbolCapacity);
    }

    private void parseTableName(GenericLexer lexer, QueryModel model) throws SqlException {
        CharSequence tok = tok(lexer, "expected a table name");
        tok = sansPublicSchema(tok, lexer);
        final CharSequence tableName = assertNoDotsAndSlashes(unquote(tok), lexer.lastTokenPosition());
        ExpressionNode tableNameExpr = expressionNodePool.next().of(ExpressionNode.LITERAL, tableName, 0, lexer.lastTokenPosition());
        tableNameExpr = rewriteDeclaredVariables(tableNameExpr, model.getDecls(), null);
        model.setTableNameExpr(tableNameExpr);
    }

    private long parseTimeUnit(GenericLexer lexer) throws SqlException {
        CharSequence tok = tok(lexer, "'preceding' or time unit");
        long unit = -1;
        if (isMicrosecondKeyword(tok) || isMicrosecondsKeyword(tok)) {
            unit = WindowColumn.ITME_UNIT_MICROSECOND;
        } else if (isMillisecondKeyword(tok) || isMillisecondsKeyword(tok)) {
            unit = WindowColumn.TIME_UNIT_MILLISECOND;
        } else if (isSecondKeyword(tok) || isSecondsKeyword(tok)) {
            unit = WindowColumn.TIME_UNIT_SECOND;
        } else if (isMinuteKeyword(tok) || isMinutesKeyword(tok)) {
            unit = WindowColumn.TIME_UNIT_MINUTE;
        } else if (isHourKeyword(tok) || isHoursKeyword(tok)) {
            unit = WindowColumn.TIME_UNIT_HOUR;
        } else if (isDayKeyword(tok) || isDaysKeyword(tok)) {
            unit = WindowColumn.TIME_UNIT_DAY;
        }
        if (unit == -1) {
            lexer.unparseLast();
        }
        return unit;
    }

    private ExpressionNode parseTimestamp(GenericLexer lexer, CharSequence tok) throws SqlException {
        if (tok != null && isTimestampKeyword(tok)) {
            expectTok(lexer, '(');
            final ExpressionNode result = expectLiteral(lexer);
            tokIncludingLocalBrace(lexer, "')'");
            return result;
        }
        return null;
    }

    private ExecutionModel parseUpdate(
            GenericLexer lexer,
            SqlParserCallback sqlParserCallback,
            @Nullable LowerCaseCharSequenceObjHashMap<ExpressionNode> decls
    ) throws SqlException {
        lexer.unparseLast();
        final QueryModel model = parseDmlUpdate(lexer, sqlParserCallback, decls);
        final CharSequence tok = optTok(lexer);
        if (tok == null || Chars.equals(tok, ';')) {
            return model;
        }
        throw errUnexpected(lexer, tok);
    }

    private void parseUpdateClause(
            GenericLexer lexer,
            QueryModel updateQueryModel,
            QueryModel fromModel,
            SqlParserCallback sqlParserCallback
    ) throws SqlException {
        CharSequence tok = tok(lexer, "table name or alias");
        tok = sansPublicSchema(tok, lexer);
        assertNameIsQuotedOrNotAKeyword(tok, lexer.lastTokenPosition());
        CharSequence tableName = GenericLexer.immutableOf(unquote(tok));
        ExpressionNode tableNameExpr = ExpressionNode.FACTORY.newInstance().of(ExpressionNode.LITERAL, tableName, 0, 0);
        updateQueryModel.setTableNameExpr(tableNameExpr);
        fromModel.setTableNameExpr(tableNameExpr);

        tok = tok(lexer, "AS, SET or table alias expected");
        if (isAsKeyword(tok)) {
            tok = tok(lexer, "table alias expected");
            if (isSetKeyword(tok)) {
                throw SqlException.$(lexer.lastTokenPosition(), "table alias expected");
            }
        }

        if (!isAsKeyword(tok) && !isSetKeyword(tok)) {
            // This is table alias
            CharSequence tableAlias = GenericLexer.immutableOf(tok);
            assertNameIsQuotedOrNotAKeyword(tok, lexer.lastTokenPosition());
            ExpressionNode tableAliasExpr = ExpressionNode.FACTORY.newInstance().of(ExpressionNode.LITERAL, tableAlias, 0, 0);
            updateQueryModel.setAlias(tableAliasExpr);
            tok = tok(lexer, "SET expected");
        }

        if (!isSetKeyword(tok)) {
            throw SqlException.$(lexer.lastTokenPosition(), "SET expected");
        }

        while (true) {
            // Column
            tok = tok(lexer, "column name");
            CharSequence col = GenericLexer.immutableOf(unquote(tok));
            int colPosition = lexer.lastTokenPosition();

            expectTok(lexer, "=");

            // Value expression
            ExpressionNode expr = expr(lexer, (QueryModel) null, sqlParserCallback);
            ExpressionNode setColumnExpression = expressionNodePool.next().of(ExpressionNode.LITERAL, col, 0, colPosition);
            updateQueryModel.getUpdateExpressions().add(setColumnExpression);

            QueryColumn valueColumn = queryColumnPool.next().of(col, expr);
            fromModel.addBottomUpColumn(colPosition, valueColumn, false, "in SET clause");

            tok = optTok(lexer);
            if (tok == null) {
                break;
            }

            if (tok.length() != 1 || tok.charAt(0) != ',') {
                lexer.unparseLast();
                break;
            }
        }
    }

    @SuppressWarnings("SameParameterValue")
    @NotNull
    private ExecutionModel parseWith(
            GenericLexer lexer,
            SqlParserCallback sqlParserCallback,
            @Nullable LowerCaseCharSequenceObjHashMap<ExpressionNode> decls
    ) throws SqlException {
        parseWithClauses(lexer, topLevelWithModel, sqlParserCallback, decls);
        CharSequence tok = tok(lexer, "'select', 'update' or name expected");
        if (isSelectKeyword(tok)) {
            return parseSelect(lexer, sqlParserCallback, decls);
        }

        if (isUpdateKeyword(tok)) {
            return parseUpdate(lexer, sqlParserCallback, decls);
        }

        if (isInsertKeyword(tok)) {
            return parseInsert(lexer, sqlParserCallback, decls);
        }

        throw SqlException.$(lexer.lastTokenPosition(), "'select' | 'update' | 'insert' expected");
    }

    private QueryModel parseWith(
            GenericLexer lexer,
            WithClauseModel wcm,
            SqlParserCallback sqlParserCallback,
            @Nullable LowerCaseCharSequenceObjHashMap<ExpressionNode> decls
    ) throws SqlException {
        QueryModel m = wcm.popModel();
        if (m != null) {
            return m;
        }

        lexer.stash();
        lexer.goToPosition(wcm.getPosition());
        // this will not throw exception because this is second pass over the same sub-query
        // we wouldn't be here is syntax was wrong
        m = parseAsSubQueryAndExpectClosingBrace(lexer, wcm.getWithClauses(), false, sqlParserCallback, decls);
        lexer.unstash();
        return m;
    }

    private void parseWithClauses(
            GenericLexer lexer,
            LowerCaseCharSequenceObjHashMap<WithClauseModel> model,
            SqlParserCallback sqlParserCallback,
            @Nullable LowerCaseCharSequenceObjHashMap<ExpressionNode> decls
    ) throws SqlException {
        do {
            ExpressionNode name = expectLiteral(lexer);
            if (name.token.length() == 0) {
                throw SqlException.$(name.position, "empty common table expression name");
            }

            if (model.get(name.token) != null) {
                throw SqlException.$(name.position, "duplicate name");
            }

            expectTok(lexer, "as");
            expectTok(lexer, '(');
            int lo = lexer.lastTokenPosition();
            WithClauseModel wcm = withClauseModelPool.next();
            // todo: review passing non-null here
            wcm.of(lo + 1, model, parseAsSubQueryAndExpectClosingBrace(lexer, model, true, sqlParserCallback, decls));
            model.put(name.token, wcm);

            CharSequence tok = optTok(lexer);
            if (tok == null || !Chars.equals(tok, ',')) {
                lexer.unparseLast();
                break;
            }
        } while (true);
    }

    private CharSequence parseWithOffset(GenericLexer lexer, QueryModel model, SqlParserCallback sqlParserCallback) throws SqlException {
        CharSequence tok;
        expectOffset(lexer);
        model.setSampleByOffset(expectExpr(lexer, sqlParserCallback, model.getDecls()));
        tok = optTok(lexer);
        return tok;
    }

    private void rewriteCase(ExpressionNode node) {
        if (node.type == ExpressionNode.FUNCTION && isCaseKeyword(node.token)) {
            tempExprNodes.clear();
            ExpressionNode literal = null;
            ExpressionNode elseExpr;
            boolean convertToSwitch = true;
            final int paramCount = node.paramCount;

            final int lim;
            if ((paramCount & 1) == 0) {
                elseExpr = node.args.getQuick(0);
                lim = 0;
            } else {
                elseExpr = null;
                lim = -1;
            }

            // args are in inverted order, hence last list item is the first arg
            ExpressionNode first = node.args.getQuick(paramCount - 1);
            if (first.token != null) {
                // simple case of 'case' :) e.g.
                // case x
                //   when 1 then 'A'
                //   ...
                node.token = "switch";
                return;
            }
            int thenRemainder = elseExpr == null ? 0 : 1;
            for (int i = paramCount - 2; i > lim; i--) {
                if ((i & 1) == thenRemainder) {
                    // this is "then" clause, copy it as is
                    tempExprNodes.add(node.args.getQuick(i));
                    continue;
                }
                ExpressionNode where = node.args.getQuick(i);
                if (where.type == ExpressionNode.OPERATION && where.token.charAt(0) == '=') {
                    ExpressionNode thisConstant;
                    ExpressionNode thisLiteral;
                    if (where.lhs.type == ExpressionNode.CONSTANT && where.rhs.type == ExpressionNode.LITERAL) {
                        thisConstant = where.lhs;
                        thisLiteral = where.rhs;
                    } else if (where.lhs.type == ExpressionNode.LITERAL && where.rhs.type == ExpressionNode.CONSTANT) {
                        thisConstant = where.rhs;
                        thisLiteral = where.lhs;
                    } else {
                        convertToSwitch = false;
                        // not supported
                        break;
                    }

                    if (literal == null) {
                        literal = thisLiteral;
                        tempExprNodes.add(thisConstant);
                    } else if (Chars.equals(literal.token, thisLiteral.token)) {
                        tempExprNodes.add(thisConstant);
                    } else {
                        convertToSwitch = false;
                        // not supported
                        break;
                    }
                } else {
                    convertToSwitch = false;
                    // not supported
                    break;
                }
            }

            if (convertToSwitch) {
                int n = tempExprNodes.size();
                node.token = "switch";
                node.args.clear();
                // else expression may not have been provided,
                // in which case it needs to be synthesized
                if (elseExpr == null) {
                    elseExpr = SqlUtil.nextConstant(expressionNodePool, "null", node.position);
                }
                node.args.add(elseExpr);
                for (int i = n - 1; i > -1; i--) {
                    node.args.add(tempExprNodes.getQuick(i));
                }
                node.args.add(literal);
                node.paramCount = n + 2;
            } else {
                // remove the 'null' marker arg
                node.args.remove(paramCount - 1);
                node.paramCount = paramCount - 1;

                // 2 args 'case', e.g. case when x>0 then 1
                if (node.paramCount < 3) {
                    node.rhs = node.args.get(0);
                    node.lhs = node.args.get(1);
                    node.args.clear();
                }
            }
        }
    }

    private void rewriteConcat(ExpressionNode node) {
        if (node.type == ExpressionNode.OPERATION && isConcatOperator(node.token)) {
            node.type = ExpressionNode.FUNCTION;
            node.token = CONCAT_FUNC_NAME;
            addConcatArgs(node.args, node.rhs);
            addConcatArgs(node.args, node.lhs);
            node.paramCount = node.args.size();
            if (node.paramCount > 2) {
                node.rhs = null;
                node.lhs = null;
            }
        }
    }

    /**
     * Rewrites count(*) expressions to count().
     *
     * @param node expression node, provided by tree walking algo
     */
    private void rewriteCount(ExpressionNode node) {
        if (node.type == ExpressionNode.FUNCTION && isCountKeyword(node.token)) {
            if (node.paramCount == 1) {
                // special case, typically something like
                // case value else expression end
                // this can be simplified to "expression" only

                ExpressionNode that = node.rhs;
                if (Chars.equalsNc(that.token, '*')) {
                    if (that.rhs == null && node.lhs == null) {
                        that.paramCount = 0;
                        node.rhs = null;
                        node.paramCount = 0;
                    }
                }
            }
        }
    }

    private ExpressionNode rewriteDeclaredVariables(
            ExpressionNode expr,
            @Nullable LowerCaseCharSequenceObjHashMap<ExpressionNode> decls,
            @Nullable CharSequence exprTargetVariableName
    ) throws SqlException {
        if (decls == null || decls.size() == 0) { // short circuit null case
            return expr;
        }
        return recursiveReplace(
                expr,
                rewriteDeclaredVariablesInExpressionVisitor.of(decls, exprTargetVariableName)
        );
    }

    /**
     * Rewrites the following:
     * <p>
     * select json_extract(json,path)::varchar -> select json_extract(json,path)
     * select json_extract(json,path)::double -> select json_extract(json,path,double)
     * select json_extract(json,path)::uuid -> select json_extract(json,path)::uuid
     * <p>
     * Notes:
     * - varchar cast it rewritten in a special way, e.g. removed
     * - subset of types is handled more efficiently in the 3-arg function
     * - the remaining type casts are not rewritten, e.g. left as is
     */
    private void rewriteJsonExtractCast(ExpressionNode node) {
        if (node.type == ExpressionNode.FUNCTION && isCastKeyword(node.token)) {
            if (node.lhs != null && isJsonExtract(node.lhs.token) && node.lhs.paramCount == 2) {
                // rewrite cast such as
                // json_extract(json,path)::type -> json_extract(json,path,type)
                // the ::type is already rewritten as
                // cast(json_extract(json,path) as type)
                //

                // we remove the outer cast and let json_extract() do the cast
                ExpressionNode jsonExtractNode = node.lhs;
                // check if the type is a valid symbol
                ExpressionNode typeNode = node.rhs;
                if (typeNode != null) {
                    int castType = ColumnType.typeOf(typeNode.token);
                    if (castType == ColumnType.VARCHAR) {
                        // redundant cast to varchar, just remove it
                        node.token = jsonExtractNode.token;
                        node.paramCount = jsonExtractNode.paramCount;
                        node.type = jsonExtractNode.type;
                        node.position = jsonExtractNode.position;
                        node.lhs = jsonExtractNode.lhs;
                        node.rhs = jsonExtractNode.rhs;
                        node.args.clear();
                    } else if (JsonExtractTypedFunctionFactory.isIntrusivelyOptimized(castType)) {
                        node.token = jsonExtractNode.token;
                        node.paramCount = 3;
                        node.type = jsonExtractNode.type;
                        node.position = jsonExtractNode.position;
                        node.lhs = null;
                        node.rhs = null;
                        node.args.clear();

                        // args are added in reverse order

                        // type integer
                        CharacterStoreEntry characterStoreEntry = characterStore.newEntry();
                        characterStoreEntry.put(castType);
                        node.args.add(
                                expressionNodePool.next().of(
                                        ExpressionNode.CONSTANT,
                                        characterStoreEntry.toImmutable(),
                                        typeNode.precedence,
                                        typeNode.position
                                )
                        );
                        node.args.add(jsonExtractNode.rhs);
                        node.args.add(jsonExtractNode.lhs);
                    }
                }
            }
        }
    }

    private ExpressionNode rewriteKnownStatements(
            ExpressionNode parent,
            @Nullable LowerCaseCharSequenceObjHashMap<ExpressionNode> decls,
            @Nullable CharSequence exprTargetVariableName
    ) throws SqlException {
        traversalAlgo.traverse(parent, rewriteCountRef);
        traversalAlgo.traverse(parent, rewriteCaseRef);
        traversalAlgo.traverse(parent, rewriteConcatRef);
        traversalAlgo.traverse(parent, rewritePgCastRef);
        traversalAlgo.traverse(parent, rewriteJsonExtractCastRef);
        return rewriteDeclaredVariables(parent, decls, exprTargetVariableName);
    }

    private void rewritePgCast(ExpressionNode node) {
        if (node.type == ExpressionNode.OPERATION && isColonColon(node.token)) {
            node.token = "cast";
            node.type = ExpressionNode.FUNCTION;
            node.rhs.type = ExpressionNode.CONSTANT;
            // In PG x::float casts x to "double precision" type
            // also, we have to rewrite postgres types such as "float8" to our native "double" type
            // All of the above also applies to array types: "float8[]" -> "double[]"
            // or "double precision[][]" -> "double[][]"

            if (rewritePgCast0(node.rhs, "float", ColumnType.DOUBLE)) {
                return;
            }
            if (rewritePgCast0(node.rhs, "float8", ColumnType.DOUBLE)) {
                return;
            }
            if (rewritePgCast0(node.rhs, "float4", ColumnType.FLOAT)) {
                return;
            }
            if (rewritePgCast0(node.rhs, "int4", ColumnType.INT)) {
                return;
            }
            if (rewritePgCast0(node.rhs, "int8", ColumnType.LONG)) {
                return;
            }
            if (rewritePgCast0(node.rhs, "int2", ColumnType.SHORT)) {
                return;
            }
            rewritePgCast0(node.rhs, "double precision", ColumnType.DOUBLE);
        }
    }

    private boolean rewritePgCast0(ExpressionNode typeNode, String srcTypePrefix, short type) {
        CharSequence token = typeNode.token;
        if (!Chars.startsWithLowerCase(token, srcTypePrefix)) {
            return false;
        }

        int len = token.length();
        int prefixLen = srcTypePrefix.length();
        int rem = len - prefixLen;

        if (rem == 0) {
            // full match. e.g. replacing 'float8' with 'double'
            typeNode.token = ColumnType.nameOf(type);
            return true;
        }

        // src has a suffix. it could be an array suffix. consider 'float8[][]' -> 'double[][]'
        if (rem % 2 == 0) {
            // suffix must be even, since square brackets come in pairs
            int dims = rem / 2;
            String suffix = ColumnType.ARRAY_DIM_SUFFIX[dims];
            if (Chars.endsWith(token, suffix)) {
                typeNode.token = ColumnType.nameOf(ColumnType.encodeArrayType(type, dims));
                return true;
            }
        }
        return false;
    }

    @NotNull
    private CharSequence sansPublicSchema(@NotNull CharSequence tok, GenericLexer lexer) throws SqlException {
        int lo = 0;
        int hi = tok.length();
        if (Chars.isQuoted(tok)) {
            lo = 1;
            hi--;
        }
        if (!isPublicKeyword(tok, lo, hi)) {
            return tok;
        }

        CharSequence savedTok = GenericLexer.immutableOf(tok);
        tok = optTok(lexer);
        if (tok == null) {
            return savedTok;
        }
        if (!Chars.equals(tok, '.')) {
            lexer.unparseLast();
            return savedTok;
        }

        tok = tok(lexer, "table name");
        return tok;
    }

    private CharSequence setModelAliasAndGetOptTok(GenericLexer lexer, QueryModel joinModel) throws SqlException {
        CharSequence tok = optTok(lexer);
        if (tok != null && tableAliasStop.excludes(tok)) {
            checkSupportedJoinType(lexer, tok);
            if (isAsKeyword(tok)) {
                tok = tok(lexer, "alias");
            }
            if (tok.length() == 0 || isEmptyAlias(tok)) {
                throw SqlException.position(lexer.lastTokenPosition()).put("Empty table alias");
            }
            assertNameIsQuotedOrNotAKeyword(tok, lexer.lastTokenPosition());
            joinModel.setAlias(literal(lexer, tok));
            tok = optTok(lexer);
        }
        return tok;
    }

    private CharSequence setModelAliasAndTimestamp(GenericLexer lexer, QueryModel model) throws SqlException {
        CharSequence tok;
        tok = setModelAliasAndGetOptTok(lexer, model);

        // expect [timestamp(column)]
        ExpressionNode timestamp = parseTimestamp(lexer, tok);
        if (timestamp != null) {
            model.setTimestamp(timestamp);
            model.setExplicitTimestamp(true);
            tok = optTok(lexer);
        }
        return tok;
    }

    private int toColumnType(GenericLexer lexer, @NotNull CharSequence tok) throws SqlException {
        int typePosition = lexer.lastTokenPosition();
<<<<<<< HEAD
        int typeTag = SqlUtil.toPersistedTypeTag(tok, typePosition);
=======
        if (Chars.equalsNc(tok, '[')) {
            // '[' is a wierd type name, it could be that someone is either:
            // 1. array dereferencing [x]
            // 2. inverting array definition, []type
            // 3. left out array definition (type), e.g. just []
            // 4. dangling [, e.g. there is no closing ]

            // we can be brave here, we will error out already, [ is not a type regardless of what we find
            tok = optTok(lexer);
            if (tok == null) {
                throw SqlException.position(typePosition).put("dangling '[' where column type is expected");
            }

            if (Chars.equals(tok, ']')) {
                // we have []
                // lets see if there is a type
                tok = optTok(lexer);
                if (tok == null) {
                    throw SqlException.position(typePosition).put("did you mean 'double[]'?");
                }
                if (!Chars.equals(tok, ')') && !Chars.equals(tok, ',') && !Chars.equals(tok, '(')) {
                    throw SqlException.position(typePosition).put("did you mean '").put(tok).put("[]'?");
                }
            }
            throw SqlException.position(typePosition).put("column type is expected here");
        }
        final short typeTag = SqlUtil.toPersistedTypeTag(tok, typePosition);
        final int typeTagPosition = lexer.lastTokenPosition();
>>>>>>> 3322f35c

        // ignore precision keyword for DOUBLE column: 'double precision' is the same type as 'double'
        if (typeTag == ColumnType.DOUBLE) {
            CharSequence next = optTok(lexer);
            if (next != null && !isPrecisionKeyword(next)) {
                lexer.unparseLast();
            }
        } else if (typeTag == ColumnType.TIMESTAMP) {
            typeTag = ColumnType.typeOf(tok);
        }

        int nDims = SqlUtil.parseArrayDimensionality(lexer, typeTag, typeTagPosition);
        if (nDims > 0) {
            if (!ColumnType.isSupportedArrayElementType(typeTag)) {
                throw SqlException.position(typePosition)
                        .put("unsupported array element type [type=")
                        .put(ColumnType.nameOf(typeTag))
                        .put(']');
            }
            if (nDims > ColumnType.ARRAY_NDIMS_LIMIT) {
                throw SqlException.position(typePosition)
                        .put("too many array dimensions [nDims=").put(nDims)
                        .put(", maxNDims=").put(ColumnType.ARRAY_NDIMS_LIMIT)
                        .put(']');
            }
            return ColumnType.encodeArrayType(typeTag, nDims);
        } else if (typeTag == ColumnType.GEOHASH) {
            expectTok(lexer, '(');
            final int bits = GeoHashUtil.parseGeoHashBits(lexer.lastTokenPosition(), 0, expectLiteral(lexer).token);
            expectTok(lexer, ')');
            return ColumnType.getGeoHashTypeWithBits(bits);
        }
        return typeTag;
    }

    private @NotNull CharSequence tok(GenericLexer lexer, String expectedList) throws SqlException {
        final int pos = lexer.getPosition();
        CharSequence tok = optTok(lexer);
        if (tok == null) {
            throw SqlException.position(pos).put(expectedList).put(" expected");
        }
        return tok;
    }

    private @NotNull CharSequence tokIncludingLocalBrace(GenericLexer lexer, String expectedList) throws SqlException {
        final int pos = lexer.getPosition();
        final CharSequence tok = SqlUtil.fetchNext(lexer);
        if (tok == null) {
            throw SqlException.position(pos).put(expectedList).put(" expected");
        }
        return tok;
    }

    private void validateIdentifier(GenericLexer lexer, CharSequence tok) throws SqlException {
        if (tok == null || tok.length() == 0) {
            throw SqlException.position(lexer.lastTokenPosition()).put("non-empty identifier expected");
        }

        if (Chars.isQuoted(tok)) {
            if (tok.length() == 2) {
                throw SqlException.position(lexer.lastTokenPosition()).put("non-empty identifier expected");
            }
            return;
        }

        char c = tok.charAt(0);

        if (!(Character.isLetter(c) || c == '_')) {
            throw SqlException.position(lexer.lastTokenPosition()).put("identifier should start with a letter or '_'");
        }

        for (int i = 1, n = tok.length(); i < n; i++) {
            c = tok.charAt(i);
            if (!(Character.isLetter(c) ||
                    Character.isDigit(c) ||
                    c == '_' ||
                    c == '$')) {
                throw SqlException.position(lexer.lastTokenPosition()).put("identifier can contain letters, digits, '_' or '$'");
            }
        }
    }

    void clear() {
        queryModelPool.clear();
        queryColumnPool.clear();
        expressionNodePool.clear();
        windowColumnPool.clear();
        createMatViewOperationBuilder.clear();
        createTableOperationBuilder.clear();
        createTableColumnModelPool.clear();
        renameTableModelPool.clear();
        withClauseModelPool.clear();
        subQueryMode = false;
        characterStore.clear();
        insertModelPool.clear();
        expressionTreeBuilder.reset();
        copyModelPool.clear();
        topLevelWithModel.clear();
        explainModelPool.clear();
        digit = 1;
    }

    ExpressionNode expr(
            GenericLexer lexer,
            QueryModel model,
            SqlParserCallback sqlParserCallback,
            @Nullable LowerCaseCharSequenceObjHashMap<ExpressionNode> decls,
            @Nullable CharSequence exprTargetVariableName
    ) throws SqlException {
        try {
            expressionTreeBuilder.pushModel(model);
            expressionParser.parseExpr(lexer, expressionTreeBuilder, sqlParserCallback, decls);
            return rewriteKnownStatements(expressionTreeBuilder.poll(), decls, exprTargetVariableName);
        } catch (SqlException e) {
            expressionTreeBuilder.reset();
            throw e;
        } finally {
            expressionTreeBuilder.popModel();
        }
    }

    ExpressionNode expr(GenericLexer lexer, QueryModel model, SqlParserCallback sqlParserCallback, @Nullable LowerCaseCharSequenceObjHashMap<ExpressionNode> decls) throws SqlException {
        return expr(lexer, model, sqlParserCallback, decls, null);
    }

    ExpressionNode expr(GenericLexer lexer, QueryModel model, SqlParserCallback sqlParserCallback) throws SqlException {
        return expr(lexer, model, sqlParserCallback, null, null);
    }

    // test only
    @TestOnly
    void expr(GenericLexer lexer, ExpressionParserListener listener, SqlParserCallback sqlParserCallback) throws SqlException {
        expressionParser.parseExpr(lexer, listener, sqlParserCallback, null);
    }

    ExecutionModel parse(GenericLexer lexer, SqlExecutionContext executionContext, SqlParserCallback sqlParserCallback) throws SqlException {
        final CharSequence tok = tok(lexer, "'create', 'rename' or 'select'");

        if (isExplainKeyword(tok)) {
            int format = parseExplainOptions(lexer, tok);
            ExecutionModel model = parseExplain(lexer, executionContext, sqlParserCallback);
            ExplainModel explainModel = explainModelPool.next();
            explainModel.setFormat(format);
            explainModel.setModel(model);
            return explainModel;
        }

        if (isSelectKeyword(tok)) {
            return parseSelect(lexer, sqlParserCallback, null);
        }

        if (isCreateKeyword(tok)) {
            return parseCreate(lexer, executionContext, sqlParserCallback);
        }

        if (isUpdateKeyword(tok)) {
            return parseUpdate(lexer, sqlParserCallback, null);
        }

        if (isRenameKeyword(tok)) {
            return parseRenameStatement(lexer);
        }

        if (isInsertKeyword(tok)) {
            return parseInsert(lexer, sqlParserCallback, null);
        }

        if (isCopyKeyword(tok)) {
            return parseCopy(lexer, sqlParserCallback);
        }

        if (isWithKeyword(tok)) {
            return parseWith(lexer, sqlParserCallback, null);
        }

        if (isFromKeyword(tok)) {
            throw SqlException.$(lexer.lastTokenPosition(), "Did you mean 'select * from'?");
        }

        return parseSelect(lexer, sqlParserCallback, null);
    }

    QueryModel parseAsSubQuery(
            GenericLexer lexer,
            @Nullable LowerCaseCharSequenceObjHashMap<WithClauseModel> withClauses,
            boolean useTopLevelWithClauses,
            SqlParserCallback sqlParserCallback,
            LowerCaseCharSequenceObjHashMap<ExpressionNode> decls
    ) throws SqlException {
        QueryModel model;
        this.subQueryMode = true;
        try {
            model = parseDml(lexer, withClauses, lexer.getPosition(), useTopLevelWithClauses, sqlParserCallback, decls);
        } finally {
            this.subQueryMode = false;
        }
        return model;
    }

    public interface ReplacingVisitor {
        ExpressionNode visit(ExpressionNode node) throws SqlException;
    }

    private static class RewriteDeclaredVariablesInExpressionVisitor implements ReplacingVisitor {
        public LowerCaseCharSequenceObjHashMap<ExpressionNode> decls;
        public CharSequence exprTargetVariableName;
        public boolean hasAtChar;

        @Override
        public ExpressionNode visit(ExpressionNode node) throws SqlException {
            if (node.token == null) {
                return node;
            }

            if ((hasAtChar = node.token.charAt(0) == '@') && exprTargetVariableName != null && (Chars.equalsIgnoreCase(node.token, exprTargetVariableName))) {
                return node;
            }

            if (node.token != null && node.type == ExpressionNode.LITERAL && decls.contains(node.token)) {
                return decls.get(node.token).rhs;
            } else if (hasAtChar) {
                throw SqlException.$(node.position, "tried to use undeclared variable `" + node.token + '`');
            }

            return node;
        }

        ReplacingVisitor of(
                @NotNull LowerCaseCharSequenceObjHashMap<ExpressionNode> decls,
                @Nullable CharSequence exprTargetVariableName
        ) {
            this.decls = decls;
            this.exprTargetVariableName = exprTargetVariableName;
            return this;
        }
    }

    static {
        tableAliasStop.add("where");
        tableAliasStop.add("latest");
        tableAliasStop.add("join");
        tableAliasStop.add("inner");
        tableAliasStop.add("left");
        tableAliasStop.add("outer");
        tableAliasStop.add("asof");
        tableAliasStop.add("splice");
        tableAliasStop.add("lt");
        tableAliasStop.add("cross");
        tableAliasStop.add("sample");
        tableAliasStop.add("order");
        tableAliasStop.add("on");
        tableAliasStop.add("timestamp");
        tableAliasStop.add("limit");
        tableAliasStop.add(")");
        tableAliasStop.add(";");
        tableAliasStop.add("union");
        tableAliasStop.add("group");
        tableAliasStop.add("except");
        tableAliasStop.add("intersect");
        tableAliasStop.add("from");
        tableAliasStop.add("tolerance");
        //
        columnAliasStop.add("from");
        columnAliasStop.add(",");
        columnAliasStop.add("over");
        columnAliasStop.add("union");
        columnAliasStop.add("except");
        columnAliasStop.add("intersect");
        columnAliasStop.add(")");
        columnAliasStop.add(";");
        //
        groupByStopSet.add("order");
        groupByStopSet.add(")");
        groupByStopSet.add(",");

        joinStartSet.put("left", QueryModel.JOIN_INNER);
        joinStartSet.put("join", QueryModel.JOIN_INNER);
        joinStartSet.put("inner", QueryModel.JOIN_INNER);
        joinStartSet.put("left", QueryModel.JOIN_OUTER);//only left join is supported currently
        joinStartSet.put("cross", QueryModel.JOIN_CROSS);
        joinStartSet.put("asof", QueryModel.JOIN_ASOF);
        joinStartSet.put("splice", QueryModel.JOIN_SPLICE);
        joinStartSet.put("lt", QueryModel.JOIN_LT);
        joinStartSet.put(",", QueryModel.JOIN_CROSS);
        //
        setOperations.add("union");
        setOperations.add("except");
        setOperations.add("intersect");
    }
}<|MERGE_RESOLUTION|>--- conflicted
+++ resolved
@@ -26,7 +26,6 @@
 
 import io.questdb.cairo.CairoConfiguration;
 import io.questdb.cairo.ColumnType;
-import io.questdb.cairo.MicrosTimestampDriver;
 import io.questdb.cairo.PartitionBy;
 import io.questdb.cairo.TableUtils;
 import io.questdb.cairo.mv.MatViewDefinition;
@@ -44,6 +43,7 @@
 import io.questdb.griffin.model.ExplainModel;
 import io.questdb.griffin.model.ExpressionNode;
 import io.questdb.griffin.model.InsertModel;
+import io.questdb.griffin.model.IntervalUtils;
 import io.questdb.griffin.model.QueryColumn;
 import io.questdb.griffin.model.QueryModel;
 import io.questdb.griffin.model.RenameTableModel;
@@ -62,9 +62,8 @@
 import io.questdb.std.ObjList;
 import io.questdb.std.ObjectPool;
 import io.questdb.std.Os;
-import io.questdb.std.datetime.CommonUtils;
-import io.questdb.std.datetime.DateLocaleFactory;
 import io.questdb.std.datetime.TimeZoneRules;
+import io.questdb.std.datetime.microtime.TimestampFormatUtils;
 import io.questdb.std.datetime.microtime.Timestamps;
 import org.jetbrains.annotations.NotNull;
 import org.jetbrains.annotations.Nullable;
@@ -983,13 +982,8 @@
                 tok = tok(lexer, "'deferred' or 'period' or 'as'");
             } else if (isEveryKeyword(tok)) {
                 tok = tok(lexer, "interval");
-<<<<<<< HEAD
-                every = CommonUtils.getStrideMultiple(tok);
-                everyUnit = CommonUtils.getStrideUnit(tok, lexer.lastTokenPosition());
-=======
                 every = Timestamps.getStrideMultiple(tok, lexer.lastTokenPosition());
                 everyUnit = Timestamps.getStrideUnit(tok, lexer.lastTokenPosition());
->>>>>>> 3322f35c
                 validateMatViewEveryUnit(everyUnit, lexer.lastTokenPosition());
                 refreshType = MatViewDefinition.REFRESH_TYPE_TIMER;
                 tok = tok(lexer, "'deferred' or 'start' or 'period' or 'as'");
@@ -1009,13 +1003,8 @@
                 expectTok(lexer, "(");
                 expectTok(lexer, "length");
                 tok = tok(lexer, "LENGTH interval");
-<<<<<<< HEAD
-                final int length = CommonUtils.getStrideMultiple(tok);
-                final char lengthUnit = CommonUtils.getStrideUnit(tok, lexer.lastTokenPosition());
-=======
                 final int length = Timestamps.getStrideMultiple(tok, lexer.lastTokenPosition());
                 final char lengthUnit = Timestamps.getStrideUnit(tok, lexer.lastTokenPosition());
->>>>>>> 3322f35c
                 validateMatViewLength(length, lengthUnit, lexer.lastTokenPosition());
                 final TimestampSampler periodSampler = TimestampSamplerFactory.getInstance(length, lengthUnit, lexer.lastTokenPosition());
                 tok = tok(lexer, "'time zone' or 'delay' or ')'");
@@ -1030,7 +1019,7 @@
                     }
                     tz = unquote(tok).toString();
                     try {
-                        tzRules = Timestamps.getTimezoneRules(DateLocaleFactory.EN_LOCALE, tz);
+                        tzRules = Timestamps.getTimezoneRules(TimestampFormatUtils.EN_LOCALE, tz);
                     } catch (NumericException e) {
                         throw SqlException.position(lexer.lastTokenPosition()).put("invalid timezone: ").put(tz);
                     }
@@ -1041,13 +1030,8 @@
                 char delayUnit = 0;
                 if (isDelayKeyword(tok)) {
                     tok = tok(lexer, "DELAY interval");
-<<<<<<< HEAD
-                    delay = CommonUtils.getStrideMultiple(tok);
-                    delayUnit = CommonUtils.getStrideUnit(tok, lexer.lastTokenPosition());
-=======
                     delay = Timestamps.getStrideMultiple(tok, lexer.lastTokenPosition());
                     delayUnit = Timestamps.getStrideUnit(tok, lexer.lastTokenPosition());
->>>>>>> 3322f35c
                     validateMatViewDelay(length, lengthUnit, delay, delayUnit, lexer.lastTokenPosition());
                     tok = tok(lexer, "')'");
                 }
@@ -1075,7 +1059,7 @@
                 if (isStartKeyword(tok)) {
                     tok = tok(lexer, "START timestamp");
                     try {
-                        start = MicrosTimestampDriver.floor(unquote(tok));
+                        start = IntervalUtils.parseFloorPartialTimestamp(GenericLexer.unquote(tok));
                     } catch (NumericException e) {
                         throw SqlException.$(lexer.lastTokenPosition(), "invalid START timestamp value");
                     }
@@ -1343,7 +1327,7 @@
                     throw SqlException.position(timestamp.position)
                             .put("invalid designated timestamp column [name=").put(timestamp.token).put(']');
                 }
-                if (ColumnType.tagOf(model.getColumnType()) != ColumnType.TIMESTAMP) {
+                if (model.getColumnType() != ColumnType.TIMESTAMP) {
                     throw SqlException
                             .position(timestamp.position)
                             .put("TIMESTAMP column expected [actual=").put(ColumnType.nameOf(model.getColumnType()))
@@ -3782,6 +3766,7 @@
                         node.rhs = jsonExtractNode.rhs;
                         node.args.clear();
                     } else if (JsonExtractTypedFunctionFactory.isIntrusivelyOptimized(castType)) {
+                        int type = ColumnType.typeOf(typeNode.token);
                         node.token = jsonExtractNode.token;
                         node.paramCount = 3;
                         node.type = jsonExtractNode.type;
@@ -3794,7 +3779,7 @@
 
                         // type integer
                         CharacterStoreEntry characterStoreEntry = characterStore.newEntry();
-                        characterStoreEntry.put(castType);
+                        characterStoreEntry.put(type);
                         node.args.add(
                                 expressionNodePool.next().of(
                                         ExpressionNode.CONSTANT,
@@ -3944,9 +3929,6 @@
 
     private int toColumnType(GenericLexer lexer, @NotNull CharSequence tok) throws SqlException {
         int typePosition = lexer.lastTokenPosition();
-<<<<<<< HEAD
-        int typeTag = SqlUtil.toPersistedTypeTag(tok, typePosition);
-=======
         if (Chars.equalsNc(tok, '[')) {
             // '[' is a wierd type name, it could be that someone is either:
             // 1. array dereferencing [x]
@@ -3975,7 +3957,6 @@
         }
         final short typeTag = SqlUtil.toPersistedTypeTag(tok, typePosition);
         final int typeTagPosition = lexer.lastTokenPosition();
->>>>>>> 3322f35c
 
         // ignore precision keyword for DOUBLE column: 'double precision' is the same type as 'double'
         if (typeTag == ColumnType.DOUBLE) {
@@ -3983,8 +3964,6 @@
             if (next != null && !isPrecisionKeyword(next)) {
                 lexer.unparseLast();
             }
-        } else if (typeTag == ColumnType.TIMESTAMP) {
-            typeTag = ColumnType.typeOf(tok);
         }
 
         int nDims = SqlUtil.parseArrayDimensionality(lexer, typeTag, typeTagPosition);
