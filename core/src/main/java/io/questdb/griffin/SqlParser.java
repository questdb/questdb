/*******************************************************************************
 *     ___                  _   ____  ____
 *    / _ \ _   _  ___  ___| |_|  _ \| __ )
 *   | | | | | | |/ _ \/ __| __| | | |  _ \
 *   | |_| | |_| |  __/\__ \ |_| |_| | |_) |
 *    \__\_\\__,_|\___||___/\__|____/|____/
 *
 *  Copyright (c) 2014-2019 Appsicle
 *  Copyright (c) 2019-2024 QuestDB
 *
 *  Licensed under the Apache License, Version 2.0 (the "License");
 *  you may not use this file except in compliance with the License.
 *  You may obtain a copy of the License at
 *
 *  http://www.apache.org/licenses/LICENSE-2.0
 *
 *  Unless required by applicable law or agreed to in writing, software
 *  distributed under the License is distributed on an "AS IS" BASIS,
 *  WITHOUT WARRANTIES OR CONDITIONS OF ANY KIND, either express or implied.
 *  See the License for the specific language governing permissions and
 *  limitations under the License.
 *
 ******************************************************************************/

package io.questdb.griffin;

import io.questdb.cairo.CairoConfiguration;
import io.questdb.cairo.ColumnType;
import io.questdb.cairo.PartitionBy;
import io.questdb.cairo.TableUtils;
import io.questdb.cutlass.text.Atomicity;
import io.questdb.griffin.engine.functions.json.JsonExtractTypedFunctionFactory;
<<<<<<< HEAD
import io.questdb.griffin.model.ColumnCastModel;
import io.questdb.griffin.model.CopyModel;
import io.questdb.griffin.model.CreateTableModel;
=======
import io.questdb.griffin.engine.ops.CreateTableOperationBuilder;
import io.questdb.griffin.engine.ops.CreateTableOperationBuilderImpl;
import io.questdb.griffin.model.CopyModel;
import io.questdb.griffin.model.CreateTableColumnModel;
>>>>>>> 550f1362
import io.questdb.griffin.model.ExecutionModel;
import io.questdb.griffin.model.ExplainModel;
import io.questdb.griffin.model.ExpressionNode;
import io.questdb.griffin.model.InsertModel;
import io.questdb.griffin.model.QueryColumn;
import io.questdb.griffin.model.QueryModel;
import io.questdb.griffin.model.RenameTableModel;
import io.questdb.griffin.model.WindowColumn;
import io.questdb.griffin.model.WithClauseModel;
<<<<<<< HEAD
=======
import io.questdb.std.BufferWindowCharSequence;
>>>>>>> 550f1362
import io.questdb.std.Chars;
import io.questdb.std.GenericLexer;
import io.questdb.std.IntList;
import io.questdb.std.LowerCaseAsciiCharSequenceHashSet;
import io.questdb.std.LowerCaseAsciiCharSequenceIntHashMap;
import io.questdb.std.LowerCaseCharSequenceObjHashMap;
import io.questdb.std.Numbers;
import io.questdb.std.NumericException;
import io.questdb.std.ObjList;
import io.questdb.std.ObjectPool;
import io.questdb.std.Os;
import org.jetbrains.annotations.NotNull;
import org.jetbrains.annotations.Nullable;
import org.jetbrains.annotations.TestOnly;

import static io.questdb.cairo.SqlWalMode.*;
import static io.questdb.griffin.SqlKeywords.*;
<<<<<<< HEAD
import static io.questdb.griffin.model.ExpressionNode.*;
=======
import static io.questdb.std.GenericLexer.assertNoDotsAndSlashes;
import static io.questdb.std.GenericLexer.unquote;
>>>>>>> 550f1362

public class SqlParser {
    public static final int MAX_ORDER_BY_COLUMNS = 1560;
    public static final ExpressionNode ZERO_OFFSET = ExpressionNode.FACTORY.newInstance().of(CONSTANT, "'00:00'", 0, 0);
    private static final ExpressionNode ONE = ExpressionNode.FACTORY.newInstance().of(CONSTANT, "1", 0, 0);
    private static final LowerCaseAsciiCharSequenceHashSet columnAliasStop = new LowerCaseAsciiCharSequenceHashSet();
    private static final LowerCaseAsciiCharSequenceHashSet groupByStopSet = new LowerCaseAsciiCharSequenceHashSet();
    private static final LowerCaseAsciiCharSequenceIntHashMap joinStartSet = new LowerCaseAsciiCharSequenceIntHashMap();
    private static final RecursiveReplacingTreeTraversalAlgo recursiveReplacingTreeTraversalAlgo = new RecursiveReplacingTreeTraversalAlgo();
    private static final RewriteDeclaredVariablesInExpressionVisitor rewriteDeclaredVariablesInExpressionVisitor = new RewriteDeclaredVariablesInExpressionVisitor();
    private static final LowerCaseAsciiCharSequenceHashSet setOperations = new LowerCaseAsciiCharSequenceHashSet();
    private static final LowerCaseAsciiCharSequenceHashSet tableAliasStop = new LowerCaseAsciiCharSequenceHashSet();
    private final IntList accumulatedColumnPositions = new IntList();
    private final ObjList<QueryColumn> accumulatedColumns = new ObjList<>();
    private final LowerCaseCharSequenceObjHashMap<QueryColumn> aliasMap = new LowerCaseCharSequenceObjHashMap<>();
    private final CharacterStore characterStore;
    private final CharSequence column;
    private final CairoConfiguration configuration;
    private final ObjectPool<CopyModel> copyModelPool;
    private final ObjectPool<CreateTableColumnModel> createTableColumnModelPool;
    private final CreateTableOperationBuilderImpl createTableOperationBuilder = new CreateTableOperationBuilderImpl();
    private final ObjectPool<ExplainModel> explainModelPool;
    private final ObjectPool<ExpressionNode> expressionNodePool;
    private final ExpressionParser expressionParser;
    private final ExpressionTreeBuilder expressionTreeBuilder;
    private final ObjectPool<InsertModel> insertModelPool;
    private final SqlOptimiser optimiser;
    private final ObjectPool<QueryColumn> queryColumnPool;
    private final ObjectPool<QueryModel> queryModelPool;
    private final ObjectPool<RenameTableModel> renameTableModelPool;
    private final PostOrderTreeTraversalAlgo.Visitor rewriteConcat0Ref = this::rewriteConcat0;
    private final PostOrderTreeTraversalAlgo.Visitor rewriteCount0Ref = this::rewriteCount0;
    private final PostOrderTreeTraversalAlgo.Visitor rewriteJsonExtractCast0Ref = this::rewriteJsonExtractCast0;
    private final PostOrderTreeTraversalAlgo.Visitor rewritePgCast0Ref = this::rewritePgCast0;
    private final ObjList<ExpressionNode> tempExprNodes = new ObjList<>();
    private final PostOrderTreeTraversalAlgo.Visitor rewriteCase0Ref = this::rewriteCase0;
    private final LowerCaseCharSequenceObjHashMap<WithClauseModel> topLevelWithModel = new LowerCaseCharSequenceObjHashMap<>();
    private final PostOrderTreeTraversalAlgo traversalAlgo;
    private final ObjectPool<WindowColumn> windowColumnPool;
    private final ObjectPool<WithClauseModel> withClauseModelPool;
    private int digit;
    private boolean overClauseMode = false;
    private boolean subQueryMode = false;

    SqlParser(
            CairoConfiguration configuration,
            SqlOptimiser optimiser,
            CharacterStore characterStore,
            ObjectPool<ExpressionNode> expressionNodePool,
            ObjectPool<QueryColumn> queryColumnPool,
            ObjectPool<QueryModel> queryModelPool,
            PostOrderTreeTraversalAlgo traversalAlgo
    ) {
        this.expressionNodePool = expressionNodePool;
        this.queryModelPool = queryModelPool;
        this.queryColumnPool = queryColumnPool;
        this.expressionTreeBuilder = new ExpressionTreeBuilder();
        this.windowColumnPool = new ObjectPool<>(WindowColumn.FACTORY, configuration.getWindowColumnPoolCapacity());
        this.createTableColumnModelPool = new ObjectPool<>(CreateTableColumnModel.FACTORY, configuration.getCreateTableColumnModelPoolCapacity());
        this.renameTableModelPool = new ObjectPool<>(RenameTableModel.FACTORY, configuration.getRenameTableModelPoolCapacity());
        this.withClauseModelPool = new ObjectPool<>(WithClauseModel.FACTORY, configuration.getWithClauseModelPoolCapacity());
        this.insertModelPool = new ObjectPool<>(InsertModel.FACTORY, configuration.getInsertModelPoolCapacity());
        this.copyModelPool = new ObjectPool<>(CopyModel.FACTORY, configuration.getCopyPoolCapacity());
        this.explainModelPool = new ObjectPool<>(ExplainModel.FACTORY, configuration.getExplainPoolCapacity());
        this.configuration = configuration;
        this.traversalAlgo = traversalAlgo;
        this.characterStore = characterStore;
        this.optimiser = optimiser;
        boolean tempCairoSqlLegacyOperatorPrecedence = configuration.getCairoSqlLegacyOperatorPrecedence();
        if (tempCairoSqlLegacyOperatorPrecedence) {
            this.expressionParser = new ExpressionParser(
                    OperatorExpression.getLegacyRegistry(),
                    OperatorExpression.getRegistry(),
                    expressionNodePool,
                    this,
                    characterStore
            );
        } else {
            this.expressionParser = new ExpressionParser(
                    OperatorExpression.getRegistry(),
                    null,
                    expressionNodePool,
                    this,
                    characterStore
            );
        }
        this.digit = 1;
        this.column = "column";
    }

    public static boolean isFullSampleByPeriod(ExpressionNode n) {
        return n != null && (n.type == CONSTANT || (n.type == ExpressionNode.LITERAL && isValidSampleByPeriodLetter(n.token)));
    }

    public static boolean isPublicKeyword(CharSequence tok, int len) {
        return len == 6
                && (tok.charAt(0) | 32) == 'p'
                && (tok.charAt(1) | 32) == 'u'
                && (tok.charAt(2) | 32) == 'b'
                && (tok.charAt(3) | 32) == 'l'
                && (tok.charAt(4) | 32) == 'i'
                && (tok.charAt(5) | 32) == 'c';
    }

    private static SqlException err(GenericLexer lexer, @Nullable CharSequence tok, @NotNull String msg) {
        return SqlException.parserErr(lexer.lastTokenPosition(), tok, msg);
    }

    private static SqlException errUnexpected(GenericLexer lexer, CharSequence token) {
        return SqlException.unexpectedToken(lexer.lastTokenPosition(), token);
    }

    private static boolean isValidSampleByPeriodLetter(CharSequence token) {
        if (token.length() != 1) return false;
        switch (token.charAt(0)) {
            case 'U':
                // micros
            case 'T':
                // millis
            case 's':
                // seconds
            case 'm':
                // minutes
            case 'h':
                // hours
            case 'd':
                // days
            case 'M':
                // months
            case 'y':
                return true;
            default:
                return false;
        }
    }

    private static CreateTableOperationBuilder parseCreateTableExt(
            GenericLexer lexer,
            SqlExecutionContext executionContext,
            SqlParserCallback sqlParserCallback,
            CharSequence tok,
            CreateTableOperationBuilder builder
    ) throws SqlException {
        CharSequence nextToken = (tok == null || Chars.equals(tok, ';')) ? null : tok;
        return sqlParserCallback.parseCreateTableExt(lexer, executionContext.getSecurityContext(), builder, nextToken);
    }

    private static void validateShowTransactions(GenericLexer lexer) throws SqlException {
        CharSequence tok = SqlUtil.fetchNext(lexer);
        if (tok != null && isIsolationKeyword(tok)) {
            tok = SqlUtil.fetchNext(lexer);
            if (tok != null && isLevelKeyword(tok)) {
                return;
            }
            throw SqlException.position(tok != null ? lexer.lastTokenPosition() : lexer.getPosition()).put("expected 'level'");
        }
        throw SqlException.position(tok != null ? lexer.lastTokenPosition() : lexer.getPosition()).put("expected 'isolation'");
    }

    private void addConcatArgs(ObjList<ExpressionNode> args, ExpressionNode leaf) {
        if (leaf.type != ExpressionNode.FUNCTION || !isConcatKeyword(leaf.token)) {
            args.add(leaf);
            return;
        }

        // Nested CONCAT. Expand it from CONCAT(x, CONCAT(y, z)) into CONCAT(x, y, z).
        if (leaf.args.size() > 0) {
            args.addAll(leaf.args);
        } else {
            args.add(leaf.rhs);
            args.add(leaf.lhs);
        }
    }

    private void assertNotDot(GenericLexer lexer, CharSequence tok) throws SqlException {
        if (Chars.indexOf(tok, '.') != -1) {
            throw SqlException.$(lexer.lastTokenPosition(), "'.' is not allowed here");
        }
    }

    //prevent full/right from being used as table aliases
    private void checkSupportedJoinType(GenericLexer lexer, CharSequence tok) throws SqlException {
        if (tok != null && (SqlKeywords.isFullKeyword(tok) || SqlKeywords.isRightKeyword(tok))) {
            throw SqlException.$((lexer.lastTokenPosition()), "unsupported join type");
        }
    }

    private CharSequence createColumnAlias(
            ExpressionNode node,
            LowerCaseCharSequenceObjHashMap<QueryColumn> aliasToColumnMap
    ) {
        return SqlUtil.createColumnAlias(
                characterStore,
                unquote(node.token),
                Chars.indexOf(node.token, '.'),
                aliasToColumnMap,
                node.type != ExpressionNode.LITERAL
        );
    }

    private CharSequence createConstColumnAlias(LowerCaseCharSequenceObjHashMap<QueryColumn> aliasToColumnMap) {
        final CharacterStoreEntry characterStoreEntry = characterStore.newEntry();

        characterStoreEntry.put(column);
        int len = characterStoreEntry.length();
        characterStoreEntry.put(digit);

        while (aliasToColumnMap.contains(characterStoreEntry.toImmutable())) {
            characterStoreEntry.trimTo(len);
            digit++;
            characterStoreEntry.put(digit);
        }
        return characterStoreEntry.toImmutable();
    }

    private @NotNull CreateTableColumnModel ensureCreateTableColumnModel(CharSequence columnName, int columnNamePos) {
        CreateTableColumnModel touchUpModel = getCreateTableColumnModel(columnName);
        if (touchUpModel != null) {
            return touchUpModel;
        }
        try {
            return newCreateTableColumnModel(columnName, columnNamePos);
        } catch (SqlException e) {
            throw new AssertionError("createColumnModel should never fail here", e);
        }
    }

    private void expectBy(GenericLexer lexer) throws SqlException {
        if (isByKeyword(tok(lexer, "'by'"))) {
            return;
        }
        throw SqlException.$((lexer.lastTokenPosition()), "'by' expected");
    }

    private ExpressionNode expectExpr(GenericLexer lexer, SqlParserCallback sqlParserCallback, LowerCaseCharSequenceObjHashMap<ExpressionNode> decls) throws SqlException {
        final ExpressionNode n = expr(lexer, null, sqlParserCallback, decls);
        if (n != null) {
            return n;
        }
        throw SqlException.$(lexer.hasUnparsed() ? lexer.lastTokenPosition() : lexer.getPosition(), "Expression expected");
    }

    private ExpressionNode expectExpr(GenericLexer lexer, SqlParserCallback sqlParserCallback) throws SqlException {
        return expectExpr(lexer, sqlParserCallback, null);
    }

    private int expectInt(GenericLexer lexer) throws SqlException {
        CharSequence tok = tok(lexer, "integer");
        boolean negative;
        if (Chars.equals(tok, '-')) {
            negative = true;
            tok = tok(lexer, "integer");
        } else {
            negative = false;
        }
        try {
            int result = Numbers.parseInt(tok);
            return negative ? -result : result;
        } catch (NumericException e) {
            throw err(lexer, tok, "bad integer");
        }
    }

    private ExpressionNode expectLiteral(GenericLexer lexer) throws SqlException {
        return expectLiteral(lexer, null);
    }

    private ExpressionNode expectLiteral(GenericLexer lexer, @Nullable LowerCaseCharSequenceObjHashMap<ExpressionNode> decls) throws SqlException {
        CharSequence tok = tok(lexer, "literal");
        int pos = lexer.lastTokenPosition();
        SqlKeywords.assertTableNameIsQuotedOrNotAKeyword(tok, pos);
        validateLiteral(pos, tok);
<<<<<<< HEAD
        return rewriteDeclaredVariables(nextLiteral(GenericLexer.immutableOf(GenericLexer.unquote(tok)), pos), decls);
=======
        return nextLiteral(GenericLexer.immutableOf(unquote(tok)), pos);
>>>>>>> 550f1362
    }

    private long expectLong(GenericLexer lexer) throws SqlException {
        CharSequence tok = tok(lexer, "long integer");
        boolean negative;
        if (Chars.equals(tok, '-')) {
            negative = true;
            tok = tok(lexer, "long integer");
        } else {
            negative = false;
        }
        try {
            long result = Numbers.parseLong(tok);
            return negative ? -result : result;
        } catch (NumericException e) {
            throw err(lexer, tok, "bad long integer");
        }
    }

    private void expectObservation(GenericLexer lexer) throws SqlException {
        if (isObservationKeyword(tok(lexer, "'observation'"))) {
            return;
        }
        throw SqlException.$((lexer.lastTokenPosition()), "'observation' expected");
    }

    private void expectOffset(GenericLexer lexer) throws SqlException {
        if (isOffsetKeyword(tok(lexer, "'offset'"))) {
            return;
        }
        throw SqlException.$((lexer.lastTokenPosition()), "'offset' expected");
    }

    private void expectSample(GenericLexer lexer, QueryModel model, SqlParserCallback sqlParserCallback) throws SqlException {
        final ExpressionNode n = expr(lexer, (QueryModel) null, sqlParserCallback, model.getDecls());
        if (isFullSampleByPeriod(n)) {
            model.setSampleBy(n);
            return;
        }

        // this is complex expression of sample by period. It must follow time unit interval
        // lets preempt the problem where time unit interval is missing, and we hit keyword instead
        final int pos = lexer.lastTokenPosition();
        final CharSequence tok = tok(lexer, "time interval unit");

        if (isValidSampleByPeriodLetter(tok)) {
            model.setSampleBy(n, SqlUtil.nextLiteral(expressionNodePool, tok, pos));
            return;
        }
        throw SqlException.$(pos, "one letter sample by period unit expected");
    }

    private CharSequence expectTableNameOrSubQuery(GenericLexer lexer) throws SqlException {
        return tok(lexer, "table name or sub-query");
    }

    private void expectTo(GenericLexer lexer) throws SqlException {
        if (isToKeyword(tok(lexer, "'to'"))) {
            return;
        }
        throw SqlException.$((lexer.lastTokenPosition()), "'to' expected");
    }

    private void expectTok(GenericLexer lexer, CharSequence tok, CharSequence expected) throws SqlException {
        if (tok == null || !Chars.equalsLowerCaseAscii(tok, expected)) {
            throw SqlException.position(lexer.lastTokenPosition()).put('\'').put(expected).put("' expected");
        }
    }

    private void expectTok(GenericLexer lexer, CharSequence expected) throws SqlException {
        CharSequence tok = optTok(lexer);
        if (tok == null) {
            throw SqlException.position(lexer.getPosition()).put('\'').put(expected).put("' expected");
        }
        expectTok(lexer, tok, expected);
    }

    private void expectTok(GenericLexer lexer, char expected) throws SqlException {
        CharSequence tok = optTok(lexer);
        if (tok == null) {
            throw SqlException.position(lexer.getPosition()).put('\'').put(expected).put("' expected");
        }
        expectTok(tok, lexer.lastTokenPosition(), expected);
    }

    private void expectTok(CharSequence tok, int pos, char expected) throws SqlException {
        if (tok == null || !Chars.equals(tok, expected)) {
            throw SqlException.position(pos).put('\'').put(expected).put("' expected");
        }
    }

    private void expectZone(GenericLexer lexer) throws SqlException {
        if (isZoneKeyword(tok(lexer, "'zone'"))) {
            return;
        }
        throw SqlException.$((lexer.lastTokenPosition()), "'zone' expected");
    }

    private @Nullable CreateTableColumnModel getCreateTableColumnModel(CharSequence columnName) {
        return createTableOperationBuilder.getColumnModel(columnName);
    }

    private boolean isCurrentRow(GenericLexer lexer, CharSequence tok) throws SqlException {
        if (SqlKeywords.isCurrentKeyword(tok)) {
            tok = tok(lexer, "'row'");
            if (SqlKeywords.isRowKeyword(tok)) {
                return true;
            }
            throw SqlException.$(lexer.lastTokenPosition(), "'row' expected");
        }
        return false;
    }

    private boolean isFieldTerm(CharSequence tok) {
        return Chars.equals(tok, ')') || Chars.equals(tok, ',');
    }

    private boolean isUnboundedPreceding(GenericLexer lexer, CharSequence tok) throws SqlException {
        if (SqlKeywords.isUnboundedKeyword(tok)) {
            tok = tok(lexer, "'preceding'");
            if (SqlKeywords.isPrecedingKeyword(tok)) {
                return true;
            }
            throw SqlException.$(lexer.lastTokenPosition(), "'preceding' expected");
        }
        return false;
    }

    private ExpressionNode literal(GenericLexer lexer, CharSequence name) {
        return literal(name, lexer.lastTokenPosition());
    }

    private ExpressionNode literal(CharSequence name, int position) {
        // this can never be null in its current contexts
        // every time this function is called is after lexer.unparse(), which ensures non-null token.
        return expressionNodePool.next().of(ExpressionNode.LITERAL, unquote(name), 0, position);
    }

    private @NotNull CreateTableColumnModel newCreateTableColumnModel(
            CharSequence columnName, int columnNamePos
    ) throws SqlException {
        if (createTableOperationBuilder.getColumnModel(columnName) != null) {
            throw SqlException.duplicateColumn(columnNamePos, columnName);
        }
        CreateTableColumnModel model = createTableColumnModelPool.next();
        model.setColumnNamePos(columnNamePos);
        createTableOperationBuilder.addColumnModel(columnName, model);
        return model;
    }

    private ExpressionNode nextLiteral(CharSequence token, int position) {
        return SqlUtil.nextLiteral(expressionNodePool, token, position);
    }

    private CharSequence notTermTok(GenericLexer lexer) throws SqlException {
        CharSequence tok = tok(lexer, "')' or ','");
        if (isFieldTerm(tok)) {
            throw err(lexer, tok, "missing column definition");
        }
        return tok;
    }

    private CharSequence optTok(GenericLexer lexer) throws SqlException {
        CharSequence tok = SqlUtil.fetchNext(lexer);
        if (tok == null || (subQueryMode && Chars.equals(tok, ')') && !overClauseMode)) {
            return null;
        }
        return tok;
    }

    private QueryModel parseAsSubQueryAndExpectClosingBrace(
            GenericLexer lexer,
            LowerCaseCharSequenceObjHashMap<WithClauseModel> withClauses,
            boolean useTopLevelWithClauses,
            SqlParserCallback sqlParserCallback,
            LowerCaseCharSequenceObjHashMap<ExpressionNode> decls
    )
            throws SqlException {
        final QueryModel model = parseAsSubQuery(lexer, withClauses, useTopLevelWithClauses, sqlParserCallback, decls);
        expectTok(lexer, ')');
        return model;
    }

    private ExecutionModel parseCopy(GenericLexer lexer, SqlParserCallback sqlParserCallback) throws SqlException {
        if (Chars.isBlank(configuration.getSqlCopyInputRoot())) {
            throw SqlException.$(lexer.lastTokenPosition(), "COPY is disabled ['cairo.sql.copy.root' is not set?]");
        }
        ExpressionNode target = expectExpr(lexer, sqlParserCallback);
        CharSequence tok = tok(lexer, "'from' or 'to' or 'cancel'");

        if (isCancelKeyword(tok)) {
            CopyModel model = copyModelPool.next();
            model.setCancel(true);
            model.setTarget(target);

            tok = optTok(lexer);
            // no more tokens or ';' should indicate end of statement
            if (tok == null || Chars.equals(tok, ';')) {
                return model;
            }
            throw errUnexpected(lexer, tok);
        }

        if (isFromKeyword(tok)) {
            final ExpressionNode fileName = expectExpr(lexer, sqlParserCallback);
            if (fileName.token.length() < 3 && Chars.startsWith(fileName.token, '\'')) {
                throw SqlException.$(fileName.position, "file name expected");
            }

            CopyModel model = copyModelPool.next();
            model.setTarget(target);
            model.setFileName(fileName);

            tok = optTok(lexer);
            if (tok != null && isWithKeyword(tok)) {
                tok = tok(lexer, "copy option");
                while (tok != null && !isSemicolon(tok)) {
                    if (isHeaderKeyword(tok)) {
                        model.setHeader(isTrueKeyword(tok(lexer, "'true' or 'false'")));
                        tok = optTok(lexer);
                    } else if (isPartitionKeyword(tok)) {
                        expectTok(lexer, "by");
                        tok = tok(lexer, "year month day hour");
                        int partitionBy = PartitionBy.fromString(tok);
                        if (partitionBy == -1) {
                            throw SqlException.$(lexer.getPosition(), "'NONE', 'HOUR', 'DAY', 'MONTH' or 'YEAR' expected");
                        }
                        model.setPartitionBy(partitionBy);
                        tok = optTok(lexer);
                    } else if (isTimestampKeyword(tok)) {
                        tok = tok(lexer, "timestamp column name expected");
                        CharSequence columnName = GenericLexer.immutableOf(unquote(tok));
                        if (!TableUtils.isValidColumnName(columnName, configuration.getMaxFileNameLength())) {
                            throw SqlException.$(lexer.getPosition(), "timestamp column name contains invalid characters");
                        }
                        model.setTimestampColumnName(columnName);
                        tok = optTok(lexer);
                    } else if (isFormatKeyword(tok)) {
                        tok = tok(lexer, "timestamp format expected");
                        CharSequence format = GenericLexer.immutableOf(unquote(tok));
                        model.setTimestampFormat(format);
                        tok = optTok(lexer);
                    } else if (isOnKeyword(tok)) {
                        expectTok(lexer, "error");
                        tok = tok(lexer, "skip_column skip_row abort");
                        if (Chars.equalsIgnoreCase(tok, "skip_column")) {
                            model.setAtomicity(Atomicity.SKIP_COL);
                        } else if (Chars.equalsIgnoreCase(tok, "skip_row")) {
                            model.setAtomicity(Atomicity.SKIP_ROW);
                        } else if (Chars.equalsIgnoreCase(tok, "abort")) {
                            model.setAtomicity(Atomicity.SKIP_ALL);
                        } else {
                            throw SqlException.$(lexer.getPosition(), "invalid 'on error' copy option found");
                        }
                        tok = optTok(lexer);
                    } else if (isDelimiterKeyword(tok)) {
                        tok = tok(lexer, "timestamp character expected");
                        CharSequence delimiter = GenericLexer.immutableOf(unquote(tok));
                        if (delimiter == null || delimiter.length() != 1) {
                            throw SqlException.$(lexer.getPosition(), "delimiter is empty or contains more than 1 character");
                        }
                        char delimiterChar = delimiter.charAt(0);
                        if (delimiterChar > 127) {
                            throw SqlException.$(lexer.getPosition(), "delimiter is not an ascii character");
                        }
                        model.setDelimiter((byte) delimiterChar);
                        tok = optTok(lexer);
                    } else {
                        throw SqlException.$(lexer.lastTokenPosition(), "unexpected option");
                    }
                }
            } else if (tok != null && !SqlKeywords.isSemicolon(tok)) {
                throw SqlException.$(lexer.lastTokenPosition(), "'with' expected");
            }
            return model;
        }
        throw SqlException.$(lexer.lastTokenPosition(), "'from' expected");
    }

    private ExecutionModel parseCreateTable(
            GenericLexer lexer,
            SqlExecutionContext executionContext,
            SqlParserCallback sqlParserCallback
    ) throws SqlException {
        CreateTableOperationBuilderImpl builder = createTableOperationBuilder;
        builder.clear();
        builder.setDefaultSymbolCapacity(configuration.getDefaultSymbolCapacity());
        final CharSequence tableName;
        // default to non-atomic, batched, creation
        CharSequence tok = tok(lexer, "'atomic' or 'table' or 'batch'");
        builder.setBatchSize(configuration.getInsertModelBatchSize());
        boolean atomicSpecified = false;
        boolean batchSpecified = false;
        boolean isDirectCreate = true;

        // if it's a CREATE ATOMIC, we don't accept BATCH
        if (SqlKeywords.isAtomicKeyword(tok)) {
            atomicSpecified = true;
            builder.setBatchSize(-1);
            expectTok(lexer, "table");
            tok = tok(lexer, "table name or 'if'");
        } else if (SqlKeywords.isBatchKeyword(tok)) {
            batchSpecified = true;

            long val = expectLong(lexer);
            if (val > 0) {
                builder.setBatchSize(val);
            } else {
                throw SqlException.$(lexer.lastTokenPosition(), "batch size must be positive integer");
            }

            tok = tok(lexer, "table or o3MaxLag");
            if (SqlKeywords.isO3MaxLagKeyword(tok)) {
                int pos = lexer.getPosition();
                builder.setBatchO3MaxLag(SqlUtil.expectMicros(tok(lexer, "lag value"), pos));
                expectTok(lexer, "table");
            }
            tok = tok(lexer, "table name or 'if'");
        } else if (SqlKeywords.isTableKeyword(tok)) {
            tok = tok(lexer, "table name or 'if'");
        } else {
            throw SqlException.$(lexer.lastTokenPosition(), "expected 'atomic' or 'table' or 'batch'");
        }

        if (SqlKeywords.isIfKeyword(tok)) {
            if (SqlKeywords.isNotKeyword(tok(lexer, "'not'")) && SqlKeywords.isExistsKeyword(tok(lexer, "'exists'"))) {
                builder.setIgnoreIfExists(true);
                tableName = tok(lexer, "table name");
            } else {
                throw SqlException.$(lexer.lastTokenPosition(), "'if not exists' expected");
            }
        } else {
            tableName = tok;
        }
        // validate that table name is not a keyword

        assertTableNameIsQuotedOrNotAKeyword(tableName, lexer.lastTokenPosition());

        builder.setTableNameExpr(nextLiteral(
                assertNoDotsAndSlashes(unquote(tableName), lexer.lastTokenPosition()), lexer.lastTokenPosition()
        ));

        tok = tok(lexer, "'(' or 'as'");

        if (Chars.equals(tok, '(')) {
            tok = tok(lexer, "like");
            if (isLikeKeyword(tok)) {
                builder.setBatchSize(-1);
                parseCreateTableLikeTable(lexer);
                tok = optTok(lexer);
                return parseCreateTableExt(lexer, executionContext, sqlParserCallback, tok, builder);
            } else {
                lexer.unparseLast();
                parseCreateTableColumns(lexer);
            }
        } else if (isAsKeyword(tok)) {
            isDirectCreate = false;
            parseCreateTableAsSelect(lexer, executionContext, sqlParserCallback);
        } else {
            throw errUnexpected(lexer, tok);
        }

        // if not CREATE ... AS SELECT, make it atomic
        if (isDirectCreate) {
            builder.setBatchSize(-1);
            builder.setBatchO3MaxLag(-1);

            // if we use atomic or batch keywords, then throw an error
            if (atomicSpecified || batchSpecified) {
                throw SqlException.$(
                        lexer.lastTokenPosition(),
                        "'atomic' or 'batch' keywords can only be used in CREATE ... AS SELECT statements."
                );
            }
        }

        while ((tok = optTok(lexer)) != null && Chars.equals(tok, ',')) {
            tok = tok(lexer, "'index' or 'cast'");
            if (isIndexKeyword(tok)) {
                parseCreateTableIndexDef(lexer, isDirectCreate);
            } else if (isCastKeyword(tok)) {
                parseCreateTableCastDef(lexer);
            } else {
                throw errUnexpected(lexer, tok);
            }
        }

        ExpressionNode timestamp = parseTimestamp(lexer, tok);
        if (timestamp != null) {
            if (isDirectCreate) {
                CreateTableColumnModel model = builder.getColumnModel(timestamp.token);
                if (model == null) {
                    throw SqlException.position(timestamp.position)
                            .put("invalid designated timestamp column [name=").put(timestamp.token).put(']');
                }
                if (model.getColumnType() != ColumnType.TIMESTAMP) {
                    throw SqlException
                            .position(timestamp.position)
                            .put("TIMESTAMP column expected [actual=").put(ColumnType.nameOf(model.getColumnType()))
                            .put(", columnName=").put(timestamp.token)
                            .put(']');
                }
            }
            builder.setTimestampExpr(timestamp);
            tok = optTok(lexer);
        }

        int walSetting = WAL_NOT_SET;

        ExpressionNode partitionBy = parseCreateTablePartition(lexer, tok);
        if (partitionBy != null) {
            if (builder.getTimestampExpr() == null) {
                throw SqlException.$(partitionBy.position, "partitioning is possible only on tables with designated timestamps");
            }
            if (PartitionBy.fromString(partitionBy.token) == -1) {
                throw SqlException.$(partitionBy.position, "'NONE', 'HOUR', 'DAY', 'MONTH' or 'YEAR' expected");
            }
            builder.setPartitionByExpr(partitionBy);
            tok = optTok(lexer);

            if (tok != null) {
                if (isWalKeyword(tok)) {
                    if (!PartitionBy.isPartitioned(builder.getPartitionByFromExpr())) {
                        throw SqlException.position(lexer.lastTokenPosition())
                                .put("WAL Write Mode can only be used on partitioned tables");
                    }
                    walSetting = WAL_ENABLED;
                    tok = optTok(lexer);
                } else if (isBypassKeyword(tok)) {
                    tok = optTok(lexer);
                    if (tok != null && isWalKeyword(tok)) {
                        walSetting = WAL_DISABLED;
                        tok = optTok(lexer);
                    } else {
                        throw SqlException.position(
                                        tok == null ? lexer.getPosition() : lexer.lastTokenPosition()
                                ).put(" invalid syntax, should be BYPASS WAL but was BYPASS ")
                                .put(tok != null ? tok : "");
                    }
                }
            }
        }
        final boolean isWalEnabled = configuration.isWalSupported()
                && PartitionBy.isPartitioned(builder.getPartitionByFromExpr())
                && ((walSetting == WAL_NOT_SET && configuration.getWalEnabledDefault()) || walSetting == WAL_ENABLED);
        builder.setWalEnabled(isWalEnabled);

        int maxUncommittedRows = configuration.getMaxUncommittedRows();
        long o3MaxLag = configuration.getO3MaxLag();

        if (tok != null && isWithKeyword(tok)) {
            ExpressionNode expr;
            while ((expr = expr(lexer, (QueryModel) null, sqlParserCallback)) != null) {
                if (Chars.equals(expr.token, '=')) {
                    if (isMaxUncommittedRowsKeyword(expr.lhs.token)) {
                        try {
                            maxUncommittedRows = Numbers.parseInt(expr.rhs.token);
                        } catch (NumericException e) {
                            throw SqlException.position(lexer.getPosition())
                                    .put(" could not parse maxUncommittedRows value \"").put(expr.rhs.token).put('"');
                        }
                    } else if (isO3MaxLagKeyword(expr.lhs.token)) {
                        o3MaxLag = SqlUtil.expectMicros(expr.rhs.token, lexer.getPosition());
                    } else {
                        throw SqlException.position(lexer.getPosition()).put(" unrecognized ")
                                .put(expr.lhs.token).put(" after WITH");
                    }
                    tok = optTok(lexer);
                    if (null != tok && Chars.equals(tok, ',')) {
                        CharSequence peek = optTok(lexer);
                        if (peek != null && isInKeyword(peek)) { // in volume
                            tok = peek;
                            break;
                        }
                        lexer.unparseLast();
                        continue;
                    }
                    break;
                }
                throw SqlException.position(lexer.getPosition()).put(" expected parameter after WITH");
            }
        }
        builder.setMaxUncommittedRows(maxUncommittedRows);
        builder.setO3MaxLag(o3MaxLag);

        if (tok != null && isInKeyword(tok)) {
            tok = tok(lexer, "volume");
            if (!isVolumeKeyword(tok)) {
                throw SqlException.position(lexer.getPosition()).put("expected 'volume'");
            }
            tok = tok(lexer, "path for volume");
            if (Os.isWindows()) {
                throw SqlException.position(lexer.getPosition()).put("'in volume' is not supported on Windows");
            }
            builder.setVolumeAlias(unquote(tok));
            tok = optTok(lexer);
        }

        if (tok != null && (isDedupKeyword(tok) || isDeduplicateKeyword(tok))) {
            if (!builder.isWalEnabled()) {
                throw SqlException.position(lexer.getPosition()).put("deduplication is possible only on WAL tables");
            }

            tok = optTok(lexer);
            if (tok == null || !isUpsertKeyword(tok)) {
                throw SqlException.position(lexer.lastTokenPosition()).put("expected 'upsert'");
            }

            tok = optTok(lexer);
            if (tok == null || !isKeysKeyword(tok)) {
                throw SqlException.position(lexer.lastTokenPosition()).put("expected 'keys'");
            }

            boolean timestampColumnFound = false;

            tok = optTok(lexer);
            if (tok != null && Chars.equals(tok, '(')) {
                tok = optTok(lexer);
                int columnListPos = lexer.lastTokenPosition();

                while (tok != null && !Chars.equals(tok, ')')) {
                    validateLiteral(lexer.lastTokenPosition(), tok);
                    final CharSequence columnName = unquote(tok);
                    CreateTableColumnModel model = getCreateTableColumnModel(columnName);
                    if (model == null) {
                        if (isDirectCreate) {
                            throw SqlException.position(lexer.lastTokenPosition())
                                    .put("deduplicate key column not found [column=").put(columnName).put(']');
                        }
                        model = newCreateTableColumnModel(columnName, lexer.lastTokenPosition());
                    } else if (model.isDedupKey() && isDirectCreate) {
                        throw SqlException.position(lexer.lastTokenPosition())
                                .put("duplicate dedup column [column=").put(columnName).put(']');
                    }
                    model.setIsDedupKey();
                    int colIndex = builder.getColumnIndex(columnName);
                    if (colIndex == builder.getTimestampIndex()) {
                        timestampColumnFound = true;
                    }

                    tok = optTok(lexer);
                    if (tok != null && Chars.equals(tok, ',')) {
                        tok = optTok(lexer);
                    }
                }

                if (!timestampColumnFound && isDirectCreate) {
                    throw SqlException.position(columnListPos).put("deduplicate key list must include dedicated timestamp column");
                }

                tok = optTok(lexer);
            } else {
                throw SqlException.position(lexer.getPosition()).put("column list expected");
            }
        }
        return parseCreateTableExt(lexer, executionContext, sqlParserCallback, tok, builder);
    }

    private void parseCreateTableAsSelect(
            GenericLexer lexer,
            SqlExecutionContext executionContext,
            SqlParserCallback sqlParserCallback
    ) throws SqlException {
        expectTok(lexer, '(');
<<<<<<< HEAD
        QueryModel queryModel = optimiser.optimise(
                parseDml(lexer, null, lexer.getPosition(), true, sqlParserCallback, null),
                executionContext,
                sqlParserCallback
        );
        ObjList<QueryColumn> columns = queryModel.getBottomUpColumns();
        assert columns.size() > 0;

        // we do not know types of columns at this stage
        // compiler must put table together using query metadata.
        for (int i = 0, n = columns.size(); i < n; i++) {
            model.addColumn(columns.getQuick(i).getName(), -1, configuration.getDefaultSymbolCapacity());
        }

        model.setQueryModel(queryModel);
=======
        int startOfSelect = lexer.getPosition();
        QueryModel selectModel = parseDml(lexer, null, startOfSelect, true, sqlParserCallback);
        int endOfSelect = lexer.getPosition() - 1;
        createTableOperationBuilder.setSelectText(lexer.getContent().subSequence(startOfSelect, endOfSelect));
        QueryModel queryModel = optimiser.optimise(selectModel, executionContext, sqlParserCallback);
        assert queryModel.getBottomUpColumns().size() > 0 : "parsing resulted in zero columns";
        createTableOperationBuilder.setQueryModel(queryModel);
>>>>>>> 550f1362
        expectTok(lexer, ')');
    }

    private void parseCreateTableCastDef(GenericLexer lexer) throws SqlException {
        if (createTableOperationBuilder.getQueryModel() == null) {
            throw SqlException.$(lexer.lastTokenPosition(), "cast is only supported in 'create table as ...' context");
        }
        expectTok(lexer, '(');
        final ExpressionNode columnName = expectLiteral(lexer);

        CreateTableColumnModel model = ensureCreateTableColumnModel(columnName.token, columnName.position);
        if (model.getColumnType() != ColumnType.UNDEFINED) {
            throw SqlException.$(lexer.lastTokenPosition(), "duplicate cast");
        }
        expectTok(lexer, "as");

        final ExpressionNode columnType = expectLiteral(lexer);
        final int type = toColumnType(lexer, columnType.token);
        model.setCastType(type, columnType.position);

        if (ColumnType.isSymbol(type)) {
            CharSequence tok = tok(lexer, "'capacity', 'nocache', 'cache' or ')'");

            int symbolCapacity;
            int capacityPosition;
            if (isCapacityKeyword(tok)) {
                capacityPosition = lexer.getPosition();
                symbolCapacity = parseSymbolCapacity(lexer);
                tok = tok(lexer, "'nocache', 'cache' or ')'");
            } else {
                capacityPosition = 0;
                symbolCapacity = configuration.getDefaultSymbolCapacity();
            }
            model.setSymbolCapacity(symbolCapacity);

            final boolean isCached;
            if (isNoCacheKeyword(tok)) {
                isCached = false;
            } else if (isCacheKeyword(tok)) {
                isCached = true;
            } else {
                isCached = configuration.getDefaultSymbolCacheFlag();
                lexer.unparseLast();
            }
            model.setSymbolCacheFlag(isCached);

            if (isCached) {
                TableUtils.validateSymbolCapacityCached(true, symbolCapacity, capacityPosition);
            }
        }
        expectTok(lexer, ')');
    }

    private void parseCreateTableColumns(GenericLexer lexer) throws SqlException {
        while (true) {
            CharSequence tok = notTermTok(lexer);
            SqlKeywords.assertTableNameIsQuotedOrNotAKeyword(tok, lexer.lastTokenPosition());
            final CharSequence columnName = GenericLexer.immutableOf(unquote(tok));
            final int columnPosition = lexer.lastTokenPosition();
            final int columnType = toColumnType(lexer, notTermTok(lexer));

            if (!TableUtils.isValidColumnName(columnName, configuration.getMaxFileNameLength())) {
                throw SqlException.$(columnPosition, " new column name contains invalid characters");
            }

            CreateTableColumnModel model = newCreateTableColumnModel(columnName, columnPosition);
            model.setColumnType(columnType);
            model.setSymbolCapacity(configuration.getDefaultSymbolCapacity());

            if (ColumnType.isSymbol(columnType)) {
                tok = tok(lexer, "'capacity', 'nocache', 'cache', 'index' or ')'");

                int symbolCapacity;
                if (isCapacityKeyword(tok)) {
                    // when capacity is not set explicitly, it will default via configuration
                    model.setSymbolCapacity(symbolCapacity = parseSymbolCapacity(lexer));
                    tok = tok(lexer, "'nocache', 'cache', 'index' or ')'");
                } else {
                    symbolCapacity = -1;
                }

                final boolean cacheFlag;
                if (isNoCacheKeyword(tok)) {
                    cacheFlag = false;
                } else if (isCacheKeyword(tok)) {
                    cacheFlag = true;
                } else {
                    cacheFlag = configuration.getDefaultSymbolCacheFlag();
                    lexer.unparseLast();
                }
                model.setSymbolCacheFlag(cacheFlag);
                if (cacheFlag && symbolCapacity != -1) {
                    TableUtils.validateSymbolCapacityCached(true, symbolCapacity, lexer.lastTokenPosition());
                }
                tok = parseCreateTableInlineIndexDef(lexer, model);
            } else {
                tok = null;
            }

            if (tok == null) {
                tok = tok(lexer, "',' or ')'");
            }

            // ignore `PRECISION`
            if (SqlKeywords.isPrecisionKeyword(tok)) {
                tok = tok(lexer, "'NOT' or 'NULL' or ',' or ')'");
            }

            // ignore `NULL` and `NOT NULL`
            if (SqlKeywords.isNotKeyword(tok)) {
                tok = tok(lexer, "'NULL'");
            }

            if (SqlKeywords.isNullKeyword(tok)) {
                tok = tok(lexer, "','");
            }

            if (Chars.equals(tok, ')')) {
                break;
            }

            if (!Chars.equals(tok, ',')) {
                throw err(lexer, tok, "',' or ')' expected");
            }
        }
    }

    private void parseCreateTableIndexDef(GenericLexer lexer, boolean isDirectCreate) throws SqlException {
        expectTok(lexer, '(');
        final ExpressionNode columnName = expectLiteral(lexer);
        final int columnNamePosition = lexer.lastTokenPosition();

        CreateTableColumnModel model = getCreateTableColumnModel(columnName.token);
        if (model == null) {
            if (isDirectCreate) {
                throw SqlException.invalidColumn(columnNamePosition, columnName.token);
            }
            model = newCreateTableColumnModel(columnName.token, columnName.position);
        } else if (model.isIndexed()) {
            throw SqlException.$(columnNamePosition, "duplicate index clause");
        }
        if (isDirectCreate && model.getColumnType() != ColumnType.SYMBOL) {
            throw SqlException
                    .position(columnNamePosition)
                    .put("indexes are supported only for SYMBOL columns [columnName=").put(columnName.token)
                    .put(", columnType=").put(ColumnType.nameOf(model.getColumnType()))
                    .put(']');
        }

        int indexValueBlockSize;
        if (isCapacityKeyword(tok(lexer, "'capacity'"))) {
            int errorPosition = lexer.getPosition();
            indexValueBlockSize = expectInt(lexer);
            TableUtils.validateIndexValueBlockSize(errorPosition, indexValueBlockSize);
            indexValueBlockSize = Numbers.ceilPow2(indexValueBlockSize);
        } else {
            indexValueBlockSize = configuration.getIndexValueBlockSize();
            lexer.unparseLast();
        }
        model.setIndexed(true, columnNamePosition, indexValueBlockSize);
        expectTok(lexer, ')');
    }

    private CharSequence parseCreateTableInlineIndexDef(GenericLexer lexer, CreateTableColumnModel model) throws SqlException {
        CharSequence tok = tok(lexer, "')', or 'index'");

        if (isFieldTerm(tok)) {
            model.setIndexed(false, -1, configuration.getIndexValueBlockSize());
            return tok;
        }

        expectTok(lexer, tok, "index");
        int indexColumnPosition = lexer.lastTokenPosition();

        if (isFieldTerm(tok = tok(lexer, ") | , expected"))) {
            model.setIndexed(true, indexColumnPosition, configuration.getIndexValueBlockSize());
            return tok;
        }

        expectTok(lexer, tok, "capacity");

        int errorPosition = lexer.getPosition();
        int indexValueBlockSize = expectInt(lexer);
        TableUtils.validateIndexValueBlockSize(errorPosition, indexValueBlockSize);
        model.setIndexed(true, indexColumnPosition, Numbers.ceilPow2(indexValueBlockSize));
        return null;
    }

    private void parseCreateTableLikeTable(GenericLexer lexer) throws SqlException {
        CharSequence tok;
        // todo: validate keyword usage
        tok = tok(lexer, "table name");
        createTableOperationBuilder.setLikeTableNameExpr(
                nextLiteral(
                        assertNoDotsAndSlashes(
                                unquote(tok),
                                lexer.lastTokenPosition()
                        ),
                        lexer.lastTokenPosition()
                )
        );
        tok = tok(lexer, ")");
        if (!Chars.equals(tok, ')')) {
            throw errUnexpected(lexer, tok);
        }
    }

    private ExpressionNode parseCreateTablePartition(GenericLexer lexer, CharSequence tok) throws SqlException {
        if (tok != null && isPartitionKeyword(tok)) {
            expectTok(lexer, "by");
            return expectLiteral(lexer);
        }
        return null;
    }

    private void parseDeclare(GenericLexer lexer, QueryModel model, SqlParserCallback sqlParserCallback) throws SqlException {
        while (true) { // todo: make this a safer condition
            int pos = lexer.getPosition();

            CharSequence tok = optTok(lexer);

            if (tok == null) {
                break;
            }

            if (tok.charAt(0) == ',') {
                continue;
            }

            if (isSelectKeyword(tok) || !(tok.charAt(0) == '@')) {
                lexer.unparseLast();
                break;
            }

            // todo: review this, maybe we can use an immutable
            tok = tok.toString();

            CharSequence expectWalrus = optTok(lexer);

            if (expectWalrus == null || !Chars.equals(expectWalrus, ":=")) {
                throw SqlException.$(lexer.lastTokenPosition(), "expected variable assignment operator `:=`");
            }

            lexer.goToPosition(pos);


            ExpressionNode expr = expr(lexer, model, sqlParserCallback, model.getDecls(), tok);

            if (expr == null) {
                throw SqlException.$(lexer.lastTokenPosition(), "empty declaration");
            }

            if (expr.queryModel != null) {
                // throw because we don't support variables as subqueries
                throw SqlException.$(lexer.lastTokenPosition(), "variables cannot be subqueries");
            }

            if (model.getDecls().size() > 0) {
                expr = rewriteDeclaredVariables(expr, model.getDecls(), tok);
            }

            model.getDecls().put(tok, expr);
        }
    }

    private QueryModel parseDml(
            GenericLexer lexer,
            @Nullable LowerCaseCharSequenceObjHashMap<WithClauseModel> withClauses,
            int modelPosition,
            boolean useTopLevelWithClauses,
            SqlParserCallback sqlParserCallback,
            @Nullable LowerCaseCharSequenceObjHashMap<ExpressionNode> decls
    ) throws SqlException {
        QueryModel model = null;
        QueryModel prevModel = null;

        while (true) {
            LowerCaseCharSequenceObjHashMap<WithClauseModel> parentWithClauses = prevModel != null ? prevModel.getWithClauses() : withClauses;
            LowerCaseCharSequenceObjHashMap<WithClauseModel> topWithClauses = useTopLevelWithClauses && model == null ? topLevelWithModel : null;

            QueryModel unionModel = parseDml0(lexer, parentWithClauses, topWithClauses, modelPosition, sqlParserCallback, decls);
            if (prevModel == null) {
                model = unionModel;
                prevModel = model;
            } else {
                prevModel.setUnionModel(unionModel);
                prevModel = unionModel;
            }

            CharSequence tok = optTok(lexer);
            if (tok == null || Chars.equals(tok, ';') || setOperations.excludes(tok)) {
                lexer.unparseLast();
                return model;
            }

            if (prevModel.getNestedModel() != null) {
                if (prevModel.getNestedModel().getOrderByPosition() > 0) {
                    throw SqlException.$(prevModel.getNestedModel().getOrderByPosition(), "unexpected token 'order'");
                }
                if (prevModel.getNestedModel().getLimitPosition() > 0) {
                    throw SqlException.$(prevModel.getNestedModel().getLimitPosition(), "unexpected token 'limit'");
                }
            }

            if (isUnionKeyword(tok)) {
                tok = tok(lexer, "all or select");
                if (isAllKeyword(tok)) {
                    prevModel.setSetOperationType(QueryModel.SET_OPERATION_UNION_ALL);
                    modelPosition = lexer.getPosition();
                } else {
                    prevModel.setSetOperationType(QueryModel.SET_OPERATION_UNION);
                    lexer.unparseLast();
                    modelPosition = lexer.lastTokenPosition();
                }
            }

            if (isExceptKeyword(tok)) {
                tok = tok(lexer, "all or select");
                if (isAllKeyword(tok)) {
                    prevModel.setSetOperationType(QueryModel.SET_OPERATION_EXCEPT_ALL);
                    modelPosition = lexer.getPosition();
                } else {
                    prevModel.setSetOperationType(QueryModel.SET_OPERATION_EXCEPT);
                    lexer.unparseLast();
                    modelPosition = lexer.lastTokenPosition();
                }
            }

            if (isIntersectKeyword(tok)) {
                tok = tok(lexer, "all or select");
                if (isAllKeyword(tok)) {
                    prevModel.setSetOperationType(QueryModel.SET_OPERATION_INTERSECT_ALL);
                    modelPosition = lexer.getPosition();
                } else {
                    prevModel.setSetOperationType(QueryModel.SET_OPERATION_INTERSECT);
                    lexer.unparseLast();
                    modelPosition = lexer.lastTokenPosition();
                }
            }

            // check for decls
            if (prevModel.getDecls() != null && prevModel.getDecls().size() > 0
                    && decls == null) {
                decls = prevModel.getDecls();
            }
        }
    }

    @NotNull
    private QueryModel parseDml0(
            GenericLexer lexer,
            @Nullable LowerCaseCharSequenceObjHashMap<WithClauseModel> parentWithClauses,
            @Nullable LowerCaseCharSequenceObjHashMap<WithClauseModel> topWithClauses,
            int modelPosition,
            SqlParserCallback sqlParserCallback,
            @Nullable LowerCaseCharSequenceObjHashMap<ExpressionNode> decls
    ) throws SqlException {
        CharSequence tok;
        QueryModel model = queryModelPool.next();
        model.setModelPosition(modelPosition);

        // copy decls
        if (decls != null && decls.size() > 0) { // todo: maybe this check should be in the function or everywhere else this is used
            model.copyDeclsFrom(decls);
        }

        if (parentWithClauses != null) {
            model.getWithClauses().putAll(parentWithClauses);
        }

        tok = tok(lexer, "'select', 'with', 'declare' or table name expected");

        // [declare]
        if (isDeclareKeyword(tok)) {
            parseDeclare(lexer, model, sqlParserCallback);
            tok = tok(lexer, "'select', 'with', or table name expected");
        }

        // [with]
        if (isWithKeyword(tok)) {
            parseWithClauses(lexer, model.getWithClauses(), sqlParserCallback, model.getDecls());
            tok = tok(lexer, "'select' or table name expected");
        } else if (topWithClauses != null) {
            model.getWithClauses().putAll(topWithClauses);
        }

        // [select]
        if (isSelectKeyword(tok)) {
            parseSelectClause(lexer, model, sqlParserCallback);

            tok = optTok(lexer);

            if (tok != null && setOperations.contains(tok)) {
                tok = null;
            }

            if (tok == null || Chars.equals(tok, ';') || Chars.equals(tok, ')')) { //token can also be ';' on query boundary
                QueryModel nestedModel = queryModelPool.next();
                nestedModel.setModelPosition(modelPosition);
                ExpressionNode tableNameExpr = expressionNodePool.next().of(ExpressionNode.FUNCTION, "long_sequence", 0, lexer.lastTokenPosition());
                tableNameExpr.paramCount = 1;
                tableNameExpr.rhs = ONE;
                nestedModel.setTableNameExpr(tableNameExpr);
                model.setSelectModelType(QueryModel.SELECT_MODEL_VIRTUAL);
                model.setNestedModel(nestedModel);
                lexer.unparseLast();
                return model;
            }
        } else if (SqlKeywords.isShowKeyword(tok)) {
            model.setSelectModelType(QueryModel.SELECT_MODEL_SHOW);
            int showKind = -1;
            tok = SqlUtil.fetchNext(lexer);
            if (tok != null) {
                // show tables
                // show columns from tab
                // show partitions from tab
                // show transaction isolation level
                // show transaction_isolation
                // show max_identifier_length
                // show standard_conforming_strings
                // show search_path
                // show datestyle
                // show time zone
                if (isTablesKeyword(tok)) {
                    showKind = QueryModel.SHOW_TABLES;
                } else if (isColumnsKeyword(tok)) {
                    parseFromTable(lexer, model);
                    showKind = QueryModel.SHOW_COLUMNS;
                } else if (isPartitionsKeyword(tok)) {
                    parseFromTable(lexer, model);
                    showKind = QueryModel.SHOW_PARTITIONS;
                } else if (isTransactionKeyword(tok)) {
                    showKind = QueryModel.SHOW_TRANSACTION;
                    validateShowTransactions(lexer);
                } else if (isTransactionIsolation(tok)) {
                    showKind = QueryModel.SHOW_TRANSACTION_ISOLATION_LEVEL;
                } else if (isMaxIdentifierLength(tok)) {
                    showKind = QueryModel.SHOW_MAX_IDENTIFIER_LENGTH;
                } else if (isStandardConformingStrings(tok)) {
                    showKind = QueryModel.SHOW_STANDARD_CONFORMING_STRINGS;
                } else if (isSearchPath(tok)) {
                    showKind = QueryModel.SHOW_SEARCH_PATH;
                } else if (isDateStyleKeyword(tok)) {
                    showKind = QueryModel.SHOW_DATE_STYLE;
                } else if (SqlKeywords.isTimeKeyword(tok)) {
                    tok = SqlUtil.fetchNext(lexer);
                    if (tok != null && SqlKeywords.isZoneKeyword(tok)) {
                        showKind = QueryModel.SHOW_TIME_ZONE;
                    }
                } else if (SqlKeywords.isParametersKeyword(tok)) {
                    showKind = QueryModel.SHOW_PARAMETERS;
                } else if (SqlKeywords.isServerVersionKeyword(tok)) {
                    showKind = QueryModel.SHOW_SERVER_VERSION;
                } else if (SqlKeywords.isServerVersionNumKeyword(tok)) {
                    showKind = QueryModel.SHOW_SERVER_VERSION_NUM;
                } else {
                    showKind = sqlParserCallback.parseShowSql(lexer, model, tok, expressionNodePool);
                }
            }

            if (showKind == -1) {
                throw SqlException.position(lexer.getPosition()).put("expected ")
                        .put("'TABLES', 'COLUMNS FROM <tab>', 'PARTITIONS FROM <tab>', ")
                        .put("'TRANSACTION ISOLATION LEVEL', 'transaction_isolation', ")
                        .put("'max_identifier_length', 'standard_conforming_strings', ")
                        .put("'parameters', 'server_version', 'server_version_num', ")
                        .put("'search_path', 'datestyle', or 'time zone'");
            } else {
                model.setShowKind(showKind);
            }
        } else {
            lexer.unparseLast();
            SqlUtil.addSelectStar(
                    model,
                    queryColumnPool,
                    expressionNodePool
            );
        }

        if (model.getSelectModelType() != QueryModel.SELECT_MODEL_SHOW) {
            QueryModel nestedModel = queryModelPool.next();
            nestedModel.setModelPosition(modelPosition);

            parseFromClause(lexer, nestedModel, model, sqlParserCallback);
            if (nestedModel.getLimitHi() != null || nestedModel.getLimitLo() != null) {
                model.setLimit(nestedModel.getLimitLo(), nestedModel.getLimitHi());
                nestedModel.setLimit(null, null);
            }
            model.setSelectModelType(QueryModel.SELECT_MODEL_CHOOSE);
            model.setNestedModel(nestedModel);
            final ExpressionNode n = nestedModel.getAlias();
            if (n != null) {
                model.setAlias(n);
            }
        }
        return model;
    }

    private QueryModel parseDmlUpdate(GenericLexer lexer, SqlParserCallback sqlParserCallback,
                                      @Nullable LowerCaseCharSequenceObjHashMap<ExpressionNode> decls) throws SqlException {
        // Update QueryModel structure is
        // QueryModel with SET column expressions (updateQueryModel)
        // |-- nested QueryModel of select-virtual or select-choose of data selected for update (fromModel)
        //     |-- nested QueryModel with selected data (nestedModel)
        //         |-- join QueryModels to represent FROM clause
        CharSequence tok;
        final int modelPosition = lexer.getPosition();

        QueryModel updateQueryModel = queryModelPool.next();
        updateQueryModel.setModelType(ExecutionModel.UPDATE);
        updateQueryModel.setModelPosition(modelPosition);
        QueryModel fromModel = queryModelPool.next();
        fromModel.setModelPosition(modelPosition);
        updateQueryModel.setIsUpdate(true);
        fromModel.setIsUpdate(true);
        tok = tok(lexer, "UPDATE, WITH or table name expected");

        // [update]
        if (isUpdateKeyword(tok)) {
            // parse SET statements into updateQueryModel and rhs of SETs into fromModel to select
            parseUpdateClause(lexer, updateQueryModel, fromModel, sqlParserCallback);

            // create nestedModel QueryModel to source rowids for the update
            QueryModel nestedModel = queryModelPool.next();
            nestedModel.setTableNameExpr(fromModel.getTableNameExpr());
            nestedModel.setAlias(updateQueryModel.getAlias());
            nestedModel.setIsUpdate(true);

            // nest nestedModel inside fromModel
            fromModel.setTableNameExpr(null);
            fromModel.setNestedModel(nestedModel);

            // Add WITH clauses if they exist into fromModel
            fromModel.getWithClauses().putAll(topLevelWithModel);

            tok = optTok(lexer);

            // [from]
            if (tok != null && isFromKeyword(tok)) {
                tok = ","; // FROM in Postgres UPDATE statement means cross join
                int joinType;
                int i = 0;
                while (tok != null && (joinType = joinStartSet.get(tok)) != -1) {
                    if (i++ == 1) {
                        throw SqlException.$(lexer.lastTokenPosition(), "JOIN is not supported on UPDATE statement");
                    }
                    // expect multiple [[inner | outer | cross] join]
                    nestedModel.addJoinModel(parseJoin(lexer, tok, joinType, topLevelWithModel, sqlParserCallback, decls));
                    tok = optTok(lexer);
                }
            } else if (tok != null && isSemicolon(tok)) {
                tok = null;
            } else if (tok != null && !isWhereKeyword(tok)) {
                throw SqlException.$(lexer.lastTokenPosition(), "FROM, WHERE or EOF expected");
            }

            // [where]
            if (tok != null && isWhereKeyword(tok)) {
                ExpressionNode expr = expr(lexer, fromModel, sqlParserCallback, decls);
                if (expr != null) {
                    nestedModel.setWhereClause(expr);
                } else {
                    throw SqlException.$((lexer.lastTokenPosition()), "empty where clause");
                }
            } else if (tok != null && !isSemicolon(tok)) {
                throw errUnexpected(lexer, tok);
            }

            updateQueryModel.setNestedModel(fromModel);
        }
        return updateQueryModel;
    }

    // doesn't allow copy, rename
    private ExecutionModel parseExplain(GenericLexer lexer, SqlExecutionContext executionContext, SqlParserCallback sqlParserCallback, LowerCaseCharSequenceObjHashMap<ExpressionNode> decls) throws SqlException {
        CharSequence tok = tok(lexer, "'create', 'format', 'insert', 'update', 'select' or 'with'");

        if (isSelectKeyword(tok)) {
            return parseSelect(lexer, sqlParserCallback, decls);
        }

        if (isCreateKeyword(tok)) {
            return parseCreateTable(lexer, executionContext, sqlParserCallback);
        }

        if (isUpdateKeyword(tok)) {
            return parseUpdate(lexer, sqlParserCallback, decls);
        }

        if (isInsertKeyword(tok)) {
            return parseInsert(lexer, sqlParserCallback, decls);
        }

        if (isWithKeyword(tok)) {
            return parseWith(lexer, sqlParserCallback, decls);
        }

        return parseSelect(lexer, sqlParserCallback, decls);
    }

    private int parseExplainOptions(GenericLexer lexer, CharSequence prevTok) throws SqlException {
        int parenthesisPos = lexer.getPosition();
        CharSequence explainTok = GenericLexer.immutableOf(prevTok);
        CharSequence tok = tok(lexer, "'create', 'insert', 'update', 'select', 'with' or '('");
        if (Chars.equals(tok, '(')) {
            tok = tok(lexer, "'format'");
            if (isFormatKeyword(tok)) {
                tok = tok(lexer, "'text' or 'json'");
                if (SqlKeywords.isTextKeyword(tok) || SqlKeywords.isJsonKeyword(tok)) {
                    int format = SqlKeywords.isJsonKeyword(tok) ? ExplainModel.FORMAT_JSON : ExplainModel.FORMAT_TEXT;
                    tok = tok(lexer, "')'");
                    if (!Chars.equals(tok, ')')) {
                        throw SqlException.$((lexer.lastTokenPosition()), "unexpected explain option found");
                    }
                    return format;
                } else {
                    throw SqlException.$((lexer.lastTokenPosition()), "unexpected explain format found");
                }
            } else {
                lexer.backTo(parenthesisPos, explainTok);
                return ExplainModel.FORMAT_TEXT;
            }
        } else {
            lexer.unparseLast();
            return ExplainModel.FORMAT_TEXT;
        }
    }

    private void parseFromClause(GenericLexer lexer, QueryModel model, QueryModel masterModel, SqlParserCallback sqlParserCallback) throws SqlException {
        CharSequence tok = expectTableNameOrSubQuery(lexer);

        // copy decls down
        model.copyDeclsFrom(masterModel);

        // expect "(" in case of sub-query

        if (Chars.equals(tok, '(')) {

            QueryModel proposedNested = parseAsSubQueryAndExpectClosingBrace(lexer, masterModel.getWithClauses(), true, sqlParserCallback, model.getDecls());
            tok = optTok(lexer);

            // do not collapse aliased sub-queries or those that have timestamp()
            // select * from (table) x
            if (tok == null || (tableAliasStop.contains(tok) && !SqlKeywords.isTimestampKeyword(tok))) {
                final QueryModel target = proposedNested.getNestedModel();
                // when * is artificial, there is no union, there is no "where" clause inside sub-query,
                // e.g. there was no "select * from" we should collapse sub-query to a regular table
                if (
                        proposedNested.isArtificialStar()
                                && proposedNested.getUnionModel() == null
                                && target.getWhereClause() == null
                                && target.getOrderBy().size() == 0
                                && target.getLatestBy().size() == 0
                                && target.getNestedModel() == null
                                && target.getSampleBy() == null
                                && target.getGroupBy().size() == 0
                                && proposedNested.getLimitLo() == null
                                && proposedNested.getLimitHi() == null
                ) {
                    model.setTableNameExpr(target.getTableNameExpr());
                    model.setAlias(target.getAlias());
                    model.setTimestamp(target.getTimestamp());

                    int n = target.getJoinModels().size();
                    for (int i = 1; i < n; i++) {
                        model.addJoinModel(target.getJoinModels().getQuick(i));
                    }
                    proposedNested = null;
                } else {
                    lexer.unparseLast();
                }
            } else {
                lexer.unparseLast();
            }

            if (proposedNested != null) {
                model.setNestedModel(proposedNested);
                model.setNestedModelIsSubQuery(true);
                tok = setModelAliasAndTimestamp(lexer, model);
            }
        } else {
            lexer.unparseLast();
            parseSelectFrom(lexer, model, masterModel.getWithClauses(), sqlParserCallback);
            tok = setModelAliasAndTimestamp(lexer, model);

            // expect [latest by] (deprecated syntax)
            if (tok != null && isLatestKeyword(tok)) {
                parseLatestBy(lexer, model);
                tok = optTok(lexer);
            }
        }

        // expect multiple [[inner | outer | cross] join]
        int joinType;
        while (tok != null && (joinType = joinStartSet.get(tok)) != -1) {
            model.addJoinModel(parseJoin(lexer, tok, joinType, masterModel.getWithClauses(), sqlParserCallback, model.getDecls()));
            tok = optTok(lexer);
        }

        checkSupportedJoinType(lexer, tok);

        // expect [where]

        if (tok != null && isWhereKeyword(tok)) {
            if (model.getLatestByType() == QueryModel.LATEST_BY_NEW) {
                throw SqlException.$((lexer.lastTokenPosition()), "unexpected where clause after 'latest on'");
            }
            ExpressionNode expr = expr(lexer, model, sqlParserCallback, model.getDecls());
            if (expr != null) {
                model.setWhereClause(expr);
                tok = optTok(lexer);
            } else {
                throw SqlException.$((lexer.lastTokenPosition()), "empty where clause");
            }
        }

        // expect [latest by] (new syntax)

        if (tok != null && isLatestKeyword(tok)) {
            if (model.getLatestByType() == QueryModel.LATEST_BY_DEPRECATED) {
                throw SqlException.$((lexer.lastTokenPosition()), "mix of new and deprecated 'latest by' syntax");
            }
            expectTok(lexer, "on");
            parseLatestByNew(lexer, model);
            tok = optTok(lexer);
        }

        // expect [sample by]

        if (tok != null && isSampleKeyword(tok)) {
            expectBy(lexer);
            expectSample(lexer, model, sqlParserCallback);
            tok = optTok(lexer);

            ExpressionNode fromNode = null, toNode = null;
            // support `SAMPLE BY 5m FROM foo TO bah`
            if (tok != null && isFromKeyword(tok)) {
                fromNode = expr(lexer, model, sqlParserCallback, model.getDecls());
                if (fromNode == null) {
                    throw SqlException.$(lexer.lastTokenPosition(), "'timestamp' expression expected");
                }
                tok = optTok(lexer);
            }

            if (tok != null && isToKeyword(tok)) {
                toNode = expr(lexer, model, sqlParserCallback, model.getDecls());
                if (toNode == null) {
                    throw SqlException.$(lexer.lastTokenPosition(), "'timestamp' expression expected");
                }
                tok = optTok(lexer);
            }

            model.setSampleByFromTo(fromNode, toNode);

            if (tok != null && isFillKeyword(tok)) {
                expectTok(lexer, '(');
                do {
                    final ExpressionNode fillNode = expr(lexer, model, sqlParserCallback, model.getDecls());
                    if (fillNode == null) {
                        throw SqlException.$(lexer.lastTokenPosition(), "'none', 'prev', 'mid', 'null' or number expected");
                    }
                    model.addSampleByFill(fillNode);
                    tok = tokIncludingLocalBrace(lexer, "',' or ')'");
                    if (Chars.equals(tok, ')')) {
                        break;
                    }
                    expectTok(tok, lexer.lastTokenPosition(), ',');
                } while (true);

                tok = optTok(lexer);
            }

            if (tok != null && isAlignKeyword(tok)) {
                expectTo(lexer);

                tok = tok(lexer, "'calendar' or 'first observation'");

                if (isCalendarKeyword(tok)) {
                    tok = optTok(lexer);
                    if (tok == null) {
                        model.setSampleByTimezoneName(null);
                        model.setSampleByOffset(ZERO_OFFSET);
                    } else if (isTimeKeyword(tok)) {
                        expectZone(lexer);
                        model.setSampleByTimezoneName(expectExpr(lexer, sqlParserCallback, model.getDecls()));
                        tok = optTok(lexer);
                        if (tok != null && isWithKeyword(tok)) {
                            tok = parseWithOffset(lexer, model, sqlParserCallback);
                        } else {
                            model.setSampleByOffset(ZERO_OFFSET);
                        }
                    } else if (isWithKeyword(tok)) {
                        tok = parseWithOffset(lexer, model, sqlParserCallback);
                    } else {
                        model.setSampleByTimezoneName(null);
                        model.setSampleByOffset(ZERO_OFFSET);
                    }
                } else if (isFirstKeyword(tok)) {
                    expectObservation(lexer);

                    if (model.getSampleByTo() != null || model.getSampleByFrom() != null) {
                        throw SqlException.$(lexer.getPosition(), "ALIGN TO FIRST OBSERVATION is incompatible with FROM-TO");
                    }

                    model.setSampleByTimezoneName(null);
                    model.setSampleByOffset(null);
                    tok = optTok(lexer);
                } else {
                    throw SqlException.$(lexer.lastTokenPosition(), "'calendar' or 'first observation' expected");
                }
            } else {
                // Set offset according to default config
                if (configuration.getSampleByDefaultAlignmentCalendar()) {
                    model.setSampleByOffset(ZERO_OFFSET);
                } else {
                    model.setSampleByOffset(null);
                }
            }
        }

        // expect [group by]

        if (tok != null && isGroupKeyword(tok)) {
            expectBy(lexer);
            do {
                tokIncludingLocalBrace(lexer, "literal");
                lexer.unparseLast();
                ExpressionNode n = expr(lexer, model, sqlParserCallback, model.getDecls());
                if (n == null || (n.type != ExpressionNode.LITERAL && n.type != CONSTANT && n.type != ExpressionNode.FUNCTION && n.type != OPERATION)) {
                    throw SqlException.$(n == null ? lexer.lastTokenPosition() : n.position, "literal expected");
                }

                model.addGroupBy(n);

                tok = optTok(lexer);
            } while (tok != null && Chars.equals(tok, ','));
        }

        // expect [order by]

        if (tok != null && isOrderKeyword(tok)) {
            model.setOrderByPosition(lexer.lastTokenPosition());
            expectBy(lexer);
            do {
                tokIncludingLocalBrace(lexer, "literal");
                lexer.unparseLast();

                ExpressionNode n = expr(lexer, model, sqlParserCallback, model.getDecls());
                if (n == null || (n.type == ExpressionNode.QUERY || n.type == ExpressionNode.SET_OPERATION)) {
                    throw SqlException.$(lexer.lastTokenPosition(), "literal or expression expected");
                }

                if ((n.type == CONSTANT && Chars.equals("''", n.token)) ||
                        (n.type == ExpressionNode.LITERAL && n.token.length() == 0)) {
                    throw SqlException.$(lexer.lastTokenPosition(), "non-empty literal or expression expected");
                }

                tok = optTok(lexer);

                if (tok != null && isDescKeyword(tok)) {

                    model.addOrderBy(n, QueryModel.ORDER_DIRECTION_DESCENDING);
                    tok = optTok(lexer);

                } else {

                    model.addOrderBy(n, QueryModel.ORDER_DIRECTION_ASCENDING);

                    if (tok != null && isAscKeyword(tok)) {
                        tok = optTok(lexer);
                    }
                }

                if (model.getOrderBy().size() >= MAX_ORDER_BY_COLUMNS) {
                    throw err(lexer, tok, "Too many columns");
                }

            } while (tok != null && Chars.equals(tok, ','));
        }

        // expect [limit]
        if (tok != null && isLimitKeyword(tok)) {
            model.setLimitPosition(lexer.lastTokenPosition());
            ExpressionNode lo = expr(lexer, model, sqlParserCallback, model.getDecls());
            ExpressionNode hi = null;

            tok = optTok(lexer);
            if (tok != null && Chars.equals(tok, ',')) {
                hi = expr(lexer, model, sqlParserCallback, model.getDecls());
            } else {
                lexer.unparseLast();
            }
            model.setLimit(lo, hi);
        } else {
            lexer.unparseLast();
        }
    }

    private void parseFromTable(GenericLexer lexer, QueryModel model) throws SqlException {
        CharSequence tok;
        tok = SqlUtil.fetchNext(lexer);
        if (tok == null || !isFromKeyword(tok)) {
            throw SqlException.position(lexer.lastTokenPosition()).put("expected 'from'");
        }
        tok = SqlUtil.fetchNext(lexer);
        if (tok == null) {
            throw SqlException.position(lexer.getPosition()).put("expected a table name");
        }
        final CharSequence tableName = assertNoDotsAndSlashes(unquote(tok), lexer.lastTokenPosition());
        ExpressionNode tableNameExpr = expressionNodePool.next().of(ExpressionNode.LITERAL, tableName, 0, lexer.lastTokenPosition());
        tableNameExpr = rewriteDeclaredVariables(tableNameExpr, model.getDecls());
        model.setTableNameExpr(tableNameExpr);
    }

    private ExecutionModel parseInsert(GenericLexer lexer, SqlParserCallback sqlParserCallback,
                                       @Nullable LowerCaseCharSequenceObjHashMap<ExpressionNode> decls) throws SqlException {
        final InsertModel model = insertModelPool.next();
        CharSequence tok = tok(lexer, "atomic or into or batch");
        model.setBatchSize(configuration.getInsertModelBatchSize());
        boolean atomicSpecified = false;

        if (SqlKeywords.isAtomicKeyword(tok)) {
            atomicSpecified = true;
            model.setBatchSize(-1);
            tok = tok(lexer, "into");
        }

        if (SqlKeywords.isBatchKeyword(tok)) {
            long val = expectLong(lexer);
            if (val > 0) {
                model.setBatchSize(val);
            } else {
                throw SqlException.$(lexer.lastTokenPosition(), "batch size must be positive integer");
            }

            tok = tok(lexer, "into or o3MaxLag");
            if (SqlKeywords.isO3MaxLagKeyword(tok)) {
                int pos = lexer.getPosition();
                model.setO3MaxLag(SqlUtil.expectMicros(tok(lexer, "lag value"), pos));
                tok = tok(lexer, "into");
            }
        }

        if (!SqlKeywords.isIntoKeyword(tok)) {
            throw SqlException.$(lexer.lastTokenPosition(), "'into' expected");
        }

        tok = tok(lexer, "table name");
        SqlKeywords.assertTableNameIsQuotedOrNotAKeyword(tok, lexer.lastTokenPosition());
        model.setTableName(nextLiteral(assertNoDotsAndSlashes(unquote(tok), lexer.lastTokenPosition()), lexer.lastTokenPosition()));

        tok = tok(lexer, "'(' or 'select'");

        if (Chars.equals(tok, '(')) {
            do {
                tok = tok(lexer, "column");
                if (Chars.equals(tok, ')')) {
                    throw err(lexer, tok, "missing column name");
                }

                SqlKeywords.assertTableNameIsQuotedOrNotAKeyword(tok, lexer.lastTokenPosition());
                model.addColumn(unquote(tok), lexer.lastTokenPosition());

            } while (Chars.equals((tok = tok(lexer, "','")), ','));

            expectTok(tok, lexer.lastTokenPosition(), ')');
            tok = optTok(lexer);
        }

        if (tok == null) {
            throw SqlException.$(lexer.getPosition(), "'select' or 'values' expected");
        }

        if (isSelectKeyword(tok)) {
            model.setSelectKeywordPosition(lexer.lastTokenPosition());
            lexer.unparseLast();
            final QueryModel queryModel = parseDml(lexer, null, lexer.lastTokenPosition(), true, sqlParserCallback, decls);
            model.setQueryModel(queryModel);
            tok = optTok(lexer);
            // no more tokens or ';' should indicate end of statement
            if (tok == null || Chars.equals(tok, ';')) {
                return model;
            }
            throw errUnexpected(lexer, tok);
        }

        // if not INSERT INTO SELECT, make it atomic (select returns early)
        model.setBatchSize(-1);

        // if they used atomic or batch keywords, then throw an error
        if (atomicSpecified) {
            throw SqlException.$(lexer.lastTokenPosition(), "'atomic' keyword can only be used in INSERT INTO SELECT statements.");
        }

        if (isValuesKeyword(tok)) {
            do {
                expectTok(lexer, '(');
                ObjList<ExpressionNode> rowValues = new ObjList<>();
                do {
                    rowValues.add(expectExpr(lexer, sqlParserCallback));
                } while (Chars.equals((tok = tok(lexer, "','")), ','));
                expectTok(tok, lexer.lastTokenPosition(), ')');
                model.addRowTupleValues(rowValues);
                model.addEndOfRowTupleValuesPosition(lexer.lastTokenPosition());
                tok = optTok(lexer);
                // no more tokens or ';' should indicate end of statement
                if (tok == null || Chars.equals(tok, ';')) {
                    return model;
                }
                expectTok(tok, lexer.lastTokenPosition(), ',');
            } while (true);
        }

        throw err(lexer, tok, "'select' or 'values' expected");
    }

    private QueryModel parseJoin(
            GenericLexer lexer,
            CharSequence tok,
            int joinType,
            LowerCaseCharSequenceObjHashMap<WithClauseModel> parent,
            SqlParserCallback sqlParserCallback,
            LowerCaseCharSequenceObjHashMap<ExpressionNode> decls
    ) throws SqlException {
        QueryModel joinModel = queryModelPool.next();

        joinModel.copyDeclsFrom(decls);

        int errorPos = lexer.lastTokenPosition();

        if (isNotJoinKeyword(tok) && !Chars.equals(tok, ',')) {
            // not already a join?
            // was it "left" ?
            if (isLeftKeyword(tok)) {
                tok = tok(lexer, "join");
                joinType = QueryModel.JOIN_OUTER;
                if (isOuterKeyword(tok)) {
                    tok = tok(lexer, "join");
                }
            } else {
                tok = tok(lexer, "join");
            }
            if (isNotJoinKeyword(tok)) {
                throw SqlException.position(errorPos).put("'join' expected");
            }
        }

        joinModel.setJoinType(joinType);
        joinModel.setJoinKeywordPosition(errorPos);

        tok = expectTableNameOrSubQuery(lexer);

        if (Chars.equals(tok, '(')) {
            joinModel.setNestedModel(parseAsSubQueryAndExpectClosingBrace(lexer, parent, true, sqlParserCallback, null)); // todo: review passing non-null here
        } else {
            lexer.unparseLast();
            parseSelectFrom(lexer, joinModel, parent, sqlParserCallback);
        }

        tok = setModelAliasAndGetOptTok(lexer, joinModel);

        if (joinType == QueryModel.JOIN_CROSS && tok != null && isOnKeyword(tok)) {
            throw SqlException.$(lexer.lastTokenPosition(), "Cross joins cannot have join clauses");
        }

        switch (joinType) {
            case QueryModel.JOIN_ASOF:
            case QueryModel.JOIN_LT:
            case QueryModel.JOIN_SPLICE:
                if (tok == null || !isOnKeyword(tok)) {
                    lexer.unparseLast();
                    break;
                }
                // intentional fall through
            case QueryModel.JOIN_INNER:
            case QueryModel.JOIN_OUTER:
                expectTok(lexer, tok, "on");
                try {
                    expressionParser.parseExpr(lexer, expressionTreeBuilder, sqlParserCallback);
                    ExpressionNode expr;
                    switch (expressionTreeBuilder.size()) {
                        case 0:
                            throw SqlException.$(lexer.lastTokenPosition(), "Expression expected");
                        case 1:
                            expr = expressionTreeBuilder.poll();

                            if (expr.type == ExpressionNode.LITERAL) {
                                do {
                                    joinModel.addJoinColumn(rewriteDeclaredVariables(expr, decls));
                                } while ((expr = expressionTreeBuilder.poll()) != null);
                            } else {
                                joinModel.setJoinCriteria(rewriteKnownStatements(expr, decls));
                            }
                            break;
                        default:
                            // this code handles "join on (a,b,c)", e.g. list of columns
                            while ((expr = expressionTreeBuilder.poll()) != null) {
                                if (expr.type != ExpressionNode.LITERAL) {
                                    throw SqlException.$(lexer.lastTokenPosition(), "Column name expected");
                                }
                                joinModel.addJoinColumn(rewriteDeclaredVariables(expr, decls));
                            }
                            break;
                    }
                } catch (SqlException e) {
                    expressionTreeBuilder.reset();
                    throw e;
                }
                break;
            default:
                lexer.unparseLast();
                break;
        }

        return joinModel;
    }

    private void parseLatestBy(GenericLexer lexer, QueryModel model) throws SqlException {
        CharSequence tok = optTok(lexer);
        if (tok != null) {
            if (isByKeyword(tok)) {
                parseLatestByDeprecated(lexer, model);
                return;
            }
            if (isOnKeyword(tok)) {
                parseLatestByNew(lexer, model);
                return;
            }
        }
        throw SqlException.$((lexer.lastTokenPosition()), "'on' or 'by' expected");
    }

    private void parseLatestByDeprecated(GenericLexer lexer, QueryModel model) throws SqlException {
        // 'latest by' is already parsed at this point

        CharSequence tok;
        do {
            model.addLatestBy(expectLiteral(lexer, model.getDecls()));
            tok = SqlUtil.fetchNext(lexer);
        } while (Chars.equalsNc(tok, ','));

        model.setLatestByType(QueryModel.LATEST_BY_DEPRECATED);

        if (tok != null) {
            lexer.unparseLast();
        }
    }

    private void parseLatestByNew(GenericLexer lexer, QueryModel model) throws SqlException {
        // 'latest on' is already parsed at this point

        // <timestamp>
        final ExpressionNode timestamp = expectLiteral(lexer, model.getDecls());
        model.setTimestamp(timestamp);
        // 'partition by'
        expectTok(lexer, "partition");
        expectTok(lexer, "by");
        // <columns>
        CharSequence tok;
        do {
            model.addLatestBy(expectLiteral(lexer, model.getDecls()));
            tok = SqlUtil.fetchNext(lexer);
        } while (Chars.equalsNc(tok, ','));

        model.setLatestByType(QueryModel.LATEST_BY_NEW);

        if (tok != null) {
            lexer.unparseLast();
        }
    }

    private ExecutionModel parseRenameStatement(GenericLexer lexer) throws SqlException {
        expectTok(lexer, "table");
        RenameTableModel model = renameTableModelPool.next();

        CharSequence tok = tok(lexer, "from table name");
        SqlKeywords.assertTableNameIsQuotedOrNotAKeyword(tok, lexer.lastTokenPosition());

        model.setFrom(nextLiteral(unquote(tok), lexer.lastTokenPosition()));


        tok = tok(lexer, "to");
        if (Chars.equals(tok, '(')) {
            throw SqlException.$(lexer.lastTokenPosition(), "function call is not allowed here");
        }
        lexer.unparseLast();

        expectTok(lexer, "to");

        tok = tok(lexer, "to table name");
        SqlKeywords.assertTableNameIsQuotedOrNotAKeyword(tok, lexer.lastTokenPosition());
        model.setTo(nextLiteral(unquote(tok), lexer.lastTokenPosition()));

        tok = optTok(lexer);

        if (tok != null && Chars.equals(tok, '(')) {
            throw SqlException.$(lexer.lastTokenPosition(), "function call is not allowed here");
        }

        if (tok != null && !Chars.equals(tok, ';')) {
            throw SqlException.$(lexer.lastTokenPosition(), "debris?");
        }

        return model;
    }

    private ExecutionModel parseSelect(GenericLexer lexer, SqlParserCallback sqlParserCallback,
                                       @Nullable LowerCaseCharSequenceObjHashMap<ExpressionNode> decls) throws SqlException {
        lexer.unparseLast();
        final QueryModel model = parseDml(lexer, null, lexer.lastTokenPosition(), true, sqlParserCallback, decls);
        final CharSequence tok = optTok(lexer);
        if (tok == null || Chars.equals(tok, ';')) {
            return model;
        }
        throw errUnexpected(lexer, tok);
    }

    private void parseSelectClause(GenericLexer lexer, QueryModel model, SqlParserCallback sqlParserCallback) throws SqlException {
        CharSequence tok = tok(lexer, "[distinct] column");

        ExpressionNode expr;
        if (isDistinctKeyword(tok)) {
            model.setDistinct(true);
        } else {
            lexer.unparseLast();
        }

        try {
            boolean hasFrom = false;

            while (true) {
                tok = tok(lexer, "column");
                if (Chars.equals(tok, '*')) {
                    expr = nextLiteral(GenericLexer.immutableOf(tok), lexer.lastTokenPosition());
                } else {
                    // cut off some obvious errors
                    if (isFromKeyword(tok)) {
                        if (accumulatedColumns.size() == 0) {
                            throw SqlException.$(lexer.lastTokenPosition(), "column expression expected");
                        }
                        hasFrom = true;
                        lexer.unparseLast();
                        break;
                    }

                    if (isSelectKeyword(tok)) {
                        throw SqlException.$(lexer.getPosition(), "reserved name");
                    }

                    lexer.unparseLast();
                    expr = expr(lexer, model, sqlParserCallback, model.getDecls());

                    if (expr == null) {
                        throw SqlException.$(lexer.lastTokenPosition(), "missing expression");
                    }

                    if (Chars.endsWith(expr.token, '.') && expr.type == ExpressionNode.LITERAL) {
                        throw SqlException.$(expr.position + expr.token.length(), "'*' or column name expected");
                    }

                }

                final CharSequence alias;

                tok = optTok(lexer);

                QueryColumn col;
                final int colPosition = lexer.lastTokenPosition();

                if (tok != null && isOverKeyword(tok)) {
                    // window function
                    expectTok(lexer, '(');
                    overClauseMode = true;//prevent lexer returning ')' ending over clause as null in a sub-query
                    try {
                        WindowColumn winCol = windowColumnPool.next().of(null, expr);
                        col = winCol;

                        tok = tokIncludingLocalBrace(lexer, "'partition' or 'order' or ')'");

                        if (isPartitionKeyword(tok)) {
                            expectTok(lexer, "by");

                            ObjList<ExpressionNode> partitionBy = winCol.getPartitionBy();

                            do {
                                // allow dangling comma by previewing the token
                                tok = tok(lexer, "column name, 'order' or ')'");
                                if (SqlKeywords.isOrderKeyword(tok)) {
                                    if (partitionBy.size() == 0) {
                                        throw SqlException.$(lexer.lastTokenPosition(), "at least one column is expected in `partition by` clause");
                                    }
                                    break;
                                }
                                lexer.unparseLast();
                                partitionBy.add(expectExpr(lexer, sqlParserCallback, model.getDecls()));
                                tok = tok(lexer, "'order' or ')'");
                            } while (Chars.equals(tok, ','));
                        }

                        if (isOrderKeyword(tok)) {
                            expectTok(lexer, "by");

                            do {
                                final ExpressionNode orderByExpr = expectExpr(lexer, sqlParserCallback, model.getDecls());

                                tok = tokIncludingLocalBrace(lexer, "'asc' or 'desc'");

                                if (isDescKeyword(tok)) {
                                    winCol.addOrderBy(orderByExpr, QueryModel.ORDER_DIRECTION_DESCENDING);
                                    tok = tokIncludingLocalBrace(lexer, "',' or ')'");
                                } else {
                                    winCol.addOrderBy(orderByExpr, QueryModel.ORDER_DIRECTION_ASCENDING);
                                    if (isAscKeyword(tok)) {
                                        tok = tokIncludingLocalBrace(lexer, "',' or ')'");
                                    }
                                }
                            } while (Chars.equals(tok, ','));
                        }
                        int framingMode = -1;
                        if (isRowsKeyword(tok)) {
                            framingMode = WindowColumn.FRAMING_ROWS;
                        } else if (isRangeKeyword(tok)) {
                            framingMode = WindowColumn.FRAMING_RANGE;
                        } else if (isGroupsKeyword(tok)) {
                            framingMode = WindowColumn.FRAMING_GROUPS;
                        } else if (!Chars.equals(tok, ')')) {
                            throw SqlException.$(lexer.lastTokenPosition(), "'rows', 'groups', 'range' or ')' expected");
                        }

                    /* PG documentation:
                       The default framing option is RANGE UNBOUNDED PRECEDING, which is the same as RANGE BETWEEN UNBOUNDED PRECEDING AND CURRENT ROW.
                       With ORDER BY, this sets the frame to be all rows from the partition start up through the current row's last ORDER BY peer.
                       Without ORDER BY, this means all rows of the partition are included in the window frame, since all rows become peers of the current row.
                     */

                        if (framingMode != -1) {

                            winCol.setFramingMode(framingMode);

                            if (framingMode == WindowColumn.FRAMING_GROUPS && winCol.getOrderBy().size() == 0) {
                                throw SqlException.$(lexer.lastTokenPosition(), "GROUPS mode requires an ORDER BY clause");
                            }

                            // These keywords define for each row a window (a physical or logical
                            // set of rows) used for calculating the function result. The function is
                            // then applied to all the rows in the window. The window moves through the
                            // query result set or partition from top to bottom.

                        /*
                        { ROWS | GROUPS | RANGE }
                        { BETWEEN
                            { UNBOUNDED PRECEDING
                            | CURRENT ROW
                            | value_expr { PRECEDING | FOLLOWING }
                            }
                            AND
                            { UNBOUNDED FOLLOWING
                            | CURRENT ROW
                            | value_expr { PRECEDING | FOLLOWING }
                            }
                        | { UNBOUNDED PRECEDING
                          | CURRENT ROW
                          | value_expr PRECEDING
                          }
                        }
                        */
                            tok = tok(lexer, "'between', 'unbounded', 'current' or expression");
                            if (isBetweenKeyword(tok)) {

                                // Use the BETWEEN ... AND clause to specify a start point and end point for the window.
                                // The first expression (before AND) defines the start point and the second
                                // expression (after AND) defines the end point.

                                // If you omit BETWEEN and specify only one end point, then Oracle considers it the start
                                // point, and the end point defaults to the current row.

                                tok = tok(lexer, "'unbounded', 'current' or expression");
                                // lo
                                if (isUnboundedPreceding(lexer, tok)) {
                                    // Specify UNBOUNDED PRECEDING to indicate that the window starts at the first
                                    // row of the partition. This is the start point specification and cannot be
                                    // used as an end point specification.
                                    winCol.setRowsLoKind(WindowColumn.PRECEDING, lexer.lastTokenPosition());
                                } else if (isCurrentRow(lexer, tok)) {
                                    // As a start point, CURRENT ROW specifies that the window begins at the current row.
                                    // In this case the end point cannot be value_expr PRECEDING.
                                    winCol.setRowsLoKind(WindowColumn.CURRENT, lexer.lastTokenPosition());
                                } else if (SqlKeywords.isPrecedingKeyword(tok)) {
                                    throw SqlException.$(lexer.lastTokenPosition(), "integer expression expected");
                                } else {
                                    int pos = lexer.lastTokenPosition();
                                    lexer.unparseLast();
                                    winCol.setRowsLoExpr(expectExpr(lexer, sqlParserCallback, model.getDecls()), pos);
                                    if (framingMode == WindowColumn.FRAMING_RANGE) {
                                        long timeUnit = parseTimeUnit(lexer);
                                        if (timeUnit != -1) {
                                            winCol.setRowsLoExprTimeUnit(timeUnit, lexer.lastTokenPosition());
                                        }
                                    }

                                    tok = tok(lexer, "'preceding' or 'following'");
                                    if (SqlKeywords.isPrecedingKeyword(tok)) {
                                        winCol.setRowsLoKind(WindowColumn.PRECEDING, lexer.lastTokenPosition());
                                    } else if (SqlKeywords.isFollowingKeyword(tok)) {
                                        winCol.setRowsLoKind(WindowColumn.FOLLOWING, lexer.lastTokenPosition());
                                    } else {
                                        throw SqlException.$(lexer.lastTokenPosition(), "'preceding' or 'following' expected");
                                    }
                                }

                                if (winCol.getOrderBy().size() != 1 && winCol.requiresOrderBy()) {//groups mode is validated earlier
                                    throw SqlException.$(lexer.lastTokenPosition(), "RANGE with offset PRECEDING/FOLLOWING requires exactly one ORDER BY column");
                                }

                                tok = tok(lexer, "'and'");

                                if (SqlKeywords.isAndKeyword(tok)) {
                                    tok = tok(lexer, "'unbounded', 'current' or expression");
                                    // hi
                                    if (SqlKeywords.isUnboundedKeyword(tok)) {
                                        tok = tok(lexer, "'following'");
                                        if (SqlKeywords.isFollowingKeyword(tok)) {
                                            // Specify UNBOUNDED FOLLOWING to indicate that the window ends at the
                                            // last row of the partition. This is the end point specification and
                                            // cannot be used as a start point specification.
                                            winCol.setRowsHiKind(WindowColumn.FOLLOWING, lexer.lastTokenPosition());
                                        } else {
                                            throw SqlException.$(lexer.lastTokenPosition(), "'following' expected");
                                        }
                                    } else if (isCurrentRow(lexer, tok)) {
                                        winCol.setRowsHiKind(WindowColumn.CURRENT, lexer.lastTokenPosition());
                                    } else if (SqlKeywords.isPrecedingKeyword(tok) || SqlKeywords.isFollowingKeyword(tok)) {
                                        throw SqlException.$(lexer.lastTokenPosition(), "integer expression expected");
                                    } else {
                                        int pos = lexer.lastTokenPosition();
                                        lexer.unparseLast();
                                        winCol.setRowsHiExpr(expectExpr(lexer, sqlParserCallback, model.getDecls()), pos);
                                        if (framingMode == WindowColumn.FRAMING_RANGE) {
                                            long timeUnit = parseTimeUnit(lexer);
                                            if (timeUnit != -1) {
                                                winCol.setRowsHiExprTimeUnit(timeUnit, lexer.lastTokenPosition());
                                            }
                                        }

                                        tok = tok(lexer, "'preceding'  'following'");
                                        if (SqlKeywords.isPrecedingKeyword(tok)) {
                                            if (winCol.getRowsLoKind() == WindowColumn.CURRENT) {
                                                // As a start point, CURRENT ROW specifies that the window begins at the current row.
                                                // In this case the end point cannot be value_expr PRECEDING.
                                                throw SqlException.$(lexer.lastTokenPosition(), "start row is CURRENT, end row not must be PRECEDING");
                                            }
                                            winCol.setRowsHiKind(WindowColumn.PRECEDING, lexer.lastTokenPosition());
                                        } else if (SqlKeywords.isFollowingKeyword(tok)) {
                                            winCol.setRowsHiKind(WindowColumn.FOLLOWING, lexer.lastTokenPosition());
                                        } else {
                                            throw SqlException.$(lexer.lastTokenPosition(), "'preceding' or 'following' expected");
                                        }
                                    }
                                } else {
                                    throw SqlException.$(lexer.lastTokenPosition(), "'and' expected");
                                }
                            } else {
                                // If you omit BETWEEN and specify only one end point, then QuestDB considers it the
                                // start point, and the end point defaults to the current row.
                                int pos = lexer.lastTokenPosition();
                                if (isUnboundedPreceding(lexer, tok)) {
                                    winCol.setRowsLoKind(WindowColumn.PRECEDING, lexer.lastTokenPosition());
                                } else if (isCurrentRow(lexer, tok)) {
                                    winCol.setRowsLoKind(WindowColumn.CURRENT, lexer.lastTokenPosition());
                                } else if (SqlKeywords.isPrecedingKeyword(tok) || SqlKeywords.isFollowingKeyword(tok)) {
                                    throw SqlException.$(pos, "integer expression expected");
                                } else {
                                    lexer.unparseLast();
                                    winCol.setRowsLoExpr(expectExpr(lexer, sqlParserCallback, model.getDecls()), pos);
                                    if (framingMode == WindowColumn.FRAMING_RANGE) {
                                        long timeUnit = parseTimeUnit(lexer);
                                        if (timeUnit != -1) {
                                            winCol.setRowsLoExprTimeUnit(timeUnit, lexer.lastTokenPosition());
                                        }
                                    }
                                    tok = tok(lexer, "'preceding'");
                                    if (SqlKeywords.isPrecedingKeyword(tok)) {
                                        winCol.setRowsLoKind(WindowColumn.PRECEDING, lexer.lastTokenPosition());
                                    } else {
                                        throw SqlException.$(lexer.lastTokenPosition(), "'preceding' expected");
                                    }
                                }

                                winCol.setRowsHiKind(WindowColumn.CURRENT, pos);
                            }

                            if (winCol.getOrderBy().size() != 1 && winCol.requiresOrderBy()) {//groups mode is validated earlier
                                throw SqlException.$(lexer.lastTokenPosition(), "RANGE with offset PRECEDING/FOLLOWING requires exactly one ORDER BY column");
                            }

                            tok = tok(lexer, "'exclude' or ')' expected");

                            if (isExcludeKeyword(tok)) {
                                tok = tok(lexer, "'current', 'group', 'ties' or 'no other' expected");
                                int excludePos = lexer.lastTokenPosition();
                                if (SqlKeywords.isCurrentKeyword(tok)) {
                                    tok = tok(lexer, "'row' expected");
                                    if (SqlKeywords.isRowKeyword(tok)) {
                                        winCol.setExclusionKind(WindowColumn.EXCLUDE_CURRENT_ROW, excludePos);
                                    } else {
                                        throw SqlException.$(lexer.lastTokenPosition(), "'row' expected");
                                    }
                                } else if (SqlKeywords.isGroupKeyword(tok)) {
                                    winCol.setExclusionKind(WindowColumn.EXCLUDE_GROUP, excludePos);
                                } else if (SqlKeywords.isTiesKeyword(tok)) {
                                    winCol.setExclusionKind(WindowColumn.EXCLUDE_TIES, excludePos);
                                } else if (SqlKeywords.isNoKeyword(tok)) {
                                    tok = tok(lexer, "'others' expected");
                                    if (SqlKeywords.isOthersKeyword(tok)) {
                                        winCol.setExclusionKind(WindowColumn.EXCLUDE_NO_OTHERS, excludePos);
                                    } else {
                                        throw SqlException.$(lexer.lastTokenPosition(), "'others' expected");
                                    }
                                } else {
                                    throw SqlException.$(lexer.lastTokenPosition(), "'current', 'group', 'ties' or 'no other' expected");
                                }

                                tok = tok(lexer, "')' expected");
                            }
                        }
                        expectTok(tok, lexer.lastTokenPosition(), ')');
                    } finally {
                        overClauseMode = false;
                    }
                    tok = optTok(lexer);

                } else {
                    if (expr.type == ExpressionNode.QUERY) {
                        throw SqlException.$(expr.position, "query is not expected, did you mean column?");
                    }
                    col = queryColumnPool.next().of(null, expr);
                }

                if (tok != null && columnAliasStop.excludes(tok)) {
                    assertNotDot(lexer, tok);

                    // verify that * wildcard is not aliased

                    if (isAsKeyword(tok)) {
                        tok = tok(lexer, "alias");
                        SqlKeywords.assertTableNameIsQuotedOrNotAKeyword(tok, lexer.lastTokenPosition());
                        CharSequence aliasTok = GenericLexer.immutableOf(tok);
                        validateIdentifier(lexer, aliasTok);
                        alias = unquote(aliasTok);
                    } else {
                        validateIdentifier(lexer, tok);
                        SqlKeywords.assertTableNameIsQuotedOrNotAKeyword(tok, lexer.lastTokenPosition());
                        alias = GenericLexer.immutableOf(unquote(tok));
                    }

                    if (col.getAst().isWildcard()) {
                        throw err(lexer, null, "wildcard cannot have alias");
                    }

                    tok = optTok(lexer);
                    aliasMap.put(alias, col);
                } else {
                    alias = null;
                }

                // correlated sub-queries do not have expr.token values (they are null)
                if (expr.type == ExpressionNode.QUERY) {
                    expr.token = alias;
                }

                if (alias != null) {
                    if (alias.length() == 0) {
                        throw err(lexer, null, "column alias cannot be a blank string");
                    }
                    col.setAlias(alias);
                }

                accumulatedColumns.add(col);
                accumulatedColumnPositions.add(colPosition);

                if (tok == null || Chars.equals(tok, ';') || Chars.equals(tok, ')')) {//accept ending ) in create table as
                    lexer.unparseLast();
                    break;
                }

                if (isFromKeyword(tok)) {
                    hasFrom = true;
                    lexer.unparseLast();
                    break;
                }

                if (setOperations.contains(tok)) {
                    lexer.unparseLast();
                    break;
                }

                if (!Chars.equals(tok, ',')) {
                    throw err(lexer, tok, "',', 'from' or 'over' expected");
                }
            }

            for (int i = 0, n = accumulatedColumns.size(); i < n; i++) {
                QueryColumn qc = accumulatedColumns.getQuick(i);
                if (qc.getAlias() == null) {
                    CharSequence token = qc.getAst().token;
                    if (qc.getAst().isWildcard() && !hasFrom) {
                        throw err(lexer, null, "'from' expected");
                    }
                    CharSequence alias;
                    if (qc.getAst().type == CONSTANT && Chars.indexOf(token, '.') != -1) {
                        alias = createConstColumnAlias(aliasMap);
                    } else {
                        alias = createColumnAlias(qc.getAst(), aliasMap);
                    }
                    qc.setAlias(alias);
                    aliasMap.put(alias, qc);
                }
                model.addBottomUpColumn(accumulatedColumnPositions.getQuick(i), qc, false);
            }
        } finally {
            accumulatedColumns.clear();
            accumulatedColumnPositions.clear();
            aliasMap.clear();
        }
    }

    private void parseSelectFrom(
            GenericLexer lexer,
            QueryModel model,
            LowerCaseCharSequenceObjHashMap<WithClauseModel> masterModel,
            SqlParserCallback sqlParserCallback
    ) throws SqlException {
        ExpressionNode expr = expr(lexer, model, sqlParserCallback);

        if (expr == null) {
            throw SqlException.position(lexer.lastTokenPosition()).put("table name expected");
        }

        // check if its a decl
        if (model.getDecls().contains(expr.token)) {
            if (expr.type == LITERAL) {
                // replace it if so
                expr = model.getDecls().get(expr.token).rhs;
            } else if (expr.queryModel != null) {
                // throw because we don't support variables as subqueries
                throw SqlException.$(lexer.lastTokenPosition(), "variables cannot be subqueries");
            } else {
                throw SqlException.$(lexer.lastTokenPosition(), "expected literal table name");
            }
        }

        CharSequence tableName = expr.token;
        switch (expr.type) {
            case ExpressionNode.LITERAL:
<<<<<<< HEAD
            case CONSTANT:
                final ExpressionNode literal = literal(tableName, expr.position);
=======
            case ExpressionNode.CONSTANT:
>>>>>>> 550f1362
                final WithClauseModel withClause = masterModel.get(tableName);
                if (withClause != null) {
                    model.setNestedModel(parseWith(lexer, withClause, sqlParserCallback));
                    model.setAlias(literal(tableName, expr.position));
                } else {
                    int dot = Chars.indexOf(tableName, '.');
                    if (dot == -1) {
                        model.setTableNameExpr(literal(tableName, expr.position));
                    } else {
                        if (isPublicKeyword(tableName, dot)) {
                            BufferWindowCharSequence fs = (BufferWindowCharSequence) tableName;
                            fs.shiftLo(dot + 1);
                            model.setTableNameExpr(literal(tableName, expr.position + dot + 1));
                        } else {
                            model.setTableNameExpr(literal(tableName, expr.position));
                        }
                    }
                }
                break;
            case ExpressionNode.FUNCTION:
                model.setTableNameExpr(expr);
                break;
            default:
                throw SqlException.$(expr.position, "function, literal or constant is expected");
        }
    }

    private int parseSymbolCapacity(GenericLexer lexer) throws SqlException {
        final int errorPosition = lexer.getPosition();
        final int symbolCapacity = expectInt(lexer);
        TableUtils.validateSymbolCapacity(errorPosition, symbolCapacity);
        return Numbers.ceilPow2(symbolCapacity);
    }

    private long parseTimeUnit(GenericLexer lexer) throws SqlException {
        CharSequence tok = tok(lexer, "'preceding' or time unit");
        long unit = -1;
        if (SqlKeywords.isMicrosecondKeyword(tok) || SqlKeywords.isMicrosecondsKeyword(tok)) {
            unit = WindowColumn.ITME_UNIT_MICROSECOND;
        } else if (SqlKeywords.isMillisecondKeyword(tok) || SqlKeywords.isMillisecondsKeyword(tok)) {
            unit = WindowColumn.TIME_UNIT_MILLISECOND;
        } else if (SqlKeywords.isSecondKeyword(tok) || SqlKeywords.isSecondsKeyword(tok)) {
            unit = WindowColumn.TIME_UNIT_SECOND;
        } else if (SqlKeywords.isMinuteKeyword(tok) || SqlKeywords.isMinutesKeyword(tok)) {
            unit = WindowColumn.TIME_UNIT_MINUTE;
        } else if (SqlKeywords.isHourKeyword(tok) || SqlKeywords.isHoursKeyword(tok)) {
            unit = WindowColumn.TIME_UNIT_HOUR;
        } else if (SqlKeywords.isDayKeyword(tok) || SqlKeywords.isDaysKeyword(tok)) {
            unit = WindowColumn.TIME_UNIT_DAY;
        }
        if (unit == -1) {
            lexer.unparseLast();
        }
        return unit;
    }

    private ExpressionNode parseTimestamp(GenericLexer lexer, CharSequence tok) throws SqlException {
        if (tok != null && isTimestampKeyword(tok)) {
            expectTok(lexer, '(');
            final ExpressionNode result = expectLiteral(lexer);
            tokIncludingLocalBrace(lexer, "')'");
            return result;
        }
        return null;
    }

    private ExecutionModel parseUpdate(GenericLexer lexer, SqlParserCallback sqlParserCallback,
                                       @Nullable LowerCaseCharSequenceObjHashMap<ExpressionNode> decls) throws SqlException {
        lexer.unparseLast();
        final QueryModel model = parseDmlUpdate(lexer, sqlParserCallback, decls);
        final CharSequence tok = optTok(lexer);
        if (tok == null || Chars.equals(tok, ';')) {
            return model;
        }
        throw errUnexpected(lexer, tok);
    }

    private void parseUpdateClause(
            GenericLexer lexer,
            QueryModel updateQueryModel,
            QueryModel fromModel,
            SqlParserCallback sqlParserCallback
    ) throws SqlException {
        CharSequence tok = tok(lexer, "table name or alias");
        SqlKeywords.assertTableNameIsQuotedOrNotAKeyword(tok, lexer.lastTokenPosition());
        CharSequence tableName = GenericLexer.immutableOf(unquote(tok));
        ExpressionNode tableNameExpr = ExpressionNode.FACTORY.newInstance().of(ExpressionNode.LITERAL, tableName, 0, 0);
        updateQueryModel.setTableNameExpr(tableNameExpr);
        fromModel.setTableNameExpr(tableNameExpr);

        tok = tok(lexer, "AS, SET or table alias expected");
        if (isAsKeyword(tok)) {
            tok = tok(lexer, "table alias expected");
            if (isSetKeyword(tok)) {
                throw SqlException.$(lexer.lastTokenPosition(), "table alias expected");
            }
        }

        if (!isAsKeyword(tok) && !isSetKeyword(tok)) {
            // This is table alias
            CharSequence tableAlias = GenericLexer.immutableOf(tok);
            SqlKeywords.assertTableNameIsQuotedOrNotAKeyword(tok, lexer.lastTokenPosition());
            ExpressionNode tableAliasExpr = ExpressionNode.FACTORY.newInstance().of(ExpressionNode.LITERAL, tableAlias, 0, 0);
            updateQueryModel.setAlias(tableAliasExpr);
            tok = tok(lexer, "SET expected");
        }

        if (!isSetKeyword(tok)) {
            throw SqlException.$(lexer.lastTokenPosition(), "SET expected");
        }

        while (true) {
            // Column
            tok = tok(lexer, "column name");
            CharSequence col = GenericLexer.immutableOf(unquote(tok));
            int colPosition = lexer.lastTokenPosition();

            expectTok(lexer, "=");

            // Value expression
            ExpressionNode expr = expr(lexer, (QueryModel) null, sqlParserCallback);
            ExpressionNode setColumnExpression = expressionNodePool.next().of(ExpressionNode.LITERAL, col, 0, colPosition);
            updateQueryModel.getUpdateExpressions().add(setColumnExpression);

            QueryColumn valueColumn = queryColumnPool.next().of(col, expr);
            fromModel.addBottomUpColumn(colPosition, valueColumn, false, "in SET clause");

            tok = optTok(lexer);
            if (tok == null) {
                break;
            }

            if (tok.length() != 1 || tok.charAt(0) != ',') {
                lexer.unparseLast();
                break;
            }
        }
    }

    @NotNull
    private ExecutionModel parseWith(GenericLexer lexer, SqlParserCallback sqlParserCallback,
                                     @Nullable LowerCaseCharSequenceObjHashMap<ExpressionNode> decls) throws SqlException {
        parseWithClauses(lexer, topLevelWithModel, sqlParserCallback, decls);
        CharSequence tok = tok(lexer, "'select', 'update' or name expected");
        if (isSelectKeyword(tok)) {
            return parseSelect(lexer, sqlParserCallback, decls);
        }

        if (isUpdateKeyword(tok)) {
            return parseUpdate(lexer, sqlParserCallback, decls);
        }

        if (isInsertKeyword(tok)) {
            return parseInsert(lexer, sqlParserCallback, decls);
        }

        throw SqlException.$(lexer.lastTokenPosition(), "'select' | 'update' | 'insert' expected");
    }

    private QueryModel parseWith(GenericLexer lexer, WithClauseModel wcm, SqlParserCallback sqlParserCallback) throws SqlException {
        QueryModel m = wcm.popModel();
        if (m != null) {
            return m;
        }

        lexer.stash();
        lexer.goToPosition(wcm.getPosition());
        // this will not throw exception because this is second pass over the same sub-query
        // we wouldn't be here is syntax was wrong
        m = parseAsSubQueryAndExpectClosingBrace(lexer, wcm.getWithClauses(), false, sqlParserCallback, null); // todo: review passing non-null here
        lexer.unstash();
        return m;
    }

    private void parseWithClauses(GenericLexer lexer, LowerCaseCharSequenceObjHashMap<WithClauseModel> model, SqlParserCallback sqlParserCallback, LowerCaseCharSequenceObjHashMap<ExpressionNode> decls) throws SqlException {
        do {
            ExpressionNode name = expectLiteral(lexer);
            if (name.token.length() == 0) {
                throw SqlException.$(name.position, "empty common table expression name");
            }

            if (model.get(name.token) != null) {
                throw SqlException.$(name.position, "duplicate name");
            }

            expectTok(lexer, "as");
            expectTok(lexer, '(');
            int lo = lexer.lastTokenPosition();
            WithClauseModel wcm = withClauseModelPool.next();
            wcm.of(lo + 1, model, parseAsSubQueryAndExpectClosingBrace(lexer, model, true, sqlParserCallback, decls)); // todo: review passing non-null here
            model.put(name.token, wcm);

            CharSequence tok = optTok(lexer);
            if (tok == null || !Chars.equals(tok, ',')) {
                lexer.unparseLast();
                break;
            }
        } while (true);
    }

    private CharSequence parseWithOffset(GenericLexer lexer, QueryModel model, SqlParserCallback sqlParserCallback) throws SqlException {
        CharSequence tok;
        expectOffset(lexer);
        model.setSampleByOffset(expectExpr(lexer, sqlParserCallback, model.getDecls()));
        tok = optTok(lexer);
        return tok;
    }

    private ExpressionNode rewriteCase(ExpressionNode parent) throws SqlException {
        traversalAlgo.traverse(parent, rewriteCase0Ref);
        return parent;
    }

    private void rewriteCase0(ExpressionNode node) {
        if (node.type == ExpressionNode.FUNCTION && isCaseKeyword(node.token)) {
            tempExprNodes.clear();
            ExpressionNode literal = null;
            ExpressionNode elseExpr;
            boolean convertToSwitch = true;
            final int paramCount = node.paramCount;

            final int lim;
            if ((paramCount & 1) == 0) {
                elseExpr = node.args.getQuick(0);
                lim = 0;
            } else {
                elseExpr = null;
                lim = -1;
            }

            // args are in inverted order, hence last list item is the first arg
            ExpressionNode first = node.args.getQuick(paramCount - 1);
            if (first.token != null) {
                // simple case of 'case' :) e.g.
                // case x
                //   when 1 then 'A'
                //   ...
                node.token = "switch";
                return;
            }
            int thenRemainder = elseExpr == null ? 0 : 1;
            for (int i = paramCount - 2; i > lim; i--) {
                if ((i & 1) == thenRemainder) {
                    // this is "then" clause, copy it as is
                    tempExprNodes.add(node.args.getQuick(i));
                    continue;
                }
                ExpressionNode where = node.args.getQuick(i);
                if (where.type == OPERATION && where.token.charAt(0) == '=') {
                    ExpressionNode thisConstant;
                    ExpressionNode thisLiteral;
                    if (where.lhs.type == CONSTANT && where.rhs.type == ExpressionNode.LITERAL) {
                        thisConstant = where.lhs;
                        thisLiteral = where.rhs;
                    } else if (where.lhs.type == ExpressionNode.LITERAL && where.rhs.type == CONSTANT) {
                        thisConstant = where.rhs;
                        thisLiteral = where.lhs;
                    } else {
                        convertToSwitch = false;
                        // not supported
                        break;
                    }

                    if (literal == null) {
                        literal = thisLiteral;
                        tempExprNodes.add(thisConstant);
                    } else if (Chars.equals(literal.token, thisLiteral.token)) {
                        tempExprNodes.add(thisConstant);
                    } else {
                        convertToSwitch = false;
                        // not supported
                        break;
                    }
                } else {
                    convertToSwitch = false;
                    // not supported
                    break;
                }
            }

            if (convertToSwitch) {
                int n = tempExprNodes.size();
                node.token = "switch";
                node.args.clear();
                // else expression may not have been provided,
                // in which case it needs to be synthesized
                if (elseExpr == null) {
                    elseExpr = SqlUtil.nextConstant(expressionNodePool, "null", node.position);
                }
                node.args.add(elseExpr);
                for (int i = n - 1; i > -1; i--) {
                    node.args.add(tempExprNodes.getQuick(i));
                }
                node.args.add(literal);
                node.paramCount = n + 2;
            } else {
                // remove the 'null' marker arg
                node.args.remove(paramCount - 1);
                node.paramCount = paramCount - 1;

                // 2 args 'case', e.g. case when x>0 then 1
                if (node.paramCount < 3) {
                    node.rhs = node.args.get(0);
                    node.lhs = node.args.get(1);
                    node.args.clear();
                }
            }
        }
    }

    private ExpressionNode rewriteConcat(ExpressionNode parent) throws SqlException {
        traversalAlgo.traverse(parent, rewriteConcat0Ref);
        return parent;
    }

    private void rewriteConcat0(ExpressionNode node) {
        if (node.type == OPERATION && isConcatOperator(node.token)) {
            node.type = ExpressionNode.FUNCTION;
            node.token = CONCAT_FUNC_NAME;
            addConcatArgs(node.args, node.rhs);
            addConcatArgs(node.args, node.lhs);
            node.paramCount = node.args.size();
            if (node.paramCount > 2) {
                node.rhs = null;
                node.lhs = null;
            }
        }
    }

    private ExpressionNode rewriteCount(ExpressionNode parent) throws SqlException {
        traversalAlgo.traverse(parent, rewriteCount0Ref);
        return parent;
    }

    /**
     * Rewrites count(*) expressions to count().
     *
     * @param node expression node, provided by tree walking algo
     */
    private void rewriteCount0(ExpressionNode node) {
        if (node.type == ExpressionNode.FUNCTION && isCountKeyword(node.token)) {
            if (node.paramCount == 1) {
                // special case, typically something like
                // case value else expression end
                // this can be simplified to "expression" only

                ExpressionNode that = node.rhs;
                if (Chars.equalsNc(that.token, '*')) {
                    if (that.rhs == null && node.lhs == null) {
                        that.paramCount = 0;
                        node.rhs = null;
                        node.paramCount = 0;
                    }
                }
            }
        }
    }

    private ExpressionNode rewriteDeclaredVariables(ExpressionNode expr, @Nullable LowerCaseCharSequenceObjHashMap<ExpressionNode> decls) throws SqlException {
        return rewriteDeclaredVariables(expr, decls, null);
    }

    private ExpressionNode rewriteDeclaredVariables(ExpressionNode expr, @Nullable LowerCaseCharSequenceObjHashMap<ExpressionNode> decls, CharSequence exclude) throws SqlException {
        if (decls == null || decls.size() == 0) { // short circuit null case
            return expr;
        }
        return recursiveReplacingTreeTraversalAlgo.traverse(expr, rewriteDeclaredVariablesInExpressionVisitor.of(decls, exclude));
    }

    private ExpressionNode rewriteJsonExtractCast(ExpressionNode parent) throws SqlException {
        traversalAlgo.traverse(parent, rewriteJsonExtractCast0Ref);
        return parent;
    }

    /*
       Rewrites the following:

       select json_extract(json,path)::varchar -> select json_extract(json,path)
       select json_extract(json,path)::double -> select json_extract(json,path,double)
       select json_extract(json,path)::uuid -> select json_extract(json,path)::uuid

       Notes:
        - varchar cast it rewritten in a special way, e.g. removed
        - subset of types is handled more efficiently in the 3-arg function
        - the remaining type casts are not rewritten, e.g. left as is
     */

    private void rewriteJsonExtractCast0(ExpressionNode node) {
        if (node.type == ExpressionNode.FUNCTION && SqlKeywords.isCastKeyword(node.token)) {
            if (node.lhs != null && SqlKeywords.isJsonExtract(node.lhs.token) && node.lhs.paramCount == 2) {
                // rewrite cast such as
                // json_extract(json,path)::type -> json_extract(json,path,type)
                // the ::type is already rewritten as
                // cast(json_extract(json,path) as type)
                //

                // we remove the outer cast and let json_extract() do the cast
                ExpressionNode jsonExtractNode = node.lhs;
                // check if the type is a valid symbol
                ExpressionNode typeNode = node.rhs;
                if (typeNode != null) {
                    int castType = ColumnType.typeOf(typeNode.token);
                    if (castType == ColumnType.VARCHAR) {
                        // redundant cast to varchar, just remove it
                        node.token = jsonExtractNode.token;
                        node.paramCount = jsonExtractNode.paramCount;
                        node.type = jsonExtractNode.type;
                        node.position = jsonExtractNode.position;
                        node.lhs = jsonExtractNode.lhs;
                        node.rhs = jsonExtractNode.rhs;
                        node.args.clear();
                    } else if (JsonExtractTypedFunctionFactory.isIntrusivelyOptimized(castType)) {
                        int type = ColumnType.typeOf(typeNode.token);
                        node.token = jsonExtractNode.token;
                        node.paramCount = 3;
                        node.type = jsonExtractNode.type;
                        node.position = jsonExtractNode.position;
                        node.lhs = null;
                        node.rhs = null;
                        node.args.clear();

                        // args are added in reverse order

                        // type integer
                        CharacterStoreEntry characterStoreEntry = characterStore.newEntry();
                        characterStoreEntry.put(type);
                        node.args.add(
                                expressionNodePool.next().of(
                                        CONSTANT,
                                        characterStoreEntry.toImmutable(),
                                        typeNode.precedence,
                                        typeNode.position
                                )
                        );
                        node.args.add(jsonExtractNode.rhs);
                        node.args.add(jsonExtractNode.lhs);
                    }
                }
            }
        }
    }

    private ExpressionNode rewriteKnownStatements(ExpressionNode parent, LowerCaseCharSequenceObjHashMap<ExpressionNode> decls, @Nullable CharSequence exclude) throws SqlException {
        return rewriteDeclaredVariables(
                rewriteJsonExtractCast(
                        rewritePgCast(
                                rewriteConcat(
                                        rewriteCase(
                                                rewriteCount(
                                                        parent
                                                )
                                        )
                                )
                        )
                ), decls, exclude);
    }


    private ExpressionNode rewriteKnownStatements(ExpressionNode parent, LowerCaseCharSequenceObjHashMap<ExpressionNode> decls) throws SqlException {
        return rewriteDeclaredVariables(
                rewriteJsonExtractCast(
                        rewritePgCast(
                                rewriteConcat(
                                        rewriteCase(
                                                rewriteCount(
                                                        parent
                                                )
                                        )
                                )
                        )
                ), decls, null);
    }

    private ExpressionNode rewritePgCast(ExpressionNode parent) throws SqlException {
        traversalAlgo.traverse(parent, rewritePgCast0Ref);
        return parent;
    }

    private void rewritePgCast0(ExpressionNode node) {
        if (node.type == OPERATION && SqlKeywords.isColonColon(node.token)) {
            node.token = "cast";
            node.type = ExpressionNode.FUNCTION;
            node.rhs.type = CONSTANT;
            // In PG x::float casts x to "double precision" type
            if (SqlKeywords.isFloatKeyword(node.rhs.token) || SqlKeywords.isFloat8Keyword(node.rhs.token)) {
                node.rhs.token = "double";
            } else if (SqlKeywords.isFloat4Keyword(node.rhs.token)) {
                node.rhs.token = "float";
            } else if (SqlKeywords.isInt4Keyword(node.rhs.token)) {
                node.rhs.token = "int";
            } else if (SqlKeywords.isInt8Keyword(node.rhs.token)) {
                node.rhs.token = "long";
            } else if (SqlKeywords.isInt2Keyword(node.rhs.token)) {
                node.rhs.token = "short";
            }
        }
    }

    private CharSequence setModelAliasAndGetOptTok(GenericLexer lexer, QueryModel joinModel) throws SqlException {
        CharSequence tok = optTok(lexer);
        if (tok != null && tableAliasStop.excludes(tok)) {
            checkSupportedJoinType(lexer, tok);
            if (SqlKeywords.isAsKeyword(tok)) {
                tok = tok(lexer, "alias");
            }
            if (tok.length() == 0 || SqlKeywords.isEmptyAlias(tok)) {
                throw SqlException.position(lexer.lastTokenPosition()).put("Empty table alias");
            }
            SqlKeywords.assertTableNameIsQuotedOrNotAKeyword(tok, lexer.lastTokenPosition());
            joinModel.setAlias(literal(lexer, tok));
            tok = optTok(lexer);
        }
        return tok;
    }

    private CharSequence setModelAliasAndTimestamp(GenericLexer lexer, QueryModel model) throws SqlException {
        CharSequence tok;
        tok = setModelAliasAndGetOptTok(lexer, model);

        // expect [timestamp(column)]
        ExpressionNode timestamp = parseTimestamp(lexer, tok);
        if (timestamp != null) {
            model.setTimestamp(timestamp);
            model.setExplicitTimestamp(true);
            tok = optTok(lexer);
        }
        return tok;
    }

    private int toColumnType(GenericLexer lexer, CharSequence tok) throws SqlException {
        final short typeTag = SqlUtil.toPersistedTypeTag(tok, lexer.lastTokenPosition());
        if (ColumnType.GEOHASH == typeTag) {
            expectTok(lexer, '(');
            final int bits = GeoHashUtil.parseGeoHashBits(lexer.lastTokenPosition(), 0, expectLiteral(lexer).token);
            expectTok(lexer, ')');
            return ColumnType.getGeoHashTypeWithBits(bits);
        }
        return typeTag;
    }

    private @NotNull CharSequence tok(GenericLexer lexer, String expectedList) throws SqlException {
        final int pos = lexer.getPosition();
        CharSequence tok = optTok(lexer);
        if (tok == null) {
            throw SqlException.position(pos).put(expectedList).put(" expected");
        }
        return tok;
    }

    private @NotNull CharSequence tokIncludingLocalBrace(GenericLexer lexer, String expectedList) throws SqlException {
        final int pos = lexer.getPosition();
        final CharSequence tok = SqlUtil.fetchNext(lexer);
        if (tok == null) {
            throw SqlException.position(pos).put(expectedList).put(" expected");
        }
        return tok;
    }

    private void validateIdentifier(GenericLexer lexer, CharSequence tok) throws SqlException {
        if (tok == null || tok.length() == 0) {
            throw SqlException.position(lexer.lastTokenPosition()).put("non-empty identifier expected");
        }

        if (Chars.isQuoted(tok)) {
            if (tok.length() == 2) {
                throw SqlException.position(lexer.lastTokenPosition()).put("non-empty identifier expected");
            }
            return;
        }

        char c = tok.charAt(0);

        if (!(Character.isLetter(c) || c == '_')) {
            throw SqlException.position(lexer.lastTokenPosition()).put("identifier should start with a letter or '_'");
        }

        for (int i = 1, n = tok.length(); i < n; i++) {
            c = tok.charAt(i);
            if (!(Character.isLetter(c) ||
                    Character.isDigit(c) ||
                    c == '_' ||
                    c == '$')) {
                throw SqlException.position(lexer.lastTokenPosition()).put("identifier can contain letters, digits, '_' or '$'");
            }
        }
    }

    void clear() {
        queryModelPool.clear();
        queryColumnPool.clear();
        expressionNodePool.clear();
        windowColumnPool.clear();
        createTableOperationBuilder.clear();
        createTableColumnModelPool.clear();
        renameTableModelPool.clear();
        withClauseModelPool.clear();
        subQueryMode = false;
        characterStore.clear();
        insertModelPool.clear();
        expressionTreeBuilder.reset();
        copyModelPool.clear();
        topLevelWithModel.clear();
        explainModelPool.clear();
        digit = 1;
    }

    ExpressionNode expr(GenericLexer lexer, QueryModel model, SqlParserCallback sqlParserCallback, @Nullable LowerCaseCharSequenceObjHashMap<ExpressionNode> decls, @Nullable CharSequence exclude) throws SqlException {
        try {
            expressionTreeBuilder.pushModel(model);
            expressionParser.parseExpr(lexer, expressionTreeBuilder, sqlParserCallback);
            return rewriteKnownStatements(expressionTreeBuilder.poll(), decls, exclude);
        } catch (SqlException e) {
            expressionTreeBuilder.reset();
            throw e;
        } finally {
            expressionTreeBuilder.popModel();
        }
    }

    ExpressionNode expr(GenericLexer lexer, QueryModel model, SqlParserCallback sqlParserCallback, @Nullable LowerCaseCharSequenceObjHashMap<ExpressionNode> decls) throws SqlException {
        return expr(lexer, model, sqlParserCallback, decls, null);
    }

    ExpressionNode expr(GenericLexer lexer, QueryModel model, SqlParserCallback sqlParserCallback) throws SqlException {
        return expr(lexer, model, sqlParserCallback, null, null);
    }

    // test only
    @TestOnly
    void expr(GenericLexer lexer, ExpressionParserListener listener, SqlParserCallback sqlParserCallback) throws SqlException {
        expressionParser.parseExpr(lexer, listener, sqlParserCallback);
    }

    ExecutionModel parse(GenericLexer lexer, SqlExecutionContext executionContext, SqlParserCallback sqlParserCallback) throws SqlException {
        CharSequence tok = tok(lexer, "'create', 'rename' or 'select'");

        if (isExplainKeyword(tok)) {
            int format = parseExplainOptions(lexer, tok);
            ExecutionModel model = parseExplain(lexer, executionContext, sqlParserCallback, null);
            ExplainModel explainModel = explainModelPool.next();
            explainModel.setFormat(format);
            explainModel.setModel(model);
            return explainModel;
        }

        if (isSelectKeyword(tok)) {
            return parseSelect(lexer, sqlParserCallback, null);
        }

        if (isCreateKeyword(tok)) {
            return parseCreateTable(lexer, executionContext, sqlParserCallback);
        }

        if (isUpdateKeyword(tok)) {
            return parseUpdate(lexer, sqlParserCallback, null);
        }

        if (isRenameKeyword(tok)) {
            return parseRenameStatement(lexer);
        }

        if (isInsertKeyword(tok)) {
            return parseInsert(lexer, sqlParserCallback, null);
        }

        if (isCopyKeyword(tok)) {
            return parseCopy(lexer, sqlParserCallback);
        }

        if (isWithKeyword(tok)) {
            return parseWith(lexer, sqlParserCallback, null);
        }

        if (isFromKeyword(tok)) {
            throw SqlException.$(lexer.lastTokenPosition(), "Did you mean 'select * from'?");
        }

        return parseSelect(lexer, sqlParserCallback, null); // todo: review decls null
    }

    QueryModel parseAsSubQuery(
            GenericLexer lexer,
            @Nullable LowerCaseCharSequenceObjHashMap<WithClauseModel> withClauses,
            boolean useTopLevelWithClauses,
            SqlParserCallback sqlParserCallback,
            LowerCaseCharSequenceObjHashMap<ExpressionNode> decls
    )
            throws SqlException {
        QueryModel model;
        this.subQueryMode = true;
        try {
            model = parseDml(lexer, withClauses, lexer.getPosition(), useTopLevelWithClauses, sqlParserCallback, decls);
        } finally {
            this.subQueryMode = false;
        }
        return model;
    }

    private static class RewriteDeclaredVariablesInExpressionVisitor implements RecursiveReplacingTreeTraversalAlgo.ReplacingVisitor {
        public LowerCaseCharSequenceObjHashMap<ExpressionNode> decls;
        public CharSequence exclude;
        public boolean hasAtChar;

        @Override
        public ExpressionNode visit(ExpressionNode node) throws SqlException {
            if (node.token == null) {
                return node;
            }

            if ((hasAtChar = node.token.charAt(0) == '@') && exclude != null && (Chars.equalsIgnoreCase(node.token, exclude))) {
                return node;
            }

            if (node.token != null && node.type == LITERAL && decls.contains(node.token)) {
                return decls.get(node.token).rhs;
            } else if (hasAtChar) {
                throw SqlException.$(node.position, "tried to use undeclared variable `" + node.token + '`');
            }

            return node;
        }

        RecursiveReplacingTreeTraversalAlgo.ReplacingVisitor of(@NotNull LowerCaseCharSequenceObjHashMap<ExpressionNode> decls) {
            return this.of(decls, null);
        }

        RecursiveReplacingTreeTraversalAlgo.ReplacingVisitor of(@NotNull LowerCaseCharSequenceObjHashMap<ExpressionNode> decls,
                                                                @Nullable CharSequence exclude) {
            this.decls = decls;
            this.exclude = exclude;
            return this;
        }
    }

    static {
        tableAliasStop.add("where");
        tableAliasStop.add("latest");
        tableAliasStop.add("join");
        tableAliasStop.add("inner");
        tableAliasStop.add("left");
        tableAliasStop.add("outer");
        tableAliasStop.add("asof");
        tableAliasStop.add("splice");
        tableAliasStop.add("lt");
        tableAliasStop.add("cross");
        tableAliasStop.add("sample");
        tableAliasStop.add("order");
        tableAliasStop.add("on");
        tableAliasStop.add("timestamp");
        tableAliasStop.add("limit");
        tableAliasStop.add(")");
        tableAliasStop.add(";");
        tableAliasStop.add("union");
        tableAliasStop.add("group");
        tableAliasStop.add("except");
        tableAliasStop.add("intersect");
        tableAliasStop.add("from");
        //
        columnAliasStop.add("from");
        columnAliasStop.add(",");
        columnAliasStop.add("over");
        columnAliasStop.add("union");
        columnAliasStop.add("except");
        columnAliasStop.add("intersect");
        columnAliasStop.add(")");
        columnAliasStop.add(";");
        //
        groupByStopSet.add("order");
        groupByStopSet.add(")");
        groupByStopSet.add(",");

        joinStartSet.put("left", QueryModel.JOIN_INNER);
        joinStartSet.put("join", QueryModel.JOIN_INNER);
        joinStartSet.put("inner", QueryModel.JOIN_INNER);
        joinStartSet.put("left", QueryModel.JOIN_OUTER);//only left join is supported currently
        joinStartSet.put("cross", QueryModel.JOIN_CROSS);
        joinStartSet.put("asof", QueryModel.JOIN_ASOF);
        joinStartSet.put("splice", QueryModel.JOIN_SPLICE);
        joinStartSet.put("lt", QueryModel.JOIN_LT);
        joinStartSet.put(",", QueryModel.JOIN_CROSS);
        //
        setOperations.add("union");
        setOperations.add("except");
        setOperations.add("intersect");
    }
}<|MERGE_RESOLUTION|>--- conflicted
+++ resolved
@@ -30,16 +30,10 @@
 import io.questdb.cairo.TableUtils;
 import io.questdb.cutlass.text.Atomicity;
 import io.questdb.griffin.engine.functions.json.JsonExtractTypedFunctionFactory;
-<<<<<<< HEAD
-import io.questdb.griffin.model.ColumnCastModel;
-import io.questdb.griffin.model.CopyModel;
-import io.questdb.griffin.model.CreateTableModel;
-=======
 import io.questdb.griffin.engine.ops.CreateTableOperationBuilder;
 import io.questdb.griffin.engine.ops.CreateTableOperationBuilderImpl;
 import io.questdb.griffin.model.CopyModel;
 import io.questdb.griffin.model.CreateTableColumnModel;
->>>>>>> 550f1362
 import io.questdb.griffin.model.ExecutionModel;
 import io.questdb.griffin.model.ExplainModel;
 import io.questdb.griffin.model.ExpressionNode;
@@ -49,10 +43,30 @@
 import io.questdb.griffin.model.RenameTableModel;
 import io.questdb.griffin.model.WindowColumn;
 import io.questdb.griffin.model.WithClauseModel;
-<<<<<<< HEAD
-=======
 import io.questdb.std.BufferWindowCharSequence;
->>>>>>> 550f1362
+import io.questdb.std.Chars;
+import io.questdb.std.GenericLexer;
+import io.questdb.std.IntList;
+import io.questdb.std.LowerCaseAsciiCharSequenceHashSet;
+import io.questdb.std.LowerCaseAsciiCharSequenceIntHashMap;
+import io.questdb.std.LowerCaseCharSequenceObjHashMap;
+import io.questdb.std.Numbers;
+import io.questdb.std.NumericException;
+import io.questdb.std.ObjList;
+import io.questdb.std.ObjectPool;
+import io.questdb.std.Os;
+import io.questdb.griffin.model.ColumnCastModel;
+import io.questdb.griffin.model.CopyModel;
+import io.questdb.griffin.model.CreateTableModel;
+import io.questdb.griffin.model.ExecutionModel;
+import io.questdb.griffin.model.ExplainModel;
+import io.questdb.griffin.model.ExpressionNode;
+import io.questdb.griffin.model.InsertModel;
+import io.questdb.griffin.model.QueryColumn;
+import io.questdb.griffin.model.QueryModel;
+import io.questdb.griffin.model.RenameTableModel;
+import io.questdb.griffin.model.WindowColumn;
+import io.questdb.griffin.model.WithClauseModel;
 import io.questdb.std.Chars;
 import io.questdb.std.GenericLexer;
 import io.questdb.std.IntList;
@@ -70,12 +84,9 @@
 
 import static io.questdb.cairo.SqlWalMode.*;
 import static io.questdb.griffin.SqlKeywords.*;
-<<<<<<< HEAD
 import static io.questdb.griffin.model.ExpressionNode.*;
-=======
 import static io.questdb.std.GenericLexer.assertNoDotsAndSlashes;
 import static io.questdb.std.GenericLexer.unquote;
->>>>>>> 550f1362
 
 public class SqlParser {
     public static final int MAX_ORDER_BY_COLUMNS = 1560;
@@ -348,11 +359,7 @@
         int pos = lexer.lastTokenPosition();
         SqlKeywords.assertTableNameIsQuotedOrNotAKeyword(tok, pos);
         validateLiteral(pos, tok);
-<<<<<<< HEAD
         return rewriteDeclaredVariables(nextLiteral(GenericLexer.immutableOf(GenericLexer.unquote(tok)), pos), decls);
-=======
-        return nextLiteral(GenericLexer.immutableOf(unquote(tok)), pos);
->>>>>>> 550f1362
     }
 
     private long expectLong(GenericLexer lexer) throws SqlException {
@@ -917,31 +924,13 @@
             SqlParserCallback sqlParserCallback
     ) throws SqlException {
         expectTok(lexer, '(');
-<<<<<<< HEAD
-        QueryModel queryModel = optimiser.optimise(
-                parseDml(lexer, null, lexer.getPosition(), true, sqlParserCallback, null),
-                executionContext,
-                sqlParserCallback
-        );
-        ObjList<QueryColumn> columns = queryModel.getBottomUpColumns();
-        assert columns.size() > 0;
-
-        // we do not know types of columns at this stage
-        // compiler must put table together using query metadata.
-        for (int i = 0, n = columns.size(); i < n; i++) {
-            model.addColumn(columns.getQuick(i).getName(), -1, configuration.getDefaultSymbolCapacity());
-        }
-
-        model.setQueryModel(queryModel);
-=======
         int startOfSelect = lexer.getPosition();
-        QueryModel selectModel = parseDml(lexer, null, startOfSelect, true, sqlParserCallback);
+        QueryModel selectModel = parseDml(lexer, null, startOfSelect, true, sqlParserCallback, null);
         int endOfSelect = lexer.getPosition() - 1;
         createTableOperationBuilder.setSelectText(lexer.getContent().subSequence(startOfSelect, endOfSelect));
         QueryModel queryModel = optimiser.optimise(selectModel, executionContext, sqlParserCallback);
         assert queryModel.getBottomUpColumns().size() > 0 : "parsing resulted in zero columns";
         createTableOperationBuilder.setQueryModel(queryModel);
->>>>>>> 550f1362
         expectTok(lexer, ')');
     }
 
@@ -2596,12 +2585,7 @@
         CharSequence tableName = expr.token;
         switch (expr.type) {
             case ExpressionNode.LITERAL:
-<<<<<<< HEAD
-            case CONSTANT:
-                final ExpressionNode literal = literal(tableName, expr.position);
-=======
             case ExpressionNode.CONSTANT:
->>>>>>> 550f1362
                 final WithClauseModel withClause = masterModel.get(tableName);
                 if (withClause != null) {
                     model.setNestedModel(parseWith(lexer, withClause, sqlParserCallback));
