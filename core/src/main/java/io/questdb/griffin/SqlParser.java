/*******************************************************************************
 *     ___                  _   ____  ____
 *    / _ \ _   _  ___  ___| |_|  _ \| __ )
 *   | | | | | | |/ _ \/ __| __| | | |  _ \
 *   | |_| | |_| |  __/\__ \ |_| |_| | |_) |
 *    \__\_\\__,_|\___||___/\__|____/|____/
 *
 *  Copyright (c) 2014-2019 Appsicle
 *  Copyright (c) 2019-2024 QuestDB
 *
 *  Licensed under the Apache License, Version 2.0 (the "License");
 *  you may not use this file except in compliance with the License.
 *  You may obtain a copy of the License at
 *
 *  http://www.apache.org/licenses/LICENSE-2.0
 *
 *  Unless required by applicable law or agreed to in writing, software
 *  distributed under the License is distributed on an "AS IS" BASIS,
 *  WITHOUT WARRANTIES OR CONDITIONS OF ANY KIND, either express or implied.
 *  See the License for the specific language governing permissions and
 *  limitations under the License.
 *
 ******************************************************************************/

package io.questdb.griffin;

import io.questdb.cairo.CairoConfiguration;
import io.questdb.cairo.ColumnType;
import io.questdb.cairo.PartitionBy;
import io.questdb.cairo.TableUtils;
import io.questdb.cairo.mv.MatViewDefinition;
import io.questdb.cutlass.text.Atomicity;
import io.questdb.griffin.engine.functions.json.JsonExtractTypedFunctionFactory;
import io.questdb.griffin.engine.ops.CreateMatViewOperationBuilder;
import io.questdb.griffin.engine.ops.CreateMatViewOperationBuilderImpl;
import io.questdb.griffin.engine.ops.CreateTableOperationBuilder;
import io.questdb.griffin.engine.ops.CreateTableOperationBuilderImpl;
import io.questdb.griffin.model.CopyModel;
import io.questdb.griffin.model.CreateTableColumnModel;
import io.questdb.griffin.model.ExecutionModel;
import io.questdb.griffin.model.ExplainModel;
import io.questdb.griffin.model.ExpressionNode;
import io.questdb.griffin.model.InsertModel;
import io.questdb.griffin.model.QueryColumn;
import io.questdb.griffin.model.QueryModel;
import io.questdb.griffin.model.RenameTableModel;
import io.questdb.griffin.model.WindowColumn;
import io.questdb.griffin.model.WithClauseModel;
import io.questdb.std.BufferWindowCharSequence;
import io.questdb.std.CharSequenceHashSet;
import io.questdb.std.Chars;
import io.questdb.std.GenericLexer;
import io.questdb.std.IntList;
import io.questdb.std.LowerCaseAsciiCharSequenceHashSet;
import io.questdb.std.LowerCaseAsciiCharSequenceIntHashMap;
import io.questdb.std.LowerCaseCharSequenceObjHashMap;
import io.questdb.std.Numbers;
import io.questdb.std.NumericException;
import io.questdb.std.ObjList;
import io.questdb.std.ObjectPool;
import io.questdb.std.Os;
import io.questdb.std.datetime.microtime.Timestamps;
import org.jetbrains.annotations.NotNull;
import org.jetbrains.annotations.Nullable;
import org.jetbrains.annotations.TestOnly;

import static io.questdb.cairo.SqlWalMode.*;
import static io.questdb.griffin.SqlKeywords.*;
import static io.questdb.std.GenericLexer.assertNoDotsAndSlashes;
import static io.questdb.std.GenericLexer.unquote;

public class SqlParser {
    public static final int MAX_ORDER_BY_COLUMNS = 1560;
    public static final ExpressionNode ZERO_OFFSET = ExpressionNode.FACTORY.newInstance().of(ExpressionNode.CONSTANT, "'00:00'", 0, 0);
    private static final ExpressionNode ONE = ExpressionNode.FACTORY.newInstance().of(ExpressionNode.CONSTANT, "1", 0, 0);
    private static final LowerCaseAsciiCharSequenceHashSet columnAliasStop = new LowerCaseAsciiCharSequenceHashSet();
    private static final LowerCaseAsciiCharSequenceHashSet groupByStopSet = new LowerCaseAsciiCharSequenceHashSet();
    private static final LowerCaseAsciiCharSequenceIntHashMap joinStartSet = new LowerCaseAsciiCharSequenceIntHashMap();
    private static final RewriteDeclaredVariablesInExpressionVisitor rewriteDeclaredVariablesInExpressionVisitor = new RewriteDeclaredVariablesInExpressionVisitor();
    private static final LowerCaseAsciiCharSequenceHashSet setOperations = new LowerCaseAsciiCharSequenceHashSet();
    private static final LowerCaseAsciiCharSequenceHashSet tableAliasStop = new LowerCaseAsciiCharSequenceHashSet();
    private final IntList accumulatedColumnPositions = new IntList();
    private final ObjList<QueryColumn> accumulatedColumns = new ObjList<>();
    private final LowerCaseCharSequenceObjHashMap<QueryColumn> aliasMap = new LowerCaseCharSequenceObjHashMap<>();
    private final CharacterStore characterStore;
    private final CharSequence column;
    private final CairoConfiguration configuration;
    private final ObjectPool<CopyModel> copyModelPool;
    private final CreateMatViewOperationBuilderImpl createMatViewOperationBuilder = new CreateMatViewOperationBuilderImpl();
    private final ObjectPool<CreateTableColumnModel> createTableColumnModelPool;
    private final CreateTableOperationBuilderImpl createTableOperationBuilder = createMatViewOperationBuilder.getCreateTableOperationBuilder();
    private final ObjectPool<ExplainModel> explainModelPool;
    private final ObjectPool<ExpressionNode> expressionNodePool;
    private final ExpressionParser expressionParser;
    private final ExpressionTreeBuilder expressionTreeBuilder;
    private final ObjectPool<InsertModel> insertModelPool;
    private final SqlOptimiser optimiser;
    private final ObjectPool<QueryColumn> queryColumnPool;
    private final ObjectPool<QueryModel> queryModelPool;
    private final ObjectPool<RenameTableModel> renameTableModelPool;
    private final PostOrderTreeTraversalAlgo.Visitor rewriteConcatRef = this::rewriteConcat;
    private final PostOrderTreeTraversalAlgo.Visitor rewriteCountRef = this::rewriteCount;
    private final PostOrderTreeTraversalAlgo.Visitor rewriteJsonExtractCastRef = this::rewriteJsonExtractCast;
    private final PostOrderTreeTraversalAlgo.Visitor rewritePgCastRef = this::rewritePgCast;
    private final ObjList<ExpressionNode> tempExprNodes = new ObjList<>();
    private final PostOrderTreeTraversalAlgo.Visitor rewriteCaseRef = this::rewriteCase;
    private final LowerCaseCharSequenceObjHashMap<WithClauseModel> topLevelWithModel = new LowerCaseCharSequenceObjHashMap<>();
    private final PostOrderTreeTraversalAlgo traversalAlgo;
    private final ObjectPool<WindowColumn> windowColumnPool;
    private final ObjectPool<WithClauseModel> withClauseModelPool;
    private int digit;
    private boolean overClauseMode = false;
    private boolean subQueryMode = false;

    SqlParser(
            CairoConfiguration configuration,
            SqlOptimiser optimiser,
            CharacterStore characterStore,
            ObjectPool<ExpressionNode> expressionNodePool,
            ObjectPool<QueryColumn> queryColumnPool,
            ObjectPool<QueryModel> queryModelPool,
            PostOrderTreeTraversalAlgo traversalAlgo
    ) {
        this.expressionNodePool = expressionNodePool;
        this.queryModelPool = queryModelPool;
        this.queryColumnPool = queryColumnPool;
        this.expressionTreeBuilder = new ExpressionTreeBuilder();
        this.windowColumnPool = new ObjectPool<>(WindowColumn.FACTORY, configuration.getWindowColumnPoolCapacity());
        this.createTableColumnModelPool = new ObjectPool<>(CreateTableColumnModel.FACTORY, configuration.getCreateTableColumnModelPoolCapacity());
        this.renameTableModelPool = new ObjectPool<>(RenameTableModel.FACTORY, configuration.getRenameTableModelPoolCapacity());
        this.withClauseModelPool = new ObjectPool<>(WithClauseModel.FACTORY, configuration.getWithClauseModelPoolCapacity());
        this.insertModelPool = new ObjectPool<>(InsertModel.FACTORY, configuration.getInsertModelPoolCapacity());
        this.copyModelPool = new ObjectPool<>(CopyModel.FACTORY, configuration.getCopyPoolCapacity());
        this.explainModelPool = new ObjectPool<>(ExplainModel.FACTORY, configuration.getExplainPoolCapacity());
        this.configuration = configuration;
        this.traversalAlgo = traversalAlgo;
        this.characterStore = characterStore;
        this.optimiser = optimiser;
        boolean tempCairoSqlLegacyOperatorPrecedence = configuration.getCairoSqlLegacyOperatorPrecedence();
        if (tempCairoSqlLegacyOperatorPrecedence) {
            this.expressionParser = new ExpressionParser(
                    OperatorExpression.getLegacyRegistry(),
                    OperatorExpression.getRegistry(),
                    expressionNodePool,
                    this,
                    characterStore
            );
        } else {
            this.expressionParser = new ExpressionParser(
                    OperatorExpression.getRegistry(),
                    null,
                    expressionNodePool,
                    this,
                    characterStore
            );
        }
        this.digit = 1;
        this.column = "column";
    }

    public static void collectTables(QueryModel model, CharSequenceHashSet tableNames) {
        QueryModel m = model;
        do {
            final CharSequence t = m.getTableName();
            if (t != null) {
                tableNames.add(t);
            }

            final ObjList<QueryModel> joinModels = m.getJoinModels();
            for (int i = 0, n = joinModels.size(); i < n; i++) {
                final QueryModel joinModel = joinModels.getQuick(i);
                if (joinModel == m) {
                    continue;
                }
                collectTables(joinModel, tableNames);
            }

            final QueryModel unionModel = m.getUnionModel();
            if (unionModel != null) {
                collectTables(unionModel, tableNames);
            }

            m = m.getNestedModel();
        } while (m != null);
    }

    public static boolean isFullSampleByPeriod(ExpressionNode n) {
        return n != null && (n.type == ExpressionNode.CONSTANT || (n.type == ExpressionNode.LITERAL && isValidSampleByPeriodLetter(n.token)));
    }

    /**
     * Parses a value and time unit into a TTL value. If the returned value is positive, the time unit
     * is hours. If it's negative, the time unit is months (and the actual value is positive).
     */
    public static int parseTtlHoursOrMonths(GenericLexer lexer) throws SqlException {
        CharSequence tok;
        int valuePos = lexer.getPosition();
        tok = SqlUtil.fetchNext(lexer);
        if (tok == null) {
            throw SqlException.$(lexer.getPosition(), "missing argument, should be TTL <number> <unit> or <number_with_unit>");
        }
        int tokLength = tok.length();
        int unit = -1;
        int unitPos = -1;
        char unitChar = tok.charAt(tokLength - 1);
        if (tokLength > 1 && Character.isLetter(unitChar)) {
            unit = PartitionBy.ttlUnitFromString(tok, tokLength - 1, tokLength);
            if (unit != -1) {
                unitPos = valuePos;
            } else {
                try {
                    Numbers.parseLong(tok, 0, tokLength - 1);
                } catch (NumericException e) {
                    throw SqlException.$(
                            valuePos,
                            "invalid argument, should be TTL <number> <unit> or <number_with_unit>"
                    );
                }
                throw SqlException.$(
                        valuePos + tokLength - 1,
                        "invalid time unit, expecting 'H', 'D', 'W', 'M' or 'Y', but was '"
                ).put(unitChar).put('\'');
            }
        }
        // at this point, unit == -1 means the syntax wasn't of the "1H" form, it can still be of the "1 HOUR" form
        int ttlValue;
        try {
            long ttlLong = unit == -1 ? Numbers.parseLong(tok) : Numbers.parseLong(tok, 0, tokLength - 1);
            if (ttlLong > Integer.MAX_VALUE || ttlLong < 0) {
                throw SqlException.$(valuePos, "TTL value out of range: ").put(ttlLong)
                        .put(". Max value: ").put(Integer.MAX_VALUE);
            }
            ttlValue = (int) ttlLong;
        } catch (NumericException e) {
            throw SqlException.$(
                    valuePos,
                    "invalid syntax, should be TTL <number> <unit> but was TTL "
            ).put(tok);
        }
        if (unit == -1) {
            unitPos = lexer.getPosition();
            tok = SqlUtil.fetchNext(lexer);
            if (tok == null) {
                throw SqlException.$(
                        unitPos,
                        "missing unit, 'HOUR(S)', 'DAY(S)', 'WEEK(S)', 'MONTH(S)' or 'YEAR(S)' expected"
                );
            }
            unit = PartitionBy.ttlUnitFromString(tok, 0, tok.length());
        }
        if (unit == -1) {
            throw SqlException.$(
                            unitPos,
                            "invalid unit, expected 'HOUR(S)', 'DAY(S)', 'WEEK(S)', 'MONTH(S)' or 'YEAR(S)', but was '"
                    )
                    .put(tok).put('\'');
        }
        return Timestamps.toHoursOrMonths(ttlValue, unit, valuePos);
    }

    public static ExpressionNode recursiveReplace(ExpressionNode node, ReplacingVisitor visitor) throws SqlException {
        if (node == null) {
            return null;
        }

        switch (node.paramCount) {
            case 0:
                break;
            case 1:
                node.rhs = recursiveReplace(node.rhs, visitor);
                break;
            case 2:
                node.lhs = recursiveReplace(node.lhs, visitor);
                node.rhs = recursiveReplace(node.rhs, visitor);
                break;
            default:
                for (int i = 0; i < node.paramCount; i++) {
                    ExpressionNode arg = node.args.get(i);
                    node.args.set(i, recursiveReplace(arg, visitor));
                }
                break;
        }

        return visitor.visit(node);
    }

    private static SqlException err(GenericLexer lexer, @Nullable CharSequence tok, @NotNull String msg) {
        return SqlException.parserErr(lexer.lastTokenPosition(), tok, msg);
    }

    private static SqlException errUnexpected(GenericLexer lexer, CharSequence token) {
        return SqlException.unexpectedToken(lexer.lastTokenPosition(), token);
    }

    private static SqlException errUnexpected(GenericLexer lexer, CharSequence token, @NotNull CharSequence extraMessage) {
        return SqlException.unexpectedToken(lexer.lastTokenPosition(), token, extraMessage);
    }

    private static boolean isValidSampleByPeriodLetter(CharSequence token) {
        if (token.length() != 1) return false;
        switch (token.charAt(0)) {
            case 'U':
                // micros
            case 'T':
                // millis
            case 's':
                // seconds
            case 'm':
                // minutes
            case 'h':
                // hours
            case 'd':
                // days
            case 'M':
                // months
            case 'y':
                return true;
            default:
                return false;
        }
    }

    private static CreateMatViewOperationBuilder parseCreateMatViewExt(
            GenericLexer lexer,
            SqlExecutionContext executionContext,
            SqlParserCallback sqlParserCallback,
            CharSequence tok,
            CreateMatViewOperationBuilder builder
    ) throws SqlException {
        CharSequence nextToken = (tok == null || Chars.equals(tok, ';')) ? null : tok;
        return sqlParserCallback.parseCreateMatViewExt(lexer, executionContext.getSecurityContext(), builder, nextToken);
    }

    private static CreateTableOperationBuilder parseCreateTableExt(
            GenericLexer lexer,
            SqlExecutionContext executionContext,
            SqlParserCallback sqlParserCallback,
            CharSequence tok,
            CreateTableOperationBuilder builder
    ) throws SqlException {
        CharSequence nextToken = (tok == null || Chars.equals(tok, ';')) ? null : tok;
        return sqlParserCallback.parseCreateTableExt(lexer, executionContext.getSecurityContext(), builder, nextToken);
    }

    private static void validateShowTransactions(GenericLexer lexer) throws SqlException {
        CharSequence tok = SqlUtil.fetchNext(lexer);
        if (tok != null && isIsolationKeyword(tok)) {
            tok = SqlUtil.fetchNext(lexer);
            if (tok != null && isLevelKeyword(tok)) {
                return;
            }
            throw SqlException.position(tok != null ? lexer.lastTokenPosition() : lexer.getPosition()).put("expected 'level'");
        }
        throw SqlException.position(tok != null ? lexer.lastTokenPosition() : lexer.getPosition()).put("expected 'isolation'");
    }

    private void addConcatArgs(ObjList<ExpressionNode> args, ExpressionNode leaf) {
        if (leaf.type != ExpressionNode.FUNCTION || !isConcatKeyword(leaf.token)) {
            args.add(leaf);
            return;
        }

        // Nested CONCAT. Expand it from CONCAT(x, CONCAT(y, z)) into CONCAT(x, y, z).
        if (leaf.args.size() > 0) {
            args.addAll(leaf.args);
        } else {
            args.add(leaf.rhs);
            args.add(leaf.lhs);
        }
    }

    private void assertNotDot(GenericLexer lexer, CharSequence tok) throws SqlException {
        if (Chars.indexOfUnquoted(tok, '.') != -1) {
            throw SqlException.$(lexer.lastTokenPosition(), "'.' is not allowed here");
        }
    }

    // prevent full/right from being used as table aliases
    private void checkSupportedJoinType(GenericLexer lexer, CharSequence tok) throws SqlException {
        if (tok != null && (isFullKeyword(tok) || isRightKeyword(tok))) {
            throw SqlException.$((lexer.lastTokenPosition()), "unsupported join type");
        }
    }

    private CharSequence createColumnAlias(
            CharSequence token,
            int type,
            LowerCaseCharSequenceObjHashMap<QueryColumn> aliasToColumnMap
    ) {
        return SqlUtil.createColumnAlias(
                characterStore,
                unquote(token),
                Chars.indexOfUnquoted(token, '.'),
                aliasToColumnMap,
                type != ExpressionNode.LITERAL
        );
    }

    private CharSequence createConstColumnAlias(LowerCaseCharSequenceObjHashMap<QueryColumn> aliasToColumnMap) {
        final CharacterStoreEntry characterStoreEntry = characterStore.newEntry();

        characterStoreEntry.put(column);
        int len = characterStoreEntry.length();
        characterStoreEntry.put(digit);

        while (aliasToColumnMap.contains(characterStoreEntry.toImmutable())) {
            characterStoreEntry.trimTo(len);
            digit++;
            characterStoreEntry.put(digit);
        }
        return characterStoreEntry.toImmutable();
    }

    private @NotNull CreateTableColumnModel ensureCreateTableColumnModel(CharSequence columnName, int columnNamePos) {
        CreateTableColumnModel touchUpModel = getCreateTableColumnModel(columnName);
        if (touchUpModel != null) {
            return touchUpModel;
        }
        try {
            return newCreateTableColumnModel(columnName, columnNamePos);
        } catch (SqlException e) {
            throw new AssertionError("createColumnModel should never fail here", e);
        }
    }

    private void expectBy(GenericLexer lexer) throws SqlException {
        if (isByKeyword(tok(lexer, "'by'"))) {
            return;
        }
        throw SqlException.$((lexer.lastTokenPosition()), "'by' expected");
    }

    private ExpressionNode expectExpr(GenericLexer lexer, SqlParserCallback sqlParserCallback, LowerCaseCharSequenceObjHashMap<ExpressionNode> decls) throws SqlException {
        final ExpressionNode n = expr(lexer, null, sqlParserCallback, decls);
        if (n != null) {
            return n;
        }
        throw SqlException.$(lexer.hasUnparsed() ? lexer.lastTokenPosition() : lexer.getPosition(), "Expression expected");
    }

    private ExpressionNode expectExpr(GenericLexer lexer, SqlParserCallback sqlParserCallback) throws SqlException {
        return expectExpr(lexer, sqlParserCallback, null);
    }

    private int expectInt(GenericLexer lexer) throws SqlException {
        CharSequence tok = tok(lexer, "integer");
        boolean negative;
        if (Chars.equals(tok, '-')) {
            negative = true;
            tok = tok(lexer, "integer");
        } else {
            negative = false;
        }
        try {
            int result = Numbers.parseInt(tok);
            return negative ? -result : result;
        } catch (NumericException e) {
            throw err(lexer, tok, "bad integer");
        }
    }

    private ExpressionNode expectLiteral(GenericLexer lexer) throws SqlException {
        return expectLiteral(lexer, null);
    }

    private ExpressionNode expectLiteral(GenericLexer lexer, @Nullable LowerCaseCharSequenceObjHashMap<ExpressionNode> decls) throws SqlException {
        CharSequence tok = tok(lexer, "literal");
        int pos = lexer.lastTokenPosition();
        assertNameIsQuotedOrNotAKeyword(tok, pos);
        validateLiteral(pos, tok);
        return rewriteDeclaredVariables(nextLiteral(GenericLexer.immutableOf(GenericLexer.unquote(tok)), pos), decls, null);
    }

    private long expectLong(GenericLexer lexer) throws SqlException {
        CharSequence tok = tok(lexer, "long integer");
        boolean negative;
        if (Chars.equals(tok, '-')) {
            negative = true;
            tok = tok(lexer, "long integer");
        } else {
            negative = false;
        }
        try {
            long result = Numbers.parseLong(tok);
            return negative ? -result : result;
        } catch (NumericException e) {
            throw err(lexer, tok, "bad long integer");
        }
    }

    private void expectObservation(GenericLexer lexer) throws SqlException {
        if (isObservationKeyword(tok(lexer, "'observation'"))) {
            return;
        }
        throw SqlException.$((lexer.lastTokenPosition()), "'observation' expected");
    }

    private void expectOffset(GenericLexer lexer) throws SqlException {
        if (isOffsetKeyword(tok(lexer, "'offset'"))) {
            return;
        }
        throw SqlException.$((lexer.lastTokenPosition()), "'offset' expected");
    }

    private void expectSample(GenericLexer lexer, QueryModel model, SqlParserCallback sqlParserCallback) throws SqlException {
        final ExpressionNode n = expr(lexer, null, sqlParserCallback, model.getDecls());
        if (isFullSampleByPeriod(n)) {
            model.setSampleBy(n);
            return;
        }

        // this is complex expression of sample by period. It must follow time unit interval
        // lets preempt the problem where time unit interval is missing, and we hit keyword instead
        final int pos = lexer.lastTokenPosition();
        final CharSequence tok = tok(lexer, "time interval unit");

        if (isValidSampleByPeriodLetter(tok)) {
            model.setSampleBy(n, SqlUtil.nextLiteral(expressionNodePool, tok, pos));
            return;
        }
        throw SqlException.$(pos, "one letter sample by period unit expected");
    }

    private CharSequence expectTableNameOrSubQuery(GenericLexer lexer) throws SqlException {
        return tok(lexer, "table name or sub-query");
    }

    private void expectTo(GenericLexer lexer) throws SqlException {
        if (isToKeyword(tok(lexer, "'to'"))) {
            return;
        }
        throw SqlException.$((lexer.lastTokenPosition()), "'to' expected");
    }

    private void expectTok(GenericLexer lexer, CharSequence tok, CharSequence expected) throws SqlException {
        if (tok == null || !Chars.equalsLowerCaseAscii(tok, expected)) {
            throw SqlException.position(lexer.lastTokenPosition()).put('\'').put(expected).put("' expected");
        }
    }

    private void expectTok(GenericLexer lexer, CharSequence expected) throws SqlException {
        CharSequence tok = optTok(lexer);
        if (tok == null) {
            throw SqlException.position(lexer.getPosition()).put('\'').put(expected).put("' expected");
        }
        expectTok(lexer, tok, expected);
    }

    private void expectTok(GenericLexer lexer, char expected) throws SqlException {
        CharSequence tok = optTok(lexer);
        if (tok == null) {
            throw SqlException.position(lexer.getPosition()).put('\'').put(expected).put("' expected");
        }
        expectTok(tok, lexer.lastTokenPosition(), expected);
    }

    private void expectTok(CharSequence tok, int pos, char expected) throws SqlException {
        if (tok == null || !Chars.equals(tok, expected)) {
            throw SqlException.position(pos).put('\'').put(expected).put("' expected");
        }
    }

    private void expectZone(GenericLexer lexer) throws SqlException {
        if (isZoneKeyword(tok(lexer, "'zone'"))) {
            return;
        }
        throw SqlException.$((lexer.lastTokenPosition()), "'zone' expected");
    }

    private @Nullable CreateTableColumnModel getCreateTableColumnModel(CharSequence columnName) {
        return createTableOperationBuilder.getColumnModel(columnName);
    }

    private boolean isCurrentRow(GenericLexer lexer, CharSequence tok) throws SqlException {
        if (isCurrentKeyword(tok)) {
            tok = tok(lexer, "'row'");
            if (isRowKeyword(tok)) {
                return true;
            }
            throw SqlException.$(lexer.lastTokenPosition(), "'row' expected");
        }
        return false;
    }

    private boolean isFieldTerm(CharSequence tok) {
        return Chars.equals(tok, ')') || Chars.equals(tok, ',');
    }

    private boolean isUnboundedPreceding(GenericLexer lexer, CharSequence tok) throws SqlException {
        if (isUnboundedKeyword(tok)) {
            tok = tok(lexer, "'preceding'");
            if (isPrecedingKeyword(tok)) {
                return true;
            }
            throw SqlException.$(lexer.lastTokenPosition(), "'preceding' expected");
        }
        return false;
    }

    private ExpressionNode literal(GenericLexer lexer, CharSequence name) {
        return literal(name, lexer.lastTokenPosition());
    }

    private ExpressionNode literal(CharSequence name, int position) {
        // this can never be null in its current contexts
        // every time this function is called is after lexer.unparse(), which ensures non-null token.
        return expressionNodePool.next().of(ExpressionNode.LITERAL, unquote(name), 0, position);
    }

    private @NotNull CreateTableColumnModel newCreateTableColumnModel(
            CharSequence columnName,
            int columnNamePos
    ) throws SqlException {
        if (createTableOperationBuilder.getColumnModel(columnName) != null) {
            throw SqlException.duplicateColumn(columnNamePos, columnName);
        }
        CreateTableColumnModel model = createTableColumnModelPool.next();
        model.setColumnNamePos(columnNamePos);
        createTableOperationBuilder.addColumnModel(columnName, model);
        return model;
    }

    private ExpressionNode nextLiteral(CharSequence token, int position) {
        return SqlUtil.nextLiteral(expressionNodePool, token, position);
    }

    private CharSequence notTermTok(GenericLexer lexer) throws SqlException {
        CharSequence tok = tok(lexer, "')' or ','");
        if (isFieldTerm(tok)) {
            throw err(lexer, tok, "missing column definition");
        }
        return tok;
    }

    private CharSequence optTok(GenericLexer lexer) throws SqlException {
        CharSequence tok = SqlUtil.fetchNext(lexer);
        if (tok == null || (subQueryMode && Chars.equals(tok, ')') && !overClauseMode)) {
            return null;
        }
        return tok;
    }

    private QueryModel parseAsSubQueryAndExpectClosingBrace(
            GenericLexer lexer,
            LowerCaseCharSequenceObjHashMap<WithClauseModel> withClauses,
            boolean useTopLevelWithClauses,
            SqlParserCallback sqlParserCallback,
            LowerCaseCharSequenceObjHashMap<ExpressionNode> decls
    ) throws SqlException {
        final QueryModel model = parseAsSubQuery(lexer, withClauses, useTopLevelWithClauses, sqlParserCallback, decls);
        expectTok(lexer, ')');
        return model;
    }

    private ExecutionModel parseCopy(GenericLexer lexer, SqlParserCallback sqlParserCallback) throws SqlException {
        if (Chars.isBlank(configuration.getSqlCopyInputRoot())) {
            throw SqlException.$(lexer.lastTokenPosition(), "COPY is disabled ['cairo.sql.copy.root' is not set?]");
        }
        ExpressionNode target = expectExpr(lexer, sqlParserCallback);
        CharSequence tok = tok(lexer, "'from' or 'to' or 'cancel'");

        if (isCancelKeyword(tok)) {
            CopyModel model = copyModelPool.next();
            model.setCancel(true);
            model.setTarget(target);

            tok = optTok(lexer);
            // no more tokens or ';' should indicate end of statement
            if (tok == null || Chars.equals(tok, ';')) {
                return model;
            }
            throw errUnexpected(lexer, tok);
        }

        if (isFromKeyword(tok)) {
            final ExpressionNode fileName = expectExpr(lexer, sqlParserCallback);
            if (fileName.token.length() < 3 && Chars.startsWith(fileName.token, '\'')) {
                throw SqlException.$(fileName.position, "file name expected");
            }

            CopyModel model = copyModelPool.next();
            model.setTarget(target);
            model.setFileName(fileName);

            tok = optTok(lexer);
            if (tok != null && isWithKeyword(tok)) {
                tok = tok(lexer, "copy option");
                while (tok != null && !isSemicolon(tok)) {
                    if (isHeaderKeyword(tok)) {
                        model.setHeader(isTrueKeyword(tok(lexer, "'true' or 'false'")));
                        tok = optTok(lexer);
                    } else if (isPartitionKeyword(tok)) {
                        expectTok(lexer, "by");
                        tok = tok(lexer, "year month day hour none");
                        int partitionBy = PartitionBy.fromString(tok);
                        if (partitionBy == -1) {
                            throw SqlException.$(lexer.getPosition(), "'NONE', 'HOUR', 'DAY', 'WEEK', 'MONTH' or 'YEAR' expected");
                        }
                        model.setPartitionBy(partitionBy);
                        tok = optTok(lexer);
                    } else if (isTimestampKeyword(tok)) {
                        tok = tok(lexer, "timestamp column name expected");
                        CharSequence columnName = GenericLexer.immutableOf(unquote(tok));
                        if (!TableUtils.isValidColumnName(columnName, configuration.getMaxFileNameLength())) {
                            throw SqlException.$(lexer.getPosition(), "timestamp column name contains invalid characters");
                        }
                        model.setTimestampColumnName(columnName);
                        tok = optTok(lexer);
                    } else if (isFormatKeyword(tok)) {
                        tok = tok(lexer, "timestamp format expected");
                        CharSequence format = GenericLexer.immutableOf(unquote(tok));
                        model.setTimestampFormat(format);
                        tok = optTok(lexer);
                    } else if (isOnKeyword(tok)) {
                        expectTok(lexer, "error");
                        tok = tok(lexer, "skip_column skip_row abort");
                        if (Chars.equalsIgnoreCase(tok, "skip_column")) {
                            model.setAtomicity(Atomicity.SKIP_COL);
                        } else if (Chars.equalsIgnoreCase(tok, "skip_row")) {
                            model.setAtomicity(Atomicity.SKIP_ROW);
                        } else if (Chars.equalsIgnoreCase(tok, "abort")) {
                            model.setAtomicity(Atomicity.SKIP_ALL);
                        } else {
                            throw SqlException.$(lexer.getPosition(), "invalid 'on error' copy option found");
                        }
                        tok = optTok(lexer);
                    } else if (isDelimiterKeyword(tok)) {
                        tok = tok(lexer, "timestamp character expected");
                        CharSequence delimiter = GenericLexer.immutableOf(unquote(tok));
                        if (delimiter == null || delimiter.length() != 1) {
                            throw SqlException.$(lexer.getPosition(), "delimiter is empty or contains more than 1 character");
                        }
                        char delimiterChar = delimiter.charAt(0);
                        if (delimiterChar > 127) {
                            throw SqlException.$(lexer.getPosition(), "delimiter is not an ascii character");
                        }
                        model.setDelimiter((byte) delimiterChar);
                        tok = optTok(lexer);
                    } else {
                        throw SqlException.$(lexer.lastTokenPosition(), "unexpected option");
                    }
                }
            } else if (tok != null && !isSemicolon(tok)) {
                throw SqlException.$(lexer.lastTokenPosition(), "'with' expected");
            }
            return model;
        }
        throw SqlException.$(lexer.lastTokenPosition(), "'from' expected");
    }

    private ExecutionModel parseCreate(
            GenericLexer lexer,
            SqlExecutionContext executionContext,
            SqlParserCallback sqlParserCallback
    ) throws SqlException {
        final CharSequence tok = tok(lexer, "'atomic' or 'table' or 'batch' or 'materialized'");
        if (isMaterializedKeyword(tok)) {
            if (!configuration.isMatViewEnabled()) {
                throw SqlException.$(lexer.lastTokenPosition(), "materialized views are disabled");
            }
            return parseCreateMatView(lexer, executionContext, sqlParserCallback);
        }
        return parseCreateTable(lexer, tok, executionContext, sqlParserCallback);
    }

    private ExecutionModel parseCreateMatView(
            GenericLexer lexer,
            SqlExecutionContext executionContext,
            SqlParserCallback sqlParserCallback
    ) throws SqlException {
        final CreateMatViewOperationBuilderImpl mvOpBuilder = createMatViewOperationBuilder;
        final CreateTableOperationBuilderImpl tableOpBuilder = mvOpBuilder.getCreateTableOperationBuilder();
        mvOpBuilder.clear(); // clears tableOpBuilder too
        tableOpBuilder.setDefaultSymbolCapacity(configuration.getDefaultSymbolCapacity());

        expectTok(lexer, "view");
        CharSequence tok = tok(lexer, "view name or 'if'");
        if (isIfKeyword(tok)) {
            if (isNotKeyword(tok(lexer, "'not'")) && isExistsKeyword(tok(lexer, "'exists'"))) {
                tableOpBuilder.setIgnoreIfExists(true);
                tok = tok(lexer, "view name");
            } else {
                throw SqlException.$(lexer.lastTokenPosition(), "'if not exists' expected");
            }
        }
<<<<<<< HEAD
        assertNameIsQuotedOrNotAKeyword(tok, lexer.lastTokenPosition());
=======
        tok = sansPublicSchema(tok, lexer);
        assertTableNameIsQuotedOrNotAKeyword(tok, lexer.lastTokenPosition());
>>>>>>> 15aaad58
        tableOpBuilder.setTableNameExpr(nextLiteral(
                assertNoDotsAndSlashes(unquote(tok), lexer.lastTokenPosition()), lexer.lastTokenPosition()
        ));

        tok = tok(lexer, "'as' or 'with' or 'refresh'");
        CharSequence baseTableName = null;
        if (isWithKeyword(tok)) {
            expectTok(lexer, "base");
            tok = tok(lexer, "base table expected");
            baseTableName = sansPublicSchema(tok, lexer);
            assertTableNameIsQuotedOrNotAKeyword(baseTableName, lexer.lastTokenPosition());
            mvOpBuilder.setBaseTableNamePosition(lexer.lastTokenPosition());
            mvOpBuilder.setBaseTableName(Chars.toString(unquote(baseTableName)));
            tok = tok(lexer, "'as' or 'refresh'");
        }

        // For now, incremental refresh is the only supported refresh type.
        int refreshType = MatViewDefinition.INCREMENTAL_REFRESH_TYPE;
        if (isRefreshKeyword(tok)) {
            tok = tok(lexer, "'incremental' or 'manual' or 'interval' expected");
            if (isManualKeyword(tok)) {
                throw SqlException.position(lexer.lastTokenPosition()).put("manual refresh is not yet supported");
            } else if (isIntervalKeyword(tok)) {
                throw SqlException.position(lexer.lastTokenPosition()).put("interval refresh is not yet supported");
            } else if (!isIncrementalKeyword(tok)) {
                throw SqlException.position(lexer.lastTokenPosition()).put("'incremental' or 'manual' or 'interval' expected");
            }
            tok = tok(lexer, "'as'");
        }
        mvOpBuilder.setRefreshType(refreshType);

        if (isAsKeyword(tok)) {
            expectTok(lexer, '(');

            // Parse SELECT for the sake of basic SQL validation.
            // It'll be compiled and optimized later, at the execution phase.
            final int startOfQuery = lexer.getPosition();
            tok = tok(lexer, "'with' or 'select'");
            if (isWithKeyword(tok)) {
                parseWithClauses(lexer, topLevelWithModel, sqlParserCallback, null);
                // CTEs require SELECT to be specified
                expectTok(lexer, "select");
            }
            lexer.unparseLast();
            final QueryModel queryModel = parseDml(lexer, null, lexer.getPosition(), true, sqlParserCallback, null);
            final int endOfQuery = lexer.getPosition() - 1;

            // Basic validation - check all nested models for FROM-TO or FILL.
            final QueryModel nestedModel = queryModel.getNestedModel();
            QueryModel m = nestedModel;
            while (m != null) {
                if (m.getSampleByFrom() != null || m.getSampleByTo() != null) {
                    final int position = m.getSampleByFrom() != null ? m.getSampleByFrom().position : m.getSampleByTo().position;
                    throw SqlException.position(position).put("FROM-TO is not supported for materialized views");
                }
                final ObjList<ExpressionNode> sampleByFill = m.getSampleByFill();
                if (sampleByFill != null && sampleByFill.size() > 0) {
                    throw SqlException.position(sampleByFill.get(0).position).put("FILL is not supported for materialized views");
                }
                m = m.getNestedModel();
            }

            if (nestedModel != null) {
                if (nestedModel.getSampleByTimezoneName() != null) {
                    mvOpBuilder.setTimeZone(unquote(nestedModel.getSampleByTimezoneName().token).toString());
                }
                if (nestedModel.getSampleByOffset() != null) {
                    mvOpBuilder.setTimeZoneOffset(unquote(nestedModel.getSampleByOffset().token).toString());
                }
            }

            final String matViewSql = Chars.toString(lexer.getContent(), startOfQuery, endOfQuery);
            tableOpBuilder.setSelectText(matViewSql);
            tableOpBuilder.setSelectModel(queryModel); // transient model, for toSink() purposes only

            expectTok(lexer, ')');
        } else {
            throw SqlException.position(lexer.getPosition()).put("'as' expected");
        }

        while ((tok = optTok(lexer)) != null && Chars.equals(tok, ',')) {
            tok = tok(lexer, "'index'");
            if (isIndexKeyword(tok)) {
                parseCreateTableIndexDef(lexer, false);
            } else {
                throw errUnexpected(lexer, tok);
            }
        }

        final ExpressionNode timestamp = parseTimestamp(lexer, tok);
        if (timestamp != null) {
            tableOpBuilder.setTimestampExpr(timestamp);
            tok = optTok(lexer);
        }

        final ExpressionNode partitionByExpr = parseCreateTablePartition(lexer, tok);
        if (partitionByExpr == null) {
            throw SqlException.position(lexer.getPosition()).put("'partition by' expected");
        }
        final int partitionBy = PartitionBy.fromString(partitionByExpr.token);
        if (partitionBy == -1) {
            throw SqlException.$(partitionByExpr.position, "'HOUR', 'DAY', 'WEEK', 'MONTH' or 'YEAR' expected");
        }
        if (!PartitionBy.isPartitioned(partitionBy)) {
            throw SqlException.position(0).put("materialized view has to be partitioned");
        }
        tableOpBuilder.setPartitionByExpr(partitionByExpr);
        tok = optTok(lexer);

        if (tok != null && isTtlKeyword(tok)) {
            int ttlValuePos = lexer.getPosition();
            int ttlHoursOrMonths = parseTtlHoursOrMonths(lexer);
            PartitionBy.validateTtlGranularity(partitionBy, ttlHoursOrMonths, ttlValuePos);
            tableOpBuilder.setTtlHoursOrMonths(ttlHoursOrMonths);
            tok = optTok(lexer);
        }

        if (tok != null && isInKeyword(tok)) {
            expectTok(lexer, "volume");
            tok = tok(lexer, "path for volume");
            if (Os.isWindows()) {
                throw SqlException.position(lexer.getPosition()).put("'in volume' is not supported on Windows");
            }
            tableOpBuilder.setVolumeAlias(GenericLexer.unquote(tok));
            tok = optTok(lexer);
        }

        // Mat view is always WAL enabled.
        tableOpBuilder.setWalEnabled(true);

        return parseCreateMatViewExt(lexer, executionContext, sqlParserCallback, tok, mvOpBuilder);
    }

    private ExecutionModel parseCreateTable(
            GenericLexer lexer,
            CharSequence tok,
            SqlExecutionContext executionContext,
            SqlParserCallback sqlParserCallback
    ) throws SqlException {
        CreateTableOperationBuilderImpl builder = createTableOperationBuilder;
        builder.clear();
        builder.setDefaultSymbolCapacity(configuration.getDefaultSymbolCapacity());
        CharSequence tableName;
        // default to non-atomic, batched, creation
        builder.setBatchSize(configuration.getInsertModelBatchSize());
        boolean atomicSpecified = false;
        boolean batchSpecified = false;
        boolean isDirectCreate = true;

        // if it's a CREATE ATOMIC, we don't accept BATCH
        if (isAtomicKeyword(tok)) {
            atomicSpecified = true;
            builder.setBatchSize(-1);
            expectTok(lexer, "table");
            tok = tok(lexer, "table name or 'if'");
        } else if (isBatchKeyword(tok)) {
            batchSpecified = true;

            long val = expectLong(lexer);
            if (val > 0) {
                builder.setBatchSize(val);
            } else {
                throw SqlException.$(lexer.lastTokenPosition(), "batch size must be positive integer");
            }

            tok = tok(lexer, "table or o3MaxLag");
            if (isO3MaxLagKeyword(tok)) {
                int pos = lexer.getPosition();
                builder.setBatchO3MaxLag(SqlUtil.expectMicros(tok(lexer, "lag value"), pos));
                expectTok(lexer, "table");
            }
            tok = tok(lexer, "table name or 'if'");
        } else if (isTableKeyword(tok)) {
            tok = tok(lexer, "table name or 'if'");
        } else {
            throw SqlException.$(lexer.lastTokenPosition(), "'atomic' or 'table' or 'batch' expected");
        }

        if (isIfKeyword(tok)) {
            if (isNotKeyword(tok(lexer, "'not'")) && isExistsKeyword(tok(lexer, "'exists'"))) {
                builder.setIgnoreIfExists(true);
                tableName = tok(lexer, "table name");
            } else {
                throw SqlException.$(lexer.lastTokenPosition(), "'if not exists' expected");
            }
        } else {
            tableName = tok;
        }
<<<<<<< HEAD

        assertNameIsQuotedOrNotAKeyword(tableName, lexer.lastTokenPosition());
=======
        tableName = sansPublicSchema(tableName, lexer);
        assertTableNameIsQuotedOrNotAKeyword(tableName, lexer.lastTokenPosition());
>>>>>>> 15aaad58

        builder.setTableNameExpr(nextLiteral(
                assertNoDotsAndSlashes(unquote(tableName), lexer.lastTokenPosition()), lexer.lastTokenPosition()
        ));

        tok = tok(lexer, "'(' or 'as'");

        if (Chars.equals(tok, '(')) {
            tok = tok(lexer, "like");
            if (isLikeKeyword(tok)) {
                builder.setBatchSize(-1);
                parseCreateTableLikeTable(lexer);
                tok = optTok(lexer);
                return parseCreateTableExt(lexer, executionContext, sqlParserCallback, tok, builder);
            } else {
                lexer.unparseLast();
                parseCreateTableColumns(lexer);
            }
        } else if (isAsKeyword(tok)) {
            isDirectCreate = false;
            parseCreateTableAsSelect(lexer, sqlParserCallback);
        } else {
            throw errUnexpected(lexer, tok);
        }

        // if not CREATE ... AS SELECT, make it atomic
        if (isDirectCreate) {
            builder.setBatchSize(-1);
            builder.setBatchO3MaxLag(-1);

            // if we use atomic or batch keywords, then throw an error
            if (atomicSpecified || batchSpecified) {
                throw SqlException.$(
                        lexer.lastTokenPosition(),
                        "'atomic' or 'batch' keywords can only be used in CREATE ... AS SELECT statements."
                );
            }
        }

        while ((tok = optTok(lexer)) != null && Chars.equals(tok, ',')) {
            tok = tok(lexer, "'index' or 'cast'");
            if (isIndexKeyword(tok)) {
                parseCreateTableIndexDef(lexer, isDirectCreate);
            } else if (isCastKeyword(tok)) {
                parseCreateTableCastDef(lexer);
            } else {
                throw errUnexpected(lexer, tok);
            }
        }

        ExpressionNode timestamp = parseTimestamp(lexer, tok);
        if (timestamp != null) {
            if (isDirectCreate) {
                CreateTableColumnModel model = builder.getColumnModel(timestamp.token);
                if (model == null) {
                    throw SqlException.position(timestamp.position)
                            .put("invalid designated timestamp column [name=").put(timestamp.token).put(']');
                }
                if (model.getColumnType() != ColumnType.TIMESTAMP) {
                    throw SqlException
                            .position(timestamp.position)
                            .put("TIMESTAMP column expected [actual=").put(ColumnType.nameOf(model.getColumnType()))
                            .put(", columnName=").put(timestamp.token)
                            .put(']');
                }
            }
            builder.setTimestampExpr(timestamp);
            tok = optTok(lexer);
        }

        int walSetting = WAL_NOT_SET;

        final ExpressionNode partitionByExpr = parseCreateTablePartition(lexer, tok);
        if (partitionByExpr != null) {
            if (builder.getTimestampExpr() == null) {
                throw SqlException.$(partitionByExpr.position, "partitioning is possible only on tables with designated timestamps");
            }
            final int partitionBy = PartitionBy.fromString(partitionByExpr.token);
            if (partitionBy == -1) {
                throw SqlException.$(partitionByExpr.position, "'NONE', 'HOUR', 'DAY', 'WEEK', 'MONTH' or 'YEAR' expected");
            }
            builder.setPartitionByExpr(partitionByExpr);
            tok = optTok(lexer);

            if (tok != null && isTtlKeyword(tok)) {
                int ttlValuePos = lexer.getPosition();
                int ttlHoursOrMonths = parseTtlHoursOrMonths(lexer);
                PartitionBy.validateTtlGranularity(partitionBy, ttlHoursOrMonths, ttlValuePos);
                builder.setTtlHoursOrMonths(ttlHoursOrMonths);
                tok = optTok(lexer);
            }

            if (tok != null) {
                if (isWalKeyword(tok)) {
                    if (!PartitionBy.isPartitioned(builder.getPartitionByFromExpr())) {
                        throw SqlException.position(lexer.lastTokenPosition())
                                .put("WAL Write Mode can only be used on partitioned tables");
                    }
                    walSetting = WAL_ENABLED;
                    tok = optTok(lexer);
                } else if (isBypassKeyword(tok)) {
                    tok = optTok(lexer);
                    if (tok != null && isWalKeyword(tok)) {
                        walSetting = WAL_DISABLED;
                        tok = optTok(lexer);
                    } else {
                        throw SqlException.position(tok == null ? lexer.getPosition() : lexer.lastTokenPosition())
                                .put(" invalid syntax, should be BYPASS WAL but was BYPASS ")
                                .put(tok != null ? tok : "");
                    }
                }
            }
        }
        final boolean isWalEnabled = configuration.isWalSupported()
                && PartitionBy.isPartitioned(builder.getPartitionByFromExpr())
                && ((walSetting == WAL_NOT_SET && configuration.getWalEnabledDefault()) || walSetting == WAL_ENABLED);
        builder.setWalEnabled(isWalEnabled);

        int maxUncommittedRows = configuration.getMaxUncommittedRows();
        long o3MaxLag = configuration.getO3MaxLag();

        if (tok != null && isWithKeyword(tok)) {
            ExpressionNode expr;
            while ((expr = expr(lexer, (QueryModel) null, sqlParserCallback)) != null) {
                if (Chars.equals(expr.token, '=')) {
                    if (isMaxUncommittedRowsKeyword(expr.lhs.token)) {
                        try {
                            maxUncommittedRows = Numbers.parseInt(expr.rhs.token);
                        } catch (NumericException e) {
                            throw SqlException.position(lexer.getPosition())
                                    .put(" could not parse maxUncommittedRows value \"").put(expr.rhs.token).put('"');
                        }
                    } else if (isO3MaxLagKeyword(expr.lhs.token)) {
                        o3MaxLag = SqlUtil.expectMicros(expr.rhs.token, lexer.getPosition());
                    } else {
                        throw SqlException.position(lexer.getPosition()).put(" unrecognized ")
                                .put(expr.lhs.token).put(" after WITH");
                    }
                    tok = optTok(lexer);
                    if (tok != null && Chars.equals(tok, ',')) {
                        CharSequence peek = optTok(lexer);
                        if (peek != null && isInKeyword(peek)) { // in volume
                            tok = peek;
                            break;
                        }
                        lexer.unparseLast();
                        continue;
                    }
                    break;
                }
                throw SqlException.position(lexer.getPosition()).put(" expected parameter after WITH");
            }
        }
        builder.setMaxUncommittedRows(maxUncommittedRows);
        builder.setO3MaxLag(o3MaxLag);

        if (tok != null && isInKeyword(tok)) {
            tok = tok(lexer, "volume");
            if (!isVolumeKeyword(tok)) {
                throw SqlException.position(lexer.getPosition()).put("expected 'volume'");
            }
            tok = tok(lexer, "path for volume");
            if (Os.isWindows()) {
                throw SqlException.position(lexer.getPosition()).put("'in volume' is not supported on Windows");
            }
            builder.setVolumeAlias(unquote(tok));
            tok = optTok(lexer);
        }

        if (tok != null && (isDedupKeyword(tok) || isDeduplicateKeyword(tok))) {
            if (!builder.isWalEnabled()) {
                throw SqlException.position(lexer.getPosition()).put("deduplication is possible only on WAL tables");
            }

            tok = optTok(lexer);
            if (tok == null || !isUpsertKeyword(tok)) {
                throw SqlException.position(lexer.lastTokenPosition()).put("expected 'upsert'");
            }

            tok = optTok(lexer);
            if (tok == null || !isKeysKeyword(tok)) {
                throw SqlException.position(lexer.lastTokenPosition()).put("expected 'keys'");
            }

            boolean timestampColumnFound = false;

            tok = optTok(lexer);
            if (tok != null && Chars.equals(tok, '(')) {
                tok = optTok(lexer);
                int columnListPos = lexer.lastTokenPosition();

                while (tok != null && !Chars.equals(tok, ')')) {
                    validateLiteral(lexer.lastTokenPosition(), tok);
                    final CharSequence columnName = unquote(tok);
                    CreateTableColumnModel model = getCreateTableColumnModel(columnName);
                    if (model == null) {
                        if (isDirectCreate) {
                            throw SqlException.position(lexer.lastTokenPosition())
                                    .put("deduplicate key column not found [column=").put(columnName).put(']');
                        }
                        model = newCreateTableColumnModel(columnName, lexer.lastTokenPosition());
                    } else if (model.isDedupKey() && isDirectCreate) {
                        throw SqlException.position(lexer.lastTokenPosition())
                                .put("duplicate dedup column [column=").put(columnName).put(']');
                    } else if (ColumnType.isArray(model.getColumnType())) {
                        throw SqlException.position(lexer.lastTokenPosition())
                                .put("dedup key columns cannot include ARRAY [column=")
                                .put(columnName).put(", type=")
                                .put(ColumnType.nameOf(model.getColumnType())).put(']');
                    }
                    model.setIsDedupKey();
                    int colIndex = builder.getColumnIndex(columnName);
                    if (colIndex == builder.getTimestampIndex()) {
                        timestampColumnFound = true;
                    }

                    tok = optTok(lexer);
                    if (tok != null && Chars.equals(tok, ',')) {
                        tok = optTok(lexer);
                    }
                }

                if (!timestampColumnFound && isDirectCreate) {
                    throw SqlException.position(columnListPos).put("deduplicate key list must include dedicated timestamp column");
                }

                tok = optTok(lexer);
            } else {
                throw SqlException.position(lexer.getPosition()).put("column list expected");
            }
        }
        return parseCreateTableExt(lexer, executionContext, sqlParserCallback, tok, builder);
    }

    private void parseCreateTableAsSelect(GenericLexer lexer, SqlParserCallback sqlParserCallback) throws SqlException {
        expectTok(lexer, '(');
        final int startOfSelect = lexer.getPosition();
        // Parse SELECT for the sake of basic SQL validation.
        // It'll be compiled and optimized later, at the execution phase.
        final QueryModel selectModel = parseDml(lexer, null, startOfSelect, true, sqlParserCallback, null);
        final int endOfSelect = lexer.getPosition() - 1;
        createTableOperationBuilder.setSelectText(lexer.getContent().subSequence(startOfSelect, endOfSelect));
        createTableOperationBuilder.setSelectModel(selectModel); // transient model, for toSink() purposes only
        expectTok(lexer, ')');
    }

    private void parseCreateTableCastDef(GenericLexer lexer) throws SqlException {
        if (createTableOperationBuilder.getSelectText() == null) {
            throw SqlException.$(lexer.lastTokenPosition(), "cast is only supported in 'create table as ...' context");
        }
        expectTok(lexer, '(');
        final ExpressionNode columnName = expectLiteral(lexer);

        CreateTableColumnModel model = ensureCreateTableColumnModel(columnName.token, columnName.position);
        if (model.getColumnType() != ColumnType.UNDEFINED) {
            throw SqlException.$(lexer.lastTokenPosition(), "duplicate cast");
        }
        expectTok(lexer, "as");

        final ExpressionNode columnType = expectLiteral(lexer);
        final int type = toColumnType(lexer, columnType.token);
        model.setCastType(type, columnType.position);

        if (ColumnType.isSymbol(type)) {
            CharSequence tok = tok(lexer, "'capacity', 'nocache', 'cache' or ')'");

            int symbolCapacity;
            int capacityPosition;
            if (isCapacityKeyword(tok)) {
                capacityPosition = lexer.getPosition();
                symbolCapacity = parseSymbolCapacity(lexer);
                tok = tok(lexer, "'nocache', 'cache' or ')'");
            } else {
                capacityPosition = 0;
                symbolCapacity = configuration.getDefaultSymbolCapacity();
            }
            model.setSymbolCapacity(symbolCapacity);

            final boolean isCached;
            if (isNoCacheKeyword(tok)) {
                isCached = false;
            } else if (isCacheKeyword(tok)) {
                isCached = true;
            } else {
                isCached = configuration.getDefaultSymbolCacheFlag();
                lexer.unparseLast();
            }
            model.setSymbolCacheFlag(isCached);

            if (isCached) {
                TableUtils.validateSymbolCapacityCached(true, symbolCapacity, capacityPosition);
            }
        }
        expectTok(lexer, ')');
    }

    private void parseCreateTableColumns(GenericLexer lexer) throws SqlException {
        while (true) {
            CharSequence tok = notTermTok(lexer);
            assertNameIsQuotedOrNotAKeyword(tok, lexer.lastTokenPosition());
            final CharSequence columnName = GenericLexer.immutableOf(unquote(tok));
            final int columnPosition = lexer.lastTokenPosition();
            final int columnType = toColumnType(lexer, notTermTok(lexer));

            if (!TableUtils.isValidColumnName(columnName, configuration.getMaxFileNameLength())) {
                throw SqlException.$(columnPosition, " new column name contains invalid characters");
            }

            CreateTableColumnModel model = newCreateTableColumnModel(columnName, columnPosition);
            model.setColumnType(columnType);
            model.setSymbolCapacity(configuration.getDefaultSymbolCapacity());

            if (ColumnType.isSymbol(columnType)) {
                tok = tok(lexer, "'capacity', 'nocache', 'cache', 'index' or ')'");

                int symbolCapacity;
                if (isCapacityKeyword(tok)) {
                    // when capacity is not set explicitly, it will default via configuration
                    model.setSymbolCapacity(symbolCapacity = parseSymbolCapacity(lexer));
                    tok = tok(lexer, "'nocache', 'cache', 'index' or ')'");
                } else {
                    symbolCapacity = -1;
                }

                final boolean cacheFlag;
                if (isNoCacheKeyword(tok)) {
                    cacheFlag = false;
                } else if (isCacheKeyword(tok)) {
                    cacheFlag = true;
                } else {
                    cacheFlag = configuration.getDefaultSymbolCacheFlag();
                    lexer.unparseLast();
                }
                model.setSymbolCacheFlag(cacheFlag);
                if (cacheFlag && symbolCapacity != -1) {
                    TableUtils.validateSymbolCapacityCached(true, symbolCapacity, lexer.lastTokenPosition());
                }
                tok = parseCreateTableInlineIndexDef(lexer, model);
            } else {
                tok = null;
            }

            // check for dodgy array syntax
            CharSequence tempTok = optTok(lexer);
            if (tempTok != null && Chars.equals(tempTok, ']')) {
                throw SqlException.position(columnPosition).put(columnName).put(" has an unmatched `]` - were you trying to define an array?");
            } else {
                lexer.unparseLast();
            }

            if (tok == null) {
                tok = tok(lexer, "',' or ')'");
            }

            // ignore `PRECISION`
            if (isPrecisionKeyword(tok)) {
                tok = tok(lexer, "'NOT' or 'NULL' or ',' or ')'");
            }

            // ignore `NULL` and `NOT NULL`
            if (isNotKeyword(tok)) {
                tok = tok(lexer, "'NULL'");
            }

            if (isNullKeyword(tok)) {
                tok = tok(lexer, "','");
            }

            if (Chars.equals(tok, ')')) {
                break;
            }

            if (!Chars.equals(tok, ',')) {
                throw err(lexer, tok, "',' or ')' expected");
            }
        }
    }

    private void parseCreateTableIndexDef(GenericLexer lexer, boolean isDirectCreate) throws SqlException {
        expectTok(lexer, '(');
        final ExpressionNode columnName = expectLiteral(lexer);
        final int columnNamePosition = lexer.lastTokenPosition();

        CreateTableColumnModel model = getCreateTableColumnModel(columnName.token);
        if (model == null) {
            if (isDirectCreate) {
                throw SqlException.invalidColumn(columnNamePosition, columnName.token);
            }
            model = newCreateTableColumnModel(columnName.token, columnName.position);
        } else if (model.isIndexed()) {
            throw SqlException.$(columnNamePosition, "duplicate index clause");
        }
        if (isDirectCreate && model.getColumnType() != ColumnType.SYMBOL) {
            throw SqlException
                    .position(columnNamePosition)
                    .put("indexes are supported only for SYMBOL columns [columnName=").put(columnName.token)
                    .put(", columnType=").put(ColumnType.nameOf(model.getColumnType()))
                    .put(']');
        }

        int indexValueBlockSize;
        if (isCapacityKeyword(tok(lexer, "'capacity'"))) {
            int errorPosition = lexer.getPosition();
            indexValueBlockSize = expectInt(lexer);
            TableUtils.validateIndexValueBlockSize(errorPosition, indexValueBlockSize);
            indexValueBlockSize = Numbers.ceilPow2(indexValueBlockSize);
        } else {
            indexValueBlockSize = configuration.getIndexValueBlockSize();
            lexer.unparseLast();
        }
        model.setIndexed(true, columnNamePosition, indexValueBlockSize);
        expectTok(lexer, ')');
    }

    private CharSequence parseCreateTableInlineIndexDef(GenericLexer lexer, CreateTableColumnModel model) throws SqlException {
        CharSequence tok = tok(lexer, "')', or 'index'");

        if (isFieldTerm(tok)) {
            model.setIndexed(false, -1, configuration.getIndexValueBlockSize());
            return tok;
        }

        expectTok(lexer, tok, "index");
        int indexColumnPosition = lexer.lastTokenPosition();

        if (isFieldTerm(tok = tok(lexer, ") | , expected"))) {
            model.setIndexed(true, indexColumnPosition, configuration.getIndexValueBlockSize());
            return tok;
        }

        expectTok(lexer, tok, "capacity");

        int errorPosition = lexer.getPosition();
        int indexValueBlockSize = expectInt(lexer);
        TableUtils.validateIndexValueBlockSize(errorPosition, indexValueBlockSize);
        model.setIndexed(true, indexColumnPosition, Numbers.ceilPow2(indexValueBlockSize));
        return null;
    }

    private void parseCreateTableLikeTable(GenericLexer lexer) throws SqlException {
        // todo: validate keyword usage
        CharSequence tok = tok(lexer, "table name");
        tok = sansPublicSchema(tok, lexer);
        createTableOperationBuilder.setLikeTableNameExpr(
                nextLiteral(
                        assertNoDotsAndSlashes(
                                unquote(tok),
                                lexer.lastTokenPosition()
                        ),
                        lexer.lastTokenPosition()
                )
        );
        tok = tok(lexer, ")");
        if (!Chars.equals(tok, ')')) {
            throw errUnexpected(lexer, tok);
        }
    }

    private ExpressionNode parseCreateTablePartition(GenericLexer lexer, CharSequence tok) throws SqlException {
        if (tok != null && isPartitionKeyword(tok)) {
            expectTok(lexer, "by");
            return expectLiteral(lexer);
        }
        return null;
    }

    private void parseDeclare(GenericLexer lexer, QueryModel model, SqlParserCallback sqlParserCallback) throws SqlException {
        int contentLength = lexer.getContent().length();
        while (lexer.getPosition() < contentLength) {
            int pos = lexer.getPosition();

            CharSequence tok = optTok(lexer);

            if (tok == null) {
                break;
            }

            if (tok.charAt(0) == ',') {
                continue;
            }

            if (isSelectKeyword(tok) || !(tok.charAt(0) == '@')) {
                lexer.unparseLast();
                break;
            }

            CharacterStoreEntry cse = characterStore.newEntry();
            cse.put(tok);
            tok = cse.toImmutable();

            CharSequence expectWalrus = optTok(lexer);

            if (expectWalrus == null || !Chars.equals(expectWalrus, ":=")) {
                throw errUnexpected(lexer, expectWalrus, "expected variable assignment operator `:=`");
            }

            lexer.goToPosition(pos);

            ExpressionNode expr = expr(lexer, model, sqlParserCallback, model.getDecls(), tok);

            if (expr == null) {
                throw errUnexpected(lexer, tok, "declaration was empty or could not be parsed");
            }

            if (!Chars.equalsIgnoreCase(expr.lhs.token, tok)) {
                // could be a `DECLARE @x := (1,2,3)` situation
                throw errUnexpected(lexer, tok, "unexpected bind expression - bracket lists are not supported");
            }

            model.getDecls().put(tok, expr);
        }
    }

    private QueryModel parseDml(
            GenericLexer lexer,
            @Nullable LowerCaseCharSequenceObjHashMap<WithClauseModel> withClauses,
            int modelPosition,
            boolean useTopLevelWithClauses,
            SqlParserCallback sqlParserCallback,
            @Nullable LowerCaseCharSequenceObjHashMap<ExpressionNode> decls
    ) throws SqlException {
        QueryModel model = null;
        QueryModel prevModel = null;

        while (true) {
            LowerCaseCharSequenceObjHashMap<WithClauseModel> parentWithClauses = prevModel != null ? prevModel.getWithClauses() : withClauses;
            LowerCaseCharSequenceObjHashMap<WithClauseModel> topWithClauses = useTopLevelWithClauses && model == null ? topLevelWithModel : null;

            QueryModel unionModel = parseDml0(lexer, parentWithClauses, topWithClauses, modelPosition, sqlParserCallback, decls);
            if (prevModel == null) {
                model = unionModel;
                prevModel = model;
            } else {
                prevModel.setUnionModel(unionModel);
                prevModel = unionModel;
            }

            CharSequence tok = optTok(lexer);
            if (tok == null || Chars.equals(tok, ';') || setOperations.excludes(tok)) {
                lexer.unparseLast();
                return model;
            }

            if (prevModel.getNestedModel() != null) {
                if (prevModel.getNestedModel().getOrderByPosition() > 0) {
                    throw SqlException.$(prevModel.getNestedModel().getOrderByPosition(), "unexpected token 'order'");
                }
                if (prevModel.getNestedModel().getLimitPosition() > 0) {
                    throw SqlException.$(prevModel.getNestedModel().getLimitPosition(), "unexpected token 'limit'");
                }
            }

            if (isUnionKeyword(tok)) {
                tok = tok(lexer, "all or select");
                if (isAllKeyword(tok)) {
                    prevModel.setSetOperationType(QueryModel.SET_OPERATION_UNION_ALL);
                    modelPosition = lexer.getPosition();
                } else {
                    prevModel.setSetOperationType(QueryModel.SET_OPERATION_UNION);
                    if (isDistinctKeyword(tok)) {
                        // union distinct is equal to just union, we only consume to 'distinct' token and we are good
                        modelPosition = lexer.getPosition();
                    } else {
                        lexer.unparseLast();
                        modelPosition = lexer.lastTokenPosition();
                    }
                }
            }

            if (isExceptKeyword(tok)) {
                tok = tok(lexer, "all or select");
                if (isAllKeyword(tok)) {
                    prevModel.setSetOperationType(QueryModel.SET_OPERATION_EXCEPT_ALL);
                    modelPosition = lexer.getPosition();
                } else {
                    prevModel.setSetOperationType(QueryModel.SET_OPERATION_EXCEPT);
                    lexer.unparseLast();
                    modelPosition = lexer.lastTokenPosition();
                }
            }

            if (isIntersectKeyword(tok)) {
                tok = tok(lexer, "all or select");
                if (isAllKeyword(tok)) {
                    prevModel.setSetOperationType(QueryModel.SET_OPERATION_INTERSECT_ALL);
                    modelPosition = lexer.getPosition();
                } else {
                    prevModel.setSetOperationType(QueryModel.SET_OPERATION_INTERSECT);
                    lexer.unparseLast();
                    modelPosition = lexer.lastTokenPosition();
                }
            }

            // check for decls
            if (prevModel.getDecls() != null && prevModel.getDecls().size() > 0 && decls == null) {
                decls = prevModel.getDecls();
            }
        }
    }

    @NotNull
    private QueryModel parseDml0(
            GenericLexer lexer,
            @Nullable LowerCaseCharSequenceObjHashMap<WithClauseModel> parentWithClauses,
            @Nullable LowerCaseCharSequenceObjHashMap<WithClauseModel> topWithClauses,
            int modelPosition,
            SqlParserCallback sqlParserCallback,
            @Nullable LowerCaseCharSequenceObjHashMap<ExpressionNode> decls
    ) throws SqlException {
        CharSequence tok;
        QueryModel model = queryModelPool.next();
        model.setModelPosition(modelPosition);

        // copy decls so nested nodes can use them
        model.copyDeclsFrom(decls);

        if (parentWithClauses != null) {
            model.getWithClauses().putAll(parentWithClauses);
        }

        tok = tok(lexer, "'select', 'with', 'declare' or table name expected");

        // [declare]
        if (isDeclareKeyword(tok)) {
            parseDeclare(lexer, model, sqlParserCallback);
            tok = tok(lexer, "'select', 'with', or table name expected");
        }

        // [with]
        if (isWithKeyword(tok)) {
            parseWithClauses(lexer, model.getWithClauses(), sqlParserCallback, model.getDecls());
            tok = tok(lexer, "'select' or table name expected");
        } else if (topWithClauses != null) {
            model.getWithClauses().putAll(topWithClauses);
        }

        // [select]
        if (isSelectKeyword(tok)) {
            parseSelectClause(lexer, model, sqlParserCallback);

            tok = optTok(lexer);

            if (tok != null && setOperations.contains(tok)) {
                tok = null;
            }

            if (tok == null || Chars.equals(tok, ';') || Chars.equals(tok, ')')) { // token can also be ';' on query boundary
                QueryModel nestedModel = queryModelPool.next();
                nestedModel.setModelPosition(modelPosition);
                ExpressionNode tableNameExpr = expressionNodePool.next().of(ExpressionNode.FUNCTION, "long_sequence", 0, lexer.lastTokenPosition());
                tableNameExpr.paramCount = 1;
                tableNameExpr.rhs = ONE;
                nestedModel.setTableNameExpr(tableNameExpr);
                model.setSelectModelType(QueryModel.SELECT_MODEL_VIRTUAL);
                model.setNestedModel(nestedModel);
                lexer.unparseLast();
                return model;
            }
        } else if (isShowKeyword(tok)) {
            model.setSelectModelType(QueryModel.SELECT_MODEL_SHOW);
            int showKind = -1;
            tok = SqlUtil.fetchNext(lexer);
            if (tok != null) {
                // show tables
                // show columns from tab
                // show partitions from tab
                // show transaction isolation level
                // show transaction_isolation
                // show max_identifier_length
                // show standard_conforming_strings
                // show search_path
                // show datestyle
                // show time zone
                // show create table tab
                // show create materialized view tab
                if (isTablesKeyword(tok)) {
                    showKind = QueryModel.SHOW_TABLES;
                } else if (isColumnsKeyword(tok)) {
                    parseFromTable(lexer, model);
                    showKind = QueryModel.SHOW_COLUMNS;
                } else if (isPartitionsKeyword(tok)) {
                    parseFromTable(lexer, model);
                    showKind = QueryModel.SHOW_PARTITIONS;
                } else if (isTransactionKeyword(tok)) {
                    showKind = QueryModel.SHOW_TRANSACTION;
                    validateShowTransactions(lexer);
                } else if (isTransactionIsolation(tok)) {
                    showKind = QueryModel.SHOW_TRANSACTION_ISOLATION_LEVEL;
                } else if (isMaxIdentifierLength(tok)) {
                    showKind = QueryModel.SHOW_MAX_IDENTIFIER_LENGTH;
                } else if (isStandardConformingStrings(tok)) {
                    showKind = QueryModel.SHOW_STANDARD_CONFORMING_STRINGS;
                } else if (isSearchPath(tok)) {
                    showKind = QueryModel.SHOW_SEARCH_PATH;
                } else if (isDateStyleKeyword(tok)) {
                    showKind = QueryModel.SHOW_DATE_STYLE;
                } else if (isTimeKeyword(tok)) {
                    tok = SqlUtil.fetchNext(lexer);
                    if (tok != null && isZoneKeyword(tok)) {
                        showKind = QueryModel.SHOW_TIME_ZONE;
                    }
                } else if (isParametersKeyword(tok)) {
                    showKind = QueryModel.SHOW_PARAMETERS;
                } else if (isServerVersionKeyword(tok)) {
                    showKind = QueryModel.SHOW_SERVER_VERSION;
                } else if (isServerVersionNumKeyword(tok)) {
                    showKind = QueryModel.SHOW_SERVER_VERSION_NUM;
                } else if (isCreateKeyword(tok)) {
                    tok = SqlUtil.fetchNext(lexer);
                    if (tok != null && isTableKeyword(tok)) {
                        parseTableName(lexer, model);
                        showKind = QueryModel.SHOW_CREATE_TABLE;
                    } else if (tok != null && isMaterializedKeyword(tok)) {
                        expectTok(lexer, "view");
                        parseTableName(lexer, model);
                        showKind = QueryModel.SHOW_CREATE_MAT_VIEW;
                    } else {
                        throw SqlException.position(lexer.getPosition()).put("expected 'TABLE' or 'MATERIALIZED VIEW'");
                    }
                } else {
                    showKind = sqlParserCallback.parseShowSql(lexer, model, tok, expressionNodePool);
                }
            }

            if (showKind == -1) {
                throw SqlException.position(lexer.getPosition()).put("expected ")
                        .put("'TABLES', 'COLUMNS FROM <tab>', 'PARTITIONS FROM <tab>', ")
                        .put("'TRANSACTION ISOLATION LEVEL', 'transaction_isolation', ")
                        .put("'max_identifier_length', 'standard_conforming_strings', ")
                        .put("'parameters', 'server_version', 'server_version_num', ")
                        .put("'search_path', 'datestyle', or 'time zone'");
            } else {
                model.setShowKind(showKind);
            }
        } else {
            lexer.unparseLast();
            SqlUtil.addSelectStar(
                    model,
                    queryColumnPool,
                    expressionNodePool
            );
        }

        if (model.getSelectModelType() != QueryModel.SELECT_MODEL_SHOW) {
            QueryModel nestedModel = queryModelPool.next();
            nestedModel.setModelPosition(modelPosition);

            parseFromClause(lexer, nestedModel, model, sqlParserCallback);
            if (nestedModel.getLimitHi() != null || nestedModel.getLimitLo() != null) {
                model.setLimit(nestedModel.getLimitLo(), nestedModel.getLimitHi());
                nestedModel.setLimit(null, null);
            }
            model.setSelectModelType(QueryModel.SELECT_MODEL_CHOOSE);
            model.setNestedModel(nestedModel);
            final ExpressionNode n = nestedModel.getAlias();
            if (n != null) {
                model.setAlias(n);
            }
        }
        return model;
    }

    private QueryModel parseDmlUpdate(
            GenericLexer lexer,
            SqlParserCallback sqlParserCallback,
            @Nullable LowerCaseCharSequenceObjHashMap<ExpressionNode> decls
    ) throws SqlException {
        // Update QueryModel structure is
        // QueryModel with SET column expressions (updateQueryModel)
        // |-- nested QueryModel of select-virtual or select-choose of data selected for update (fromModel)
        //     |-- nested QueryModel with selected data (nestedModel)
        //         |-- join QueryModels to represent FROM clause
        CharSequence tok;
        final int modelPosition = lexer.getPosition();

        QueryModel updateQueryModel = queryModelPool.next();
        updateQueryModel.setModelType(ExecutionModel.UPDATE);
        updateQueryModel.setModelPosition(modelPosition);
        QueryModel fromModel = queryModelPool.next();
        fromModel.setModelPosition(modelPosition);
        updateQueryModel.setIsUpdate(true);
        fromModel.setIsUpdate(true);
        tok = tok(lexer, "UPDATE, WITH or table name expected");

        // [update]
        if (isUpdateKeyword(tok)) {
            // parse SET statements into updateQueryModel and rhs of SETs into fromModel to select
            parseUpdateClause(lexer, updateQueryModel, fromModel, sqlParserCallback);

            // create nestedModel QueryModel to source rowids for the update
            QueryModel nestedModel = queryModelPool.next();
            nestedModel.setTableNameExpr(fromModel.getTableNameExpr());
            nestedModel.setAlias(updateQueryModel.getAlias());
            nestedModel.setIsUpdate(true);

            // nest nestedModel inside fromModel
            fromModel.setTableNameExpr(null);
            fromModel.setNestedModel(nestedModel);

            // Add WITH clauses if they exist into fromModel
            fromModel.getWithClauses().putAll(topLevelWithModel);

            tok = optTok(lexer);

            // [from]
            if (tok != null && isFromKeyword(tok)) {
                tok = ","; // FROM in Postgres UPDATE statement means cross join
                int joinType;
                int i = 0;
                while (tok != null && (joinType = joinStartSet.get(tok)) != -1) {
                    if (i++ == 1) {
                        throw SqlException.$(lexer.lastTokenPosition(), "JOIN is not supported on UPDATE statement");
                    }
                    // expect multiple [[inner | outer | cross] join]
                    nestedModel.addJoinModel(parseJoin(lexer, tok, joinType, topLevelWithModel, sqlParserCallback, decls));
                    tok = optTok(lexer);
                }
            } else if (tok != null && isSemicolon(tok)) {
                tok = null;
            } else if (tok != null && !isWhereKeyword(tok)) {
                throw SqlException.$(lexer.lastTokenPosition(), "FROM, WHERE or EOF expected");
            }

            // [where]
            if (tok != null && isWhereKeyword(tok)) {
                ExpressionNode expr = expr(lexer, fromModel, sqlParserCallback, decls);
                if (expr != null) {
                    nestedModel.setWhereClause(expr);
                } else {
                    throw SqlException.$((lexer.lastTokenPosition()), "empty where clause");
                }
            } else if (tok != null && !isSemicolon(tok)) {
                throw errUnexpected(lexer, tok);
            }

            updateQueryModel.setNestedModel(fromModel);
        }
        return updateQueryModel;
    }

    // doesn't allow copy, rename
    private ExecutionModel parseExplain(
            GenericLexer lexer,
            SqlExecutionContext executionContext,
            SqlParserCallback sqlParserCallback
    ) throws SqlException {
        final CharSequence tok = tok(lexer, "'create', 'format', 'insert', 'update', 'select' or 'with'");

        if (isSelectKeyword(tok)) {
            return parseSelect(lexer, sqlParserCallback, null);
        }

        if (isCreateKeyword(tok)) {
            return parseCreate(lexer, executionContext, sqlParserCallback);
        }

        if (isUpdateKeyword(tok)) {
            return parseUpdate(lexer, sqlParserCallback, null);
        }

        if (isInsertKeyword(tok)) {
            return parseInsert(lexer, sqlParserCallback, null);
        }

        if (isWithKeyword(tok)) {
            return parseWith(lexer, sqlParserCallback, null);
        }

        return parseSelect(lexer, sqlParserCallback, null);
    }

    private int parseExplainOptions(GenericLexer lexer, CharSequence prevTok) throws SqlException {
        int parenthesisPos = lexer.getPosition();
        CharSequence explainTok = GenericLexer.immutableOf(prevTok);
        CharSequence tok = tok(lexer, "'create', 'insert', 'update', 'select', 'with' or '('");
        if (Chars.equals(tok, '(')) {
            tok = tok(lexer, "'format'");
            if (isFormatKeyword(tok)) {
                tok = tok(lexer, "'text' or 'json'");
                if (isTextKeyword(tok) || isJsonKeyword(tok)) {
                    int format = isJsonKeyword(tok) ? ExplainModel.FORMAT_JSON : ExplainModel.FORMAT_TEXT;
                    tok = tok(lexer, "')'");
                    if (!Chars.equals(tok, ')')) {
                        throw SqlException.$((lexer.lastTokenPosition()), "unexpected explain option found");
                    }
                    return format;
                } else {
                    throw SqlException.$((lexer.lastTokenPosition()), "unexpected explain format found");
                }
            } else {
                lexer.backTo(parenthesisPos, explainTok);
                return ExplainModel.FORMAT_TEXT;
            }
        } else {
            lexer.unparseLast();
            return ExplainModel.FORMAT_TEXT;
        }
    }

    private void parseFromClause(GenericLexer lexer, QueryModel model, QueryModel masterModel, SqlParserCallback sqlParserCallback) throws SqlException {
        CharSequence tok = expectTableNameOrSubQuery(lexer);

        // copy decls down
        model.copyDeclsFrom(masterModel);

        QueryModel proposedNested = null;
        ExpressionNode variableExpr;

        // check for variable as subquery
        if (tok.charAt(0) == '@' && (variableExpr = model.getDecls().get(tok)) != null && variableExpr.rhs != null && variableExpr.rhs.queryModel != null) {
            proposedNested = variableExpr.rhs.queryModel;
        }

        // expect "(" in case of sub-query
        if (Chars.equals(tok, '(') || proposedNested != null) {
            if (proposedNested == null) {
                proposedNested = parseAsSubQueryAndExpectClosingBrace(lexer, masterModel.getWithClauses(), true, sqlParserCallback, model.getDecls());
            }

            tok = optTok(lexer);

            // do not collapse aliased sub-queries or those that have timestamp()
            // select * from (table) x
            if (tok == null || (tableAliasStop.contains(tok) && !isTimestampKeyword(tok))) {
                final QueryModel target = proposedNested.getNestedModel();
                // when * is artificial, there is no union, there is no "where" clause inside sub-query,
                // e.g. there was no "select * from" we should collapse sub-query to a regular table
                if (
                        proposedNested.isArtificialStar()
                                && proposedNested.getUnionModel() == null
                                && target.getWhereClause() == null
                                && target.getOrderBy().size() == 0
                                && target.getLatestBy().size() == 0
                                && target.getNestedModel() == null
                                && target.getSampleBy() == null
                                && target.getGroupBy().size() == 0
                                && proposedNested.getLimitLo() == null
                                && proposedNested.getLimitHi() == null
                ) {
                    model.setTableNameExpr(target.getTableNameExpr());
                    model.setAlias(target.getAlias());
                    model.setTimestamp(target.getTimestamp());

                    int n = target.getJoinModels().size();
                    for (int i = 1; i < n; i++) {
                        model.addJoinModel(target.getJoinModels().getQuick(i));
                    }
                    proposedNested = null;
                } else {
                    lexer.unparseLast();
                }
            } else {
                lexer.unparseLast();
            }

            if (proposedNested != null) {
                model.setNestedModel(proposedNested);
                model.setNestedModelIsSubQuery(true);
                tok = setModelAliasAndTimestamp(lexer, model);
            }
        } else {
            lexer.unparseLast();
            parseSelectFrom(lexer, model, masterModel.getWithClauses(), sqlParserCallback);
            tok = setModelAliasAndTimestamp(lexer, model);

            // expect [latest by] (deprecated syntax)
            if (tok != null && isLatestKeyword(tok)) {
                parseLatestBy(lexer, model);
                tok = optTok(lexer);
            }
        }

        // expect multiple [[inner | outer | cross] join]
        int joinType;
        while (tok != null && (joinType = joinStartSet.get(tok)) != -1) {
            model.addJoinModel(parseJoin(lexer, tok, joinType, masterModel.getWithClauses(), sqlParserCallback, model.getDecls()));
            tok = optTok(lexer);
        }

        checkSupportedJoinType(lexer, tok);

        // expect [where]

        if (tok != null && isWhereKeyword(tok)) {
            if (model.getLatestByType() == QueryModel.LATEST_BY_NEW) {
                throw SqlException.$((lexer.lastTokenPosition()), "unexpected where clause after 'latest on'");
            }
            ExpressionNode expr = expr(lexer, model, sqlParserCallback, model.getDecls());
            if (expr != null) {
                model.setWhereClause(expr);
                tok = optTok(lexer);
            } else {
                throw SqlException.$((lexer.lastTokenPosition()), "empty where clause");
            }
        }

        // expect [latest by] (new syntax)

        if (tok != null && isLatestKeyword(tok)) {
            if (model.getLatestByType() == QueryModel.LATEST_BY_DEPRECATED) {
                throw SqlException.$((lexer.lastTokenPosition()), "mix of new and deprecated 'latest by' syntax");
            }
            expectTok(lexer, "on");
            parseLatestByNew(lexer, model);
            tok = optTok(lexer);
        }

        // expect [sample by]

        if (tok != null && isSampleKeyword(tok)) {
            expectBy(lexer);
            expectSample(lexer, model, sqlParserCallback);
            tok = optTok(lexer);

            ExpressionNode fromNode = null, toNode = null;
            // support `SAMPLE BY 5m FROM foo TO bah`
            if (tok != null && isFromKeyword(tok)) {
                fromNode = expr(lexer, model, sqlParserCallback, model.getDecls());
                if (fromNode == null) {
                    throw SqlException.$(lexer.lastTokenPosition(), "'timestamp' expression expected");
                }
                tok = optTok(lexer);
            }

            if (tok != null && isToKeyword(tok)) {
                toNode = expr(lexer, model, sqlParserCallback, model.getDecls());
                if (toNode == null) {
                    throw SqlException.$(lexer.lastTokenPosition(), "'timestamp' expression expected");
                }
                tok = optTok(lexer);
            }

            model.setSampleByFromTo(fromNode, toNode);

            if (tok != null && isFillKeyword(tok)) {
                expectTok(lexer, '(');
                do {
                    final ExpressionNode fillNode = expr(lexer, model, sqlParserCallback, model.getDecls());
                    if (fillNode == null) {
                        throw SqlException.$(lexer.lastTokenPosition(), "'none', 'prev', 'mid', 'null' or number expected");
                    }
                    model.addSampleByFill(fillNode);
                    tok = tokIncludingLocalBrace(lexer, "',' or ')'");
                    if (Chars.equals(tok, ')')) {
                        break;
                    }
                    expectTok(tok, lexer.lastTokenPosition(), ',');
                } while (true);

                tok = optTok(lexer);
            }

            if (tok != null && isAlignKeyword(tok)) {
                expectTo(lexer);

                tok = tok(lexer, "'calendar' or 'first observation'");

                if (isCalendarKeyword(tok)) {
                    tok = optTok(lexer);
                    if (tok == null) {
                        model.setSampleByTimezoneName(null);
                        model.setSampleByOffset(ZERO_OFFSET);
                    } else if (isTimeKeyword(tok)) {
                        expectZone(lexer);
                        model.setSampleByTimezoneName(expectExpr(lexer, sqlParserCallback, model.getDecls()));
                        tok = optTok(lexer);
                        if (tok != null && isWithKeyword(tok)) {
                            tok = parseWithOffset(lexer, model, sqlParserCallback);
                        } else {
                            model.setSampleByOffset(ZERO_OFFSET);
                        }
                    } else if (isWithKeyword(tok)) {
                        tok = parseWithOffset(lexer, model, sqlParserCallback);
                    } else {
                        model.setSampleByTimezoneName(null);
                        model.setSampleByOffset(ZERO_OFFSET);
                    }
                } else if (isFirstKeyword(tok)) {
                    expectObservation(lexer);

                    if (model.getSampleByTo() != null || model.getSampleByFrom() != null) {
                        throw SqlException.$(lexer.getPosition(), "ALIGN TO FIRST OBSERVATION is incompatible with FROM-TO");
                    }

                    model.setSampleByTimezoneName(null);
                    model.setSampleByOffset(null);
                    tok = optTok(lexer);
                } else {
                    throw SqlException.$(lexer.lastTokenPosition(), "'calendar' or 'first observation' expected");
                }
            } else {
                // Set offset according to default config
                if (configuration.getSampleByDefaultAlignmentCalendar()) {
                    model.setSampleByOffset(ZERO_OFFSET);
                } else {
                    model.setSampleByOffset(null);
                }
            }
        }

        // expect [group by]

        if (tok != null && isGroupKeyword(tok)) {
            expectBy(lexer);
            do {
                tokIncludingLocalBrace(lexer, "literal");
                lexer.unparseLast();
                ExpressionNode n = expr(lexer, model, sqlParserCallback, model.getDecls());
                if (n == null || (n.type != ExpressionNode.LITERAL && n.type != ExpressionNode.CONSTANT && n.type != ExpressionNode.FUNCTION && n.type != ExpressionNode.OPERATION)) {
                    throw SqlException.$(n == null ? lexer.lastTokenPosition() : n.position, "literal expected");
                }

                model.addGroupBy(n);

                tok = optTok(lexer);
            } while (tok != null && Chars.equals(tok, ','));
        }

        // expect [order by]

        if (tok != null && isOrderKeyword(tok)) {
            model.setOrderByPosition(lexer.lastTokenPosition());
            expectBy(lexer);
            do {
                tokIncludingLocalBrace(lexer, "literal");
                lexer.unparseLast();

                ExpressionNode n = expr(lexer, model, sqlParserCallback, model.getDecls());
                if (n == null || (n.type == ExpressionNode.QUERY || n.type == ExpressionNode.SET_OPERATION)) {
                    throw SqlException.$(lexer.lastTokenPosition(), "literal or expression expected");
                }

                if ((n.type == ExpressionNode.CONSTANT && Chars.equals("''", n.token))
                        || (n.type == ExpressionNode.LITERAL && n.token.length() == 0)) {
                    throw SqlException.$(lexer.lastTokenPosition(), "non-empty literal or expression expected");
                }

                tok = optTok(lexer);

                if (tok != null && isDescKeyword(tok)) {
                    model.addOrderBy(n, QueryModel.ORDER_DIRECTION_DESCENDING);
                    tok = optTok(lexer);
                } else {
                    model.addOrderBy(n, QueryModel.ORDER_DIRECTION_ASCENDING);

                    if (tok != null && isAscKeyword(tok)) {
                        tok = optTok(lexer);
                    }
                }

                if (model.getOrderBy().size() >= MAX_ORDER_BY_COLUMNS) {
                    throw err(lexer, tok, "Too many columns");
                }
            } while (tok != null && Chars.equals(tok, ','));
        }

        // expect [limit]
        if (tok != null && isLimitKeyword(tok)) {
            model.setLimitPosition(lexer.lastTokenPosition());
            ExpressionNode lo = expr(lexer, model, sqlParserCallback, model.getDecls());
            ExpressionNode hi = null;

            tok = optTok(lexer);
            if (tok != null && Chars.equals(tok, ',')) {
                hi = expr(lexer, model, sqlParserCallback, model.getDecls());
            } else {
                lexer.unparseLast();
            }
            model.setLimit(lo, hi);
        } else {
            lexer.unparseLast();
        }
    }

    private void parseFromTable(GenericLexer lexer, QueryModel model) throws SqlException {
        CharSequence tok;
        tok = SqlUtil.fetchNext(lexer);
        if (tok == null || !isFromKeyword(tok)) {
            throw SqlException.position(lexer.lastTokenPosition()).put("expected 'from'");
        }
        parseTableName(lexer, model);
    }

    private ExecutionModel parseInsert(
            GenericLexer lexer,
            SqlParserCallback sqlParserCallback,
            @Nullable LowerCaseCharSequenceObjHashMap<ExpressionNode> decls
    ) throws SqlException {
        final InsertModel model = insertModelPool.next();
        CharSequence tok = tok(lexer, "atomic or into or batch");
        model.setBatchSize(configuration.getInsertModelBatchSize());
        boolean atomicSpecified = false;

        if (isAtomicKeyword(tok)) {
            atomicSpecified = true;
            model.setBatchSize(-1);
            tok = tok(lexer, "into");
        }

        if (isBatchKeyword(tok)) {
            long val = expectLong(lexer);
            if (val > 0) {
                model.setBatchSize(val);
            } else {
                throw SqlException.$(lexer.lastTokenPosition(), "batch size must be positive integer");
            }

            tok = tok(lexer, "into or o3MaxLag");
            if (isO3MaxLagKeyword(tok)) {
                int pos = lexer.getPosition();
                model.setO3MaxLag(SqlUtil.expectMicros(tok(lexer, "lag value"), pos));
                tok = tok(lexer, "into");
            }
        }

        if (!isIntoKeyword(tok)) {
            throw SqlException.$(lexer.lastTokenPosition(), "'into' expected");
        }

        tok = tok(lexer, "table name");
<<<<<<< HEAD
        assertNameIsQuotedOrNotAKeyword(tok, lexer.lastTokenPosition());
=======
        tok = sansPublicSchema(tok, lexer);
        assertTableNameIsQuotedOrNotAKeyword(tok, lexer.lastTokenPosition());
>>>>>>> 15aaad58
        model.setTableName(nextLiteral(assertNoDotsAndSlashes(unquote(tok), lexer.lastTokenPosition()), lexer.lastTokenPosition()));

        tok = tok(lexer, "'(' or 'select'");

        if (Chars.equals(tok, '(')) {
            do {
                tok = tok(lexer, "column");
                if (Chars.equals(tok, ')')) {
                    throw err(lexer, tok, "missing column name");
                }

                assertNameIsQuotedOrNotAKeyword(tok, lexer.lastTokenPosition());
                model.addColumn(unquote(tok), lexer.lastTokenPosition());
            } while (Chars.equals((tok = tok(lexer, "','")), ','));

            expectTok(tok, lexer.lastTokenPosition(), ')');
            tok = optTok(lexer);
        }

        if (tok == null) {
            throw SqlException.$(lexer.getPosition(), "'select' or 'values' expected");
        }

        if (isSelectKeyword(tok)) {
            model.setSelectKeywordPosition(lexer.lastTokenPosition());
            lexer.unparseLast();
            final QueryModel queryModel = parseDml(lexer, null, lexer.lastTokenPosition(), true, sqlParserCallback, decls);
            model.setQueryModel(queryModel);
            tok = optTok(lexer);
            // no more tokens or ';' should indicate end of statement
            if (tok == null || Chars.equals(tok, ';')) {
                return model;
            }
            throw errUnexpected(lexer, tok);
        }

        // if not INSERT INTO SELECT, make it atomic (select returns early)
        model.setBatchSize(-1);

        // if they used atomic or batch keywords, then throw an error
        if (atomicSpecified) {
            throw SqlException.$(lexer.lastTokenPosition(), "'atomic' keyword can only be used in INSERT INTO SELECT statements.");
        }

        if (isValuesKeyword(tok)) {
            do {
                expectTok(lexer, '(');
                ObjList<ExpressionNode> rowValues = new ObjList<>();
                do {
                    rowValues.add(expectExpr(lexer, sqlParserCallback));
                } while (Chars.equals((tok = tok(lexer, "','")), ','));
                expectTok(tok, lexer.lastTokenPosition(), ')');
                model.addRowTupleValues(rowValues);
                model.addEndOfRowTupleValuesPosition(lexer.lastTokenPosition());
                tok = optTok(lexer);
                // no more tokens or ';' should indicate end of statement
                if (tok == null || Chars.equals(tok, ';')) {
                    return model;
                }
                expectTok(tok, lexer.lastTokenPosition(), ',');
            } while (true);
        }

        throw err(lexer, tok, "'select' or 'values' expected");
    }

    private QueryModel parseJoin(
            GenericLexer lexer,
            CharSequence tok,
            int joinType,
            LowerCaseCharSequenceObjHashMap<WithClauseModel> parent,
            SqlParserCallback sqlParserCallback,
            @Nullable LowerCaseCharSequenceObjHashMap<ExpressionNode> decls
    ) throws SqlException {
        QueryModel joinModel = queryModelPool.next();

        joinModel.copyDeclsFrom(decls);

        int errorPos = lexer.lastTokenPosition();

        if (isNotJoinKeyword(tok) && !Chars.equals(tok, ',')) {
            // not already a join?
            // was it "left" ?
            if (isLeftKeyword(tok)) {
                tok = tok(lexer, "join");
                joinType = QueryModel.JOIN_OUTER;
                if (isOuterKeyword(tok)) {
                    tok = tok(lexer, "join");
                }
            } else {
                tok = tok(lexer, "join");
            }
            if (isNotJoinKeyword(tok)) {
                throw SqlException.position(errorPos).put("'join' expected");
            }
        }

        joinModel.setJoinType(joinType);
        joinModel.setJoinKeywordPosition(errorPos);

        tok = expectTableNameOrSubQuery(lexer);

        if (Chars.equals(tok, '(')) {
            joinModel.setNestedModel(parseAsSubQueryAndExpectClosingBrace(lexer, parent, true, sqlParserCallback, decls));
        } else {
            lexer.unparseLast();
            parseSelectFrom(lexer, joinModel, parent, sqlParserCallback);
        }

        tok = setModelAliasAndGetOptTok(lexer, joinModel);

        if (joinType == QueryModel.JOIN_CROSS && tok != null && isOnKeyword(tok)) {
            throw SqlException.$(lexer.lastTokenPosition(), "Cross joins cannot have join clauses");
        }

        switch (joinType) {
            case QueryModel.JOIN_ASOF:
            case QueryModel.JOIN_LT:
            case QueryModel.JOIN_SPLICE:
                if (tok == null || !isOnKeyword(tok)) {
                    lexer.unparseLast();
                    break;
                }
                // intentional fall through
            case QueryModel.JOIN_INNER:
            case QueryModel.JOIN_OUTER:
                expectTok(lexer, tok, "on");
                try {
                    expressionParser.parseExpr(lexer, expressionTreeBuilder, sqlParserCallback, decls);
                    ExpressionNode expr;
                    switch (expressionTreeBuilder.size()) {
                        case 0:
                            throw SqlException.$(lexer.lastTokenPosition(), "Expression expected");
                        case 1:
                            expr = expressionTreeBuilder.poll();

                            if (expr.type == ExpressionNode.LITERAL) {
                                do {
                                    joinModel.addJoinColumn(expr);
                                } while ((expr = expressionTreeBuilder.poll()) != null);
                            } else {
                                joinModel.setJoinCriteria(rewriteKnownStatements(expr, decls, null));
                            }
                            break;
                        default:
                            // this code handles "join on (a,b,c)", e.g. list of columns
                            while ((expr = expressionTreeBuilder.poll()) != null) {
                                if (expr.type != ExpressionNode.LITERAL) {
                                    throw SqlException.$(lexer.lastTokenPosition(), "Column name expected");
                                }
                                joinModel.addJoinColumn(expr);
                            }
                            break;
                    }
                } catch (SqlException e) {
                    expressionTreeBuilder.reset();
                    throw e;
                }
                break;
            default:
                lexer.unparseLast();
                break;
        }

        return joinModel;
    }

    private void parseLatestBy(GenericLexer lexer, QueryModel model) throws SqlException {
        CharSequence tok = optTok(lexer);
        if (tok != null) {
            if (isByKeyword(tok)) {
                parseLatestByDeprecated(lexer, model);
                return;
            }
            if (isOnKeyword(tok)) {
                parseLatestByNew(lexer, model);
                return;
            }
        }
        throw SqlException.$((lexer.lastTokenPosition()), "'on' or 'by' expected");
    }

    private void parseLatestByDeprecated(GenericLexer lexer, QueryModel model) throws SqlException {
        // 'latest by' is already parsed at this point

        CharSequence tok;
        do {
            model.addLatestBy(expectLiteral(lexer, model.getDecls()));
            tok = SqlUtil.fetchNext(lexer);
        } while (Chars.equalsNc(tok, ','));

        model.setLatestByType(QueryModel.LATEST_BY_DEPRECATED);

        if (tok != null) {
            lexer.unparseLast();
        }
    }

    private void parseLatestByNew(GenericLexer lexer, QueryModel model) throws SqlException {
        // 'latest on' is already parsed at this point

        // <timestamp>
        final ExpressionNode timestamp = expectLiteral(lexer, model.getDecls());
        model.setTimestamp(timestamp);
        // 'partition by'
        expectTok(lexer, "partition");
        expectTok(lexer, "by");
        // <columns>
        CharSequence tok;
        do {
            model.addLatestBy(expectLiteral(lexer, model.getDecls()));
            tok = SqlUtil.fetchNext(lexer);
        } while (Chars.equalsNc(tok, ','));

        model.setLatestByType(QueryModel.LATEST_BY_NEW);

        if (tok != null) {
            lexer.unparseLast();
        }
    }

    private ExecutionModel parseRenameStatement(GenericLexer lexer) throws SqlException {
        expectTok(lexer, "table");
        RenameTableModel model = renameTableModelPool.next();

        CharSequence tok = tok(lexer, "from table name");
<<<<<<< HEAD
        assertNameIsQuotedOrNotAKeyword(tok, lexer.lastTokenPosition());
=======
        tok = sansPublicSchema(tok, lexer);
        assertTableNameIsQuotedOrNotAKeyword(tok, lexer.lastTokenPosition());
>>>>>>> 15aaad58

        model.setFrom(nextLiteral(unquote(tok), lexer.lastTokenPosition()));

        tok = tok(lexer, "to");
        if (Chars.equals(tok, '(')) {
            throw SqlException.$(lexer.lastTokenPosition(), "function call is not allowed here");
        }
        lexer.unparseLast();

        expectTok(lexer, "to");

        tok = tok(lexer, "to table name");
<<<<<<< HEAD
        assertNameIsQuotedOrNotAKeyword(tok, lexer.lastTokenPosition());
=======
        tok = sansPublicSchema(tok, lexer);
        assertTableNameIsQuotedOrNotAKeyword(tok, lexer.lastTokenPosition());
>>>>>>> 15aaad58
        model.setTo(nextLiteral(unquote(tok), lexer.lastTokenPosition()));

        tok = optTok(lexer);

        if (tok != null && Chars.equals(tok, '(')) {
            throw SqlException.$(lexer.lastTokenPosition(), "function call is not allowed here");
        }

        if (tok != null && !Chars.equals(tok, ';')) {
            throw SqlException.$(lexer.lastTokenPosition(), "debris?");
        }

        return model;
    }

    private ExecutionModel parseSelect(
            GenericLexer lexer,
            SqlParserCallback sqlParserCallback,
            @Nullable LowerCaseCharSequenceObjHashMap<ExpressionNode> decls
    ) throws SqlException {
        lexer.unparseLast();
        final QueryModel model = parseDml(lexer, null, lexer.lastTokenPosition(), true, sqlParserCallback, decls);
        final CharSequence tok = optTok(lexer);
        if (tok == null || Chars.equals(tok, ';')) {
            return model;
        }
        if (Chars.equals(tok, ":=")) {
            throw errUnexpected(lexer, tok, "perhaps `DECLARE` was misspelled?");
        }
        throw errUnexpected(lexer, tok);
    }

    private void parseSelectClause(GenericLexer lexer, QueryModel model, SqlParserCallback sqlParserCallback) throws SqlException {
        CharSequence tok = tok(lexer, "[distinct] column");

        ExpressionNode expr;
        if (isDistinctKeyword(tok)) {
            model.setDistinct(true);
        } else {
            lexer.unparseLast();
        }

        try {
            boolean hasFrom = false;
            while (true) {
                tok = tok(lexer, "column");
                if (Chars.equals(tok, '*')) {
                    expr = nextLiteral(GenericLexer.immutableOf(tok), lexer.lastTokenPosition());
                } else {
                    // cut off some obvious errors
                    if (isFromKeyword(tok)) {
                        if (accumulatedColumns.size() == 0) {
                            throw SqlException.$(lexer.lastTokenPosition(), "column expression expected");
                        }
                        hasFrom = true;
                        lexer.unparseLast();
                        break;
                    }

                    if (isSelectKeyword(tok)) {
                        throw SqlException.$(lexer.getPosition(), "reserved name");
                    }

                    lexer.unparseLast();
                    expr = expr(lexer, model, sqlParserCallback, model.getDecls());

                    if (expr == null) {
                        throw SqlException.$(lexer.lastTokenPosition(), "missing expression");
                    }

                    if (Chars.endsWith(expr.token, '.') && expr.type == ExpressionNode.LITERAL) {
                        throw SqlException.$(expr.position + expr.token.length(), "'*' or column name expected");
                    }
                }

                final CharSequence alias;
                tok = optTok(lexer);

                QueryColumn col;
                final int colPosition = lexer.lastTokenPosition();

                // windowIgnoreNulls is 0 --> non-window context or default
                // windowIgnoreNulls is 1 --> ignore nulls
                // windowIgnoreNulls is 2 --> respect nulls
                byte windowNullsDesc = 0;
                if (tok != null) {
                    if (isIgnoreWord(tok)) {
                        windowNullsDesc = 1;
                    } else if (isRespectWord(tok)) {
                        windowNullsDesc = 2;
                    }
                }

                if (tok != null && windowNullsDesc > 0) {
                    CharSequence next = optTok(lexer);
                    if (next != null && isNullsWord(next)) {
                        expectTok(lexer, "over");
                    } else {
                        windowNullsDesc = 0;
                        lexer.backTo(colPosition, tok);
                    }
                }

                if ((tok != null && isOverKeyword(tok)) || windowNullsDesc > 0) {
                    // window function
                    expectTok(lexer, '(');
                    overClauseMode = true;//prevent lexer returning ')' ending over clause as null in a sub-query
                    try {
                        WindowColumn winCol = windowColumnPool.next().of(null, expr);
                        col = winCol;

                        tok = tokIncludingLocalBrace(lexer, "'partition' or 'order' or ')'");
                        winCol.setIgnoreNulls(windowNullsDesc == 1);
                        winCol.setNullsDescPos(windowNullsDesc > 0 ? colPosition : 0);

                        if (isPartitionKeyword(tok)) {
                            expectTok(lexer, "by");

                            ObjList<ExpressionNode> partitionBy = winCol.getPartitionBy();

                            do {
                                // allow dangling comma by previewing the token
                                tok = tok(lexer, "column name, 'order' or ')'");
                                if (isOrderKeyword(tok)) {
                                    if (partitionBy.size() == 0) {
                                        throw SqlException.$(lexer.lastTokenPosition(), "at least one column is expected in `partition by` clause");
                                    }
                                    break;
                                }
                                lexer.unparseLast();
                                partitionBy.add(expectExpr(lexer, sqlParserCallback, model.getDecls()));
                                tok = tok(lexer, "'order' or ')'");
                            } while (Chars.equals(tok, ','));
                        }

                        if (isOrderKeyword(tok)) {
                            expectTok(lexer, "by");

                            do {
                                final ExpressionNode orderByExpr = expectExpr(lexer, sqlParserCallback, model.getDecls());

                                tok = tokIncludingLocalBrace(lexer, "'asc' or 'desc'");

                                if (isDescKeyword(tok)) {
                                    winCol.addOrderBy(orderByExpr, QueryModel.ORDER_DIRECTION_DESCENDING);
                                    tok = tokIncludingLocalBrace(lexer, "',' or ')'");
                                } else {
                                    winCol.addOrderBy(orderByExpr, QueryModel.ORDER_DIRECTION_ASCENDING);
                                    if (isAscKeyword(tok)) {
                                        tok = tokIncludingLocalBrace(lexer, "',' or ')'");
                                    }
                                }
                            } while (Chars.equals(tok, ','));
                        }
                        int framingMode = -1;
                        if (isRowsKeyword(tok)) {
                            framingMode = WindowColumn.FRAMING_ROWS;
                        } else if (isRangeKeyword(tok)) {
                            framingMode = WindowColumn.FRAMING_RANGE;
                        } else if (isGroupsKeyword(tok)) {
                            framingMode = WindowColumn.FRAMING_GROUPS;
                        } else if (!Chars.equals(tok, ')')) {
                            throw SqlException.$(lexer.lastTokenPosition(), "'rows', 'groups', 'range' or ')' expected");
                        }

                    /* PG documentation:
                       The default framing option is RANGE UNBOUNDED PRECEDING, which is the same as RANGE BETWEEN UNBOUNDED PRECEDING AND CURRENT ROW.
                       With ORDER BY, this sets the frame to be all rows from the partition start up through the current row's last ORDER BY peer.
                       Without ORDER BY, this means all rows of the partition are included in the window frame, since all rows become peers of the current row.
                     */

                        if (framingMode != -1) {
                            winCol.setFramingMode(framingMode);

                            if (framingMode == WindowColumn.FRAMING_GROUPS && winCol.getOrderBy().size() == 0) {
                                throw SqlException.$(lexer.lastTokenPosition(), "GROUPS mode requires an ORDER BY clause");
                            }

                            // These keywords define for each row a window (a physical or logical
                            // set of rows) used for calculating the function result. The function is
                            // then applied to all the rows in the window. The window moves through the
                            // query result set or partition from top to bottom.

                        /*
                        { ROWS | GROUPS | RANGE }
                        { BETWEEN
                            { UNBOUNDED PRECEDING
                            | CURRENT ROW
                            | value_expr { PRECEDING | FOLLOWING }
                            }
                            AND
                            { UNBOUNDED FOLLOWING
                            | CURRENT ROW
                            | value_expr { PRECEDING | FOLLOWING }
                            }
                        | { UNBOUNDED PRECEDING
                          | CURRENT ROW
                          | value_expr PRECEDING
                          }
                        }
                        */
                            tok = tok(lexer, "'between', 'unbounded', 'current' or expression");
                            if (isBetweenKeyword(tok)) {
                                // Use the BETWEEN ... AND clause to specify a start point and end point for the window.
                                // The first expression (before AND) defines the start point and the second
                                // expression (after AND) defines the end point.

                                // If you omit BETWEEN and specify only one end point, then Oracle considers it the start
                                // point, and the end point defaults to the current row.

                                tok = tok(lexer, "'unbounded', 'current' or expression");
                                // lo
                                if (isUnboundedPreceding(lexer, tok)) {
                                    // Specify UNBOUNDED PRECEDING to indicate that the window starts at the first
                                    // row of the partition. This is the start point specification and cannot be
                                    // used as an end point specification.
                                    winCol.setRowsLoKind(WindowColumn.PRECEDING, lexer.lastTokenPosition());
                                } else if (isCurrentRow(lexer, tok)) {
                                    // As a start point, CURRENT ROW specifies that the window begins at the current row.
                                    // In this case the end point cannot be value_expr PRECEDING.
                                    winCol.setRowsLoKind(WindowColumn.CURRENT, lexer.lastTokenPosition());
                                } else if (isPrecedingKeyword(tok)) {
                                    throw SqlException.$(lexer.lastTokenPosition(), "integer expression expected");
                                } else {
                                    int pos = lexer.lastTokenPosition();
                                    lexer.unparseLast();
                                    winCol.setRowsLoExpr(expectExpr(lexer, sqlParserCallback, model.getDecls()), pos);
                                    if (framingMode == WindowColumn.FRAMING_RANGE) {
                                        long timeUnit = parseTimeUnit(lexer);
                                        if (timeUnit != -1) {
                                            winCol.setRowsLoExprTimeUnit(timeUnit, lexer.lastTokenPosition());
                                        }
                                    }

                                    tok = tok(lexer, "'preceding' or 'following'");
                                    if (isPrecedingKeyword(tok)) {
                                        winCol.setRowsLoKind(WindowColumn.PRECEDING, lexer.lastTokenPosition());
                                    } else if (isFollowingKeyword(tok)) {
                                        winCol.setRowsLoKind(WindowColumn.FOLLOWING, lexer.lastTokenPosition());
                                    } else {
                                        throw SqlException.$(lexer.lastTokenPosition(), "'preceding' or 'following' expected");
                                    }
                                }

                                if (winCol.getOrderBy().size() != 1 && winCol.requiresOrderBy()) {//groups mode is validated earlier
                                    throw SqlException.$(lexer.lastTokenPosition(), "RANGE with offset PRECEDING/FOLLOWING requires exactly one ORDER BY column");
                                }

                                tok = tok(lexer, "'and'");

                                if (isAndKeyword(tok)) {
                                    tok = tok(lexer, "'unbounded', 'current' or expression");
                                    // hi
                                    if (isUnboundedKeyword(tok)) {
                                        tok = tok(lexer, "'following'");
                                        if (isFollowingKeyword(tok)) {
                                            // Specify UNBOUNDED FOLLOWING to indicate that the window ends at the
                                            // last row of the partition. This is the end point specification and
                                            // cannot be used as a start point specification.
                                            winCol.setRowsHiKind(WindowColumn.FOLLOWING, lexer.lastTokenPosition());
                                        } else {
                                            throw SqlException.$(lexer.lastTokenPosition(), "'following' expected");
                                        }
                                    } else if (isCurrentRow(lexer, tok)) {
                                        winCol.setRowsHiKind(WindowColumn.CURRENT, lexer.lastTokenPosition());
                                    } else if (isPrecedingKeyword(tok) || isFollowingKeyword(tok)) {
                                        throw SqlException.$(lexer.lastTokenPosition(), "integer expression expected");
                                    } else {
                                        int pos = lexer.lastTokenPosition();
                                        lexer.unparseLast();
                                        winCol.setRowsHiExpr(expectExpr(lexer, sqlParserCallback, model.getDecls()), pos);
                                        if (framingMode == WindowColumn.FRAMING_RANGE) {
                                            long timeUnit = parseTimeUnit(lexer);
                                            if (timeUnit != -1) {
                                                winCol.setRowsHiExprTimeUnit(timeUnit, lexer.lastTokenPosition());
                                            }
                                        }

                                        tok = tok(lexer, "'preceding'  'following'");
                                        if (isPrecedingKeyword(tok)) {
                                            if (winCol.getRowsLoKind() == WindowColumn.CURRENT) {
                                                // As a start point, CURRENT ROW specifies that the window begins at the current row.
                                                // In this case the end point cannot be value_expr PRECEDING.
                                                throw SqlException.$(lexer.lastTokenPosition(), "start row is CURRENT, end row not must be PRECEDING");
                                            }
                                            winCol.setRowsHiKind(WindowColumn.PRECEDING, lexer.lastTokenPosition());
                                        } else if (isFollowingKeyword(tok)) {
                                            winCol.setRowsHiKind(WindowColumn.FOLLOWING, lexer.lastTokenPosition());
                                        } else {
                                            throw SqlException.$(lexer.lastTokenPosition(), "'preceding' or 'following' expected");
                                        }
                                    }
                                } else {
                                    throw SqlException.$(lexer.lastTokenPosition(), "'and' expected");
                                }
                            } else {
                                // If you omit BETWEEN and specify only one end point, then QuestDB considers it the
                                // start point, and the end point defaults to the current row.
                                int pos = lexer.lastTokenPosition();
                                if (isUnboundedPreceding(lexer, tok)) {
                                    winCol.setRowsLoKind(WindowColumn.PRECEDING, lexer.lastTokenPosition());
                                } else if (isCurrentRow(lexer, tok)) {
                                    winCol.setRowsLoKind(WindowColumn.CURRENT, lexer.lastTokenPosition());
                                } else if (isPrecedingKeyword(tok) || isFollowingKeyword(tok)) {
                                    throw SqlException.$(pos, "integer expression expected");
                                } else {
                                    lexer.unparseLast();
                                    winCol.setRowsLoExpr(expectExpr(lexer, sqlParserCallback, model.getDecls()), pos);
                                    if (framingMode == WindowColumn.FRAMING_RANGE) {
                                        long timeUnit = parseTimeUnit(lexer);
                                        if (timeUnit != -1) {
                                            winCol.setRowsLoExprTimeUnit(timeUnit, lexer.lastTokenPosition());
                                        }
                                    }
                                    tok = tok(lexer, "'preceding'");
                                    if (isPrecedingKeyword(tok)) {
                                        winCol.setRowsLoKind(WindowColumn.PRECEDING, lexer.lastTokenPosition());
                                    } else {
                                        throw SqlException.$(lexer.lastTokenPosition(), "'preceding' expected");
                                    }
                                }

                                winCol.setRowsHiKind(WindowColumn.CURRENT, pos);
                            }

                            if (winCol.getOrderBy().size() != 1 && winCol.requiresOrderBy()) {//groups mode is validated earlier
                                throw SqlException.$(lexer.lastTokenPosition(), "RANGE with offset PRECEDING/FOLLOWING requires exactly one ORDER BY column");
                            }

                            tok = tok(lexer, "'exclude' or ')' expected");

                            if (isExcludeKeyword(tok)) {
                                tok = tok(lexer, "'current', 'group', 'ties' or 'no other' expected");
                                int excludePos = lexer.lastTokenPosition();
                                if (isCurrentKeyword(tok)) {
                                    tok = tok(lexer, "'row' expected");
                                    if (isRowKeyword(tok)) {
                                        winCol.setExclusionKind(WindowColumn.EXCLUDE_CURRENT_ROW, excludePos);
                                    } else {
                                        throw SqlException.$(lexer.lastTokenPosition(), "'row' expected");
                                    }
                                } else if (isGroupKeyword(tok)) {
                                    winCol.setExclusionKind(WindowColumn.EXCLUDE_GROUP, excludePos);
                                } else if (isTiesKeyword(tok)) {
                                    winCol.setExclusionKind(WindowColumn.EXCLUDE_TIES, excludePos);
                                } else if (isNoKeyword(tok)) {
                                    tok = tok(lexer, "'others' expected");
                                    if (isOthersKeyword(tok)) {
                                        winCol.setExclusionKind(WindowColumn.EXCLUDE_NO_OTHERS, excludePos);
                                    } else {
                                        throw SqlException.$(lexer.lastTokenPosition(), "'others' expected");
                                    }
                                } else {
                                    throw SqlException.$(lexer.lastTokenPosition(), "'current', 'group', 'ties' or 'no other' expected");
                                }

                                tok = tok(lexer, "')' expected");
                            }
                        }
                        expectTok(tok, lexer.lastTokenPosition(), ')');
                    } finally {
                        overClauseMode = false;
                    }
                    tok = optTok(lexer);

                } else {
                    if (expr.type == ExpressionNode.QUERY) {
                        throw SqlException.$(expr.position, "query is not expected, did you mean column?");
                    }
                    col = queryColumnPool.next().of(null, expr);
                }

                if (tok != null && columnAliasStop.excludes(tok)) {
                    assertNotDot(lexer, tok);

                    // verify that * wildcard is not aliased

                    if (isAsKeyword(tok)) {
                        tok = tok(lexer, "alias");
                        assertNameIsQuotedOrNotAKeyword(tok, lexer.lastTokenPosition());
                        CharSequence aliasTok = GenericLexer.immutableOf(tok);
                        validateIdentifier(lexer, aliasTok);
                        alias = unquote(aliasTok);
                    } else {
                        validateIdentifier(lexer, tok);
                        assertNameIsQuotedOrNotAKeyword(tok, lexer.lastTokenPosition());
                        alias = GenericLexer.immutableOf(unquote(tok));
                    }

                    if (col.getAst().isWildcard()) {
                        throw err(lexer, null, "wildcard cannot have alias");
                    }

                    tok = optTok(lexer);
                    aliasMap.put(alias, col);
                } else {
                    alias = null;
                }

                // correlated sub-queries do not have expr.token values (they are null)
                if (expr.type == ExpressionNode.QUERY) {
                    expr.token = alias;
                }

                if (alias != null) {
                    if (alias.length() == 0) {
                        throw err(lexer, null, "column alias cannot be a blank string");
                    }
                    col.setAlias(alias);
                }

                accumulatedColumns.add(col);
                accumulatedColumnPositions.add(colPosition);

                if (tok == null || Chars.equals(tok, ';') || Chars.equals(tok, ')')) {//accept ending ) in create table as
                    lexer.unparseLast();
                    break;
                }

                if (isFromKeyword(tok)) {
                    hasFrom = true;
                    lexer.unparseLast();
                    break;
                }

                if (setOperations.contains(tok)) {
                    lexer.unparseLast();
                    break;
                }

                if (!Chars.equals(tok, ',')) {
                    if (isIgnoreWord(tok) || isRespectWord(tok)) {
                        throw err(lexer, tok, "',', 'nulls' or 'from' expected");
                    }
                    throw err(lexer, tok, "',', 'from' or 'over' expected");
                }
            }

            for (int i = 0, n = accumulatedColumns.size(); i < n; i++) {
                QueryColumn qc = accumulatedColumns.getQuick(i);
                if (qc.getAlias() == null) {
                    CharSequence token = qc.getAst().token;
                    if (qc.getAst().isWildcard() && !hasFrom) {
                        throw err(lexer, null, "'from' expected");
                    }
                    CharSequence alias;

                    if (qc.getAst().type == ExpressionNode.CONSTANT && Chars.indexOfUnquoted(token, '.') != -1) {
                        alias = createConstColumnAlias(aliasMap);
                    } else {
                        CharSequence tokenAlias = qc.getAst().token;
                        if (qc.isWindowColumn() && ((WindowColumn) qc).isIgnoreNulls()) {
                            tokenAlias += "_ignore_nulls";
                        }
                        alias = createColumnAlias(tokenAlias, qc.getAst().type, aliasMap);
                    }
                    qc.setAlias(alias);
                    aliasMap.put(alias, qc);
                }
                model.addBottomUpColumn(accumulatedColumnPositions.getQuick(i), qc, false);
            }
        } finally {
            accumulatedColumns.clear();
            accumulatedColumnPositions.clear();
            aliasMap.clear();
        }
    }

    private void parseSelectFrom(
            GenericLexer lexer,
            QueryModel model,
            LowerCaseCharSequenceObjHashMap<WithClauseModel> masterModel,
            SqlParserCallback sqlParserCallback
    ) throws SqlException {
        ExpressionNode expr = expr(lexer, model, sqlParserCallback);
        if (expr == null) {
            throw SqlException.position(lexer.lastTokenPosition()).put("table name expected");
        }

        // check if it's a decl
        if (model.getDecls().contains(expr.token)) {
            if (expr.type == ExpressionNode.LITERAL) {
                // replace it if so
                expr = model.getDecls().get(expr.token).rhs;
            } else {
                throw SqlException.$(lexer.lastTokenPosition(), "expected literal table name or subquery");
            }
        }

        CharSequence tableName = expr.token;
        switch (expr.type) {
            case ExpressionNode.LITERAL:
            case ExpressionNode.CONSTANT:
                final WithClauseModel withClause = masterModel.get(tableName);
                if (withClause != null) {
                    model.setNestedModel(parseWith(lexer, withClause, sqlParserCallback, model.getDecls()));
                    model.setAlias(literal(tableName, expr.position));
                } else {
                    int dot = Chars.indexOfUnquoted(tableName, '.');
                    if (dot == -1) {
                        model.setTableNameExpr(literal(tableName, expr.position));
                    } else {
                        if (isPublicKeyword(tableName, 0, dot)) {
                            if (dot + 1 == tableName.length()) {
                                throw SqlException.$(expr.position, "table name expected");
                            }

                            BufferWindowCharSequence fs = (BufferWindowCharSequence) tableName;
                            fs.shiftLo(dot + 1);
                            model.setTableNameExpr(literal(tableName, expr.position + dot + 1));
                        } else {
                            model.setTableNameExpr(literal(tableName, expr.position));
                        }
                    }
                }
                break;
            case ExpressionNode.FUNCTION:
                model.setTableNameExpr(expr);
                break;
            default:
                throw SqlException.$(expr.position, "function, literal or constant is expected");
        }
    }

    private int parseSymbolCapacity(GenericLexer lexer) throws SqlException {
        final int errorPosition = lexer.getPosition();
        final int symbolCapacity = expectInt(lexer);
        TableUtils.validateSymbolCapacity(errorPosition, symbolCapacity);
        return Numbers.ceilPow2(symbolCapacity);
    }

    private void parseTableName(GenericLexer lexer, QueryModel model) throws SqlException {
        CharSequence tok = tok(lexer, "expected a table name");
        tok = sansPublicSchema(tok, lexer);
        final CharSequence tableName = assertNoDotsAndSlashes(unquote(tok), lexer.lastTokenPosition());
        ExpressionNode tableNameExpr = expressionNodePool.next().of(ExpressionNode.LITERAL, tableName, 0, lexer.lastTokenPosition());
        tableNameExpr = rewriteDeclaredVariables(tableNameExpr, model.getDecls(), null);
        model.setTableNameExpr(tableNameExpr);
    }

    private long parseTimeUnit(GenericLexer lexer) throws SqlException {
        CharSequence tok = tok(lexer, "'preceding' or time unit");
        long unit = -1;
        if (isMicrosecondKeyword(tok) || isMicrosecondsKeyword(tok)) {
            unit = WindowColumn.ITME_UNIT_MICROSECOND;
        } else if (isMillisecondKeyword(tok) || isMillisecondsKeyword(tok)) {
            unit = WindowColumn.TIME_UNIT_MILLISECOND;
        } else if (isSecondKeyword(tok) || isSecondsKeyword(tok)) {
            unit = WindowColumn.TIME_UNIT_SECOND;
        } else if (isMinuteKeyword(tok) || isMinutesKeyword(tok)) {
            unit = WindowColumn.TIME_UNIT_MINUTE;
        } else if (isHourKeyword(tok) || isHoursKeyword(tok)) {
            unit = WindowColumn.TIME_UNIT_HOUR;
        } else if (isDayKeyword(tok) || isDaysKeyword(tok)) {
            unit = WindowColumn.TIME_UNIT_DAY;
        }
        if (unit == -1) {
            lexer.unparseLast();
        }
        return unit;
    }

    private ExpressionNode parseTimestamp(GenericLexer lexer, CharSequence tok) throws SqlException {
        if (tok != null && isTimestampKeyword(tok)) {
            expectTok(lexer, '(');
            final ExpressionNode result = expectLiteral(lexer);
            tokIncludingLocalBrace(lexer, "')'");
            return result;
        }
        return null;
    }

    private ExecutionModel parseUpdate(
            GenericLexer lexer,
            SqlParserCallback sqlParserCallback,
            @Nullable LowerCaseCharSequenceObjHashMap<ExpressionNode> decls
    ) throws SqlException {
        lexer.unparseLast();
        final QueryModel model = parseDmlUpdate(lexer, sqlParserCallback, decls);
        final CharSequence tok = optTok(lexer);
        if (tok == null || Chars.equals(tok, ';')) {
            return model;
        }
        throw errUnexpected(lexer, tok);
    }

    private void parseUpdateClause(
            GenericLexer lexer,
            QueryModel updateQueryModel,
            QueryModel fromModel,
            SqlParserCallback sqlParserCallback
    ) throws SqlException {
        CharSequence tok = tok(lexer, "table name or alias");
<<<<<<< HEAD
        assertNameIsQuotedOrNotAKeyword(tok, lexer.lastTokenPosition());
=======
        tok = sansPublicSchema(tok, lexer);
        assertTableNameIsQuotedOrNotAKeyword(tok, lexer.lastTokenPosition());
>>>>>>> 15aaad58
        CharSequence tableName = GenericLexer.immutableOf(unquote(tok));
        ExpressionNode tableNameExpr = ExpressionNode.FACTORY.newInstance().of(ExpressionNode.LITERAL, tableName, 0, 0);
        updateQueryModel.setTableNameExpr(tableNameExpr);
        fromModel.setTableNameExpr(tableNameExpr);

        tok = tok(lexer, "AS, SET or table alias expected");
        if (isAsKeyword(tok)) {
            tok = tok(lexer, "table alias expected");
            if (isSetKeyword(tok)) {
                throw SqlException.$(lexer.lastTokenPosition(), "table alias expected");
            }
        }

        if (!isAsKeyword(tok) && !isSetKeyword(tok)) {
            // This is table alias
            CharSequence tableAlias = GenericLexer.immutableOf(tok);
            assertNameIsQuotedOrNotAKeyword(tok, lexer.lastTokenPosition());
            ExpressionNode tableAliasExpr = ExpressionNode.FACTORY.newInstance().of(ExpressionNode.LITERAL, tableAlias, 0, 0);
            updateQueryModel.setAlias(tableAliasExpr);
            tok = tok(lexer, "SET expected");
        }

        if (!isSetKeyword(tok)) {
            throw SqlException.$(lexer.lastTokenPosition(), "SET expected");
        }

        while (true) {
            // Column
            tok = tok(lexer, "column name");
            CharSequence col = GenericLexer.immutableOf(unquote(tok));
            int colPosition = lexer.lastTokenPosition();

            expectTok(lexer, "=");

            // Value expression
            ExpressionNode expr = expr(lexer, (QueryModel) null, sqlParserCallback);
            ExpressionNode setColumnExpression = expressionNodePool.next().of(ExpressionNode.LITERAL, col, 0, colPosition);
            updateQueryModel.getUpdateExpressions().add(setColumnExpression);

            QueryColumn valueColumn = queryColumnPool.next().of(col, expr);
            fromModel.addBottomUpColumn(colPosition, valueColumn, false, "in SET clause");

            tok = optTok(lexer);
            if (tok == null) {
                break;
            }

            if (tok.length() != 1 || tok.charAt(0) != ',') {
                lexer.unparseLast();
                break;
            }
        }
    }

    @SuppressWarnings("SameParameterValue")
    @NotNull
    private ExecutionModel parseWith(
            GenericLexer lexer,
            SqlParserCallback sqlParserCallback,
            @Nullable LowerCaseCharSequenceObjHashMap<ExpressionNode> decls
    ) throws SqlException {
        parseWithClauses(lexer, topLevelWithModel, sqlParserCallback, decls);
        CharSequence tok = tok(lexer, "'select', 'update' or name expected");
        if (isSelectKeyword(tok)) {
            return parseSelect(lexer, sqlParserCallback, decls);
        }

        if (isUpdateKeyword(tok)) {
            return parseUpdate(lexer, sqlParserCallback, decls);
        }

        if (isInsertKeyword(tok)) {
            return parseInsert(lexer, sqlParserCallback, decls);
        }

        throw SqlException.$(lexer.lastTokenPosition(), "'select' | 'update' | 'insert' expected");
    }

    private QueryModel parseWith(
            GenericLexer lexer,
            WithClauseModel wcm,
            SqlParserCallback sqlParserCallback,
            @Nullable LowerCaseCharSequenceObjHashMap<ExpressionNode> decls
    ) throws SqlException {
        QueryModel m = wcm.popModel();
        if (m != null) {
            return m;
        }

        lexer.stash();
        lexer.goToPosition(wcm.getPosition());
        // this will not throw exception because this is second pass over the same sub-query
        // we wouldn't be here is syntax was wrong
        m = parseAsSubQueryAndExpectClosingBrace(lexer, wcm.getWithClauses(), false, sqlParserCallback, decls);
        lexer.unstash();
        return m;
    }

    private void parseWithClauses(
            GenericLexer lexer,
            LowerCaseCharSequenceObjHashMap<WithClauseModel> model,
            SqlParserCallback sqlParserCallback,
            @Nullable LowerCaseCharSequenceObjHashMap<ExpressionNode> decls
    ) throws SqlException {
        do {
            ExpressionNode name = expectLiteral(lexer);
            if (name.token.length() == 0) {
                throw SqlException.$(name.position, "empty common table expression name");
            }

            if (model.get(name.token) != null) {
                throw SqlException.$(name.position, "duplicate name");
            }

            expectTok(lexer, "as");
            expectTok(lexer, '(');
            int lo = lexer.lastTokenPosition();
            WithClauseModel wcm = withClauseModelPool.next();
            // todo: review passing non-null here
            wcm.of(lo + 1, model, parseAsSubQueryAndExpectClosingBrace(lexer, model, true, sqlParserCallback, decls));
            model.put(name.token, wcm);

            CharSequence tok = optTok(lexer);
            if (tok == null || !Chars.equals(tok, ',')) {
                lexer.unparseLast();
                break;
            }
        } while (true);
    }

    private CharSequence parseWithOffset(GenericLexer lexer, QueryModel model, SqlParserCallback sqlParserCallback) throws SqlException {
        CharSequence tok;
        expectOffset(lexer);
        model.setSampleByOffset(expectExpr(lexer, sqlParserCallback, model.getDecls()));
        tok = optTok(lexer);
        return tok;
    }

    private void rewriteCase(ExpressionNode node) {
        if (node.type == ExpressionNode.FUNCTION && isCaseKeyword(node.token)) {
            tempExprNodes.clear();
            ExpressionNode literal = null;
            ExpressionNode elseExpr;
            boolean convertToSwitch = true;
            final int paramCount = node.paramCount;

            final int lim;
            if ((paramCount & 1) == 0) {
                elseExpr = node.args.getQuick(0);
                lim = 0;
            } else {
                elseExpr = null;
                lim = -1;
            }

            // args are in inverted order, hence last list item is the first arg
            ExpressionNode first = node.args.getQuick(paramCount - 1);
            if (first.token != null) {
                // simple case of 'case' :) e.g.
                // case x
                //   when 1 then 'A'
                //   ...
                node.token = "switch";
                return;
            }
            int thenRemainder = elseExpr == null ? 0 : 1;
            for (int i = paramCount - 2; i > lim; i--) {
                if ((i & 1) == thenRemainder) {
                    // this is "then" clause, copy it as is
                    tempExprNodes.add(node.args.getQuick(i));
                    continue;
                }
                ExpressionNode where = node.args.getQuick(i);
                if (where.type == ExpressionNode.OPERATION && where.token.charAt(0) == '=') {
                    ExpressionNode thisConstant;
                    ExpressionNode thisLiteral;
                    if (where.lhs.type == ExpressionNode.CONSTANT && where.rhs.type == ExpressionNode.LITERAL) {
                        thisConstant = where.lhs;
                        thisLiteral = where.rhs;
                    } else if (where.lhs.type == ExpressionNode.LITERAL && where.rhs.type == ExpressionNode.CONSTANT) {
                        thisConstant = where.rhs;
                        thisLiteral = where.lhs;
                    } else {
                        convertToSwitch = false;
                        // not supported
                        break;
                    }

                    if (literal == null) {
                        literal = thisLiteral;
                        tempExprNodes.add(thisConstant);
                    } else if (Chars.equals(literal.token, thisLiteral.token)) {
                        tempExprNodes.add(thisConstant);
                    } else {
                        convertToSwitch = false;
                        // not supported
                        break;
                    }
                } else {
                    convertToSwitch = false;
                    // not supported
                    break;
                }
            }

            if (convertToSwitch) {
                int n = tempExprNodes.size();
                node.token = "switch";
                node.args.clear();
                // else expression may not have been provided,
                // in which case it needs to be synthesized
                if (elseExpr == null) {
                    elseExpr = SqlUtil.nextConstant(expressionNodePool, "null", node.position);
                }
                node.args.add(elseExpr);
                for (int i = n - 1; i > -1; i--) {
                    node.args.add(tempExprNodes.getQuick(i));
                }
                node.args.add(literal);
                node.paramCount = n + 2;
            } else {
                // remove the 'null' marker arg
                node.args.remove(paramCount - 1);
                node.paramCount = paramCount - 1;

                // 2 args 'case', e.g. case when x>0 then 1
                if (node.paramCount < 3) {
                    node.rhs = node.args.get(0);
                    node.lhs = node.args.get(1);
                    node.args.clear();
                }
            }
        }
    }

    private void rewriteConcat(ExpressionNode node) {
        if (node.type == ExpressionNode.OPERATION && isConcatOperator(node.token)) {
            node.type = ExpressionNode.FUNCTION;
            node.token = CONCAT_FUNC_NAME;
            addConcatArgs(node.args, node.rhs);
            addConcatArgs(node.args, node.lhs);
            node.paramCount = node.args.size();
            if (node.paramCount > 2) {
                node.rhs = null;
                node.lhs = null;
            }
        }
    }

    /**
     * Rewrites count(*) expressions to count().
     *
     * @param node expression node, provided by tree walking algo
     */
    private void rewriteCount(ExpressionNode node) {
        if (node.type == ExpressionNode.FUNCTION && isCountKeyword(node.token)) {
            if (node.paramCount == 1) {
                // special case, typically something like
                // case value else expression end
                // this can be simplified to "expression" only

                ExpressionNode that = node.rhs;
                if (Chars.equalsNc(that.token, '*')) {
                    if (that.rhs == null && node.lhs == null) {
                        that.paramCount = 0;
                        node.rhs = null;
                        node.paramCount = 0;
                    }
                }
            }
        }
    }

    private ExpressionNode rewriteDeclaredVariables(
            ExpressionNode expr,
            @Nullable LowerCaseCharSequenceObjHashMap<ExpressionNode> decls,
            @Nullable CharSequence exprTargetVariableName
    ) throws SqlException {
        if (decls == null || decls.size() == 0) { // short circuit null case
            return expr;
        }
        return recursiveReplace(
                expr,
                rewriteDeclaredVariablesInExpressionVisitor.of(decls, exprTargetVariableName)
        );
    }

    /**
     * Rewrites the following:
     * <p>
     * select json_extract(json,path)::varchar -> select json_extract(json,path)
     * select json_extract(json,path)::double -> select json_extract(json,path,double)
     * select json_extract(json,path)::uuid -> select json_extract(json,path)::uuid
     * <p>
     * Notes:
     * - varchar cast it rewritten in a special way, e.g. removed
     * - subset of types is handled more efficiently in the 3-arg function
     * - the remaining type casts are not rewritten, e.g. left as is
     */
    private void rewriteJsonExtractCast(ExpressionNode node) {
        if (node.type == ExpressionNode.FUNCTION && isCastKeyword(node.token)) {
            if (node.lhs != null && isJsonExtract(node.lhs.token) && node.lhs.paramCount == 2) {
                // rewrite cast such as
                // json_extract(json,path)::type -> json_extract(json,path,type)
                // the ::type is already rewritten as
                // cast(json_extract(json,path) as type)
                //

                // we remove the outer cast and let json_extract() do the cast
                ExpressionNode jsonExtractNode = node.lhs;
                // check if the type is a valid symbol
                ExpressionNode typeNode = node.rhs;
                if (typeNode != null) {
                    int castType = ColumnType.typeOf(typeNode.token);
                    if (castType == ColumnType.VARCHAR) {
                        // redundant cast to varchar, just remove it
                        node.token = jsonExtractNode.token;
                        node.paramCount = jsonExtractNode.paramCount;
                        node.type = jsonExtractNode.type;
                        node.position = jsonExtractNode.position;
                        node.lhs = jsonExtractNode.lhs;
                        node.rhs = jsonExtractNode.rhs;
                        node.args.clear();
                    } else if (JsonExtractTypedFunctionFactory.isIntrusivelyOptimized(castType)) {
                        int type = ColumnType.typeOf(typeNode.token);
                        node.token = jsonExtractNode.token;
                        node.paramCount = 3;
                        node.type = jsonExtractNode.type;
                        node.position = jsonExtractNode.position;
                        node.lhs = null;
                        node.rhs = null;
                        node.args.clear();

                        // args are added in reverse order

                        // type integer
                        CharacterStoreEntry characterStoreEntry = characterStore.newEntry();
                        characterStoreEntry.put(type);
                        node.args.add(
                                expressionNodePool.next().of(
                                        ExpressionNode.CONSTANT,
                                        characterStoreEntry.toImmutable(),
                                        typeNode.precedence,
                                        typeNode.position
                                )
                        );
                        node.args.add(jsonExtractNode.rhs);
                        node.args.add(jsonExtractNode.lhs);
                    }
                }
            }
        }
    }

    private ExpressionNode rewriteKnownStatements(
            ExpressionNode parent,
            @Nullable LowerCaseCharSequenceObjHashMap<ExpressionNode> decls,
            @Nullable CharSequence exprTargetVariableName
    ) throws SqlException {
        traversalAlgo.traverse(parent, rewriteCountRef);
        traversalAlgo.traverse(parent, rewriteCaseRef);
        traversalAlgo.traverse(parent, rewriteConcatRef);
        traversalAlgo.traverse(parent, rewritePgCastRef);
        traversalAlgo.traverse(parent, rewriteJsonExtractCastRef);
        return rewriteDeclaredVariables(parent, decls, exprTargetVariableName);
    }

    private void rewritePgCast(ExpressionNode node) {
        if (node.type == ExpressionNode.OPERATION && isColonColon(node.token)) {
            node.token = "cast";
            node.type = ExpressionNode.FUNCTION;
            node.rhs.type = ExpressionNode.CONSTANT;
            // In PG x::float casts x to "double precision" type
            if (isFloatKeyword(node.rhs.token) || isFloat8Keyword(node.rhs.token)) {
                node.rhs.token = "double";
            } else if (isFloat4Keyword(node.rhs.token)) {
                node.rhs.token = "float";
            } else if (isInt4Keyword(node.rhs.token)) {
                node.rhs.token = "int";
            } else if (isInt8Keyword(node.rhs.token)) {
                node.rhs.token = "long";
            } else if (isInt2Keyword(node.rhs.token)) {
                node.rhs.token = "short";
            }
        }
    }

    @NotNull
    private CharSequence sansPublicSchema(@NotNull CharSequence tok, GenericLexer lexer) throws SqlException {
        int lo = 0;
        int hi = tok.length();
        if (Chars.isQuoted(tok)) {
            lo = 1;
            hi--;
        }
        if (!isPublicKeyword(tok, lo, hi)) {
            return tok;
        }

        CharSequence savedTok = GenericLexer.immutableOf(tok);
        tok = optTok(lexer);
        if (tok == null) {
            return savedTok;
        }
        if (!Chars.equals(tok, '.')) {
            lexer.unparseLast();
            return savedTok;
        }

        tok = tok(lexer, "table name");
        return tok;
    }

    private CharSequence setModelAliasAndGetOptTok(GenericLexer lexer, QueryModel joinModel) throws SqlException {
        CharSequence tok = optTok(lexer);
        if (tok != null && tableAliasStop.excludes(tok)) {
            checkSupportedJoinType(lexer, tok);
            if (isAsKeyword(tok)) {
                tok = tok(lexer, "alias");
            }
            if (tok.length() == 0 || isEmptyAlias(tok)) {
                throw SqlException.position(lexer.lastTokenPosition()).put("Empty table alias");
            }
            assertNameIsQuotedOrNotAKeyword(tok, lexer.lastTokenPosition());
            joinModel.setAlias(literal(lexer, tok));
            tok = optTok(lexer);
        }
        return tok;
    }

    private CharSequence setModelAliasAndTimestamp(GenericLexer lexer, QueryModel model) throws SqlException {
        CharSequence tok;
        tok = setModelAliasAndGetOptTok(lexer, model);

        // expect [timestamp(column)]
        ExpressionNode timestamp = parseTimestamp(lexer, tok);
        if (timestamp != null) {
            model.setTimestamp(timestamp);
            model.setExplicitTimestamp(true);
            tok = optTok(lexer);
        }
        return tok;
    }

    private int toColumnType(GenericLexer lexer, @NotNull CharSequence tok) throws SqlException {
        int typePosition = lexer.lastTokenPosition();
        final short typeTag = SqlUtil.toPersistedTypeTag(tok, typePosition);

        // ignore precision keyword for DOUBLE column: 'double precision' is the same type as 'double'
        if (typeTag == ColumnType.DOUBLE) {
            CharSequence next = optTok(lexer);
            if (next != null && !isPrecisionKeyword(next)) {
                lexer.unparseLast();
            }
        }

        int nDims = SqlUtil.parseArrayDimensionality(lexer);
        if (nDims > 0) {
            if (!ColumnType.isSupportedArrayElementType(typeTag)) {
                throw SqlException.position(typePosition)
                        .put("unsupported array element type [type=")
                        .put(ColumnType.nameOf(typeTag))
                        .put(']');
            }
            if (nDims > ColumnType.ARRAY_NDIMS_LIMIT) {
                throw SqlException.position(typePosition)
                        .put("too many array dimensions [nDims=").put(nDims)
                        .put(", maxNDims=").put(ColumnType.ARRAY_NDIMS_LIMIT)
                        .put(']');
            }
            return ColumnType.encodeArrayType(typeTag, nDims);
        } else if (typeTag == ColumnType.GEOHASH) {
            expectTok(lexer, '(');
            final int bits = GeoHashUtil.parseGeoHashBits(lexer.lastTokenPosition(), 0, expectLiteral(lexer).token);
            expectTok(lexer, ')');
            return ColumnType.getGeoHashTypeWithBits(bits);
        }
        return typeTag;
    }

    private @NotNull CharSequence tok(GenericLexer lexer, String expectedList) throws SqlException {
        final int pos = lexer.getPosition();
        CharSequence tok = optTok(lexer);
        if (tok == null) {
            throw SqlException.position(pos).put(expectedList).put(" expected");
        }
        return tok;
    }

    private @NotNull CharSequence tokIncludingLocalBrace(GenericLexer lexer, String expectedList) throws SqlException {
        final int pos = lexer.getPosition();
        final CharSequence tok = SqlUtil.fetchNext(lexer);
        if (tok == null) {
            throw SqlException.position(pos).put(expectedList).put(" expected");
        }
        return tok;
    }

    private void validateIdentifier(GenericLexer lexer, CharSequence tok) throws SqlException {
        if (tok == null || tok.length() == 0) {
            throw SqlException.position(lexer.lastTokenPosition()).put("non-empty identifier expected");
        }

        if (Chars.isQuoted(tok)) {
            if (tok.length() == 2) {
                throw SqlException.position(lexer.lastTokenPosition()).put("non-empty identifier expected");
            }
            return;
        }

        char c = tok.charAt(0);

        if (!(Character.isLetter(c) || c == '_')) {
            throw SqlException.position(lexer.lastTokenPosition()).put("identifier should start with a letter or '_'");
        }

        for (int i = 1, n = tok.length(); i < n; i++) {
            c = tok.charAt(i);
            if (!(Character.isLetter(c) ||
                    Character.isDigit(c) ||
                    c == '_' ||
                    c == '$')) {
                throw SqlException.position(lexer.lastTokenPosition()).put("identifier can contain letters, digits, '_' or '$'");
            }
        }
    }

    void clear() {
        queryModelPool.clear();
        queryColumnPool.clear();
        expressionNodePool.clear();
        windowColumnPool.clear();
        createMatViewOperationBuilder.clear();
        createTableOperationBuilder.clear();
        createTableColumnModelPool.clear();
        renameTableModelPool.clear();
        withClauseModelPool.clear();
        subQueryMode = false;
        characterStore.clear();
        insertModelPool.clear();
        expressionTreeBuilder.reset();
        copyModelPool.clear();
        topLevelWithModel.clear();
        explainModelPool.clear();
        digit = 1;
    }

    ExpressionNode expr(
            GenericLexer lexer,
            QueryModel model,
            SqlParserCallback sqlParserCallback,
            @Nullable LowerCaseCharSequenceObjHashMap<ExpressionNode> decls,
            @Nullable CharSequence exprTargetVariableName
    ) throws SqlException {
        try {
            expressionTreeBuilder.pushModel(model);
            expressionParser.parseExpr(lexer, expressionTreeBuilder, sqlParserCallback, decls);
            return rewriteKnownStatements(expressionTreeBuilder.poll(), decls, exprTargetVariableName);
        } catch (SqlException e) {
            expressionTreeBuilder.reset();
            throw e;
        } finally {
            expressionTreeBuilder.popModel();
        }
    }

    ExpressionNode expr(GenericLexer lexer, QueryModel model, SqlParserCallback sqlParserCallback, @Nullable LowerCaseCharSequenceObjHashMap<ExpressionNode> decls) throws SqlException {
        return expr(lexer, model, sqlParserCallback, decls, null);
    }

    ExpressionNode expr(GenericLexer lexer, QueryModel model, SqlParserCallback sqlParserCallback) throws SqlException {
        return expr(lexer, model, sqlParserCallback, null, null);
    }

    // test only
    @TestOnly
    void expr(GenericLexer lexer, ExpressionParserListener listener, SqlParserCallback sqlParserCallback) throws SqlException {
        expressionParser.parseExpr(lexer, listener, sqlParserCallback, null);
    }

    ExecutionModel parse(GenericLexer lexer, SqlExecutionContext executionContext, SqlParserCallback sqlParserCallback) throws SqlException {
        final CharSequence tok = tok(lexer, "'create', 'rename' or 'select'");

        if (isExplainKeyword(tok)) {
            int format = parseExplainOptions(lexer, tok);
            ExecutionModel model = parseExplain(lexer, executionContext, sqlParserCallback);
            ExplainModel explainModel = explainModelPool.next();
            explainModel.setFormat(format);
            explainModel.setModel(model);
            return explainModel;
        }

        if (isSelectKeyword(tok)) {
            return parseSelect(lexer, sqlParserCallback, null);
        }

        if (isCreateKeyword(tok)) {
            return parseCreate(lexer, executionContext, sqlParserCallback);
        }

        if (isUpdateKeyword(tok)) {
            return parseUpdate(lexer, sqlParserCallback, null);
        }

        if (isRenameKeyword(tok)) {
            return parseRenameStatement(lexer);
        }

        if (isInsertKeyword(tok)) {
            return parseInsert(lexer, sqlParserCallback, null);
        }

        if (isCopyKeyword(tok)) {
            return parseCopy(lexer, sqlParserCallback);
        }

        if (isWithKeyword(tok)) {
            return parseWith(lexer, sqlParserCallback, null);
        }

        if (isFromKeyword(tok)) {
            throw SqlException.$(lexer.lastTokenPosition(), "Did you mean 'select * from'?");
        }

        return parseSelect(lexer, sqlParserCallback, null);
    }

    QueryModel parseAsSubQuery(
            GenericLexer lexer,
            @Nullable LowerCaseCharSequenceObjHashMap<WithClauseModel> withClauses,
            boolean useTopLevelWithClauses,
            SqlParserCallback sqlParserCallback,
            LowerCaseCharSequenceObjHashMap<ExpressionNode> decls
    ) throws SqlException {
        QueryModel model;
        this.subQueryMode = true;
        try {
            model = parseDml(lexer, withClauses, lexer.getPosition(), useTopLevelWithClauses, sqlParserCallback, decls);
        } finally {
            this.subQueryMode = false;
        }
        return model;
    }

    public interface ReplacingVisitor {
        ExpressionNode visit(ExpressionNode node) throws SqlException;
    }

    private static class RewriteDeclaredVariablesInExpressionVisitor implements ReplacingVisitor {
        public LowerCaseCharSequenceObjHashMap<ExpressionNode> decls;
        public CharSequence exprTargetVariableName;
        public boolean hasAtChar;

        @Override
        public ExpressionNode visit(ExpressionNode node) throws SqlException {
            if (node.token == null) {
                return node;
            }

            if ((hasAtChar = node.token.charAt(0) == '@') && exprTargetVariableName != null && (Chars.equalsIgnoreCase(node.token, exprTargetVariableName))) {
                return node;
            }

            if (node.token != null && node.type == ExpressionNode.LITERAL && decls.contains(node.token)) {
                return decls.get(node.token).rhs;
            } else if (hasAtChar) {
                throw SqlException.$(node.position, "tried to use undeclared variable `" + node.token + '`');
            }

            return node;
        }

        ReplacingVisitor of(
                @NotNull LowerCaseCharSequenceObjHashMap<ExpressionNode> decls,
                @Nullable CharSequence exprTargetVariableName
        ) {
            this.decls = decls;
            this.exprTargetVariableName = exprTargetVariableName;
            return this;
        }
    }

    static {
        tableAliasStop.add("where");
        tableAliasStop.add("latest");
        tableAliasStop.add("join");
        tableAliasStop.add("inner");
        tableAliasStop.add("left");
        tableAliasStop.add("outer");
        tableAliasStop.add("asof");
        tableAliasStop.add("splice");
        tableAliasStop.add("lt");
        tableAliasStop.add("cross");
        tableAliasStop.add("sample");
        tableAliasStop.add("order");
        tableAliasStop.add("on");
        tableAliasStop.add("timestamp");
        tableAliasStop.add("limit");
        tableAliasStop.add(")");
        tableAliasStop.add(";");
        tableAliasStop.add("union");
        tableAliasStop.add("group");
        tableAliasStop.add("except");
        tableAliasStop.add("intersect");
        tableAliasStop.add("from");
        //
        columnAliasStop.add("from");
        columnAliasStop.add(",");
        columnAliasStop.add("over");
        columnAliasStop.add("union");
        columnAliasStop.add("except");
        columnAliasStop.add("intersect");
        columnAliasStop.add(")");
        columnAliasStop.add(";");
        //
        groupByStopSet.add("order");
        groupByStopSet.add(")");
        groupByStopSet.add(",");

        joinStartSet.put("left", QueryModel.JOIN_INNER);
        joinStartSet.put("join", QueryModel.JOIN_INNER);
        joinStartSet.put("inner", QueryModel.JOIN_INNER);
        joinStartSet.put("left", QueryModel.JOIN_OUTER);//only left join is supported currently
        joinStartSet.put("cross", QueryModel.JOIN_CROSS);
        joinStartSet.put("asof", QueryModel.JOIN_ASOF);
        joinStartSet.put("splice", QueryModel.JOIN_SPLICE);
        joinStartSet.put("lt", QueryModel.JOIN_LT);
        joinStartSet.put(",", QueryModel.JOIN_CROSS);
        //
        setOperations.add("union");
        setOperations.add("except");
        setOperations.add("intersect");
    }
}<|MERGE_RESOLUTION|>--- conflicted
+++ resolved
@@ -783,12 +783,8 @@
                 throw SqlException.$(lexer.lastTokenPosition(), "'if not exists' expected");
             }
         }
-<<<<<<< HEAD
-        assertNameIsQuotedOrNotAKeyword(tok, lexer.lastTokenPosition());
-=======
         tok = sansPublicSchema(tok, lexer);
         assertTableNameIsQuotedOrNotAKeyword(tok, lexer.lastTokenPosition());
->>>>>>> 15aaad58
         tableOpBuilder.setTableNameExpr(nextLiteral(
                 assertNoDotsAndSlashes(unquote(tok), lexer.lastTokenPosition()), lexer.lastTokenPosition()
         ));
@@ -977,13 +973,8 @@
         } else {
             tableName = tok;
         }
-<<<<<<< HEAD
-
+        tableName = sansPublicSchema(tableName, lexer);
         assertNameIsQuotedOrNotAKeyword(tableName, lexer.lastTokenPosition());
-=======
-        tableName = sansPublicSchema(tableName, lexer);
-        assertTableNameIsQuotedOrNotAKeyword(tableName, lexer.lastTokenPosition());
->>>>>>> 15aaad58
 
         builder.setTableNameExpr(nextLiteral(
                 assertNoDotsAndSlashes(unquote(tableName), lexer.lastTokenPosition()), lexer.lastTokenPosition()
@@ -2204,12 +2195,8 @@
         }
 
         tok = tok(lexer, "table name");
-<<<<<<< HEAD
-        assertNameIsQuotedOrNotAKeyword(tok, lexer.lastTokenPosition());
-=======
         tok = sansPublicSchema(tok, lexer);
         assertTableNameIsQuotedOrNotAKeyword(tok, lexer.lastTokenPosition());
->>>>>>> 15aaad58
         model.setTableName(nextLiteral(assertNoDotsAndSlashes(unquote(tok), lexer.lastTokenPosition()), lexer.lastTokenPosition()));
 
         tok = tok(lexer, "'(' or 'select'");
@@ -2436,12 +2423,8 @@
         RenameTableModel model = renameTableModelPool.next();
 
         CharSequence tok = tok(lexer, "from table name");
-<<<<<<< HEAD
-        assertNameIsQuotedOrNotAKeyword(tok, lexer.lastTokenPosition());
-=======
         tok = sansPublicSchema(tok, lexer);
         assertTableNameIsQuotedOrNotAKeyword(tok, lexer.lastTokenPosition());
->>>>>>> 15aaad58
 
         model.setFrom(nextLiteral(unquote(tok), lexer.lastTokenPosition()));
 
@@ -2454,12 +2437,8 @@
         expectTok(lexer, "to");
 
         tok = tok(lexer, "to table name");
-<<<<<<< HEAD
-        assertNameIsQuotedOrNotAKeyword(tok, lexer.lastTokenPosition());
-=======
         tok = sansPublicSchema(tok, lexer);
         assertTableNameIsQuotedOrNotAKeyword(tok, lexer.lastTokenPosition());
->>>>>>> 15aaad58
         model.setTo(nextLiteral(unquote(tok), lexer.lastTokenPosition()));
 
         tok = optTok(lexer);
@@ -3053,12 +3032,8 @@
             SqlParserCallback sqlParserCallback
     ) throws SqlException {
         CharSequence tok = tok(lexer, "table name or alias");
-<<<<<<< HEAD
-        assertNameIsQuotedOrNotAKeyword(tok, lexer.lastTokenPosition());
-=======
         tok = sansPublicSchema(tok, lexer);
         assertTableNameIsQuotedOrNotAKeyword(tok, lexer.lastTokenPosition());
->>>>>>> 15aaad58
         CharSequence tableName = GenericLexer.immutableOf(unquote(tok));
         ExpressionNode tableNameExpr = ExpressionNode.FACTORY.newInstance().of(ExpressionNode.LITERAL, tableName, 0, 0);
         updateQueryModel.setTableNameExpr(tableNameExpr);
