--- conflicted
+++ resolved
@@ -880,25 +880,15 @@
         ));
 
         tok = tok(lexer, "'as' or 'with' or 'refresh'");
-<<<<<<< HEAD
-        CharSequence baseTableName;
-=======
         CharSequence baseTableName = null;
         int baseTableNamePos = 0;
->>>>>>> 70a8b5b9
         if (isWithKeyword(tok)) {
             expectTok(lexer, "base");
             tok = tok(lexer, "base table expected");
             baseTableName = sansPublicSchema(tok, lexer);
-<<<<<<< HEAD
             assertNameIsQuotedOrNotAKeyword(baseTableName, lexer.lastTokenPosition());
-            mvOpBuilder.setBaseTableNamePosition(lexer.lastTokenPosition());
-            mvOpBuilder.setBaseTableName(Chars.toString(unquote(baseTableName)));
-=======
-            assertTableNameIsQuotedOrNotAKeyword(baseTableName, lexer.lastTokenPosition());
             baseTableName = unquote(baseTableName);
             baseTableNamePos = lexer.lastTokenPosition();
->>>>>>> 70a8b5b9
             tok = tok(lexer, "'as' or 'refresh'");
         }
 
