--- conflicted
+++ resolved
@@ -2008,22 +2008,8 @@
         return parent;
     }
 
-<<<<<<< HEAD
-    /**
-     * Rewrites 'abc'::blah - type qualifier
-     *
-     * @param node expression node, provided by tree walking algo
-     */
-    private void rewriteTypeQualifier0(ExpressionNode node) {
-        if (node.type == ExpressionNode.OPERATION && isColonColon(node.token)) {
-            if (node.paramCount == 2) {
-                ExpressionNode that = node.rhs;
-                if (that.type == ExpressionNode.LITERAL) {
-                    that.type = ExpressionNode.MEMBER_ACCESS;
-                }
-=======
     private void rewritePgCast0(ExpressionNode node) {
-        if (node.type == ExpressionNode.OPERATION && SqlKeywords.isColonColonKeyword(node.token)) {
+        if (node.type == ExpressionNode.OPERATION && SqlKeywords.isColonColon(node.token)) {
             node.token = "cast";
             node.type = ExpressionNode.FUNCTION;
             node.rhs.type = ExpressionNode.CONSTANT;
@@ -2037,7 +2023,6 @@
                 node.rhs = node.lhs;
                 node.lhs = null;
                 node.paramCount = 1;
->>>>>>> d02b4422
             }
         }
     }
