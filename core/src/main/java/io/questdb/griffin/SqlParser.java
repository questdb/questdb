/*******************************************************************************
 *     ___                  _   ____  ____
 *    / _ \ _   _  ___  ___| |_|  _ \| __ )
 *   | | | | | | |/ _ \/ __| __| | | |  _ \
 *   | |_| | |_| |  __/\__ \ |_| |_| | |_) |
 *    \__\_\\__,_|\___||___/\__|____/|____/
 *
 *  Copyright (c) 2014-2019 Appsicle
 *  Copyright (c) 2019-2022 QuestDB
 *
 *  Licensed under the Apache License, Version 2.0 (the "License");
 *  you may not use this file except in compliance with the License.
 *  You may obtain a copy of the License at
 *
 *  http://www.apache.org/licenses/LICENSE-2.0
 *
 *  Unless required by applicable law or agreed to in writing, software
 *  distributed under the License is distributed on an "AS IS" BASIS,
 *  WITHOUT WARRANTIES OR CONDITIONS OF ANY KIND, either express or implied.
 *  See the License for the specific language governing permissions and
 *  limitations under the License.
 *
 ******************************************************************************/

package io.questdb.griffin;

import io.questdb.cairo.CairoConfiguration;
import io.questdb.cairo.ColumnType;
import io.questdb.cairo.PartitionBy;
import io.questdb.cairo.TableUtils;
import io.questdb.griffin.model.*;
import io.questdb.std.*;
import org.jetbrains.annotations.NotNull;
import org.jetbrains.annotations.Nullable;

import static io.questdb.griffin.SqlKeywords.*;

public final class SqlParser {

    public static final int MAX_ORDER_BY_COLUMNS = 1560;
    private static final LowerCaseAsciiCharSequenceHashSet tableAliasStop = new LowerCaseAsciiCharSequenceHashSet();
    private static final LowerCaseAsciiCharSequenceHashSet columnAliasStop = new LowerCaseAsciiCharSequenceHashSet();
    private static final LowerCaseAsciiCharSequenceHashSet groupByStopSet = new LowerCaseAsciiCharSequenceHashSet();
    private static final LowerCaseAsciiCharSequenceIntHashMap joinStartSet = new LowerCaseAsciiCharSequenceIntHashMap();
    private static final LowerCaseAsciiCharSequenceHashSet setOperations = new LowerCaseAsciiCharSequenceHashSet();
    private final ObjectPool<ExpressionNode> expressionNodePool;
    private final ExpressionTreeBuilder expressionTreeBuilder;
    private final ObjectPool<QueryModel> queryModelPool;
    private final ObjectPool<QueryColumn> queryColumnPool;
    private final ObjectPool<AnalyticColumn> analyticColumnPool;
    private final ObjectPool<CreateTableModel> createTableModelPool;
    private final ObjectPool<ColumnCastModel> columnCastModelPool;
    private final ObjectPool<RenameTableModel> renameTableModelPool;
    private final ObjectPool<WithClauseModel> withClauseModelPool;
    private final ObjectPool<InsertModel> insertModelPool;
    private final ObjectPool<CopyModel> copyModelPool;
    private final ExpressionParser expressionParser;
    private final CairoConfiguration configuration;
    private final PostOrderTreeTraversalAlgo traversalAlgo;
    private final ObjList<ExpressionNode> tempExprNodes = new ObjList<>();
    private final CharacterStore characterStore;
    private final SqlOptimiser optimiser;
    private final PostOrderTreeTraversalAlgo.Visitor rewriteCase0Ref = this::rewriteCase0;
    private final PostOrderTreeTraversalAlgo.Visitor rewriteCount0Ref = this::rewriteCount0;
    private final PostOrderTreeTraversalAlgo.Visitor rewriteConcat0Ref = this::rewriteConcat0;
    private final PostOrderTreeTraversalAlgo.Visitor rewriteTypeQualifier0Ref = this::rewriteTypeQualifier0;
    private final LowerCaseCharSequenceObjHashMap<WithClauseModel> topLevelWithModel = new LowerCaseCharSequenceObjHashMap<>();
    private boolean subQueryMode = false;

    SqlParser(
            CairoConfiguration configuration,
            SqlOptimiser optimiser,
            CharacterStore characterStore,
            ObjectPool<ExpressionNode> expressionNodePool,
            ObjectPool<QueryColumn> queryColumnPool,
            ObjectPool<QueryModel> queryModelPool,
            PostOrderTreeTraversalAlgo traversalAlgo
    ) {
        this.expressionNodePool = expressionNodePool;
        this.queryModelPool = queryModelPool;
        this.queryColumnPool = queryColumnPool;
        this.expressionTreeBuilder = new ExpressionTreeBuilder();
        this.analyticColumnPool = new ObjectPool<>(AnalyticColumn.FACTORY, configuration.getAnalyticColumnPoolCapacity());
        this.createTableModelPool = new ObjectPool<>(CreateTableModel.FACTORY, configuration.getCreateTableModelPoolCapacity());
        this.columnCastModelPool = new ObjectPool<>(ColumnCastModel.FACTORY, configuration.getColumnCastModelPoolCapacity());
        this.renameTableModelPool = new ObjectPool<>(RenameTableModel.FACTORY, configuration.getRenameTableModelPoolCapacity());
        this.withClauseModelPool = new ObjectPool<>(WithClauseModel.FACTORY, configuration.getWithClauseModelPoolCapacity());
        this.insertModelPool = new ObjectPool<>(InsertModel.FACTORY, configuration.getInsertPoolCapacity());
        this.copyModelPool = new ObjectPool<>(CopyModel.FACTORY, configuration.getCopyPoolCapacity());
        this.configuration = configuration;
        this.traversalAlgo = traversalAlgo;
        this.characterStore = characterStore;
        this.optimiser = optimiser;
        this.expressionParser = new ExpressionParser(expressionNodePool, this, characterStore);
    }

    public static boolean isFullSampleByPeriod(ExpressionNode n) {
        return n != null && (n.type == ExpressionNode.CONSTANT || (n.type == ExpressionNode.LITERAL && isValidSampleByPeriodLetter(n.token)));
    }

    private static SqlException err(GenericLexer lexer, String msg) {
        return SqlException.$(lexer.lastTokenPosition(), msg);
    }

    private static SqlException errUnexpected(GenericLexer lexer, CharSequence token) {
        return SqlException.unexpectedToken(lexer.lastTokenPosition(), token);
    }

    private static boolean isValidSampleByPeriodLetter(CharSequence token) {
        if (token.length() != 1) return false;
        switch (token.charAt(0)) {
            case 'T':
                // millis
            case 's':
                // seconds
            case 'm':
                // minutes
            case 'h':
                // hours
            case 'd':
                // days
            case 'M':
                // months
            case 'y':
                return true;
            default:
                return false;
        }
    }

    private void addConcatArgs(ObjList<ExpressionNode> args, ExpressionNode leaf) {
        if (leaf.type != ExpressionNode.FUNCTION || !isConcatFunction(leaf.token)) {
            args.add(leaf);
            return;
        }

        // Nested CONCAT. Expand it from CONCAT(x, CONCAT(y, z)) into CONCAT(x, y, z).
        if (leaf.args.size() > 0) {
            args.addAll(leaf.args);
        } else {
            args.add(leaf.rhs);
            args.add(leaf.lhs);
        }
    }

    private void assertNotDot(GenericLexer lexer, CharSequence tok) throws SqlException {
        if (Chars.indexOf(tok, '.') != -1) {
            throw SqlException.$(lexer.lastTokenPosition(), "'.' is not allowed here");
        }
    }

    void clear() {
        queryModelPool.clear();
        queryColumnPool.clear();
        expressionNodePool.clear();
        analyticColumnPool.clear();
        createTableModelPool.clear();
        columnCastModelPool.clear();
        renameTableModelPool.clear();
        withClauseModelPool.clear();
        subQueryMode = false;
        characterStore.clear();
        insertModelPool.clear();
        expressionTreeBuilder.reset();
        copyModelPool.clear();
        topLevelWithModel.clear();
    }

    private CharSequence createColumnAlias(ExpressionNode node, QueryModel model) {
        return SqlUtil.createColumnAlias(
                characterStore,
                GenericLexer.unquote(node.token),
                Chars.indexOf(node.token, '.'),
                model.getAliasToColumnMap(),
                node.type != ExpressionNode.LITERAL
        );
    }

    private void expectBy(GenericLexer lexer) throws SqlException {
        if (isByKeyword(tok(lexer, "'by'"))) {
            return;
        }
        throw SqlException.$((lexer.lastTokenPosition()), "'by' expected");
    }

    private ExpressionNode expectExpr(GenericLexer lexer) throws SqlException {
        final ExpressionNode n = expr(lexer, (QueryModel) null);
        if (n != null) {
            return n;
        }
        throw SqlException.$(lexer.getUnparsed() == null ? lexer.getPosition() : lexer.lastTokenPosition(), "Expression expected");
    }

    private int expectInt(GenericLexer lexer) throws SqlException {
        CharSequence tok = tok(lexer, "integer");
        boolean negative;
        if (Chars.equals(tok, '-')) {
            negative = true;
            tok = tok(lexer, "integer");
        } else {
            negative = false;
        }
        try {
            int result = Numbers.parseInt(tok);
            return negative ? -result : result;
        } catch (NumericException e) {
            throw err(lexer, "bad integer");
        }
    }

    private ExpressionNode expectLiteral(GenericLexer lexer) throws SqlException {
        CharSequence tok = tok(lexer, "literal");
        int pos = lexer.lastTokenPosition();
        validateLiteral(pos, tok);
        return nextLiteral(GenericLexer.immutableOf(GenericLexer.unquote(tok)), pos);
    }

    private long expectLong(GenericLexer lexer) throws SqlException {
        CharSequence tok = tok(lexer, "long integer");
        boolean negative;
        if (Chars.equals(tok, '-')) {
            negative = true;
            tok = tok(lexer, "long integer");
        } else {
            negative = false;
        }
        try {
            long result = Numbers.parseLong(tok);
            return negative ? -result : result;
        } catch (NumericException e) {
            throw err(lexer, "bad long integer");
        }
    }

    private void expectObservation(GenericLexer lexer) throws SqlException {
        if (isObservationKeyword(tok(lexer, "'observation'"))) {
            return;
        }
        throw SqlException.$((lexer.lastTokenPosition()), "'observation' expected");
    }

    private void expectOffset(GenericLexer lexer) throws SqlException {
        if (isOffsetKeyword(tok(lexer, "'offset'"))) {
            return;
        }
        throw SqlException.$((lexer.lastTokenPosition()), "'offset' expected");
    }

    private void expectSample(GenericLexer lexer, QueryModel model) throws SqlException {
        final ExpressionNode n = expr(lexer, (QueryModel) null);
        if (isFullSampleByPeriod(n)) {
            model.setSampleBy(n);
            return;
        }
        // This is complex expression of sample by period. It must follow time unit interval
        ExpressionNode periodUnit = expectLiteral(lexer);
        if (periodUnit == null || periodUnit.type != ExpressionNode.LITERAL || !isValidSampleByPeriodLetter(periodUnit.token)) {
            int lexerPosition = lexer.getUnparsed() == null ? lexer.getPosition() : lexer.lastTokenPosition();
            throw SqlException.$(periodUnit != null ? periodUnit.position : lexerPosition, "one letter sample by period unit expected");
        }
        model.setSampleBy(n, periodUnit);
    }

    private CharSequence expectTableNameOrSubQuery(GenericLexer lexer) throws SqlException {
        return tok(lexer, "table name or sub-query");
    }

    private void expectTo(GenericLexer lexer) throws SqlException {
        if (isToKeyword(tok(lexer, "'to'"))) {
            return;
        }
        throw SqlException.$((lexer.lastTokenPosition()), "'to' expected");
    }

    private void expectTok(GenericLexer lexer, CharSequence tok, CharSequence expected) throws SqlException {
        if (tok == null || !Chars.equalsLowerCaseAscii(tok, expected)) {
            throw SqlException.position(lexer.lastTokenPosition()).put('\'').put(expected).put("' expected");
        }
    }

    private void expectTok(GenericLexer lexer, CharSequence expected) throws SqlException {
        CharSequence tok = optTok(lexer);
        if (tok == null) {
            throw SqlException.position(lexer.getPosition()).put('\'').put(expected).put("' expected");
        }
        expectTok(lexer, tok, expected);
    }

    private void expectTok(GenericLexer lexer, char expected) throws SqlException {
        CharSequence tok = optTok(lexer);
        if (tok == null) {
            throw SqlException.position(lexer.getPosition()).put('\'').put(expected).put("' expected");
        }
        expectTok(tok, lexer.lastTokenPosition(), expected);
    }

    private void expectTok(CharSequence tok, int pos, char expected) throws SqlException {
        if (tok == null || !Chars.equals(tok, expected)) {
            throw SqlException.position(pos).put('\'').put(expected).put("' expected");
        }
    }

    private void expectZone(GenericLexer lexer) throws SqlException {
        if (isZoneKeyword(tok(lexer, "'zone'"))) {
            return;
        }
        throw SqlException.$((lexer.lastTokenPosition()), "'zone' expected");
    }

    ExpressionNode expr(GenericLexer lexer, QueryModel model) throws SqlException {
        try {
            expressionTreeBuilder.pushModel(model);
            expressionParser.parseExpr(lexer, expressionTreeBuilder);
            return rewriteKnownStatements(expressionTreeBuilder.poll());
        } catch (SqlException e) {
            expressionTreeBuilder.reset();
            throw e;
        } finally {
            expressionTreeBuilder.popModel();
        }
    }

    // test only
    void expr(GenericLexer lexer, ExpressionParserListener listener) throws SqlException {
        expressionParser.parseExpr(lexer, listener);
    }

    private int getCreateTableColumnIndex(CreateTableModel model, CharSequence columnName, int position) throws SqlException {
        int index = model.getColumnIndex(columnName);
        if (index == -1) {
            throw SqlException.invalidColumn(position, columnName);
        }
        return index;
    }

    private boolean isFieldTerm(CharSequence tok) {
        return Chars.equals(tok, ')') || Chars.equals(tok, ',');
    }

    private ExpressionNode literal(GenericLexer lexer, CharSequence name) {
        return literal(name, lexer.lastTokenPosition());
    }

    private ExpressionNode literal(CharSequence name, int position) {
        // this can never be null in its current contexts
        // every time this function is called is after lexer.unparse(), which ensures non-null token.
        return expressionNodePool.next().of(ExpressionNode.LITERAL, GenericLexer.unquote(name), 0, position);
    }

    private ExpressionNode nextConstant(CharSequence value) {
        return expressionNodePool.next().of(ExpressionNode.CONSTANT, value, 0, 0);
    }

    private ExpressionNode nextLiteral(CharSequence token, int position) {
        return SqlUtil.nextLiteral(expressionNodePool, token, position);
    }

    private CharSequence notTermTok(GenericLexer lexer) throws SqlException {
        CharSequence tok = tok(lexer, "')' or ','");
        if (isFieldTerm(tok)) {
            throw err(lexer, "missing column definition");
        }
        return tok;
    }

    private CharSequence optTok(GenericLexer lexer) {
        CharSequence tok = SqlUtil.fetchNext(lexer);
        if (tok == null || (subQueryMode && Chars.equals(tok, ')'))) {
            return null;
        }
        return tok;
    }

    ExecutionModel parse(GenericLexer lexer, SqlExecutionContext executionContext) throws SqlException {
        CharSequence tok = tok(lexer, "'create', 'rename' or 'select'");

        if (isSelectKeyword(tok)) {
            return parseSelect(lexer);
        }

        if (isCreateKeyword(tok)) {
            return parseCreateStatement(lexer, executionContext);
        }

        if (isUpdateKeyword(tok)) {
            return parseUpdate(lexer);
        }

        if (isRenameKeyword(tok)) {
            return parseRenameStatement(lexer);
        }

        if (isInsertKeyword(tok)) {
            return parseInsert(lexer);
        }

        if (isCopyKeyword(tok)) {
            return parseCopy(lexer);
        }

        if (isWithKeyword(tok)) {
            return parseWith(lexer);
        }

        return parseSelect(lexer);
    }

    QueryModel parseAsSubQuery(GenericLexer lexer, @Nullable LowerCaseCharSequenceObjHashMap<WithClauseModel> withClauses) throws SqlException {
        QueryModel model;
        this.subQueryMode = true;
        try {
            model = parseDml(lexer, withClauses);
        } finally {
            this.subQueryMode = false;
        }
        return model;
    }

    private QueryModel parseAsSubQueryAndExpectClosingBrace(GenericLexer lexer, LowerCaseCharSequenceObjHashMap<WithClauseModel> withClauses) throws SqlException {
        final QueryModel model = parseAsSubQuery(lexer, withClauses);
        expectTok(lexer, ')');
        return model;
    }

    private ExecutionModel parseCopy(GenericLexer lexer) throws SqlException {
        if (configuration.getInputRoot() == null) {
            throw SqlException.$(lexer.lastTokenPosition(), "COPY is disabled ['cairo.sql.copy.root' is not set?]");
        }
        ExpressionNode tableName = expectExpr(lexer);
        CharSequence tok = tok(lexer, "'from' or 'to'");

        if (isFromKeyword(tok)) {
            final ExpressionNode fileName = expectExpr(lexer);
            if (fileName.token.length() < 3 && Chars.startsWith(fileName.token, '\'')) {
                throw SqlException.$(fileName.position, "file name expected");
            }
            CopyModel model = copyModelPool.next();
            model.setTableName(tableName);
            model.setFileName(fileName);

            tok = optTok(lexer);
            if (tok != null && isWithKeyword(tok)) {
                tok = tok(lexer, "copy option");
                while (tok != null) {
                    if (isHeaderKeyword(tok)) {
                        model.setHeader(isTrueKeyword(tok(lexer, "'true' or 'false'")));
                        tok = optTok(lexer);
                    } else {
                        throw SqlException.$(lexer.lastTokenPosition(), "unexpected option");
                    }
                }
            }
            return model;
        }
        throw SqlException.$(lexer.lastTokenPosition(), "'from' expected");
    }

    private ExecutionModel parseCreateStatement(GenericLexer lexer, SqlExecutionContext executionContext) throws SqlException {
        expectTok(lexer, "table");
        return parseCreateTable(lexer, executionContext);
    }

    private ExecutionModel parseCreateTable(GenericLexer lexer, SqlExecutionContext executionContext) throws SqlException {
        final CreateTableModel model = createTableModelPool.next();
        final CharSequence tableName;
        CharSequence tok = tok(lexer, "table name or 'if'");
        if (SqlKeywords.isIfKeyword(tok)) {
            if (SqlKeywords.isNotKeyword(tok(lexer, "'not'")) && SqlKeywords.isExistsKeyword(tok(lexer, "'exists'"))) {
                model.setIgnoreIfExists(true);
                tableName = tok(lexer, "table name");
            } else {
                throw SqlException.$(lexer.lastTokenPosition(), "'if not exists' expected");
            }
        } else {
            tableName = tok;
        }

        model.setName(nextLiteral(GenericLexer.assertNoDotsAndSlashes(GenericLexer.unquote(tableName), lexer.lastTokenPosition()), lexer.lastTokenPosition()));

        tok = tok(lexer, "'(' or 'as'");

        if (Chars.equals(tok, '(')) {
            lexer.unparse();
            parseCreateTableColumns(lexer, model);
        } else if (isAsKeyword(tok)) {
            parseCreateTableAsSelect(lexer, model, executionContext);
        } else {
            throw errUnexpected(lexer, tok);
        }

        while ((tok = optTok(lexer)) != null && Chars.equals(tok, ',')) {
            tok = tok(lexer, "'index' or 'cast'");
            if (isIndexKeyword(tok)) {
                parseCreateTableIndexDef(lexer, model);
            } else if (isCastKeyword(tok)) {
                parseCreateTableCastDef(lexer, model);
            } else {
                throw errUnexpected(lexer, tok);
            }
        }

        ExpressionNode timestamp = parseTimestamp(lexer, tok);
        if (timestamp != null) {
            // ignore index, validate column
            int timestampIdx = getCreateTableColumnIndex(model, timestamp.token, timestamp.position);
            int timestampType = model.getColumnType(timestampIdx);
            if (timestampType != ColumnType.TIMESTAMP && timestampType != -1) { //type can be -1 for create table as select because types aren't known yet
                throw SqlException.position(timestamp.position).put("TIMESTAMP column expected [actual=").put(ColumnType.nameOf(timestampType)).put(']');
            }
            model.setTimestamp(timestamp);
            tok = optTok(lexer);
        }

        int maxUncommittedRows = configuration.getMaxUncommittedRows();
        long commitLag = configuration.getCommitLag();

        ExpressionNode partitionBy = parseCreateTablePartition(lexer, tok);
        if (partitionBy != null) {
            if (model.getTimestamp() == null) {
                throw SqlException.$(partitionBy.position, "partitioning is possible only on tables with designated timestamps");
            }
            if (PartitionBy.fromString(partitionBy.token) == -1) {
                throw SqlException.$(partitionBy.position, "'NONE', 'DAY', 'MONTH' or 'YEAR' expected");
            }
            model.setPartitionBy(partitionBy);
            tok = optTok(lexer);
            if (tok != null && isWithKeyword(tok)) {
                ExpressionNode expr;
                while ((expr = expr(lexer, (QueryModel) null)) != null) {
                    if (Chars.equals(expr.token, '=')) {
                        if (isMaxUncommittedRowsParam(expr.lhs.token)) {
                            try {
                                maxUncommittedRows = Numbers.parseInt(expr.rhs.token);
                            } catch (NumericException e) {
                                throw SqlException.position(lexer.getPosition()).put(" could not parse maxUncommittedRows value \"").put(expr.rhs.token).put('"');
                            }
                        } else if (isCommitLag(expr.lhs.token)) {
                            commitLag = SqlUtil.expectMicros(expr.rhs.token, lexer.getPosition());
                        } else {
                            throw SqlException.position(lexer.getPosition()).put(" unrecognized ").put(expr.lhs.token).put(" after WITH");
                        }
                        tok = optTok(lexer);
                        if (null != tok && Chars.equals(tok, ',')) {
                            continue;
                        }
                        break;
                    }
                    throw SqlException.position(lexer.getPosition()).put(" expected parameter after WITH");
                }
            }
        }

        model.setMaxUncommittedRows(maxUncommittedRows);
        model.setCommitLag(commitLag);

        if (tok == null || Chars.equals(tok, ';')) {
            return model;
        }
        throw errUnexpected(lexer, tok);
    }

    private void parseCreateTableAsSelect(GenericLexer lexer, CreateTableModel model, SqlExecutionContext executionContext) throws SqlException {
        expectTok(lexer, '(');
        QueryModel queryModel = optimiser.optimise(parseDml(lexer, null), executionContext);
        ObjList<QueryColumn> columns = queryModel.getBottomUpColumns();
        assert columns.size() > 0;

        // we do not know types of columns at this stage
        // compiler must put table together using query metadata.
        for (int i = 0, n = columns.size(); i < n; i++) {
            model.addColumn(columns.getQuick(i).getName(), -1, configuration.getDefaultSymbolCapacity(), configuration.getRandom().nextLong());
        }

        model.setQueryModel(queryModel);
        expectTok(lexer, ')');
    }

    private void parseCreateTableCastDef(GenericLexer lexer, CreateTableModel model) throws SqlException {
        if (model.getQueryModel() == null) {
            throw SqlException.$(lexer.lastTokenPosition(), "cast is only supported in 'create table as ...' context");
        }
        expectTok(lexer, '(');
        ColumnCastModel columnCastModel = columnCastModelPool.next();

        final ExpressionNode columnName = expectLiteral(lexer);
        columnCastModel.setName(columnName);
        expectTok(lexer, "as");

        final ExpressionNode columnType = expectLiteral(lexer);
        final int type = toColumnType(lexer, columnType.token);
        columnCastModel.setType(type, columnName.position, columnType.position);

        if (ColumnType.isSymbol(type)) {
            CharSequence tok = tok(lexer, "'capacity', 'nocache', 'cache' or ')'");

            int symbolCapacity;
            int capacityPosition;
            if (isCapacityKeyword(tok)) {
                capacityPosition = lexer.getPosition();
                columnCastModel.setSymbolCapacity(symbolCapacity = parseSymbolCapacity(lexer));
                tok = tok(lexer, "'nocache', 'cache' or ')'");
            } else {
                columnCastModel.setSymbolCapacity(configuration.getDefaultSymbolCapacity());
                symbolCapacity = -1;
                capacityPosition = -1;
            }

            final boolean cached;
            if (isNoCacheKeyword(tok)) {
                cached = false;
            } else if (isCacheKeyword(tok)) {
                cached = true;
            } else {
                cached = configuration.getDefaultSymbolCacheFlag();
                lexer.unparse();
            }

            columnCastModel.setSymbolCacheFlag(cached);

            if (cached && symbolCapacity != -1) {
                assert capacityPosition != -1;
                TableUtils.validateSymbolCapacityCached(true, symbolCapacity, capacityPosition);
            }

            columnCastModel.setIndexed(false);
        }

        expectTok(lexer, ')');

        if (!model.addColumnCastModel(columnCastModel)) {
            throw SqlException.$(columnCastModel.getName().position, "duplicate cast");
        }
    }

    private void parseCreateTableColumns(GenericLexer lexer, CreateTableModel model) throws SqlException {
        expectTok(lexer, '(');

        while (true) {
            final int position = lexer.lastTokenPosition();
            final CharSequence name = GenericLexer.immutableOf(GenericLexer.unquote(notTermTok(lexer)));
            final int type = toColumnType(lexer, notTermTok(lexer));

            if (!TableUtils.isValidColumnName(name)) {
                throw SqlException.$(position, " new column name contains invalid characters");
            }

            if (!model.addColumn(name, type, configuration.getDefaultSymbolCapacity(), configuration.getRandom().nextLong())) {
                throw SqlException.$(position, "Duplicate column");
            }

            CharSequence tok;
            if (ColumnType.isSymbol(type)) {
                tok = tok(lexer, "'capacity', 'nocache', 'cache', 'index' or ')'");

                int symbolCapacity;
                if (isCapacityKeyword(tok)) {
                    // when capacity is not set explicitly it will default via configuration
                    model.symbolCapacity(symbolCapacity = parseSymbolCapacity(lexer));
                    tok = tok(lexer, "'nocache', 'cache', 'index' or ')'");
                } else {
                    symbolCapacity = -1;
                }

                final boolean cached;
                if (isNoCacheKeyword(tok)) {
                    cached = false;
                } else if (isCacheKeyword(tok)) {
                    cached = true;
                } else {
                    cached = configuration.getDefaultSymbolCacheFlag();
                    lexer.unparse();
                }
                model.cached(cached);
                if (cached && symbolCapacity != -1) {
                    TableUtils.validateSymbolCapacityCached(true, symbolCapacity, lexer.lastTokenPosition());
                }
                tok = parseCreateTableInlineIndexDef(lexer, model);
            } else {
                tok = null;
            }

            if (tok == null) {
                tok = tok(lexer, "',' or ')'");
            }

            //ignoring `PRECISION`
            if (SqlKeywords.isPrecisionKeyword(tok)) {
                tok = tok(lexer, "'NOT' or 'NULL' or ',' or ')'");
            }

            //ignoring `NULL` and `NOT NULL`
            if (SqlKeywords.isNotKeyword(tok)) {
                tok = tok(lexer, "'NULL'");
            }

            if (SqlKeywords.isNullKeyword(tok)) {
                tok = tok(lexer, "','");
            }

            if (Chars.equals(tok, ')')) {
                break;
            }

            if (!Chars.equals(tok, ',')) {
                throw err(lexer, "',' or ')' expected");
            }
        }
    }

    private void parseCreateTableIndexDef(GenericLexer lexer, CreateTableModel model) throws SqlException {
        expectTok(lexer, '(');
        final int columnIndex = getCreateTableColumnIndex(model, expectLiteral(lexer).token, lexer.lastTokenPosition());

        if (isCapacityKeyword(tok(lexer, "'capacity'"))) {
            int errorPosition = lexer.getPosition();
            int indexValueBlockSize = expectInt(lexer);
            TableUtils.validateIndexValueBlockSize(errorPosition, indexValueBlockSize);
            model.setIndexFlags(columnIndex, true, Numbers.ceilPow2(indexValueBlockSize));
        } else {
            model.setIndexFlags(columnIndex, true, configuration.getIndexValueBlockSize());
            lexer.unparse();
        }
        expectTok(lexer, ')');
    }

    private CharSequence parseCreateTableInlineIndexDef(GenericLexer lexer, CreateTableModel model) throws SqlException {
        CharSequence tok = tok(lexer, "')', or 'index'");

        if (isFieldTerm(tok)) {
            model.setIndexFlags(false, configuration.getIndexValueBlockSize());
            return tok;
        }

        expectTok(lexer, tok, "index");

        if (isFieldTerm(tok = tok(lexer, ") | , expected"))) {
            model.setIndexFlags(true, configuration.getIndexValueBlockSize());
            return tok;
        }

        expectTok(lexer, tok, "capacity");

        int errorPosition = lexer.getPosition();
        int indexValueBlockSize = expectInt(lexer);
        TableUtils.validateIndexValueBlockSize(errorPosition, indexValueBlockSize);
        model.setIndexFlags(true, Numbers.ceilPow2(indexValueBlockSize));
        return null;
    }

    private ExpressionNode parseCreateTablePartition(GenericLexer lexer, CharSequence tok) throws SqlException {
        if (tok != null && isPartitionKeyword(tok)) {
            expectTok(lexer, "by");
            return expectLiteral(lexer);
        }
        return null;
    }

    private QueryModel parseDml(GenericLexer lexer, @Nullable LowerCaseCharSequenceObjHashMap<WithClauseModel> withClauses) throws SqlException {
        QueryModel model = null;
        QueryModel prevModel = null;
        while (true) {

            LowerCaseCharSequenceObjHashMap<WithClauseModel> parentWithClauses = prevModel != null ? prevModel.getWithClauses() : withClauses;
            LowerCaseCharSequenceObjHashMap<WithClauseModel> topWithClauses = model == null ? topLevelWithModel : null;

            QueryModel unionModel = parseDml0(lexer, parentWithClauses, topWithClauses);
            if (prevModel == null) {
                model = unionModel;
                prevModel = model;
            } else {
                prevModel.setUnionModel(unionModel);
                prevModel = unionModel;
            }

            CharSequence tok = optTok(lexer);
            if (tok == null || Chars.equals(tok, ';') || setOperations.excludes(tok)) {
                lexer.unparse();
                return model;
            }

            if (isUnionKeyword(tok)) {
                tok = tok(lexer, "all or select");
                if (isAllKeyword(tok)) {
                    prevModel.setSetOperationType(QueryModel.SET_OPERATION_UNION_ALL);
                } else {
                    prevModel.setSetOperationType(QueryModel.SET_OPERATION_UNION);
                    lexer.unparse();
                }
            }

            if (isExceptKeyword(tok)) {
                prevModel.setSetOperationType(QueryModel.SET_OPERATION_EXCEPT);
            }

            if (isIntersectKeyword(tok)) {
                prevModel.setSetOperationType(QueryModel.SET_OPERATION_INTERSECT);
            }
        }
    }

    @NotNull
    private QueryModel parseDml0(
            GenericLexer lexer,
            @Nullable LowerCaseCharSequenceObjHashMap<WithClauseModel> parentWithClauses,
            @Nullable LowerCaseCharSequenceObjHashMap<WithClauseModel> topWithClauses
    ) throws SqlException {
        CharSequence tok;
        final int modelPosition = lexer.getPosition();

        QueryModel model = queryModelPool.next();
        model.setModelPosition(modelPosition);
        if (parentWithClauses != null) {
            model.getWithClauses().putAll(parentWithClauses);
        }

        tok = tok(lexer, "'select', 'with' or table name expected");

        if (isWithKeyword(tok)) {
            parseWithClauses(lexer, model.getWithClauses());
            tok = tok(lexer, "'select' or table name expected");
        } else if (topWithClauses != null) {
            model.getWithClauses().putAll(topWithClauses);
        }

        // [select]
        if (isSelectKeyword(tok)) {
            parseSelectClause(lexer, model);

            tok = optTok(lexer);

            if (tok != null && setOperations.contains(tok)) {
                tok = null;
            }

            if (tok == null || Chars.equals(tok, ';')) { //token can also be ';' on query boundary
                QueryModel nestedModel = queryModelPool.next();
                nestedModel.setModelPosition(modelPosition);
                ExpressionNode func = expressionNodePool.next().of(ExpressionNode.FUNCTION, "long_sequence", 0, lexer.lastTokenPosition());
                func.paramCount = 1;
                func.rhs = nextConstant("1");
                nestedModel.setTableName(func);
                model.setSelectModelType(QueryModel.SELECT_MODEL_VIRTUAL);
                model.setNestedModel(nestedModel);
                lexer.unparse();
                return model;
            }
        } else {
            lexer.unparse();
            model.addBottomUpColumn(SqlUtil.nextColumn(queryColumnPool, expressionNodePool, "*", "*"));
            model.setArtificialStar(true);
        }

        QueryModel nestedModel = queryModelPool.next();
        nestedModel.setModelPosition(modelPosition);

        parseFromClause(lexer, nestedModel, model);
        if (nestedModel.getLimitHi() != null || nestedModel.getLimitLo() != null) {
            model.setLimit(nestedModel.getLimitLo(), nestedModel.getLimitHi());
            nestedModel.setLimit(null, null);
        }
        model.setSelectModelType(QueryModel.SELECT_MODEL_CHOOSE);
        model.setNestedModel(nestedModel);
        final ExpressionNode n = nestedModel.getAlias();
        if (n != null) {
            model.setAlias(n);
        }
        return model;
    }

    private QueryModel parseDmlUpdate(GenericLexer lexer) throws SqlException {
        // Update QueryModel structure is
        // QueryModel with SET column expressions (updateQueryModel)
        // |-- nested QueryModel of select-virtual or select-choose of data selected for update (fromModel)
        //     |-- nested QueryModel with selected data (nestedModel)
        //         |-- join QueryModels to represent FROM clause
        CharSequence tok;
        final int modelPosition = lexer.getPosition();

        QueryModel updateQueryModel = queryModelPool.next();
        updateQueryModel.setModelType(ExecutionModel.UPDATE);
        updateQueryModel.setModelPosition(modelPosition);
        QueryModel fromModel = queryModelPool.next();
        fromModel.setModelPosition(modelPosition);
        updateQueryModel.setIsUpdate(true);
        fromModel.setIsUpdate(true);
        tok = tok(lexer, "UPDATE, WITH or table name expected");

        // [update]
        if (isUpdateKeyword(tok)) {
            // parse SET statements into updateQueryModel and rhs of SETs into fromModel to select
            parseUpdateClause(lexer, updateQueryModel, fromModel);

            // create nestedModel QueryModel to source rowids for the update
            QueryModel nestedModel = queryModelPool.next();
            nestedModel.setTableName(fromModel.getTableName());
            nestedModel.setAlias(updateQueryModel.getAlias());
            nestedModel.setIsUpdate(true);

            // nest nestedModel inside fromModel
            fromModel.setTableName(null);
            fromModel.setNestedModel(nestedModel);

            // Add WITH clauses if they exist into fromModel
            fromModel.getWithClauses().putAll(topLevelWithModel);

            tok = optTok(lexer);

            // [from]
            if (tok != null && isFromKeyword(tok)) {
                tok = ","; // FROM in Postgres UPDATE statement means cross join
                int joinType;
                int i = 0;
                while (tok != null && (joinType = joinStartSet.get(tok)) != -1) {
                    if (i++ == 1) {
                        throw SqlException.$(lexer.lastTokenPosition(), "JOIN is not supported on UPDATE statement");
                    }
                    // expect multiple [[inner | outer | cross] join]
                    nestedModel.addJoinModel(parseJoin(lexer, tok, joinType, topLevelWithModel));
                    tok = optTok(lexer);
                }
            } else if (tok != null && isSemicolon(tok)) {
                tok = null;
            } else if (tok != null && !isWhereKeyword(tok)) {
                throw SqlException.$(lexer.lastTokenPosition(), "FROM, WHERE or EOF expected");
            }

            // [where]
            if (tok != null && isWhereKeyword(tok)) {
                ExpressionNode expr = expr(lexer, fromModel);
                if (expr != null) {
                    nestedModel.setWhereClause(expr);
                } else {
                    throw SqlException.$((lexer.lastTokenPosition()), "empty where clause");
                }
            } else if (tok != null && !isSemicolon(tok)) {
                throw errUnexpected(lexer, tok);
            }

            updateQueryModel.setNestedModel(fromModel);
        }
        return updateQueryModel;
    }

<<<<<<< HEAD
    private void parseUpdateClause(GenericLexer lexer, QueryModel updateQueryModel, QueryModel fromModel) throws SqlException {
        CharSequence tok = tok(lexer, "table name or alias");
        CharSequence tableName = GenericLexer.immutableOf(GenericLexer.unquote(tok));
        ExpressionNode tableNameExpr = ExpressionNode.FACTORY.newInstance().of(ExpressionNode.LITERAL, tableName, 0, 0);
        updateQueryModel.setTableName(tableNameExpr);
        fromModel.setTableName(tableNameExpr);

        tok = tok(lexer, "AS, SET or table alias expected");
        if (isAsKeyword(tok)) {
            tok = tok(lexer, "table alias expected");
            if (isSetKeyword(tok)) {
                throw SqlException.$(lexer.lastTokenPosition(), "table alias expected");
            }
        }

        if (!isAsKeyword(tok) && !isSetKeyword(tok)) {
            // This is table alias
            CharSequence tableAlias = GenericLexer.immutableOf(tok);
            ExpressionNode tableAliasExpr = ExpressionNode.FACTORY.newInstance().of(ExpressionNode.LITERAL, tableAlias, 0, 0);
            updateQueryModel.setAlias(tableAliasExpr);
            tok = tok(lexer, "SET expected");
        }

        if (!isSetKeyword(tok)) {
            throw SqlException.$(lexer.lastTokenPosition(), "SET expected");
        }

        while (true) {
            // Column
            tok = tok(lexer, "column name");
            CharSequence col = GenericLexer.immutableOf(GenericLexer.unquote(tok));
            int colPosition = lexer.lastTokenPosition();

            expectTok(lexer, "=");

            // Value expression
            ExpressionNode expr = expr(lexer, (QueryModel) null);
            ExpressionNode setColumnExpression = expressionNodePool.next().of(ExpressionNode.LITERAL, col, 0, colPosition);
            updateQueryModel.getUpdateExpressions().add(setColumnExpression);

            QueryColumn valueColumn = queryColumnPool.next().of(col, expr);
            fromModel.addBottomUpColumn(valueColumn);
=======
    private void parseFromClause(GenericLexer lexer, QueryModel model, QueryModel masterModel) throws SqlException {
        CharSequence tok = expectTableNameOrSubQuery(lexer);
        // expect "(" in case of sub-query
>>>>>>> d5f111d5

        if (Chars.equals(tok, '(')) {
            QueryModel proposedNested = parseAsSubQueryAndExpectClosingBrace(lexer, masterModel.getWithClauses());
            tok = optTok(lexer);

            // do not collapse aliased sub-queries or those that have timestamp()
            // select * from (table) x
            if (tok == null || (tableAliasStop.contains(tok) && !SqlKeywords.isTimestampKeyword(tok))) {

                final QueryModel target = proposedNested.getNestedModel();
                // when * is artificial, there is no union, there is no "where" clause inside sub-query,
                // e.g. there was no "select * from" we should collapse sub-query to a regular table
                if (
                        proposedNested.isArtificialStar()
                                && proposedNested.getUnionModel() == null
                                && target.getWhereClause() == null
                                && target.getOrderBy().size() == 0
                                && target.getLatestBy().size() == 0
                                && target.getNestedModel() == null
                                && target.getSampleBy() == null
                                && target.getGroupBy().size() == 0
                                && proposedNested.getLimitLo() == null
                                && proposedNested.getLimitHi() == null
                ) {
                    model.setTableName(target.getTableName());
                    model.setAlias(target.getAlias());
                    model.setTimestamp(target.getTimestamp());

                    int n = target.getJoinModels().size();
                    for (int i = 1; i < n; i++) {
                        model.addJoinModel(target.getJoinModels().getQuick(i));
                    }
                    proposedNested = null;
                } else {
                    lexer.unparse();
                }
            } else {
                lexer.unparse();
            }

            if (proposedNested != null) {
                model.setNestedModel(proposedNested);
                model.setNestedModelIsSubQuery(true);
                tok = setModelAliasAndTimestamp(lexer, model);
            }
        } else {
            lexer.unparse();
            parseSelectFrom(lexer, model, masterModel.getWithClauses());
            tok = setModelAliasAndTimestamp(lexer, model);

            // expect [latest by] (deprecated syntax)
            if (tok != null && isLatestKeyword(tok)) {
                parseLatestBy(lexer, model);
                tok = optTok(lexer);
            }
        }

        // expect multiple [[inner | outer | cross] join]

        int joinType;
        while (tok != null && (joinType = joinStartSet.get(tok)) != -1) {
            model.addJoinModel(parseJoin(lexer, tok, joinType, masterModel.getWithClauses()));
            tok = optTok(lexer);
        }

        // expect [where]

        if (tok != null && isWhereKeyword(tok)) {
            if (model.getLatestByType() == QueryModel.LATEST_BY_NEW) {
                throw SqlException.$((lexer.lastTokenPosition()), "unexpected where clause after 'latest on'");
            }
            ExpressionNode expr = expr(lexer, model);
            if (expr != null) {
                model.setWhereClause(expr);
                tok = optTok(lexer);
            } else {
                throw SqlException.$((lexer.lastTokenPosition()), "empty where clause");
            }
        }

        // expect [latest by] (new syntax)

        if (tok != null && isLatestKeyword(tok)) {
            if (model.getLatestByType() == QueryModel.LATEST_BY_DEPRECATED) {
                throw SqlException.$((lexer.lastTokenPosition()), "mix of new and deprecated 'latest by' syntax");
            }
            expectTok(lexer, "on");
            parseLatestByNew(lexer, model);
            tok = optTok(lexer);
        }

        // expect [sample by]

        if (tok != null && isSampleKeyword(tok)) {
            expectBy(lexer);
            expectSample(lexer, model);
            tok = optTok(lexer);

            if (tok != null && isFillKeyword(tok)) {
                expectTok(lexer, '(');
                do {
                    final ExpressionNode fillNode = expr(lexer, model);
                    if (fillNode == null) {
                        throw SqlException.$(lexer.lastTokenPosition(), "'none', 'prev', 'mid', 'null' or number expected");
                    }
                    model.addSampleByFill(fillNode);
                    tok = tokIncludingLocalBrace(lexer, "',' or ')'");
                    if (Chars.equals(tok, ')')) {
                        break;
                    }
                    expectTok(tok, lexer.lastTokenPosition(), ',');
                } while (true);

                tok = optTok(lexer);
            }

            if (tok != null && isAlignKeyword(tok)) {
                expectTo(lexer);

                tok = tok(lexer, "'calendar' or 'first observation'");

                if (isCalendarKeyword(tok)) {
                    tok = optTok(lexer);

                    if (tok != null && !isSemicolon(tok)) {
                        if (isTimeKeyword(tok)) {
                            expectZone(lexer);
                            model.setSampleByTimezoneName(expectExpr(lexer));
                            tok = optTok(lexer);

                            if (tok != null) {
                                if (isWithKeyword(tok)) {
                                    tok = parseWithOffset(lexer, model);
                                } else {
                                    throw SqlException.$(lexer.lastTokenPosition(), "'with offset' expected");
                                }
                            } else {
                                model.setSampleByOffset(nextConstant("'00:00'"));
                            }
                        } else if (isWithKeyword(tok)) {
                            tok = parseWithOffset(lexer, model);
                        } else {
                            throw SqlException.$(lexer.lastTokenPosition(), "'time zone' or 'with offset' expected");
                        }
                    } else {
                        model.setSampleByTimezoneName(null);
                        model.setSampleByOffset(nextConstant("'00:00'"));
                    }
                } else if (isFirstKeyword(tok)) {
                    expectObservation(lexer);
                    model.setSampleByTimezoneName(null);
                    model.setSampleByOffset(null);
                    tok = optTok(lexer);
                } else {
                    throw SqlException.$(lexer.lastTokenPosition(), "'calendar' or 'first observation' expected");
                }
            }
        }

        // expect [group by]

        if (tok != null && isGroupKeyword(tok)) {
            expectBy(lexer);
            do {
                tokIncludingLocalBrace(lexer, "literal");
                lexer.unparse();
                ExpressionNode n = expr(lexer, model);
                if (n == null || (n.type != ExpressionNode.LITERAL && n.type != ExpressionNode.CONSTANT && n.type != ExpressionNode.FUNCTION && n.type != ExpressionNode.OPERATION)) {
                    throw SqlException.$(n == null ? lexer.lastTokenPosition() : n.position, "literal expected");
                }

                model.addGroupBy(n);

                tok = optTok(lexer);
            } while (tok != null && Chars.equals(tok, ','));
        }

        // expect [order by]

        if (tok != null && isOrderKeyword(tok)) {
            expectBy(lexer);
            do {
                tokIncludingLocalBrace(lexer, "literal");
                lexer.unparse();

                ExpressionNode n = expr(lexer, model);
                if (n == null || (n.type != ExpressionNode.LITERAL && n.type != ExpressionNode.CONSTANT)) {
                    throw SqlException.$(n == null ? lexer.lastTokenPosition() : n.position, "literal expected");
                }

                tok = optTok(lexer);

                if (tok != null && isDescKeyword(tok)) {

                    model.addOrderBy(n, QueryModel.ORDER_DIRECTION_DESCENDING);
                    tok = optTok(lexer);

                } else {

                    model.addOrderBy(n, QueryModel.ORDER_DIRECTION_ASCENDING);

                    if (tok != null && isAscKeyword(tok)) {
                        tok = optTok(lexer);
                    }
                }

                if (model.getOrderBy().size() >= MAX_ORDER_BY_COLUMNS) {
                    throw err(lexer, "Too many columns");
                }

            } while (tok != null && Chars.equals(tok, ','));
        }

        // expect [limit]
        if (tok != null && isLimitKeyword(tok)) {
            ExpressionNode lo = expr(lexer, model);
            ExpressionNode hi = null;

            tok = optTok(lexer);
            if (tok != null && Chars.equals(tok, ',')) {
                hi = expr(lexer, model);
            } else {
                lexer.unparse();
            }
            model.setLimit(lo, hi);
        } else {
            lexer.unparse();
        }
    }

    private ExecutionModel parseInsert(GenericLexer lexer) throws SqlException {

        final InsertModel model = insertModelPool.next();
        CharSequence tok = tok(lexer, "into or batch");
        if (SqlKeywords.isBatch(tok)) {
            long val = expectLong(lexer);
            if (val > 0) {
                model.setBatchSize(val);
            } else {
                throw SqlException.$(lexer.lastTokenPosition(), "batch size must be positive integer");
            }

            tok = tok(lexer, "into or commitLag");
            if (SqlKeywords.isCommitLag(tok)) {
                int pos = lexer.getPosition();
                model.setCommitLag(SqlUtil.expectMicros(tok(lexer, "lag value"), pos));
                expectTok(lexer, "into");
            }
        }

        if (!SqlKeywords.isInto(tok)) {
            throw SqlException.$(lexer.lastTokenPosition(), "'into' expected");
        }

        tok = tok(lexer, "table name");

        model.setTableName(nextLiteral(GenericLexer.assertNoDotsAndSlashes(GenericLexer.unquote(tok), lexer.lastTokenPosition()), lexer.lastTokenPosition()));

        tok = tok(lexer, "'(' or 'select'");

        if (Chars.equals(tok, '(')) {
            do {
                tok = tok(lexer, "column");
                if (Chars.equals(tok, ')')) {
                    throw err(lexer, "missing column name");
                }

                if (!model.addColumn(GenericLexer.immutableOf(GenericLexer.unquote(tok)), lexer.lastTokenPosition())) {
                    throw SqlException.position(lexer.lastTokenPosition()).put("duplicate column name: ").put(tok);
                }

            } while (Chars.equals((tok = tok(lexer, "','")), ','));

            expectTok(tok, lexer.lastTokenPosition(), ')');
            tok = optTok(lexer);
        }

        if (tok == null) {
            throw SqlException.$(lexer.getPosition(), "'select' or 'values' expected");
        }

        if (isSelectKeyword(tok)) {
            model.setSelectKeywordPosition(lexer.lastTokenPosition());
            lexer.unparse();
            final QueryModel queryModel = parseDml(lexer, null);
            model.setQueryModel(queryModel);
            return model;
        }

        if (isValuesKeyword(tok)) {
            do {
                expectTok(lexer, '(');
                ObjList<ExpressionNode> rowValues = new ObjList<>();
                do {
                    rowValues.add(expectExpr(lexer));
                } while (Chars.equals((tok = tok(lexer, "','")), ','));
                expectTok(tok, lexer.lastTokenPosition(), ')');
                model.addRowTupleValues(rowValues);
                model.addEndOfRowTupleValuesPosition(lexer.lastTokenPosition());
                tok = optTok(lexer);
                // no more tokens or ';' should indicate end of statement
                if (tok == null || Chars.equals(tok, ';')) {
                    return model;
                }
                expectTok(tok, lexer.lastTokenPosition(), ',');
            } while (true);
        }

        throw err(lexer, "'select' or 'values' expected");
    }

    private QueryModel parseJoin(GenericLexer lexer, CharSequence tok, int joinType, LowerCaseCharSequenceObjHashMap<WithClauseModel> parent) throws SqlException {
        QueryModel joinModel = queryModelPool.next();

        int errorPos = lexer.lastTokenPosition();

        if (isNotJoinKeyword(tok) && !Chars.equals(tok, ',')) {
            // not already a join?
            // was it "left" ?
            if (isLeftKeyword(tok)) {
                tok = tok(lexer, "join");
                joinType = QueryModel.JOIN_OUTER;
                if (isOuterKeyword(tok)) {
                    // LEFT OUTER
                    tok = tok(lexer, "join");
                }
            } else {
                tok = tok(lexer, "join");
            }
            if (isNotJoinKeyword(tok)) {
                throw SqlException.position(errorPos).put("'join' expected");
            }
        }

        joinModel.setJoinType(joinType);
        joinModel.setJoinKeywordPosition(errorPos);

        tok = expectTableNameOrSubQuery(lexer);

        if (Chars.equals(tok, '(')) {
            joinModel.setNestedModel(parseAsSubQueryAndExpectClosingBrace(lexer, parent));
        } else {
            lexer.unparse();
            parseSelectFrom(lexer, joinModel, parent);
        }

        tok = setModelAliasAndGetOptTok(lexer, joinModel);

        if (joinType == QueryModel.JOIN_CROSS && tok != null && isOnKeyword(tok)) {
            throw SqlException.$(lexer.lastTokenPosition(), "Cross joins cannot have join clauses");
        }

        switch (joinType) {
            case QueryModel.JOIN_ASOF:
            case QueryModel.JOIN_LT:
            case QueryModel.JOIN_SPLICE:
                if (tok == null || !isOnKeyword(tok)) {
                    lexer.unparse();
                    break;
                }
                // intentional fall through
            case QueryModel.JOIN_INNER:
            case QueryModel.JOIN_OUTER:
                expectTok(lexer, tok, "on");
                try {
                    expressionParser.parseExpr(lexer, expressionTreeBuilder);
                    ExpressionNode expr;
                    switch (expressionTreeBuilder.size()) {
                        case 0:
                            throw SqlException.$(lexer.lastTokenPosition(), "Expression expected");
                        case 1:
                            expr = expressionTreeBuilder.poll();
                            if (expr.type == ExpressionNode.LITERAL) {
                                do {
                                    joinModel.addJoinColumn(expr);
                                } while ((expr = expressionTreeBuilder.poll()) != null);
                            } else {
                                joinModel.setJoinCriteria(rewriteKnownStatements(expr));
                            }
                            break;
                        default:
                            // this code handles "join on (a,b,c)", e.g. list of columns
                            while ((expr = expressionTreeBuilder.poll()) != null) {
                                if (expr.type != ExpressionNode.LITERAL) {
                                    throw SqlException.$(lexer.lastTokenPosition(), "Column name expected");
                                }
                                joinModel.addJoinColumn(expr);
                            }
                            break;
                    }
                } catch (SqlException e) {
                    expressionTreeBuilder.reset();
                    throw e;
                }
                break;
            default:
                lexer.unparse();
                break;
        }

        return joinModel;
    }

    private void parseLatestBy(GenericLexer lexer, QueryModel model) throws SqlException {
        CharSequence tok = optTok(lexer);
        if (tok != null) {
            if (isByKeyword(tok)) {
                parseLatestByDeprecated(lexer, model);
                return;
            }
            if (isOnKeyword(tok)) {
                parseLatestByNew(lexer, model);
                return;
            }
        }
        throw SqlException.$((lexer.lastTokenPosition()), "'on' or 'by' expected");
    }

    private void parseLatestByDeprecated(GenericLexer lexer, QueryModel model) throws SqlException {
        // 'latest by' is already parsed at this point

        CharSequence tok;
        do {
            model.addLatestBy(expectLiteral(lexer));
            tok = SqlUtil.fetchNext(lexer);
        } while (Chars.equalsNc(tok, ','));

        model.setLatestByType(QueryModel.LATEST_BY_DEPRECATED);

        if (tok != null) {
            lexer.unparse();
        }
    }

    private void parseLatestByNew(GenericLexer lexer, QueryModel model) throws SqlException {
        // 'latest on' is already parsed at this point

        // <timestamp>
        final ExpressionNode timestamp = expectLiteral(lexer);
        model.setTimestamp(timestamp);
        // 'partition by'
        expectTok(lexer, "partition");
        expectTok(lexer, "by");
        // <columns>
        CharSequence tok;
        do {
            model.addLatestBy(expectLiteral(lexer));
            tok = SqlUtil.fetchNext(lexer);
        } while (Chars.equalsNc(tok, ','));

        model.setLatestByType(QueryModel.LATEST_BY_NEW);

        if (tok != null) {
            lexer.unparse();
        }
    }

    private ExecutionModel parseRenameStatement(GenericLexer lexer) throws SqlException {
        expectTok(lexer, "table");
        RenameTableModel model = renameTableModelPool.next();
        ExpressionNode e = expectExpr(lexer);
        if (e.type != ExpressionNode.LITERAL && e.type != ExpressionNode.CONSTANT) {
            throw SqlException.$(e.position, "literal or constant expected");
        }
        model.setFrom(e);
        expectTok(lexer, "to");

        e = expectExpr(lexer);
        if (e.type != ExpressionNode.LITERAL && e.type != ExpressionNode.CONSTANT) {
            throw SqlException.$(e.position, "literal or constant expected");
        }
        model.setTo(e);
        return model;
    }

    private ExecutionModel parseSelect(GenericLexer lexer) throws SqlException {
        lexer.unparse();
        final QueryModel model = parseDml(lexer, null);
        final CharSequence tok = optTok(lexer);
        if (tok == null || Chars.equals(tok, ';')) {
            return model;
        }
        throw errUnexpected(lexer, tok);
    }

    private void parseSelectClause(GenericLexer lexer, QueryModel model) throws SqlException {
        CharSequence tok = tok(lexer, "[distinct] column");

        ExpressionNode expr;
        if (isDistinctKeyword(tok)) {
            model.setDistinct(true);
        } else {
            lexer.unparse();
        }
        while (true) {

            tok = tok(lexer, "column");
            if (Chars.equals(tok, '*')) {
                expr = nextLiteral(GenericLexer.immutableOf(tok), lexer.lastTokenPosition());
            } else {
                // cut off some obvious errors
                if (isFromKeyword(tok)) {
                    throw SqlException.$(lexer.getPosition(), "column name expected");
                }

                if (isSelectKeyword(tok)) {
                    throw SqlException.$(lexer.getPosition(), "reserved name");
                }

                lexer.unparse();
                expr = expr(lexer, model);

                if (expr == null) {
                    throw SqlException.$(lexer.lastTokenPosition(), "missing expression");
                }

                if (Chars.endsWith(expr.token, '.') && expr.type == ExpressionNode.LITERAL) {
                    throw SqlException.$(expr.position + expr.token.length(), "'*' or column name expected");
                }
            }

            final CharSequence alias;

            tok = optTok(lexer);

            QueryColumn col;

            if (tok != null && isOverKeyword(tok)) {
                // analytic
                expectTok(lexer, '(');

                col = analyticColumnPool.next().of(null, expr);
                tok = tok(lexer, "'");

                if (isPartitionKeyword(tok)) {
                    expectTok(lexer, "by");

                    ObjList<ExpressionNode> partitionBy = ((AnalyticColumn) col).getPartitionBy();

                    do {
                        partitionBy.add(expectExpr(lexer));
                        tok = tok(lexer, "'order' or ')'");
                    } while (Chars.equals(tok, ','));
                }

                if (isOrderKeyword(tok)) {
                    expectTok(lexer, "by");

                    do {
                        final ExpressionNode orderByExpr = expectExpr(lexer);

                        tok = tokIncludingLocalBrace(lexer, "'asc' or 'desc'");

                        if (isDescKeyword(tok)) {
                            ((AnalyticColumn) col).addOrderBy(orderByExpr, QueryModel.ORDER_DIRECTION_DESCENDING);
                            tok = tok(lexer, "',' or ')'");
                        } else {
                            ((AnalyticColumn) col).addOrderBy(orderByExpr, QueryModel.ORDER_DIRECTION_ASCENDING);
                            if (isAscKeyword(tok)) {
                                tok = tok(lexer, "',' or ')'");
                            }
                        }
                    } while (Chars.equals(tok, ','));
                }
                expectTok(tok, lexer.lastTokenPosition(), ')');
                tok = optTok(lexer);

            } else {
                if (expr.type == ExpressionNode.QUERY) {
                    throw SqlException.$(expr.position, "query is not expected, did you mean column?");
                }
                col = queryColumnPool.next().of(null, expr);
            }

            if (tok != null && Chars.equals(tok, ';')) {
                alias = createColumnAlias(expr, model);
                //tok = optTok(lexer);
            } else if (tok != null && columnAliasStop.excludes(tok)) {
                assertNotDot(lexer, tok);

                if (isAsKeyword(tok)) {
                    alias = GenericLexer.unquote(GenericLexer.immutableOf(tok(lexer, "alias")));
                } else {
                    alias = GenericLexer.immutableOf(GenericLexer.unquote(tok));
                }
                tok = optTok(lexer);
            } else {
                alias = createColumnAlias(expr, model);
            }

            col.setAlias(alias);
            model.addBottomUpColumn(col);

            if (tok == null || Chars.equals(tok, ';')) {
                lexer.unparse();
                break;
            }

            if (isFromKeyword(tok)) {
                lexer.unparse();
                break;
            }

            if (setOperations.contains(tok)) {
                lexer.unparse();
                break;
            }

            if (!Chars.equals(tok, ',')) {
                throw err(lexer, "',', 'from' or 'over' expected");
            }
        }
    }

    private void parseSelectFrom(GenericLexer lexer, QueryModel model, LowerCaseCharSequenceObjHashMap<WithClauseModel> masterModel) throws SqlException {
        final ExpressionNode expr = expr(lexer, model);
        if (expr == null) {
            throw SqlException.position(lexer.lastTokenPosition()).put("table name expected");
        }
        CharSequence name = expr.token;

        switch (expr.type) {
            case ExpressionNode.LITERAL:
            case ExpressionNode.CONSTANT:
                final ExpressionNode literal = literal(name, expr.position);
                final WithClauseModel withClause = masterModel.get(name);
                if (withClause != null) {
                    model.setNestedModel(parseWith(lexer, withClause, masterModel));
                    model.setAlias(literal);
                } else {
                    model.setTableName(literal);
                }
                break;
            case ExpressionNode.FUNCTION:
                model.setTableName(expr);
                break;
            default:
                throw SqlException.$(expr.position, "function, literal or constant is expected");
        }
    }

    private int parseSymbolCapacity(GenericLexer lexer) throws SqlException {
        final int errorPosition = lexer.getPosition();
        final int symbolCapacity = expectInt(lexer);
        TableUtils.validateSymbolCapacity(errorPosition, symbolCapacity);
        return Numbers.ceilPow2(symbolCapacity);
    }

    private ExpressionNode parseTimestamp(GenericLexer lexer, CharSequence tok) throws SqlException {
        if (tok != null && isTimestampKeyword(tok)) {
            expectTok(lexer, '(');
            final ExpressionNode result = expectLiteral(lexer);
            tokIncludingLocalBrace(lexer, "')'");
            return result;
        }
        return null;
    }

    private ExecutionModel parseUpdate(GenericLexer lexer) throws SqlException {
        lexer.unparse();
        final QueryModel model = parseDmlUpdate(lexer);
        final CharSequence tok = optTok(lexer);
        if (tok == null || Chars.equals(tok, ';')) {
            return model;
        }
        throw errUnexpected(lexer, tok);
    }

    private void parseUpdateClause(GenericLexer lexer, QueryModel updateQueryModel, QueryModel fromModel) throws SqlException {
        CharSequence tok = tok(lexer, "table name or alias");
        CharSequence tableName = GenericLexer.immutableOf(tok);
        ExpressionNode tableNameExpr = ExpressionNode.FACTORY.newInstance().of(ExpressionNode.LITERAL, tableName, 0, 0);
        updateQueryModel.setTableName(tableNameExpr);
        fromModel.setTableName(tableNameExpr);

        tok = tok(lexer, "AS, SET or table alias expected");
        if (isAsKeyword(tok)) {
            tok = tok(lexer, "table alias expected");
            if (isSetKeyword(tok)) {
                throw SqlException.$(lexer.lastTokenPosition(), "table alias expected");
            }
        }

        if (!isAsKeyword(tok) && !isSetKeyword(tok)) {
            // This is table alias
            CharSequence tableAlias = GenericLexer.immutableOf(tok);
            ExpressionNode tableAliasExpr = ExpressionNode.FACTORY.newInstance().of(ExpressionNode.LITERAL, tableAlias, 0, 0);
            updateQueryModel.setAlias(tableAliasExpr);
            tok = tok(lexer, "SET expected");
        }

        if (!isSetKeyword(tok)) {
            throw SqlException.$(lexer.lastTokenPosition(), "SET expected");
        }

        while (true) {
            // Column
            tok = tok(lexer, "column name");
            CharSequence col = GenericLexer.immutableOf(GenericLexer.unquote(tok));
            int colPosition = lexer.lastTokenPosition();

            expectTok(lexer, "=");

            // Value expression
            ExpressionNode expr = expr(lexer, (QueryModel) null);
            ExpressionNode setColumnExpression = expressionNodePool.next().of(ExpressionNode.LITERAL, col, 0, colPosition);
            updateQueryModel.getUpdateExpressions().add(setColumnExpression);

            QueryColumn valueColumn = queryColumnPool.next().of(col, expr);
            fromModel.addBottomUpColumn(valueColumn);

            tok = optTok(lexer);
            if (tok == null) {
                break;
            }

            if (tok.length() != 1 || tok.charAt(0) != ',') {
                lexer.unparse();
                break;
            }
        }
    }

    @NotNull
    private ExecutionModel parseWith(GenericLexer lexer) throws SqlException {
        parseWithClauses(lexer, topLevelWithModel);
        CharSequence tok = tok(lexer, "'select', 'update' or name expected");
        if (!isUpdateKeyword(tok)) {
            // SELECT
            lexer.unparse();
            return parseDml(lexer, null);
        } else {
            // UPDATE
            return parseUpdate(lexer);
        }
    }

    private QueryModel parseWith(GenericLexer lexer, WithClauseModel wcm, LowerCaseCharSequenceObjHashMap<WithClauseModel> withClauses) throws SqlException {
        QueryModel m = wcm.popModel();
        if (m != null) {
            return m;
        }

        final int pos = lexer.getPosition();
        final CharSequence unparsed = lexer.getUnparsed();
        lexer.goToPosition(wcm.getPosition(), null);
        // this will not throw exception because this is second pass over the same sub-query
        // we wouldn't be here is syntax was wrong
        m = parseAsSubQueryAndExpectClosingBrace(lexer, withClauses);
        lexer.goToPosition(pos, unparsed);
        return m;
    }

    private void parseWithClauses(GenericLexer lexer, LowerCaseCharSequenceObjHashMap<WithClauseModel> model) throws SqlException {
        do {
            ExpressionNode name = expectLiteral(lexer);

            if (model.get(name.token) != null) {
                throw SqlException.$(name.position, "duplicate name");
            }

            expectTok(lexer, "as");
            expectTok(lexer, '(');
            int lo = lexer.lastTokenPosition();
            WithClauseModel wcm = withClauseModelPool.next();
            wcm.of(lo + 1, parseAsSubQueryAndExpectClosingBrace(lexer, model));
            model.put(name.token, wcm);

            CharSequence tok = optTok(lexer);
            if (tok == null || !Chars.equals(tok, ',')) {
                lexer.unparse();
                break;
            }
        } while (true);
    }

    private CharSequence parseWithOffset(GenericLexer lexer, QueryModel model) throws SqlException {
        CharSequence tok;
        expectOffset(lexer);
        model.setSampleByOffset(expectExpr(lexer));
        tok = optTok(lexer);
        return tok;
    }

    private ExpressionNode rewriteCase(ExpressionNode parent) throws SqlException {
        traversalAlgo.traverse(parent, rewriteCase0Ref);
        return parent;
    }

    private void rewriteCase0(ExpressionNode node) {
        if (node.type == ExpressionNode.FUNCTION && isCaseKeyword(node.token)) {
            tempExprNodes.clear();
            ExpressionNode literal = null;
            ExpressionNode elseExpr;
            boolean convertToSwitch = true;
            final int paramCount = node.paramCount;

            if (node.paramCount == 2) {
                // special case, typically something like
                // case value else expression end
                // this can be simplified to "expression" only

                ExpressionNode that = node.rhs;
                node.of(that.type, that.token, that.precedence, that.position);
                node.paramCount = that.paramCount;
                if (that.paramCount == 2) {
                    node.lhs = that.lhs;
                    node.rhs = that.rhs;
                } else {
                    node.args.clear();
                    node.args.addAll(that.args);
                }
                return;
            }
            final int lim;
            if ((paramCount & 1) == 0) {
                elseExpr = node.args.getQuick(0);
                lim = 0;
            } else {
                elseExpr = null;
                lim = -1;
            }

            // agrs are in inverted order, hence last list item is the first arg
            ExpressionNode first = node.args.getQuick(paramCount - 1);
            if (first.token != null) {
                // simple case of 'case' :) e.g.
                // case x
                //   when 1 then 'A'
                //   ...
                node.token = "switch";
                return;
            }

            for (int i = paramCount - 2; i > lim; i--) {
                if ((i & 1) == 1) {
                    // this is "then" clause, copy it as as
                    tempExprNodes.add(node.args.getQuick(i));
                    continue;
                }
                ExpressionNode where = node.args.getQuick(i);
                if (where.type == ExpressionNode.OPERATION && where.token.charAt(0) == '=') {
                    ExpressionNode thisConstant;
                    ExpressionNode thisLiteral;
                    if (where.lhs.type == ExpressionNode.CONSTANT && where.rhs.type == ExpressionNode.LITERAL) {
                        thisConstant = where.lhs;
                        thisLiteral = where.rhs;
                    } else if (where.lhs.type == ExpressionNode.LITERAL && where.rhs.type == ExpressionNode.CONSTANT) {
                        thisConstant = where.rhs;
                        thisLiteral = where.lhs;
                    } else {
                        convertToSwitch = false;
                        // not supported
                        break;
                    }

                    if (literal == null) {
                        literal = thisLiteral;
                        tempExprNodes.add(thisConstant);
                    } else if (Chars.equals(literal.token, thisLiteral.token)) {
                        tempExprNodes.add(thisConstant);
                    } else {
                        convertToSwitch = false;
                        // not supported
                        break;
                    }
                } else {
                    convertToSwitch = false;
                    // not supported
                    break;
                }
            }

            if (convertToSwitch) {
                int n = tempExprNodes.size();
                node.token = "switch";
                node.args.clear();
                node.args.add(elseExpr);
                for (int i = n - 1; i > -1; i--) {
                    node.args.add(tempExprNodes.getQuick(i));
                }
                node.args.add(literal);
                node.paramCount = n + 2;
            } else {
                node.args.remove(paramCount - 1);
                node.paramCount = paramCount - 1;
            }
        }
    }

    private ExpressionNode rewriteConcat(ExpressionNode parent) throws SqlException {
        traversalAlgo.traverse(parent, rewriteConcat0Ref);
        return parent;
    }

    private void rewriteConcat0(ExpressionNode node) {
        if (node.type == ExpressionNode.OPERATION && isConcatOperator(node.token)) {
            node.type = ExpressionNode.FUNCTION;
            node.token = CONCAT_FUNC_NAME;
            addConcatArgs(node.args, node.rhs);
            addConcatArgs(node.args, node.lhs);
            node.paramCount = node.args.size();
        }
    }

    private ExpressionNode rewriteCount(ExpressionNode parent) throws SqlException {
        traversalAlgo.traverse(parent, rewriteCount0Ref);
        return parent;
    }

    /**
     * Rewrites count(*) expressions to count().
     *
     * @param node expression node, provided by tree walking algo
     */
    private void rewriteCount0(ExpressionNode node) {
        if (node.type == ExpressionNode.FUNCTION && isCountKeyword(node.token)) {
            if (node.paramCount == 1) {
                // special case, typically something like
                // case value else expression end
                // this can be simplified to "expression" only

                ExpressionNode that = node.rhs;
                if (Chars.equals(that.token, '*')) {
                    if (that.rhs == null && node.lhs == null) {
                        that.paramCount = 0;
                        node.rhs = null;
                        node.paramCount = 0;
                    }
                }
            }
        }
    }

    private ExpressionNode rewriteKnownStatements(ExpressionNode parent) throws SqlException {
        return rewriteConcat(rewriteCase(rewriteCount(rewriteTypeQualifier(parent))));
    }

    private ExpressionNode rewriteTypeQualifier(ExpressionNode parent) throws SqlException {
        traversalAlgo.traverse(parent, rewriteTypeQualifier0Ref);
        return parent;
    }

    /**
     * Rewrites 'abc'::blah - type qualifier
     *
     * @param node expression node, provided by tree walking algo
     */
    private void rewriteTypeQualifier0(ExpressionNode node) {
        if (node.type == ExpressionNode.OPERATION && isColonColonKeyword(node.token)) {
            if (node.paramCount == 2) {
                ExpressionNode that = node.rhs;
                if (that.type == ExpressionNode.LITERAL) {
                    that.type = ExpressionNode.MEMBER_ACCESS;
                }
            }
        }
    }

    private CharSequence setModelAliasAndGetOptTok(GenericLexer lexer, QueryModel joinModel) throws SqlException {
        CharSequence tok = optTok(lexer);
        if (tok != null && tableAliasStop.excludes(tok)) {
            if (SqlKeywords.isAsKeyword(tok)) {
                tok = tok(lexer, "alias");
            }
            joinModel.setAlias(literal(lexer, tok));
            tok = optTok(lexer);
        }
        return tok;
    }

    private CharSequence setModelAliasAndTimestamp(GenericLexer lexer, QueryModel model) throws SqlException {
        CharSequence tok;
        tok = setModelAliasAndGetOptTok(lexer, model);

        // expect [timestamp(column)]
        ExpressionNode timestamp = parseTimestamp(lexer, tok);
        if (timestamp != null) {
            model.setTimestamp(timestamp);
            tok = optTok(lexer);
        }
        return tok;
    }

    private int toColumnType(GenericLexer lexer, CharSequence tok) throws SqlException {
        final short type = ColumnType.tagOf(tok);
        if (type == -1) {
            throw SqlException.$(lexer.lastTokenPosition(), "unsupported column type: ").put(tok);
        }
        if (ColumnType.GEOHASH == type) {
            expectTok(lexer, '(');
            final int bits = GeoHashUtil.parseGeoHashBits(lexer.lastTokenPosition(), 0, expectLiteral(lexer).token);
            expectTok(lexer, ')');
            return ColumnType.getGeoHashTypeWithBits(bits);
        }
        return type;
    }

    private @NotNull CharSequence tok(GenericLexer lexer, String expectedList) throws SqlException {
        final int pos = lexer.getPosition();
        CharSequence tok = optTok(lexer);
        if (tok == null) {
            throw SqlException.position(pos).put(expectedList).put(" expected");
        }
        return tok;
    }

    private @NotNull CharSequence tokIncludingLocalBrace(GenericLexer lexer, String expectedList) throws SqlException {
        final int pos = lexer.getPosition();
        final CharSequence tok = SqlUtil.fetchNext(lexer);
        if (tok == null) {
            throw SqlException.position(pos).put(expectedList).put(" expected");
        }
        return tok;
    }

    private void validateLiteral(int pos, CharSequence tok) throws SqlException {
        switch (tok.charAt(0)) {
            case '(':
            case ')':
            case ',':
            case '`':
            case '\'':
                throw SqlException.position(pos).put("literal expected");
            default:
                break;
        }
    }

    static {
        tableAliasStop.add("where");
        tableAliasStop.add("latest");
        tableAliasStop.add("join");
        tableAliasStop.add("inner");
        tableAliasStop.add("left");
        tableAliasStop.add("outer");
        tableAliasStop.add("asof");
        tableAliasStop.add("splice");
        tableAliasStop.add("lt");
        tableAliasStop.add("cross");
        tableAliasStop.add("sample");
        tableAliasStop.add("order");
        tableAliasStop.add("on");
        tableAliasStop.add("timestamp");
        tableAliasStop.add("limit");
        tableAliasStop.add(")");
        tableAliasStop.add(";");
        tableAliasStop.add("union");
        tableAliasStop.add("group");
        tableAliasStop.add("except");
        tableAliasStop.add("intersect");
        tableAliasStop.add("from");
        //
        columnAliasStop.add("from");
        columnAliasStop.add(",");
        columnAliasStop.add("over");
        columnAliasStop.add("union");
        columnAliasStop.add("except");
        columnAliasStop.add("intersect");
        //
        groupByStopSet.add("order");
        groupByStopSet.add(")");
        groupByStopSet.add(",");

        joinStartSet.put("left", QueryModel.JOIN_INNER);
        joinStartSet.put("join", QueryModel.JOIN_INNER);
        joinStartSet.put("inner", QueryModel.JOIN_INNER);
        joinStartSet.put("outer", QueryModel.JOIN_OUTER);
        joinStartSet.put("cross", QueryModel.JOIN_CROSS);
        joinStartSet.put("asof", QueryModel.JOIN_ASOF);
        joinStartSet.put("splice", QueryModel.JOIN_SPLICE);
        joinStartSet.put("lt", QueryModel.JOIN_LT);
        joinStartSet.put(",", QueryModel.JOIN_CROSS);
        //
        setOperations.add("union");
        setOperations.add("except");
        setOperations.add("intersect");
    }
}<|MERGE_RESOLUTION|>--- conflicted
+++ resolved
@@ -941,7 +941,6 @@
         return updateQueryModel;
     }
 
-<<<<<<< HEAD
     private void parseUpdateClause(GenericLexer lexer, QueryModel updateQueryModel, QueryModel fromModel) throws SqlException {
         CharSequence tok = tok(lexer, "table name or alias");
         CharSequence tableName = GenericLexer.immutableOf(GenericLexer.unquote(tok));
@@ -984,11 +983,22 @@
 
             QueryColumn valueColumn = queryColumnPool.next().of(col, expr);
             fromModel.addBottomUpColumn(valueColumn);
-=======
+
+            tok = optTok(lexer);
+            if (tok == null) {
+                break;
+            }
+
+            if (tok.length() != 1 || tok.charAt(0) != ',') {
+                lexer.unparse();
+                break;
+            }
+        }
+    }
+
     private void parseFromClause(GenericLexer lexer, QueryModel model, QueryModel masterModel) throws SqlException {
         CharSequence tok = expectTableNameOrSubQuery(lexer);
         // expect "(" in case of sub-query
->>>>>>> d5f111d5
 
         if (Chars.equals(tok, '(')) {
             QueryModel proposedNested = parseAsSubQueryAndExpectClosingBrace(lexer, masterModel.getWithClauses());
