/*******************************************************************************
 *     ___                  _   ____  ____
 *    / _ \ _   _  ___  ___| |_|  _ \| __ )
 *   | | | | | | |/ _ \/ __| __| | | |  _ \
 *   | |_| | |_| |  __/\__ \ |_| |_| | |_) |
 *    \__\_\\__,_|\___||___/\__|____/|____/
 *
 *  Copyright (c) 2014-2019 Appsicle
 *  Copyright (c) 2019-2024 QuestDB
 *
 *  Licensed under the Apache License, Version 2.0 (the "License");
 *  you may not use this file except in compliance with the License.
 *  You may obtain a copy of the License at
 *
 *  http://www.apache.org/licenses/LICENSE-2.0
 *
 *  Unless required by applicable law or agreed to in writing, software
 *  distributed under the License is distributed on an "AS IS" BASIS,
 *  WITHOUT WARRANTIES OR CONDITIONS OF ANY KIND, either express or implied.
 *  See the License for the specific language governing permissions and
 *  limitations under the License.
 *
 ******************************************************************************/

package io.questdb.griffin;

import io.questdb.cairo.CairoConfiguration;
import io.questdb.cairo.ColumnType;
import io.questdb.cairo.PartitionBy;
import io.questdb.cairo.TableUtils;
import io.questdb.cairo.mv.MatViewDefinition;
import io.questdb.cutlass.text.Atomicity;
import io.questdb.griffin.engine.functions.json.JsonExtractTypedFunctionFactory;
import io.questdb.griffin.engine.ops.CreateMatViewOperationBuilder;
import io.questdb.griffin.engine.ops.CreateMatViewOperationBuilderImpl;
import io.questdb.griffin.engine.ops.CreateTableOperationBuilder;
import io.questdb.griffin.engine.ops.CreateTableOperationBuilderImpl;
import io.questdb.griffin.model.CopyModel;
import io.questdb.griffin.model.CreateTableColumnModel;
import io.questdb.griffin.model.ExecutionModel;
import io.questdb.griffin.model.ExplainModel;
import io.questdb.griffin.model.ExpressionNode;
import io.questdb.griffin.model.InsertModel;
import io.questdb.griffin.model.IntervalUtils;
import io.questdb.griffin.model.QueryColumn;
import io.questdb.griffin.model.QueryModel;
import io.questdb.griffin.model.RenameTableModel;
import io.questdb.griffin.model.WindowColumn;
import io.questdb.griffin.model.WithClauseModel;
import io.questdb.std.BufferWindowCharSequence;
import io.questdb.std.Chars;
import io.questdb.std.GenericLexer;
import io.questdb.std.IntList;
import io.questdb.std.LowerCaseAsciiCharSequenceHashSet;
import io.questdb.std.LowerCaseAsciiCharSequenceIntHashMap;
import io.questdb.std.LowerCaseCharSequenceHashSet;
import io.questdb.std.LowerCaseCharSequenceObjHashMap;
import io.questdb.std.Numbers;
import io.questdb.std.NumericException;
import io.questdb.std.ObjList;
import io.questdb.std.ObjectPool;
import io.questdb.std.Os;
import io.questdb.std.datetime.microtime.Timestamps;
import org.jetbrains.annotations.NotNull;
import org.jetbrains.annotations.Nullable;
import org.jetbrains.annotations.TestOnly;

import static io.questdb.cairo.SqlWalMode.*;
import static io.questdb.griffin.SqlKeywords.*;
import static io.questdb.std.GenericLexer.assertNoDotsAndSlashes;
import static io.questdb.std.GenericLexer.unquote;

public class SqlParser {
    public static final int MAX_ORDER_BY_COLUMNS = 1560;
    public static final ExpressionNode ZERO_OFFSET = ExpressionNode.FACTORY.newInstance().of(ExpressionNode.CONSTANT, "'00:00'", 0, 0);
    private static final ExpressionNode ONE = ExpressionNode.FACTORY.newInstance().of(ExpressionNode.CONSTANT, "1", 0, 0);
    private static final LowerCaseAsciiCharSequenceHashSet columnAliasStop = new LowerCaseAsciiCharSequenceHashSet();
    private static final LowerCaseAsciiCharSequenceHashSet groupByStopSet = new LowerCaseAsciiCharSequenceHashSet();
    private static final LowerCaseAsciiCharSequenceIntHashMap joinStartSet = new LowerCaseAsciiCharSequenceIntHashMap();
    private static final RewriteDeclaredVariablesInExpressionVisitor rewriteDeclaredVariablesInExpressionVisitor = new RewriteDeclaredVariablesInExpressionVisitor();
    private static final LowerCaseAsciiCharSequenceHashSet setOperations = new LowerCaseAsciiCharSequenceHashSet();
    private static final LowerCaseAsciiCharSequenceHashSet tableAliasStop = new LowerCaseAsciiCharSequenceHashSet();
    private static final IntList tableNamePositions = new IntList();
    private static final LowerCaseCharSequenceHashSet tableNames = new LowerCaseCharSequenceHashSet();
    private final IntList accumulatedColumnPositions = new IntList();
    private final ObjList<QueryColumn> accumulatedColumns = new ObjList<>();
    private final LowerCaseCharSequenceObjHashMap<QueryColumn> aliasMap = new LowerCaseCharSequenceObjHashMap<>();
    private final CharacterStore characterStore;
    private final CharSequence column;
    private final CairoConfiguration configuration;
    private final ObjectPool<CopyModel> copyModelPool;
    private final CreateMatViewOperationBuilderImpl createMatViewOperationBuilder = new CreateMatViewOperationBuilderImpl();
    private final ObjectPool<CreateTableColumnModel> createTableColumnModelPool;
    private final CreateTableOperationBuilderImpl createTableOperationBuilder = createMatViewOperationBuilder.getCreateTableOperationBuilder();
    private final ObjectPool<ExplainModel> explainModelPool;
    private final ObjectPool<ExpressionNode> expressionNodePool;
    private final ExpressionParser expressionParser;
    private final ExpressionTreeBuilder expressionTreeBuilder;
    private final ObjectPool<InsertModel> insertModelPool;
    private final ObjectPool<QueryColumn> queryColumnPool;
    private final ObjectPool<QueryModel> queryModelPool;
    private final ObjectPool<RenameTableModel> renameTableModelPool;
    private final PostOrderTreeTraversalAlgo.Visitor rewriteConcatRef = this::rewriteConcat;
    private final PostOrderTreeTraversalAlgo.Visitor rewriteCountRef = this::rewriteCount;
    private final PostOrderTreeTraversalAlgo.Visitor rewriteJsonExtractCastRef = this::rewriteJsonExtractCast;
    private final PostOrderTreeTraversalAlgo.Visitor rewritePgCastRef = this::rewritePgCast;
    private final ObjList<ExpressionNode> tempExprNodes = new ObjList<>();
    private final PostOrderTreeTraversalAlgo.Visitor rewriteCaseRef = this::rewriteCase;
    private final LowerCaseCharSequenceObjHashMap<WithClauseModel> topLevelWithModel = new LowerCaseCharSequenceObjHashMap<>();
    private final PostOrderTreeTraversalAlgo traversalAlgo;
    private final ObjectPool<WindowColumn> windowColumnPool;
    private final ObjectPool<WithClauseModel> withClauseModelPool;
    private int digit;
    private boolean overClauseMode = false;
    private boolean subQueryMode = false;

    SqlParser(
            CairoConfiguration configuration,
            CharacterStore characterStore,
            ObjectPool<ExpressionNode> expressionNodePool,
            ObjectPool<QueryColumn> queryColumnPool,
            ObjectPool<QueryModel> queryModelPool,
            PostOrderTreeTraversalAlgo traversalAlgo
    ) {
        this.expressionNodePool = expressionNodePool;
        this.queryModelPool = queryModelPool;
        this.queryColumnPool = queryColumnPool;
        this.expressionTreeBuilder = new ExpressionTreeBuilder();
        this.windowColumnPool = new ObjectPool<>(WindowColumn.FACTORY, configuration.getWindowColumnPoolCapacity());
        this.createTableColumnModelPool = new ObjectPool<>(CreateTableColumnModel.FACTORY, configuration.getCreateTableColumnModelPoolCapacity());
        this.renameTableModelPool = new ObjectPool<>(RenameTableModel.FACTORY, configuration.getRenameTableModelPoolCapacity());
        this.withClauseModelPool = new ObjectPool<>(WithClauseModel.FACTORY, configuration.getWithClauseModelPoolCapacity());
        this.insertModelPool = new ObjectPool<>(InsertModel.FACTORY, configuration.getInsertModelPoolCapacity());
        this.copyModelPool = new ObjectPool<>(CopyModel.FACTORY, configuration.getCopyPoolCapacity());
        this.explainModelPool = new ObjectPool<>(ExplainModel.FACTORY, configuration.getExplainPoolCapacity());
        this.configuration = configuration;
        this.traversalAlgo = traversalAlgo;
        this.characterStore = characterStore;
        boolean tempCairoSqlLegacyOperatorPrecedence = configuration.getCairoSqlLegacyOperatorPrecedence();
        if (tempCairoSqlLegacyOperatorPrecedence) {
            this.expressionParser = new ExpressionParser(
                    OperatorExpression.getLegacyRegistry(),
                    OperatorExpression.getRegistry(),
                    expressionNodePool,
                    this,
                    characterStore
            );
        } else {
            this.expressionParser = new ExpressionParser(
                    OperatorExpression.getRegistry(),
                    null,
                    expressionNodePool,
                    this,
                    characterStore
            );
        }
        this.digit = 1;
        this.column = "column";
    }

    public static boolean isFullSampleByPeriod(ExpressionNode n) {
        return n != null && (n.type == ExpressionNode.CONSTANT || (n.type == ExpressionNode.LITERAL && isValidSampleByPeriodLetter(n.token)));
    }

    /**
     * Parses a value and time unit into a TTL value. If the returned value is positive, the time unit
     * is hours. If it's negative, the time unit is months (and the actual value is positive).
     */
    public static int parseTtlHoursOrMonths(GenericLexer lexer) throws SqlException {
        CharSequence tok;
        int valuePos = lexer.getPosition();
        tok = SqlUtil.fetchNext(lexer);
        if (tok == null || Chars.equals(tok, ';')) {
            throw SqlException.$(lexer.getPosition(), "missing argument, should be <number> <unit> or <number_with_unit>");
        }
        int tokLength = tok.length();
        int unit = -1;
        int unitPos = -1;
        char unitChar = tok.charAt(tokLength - 1);
        if (tokLength > 1 && Character.isLetter(unitChar)) {
            unit = PartitionBy.ttlUnitFromString(tok, tokLength - 1, tokLength);
            if (unit != -1) {
                unitPos = valuePos;
            } else {
                try {
                    Numbers.parseLong(tok, 0, tokLength - 1);
                } catch (NumericException e) {
                    throw SqlException.$(valuePos, "invalid argument, should be <number> <unit> or <number_with_unit>");
                }
                throw SqlException.$(valuePos + tokLength - 1, "invalid time unit, expecting 'H', 'D', 'W', 'M' or 'Y', but was '")
                        .put(unitChar).put('\'');
            }
        }
        // at this point, unit == -1 means the syntax wasn't of the "1H" form, it can still be of the "1 HOUR" form
        int ttlValue;
        try {
            long ttlLong = unit == -1 ? Numbers.parseLong(tok) : Numbers.parseLong(tok, 0, tokLength - 1);
            if (ttlLong > Integer.MAX_VALUE || ttlLong < 0) {
                throw SqlException.$(valuePos, "value out of range: ").put(ttlLong)
                        .put(". Max value: ").put(Integer.MAX_VALUE);
            }
            ttlValue = (int) ttlLong;
        } catch (NumericException e) {
            throw SqlException.$(valuePos, "invalid syntax, should be <number> <unit> but was ").put(tok);
        }
        if (unit == -1) {
            unitPos = lexer.getPosition();
            tok = SqlUtil.fetchNext(lexer);
            if (tok == null) {
                throw SqlException.$(unitPos, "missing unit, 'HOUR(S)', 'DAY(S)', 'WEEK(S)', 'MONTH(S)' or 'YEAR(S)' expected");
            }
            unit = PartitionBy.ttlUnitFromString(tok, 0, tok.length());
        }
        if (unit == -1) {
            throw SqlException.$(unitPos, "invalid unit, expected 'HOUR(S)', 'DAY(S)', 'WEEK(S)', 'MONTH(S)' or 'YEAR(S)', but was '")
                    .put(tok).put('\'');
        }
        return Timestamps.toHoursOrMonths(ttlValue, unit, valuePos);
    }

    public static ExpressionNode recursiveReplace(ExpressionNode node, ReplacingVisitor visitor) throws SqlException {
        if (node == null) {
            return null;
        }

        switch (node.paramCount) {
            case 0:
                break;
            case 1:
                node.rhs = recursiveReplace(node.rhs, visitor);
                break;
            case 2:
                node.lhs = recursiveReplace(node.lhs, visitor);
                node.rhs = recursiveReplace(node.rhs, visitor);
                break;
            default:
                for (int i = 0; i < node.paramCount; i++) {
                    ExpressionNode arg = node.args.get(i);
                    node.args.set(i, recursiveReplace(arg, visitor));
                }
                break;
        }

        return visitor.visit(node);
    }

    public static void validateMatViewDelay(int lengthInterval, char lengthUnit, int delayInterval, char delayUnit, int pos) throws SqlException {
        int lengthMinutes;
        switch (lengthUnit) {
            case 'm':
                lengthMinutes = lengthInterval;
                break;
            case 'h':
                lengthMinutes = lengthInterval * 60;
                break;
            case 'd':
                lengthMinutes = lengthInterval * 24 * 60;
                break;
            default:
                throw SqlException.position(pos).put("unsupported length unit: ").put(lengthInterval).put(lengthUnit)
                        .put(", supported units are 'm', 'h', 'd'");
        }

        int delayMinutes;
        switch (delayUnit) {
            case 'm':
                delayMinutes = delayInterval;
                break;
            case 'h':
                delayMinutes = delayInterval * 60;
                break;
            case 'd':
                delayMinutes = delayInterval * 24 * 60;
                break;
            default:
                throw SqlException.position(pos).put("unsupported delay unit: ").put(delayInterval).put(delayUnit)
                        .put(", supported units are 'm', 'h', 'd'");
        }

        if (delayMinutes >= lengthMinutes) {
            throw SqlException.position(pos).put("delay cannot be equal to or greater than length");
        }
    }

    public static void validateMatViewEveryUnit(char unit, int pos) throws SqlException {
        if (unit != 'M' && unit != 'y' && unit != 'w' && unit != 'd' && unit != 'h' && unit != 'm') {
            throw SqlException.position(pos).put("unsupported interval unit: ").put(unit)
                    .put(", supported units are 'm', 'h', 'd', 'w', 'y', 'M'");
        }
    }

    public static void validateMatViewLength(int interval, char unit, int pos) throws SqlException {
        switch (unit) {
            case 'm':
                if (interval > 24 * 60) {
                    throw SqlException.position(pos).put("maximum supported length interval is 24 hours: ").put(interval).put(unit);
                }
                break;
            case 'h':
                if (interval > 24) {
                    throw SqlException.position(pos).put("maximum supported length interval is 24 hours: ").put(interval).put(unit);
                }
                break;
            case 'd':
                if (interval > 1) {
                    throw SqlException.position(pos).put("maximum supported length interval is 24 hours: ").put(interval).put(unit);
                }
                break;
            default:
                throw SqlException.position(pos).put("unsupported length unit: ").put(interval).put(unit)
                        .put(", supported units are 'm', 'h', 'd'");
        }
    }

    private static void collectAllTableNames(
<<<<<<< HEAD
            QueryModel model,
            LowerCaseCharSequenceHashSet outTableNames,
            IntList outTableNamePositions
=======
            @NotNull QueryModel model,
            @NotNull LowerCaseCharSequenceHashSet outTableNames,
            @Nullable IntList outTableNamePositions
>>>>>>> 40595296
    ) {
        QueryModel m = model;
        do {
            final ExpressionNode tableNameExpr = m.getTableNameExpr();
            if (tableNameExpr != null && tableNameExpr.type == ExpressionNode.LITERAL) {
                if (outTableNames.add(unquote(tableNameExpr.token)) && outTableNamePositions != null) {
                    outTableNamePositions.add(tableNameExpr.position);
                }
            }

            final ObjList<QueryModel> joinModels = m.getJoinModels();
            for (int i = 0, n = joinModels.size(); i < n; i++) {
                final QueryModel joinModel = joinModels.getQuick(i);
                if (joinModel == m) {
                    continue;
                }
                collectAllTableNames(joinModel, outTableNames, outTableNamePositions);
            }

            final QueryModel unionModel = m.getUnionModel();
            if (unionModel != null) {
                collectAllTableNames(unionModel, outTableNames, outTableNamePositions);
            }

            m = m.getNestedModel();
        } while (m != null);
    }

    private static SqlException err(GenericLexer lexer, @Nullable CharSequence tok, @NotNull String msg) {
        return SqlException.parserErr(lexer.lastTokenPosition(), tok, msg);
    }

    private static SqlException errUnexpected(GenericLexer lexer, CharSequence token) {
        return SqlException.unexpectedToken(lexer.lastTokenPosition(), token);
    }

    private static SqlException errUnexpected(GenericLexer lexer, CharSequence token, @NotNull CharSequence extraMessage) {
        return SqlException.unexpectedToken(lexer.lastTokenPosition(), token, extraMessage);
    }

    private static boolean isValidSampleByPeriodLetter(CharSequence token) {
        if (token.length() != 1) return false;
        switch (token.charAt(0)) {
            case 'U':
                // micros
            case 'T':
                // millis
            case 's':
                // seconds
            case 'm':
                // minutes
            case 'h':
                // hours
            case 'd':
                // days
            case 'M':
                // months
            case 'y':
                return true;
            default:
                return false;
        }
    }

    private static CreateMatViewOperationBuilder parseCreateMatViewExt(
            GenericLexer lexer,
            SqlExecutionContext executionContext,
            SqlParserCallback sqlParserCallback,
            CharSequence tok,
            CreateMatViewOperationBuilder builder
    ) throws SqlException {
        CharSequence nextToken = (tok == null || Chars.equals(tok, ';')) ? null : tok;
        return sqlParserCallback.parseCreateMatViewExt(lexer, executionContext.getSecurityContext(), builder, nextToken);
    }

    private static CreateTableOperationBuilder parseCreateTableExt(
            GenericLexer lexer,
            SqlExecutionContext executionContext,
            SqlParserCallback sqlParserCallback,
            CharSequence tok,
            CreateTableOperationBuilder builder
    ) throws SqlException {
        CharSequence nextToken = (tok == null || Chars.equals(tok, ';')) ? null : tok;
        return sqlParserCallback.parseCreateTableExt(lexer, executionContext.getSecurityContext(), builder, nextToken);
    }

    private static void validateMatViewQuery(QueryModel model, String baseTableName) throws SqlException {
        for (QueryModel m = model; m != null; m = m.getNestedModel()) {
            tableNames.clear();
            tableNamePositions.clear();
            collectAllTableNames(m, tableNames, null);
            final boolean baseTableQueried = tableNames.contains(baseTableName);
            final int queriedTableCount = tableNames.size();
            if (baseTableQueried) {
                if (m.getSampleBy() != null && m.getSampleByOffset() == null) {
                    throw SqlException.position(m.getSampleBy().position + m.getSampleBy().token.length() + 1)
                            .put("ALIGN TO FIRST OBSERVATION on base table is not supported for materialized views: ").put(baseTableName);
                }

                if ((m.getSampleByFrom() != null || m.getSampleByTo() != null)) {
                    final int position = m.getSampleByFrom() != null ? m.getSampleByFrom().position : m.getSampleByTo().position;
                    throw SqlException.position(position)
                            .put("FROM-TO on base table is not supported for materialized views: ").put(baseTableName);
                }

                final ObjList<ExpressionNode> sampleByFill = m.getSampleByFill();
                if (sampleByFill != null && sampleByFill.size() > 0) {
                    throw SqlException.position(sampleByFill.get(0).position)
                            .put("FILL on base table is not supported for materialized views: ").put(baseTableName);
                }

                ObjList<QueryColumn> columns = m.getColumns();
                QueryColumn windowFuncColumn = null;
                for (int i = 0, n = columns.size(); i < n; i++) {
                    QueryColumn column = columns.getQuick(i);
                    if (column.isWindowColumn()) {
                        windowFuncColumn = column;
                    }
                }
                if (windowFuncColumn != null) {
                    throw SqlException.position(windowFuncColumn.getAst().position)
                            .put("window function on base table is not supported for materialized views: ").put(baseTableName);
                }
            }

            final ObjList<QueryModel> joinModels = m.getJoinModels();
            for (int i = 0, n = joinModels.size(); i < n; i++) {
                final QueryModel joinModel = joinModels.getQuick(i);
                if (joinModel == m) {
                    continue;
                }
                validateMatViewQuery(joinModel, baseTableName);
            }

            final QueryModel unionModel = m.getUnionModel();
            if (unionModel != null) {
                // allow self-UNION on base table, but disallow UNION on base table with any other tables
                if (baseTableQueried && queriedTableCount > 1) {
                    throw SqlException.position(m.getUnionModel().getModelPosition())
                            .put("union on base table is not supported for materialized views: ").put(baseTableName);
                }
                validateMatViewQuery(unionModel, baseTableName);
            }
        }
    }

    private static void validateShowTransactions(GenericLexer lexer) throws SqlException {
        CharSequence tok = SqlUtil.fetchNext(lexer);
        if (tok != null && isIsolationKeyword(tok)) {
            tok = SqlUtil.fetchNext(lexer);
            if (tok != null && isLevelKeyword(tok)) {
                return;
            }
            throw SqlException.position(tok != null ? lexer.lastTokenPosition() : lexer.getPosition()).put("expected 'level'");
        }
        throw SqlException.position(tok != null ? lexer.lastTokenPosition() : lexer.getPosition()).put("expected 'isolation'");
    }

    private void addConcatArgs(ObjList<ExpressionNode> args, ExpressionNode leaf) {
        if (leaf.type != ExpressionNode.FUNCTION || !isConcatKeyword(leaf.token)) {
            args.add(leaf);
            return;
        }

        // Nested CONCAT. Expand it from CONCAT(x, CONCAT(y, z)) into CONCAT(x, y, z).
        if (leaf.args.size() > 0) {
            args.addAll(leaf.args);
        } else {
            args.add(leaf.rhs);
            args.add(leaf.lhs);
        }
    }

    private void assertNotDot(GenericLexer lexer, CharSequence tok) throws SqlException {
        if (Chars.indexOfLastUnquoted(tok, '.') != -1) {
            throw SqlException.$(lexer.lastTokenPosition(), "'.' is not allowed here");
        }
    }

    // prevent full/right from being used as table aliases
    private void checkSupportedJoinType(GenericLexer lexer, CharSequence tok) throws SqlException {
        if (tok != null && (isFullKeyword(tok) || isRightKeyword(tok))) {
            throw SqlException.$((lexer.lastTokenPosition()), "unsupported join type");
        }
    }

    private CharSequence createColumnAlias(
            CharSequence token,
            int type,
            LowerCaseCharSequenceObjHashMap<QueryColumn> aliasToColumnMap
    ) {
        return SqlUtil.createColumnAlias(
                characterStore,
                unquote(token),
                Chars.indexOfLastUnquoted(token, '.'),
                aliasToColumnMap,
                type != ExpressionNode.LITERAL
        );
    }

    private CharSequence createConstColumnAlias(LowerCaseCharSequenceObjHashMap<QueryColumn> aliasToColumnMap) {
        final CharacterStoreEntry characterStoreEntry = characterStore.newEntry();

        characterStoreEntry.put(column);
        int len = characterStoreEntry.length();
        characterStoreEntry.put(digit);

        while (aliasToColumnMap.contains(characterStoreEntry.toImmutable())) {
            characterStoreEntry.trimTo(len);
            digit++;
            characterStoreEntry.put(digit);
        }
        return characterStoreEntry.toImmutable();
    }

    private @NotNull CreateTableColumnModel ensureCreateTableColumnModel(CharSequence columnName, int columnNamePos) {
        CreateTableColumnModel touchUpModel = getCreateTableColumnModel(columnName);
        if (touchUpModel != null) {
            return touchUpModel;
        }
        try {
            return newCreateTableColumnModel(columnName, columnNamePos);
        } catch (SqlException e) {
            throw new AssertionError("createColumnModel should never fail here", e);
        }
    }

    private void expectBy(GenericLexer lexer) throws SqlException {
        if (isByKeyword(tok(lexer, "'by'"))) {
            return;
        }
        throw SqlException.$((lexer.lastTokenPosition()), "'by' expected");
    }

    private ExpressionNode expectExpr(GenericLexer lexer, SqlParserCallback sqlParserCallback, LowerCaseCharSequenceObjHashMap<ExpressionNode> decls) throws SqlException {
        final ExpressionNode n = expr(lexer, null, sqlParserCallback, decls);
        if (n != null) {
            return n;
        }
        throw SqlException.$(lexer.hasUnparsed() ? lexer.lastTokenPosition() : lexer.getPosition(), "Expression expected");
    }

    private ExpressionNode expectExpr(GenericLexer lexer, SqlParserCallback sqlParserCallback) throws SqlException {
        return expectExpr(lexer, sqlParserCallback, null);
    }

    private int expectInt(GenericLexer lexer) throws SqlException {
        CharSequence tok = tok(lexer, "integer");
        boolean negative;
        if (Chars.equals(tok, '-')) {
            negative = true;
            tok = tok(lexer, "integer");
        } else {
            negative = false;
        }
        try {
            int result = Numbers.parseInt(tok);
            return negative ? -result : result;
        } catch (NumericException e) {
            throw err(lexer, tok, "bad integer");
        }
    }

    private ExpressionNode expectLiteral(GenericLexer lexer) throws SqlException {
        return expectLiteral(lexer, null);
    }

    private ExpressionNode expectLiteral(GenericLexer lexer, @Nullable LowerCaseCharSequenceObjHashMap<ExpressionNode> decls) throws SqlException {
        CharSequence tok = tok(lexer, "literal");
        int pos = lexer.lastTokenPosition();
        assertNameIsQuotedOrNotAKeyword(tok, pos);
        validateLiteral(pos, tok);
        return rewriteDeclaredVariables(nextLiteral(GenericLexer.immutableOf(GenericLexer.unquote(tok)), pos), decls, null);
    }

    private long expectLong(GenericLexer lexer) throws SqlException {
        CharSequence tok = tok(lexer, "long integer");
        boolean negative;
        if (Chars.equals(tok, '-')) {
            negative = true;
            tok = tok(lexer, "long integer");
        } else {
            negative = false;
        }
        try {
            long result = Numbers.parseLong(tok);
            return negative ? -result : result;
        } catch (NumericException e) {
            throw err(lexer, tok, "bad long integer");
        }
    }

    private void expectObservation(GenericLexer lexer) throws SqlException {
        if (isObservationKeyword(tok(lexer, "'observation'"))) {
            return;
        }
        throw SqlException.$((lexer.lastTokenPosition()), "'observation' expected");
    }

    private void expectOffset(GenericLexer lexer) throws SqlException {
        if (isOffsetKeyword(tok(lexer, "'offset'"))) {
            return;
        }
        throw SqlException.$((lexer.lastTokenPosition()), "'offset' expected");
    }

    private void expectSample(GenericLexer lexer, QueryModel model, SqlParserCallback sqlParserCallback) throws SqlException {
        final ExpressionNode n = expr(lexer, null, sqlParserCallback, model.getDecls());
        if (isFullSampleByPeriod(n)) {
            model.setSampleBy(n);
            return;
        }

        // this is complex expression of sample by period. It must follow time unit interval
        // lets preempt the problem where time unit interval is missing, and we hit keyword instead
        final int pos = lexer.lastTokenPosition();
        final CharSequence tok = tok(lexer, "time interval unit");

        if (isValidSampleByPeriodLetter(tok)) {
            model.setSampleBy(n, SqlUtil.nextLiteral(expressionNodePool, tok, pos));
            return;
        }
        throw SqlException.$(pos, "one letter sample by period unit expected");
    }

    private CharSequence expectTableNameOrSubQuery(GenericLexer lexer) throws SqlException {
        return tok(lexer, "table name or sub-query");
    }

    private void expectTo(GenericLexer lexer) throws SqlException {
        if (isToKeyword(tok(lexer, "'to'"))) {
            return;
        }
        throw SqlException.$((lexer.lastTokenPosition()), "'to' expected");
    }

    private void expectTok(GenericLexer lexer, CharSequence tok, CharSequence expected) throws SqlException {
        if (tok == null || !Chars.equalsLowerCaseAscii(tok, expected)) {
            throw SqlException.position(lexer.lastTokenPosition()).put('\'').put(expected).put("' expected");
        }
    }

    private void expectTok(GenericLexer lexer, CharSequence expected) throws SqlException {
        CharSequence tok = optTok(lexer);
        if (tok == null) {
            throw SqlException.position(lexer.getPosition()).put('\'').put(expected).put("' expected");
        }
        expectTok(lexer, tok, expected);
    }

    private void expectTok(GenericLexer lexer, char expected) throws SqlException {
        CharSequence tok = optTok(lexer);
        if (tok == null) {
            throw SqlException.position(lexer.getPosition()).put('\'').put(expected).put("' expected");
        }
        expectTok(tok, lexer.lastTokenPosition(), expected);
    }

    private void expectTok(CharSequence tok, int pos, char expected) throws SqlException {
        if (tok == null || !Chars.equals(tok, expected)) {
            throw SqlException.position(pos).put('\'').put(expected).put("' expected");
        }
    }

    private void expectZone(GenericLexer lexer) throws SqlException {
        if (isZoneKeyword(tok(lexer, "'zone'"))) {
            return;
        }
        throw SqlException.$((lexer.lastTokenPosition()), "'zone' expected");
    }

    private @Nullable CreateTableColumnModel getCreateTableColumnModel(CharSequence columnName) {
        return createTableOperationBuilder.getColumnModel(columnName);
    }

    private boolean isCurrentRow(GenericLexer lexer, CharSequence tok) throws SqlException {
        if (isCurrentKeyword(tok)) {
            tok = tok(lexer, "'row'");
            if (isRowKeyword(tok)) {
                return true;
            }
            throw SqlException.$(lexer.lastTokenPosition(), "'row' expected");
        }
        return false;
    }

    private boolean isFieldTerm(CharSequence tok) {
        return Chars.equals(tok, ')') || Chars.equals(tok, ',');
    }

    private boolean isUnboundedPreceding(GenericLexer lexer, CharSequence tok) throws SqlException {
        if (isUnboundedKeyword(tok)) {
            tok = tok(lexer, "'preceding'");
            if (isPrecedingKeyword(tok)) {
                return true;
            }
            throw SqlException.$(lexer.lastTokenPosition(), "'preceding' expected");
        }
        return false;
    }

    private ExpressionNode literal(GenericLexer lexer, CharSequence name) {
        return literal(name, lexer.lastTokenPosition());
    }

    private ExpressionNode literal(CharSequence name, int position) {
        // this can never be null in its current contexts
        // every time this function is called is after lexer.unparse(), which ensures non-null token.
        return expressionNodePool.next().of(ExpressionNode.LITERAL, unquote(name), 0, position);
    }

    private @NotNull CreateTableColumnModel newCreateTableColumnModel(
            CharSequence columnName,
            int columnNamePos
    ) throws SqlException {
        if (createTableOperationBuilder.getColumnModel(columnName) != null) {
            throw SqlException.duplicateColumn(columnNamePos, columnName);
        }
        CreateTableColumnModel model = createTableColumnModelPool.next();
        model.setColumnNamePos(columnNamePos);
        createTableOperationBuilder.addColumnModel(columnName, model);
        return model;
    }

    private ExpressionNode nextLiteral(CharSequence token, int position) {
        return SqlUtil.nextLiteral(expressionNodePool, token, position);
    }

    private CharSequence notTermTok(GenericLexer lexer) throws SqlException {
        CharSequence tok = tok(lexer, "')' or ','");
        if (isFieldTerm(tok)) {
            throw err(lexer, tok, "missing column definition");
        }
        return tok;
    }

    private CharSequence optTok(GenericLexer lexer) throws SqlException {
        CharSequence tok = SqlUtil.fetchNext(lexer);
        if (tok == null || (subQueryMode && Chars.equals(tok, ')') && !overClauseMode)) {
            return null;
        }
        return tok;
    }

    private QueryModel parseAsSubQueryAndExpectClosingBrace(
            GenericLexer lexer,
            LowerCaseCharSequenceObjHashMap<WithClauseModel> withClauses,
            boolean useTopLevelWithClauses,
            SqlParserCallback sqlParserCallback,
            LowerCaseCharSequenceObjHashMap<ExpressionNode> decls
    ) throws SqlException {
        final QueryModel model = parseAsSubQuery(lexer, withClauses, useTopLevelWithClauses, sqlParserCallback, decls);
        expectTok(lexer, ')');
        return model;
    }

    private ExecutionModel parseCopy(GenericLexer lexer, SqlParserCallback sqlParserCallback) throws SqlException {
        if (Chars.isBlank(configuration.getSqlCopyInputRoot())) {
            throw SqlException.$(lexer.lastTokenPosition(), "COPY is disabled ['cairo.sql.copy.root' is not set?]");
        }
        ExpressionNode target = expectExpr(lexer, sqlParserCallback);
        CharSequence tok = tok(lexer, "'from' or 'to' or 'cancel'");

        if (isCancelKeyword(tok)) {
            CopyModel model = copyModelPool.next();
            model.setCancel(true);
            model.setTarget(target);

            tok = optTok(lexer);
            // no more tokens or ';' should indicate end of statement
            if (tok == null || Chars.equals(tok, ';')) {
                return model;
            }
            throw errUnexpected(lexer, tok);
        }

        if (isFromKeyword(tok)) {
            final ExpressionNode fileName = expectExpr(lexer, sqlParserCallback);
            if (fileName.token.length() < 3 && Chars.startsWith(fileName.token, '\'')) {
                throw SqlException.$(fileName.position, "file name expected");
            }

            CopyModel model = copyModelPool.next();
            model.setTarget(target);
            model.setFileName(fileName);

            tok = optTok(lexer);
            if (tok != null && isWithKeyword(tok)) {
                tok = tok(lexer, "copy option");
                while (tok != null && !isSemicolon(tok)) {
                    if (isHeaderKeyword(tok)) {
                        model.setHeader(isTrueKeyword(tok(lexer, "'true' or 'false'")));
                        tok = optTok(lexer);
                    } else if (isPartitionKeyword(tok)) {
                        expectTok(lexer, "by");
                        tok = tok(lexer, "year month day hour none");
                        int partitionBy = PartitionBy.fromString(tok);
                        if (partitionBy == -1) {
                            throw SqlException.$(lexer.getPosition(), "'NONE', 'HOUR', 'DAY', 'WEEK', 'MONTH' or 'YEAR' expected");
                        }
                        model.setPartitionBy(partitionBy);
                        tok = optTok(lexer);
                    } else if (isTimestampKeyword(tok)) {
                        tok = tok(lexer, "timestamp column name expected");
                        CharSequence columnName = GenericLexer.immutableOf(unquote(tok));
                        if (!TableUtils.isValidColumnName(columnName, configuration.getMaxFileNameLength())) {
                            throw SqlException.$(lexer.getPosition(), "timestamp column name contains invalid characters");
                        }
                        model.setTimestampColumnName(columnName);
                        tok = optTok(lexer);
                    } else if (isFormatKeyword(tok)) {
                        tok = tok(lexer, "timestamp format expected");
                        CharSequence format = GenericLexer.immutableOf(unquote(tok));
                        model.setTimestampFormat(format);
                        tok = optTok(lexer);
                    } else if (isOnKeyword(tok)) {
                        expectTok(lexer, "error");
                        tok = tok(lexer, "skip_column skip_row abort");
                        if (Chars.equalsIgnoreCase(tok, "skip_column")) {
                            model.setAtomicity(Atomicity.SKIP_COL);
                        } else if (Chars.equalsIgnoreCase(tok, "skip_row")) {
                            model.setAtomicity(Atomicity.SKIP_ROW);
                        } else if (Chars.equalsIgnoreCase(tok, "abort")) {
                            model.setAtomicity(Atomicity.SKIP_ALL);
                        } else {
                            throw SqlException.$(lexer.getPosition(), "invalid 'on error' copy option found");
                        }
                        tok = optTok(lexer);
                    } else if (isDelimiterKeyword(tok)) {
                        tok = tok(lexer, "timestamp character expected");
                        CharSequence delimiter = GenericLexer.immutableOf(unquote(tok));
                        if (delimiter == null || delimiter.length() != 1) {
                            throw SqlException.$(lexer.getPosition(), "delimiter is empty or contains more than 1 character");
                        }
                        char delimiterChar = delimiter.charAt(0);
                        if (delimiterChar > 127) {
                            throw SqlException.$(lexer.getPosition(), "delimiter is not an ascii character");
                        }
                        model.setDelimiter((byte) delimiterChar);
                        tok = optTok(lexer);
                    } else {
                        throw SqlException.$(lexer.lastTokenPosition(), "unexpected option");
                    }
                }
            } else if (tok != null && !isSemicolon(tok)) {
                throw SqlException.$(lexer.lastTokenPosition(), "'with' expected");
            }
            return model;
        }
        throw SqlException.$(lexer.lastTokenPosition(), "'from' expected");
    }

    private ExecutionModel parseCreate(
            GenericLexer lexer,
            SqlExecutionContext executionContext,
            SqlParserCallback sqlParserCallback
    ) throws SqlException {
        final CharSequence tok = tok(lexer, "'atomic' or 'table' or 'batch' or 'materialized'");
        if (isMaterializedKeyword(tok)) {
            if (!configuration.isMatViewEnabled()) {
                throw SqlException.$(0, "materialized views are disabled");
            }
            return parseCreateMatView(lexer, executionContext, sqlParserCallback);
        }
        return parseCreateTable(lexer, tok, executionContext, sqlParserCallback);
    }

    private ExecutionModel parseCreateMatView(
            GenericLexer lexer,
            SqlExecutionContext executionContext,
            SqlParserCallback sqlParserCallback
    ) throws SqlException {
        final CreateMatViewOperationBuilderImpl mvOpBuilder = createMatViewOperationBuilder;
        final CreateTableOperationBuilderImpl tableOpBuilder = mvOpBuilder.getCreateTableOperationBuilder();
        mvOpBuilder.clear(); // clears tableOpBuilder too
        tableOpBuilder.setDefaultSymbolCapacity(configuration.getDefaultSymbolCapacity());
        tableOpBuilder.setMaxUncommittedRows(configuration.getMaxUncommittedRows());
        tableOpBuilder.setWalEnabled(true); // mat view is always WAL-enabled

        expectTok(lexer, "view");
        CharSequence tok = tok(lexer, "view name or 'if'");
        if (isIfKeyword(tok)) {
            if (isNotKeyword(tok(lexer, "'not'")) && isExistsKeyword(tok(lexer, "'exists'"))) {
                tableOpBuilder.setIgnoreIfExists(true);
                tok = tok(lexer, "view name");
            } else {
                throw SqlException.$(lexer.lastTokenPosition(), "'if not exists' expected");
            }
        }
        tok = sansPublicSchema(tok, lexer);
        assertNameIsQuotedOrNotAKeyword(tok, lexer.lastTokenPosition());
        tableOpBuilder.setTableNameExpr(nextLiteral(
                assertNoDotsAndSlashes(unquote(tok), lexer.lastTokenPosition()), lexer.lastTokenPosition()
        ));

        tok = tok(lexer, "'as' or 'with' or 'refresh'");
        CharSequence baseTableName = null;
        int baseTableNamePos = 0;
        if (isWithKeyword(tok)) {
            expectTok(lexer, "base");
            tok = tok(lexer, "base table");
            baseTableName = sansPublicSchema(tok, lexer);
            assertNameIsQuotedOrNotAKeyword(baseTableName, lexer.lastTokenPosition());
            baseTableName = unquote(baseTableName);
            baseTableNamePos = lexer.lastTokenPosition();
            tok = tok(lexer, "'as' or 'refresh'");
        }

        boolean refreshDefined = false;
        int refreshType = MatViewDefinition.IMMEDIATE_REFRESH_TYPE;
        if (isRefreshKeyword(tok)) {
            refreshDefined = true;
            tok = tok(lexer, "'immediate' or 'manual' or 'period' or 'start' or 'every' or 'as'");
            // 'incremental' is obsolete, same as 'immediate',
            // but it also used to be accepted in timer mat views
            if (isIncrementalKeyword(tok)) {
                tok = tok(lexer, "'as'");
            }

            if (isImmediateKeyword(tok)) {
                tok = tok(lexer, "'as'");
            } else if (isManualKeyword(tok)) {
                refreshType = MatViewDefinition.MANUAL_REFRESH_TYPE;
                tok = tok(lexer, "'as'");
            } else if (isPeriodKeyword(tok)) {
                // REFRESH PERIOD START '<time>' [TIME ZONE '<timezone>'] LENGTH <interval> [DELAY <interval>] [IMMEDIATE | MANUAL | EVERY <interval>]
                expectTok(lexer, "start");
                final long start;
                tok = tok(lexer, "START timestamp");
                try {
                    start = IntervalUtils.parseFloorPartialTimestamp(GenericLexer.unquote(tok));
                } catch (NumericException e) {
                    throw SqlException.$(lexer.lastTokenPosition(), "invalid START timestamp value");
                }
                tok = tok(lexer, "'time zone' or 'length'");

                String timeZone = null;
                if (isTimeKeyword(tok)) {
                    expectTok(lexer, "zone");
                    tok = tok(lexer, "TIME ZONE name");
                    timeZone = unquote(tok).toString();
                    tok = tok(lexer, "'length'");
                }

                if (!isLengthKeyword(tok)) {
                    throw SqlException.$(lexer.lastTokenPosition(), "'length' expected");
                }

                tok = tok(lexer, "LENGTH interval");
                final int length = Timestamps.getStrideMultiple(tok);
                final char lengthUnit = Timestamps.getStrideUnit(tok, lexer.lastTokenPosition());
                validateMatViewLength(length, lengthUnit, lexer.lastTokenPosition());
                tok = tok(lexer, "'delay' or 'immediate' or 'manual' or 'every' or 'as'");

                int delay = 0;
                char delayUnit = 0;
                if (isDelayKeyword(tok)) {
                    tok = tok(lexer, "DELAY interval");
                    delay = Timestamps.getStrideMultiple(tok);
                    delayUnit = Timestamps.getStrideUnit(tok, lexer.lastTokenPosition());
                    validateMatViewDelay(length, lengthUnit, delay, delayUnit, lexer.lastTokenPosition());
                    tok = tok(lexer, "'immediate' or 'manual' or 'every' or 'as'");
                }

                int every = 0;
                char everyUnit = 0;
                if (isImmediateKeyword(tok)) {
                    tok = tok(lexer, "'as'");
                } else if (isManualKeyword(tok)) {
                    refreshType = MatViewDefinition.MANUAL_REFRESH_TYPE;
                    tok = tok(lexer, "'as'");
                } else if (isEveryKeyword(tok)) {
                    tok = tok(lexer, "interval");
                    every = Timestamps.getStrideMultiple(tok);
                    everyUnit = Timestamps.getStrideUnit(tok, lexer.lastTokenPosition());
                    validateMatViewEveryUnit(everyUnit, lexer.lastTokenPosition());
                    refreshType = MatViewDefinition.TIMER_REFRESH_TYPE;
                    tok = tok(lexer, "'as'");
                }
                mvOpBuilder.setTimer(timeZone, start, every, everyUnit);
                mvOpBuilder.setPeriodLength(length, lengthUnit, delay, delayUnit);
            } else {
                // REFRESH [START '<datetime>' [TIME ZONE '<timezone>']] EVERY <interval>
                long start = Numbers.LONG_NULL;
                String timeZone = null;
                if (isStartKeyword(tok)) {
                    tok = tok(lexer, "START timestamp");
                    try {
                        start = IntervalUtils.parseFloorPartialTimestamp(GenericLexer.unquote(tok));
                    } catch (NumericException e) {
                        throw SqlException.$(lexer.lastTokenPosition(), "invalid START timestamp value");
                    }
                    tok = tok(lexer, "'time zone' or 'every'");

                    if (isTimeKeyword(tok)) {
                        expectTok(lexer, "zone");
                        tok = tok(lexer, "TIME ZONE name");
                        timeZone = unquote(tok).toString();
                        tok = tok(lexer, "'every'");
                    }
                }

                if (isEveryKeyword(tok)) {
                    if (start == Numbers.LONG_NULL) {
                        // Use the current time as the start timestamp if it wasn't specified.
                        start = configuration.getMicrosecondClock().getTicks();
                    }
                    tok = tok(lexer, "interval");
                    final int every = Timestamps.getStrideMultiple(tok);
                    final char everyUnit = Timestamps.getStrideUnit(tok, lexer.lastTokenPosition());
                    validateMatViewEveryUnit(everyUnit, lexer.lastTokenPosition());
                    refreshType = MatViewDefinition.TIMER_REFRESH_TYPE;
                    mvOpBuilder.setTimer(timeZone, start, every, everyUnit);
                    tok = tok(lexer, "'as'");
                } else if (start != Numbers.LONG_NULL) {
                    throw SqlException.position(lexer.lastTokenPosition()).put("'every' expected");
                }
            }
        }
        mvOpBuilder.setRefreshType(refreshType);

        boolean enclosedInParentheses;
        if (isAsKeyword(tok)) {
            int startOfQuery = lexer.getPosition();
            tok = tok(lexer, "'(' or 'with' or 'select'");
            enclosedInParentheses = Chars.equals(tok, '(');
            if (enclosedInParentheses) {
                startOfQuery = lexer.getPosition();
                tok = tok(lexer, "'with' or 'select'");
            }

            // Parse SELECT for the sake of basic SQL validation.
            // It'll be compiled and optimized later, at the execution phase.
            if (isWithKeyword(tok)) {
                parseWithClauses(lexer, topLevelWithModel, sqlParserCallback, null);
                // CTEs require SELECT to be specified
                expectTok(lexer, "select");
            }
            lexer.unparseLast();
            final QueryModel queryModel = parseDml(lexer, null, lexer.getPosition(), true, sqlParserCallback, null);
            final int endOfQuery = enclosedInParentheses ? lexer.getPosition() - 1 : lexer.getPosition();

            tableNames.clear();
            tableNamePositions.clear();
            collectAllTableNames(queryModel, tableNames, tableNamePositions);

            // Find base table name if not set explicitly.
            if (baseTableName == null) {
                if (tableNames.size() < 1) {
                    throw SqlException.$(startOfQuery, "missing base table, materialized views have to be based on a table");
                }
                if (tableNames.size() > 1) {
                    throw SqlException.$(startOfQuery, "more than one table used in query, base table has to be set using 'WITH BASE'");
                }
                baseTableName = Chars.toString(tableNames.getAny());
                baseTableNamePos = tableNamePositions.getQuick(0);
            }

            mvOpBuilder.setBaseTableNamePosition(baseTableNamePos);
            final String baseTableNameStr = Chars.toString(baseTableName);
            mvOpBuilder.setBaseTableName(baseTableNameStr);

            // Basic validation - check all nested models that read from the base table for window functions, unions, FROM-TO, or FILL.
            if (!tableNames.contains(baseTableNameStr)) {
                throw SqlException.position(queryModel.getModelPosition())
                        .put("base table is not referenced in materialized view query: ").put(baseTableName);
            }
            validateMatViewQuery(queryModel, baseTableNameStr);

            final QueryModel nestedModel = queryModel.getNestedModel();
            if (nestedModel != null) {
                if (nestedModel.getSampleByTimezoneName() != null) {
                    mvOpBuilder.setTimeZone(unquote(nestedModel.getSampleByTimezoneName().token).toString());
                }
                if (nestedModel.getSampleByOffset() != null) {
                    mvOpBuilder.setTimeZoneOffset(unquote(nestedModel.getSampleByOffset().token).toString());
                }
            }

            final String matViewSql = Chars.toString(lexer.getContent(), startOfQuery, endOfQuery);
            tableOpBuilder.setSelectText(matViewSql, startOfQuery);
            tableOpBuilder.setSelectModel(queryModel); // transient model, for toSink() purposes only

            if (enclosedInParentheses) {
                expectTok(lexer, ')');
            } else {
                // We expect nothing more when there are no parentheses.
                tok = optTok(lexer);
                if (tok != null && !Chars.equals(tok, ';')) {
                    throw SqlException.unexpectedToken(lexer.lastTokenPosition(), tok);
                }
                return mvOpBuilder;
            }
        } else {
            if (refreshDefined) {
                throw SqlException.position(lexer.lastTokenPosition()).put("'as' expected");
            }
            throw SqlException.position(lexer.lastTokenPosition()).put("'refresh' or 'as' expected");
        }

        // Optional clauses that go after the parentheses.

        while ((tok = optTok(lexer)) != null && Chars.equals(tok, ',')) {
            tok = tok(lexer, "'index'");
            if (isIndexKeyword(tok)) {
                parseCreateTableIndexDef(lexer, false);
            } else {
                throw errUnexpected(lexer, tok);
            }
        }

        final ExpressionNode timestamp = parseTimestamp(lexer, tok);
        if (timestamp != null) {
            tableOpBuilder.setTimestampExpr(timestamp);
            tok = optTok(lexer);
        }

        final ExpressionNode partitionByExpr = parseCreateTablePartition(lexer, tok);
        int partitionBy = -1;
        if (partitionByExpr != null) {
            partitionBy = PartitionBy.fromString(partitionByExpr.token);
            if (partitionBy == -1) {
                throw SqlException.$(partitionByExpr.position, "'HOUR', 'DAY', 'WEEK', 'MONTH' or 'YEAR' expected");
            }
            if (!PartitionBy.isPartitioned(partitionBy)) {
                throw SqlException.position(partitionByExpr.position).put("materialized view has to be partitioned");
            }
            tableOpBuilder.setPartitionByExpr(partitionByExpr);
            tok = optTok(lexer);
        }

        if (tok != null && isTtlKeyword(tok)) {
            final int ttlValuePos = lexer.getPosition();
            final int ttlHoursOrMonths = parseTtlHoursOrMonths(lexer);
            if (partitionBy != -1) {
                PartitionBy.validateTtlGranularity(partitionBy, ttlHoursOrMonths, ttlValuePos);
            }
            tableOpBuilder.setTtlHoursOrMonths(ttlHoursOrMonths);
            tableOpBuilder.setTtlPosition(ttlValuePos);
            tok = optTok(lexer);
        }

        if (tok != null && isInKeyword(tok)) {
            parseInVolume(lexer, tableOpBuilder);
            tok = optTok(lexer);
        }

        return parseCreateMatViewExt(lexer, executionContext, sqlParserCallback, tok, mvOpBuilder);
    }

    private ExecutionModel parseCreateTable(
            GenericLexer lexer,
            CharSequence tok,
            SqlExecutionContext executionContext,
            SqlParserCallback sqlParserCallback
    ) throws SqlException {
        CreateTableOperationBuilderImpl builder = createTableOperationBuilder;
        builder.clear();
        builder.setDefaultSymbolCapacity(configuration.getDefaultSymbolCapacity());
        CharSequence tableName;
        // default to non-atomic, batched, creation
        builder.setBatchSize(configuration.getInsertModelBatchSize());
        boolean atomicSpecified = false;
        boolean batchSpecified = false;
        boolean isDirectCreate = true;

        // if it's a CREATE ATOMIC, we don't accept BATCH
        if (isAtomicKeyword(tok)) {
            atomicSpecified = true;
            builder.setBatchSize(-1);
            expectTok(lexer, "table");
            tok = tok(lexer, "table name or 'if'");
        } else if (isBatchKeyword(tok)) {
            batchSpecified = true;

            long val = expectLong(lexer);
            if (val > 0) {
                builder.setBatchSize(val);
            } else {
                throw SqlException.$(lexer.lastTokenPosition(), "batch size must be positive integer");
            }

            tok = tok(lexer, "table or o3MaxLag");
            if (isO3MaxLagKeyword(tok)) {
                int pos = lexer.getPosition();
                builder.setBatchO3MaxLag(SqlUtil.expectMicros(tok(lexer, "lag value"), pos));
                expectTok(lexer, "table");
            }
            tok = tok(lexer, "table name or 'if'");
        } else if (isTableKeyword(tok)) {
            tok = tok(lexer, "table name or 'if'");
        } else {
            throw SqlException.$(lexer.lastTokenPosition(), "'atomic' or 'table' or 'batch' expected");
        }

        if (isIfKeyword(tok)) {
            if (isNotKeyword(tok(lexer, "'not'")) && isExistsKeyword(tok(lexer, "'exists'"))) {
                builder.setIgnoreIfExists(true);
                tableName = tok(lexer, "table name");
            } else {
                throw SqlException.$(lexer.lastTokenPosition(), "'if not exists' expected");
            }
        } else {
            tableName = tok;
        }
        tableName = sansPublicSchema(tableName, lexer);
        assertNameIsQuotedOrNotAKeyword(tableName, lexer.lastTokenPosition());

        builder.setTableNameExpr(nextLiteral(
                assertNoDotsAndSlashes(unquote(tableName), lexer.lastTokenPosition()), lexer.lastTokenPosition()
        ));

        tok = tok(lexer, "'(' or 'as'");

        if (Chars.equals(tok, '(')) {
            tok = tok(lexer, "like");
            if (isLikeKeyword(tok)) {
                builder.setBatchSize(-1);
                parseCreateTableLikeTable(lexer);
                tok = optTok(lexer);
                return parseCreateTableExt(lexer, executionContext, sqlParserCallback, tok, builder);
            } else {
                lexer.unparseLast();
                parseCreateTableColumns(lexer);
            }
        } else if (isAsKeyword(tok)) {
            isDirectCreate = false;
            parseCreateTableAsSelect(lexer, sqlParserCallback);
        } else {
            throw errUnexpected(lexer, tok);
        }

        // if not CREATE ... AS SELECT, make it atomic
        if (isDirectCreate) {
            builder.setBatchSize(-1);
            builder.setBatchO3MaxLag(-1);

            // if we use atomic or batch keywords, then throw an error
            if (atomicSpecified || batchSpecified) {
                throw SqlException.$(
                        lexer.lastTokenPosition(),
                        "'atomic' or 'batch' keywords can only be used in CREATE ... AS SELECT statements."
                );
            }
        }

        while ((tok = optTok(lexer)) != null && Chars.equals(tok, ',')) {
            tok = tok(lexer, "'index' or 'cast'");
            if (isIndexKeyword(tok)) {
                parseCreateTableIndexDef(lexer, isDirectCreate);
            } else if (isCastKeyword(tok)) {
                parseCreateTableCastDef(lexer);
            } else {
                throw errUnexpected(lexer, tok);
            }
        }

        ExpressionNode timestamp = parseTimestamp(lexer, tok);
        if (timestamp != null) {
            if (isDirectCreate) {
                CreateTableColumnModel model = builder.getColumnModel(timestamp.token);
                if (model == null) {
                    throw SqlException.position(timestamp.position)
                            .put("invalid designated timestamp column [name=").put(timestamp.token).put(']');
                }
                if (model.getColumnType() != ColumnType.TIMESTAMP) {
                    throw SqlException
                            .position(timestamp.position)
                            .put("TIMESTAMP column expected [actual=").put(ColumnType.nameOf(model.getColumnType()))
                            .put(", columnName=").put(timestamp.token)
                            .put(']');
                }
            }
            builder.setTimestampExpr(timestamp);
            tok = optTok(lexer);
        }

        int walSetting = WAL_NOT_SET;

        final ExpressionNode partitionByExpr = parseCreateTablePartition(lexer, tok);
        if (partitionByExpr != null) {
            if (builder.getTimestampExpr() == null) {
                throw SqlException.$(partitionByExpr.position, "partitioning is possible only on tables with designated timestamps");
            }
            final int partitionBy = PartitionBy.fromString(partitionByExpr.token);
            if (partitionBy == -1) {
                throw SqlException.$(partitionByExpr.position, "'NONE', 'HOUR', 'DAY', 'WEEK', 'MONTH' or 'YEAR' expected");
            }
            builder.setPartitionByExpr(partitionByExpr);
            tok = optTok(lexer);

            if (tok != null && isTtlKeyword(tok)) {
                final int ttlValuePos = lexer.getPosition();
                final int ttlHoursOrMonths = parseTtlHoursOrMonths(lexer);
                PartitionBy.validateTtlGranularity(partitionBy, ttlHoursOrMonths, ttlValuePos);
                builder.setTtlHoursOrMonths(ttlHoursOrMonths);
                tok = optTok(lexer);
            }

            if (tok != null) {
                if (isWalKeyword(tok)) {
                    if (!PartitionBy.isPartitioned(builder.getPartitionByFromExpr())) {
                        throw SqlException.position(lexer.lastTokenPosition())
                                .put("WAL Write Mode can only be used on partitioned tables");
                    }
                    walSetting = WAL_ENABLED;
                    tok = optTok(lexer);
                } else if (isBypassKeyword(tok)) {
                    tok = optTok(lexer);
                    if (tok != null && isWalKeyword(tok)) {
                        walSetting = WAL_DISABLED;
                        tok = optTok(lexer);
                    } else {
                        throw SqlException.position(tok == null ? lexer.getPosition() : lexer.lastTokenPosition())
                                .put(" invalid syntax, should be BYPASS WAL but was BYPASS ")
                                .put(tok != null ? tok : "");
                    }
                }
            }
        }
        final boolean isWalEnabled = configuration.isWalSupported()
                && PartitionBy.isPartitioned(builder.getPartitionByFromExpr())
                && ((walSetting == WAL_NOT_SET && configuration.getWalEnabledDefault()) || walSetting == WAL_ENABLED);
        builder.setWalEnabled(isWalEnabled);

        int maxUncommittedRows = configuration.getMaxUncommittedRows();
        long o3MaxLag = configuration.getO3MaxLag();

        if (tok != null && isWithKeyword(tok)) {
            ExpressionNode expr;
            while ((expr = expr(lexer, (QueryModel) null, sqlParserCallback)) != null) {
                if (Chars.equals(expr.token, '=')) {
                    if (isMaxUncommittedRowsKeyword(expr.lhs.token)) {
                        try {
                            maxUncommittedRows = Numbers.parseInt(expr.rhs.token);
                        } catch (NumericException e) {
                            throw SqlException.position(lexer.getPosition())
                                    .put(" could not parse maxUncommittedRows value \"").put(expr.rhs.token).put('"');
                        }
                    } else if (isO3MaxLagKeyword(expr.lhs.token)) {
                        o3MaxLag = SqlUtil.expectMicros(expr.rhs.token, lexer.getPosition());
                    } else {
                        throw SqlException.position(lexer.getPosition()).put(" unrecognized ")
                                .put(expr.lhs.token).put(" after WITH");
                    }
                    tok = optTok(lexer);
                    if (tok != null && Chars.equals(tok, ',')) {
                        CharSequence peek = optTok(lexer);
                        if (peek != null && isInKeyword(peek)) { // in volume
                            tok = peek;
                            break;
                        }
                        lexer.unparseLast();
                        continue;
                    }
                    break;
                }
                throw SqlException.position(lexer.getPosition()).put(" expected parameter after WITH");
            }
        }
        builder.setMaxUncommittedRows(maxUncommittedRows);
        builder.setO3MaxLag(o3MaxLag);

        if (tok != null && isInKeyword(tok)) {
            parseInVolume(lexer, builder);
            tok = optTok(lexer);
        }

        if (tok != null && (isDedupKeyword(tok) || isDeduplicateKeyword(tok))) {
            if (!builder.isWalEnabled()) {
                throw SqlException.position(lexer.getPosition()).put("deduplication is possible only on WAL tables");
            }

            tok = optTok(lexer);
            if (tok == null || !isUpsertKeyword(tok)) {
                throw SqlException.position(lexer.lastTokenPosition()).put("expected 'upsert'");
            }

            tok = optTok(lexer);
            if (tok == null || !isKeysKeyword(tok)) {
                throw SqlException.position(lexer.lastTokenPosition()).put("expected 'keys'");
            }

            boolean timestampColumnFound = false;

            tok = optTok(lexer);
            if (tok != null && Chars.equals(tok, '(')) {
                tok = optTok(lexer);
                int columnListPos = lexer.lastTokenPosition();

                while (tok != null && !Chars.equals(tok, ')')) {
                    validateLiteral(lexer.lastTokenPosition(), tok);
                    final CharSequence columnName = unquote(tok);
                    CreateTableColumnModel model = getCreateTableColumnModel(columnName);
                    if (model == null) {
                        if (isDirectCreate) {
                            throw SqlException.position(lexer.lastTokenPosition())
                                    .put("deduplicate key column not found [column=").put(columnName).put(']');
                        }
                        model = newCreateTableColumnModel(columnName, lexer.lastTokenPosition());
                    } else if (model.isDedupKey() && isDirectCreate) {
                        throw SqlException.position(lexer.lastTokenPosition())
                                .put("duplicate dedup column [column=").put(columnName).put(']');
                    } else if (ColumnType.isArray(model.getColumnType())) {
                        throw SqlException.position(lexer.lastTokenPosition())
                                .put("dedup key columns cannot include ARRAY [column=")
                                .put(columnName).put(", type=")
                                .put(ColumnType.nameOf(model.getColumnType())).put(']');
                    }
                    model.setIsDedupKey();
                    int colIndex = builder.getColumnIndex(columnName);
                    if (colIndex == builder.getTimestampIndex()) {
                        timestampColumnFound = true;
                    }

                    tok = optTok(lexer);
                    if (tok != null && Chars.equals(tok, ',')) {
                        tok = optTok(lexer);
                    }
                }

                if (!timestampColumnFound && isDirectCreate) {
                    throw SqlException.position(columnListPos).put("deduplicate key list must include dedicated timestamp column");
                }

                tok = optTok(lexer);
            } else {
                throw SqlException.position(lexer.getPosition()).put("column list expected");
            }
        }
        return parseCreateTableExt(lexer, executionContext, sqlParserCallback, tok, builder);
    }

    private void parseCreateTableAsSelect(GenericLexer lexer, SqlParserCallback sqlParserCallback) throws SqlException {
        expectTok(lexer, '(');
        final int startOfSelect = lexer.getPosition();
        // Parse SELECT for the sake of basic SQL validation.
        // It'll be compiled and optimized later, at the execution phase.
        final QueryModel selectModel = parseDml(lexer, null, startOfSelect, true, sqlParserCallback, null);
        final int endOfSelect = lexer.getPosition() - 1;
        final String selectText = Chars.toString(lexer.getContent(), startOfSelect, endOfSelect);
        createTableOperationBuilder.setSelectText(selectText, startOfSelect);
        createTableOperationBuilder.setSelectModel(selectModel); // transient model, for toSink() purposes only
        expectTok(lexer, ')');
    }

    private void parseCreateTableCastDef(GenericLexer lexer) throws SqlException {
        if (createTableOperationBuilder.getSelectText() == null) {
            throw SqlException.$(lexer.lastTokenPosition(), "cast is only supported in 'create table as ...' context");
        }
        expectTok(lexer, '(');
        final ExpressionNode columnName = expectLiteral(lexer);

        CreateTableColumnModel model = ensureCreateTableColumnModel(columnName.token, columnName.position);
        if (model.getColumnType() != ColumnType.UNDEFINED) {
            throw SqlException.$(lexer.lastTokenPosition(), "duplicate cast");
        }
        expectTok(lexer, "as");

        final ExpressionNode columnType = expectLiteral(lexer);
        final int type = toColumnType(lexer, columnType.token);
        model.setCastType(type, columnType.position);

        if (ColumnType.isSymbol(type)) {
            CharSequence tok = tok(lexer, "'capacity', 'nocache', 'cache' or ')'");

            int symbolCapacity;
            int capacityPosition;
            if (isCapacityKeyword(tok)) {
                capacityPosition = lexer.getPosition();
                symbolCapacity = parseSymbolCapacity(lexer);
                tok = tok(lexer, "'nocache', 'cache' or ')'");
            } else {
                capacityPosition = 0;
                symbolCapacity = configuration.getDefaultSymbolCapacity();
            }
            model.setSymbolCapacity(symbolCapacity);

            final boolean isCached;
            if (isNoCacheKeyword(tok)) {
                isCached = false;
            } else if (isCacheKeyword(tok)) {
                isCached = true;
            } else {
                isCached = configuration.getDefaultSymbolCacheFlag();
                lexer.unparseLast();
            }
            model.setSymbolCacheFlag(isCached);

            if (isCached) {
                TableUtils.validateSymbolCapacityCached(true, symbolCapacity, capacityPosition);
            }
        }
        expectTok(lexer, ')');
    }

    private void parseCreateTableColumns(GenericLexer lexer) throws SqlException {
        while (true) {
            CharSequence tok = notTermTok(lexer);
            assertNameIsQuotedOrNotAKeyword(tok, lexer.lastTokenPosition());
            final CharSequence columnName = GenericLexer.immutableOf(unquote(tok));
            final int columnPosition = lexer.lastTokenPosition();
            final int columnType = toColumnType(lexer, notTermTok(lexer));

            if (!TableUtils.isValidColumnName(columnName, configuration.getMaxFileNameLength())) {
                throw SqlException.$(columnPosition, " new column name contains invalid characters");
            }

            CreateTableColumnModel model = newCreateTableColumnModel(columnName, columnPosition);
            model.setColumnType(columnType);
            model.setSymbolCapacity(configuration.getDefaultSymbolCapacity());

            if (ColumnType.isSymbol(columnType)) {
                tok = tok(lexer, "'capacity', 'nocache', 'cache', 'index' or ')'");

                int symbolCapacity;
                if (isCapacityKeyword(tok)) {
                    // when capacity is not set explicitly, it will default via configuration
                    model.setSymbolCapacity(symbolCapacity = parseSymbolCapacity(lexer));
                    tok = tok(lexer, "'nocache', 'cache', 'index' or ')'");
                } else {
                    symbolCapacity = -1;
                }

                final boolean cacheFlag;
                if (isNoCacheKeyword(tok)) {
                    cacheFlag = false;
                } else if (isCacheKeyword(tok)) {
                    cacheFlag = true;
                } else {
                    cacheFlag = configuration.getDefaultSymbolCacheFlag();
                    lexer.unparseLast();
                }
                model.setSymbolCacheFlag(cacheFlag);
                if (cacheFlag && symbolCapacity != -1) {
                    TableUtils.validateSymbolCapacityCached(true, symbolCapacity, lexer.lastTokenPosition());
                }
                tok = parseCreateTableInlineIndexDef(lexer, model);
            } else {
                tok = null;
            }

            // check for dodgy array syntax
            CharSequence tempTok = optTok(lexer);
            if (tempTok != null && Chars.equals(tempTok, ']')) {
                throw SqlException.position(columnPosition).put(columnName).put(" has an unmatched `]` - were you trying to define an array?");
            } else {
                lexer.unparseLast();
            }

            if (tok == null) {
                tok = tok(lexer, "',' or ')'");
            }

            // ignore `PRECISION`
            if (isPrecisionKeyword(tok)) {
                tok = tok(lexer, "'NOT' or 'NULL' or ',' or ')'");
            }

            // ignore `NULL` and `NOT NULL`
            if (isNotKeyword(tok)) {
                tok = tok(lexer, "'NULL'");
            }

            if (isNullKeyword(tok)) {
                tok = tok(lexer, "','");
            }

            if (Chars.equals(tok, ')')) {
                break;
            }

            if (!Chars.equals(tok, ',')) {
                throw err(lexer, tok, "',' or ')' expected");
            }
        }
    }

    private void parseCreateTableIndexDef(GenericLexer lexer, boolean isDirectCreate) throws SqlException {
        expectTok(lexer, '(');
        final ExpressionNode columnName = expectLiteral(lexer);
        final int columnNamePosition = lexer.lastTokenPosition();

        CreateTableColumnModel model = getCreateTableColumnModel(columnName.token);
        if (model == null) {
            if (isDirectCreate) {
                throw SqlException.invalidColumn(columnNamePosition, columnName.token);
            }
            model = newCreateTableColumnModel(columnName.token, columnName.position);
        } else if (model.isIndexed()) {
            throw SqlException.$(columnNamePosition, "duplicate index clause");
        }
        if (isDirectCreate && model.getColumnType() != ColumnType.SYMBOL) {
            throw SqlException
                    .position(columnNamePosition)
                    .put("indexes are supported only for SYMBOL columns [columnName=").put(columnName.token)
                    .put(", columnType=").put(ColumnType.nameOf(model.getColumnType()))
                    .put(']');
        }

        int indexValueBlockSize;
        if (isCapacityKeyword(tok(lexer, "'capacity'"))) {
            int errorPosition = lexer.getPosition();
            indexValueBlockSize = expectInt(lexer);
            TableUtils.validateIndexValueBlockSize(errorPosition, indexValueBlockSize);
            indexValueBlockSize = Numbers.ceilPow2(indexValueBlockSize);
        } else {
            indexValueBlockSize = configuration.getIndexValueBlockSize();
            lexer.unparseLast();
        }
        model.setIndexed(true, columnNamePosition, indexValueBlockSize);
        expectTok(lexer, ')');
    }

    private CharSequence parseCreateTableInlineIndexDef(GenericLexer lexer, CreateTableColumnModel model) throws SqlException {
        CharSequence tok = tok(lexer, "')', or 'index'");

        if (isFieldTerm(tok)) {
            model.setIndexed(false, -1, configuration.getIndexValueBlockSize());
            return tok;
        }

        expectTok(lexer, tok, "index");
        int indexColumnPosition = lexer.lastTokenPosition();

        if (isFieldTerm(tok = tok(lexer, ") | , expected"))) {
            model.setIndexed(true, indexColumnPosition, configuration.getIndexValueBlockSize());
            return tok;
        }

        expectTok(lexer, tok, "capacity");

        int errorPosition = lexer.getPosition();
        int indexValueBlockSize = expectInt(lexer);
        TableUtils.validateIndexValueBlockSize(errorPosition, indexValueBlockSize);
        model.setIndexed(true, indexColumnPosition, Numbers.ceilPow2(indexValueBlockSize));
        return null;
    }

    private void parseCreateTableLikeTable(GenericLexer lexer) throws SqlException {
        // todo: validate keyword usage
        CharSequence tok = tok(lexer, "table name");
        tok = sansPublicSchema(tok, lexer);
        createTableOperationBuilder.setLikeTableNameExpr(
                nextLiteral(
                        assertNoDotsAndSlashes(
                                unquote(tok),
                                lexer.lastTokenPosition()
                        ),
                        lexer.lastTokenPosition()
                )
        );
        tok = tok(lexer, ")");
        if (!Chars.equals(tok, ')')) {
            throw errUnexpected(lexer, tok);
        }
    }

    private ExpressionNode parseCreateTablePartition(GenericLexer lexer, CharSequence tok) throws SqlException {
        if (tok != null && isPartitionKeyword(tok)) {
            expectTok(lexer, "by");
            return expectLiteral(lexer);
        }
        return null;
    }

    private void parseDeclare(GenericLexer lexer, QueryModel model, SqlParserCallback sqlParserCallback) throws SqlException {
        int contentLength = lexer.getContent().length();
        while (lexer.getPosition() < contentLength) {
            int pos = lexer.getPosition();

            CharSequence tok = optTok(lexer);

            if (tok == null) {
                break;
            }

            if (tok.charAt(0) == ',') {
                continue;
            }

            if (isSelectKeyword(tok) || !(tok.charAt(0) == '@')) {
                lexer.unparseLast();
                break;
            }

            CharacterStoreEntry cse = characterStore.newEntry();
            cse.put(tok);
            tok = cse.toImmutable();

            CharSequence expectWalrus = optTok(lexer);

            if (expectWalrus == null || !Chars.equals(expectWalrus, ":=")) {
                throw errUnexpected(lexer, expectWalrus, "expected variable assignment operator `:=`");
            }

            lexer.goToPosition(pos);

            ExpressionNode expr = expr(lexer, model, sqlParserCallback, model.getDecls(), tok);

            if (expr == null) {
                throw errUnexpected(lexer, tok, "declaration was empty or could not be parsed");
            }

            if (!Chars.equalsIgnoreCase(expr.lhs.token, tok)) {
                // could be a `DECLARE @x := (1,2,3)` situation
                throw errUnexpected(lexer, tok, "unexpected bind expression - bracket lists are not supported");
            }

            model.getDecls().put(tok, expr);
        }
    }

    private QueryModel parseDml(
            GenericLexer lexer,
            @Nullable LowerCaseCharSequenceObjHashMap<WithClauseModel> withClauses,
            int modelPosition,
            boolean useTopLevelWithClauses,
            SqlParserCallback sqlParserCallback,
            @Nullable LowerCaseCharSequenceObjHashMap<ExpressionNode> decls
    ) throws SqlException {
        QueryModel model = null;
        QueryModel prevModel = null;

        while (true) {
            LowerCaseCharSequenceObjHashMap<WithClauseModel> parentWithClauses = prevModel != null ? prevModel.getWithClauses() : withClauses;
            LowerCaseCharSequenceObjHashMap<WithClauseModel> topWithClauses = useTopLevelWithClauses && model == null ? topLevelWithModel : null;

            QueryModel unionModel = parseDml0(lexer, parentWithClauses, topWithClauses, modelPosition, sqlParserCallback, decls);
            if (prevModel == null) {
                model = unionModel;
                prevModel = model;
            } else {
                prevModel.setUnionModel(unionModel);
                prevModel = unionModel;
            }

            CharSequence tok = optTok(lexer);
            if (tok == null || Chars.equals(tok, ';') || setOperations.excludes(tok)) {
                lexer.unparseLast();
                return model;
            }

            if (prevModel.getNestedModel() != null) {
                if (prevModel.getNestedModel().getOrderByPosition() > 0) {
                    throw SqlException.$(prevModel.getNestedModel().getOrderByPosition(), "unexpected token 'order'");
                }
                if (prevModel.getNestedModel().getLimitPosition() > 0) {
                    throw SqlException.$(prevModel.getNestedModel().getLimitPosition(), "unexpected token 'limit'");
                }
            }

            if (isUnionKeyword(tok)) {
                tok = tok(lexer, "all or select");
                if (isAllKeyword(tok)) {
                    prevModel.setSetOperationType(QueryModel.SET_OPERATION_UNION_ALL);
                    modelPosition = lexer.getPosition();
                } else {
                    prevModel.setSetOperationType(QueryModel.SET_OPERATION_UNION);
                    if (isDistinctKeyword(tok)) {
                        // union distinct is equal to just union, we only consume to 'distinct' token and we are good
                        modelPosition = lexer.getPosition();
                    } else {
                        lexer.unparseLast();
                        modelPosition = lexer.lastTokenPosition();
                    }
                }
            }

            if (isExceptKeyword(tok)) {
                tok = tok(lexer, "all or select");
                if (isAllKeyword(tok)) {
                    prevModel.setSetOperationType(QueryModel.SET_OPERATION_EXCEPT_ALL);
                    modelPosition = lexer.getPosition();
                } else {
                    prevModel.setSetOperationType(QueryModel.SET_OPERATION_EXCEPT);
                    lexer.unparseLast();
                    modelPosition = lexer.lastTokenPosition();
                }
            }

            if (isIntersectKeyword(tok)) {
                tok = tok(lexer, "all or select");
                if (isAllKeyword(tok)) {
                    prevModel.setSetOperationType(QueryModel.SET_OPERATION_INTERSECT_ALL);
                    modelPosition = lexer.getPosition();
                } else {
                    prevModel.setSetOperationType(QueryModel.SET_OPERATION_INTERSECT);
                    lexer.unparseLast();
                    modelPosition = lexer.lastTokenPosition();
                }
            }

            // check for decls
            if (prevModel.getDecls() != null && prevModel.getDecls().size() > 0 && decls == null) {
                decls = prevModel.getDecls();
            }
        }
    }

    @NotNull
    private QueryModel parseDml0(
            GenericLexer lexer,
            @Nullable LowerCaseCharSequenceObjHashMap<WithClauseModel> parentWithClauses,
            @Nullable LowerCaseCharSequenceObjHashMap<WithClauseModel> topWithClauses,
            int modelPosition,
            SqlParserCallback sqlParserCallback,
            @Nullable LowerCaseCharSequenceObjHashMap<ExpressionNode> decls
    ) throws SqlException {
        CharSequence tok;
        QueryModel model = queryModelPool.next();
        model.setModelPosition(modelPosition);

        // copy decls so nested nodes can use them
        model.copyDeclsFrom(decls);

        if (parentWithClauses != null) {
            model.getWithClauses().putAll(parentWithClauses);
        }

        tok = tok(lexer, "'select', 'with', 'declare' or table name expected");

        // [declare]
        if (isDeclareKeyword(tok)) {
            parseDeclare(lexer, model, sqlParserCallback);
            tok = tok(lexer, "'select', 'with', or table name expected");
        }

        // [with]
        if (isWithKeyword(tok)) {
            parseWithClauses(lexer, model.getWithClauses(), sqlParserCallback, model.getDecls());
            tok = tok(lexer, "'select' or table name expected");
        } else if (topWithClauses != null) {
            model.getWithClauses().putAll(topWithClauses);
        }

        // [select]
        if (isSelectKeyword(tok)) {
            parseSelectClause(lexer, model, sqlParserCallback);

            tok = optTok(lexer);

            if (tok != null && setOperations.contains(tok)) {
                tok = null;
            }

            if (tok == null || Chars.equals(tok, ';') || Chars.equals(tok, ')')) { // token can also be ';' on query boundary
                QueryModel nestedModel = queryModelPool.next();
                nestedModel.setModelPosition(modelPosition);
                ExpressionNode tableNameExpr = expressionNodePool.next().of(ExpressionNode.FUNCTION, "long_sequence", 0, lexer.lastTokenPosition());
                tableNameExpr.paramCount = 1;
                tableNameExpr.rhs = ONE;
                nestedModel.setTableNameExpr(tableNameExpr);
                model.setSelectModelType(QueryModel.SELECT_MODEL_VIRTUAL);
                model.setNestedModel(nestedModel);
                lexer.unparseLast();
                return model;
            }
        } else if (isShowKeyword(tok)) {
            model.setSelectModelType(QueryModel.SELECT_MODEL_SHOW);
            int showKind = -1;
            tok = SqlUtil.fetchNext(lexer);
            if (tok != null) {
                // show tables
                // show columns from tab
                // show partitions from tab
                // show transaction isolation level
                // show transaction_isolation
                // show max_identifier_length
                // show standard_conforming_strings
                // show search_path
                // show datestyle
                // show time zone
                // show create table tab
                // show create materialized view tab
                if (isTablesKeyword(tok)) {
                    showKind = QueryModel.SHOW_TABLES;
                } else if (isColumnsKeyword(tok)) {
                    parseFromTable(lexer, model);
                    showKind = QueryModel.SHOW_COLUMNS;
                } else if (isPartitionsKeyword(tok)) {
                    parseFromTable(lexer, model);
                    showKind = QueryModel.SHOW_PARTITIONS;
                } else if (isTransactionKeyword(tok)) {
                    showKind = QueryModel.SHOW_TRANSACTION;
                    validateShowTransactions(lexer);
                } else if (isTransactionIsolation(tok)) {
                    showKind = QueryModel.SHOW_TRANSACTION_ISOLATION_LEVEL;
                } else if (isMaxIdentifierLength(tok)) {
                    showKind = QueryModel.SHOW_MAX_IDENTIFIER_LENGTH;
                } else if (isStandardConformingStrings(tok)) {
                    showKind = QueryModel.SHOW_STANDARD_CONFORMING_STRINGS;
                } else if (isSearchPath(tok)) {
                    showKind = QueryModel.SHOW_SEARCH_PATH;
                } else if (isDateStyleKeyword(tok)) {
                    showKind = QueryModel.SHOW_DATE_STYLE;
                } else if (isTimeKeyword(tok)) {
                    tok = SqlUtil.fetchNext(lexer);
                    if (tok != null && isZoneKeyword(tok)) {
                        showKind = QueryModel.SHOW_TIME_ZONE;
                    }
                } else if (isParametersKeyword(tok)) {
                    showKind = QueryModel.SHOW_PARAMETERS;
                } else if (isServerVersionKeyword(tok)) {
                    showKind = QueryModel.SHOW_SERVER_VERSION;
                } else if (isServerVersionNumKeyword(tok)) {
                    showKind = QueryModel.SHOW_SERVER_VERSION_NUM;
                } else if (isCreateKeyword(tok)) {
                    tok = SqlUtil.fetchNext(lexer);
                    if (tok != null && isTableKeyword(tok)) {
                        parseTableName(lexer, model);
                        showKind = QueryModel.SHOW_CREATE_TABLE;
                    } else if (tok != null && isMaterializedKeyword(tok)) {
                        expectTok(lexer, "view");
                        parseTableName(lexer, model);
                        showKind = QueryModel.SHOW_CREATE_MAT_VIEW;
                    } else {
                        throw SqlException.position(lexer.getPosition()).put("expected 'TABLE' or 'MATERIALIZED VIEW'");
                    }
                } else {
                    showKind = sqlParserCallback.parseShowSql(lexer, model, tok, expressionNodePool);
                }
            }

            if (showKind == -1) {
                throw SqlException.position(lexer.getPosition()).put("expected ")
                        .put("'TABLES', 'COLUMNS FROM <tab>', 'PARTITIONS FROM <tab>', ")
                        .put("'TRANSACTION ISOLATION LEVEL', 'transaction_isolation', ")
                        .put("'max_identifier_length', 'standard_conforming_strings', ")
                        .put("'parameters', 'server_version', 'server_version_num', ")
                        .put("'search_path', 'datestyle', or 'time zone'");
            } else {
                model.setShowKind(showKind);
            }
        } else {
            lexer.unparseLast();
            SqlUtil.addSelectStar(
                    model,
                    queryColumnPool,
                    expressionNodePool
            );
        }

        if (model.getSelectModelType() != QueryModel.SELECT_MODEL_SHOW) {
            QueryModel nestedModel = queryModelPool.next();
            nestedModel.setModelPosition(modelPosition);

            parseFromClause(lexer, nestedModel, model, sqlParserCallback);
            if (nestedModel.getLimitHi() != null || nestedModel.getLimitLo() != null) {
                model.setLimit(nestedModel.getLimitLo(), nestedModel.getLimitHi());
                nestedModel.setLimit(null, null);
            }
            model.setSelectModelType(QueryModel.SELECT_MODEL_CHOOSE);
            model.setNestedModel(nestedModel);
            final ExpressionNode n = nestedModel.getAlias();
            if (n != null) {
                model.setAlias(n);
            }
        }
        return model;
    }

    private QueryModel parseDmlUpdate(
            GenericLexer lexer,
            SqlParserCallback sqlParserCallback,
            @Nullable LowerCaseCharSequenceObjHashMap<ExpressionNode> decls
    ) throws SqlException {
        // Update QueryModel structure is
        // QueryModel with SET column expressions (updateQueryModel)
        // |-- nested QueryModel of select-virtual or select-choose of data selected for update (fromModel)
        //     |-- nested QueryModel with selected data (nestedModel)
        //         |-- join QueryModels to represent FROM clause
        CharSequence tok;
        final int modelPosition = lexer.getPosition();

        QueryModel updateQueryModel = queryModelPool.next();
        updateQueryModel.setModelType(ExecutionModel.UPDATE);
        updateQueryModel.setModelPosition(modelPosition);
        QueryModel fromModel = queryModelPool.next();
        fromModel.setModelPosition(modelPosition);
        updateQueryModel.setIsUpdate(true);
        fromModel.setIsUpdate(true);
        tok = tok(lexer, "UPDATE, WITH or table name expected");

        // [update]
        if (isUpdateKeyword(tok)) {
            // parse SET statements into updateQueryModel and rhs of SETs into fromModel to select
            parseUpdateClause(lexer, updateQueryModel, fromModel, sqlParserCallback);

            // create nestedModel QueryModel to source rowids for the update
            QueryModel nestedModel = queryModelPool.next();
            nestedModel.setTableNameExpr(fromModel.getTableNameExpr());
            nestedModel.setAlias(updateQueryModel.getAlias());
            nestedModel.setIsUpdate(true);

            // nest nestedModel inside fromModel
            fromModel.setTableNameExpr(null);
            fromModel.setNestedModel(nestedModel);

            // Add WITH clauses if they exist into fromModel
            fromModel.getWithClauses().putAll(topLevelWithModel);

            tok = optTok(lexer);

            // [from]
            if (tok != null && isFromKeyword(tok)) {
                tok = ","; // FROM in Postgres UPDATE statement means cross join
                int joinType;
                int i = 0;
                while (tok != null && (joinType = joinStartSet.get(tok)) != -1) {
                    if (i++ == 1) {
                        throw SqlException.$(lexer.lastTokenPosition(), "JOIN is not supported on UPDATE statement");
                    }
                    // expect multiple [[inner | outer | cross] join]
                    nestedModel.addJoinModel(parseJoin(lexer, tok, joinType, topLevelWithModel, sqlParserCallback, decls));
                    tok = optTok(lexer);
                }
            } else if (tok != null && isSemicolon(tok)) {
                tok = null;
            } else if (tok != null && !isWhereKeyword(tok)) {
                throw SqlException.$(lexer.lastTokenPosition(), "FROM, WHERE or EOF expected");
            }

            // [where]
            if (tok != null && isWhereKeyword(tok)) {
                ExpressionNode expr = expr(lexer, fromModel, sqlParserCallback, decls);
                if (expr != null) {
                    nestedModel.setWhereClause(expr);
                } else {
                    throw SqlException.$((lexer.lastTokenPosition()), "empty where clause");
                }
            } else if (tok != null && !isSemicolon(tok)) {
                throw errUnexpected(lexer, tok);
            }

            updateQueryModel.setNestedModel(fromModel);
        }
        return updateQueryModel;
    }

    // doesn't allow copy, rename
    private ExecutionModel parseExplain(
            GenericLexer lexer,
            SqlExecutionContext executionContext,
            SqlParserCallback sqlParserCallback
    ) throws SqlException {
        final CharSequence tok = tok(lexer, "'create', 'format', 'insert', 'update', 'select' or 'with'");

        if (isSelectKeyword(tok)) {
            return parseSelect(lexer, sqlParserCallback, null);
        }

        if (isCreateKeyword(tok)) {
            return parseCreate(lexer, executionContext, sqlParserCallback);
        }

        if (isUpdateKeyword(tok)) {
            return parseUpdate(lexer, sqlParserCallback, null);
        }

        if (isInsertKeyword(tok)) {
            return parseInsert(lexer, sqlParserCallback, null);
        }

        if (isWithKeyword(tok)) {
            return parseWith(lexer, sqlParserCallback, null);
        }

        return parseSelect(lexer, sqlParserCallback, null);
    }

    private int parseExplainOptions(GenericLexer lexer, CharSequence prevTok) throws SqlException {
        int parenthesisPos = lexer.getPosition();
        CharSequence explainTok = GenericLexer.immutableOf(prevTok);
        CharSequence tok = tok(lexer, "'create', 'insert', 'update', 'select', 'with' or '('");
        if (Chars.equals(tok, '(')) {
            tok = tok(lexer, "'format'");
            if (isFormatKeyword(tok)) {
                tok = tok(lexer, "'text' or 'json'");
                if (isTextKeyword(tok) || isJsonKeyword(tok)) {
                    int format = isJsonKeyword(tok) ? ExplainModel.FORMAT_JSON : ExplainModel.FORMAT_TEXT;
                    tok = tok(lexer, "')'");
                    if (!Chars.equals(tok, ')')) {
                        throw SqlException.$((lexer.lastTokenPosition()), "unexpected explain option found");
                    }
                    return format;
                } else {
                    throw SqlException.$((lexer.lastTokenPosition()), "unexpected explain format found");
                }
            } else {
                lexer.backTo(parenthesisPos, explainTok);
                return ExplainModel.FORMAT_TEXT;
            }
        } else {
            lexer.unparseLast();
            return ExplainModel.FORMAT_TEXT;
        }
    }

    private void parseFromClause(GenericLexer lexer, QueryModel model, QueryModel masterModel, SqlParserCallback sqlParserCallback) throws SqlException {
        CharSequence tok = expectTableNameOrSubQuery(lexer);

        // copy decls down
        model.copyDeclsFrom(masterModel);

        QueryModel proposedNested = null;
        ExpressionNode variableExpr;

        // check for variable as subquery
        if (tok.charAt(0) == '@' && (variableExpr = model.getDecls().get(tok)) != null && variableExpr.rhs != null && variableExpr.rhs.queryModel != null) {
            proposedNested = variableExpr.rhs.queryModel;
        }

        // expect "(" in case of sub-query
        if (Chars.equals(tok, '(') || proposedNested != null) {
            if (proposedNested == null) {
                proposedNested = parseAsSubQueryAndExpectClosingBrace(lexer, masterModel.getWithClauses(), true, sqlParserCallback, model.getDecls());
            }

            tok = optTok(lexer);

            // do not collapse aliased sub-queries or those that have timestamp()
            // select * from (table) x
            if (tok == null || (tableAliasStop.contains(tok) && !isTimestampKeyword(tok))) {
                final QueryModel target = proposedNested.getNestedModel();
                // when * is artificial, there is no union, there is no "where" clause inside sub-query,
                // e.g. there was no "select * from" we should collapse sub-query to a regular table
                if (
                        proposedNested.isArtificialStar()
                                && proposedNested.getUnionModel() == null
                                && target.getWhereClause() == null
                                && target.getOrderBy().size() == 0
                                && target.getLatestBy().size() == 0
                                && target.getNestedModel() == null
                                && target.getSampleBy() == null
                                && target.getGroupBy().size() == 0
                                && proposedNested.getLimitLo() == null
                                && proposedNested.getLimitHi() == null
                ) {
                    model.setTableNameExpr(target.getTableNameExpr());
                    model.setAlias(target.getAlias());
                    model.setTimestamp(target.getTimestamp());

                    int n = target.getJoinModels().size();
                    for (int i = 1; i < n; i++) {
                        model.addJoinModel(target.getJoinModels().getQuick(i));
                    }
                    proposedNested = null;
                } else {
                    lexer.unparseLast();
                }
            } else {
                lexer.unparseLast();
            }

            if (proposedNested != null) {
                model.setNestedModel(proposedNested);
                model.setNestedModelIsSubQuery(true);
                tok = setModelAliasAndTimestamp(lexer, model);
            }
        } else {
            lexer.unparseLast();
            parseSelectFrom(lexer, model, masterModel.getWithClauses(), sqlParserCallback);
            tok = setModelAliasAndTimestamp(lexer, model);

            // expect [latest by] (deprecated syntax)
            if (tok != null && isLatestKeyword(tok)) {
                parseLatestBy(lexer, model);
                tok = optTok(lexer);
            }
        }

        // expect multiple [[inner | outer | cross] join]
        int joinType;
        while (tok != null && (joinType = joinStartSet.get(tok)) != -1) {
            model.addJoinModel(parseJoin(lexer, tok, joinType, masterModel.getWithClauses(), sqlParserCallback, model.getDecls()));
            tok = optTok(lexer);
        }

        checkSupportedJoinType(lexer, tok);

        // expect [where]

        if (tok != null && isWhereKeyword(tok)) {
            if (model.getLatestByType() == QueryModel.LATEST_BY_NEW) {
                throw SqlException.$((lexer.lastTokenPosition()), "unexpected where clause after 'latest on'");
            }
            ExpressionNode expr = expr(lexer, model, sqlParserCallback, model.getDecls());
            if (expr != null) {
                model.setWhereClause(expr);
                tok = optTok(lexer);
            } else {
                throw SqlException.$((lexer.lastTokenPosition()), "empty where clause");
            }
        }

        // expect [latest by] (new syntax)

        if (tok != null && isLatestKeyword(tok)) {
            if (model.getLatestByType() == QueryModel.LATEST_BY_DEPRECATED) {
                throw SqlException.$((lexer.lastTokenPosition()), "mix of new and deprecated 'latest by' syntax");
            }
            expectTok(lexer, "on");
            parseLatestByNew(lexer, model);
            tok = optTok(lexer);
        }

        // expect [sample by]

        if (tok != null && isSampleKeyword(tok)) {
            expectBy(lexer);
            expectSample(lexer, model, sqlParserCallback);
            tok = optTok(lexer);

            ExpressionNode fromNode = null, toNode = null;
            // support `SAMPLE BY 5m FROM foo TO bah`
            if (tok != null && isFromKeyword(tok)) {
                fromNode = expr(lexer, model, sqlParserCallback, model.getDecls());
                if (fromNode == null) {
                    throw SqlException.$(lexer.lastTokenPosition(), "'timestamp' expression expected");
                }
                tok = optTok(lexer);
            }

            if (tok != null && isToKeyword(tok)) {
                toNode = expr(lexer, model, sqlParserCallback, model.getDecls());
                if (toNode == null) {
                    throw SqlException.$(lexer.lastTokenPosition(), "'timestamp' expression expected");
                }
                tok = optTok(lexer);
            }

            model.setSampleByFromTo(fromNode, toNode);

            if (tok != null && isFillKeyword(tok)) {
                expectTok(lexer, '(');
                do {
                    final ExpressionNode fillNode = expr(lexer, model, sqlParserCallback, model.getDecls());
                    if (fillNode == null) {
                        throw SqlException.$(lexer.lastTokenPosition(), "'none', 'prev', 'mid', 'null' or number expected");
                    }
                    model.addSampleByFill(fillNode);
                    tok = tokIncludingLocalBrace(lexer, "',' or ')'");
                    if (Chars.equals(tok, ')')) {
                        break;
                    }
                    expectTok(tok, lexer.lastTokenPosition(), ',');
                } while (true);

                tok = optTok(lexer);
            }

            if (tok != null && isAlignKeyword(tok)) {
                expectTo(lexer);

                tok = tok(lexer, "'calendar' or 'first observation'");

                if (isCalendarKeyword(tok)) {
                    tok = optTok(lexer);
                    if (tok == null) {
                        model.setSampleByTimezoneName(null);
                        model.setSampleByOffset(ZERO_OFFSET);
                    } else if (isTimeKeyword(tok)) {
                        expectZone(lexer);
                        model.setSampleByTimezoneName(expectExpr(lexer, sqlParserCallback, model.getDecls()));
                        tok = optTok(lexer);
                        if (tok != null && isWithKeyword(tok)) {
                            tok = parseWithOffset(lexer, model, sqlParserCallback);
                        } else {
                            model.setSampleByOffset(ZERO_OFFSET);
                        }
                    } else if (isWithKeyword(tok)) {
                        tok = parseWithOffset(lexer, model, sqlParserCallback);
                    } else {
                        model.setSampleByTimezoneName(null);
                        model.setSampleByOffset(ZERO_OFFSET);
                    }
                } else if (isFirstKeyword(tok)) {
                    expectObservation(lexer);

                    if (model.getSampleByTo() != null || model.getSampleByFrom() != null) {
                        throw SqlException.$(lexer.getPosition(), "ALIGN TO FIRST OBSERVATION is incompatible with FROM-TO");
                    }

                    model.setSampleByTimezoneName(null);
                    model.setSampleByOffset(null);
                    tok = optTok(lexer);
                } else {
                    throw SqlException.$(lexer.lastTokenPosition(), "'calendar' or 'first observation' expected");
                }
            } else {
                // Set offset according to default config
                if (configuration.getSampleByDefaultAlignmentCalendar()) {
                    model.setSampleByOffset(ZERO_OFFSET);
                } else {
                    model.setSampleByOffset(null);
                }
            }
        }

        // expect [group by]

        if (tok != null && isGroupKeyword(tok)) {
            expectBy(lexer);
            do {
                tokIncludingLocalBrace(lexer, "literal");
                lexer.unparseLast();
                ExpressionNode n = expr(lexer, model, sqlParserCallback, model.getDecls());
                if (n == null || (n.type != ExpressionNode.LITERAL && n.type != ExpressionNode.CONSTANT && n.type != ExpressionNode.FUNCTION && n.type != ExpressionNode.OPERATION)) {
                    throw SqlException.$(n == null ? lexer.lastTokenPosition() : n.position, "literal expected");
                }

                model.addGroupBy(n);

                tok = optTok(lexer);
            } while (tok != null && Chars.equals(tok, ','));
        }

        // expect [order by]

        if (tok != null && isOrderKeyword(tok)) {
            model.setOrderByPosition(lexer.lastTokenPosition());
            expectBy(lexer);
            do {
                tokIncludingLocalBrace(lexer, "literal");
                lexer.unparseLast();

                ExpressionNode n = expr(lexer, model, sqlParserCallback, model.getDecls());
                if (n == null || (n.type == ExpressionNode.QUERY || n.type == ExpressionNode.SET_OPERATION)) {
                    throw SqlException.$(lexer.lastTokenPosition(), "literal or expression expected");
                }

                if ((n.type == ExpressionNode.CONSTANT && Chars.equals("''", n.token))
                        || (n.type == ExpressionNode.LITERAL && n.token.length() == 0)) {
                    throw SqlException.$(lexer.lastTokenPosition(), "non-empty literal or expression expected");
                }

                tok = optTok(lexer);

                if (tok != null && isDescKeyword(tok)) {
                    model.addOrderBy(n, QueryModel.ORDER_DIRECTION_DESCENDING);
                    tok = optTok(lexer);
                } else {
                    model.addOrderBy(n, QueryModel.ORDER_DIRECTION_ASCENDING);

                    if (tok != null && isAscKeyword(tok)) {
                        tok = optTok(lexer);
                    }
                }

                if (model.getOrderBy().size() >= MAX_ORDER_BY_COLUMNS) {
                    throw err(lexer, tok, "Too many columns");
                }
            } while (tok != null && Chars.equals(tok, ','));
        }

        // expect [limit]
        if (tok != null && isLimitKeyword(tok)) {
            model.setLimitPosition(lexer.lastTokenPosition());
            ExpressionNode lo = expr(lexer, model, sqlParserCallback, model.getDecls());
            ExpressionNode hi = null;

            tok = optTok(lexer);
            if (tok != null && Chars.equals(tok, ',')) {
                hi = expr(lexer, model, sqlParserCallback, model.getDecls());
            } else {
                lexer.unparseLast();
            }
            model.setLimit(lo, hi);
        } else {
            lexer.unparseLast();
        }
    }

    private void parseFromTable(GenericLexer lexer, QueryModel model) throws SqlException {
        CharSequence tok;
        tok = SqlUtil.fetchNext(lexer);
        if (tok == null || !isFromKeyword(tok)) {
            throw SqlException.position(lexer.lastTokenPosition()).put("expected 'from'");
        }
        parseTableName(lexer, model);
    }

    private void parseHints(GenericLexer lexer, QueryModel model) {
        CharSequence hintToken;
        boolean parsingParams = false;
        CharSequence hintKey = null;
        CharacterStoreEntry hintValuesEntry = null;
        boolean error = false;
        while ((hintToken = SqlUtil.fetchNextHintToken(lexer)) != null) {
            if (error) {
                // if in error state, just consume the rest of hints, but ignore them
                // since in error state we cannot reliably parse them
                continue;
            }

            if (Chars.equals(hintToken, '(')) {
                if (parsingParams) {
                    // hints cannot be nested
                    error = true;
                    continue;
                }
                if (hintKey == null) {
                    // missing key
                    error = true;
                    continue;
                }
                parsingParams = true;
                continue;
            }

            if (Chars.equals(hintToken, ')')) {
                if (!parsingParams) {
                    // unexpected closing parenthesis
                    error = true;
                    continue;
                }
                if (hintValuesEntry == null) {
                    // store last parameter-less hint, e.g. KEY()
                    model.addHint(hintKey, null);
                } else {
                    // ok, there are some parameters
                    model.addHint(hintKey, hintValuesEntry.toImmutable());
                    hintValuesEntry = null;
                }
                hintKey = null;
                parsingParams = false;
                continue;
            }

            if (parsingParams) {
                if (hintValuesEntry == null) {
                    // store first parameter
                    hintValuesEntry = characterStore.newEntry();
                } else {
                    hintValuesEntry.put(SqlHints.HINTS_PARAMS_DELIMITER);
                }
                hintValuesEntry.put(GenericLexer.unquote(hintToken));
                continue;
            }

            if (hintKey != null) {
                // store previous parameter-less hint
                model.addHint(hintKey, null);
            }
            CharacterStoreEntry entry = characterStore.newEntry();
            entry.put(hintToken);
            hintKey = entry.toImmutable();
        }
        if (!error && !parsingParams && hintKey != null) {
            // store the last parameter-less hint
            // why only when not parsingParams? dangling parsingParams indicates a syntax error and in this case
            // we don't want to store the hint
            model.addHint(hintKey, null);
        }
    }

    private void parseInVolume(GenericLexer lexer, CreateTableOperationBuilderImpl tableOpBuilder) throws SqlException {
        int volumeKwPos = lexer.getPosition();
        expectTok(lexer, "volume");
        CharSequence tok = tok(lexer, "path for volume");
        if (Os.isWindows()) {
            throw SqlException.position(volumeKwPos).put("'in volume' is not supported on Windows");
        }
        tableOpBuilder.setVolumeAlias(GenericLexer.unquote(tok), lexer.lastTokenPosition());
    }

    private ExecutionModel parseInsert(
            GenericLexer lexer,
            SqlParserCallback sqlParserCallback,
            @Nullable LowerCaseCharSequenceObjHashMap<ExpressionNode> decls
    ) throws SqlException {
        final InsertModel model = insertModelPool.next();
        CharSequence tok = tok(lexer, "atomic or into or batch");
        model.setBatchSize(configuration.getInsertModelBatchSize());
        boolean atomicSpecified = false;

        if (isAtomicKeyword(tok)) {
            atomicSpecified = true;
            model.setBatchSize(-1);
            tok = tok(lexer, "into");
        }

        if (isBatchKeyword(tok)) {
            long val = expectLong(lexer);
            if (val > 0) {
                model.setBatchSize(val);
            } else {
                throw SqlException.$(lexer.lastTokenPosition(), "batch size must be positive integer");
            }

            tok = tok(lexer, "into or o3MaxLag");
            if (isO3MaxLagKeyword(tok)) {
                int pos = lexer.getPosition();
                model.setO3MaxLag(SqlUtil.expectMicros(tok(lexer, "lag value"), pos));
                tok = tok(lexer, "into");
            }
        }

        if (!isIntoKeyword(tok)) {
            throw SqlException.$(lexer.lastTokenPosition(), "'into' expected");
        }

        tok = tok(lexer, "table name");
        tok = sansPublicSchema(tok, lexer);
        assertNameIsQuotedOrNotAKeyword(tok, lexer.lastTokenPosition());
        model.setTableName(nextLiteral(assertNoDotsAndSlashes(unquote(tok), lexer.lastTokenPosition()), lexer.lastTokenPosition()));

        tok = tok(lexer, "'(' or 'select'");

        if (Chars.equals(tok, '(')) {
            do {
                tok = tok(lexer, "column");
                if (Chars.equals(tok, ')')) {
                    throw err(lexer, tok, "missing column name");
                }

                assertNameIsQuotedOrNotAKeyword(tok, lexer.lastTokenPosition());
                model.addColumn(unquote(tok), lexer.lastTokenPosition());
            } while (Chars.equals((tok = tok(lexer, "','")), ','));

            expectTok(tok, lexer.lastTokenPosition(), ')');
            tok = optTok(lexer);
        }

        if (tok == null) {
            throw SqlException.$(lexer.getPosition(), "'select' or 'values' expected");
        }

        if (isSelectKeyword(tok)) {
            model.setSelectKeywordPosition(lexer.lastTokenPosition());
            lexer.unparseLast();
            final QueryModel queryModel = parseDml(lexer, null, lexer.lastTokenPosition(), true, sqlParserCallback, decls);
            model.setQueryModel(queryModel);
            tok = optTok(lexer);
            // no more tokens or ';' should indicate end of statement
            if (tok == null || Chars.equals(tok, ';')) {
                return model;
            }
            throw errUnexpected(lexer, tok);
        }

        // if not INSERT INTO SELECT, make it atomic (select returns early)
        model.setBatchSize(-1);

        // if they used atomic or batch keywords, then throw an error
        if (atomicSpecified) {
            throw SqlException.$(lexer.lastTokenPosition(), "'atomic' keyword can only be used in INSERT INTO SELECT statements.");
        }

        if (isValuesKeyword(tok)) {
            do {
                expectTok(lexer, '(');
                ObjList<ExpressionNode> rowValues = new ObjList<>();
                do {
                    rowValues.add(expectExpr(lexer, sqlParserCallback));
                } while (Chars.equals((tok = tok(lexer, "','")), ','));
                expectTok(tok, lexer.lastTokenPosition(), ')');
                model.addRowTupleValues(rowValues);
                model.addEndOfRowTupleValuesPosition(lexer.lastTokenPosition());
                tok = optTok(lexer);
                // no more tokens or ';' should indicate end of statement
                if (tok == null || Chars.equals(tok, ';')) {
                    return model;
                }
                expectTok(tok, lexer.lastTokenPosition(), ',');
            } while (true);
        }

        throw err(lexer, tok, "'select' or 'values' expected");
    }

    private QueryModel parseJoin(
            GenericLexer lexer,
            CharSequence tok,
            int joinType,
            LowerCaseCharSequenceObjHashMap<WithClauseModel> parent,
            SqlParserCallback sqlParserCallback,
            @Nullable LowerCaseCharSequenceObjHashMap<ExpressionNode> decls
    ) throws SqlException {
        QueryModel joinModel = queryModelPool.next();

        joinModel.copyDeclsFrom(decls);

        int errorPos = lexer.lastTokenPosition();

        if (isNotJoinKeyword(tok) && !Chars.equals(tok, ',')) {
            // not already a join?
            // was it "left" ?
            if (isLeftKeyword(tok)) {
                tok = tok(lexer, "join");
                joinType = QueryModel.JOIN_OUTER;
                if (isOuterKeyword(tok)) {
                    tok = tok(lexer, "join");
                }
            } else {
                tok = tok(lexer, "join");
            }
            if (isNotJoinKeyword(tok)) {
                throw SqlException.position(errorPos).put("'join' expected");
            }
        }

        joinModel.setJoinType(joinType);
        joinModel.setJoinKeywordPosition(errorPos);

        tok = expectTableNameOrSubQuery(lexer);

        if (Chars.equals(tok, '(')) {
            joinModel.setNestedModel(parseAsSubQueryAndExpectClosingBrace(lexer, parent, true, sqlParserCallback, decls));
        } else {
            lexer.unparseLast();
            parseSelectFrom(lexer, joinModel, parent, sqlParserCallback);
        }

        tok = setModelAliasAndGetOptTok(lexer, joinModel);

        if (joinType == QueryModel.JOIN_CROSS && tok != null && isOnKeyword(tok)) {
            throw SqlException.$(lexer.lastTokenPosition(), "Cross joins cannot have join clauses");
        }

        switch (joinType) {
            case QueryModel.JOIN_ASOF:
            case QueryModel.JOIN_LT:
            case QueryModel.JOIN_SPLICE:
                if (tok == null || !isOnKeyword(tok)) {
                    lexer.unparseLast();
                    break;
                }
                // intentional fall through
            case QueryModel.JOIN_INNER:
            case QueryModel.JOIN_OUTER:
                expectTok(lexer, tok, "on");
                try {
                    expressionParser.parseExpr(lexer, expressionTreeBuilder, sqlParserCallback, decls);
                    ExpressionNode expr;
                    switch (expressionTreeBuilder.size()) {
                        case 0:
                            throw SqlException.$(lexer.lastTokenPosition(), "Expression expected");
                        case 1:
                            expr = expressionTreeBuilder.poll();

                            if (expr.type == ExpressionNode.LITERAL) {
                                do {
                                    joinModel.addJoinColumn(expr);
                                } while ((expr = expressionTreeBuilder.poll()) != null);
                            } else {
                                joinModel.setJoinCriteria(rewriteKnownStatements(expr, decls, null));
                            }
                            break;
                        default:
                            // this code handles "join on (a,b,c)", e.g. list of columns
                            while ((expr = expressionTreeBuilder.poll()) != null) {
                                if (expr.type != ExpressionNode.LITERAL) {
                                    throw SqlException.$(lexer.lastTokenPosition(), "Column name expected");
                                }
                                joinModel.addJoinColumn(expr);
                            }
                            break;
                    }
                } catch (SqlException e) {
                    expressionTreeBuilder.reset();
                    throw e;
                }
                break;
            default:
                lexer.unparseLast();
                break;
        }

        return joinModel;
    }

    private void parseLatestBy(GenericLexer lexer, QueryModel model) throws SqlException {
        CharSequence tok = optTok(lexer);
        if (tok != null) {
            if (isByKeyword(tok)) {
                parseLatestByDeprecated(lexer, model);
                return;
            }
            if (isOnKeyword(tok)) {
                parseLatestByNew(lexer, model);
                return;
            }
        }
        throw SqlException.$((lexer.lastTokenPosition()), "'on' or 'by' expected");
    }

    private void parseLatestByDeprecated(GenericLexer lexer, QueryModel model) throws SqlException {
        // 'latest by' is already parsed at this point

        CharSequence tok;
        do {
            model.addLatestBy(expectLiteral(lexer, model.getDecls()));
            tok = SqlUtil.fetchNext(lexer);
        } while (Chars.equalsNc(tok, ','));

        model.setLatestByType(QueryModel.LATEST_BY_DEPRECATED);

        if (tok != null) {
            lexer.unparseLast();
        }
    }

    private void parseLatestByNew(GenericLexer lexer, QueryModel model) throws SqlException {
        // 'latest on' is already parsed at this point

        // <timestamp>
        final ExpressionNode timestamp = expectLiteral(lexer, model.getDecls());
        model.setTimestamp(timestamp);
        // 'partition by'
        expectTok(lexer, "partition");
        expectTok(lexer, "by");
        // <columns>
        CharSequence tok;
        do {
            model.addLatestBy(expectLiteral(lexer, model.getDecls()));
            tok = SqlUtil.fetchNext(lexer);
        } while (Chars.equalsNc(tok, ','));

        model.setLatestByType(QueryModel.LATEST_BY_NEW);

        if (tok != null) {
            lexer.unparseLast();
        }
    }

    private ExecutionModel parseRenameStatement(GenericLexer lexer) throws SqlException {
        expectTok(lexer, "table");
        RenameTableModel model = renameTableModelPool.next();

        CharSequence tok = tok(lexer, "from table name");
        tok = sansPublicSchema(tok, lexer);
        assertNameIsQuotedOrNotAKeyword(tok, lexer.lastTokenPosition());

        model.setFrom(nextLiteral(unquote(tok), lexer.lastTokenPosition()));

        tok = tok(lexer, "to");
        if (Chars.equals(tok, '(')) {
            throw SqlException.$(lexer.lastTokenPosition(), "function call is not allowed here");
        }
        lexer.unparseLast();

        expectTok(lexer, "to");

        tok = tok(lexer, "to table name");
        tok = sansPublicSchema(tok, lexer);
        assertNameIsQuotedOrNotAKeyword(tok, lexer.lastTokenPosition());
        model.setTo(nextLiteral(unquote(tok), lexer.lastTokenPosition()));

        tok = optTok(lexer);

        if (tok != null && Chars.equals(tok, '(')) {
            throw SqlException.$(lexer.lastTokenPosition(), "function call is not allowed here");
        }

        if (tok != null && !Chars.equals(tok, ';')) {
            throw SqlException.$(lexer.lastTokenPosition(), "debris?");
        }

        return model;
    }

    private ExecutionModel parseSelect(
            GenericLexer lexer,
            SqlParserCallback sqlParserCallback,
            @Nullable LowerCaseCharSequenceObjHashMap<ExpressionNode> decls
    ) throws SqlException {
        lexer.unparseLast();
        final QueryModel model = parseDml(lexer, null, lexer.lastTokenPosition(), true, sqlParserCallback, decls);
        final CharSequence tok = optTok(lexer);
        if (tok == null || Chars.equals(tok, ';')) {
            return model;
        }
        if (Chars.equals(tok, ":=")) {
            throw errUnexpected(lexer, tok, "perhaps `DECLARE` was misspelled?");
        }
        throw errUnexpected(lexer, tok);
    }

    private void parseSelectClause(GenericLexer lexer, QueryModel model, SqlParserCallback sqlParserCallback) throws SqlException {
        int pos = lexer.getPosition();
        CharSequence tok = SqlUtil.fetchNext(lexer, true);
        if (tok == null || (subQueryMode && Chars.equals(tok, ')') && !overClauseMode)) {
            throw SqlException.position(pos).put("[distinct] column expected");
        }

        if (Chars.equals(tok, "/*+")) {
            parseHints(lexer, model);
            tok = tok(lexer, "[distinct] column");
        }

        ExpressionNode expr;
        if (isDistinctKeyword(tok)) {
            model.setDistinct(true);
        } else {
            lexer.unparseLast();
        }

        try {
            boolean hasFrom = false;
            while (true) {
                tok = tok(lexer, "column");
                if (Chars.equals(tok, '*')) {
                    expr = nextLiteral(GenericLexer.immutableOf(tok), lexer.lastTokenPosition());
                } else {
                    // cut off some obvious errors
                    if (isFromKeyword(tok)) {
                        if (accumulatedColumns.size() == 0) {
                            throw SqlException.$(lexer.lastTokenPosition(), "column expression expected");
                        }
                        hasFrom = true;
                        lexer.unparseLast();
                        break;
                    }

                    if (isSelectKeyword(tok)) {
                        throw SqlException.$(lexer.getPosition(), "reserved name");
                    }

                    lexer.unparseLast();
                    expr = expr(lexer, model, sqlParserCallback, model.getDecls());

                    if (expr == null) {
                        throw SqlException.$(lexer.lastTokenPosition(), "missing expression");
                    }

                    if (Chars.endsWith(expr.token, '.') && expr.type == ExpressionNode.LITERAL) {
                        throw SqlException.$(expr.position + expr.token.length(), "'*' or column name expected");
                    }
                }

                final CharSequence alias;
                tok = optTok(lexer);

                QueryColumn col;
                final int colPosition = lexer.lastTokenPosition();

                // windowIgnoreNulls is 0 --> non-window context or default
                // windowIgnoreNulls is 1 --> ignore nulls
                // windowIgnoreNulls is 2 --> respect nulls
                byte windowNullsDesc = 0;
                if (tok != null) {
                    if (isIgnoreWord(tok)) {
                        windowNullsDesc = 1;
                    } else if (isRespectWord(tok)) {
                        windowNullsDesc = 2;
                    }
                }

                if (tok != null && windowNullsDesc > 0) {
                    CharSequence next = optTok(lexer);
                    if (next != null && isNullsWord(next)) {
                        expectTok(lexer, "over");
                    } else {
                        windowNullsDesc = 0;
                        lexer.backTo(colPosition, tok);
                    }
                }

                if ((tok != null && isOverKeyword(tok)) || windowNullsDesc > 0) {
                    // window function
                    expectTok(lexer, '(');
                    overClauseMode = true;//prevent lexer returning ')' ending over clause as null in a sub-query
                    try {
                        WindowColumn winCol = windowColumnPool.next().of(null, expr);
                        col = winCol;

                        tok = tokIncludingLocalBrace(lexer, "'partition' or 'order' or ')'");
                        winCol.setIgnoreNulls(windowNullsDesc == 1);
                        winCol.setNullsDescPos(windowNullsDesc > 0 ? colPosition : 0);

                        if (isPartitionKeyword(tok)) {
                            expectTok(lexer, "by");

                            ObjList<ExpressionNode> partitionBy = winCol.getPartitionBy();

                            do {
                                // allow dangling comma by previewing the token
                                tok = tok(lexer, "column name, 'order' or ')'");
                                if (isOrderKeyword(tok)) {
                                    if (partitionBy.size() == 0) {
                                        throw SqlException.$(lexer.lastTokenPosition(), "at least one column is expected in `partition by` clause");
                                    }
                                    break;
                                }
                                lexer.unparseLast();
                                partitionBy.add(expectExpr(lexer, sqlParserCallback, model.getDecls()));
                                tok = tok(lexer, "'order' or ')'");
                            } while (Chars.equals(tok, ','));
                        }

                        if (isOrderKeyword(tok)) {
                            expectTok(lexer, "by");

                            do {
                                final ExpressionNode orderByExpr = expectExpr(lexer, sqlParserCallback, model.getDecls());

                                tok = tokIncludingLocalBrace(lexer, "'asc' or 'desc'");

                                if (isDescKeyword(tok)) {
                                    winCol.addOrderBy(orderByExpr, QueryModel.ORDER_DIRECTION_DESCENDING);
                                    tok = tokIncludingLocalBrace(lexer, "',' or ')'");
                                } else {
                                    winCol.addOrderBy(orderByExpr, QueryModel.ORDER_DIRECTION_ASCENDING);
                                    if (isAscKeyword(tok)) {
                                        tok = tokIncludingLocalBrace(lexer, "',' or ')'");
                                    }
                                }
                            } while (Chars.equals(tok, ','));
                        }
                        int framingMode = -1;
                        if (isRowsKeyword(tok)) {
                            framingMode = WindowColumn.FRAMING_ROWS;
                        } else if (isRangeKeyword(tok)) {
                            framingMode = WindowColumn.FRAMING_RANGE;
                        } else if (isGroupsKeyword(tok)) {
                            framingMode = WindowColumn.FRAMING_GROUPS;
                        } else if (!Chars.equals(tok, ')')) {
                            throw SqlException.$(lexer.lastTokenPosition(), "'rows', 'groups', 'range' or ')' expected");
                        }

                    /* PG documentation:
                       The default framing option is RANGE UNBOUNDED PRECEDING, which is the same as RANGE BETWEEN UNBOUNDED PRECEDING AND CURRENT ROW.
                       With ORDER BY, this sets the frame to be all rows from the partition start up through the current row's last ORDER BY peer.
                       Without ORDER BY, this means all rows of the partition are included in the window frame, since all rows become peers of the current row.
                     */

                        if (framingMode != -1) {
                            winCol.setFramingMode(framingMode);

                            if (framingMode == WindowColumn.FRAMING_GROUPS && winCol.getOrderBy().size() == 0) {
                                throw SqlException.$(lexer.lastTokenPosition(), "GROUPS mode requires an ORDER BY clause");
                            }

                            // These keywords define for each row a window (a physical or logical
                            // set of rows) used for calculating the function result. The function is
                            // then applied to all the rows in the window. The window moves through the
                            // query result set or partition from top to bottom.

                        /*
                        { ROWS | GROUPS | RANGE }
                        { BETWEEN
                            { UNBOUNDED PRECEDING
                            | CURRENT ROW
                            | value_expr { PRECEDING | FOLLOWING }
                            }
                            AND
                            { UNBOUNDED FOLLOWING
                            | CURRENT ROW
                            | value_expr { PRECEDING | FOLLOWING }
                            }
                        | { UNBOUNDED PRECEDING
                          | CURRENT ROW
                          | value_expr PRECEDING
                          }
                        }
                        */
                            tok = tok(lexer, "'between', 'unbounded', 'current' or expression");
                            if (isBetweenKeyword(tok)) {
                                // Use the BETWEEN ... AND clause to specify a start point and end point for the window.
                                // The first expression (before AND) defines the start point and the second
                                // expression (after AND) defines the end point.

                                // If you omit BETWEEN and specify only one end point, then Oracle considers it the start
                                // point, and the end point defaults to the current row.

                                tok = tok(lexer, "'unbounded', 'current' or expression");
                                // lo
                                if (isUnboundedPreceding(lexer, tok)) {
                                    // Specify UNBOUNDED PRECEDING to indicate that the window starts at the first
                                    // row of the partition. This is the start point specification and cannot be
                                    // used as an end point specification.
                                    winCol.setRowsLoKind(WindowColumn.PRECEDING, lexer.lastTokenPosition());
                                } else if (isCurrentRow(lexer, tok)) {
                                    // As a start point, CURRENT ROW specifies that the window begins at the current row.
                                    // In this case the end point cannot be value_expr PRECEDING.
                                    winCol.setRowsLoKind(WindowColumn.CURRENT, lexer.lastTokenPosition());
                                } else if (isPrecedingKeyword(tok)) {
                                    throw SqlException.$(lexer.lastTokenPosition(), "integer expression expected");
                                } else {
                                    pos = lexer.lastTokenPosition();
                                    lexer.unparseLast();
                                    winCol.setRowsLoExpr(expectExpr(lexer, sqlParserCallback, model.getDecls()), pos);
                                    if (framingMode == WindowColumn.FRAMING_RANGE) {
                                        long timeUnit = parseTimeUnit(lexer);
                                        if (timeUnit != -1) {
                                            winCol.setRowsLoExprTimeUnit(timeUnit, lexer.lastTokenPosition());
                                        }
                                    }

                                    tok = tok(lexer, "'preceding' or 'following'");
                                    if (isPrecedingKeyword(tok)) {
                                        winCol.setRowsLoKind(WindowColumn.PRECEDING, lexer.lastTokenPosition());
                                    } else if (isFollowingKeyword(tok)) {
                                        winCol.setRowsLoKind(WindowColumn.FOLLOWING, lexer.lastTokenPosition());
                                    } else {
                                        throw SqlException.$(lexer.lastTokenPosition(), "'preceding' or 'following' expected");
                                    }
                                }

                                if (winCol.getOrderBy().size() != 1 && winCol.requiresOrderBy()) {//groups mode is validated earlier
                                    throw SqlException.$(lexer.lastTokenPosition(), "RANGE with offset PRECEDING/FOLLOWING requires exactly one ORDER BY column");
                                }

                                tok = tok(lexer, "'and'");

                                if (isAndKeyword(tok)) {
                                    tok = tok(lexer, "'unbounded', 'current' or expression");
                                    // hi
                                    if (isUnboundedKeyword(tok)) {
                                        tok = tok(lexer, "'following'");
                                        if (isFollowingKeyword(tok)) {
                                            // Specify UNBOUNDED FOLLOWING to indicate that the window ends at the
                                            // last row of the partition. This is the end point specification and
                                            // cannot be used as a start point specification.
                                            winCol.setRowsHiKind(WindowColumn.FOLLOWING, lexer.lastTokenPosition());
                                        } else {
                                            throw SqlException.$(lexer.lastTokenPosition(), "'following' expected");
                                        }
                                    } else if (isCurrentRow(lexer, tok)) {
                                        winCol.setRowsHiKind(WindowColumn.CURRENT, lexer.lastTokenPosition());
                                    } else if (isPrecedingKeyword(tok) || isFollowingKeyword(tok)) {
                                        throw SqlException.$(lexer.lastTokenPosition(), "integer expression expected");
                                    } else {
                                        pos = lexer.lastTokenPosition();
                                        lexer.unparseLast();
                                        winCol.setRowsHiExpr(expectExpr(lexer, sqlParserCallback, model.getDecls()), pos);
                                        if (framingMode == WindowColumn.FRAMING_RANGE) {
                                            long timeUnit = parseTimeUnit(lexer);
                                            if (timeUnit != -1) {
                                                winCol.setRowsHiExprTimeUnit(timeUnit, lexer.lastTokenPosition());
                                            }
                                        }

                                        tok = tok(lexer, "'preceding'  'following'");
                                        if (isPrecedingKeyword(tok)) {
                                            if (winCol.getRowsLoKind() == WindowColumn.CURRENT) {
                                                // As a start point, CURRENT ROW specifies that the window begins at the current row.
                                                // In this case the end point cannot be value_expr PRECEDING.
                                                throw SqlException.$(lexer.lastTokenPosition(), "start row is CURRENT, end row not must be PRECEDING");
                                            }
                                            if (winCol.getRowsLoKind() == WindowColumn.FOLLOWING) {
                                                throw SqlException.$(lexer.lastTokenPosition(), "start row is FOLLOWING, end row not must be PRECEDING");
                                            }
                                            winCol.setRowsHiKind(WindowColumn.PRECEDING, lexer.lastTokenPosition());
                                        } else if (isFollowingKeyword(tok)) {
                                            winCol.setRowsHiKind(WindowColumn.FOLLOWING, lexer.lastTokenPosition());
                                        } else {
                                            throw SqlException.$(lexer.lastTokenPosition(), "'preceding' or 'following' expected");
                                        }
                                    }
                                } else {
                                    throw SqlException.$(lexer.lastTokenPosition(), "'and' expected");
                                }
                            } else {
                                // If you omit BETWEEN and specify only one end point, then QuestDB considers it the
                                // start point, and the end point defaults to the current row.
                                pos = lexer.lastTokenPosition();
                                if (isUnboundedPreceding(lexer, tok)) {
                                    winCol.setRowsLoKind(WindowColumn.PRECEDING, lexer.lastTokenPosition());
                                } else if (isCurrentRow(lexer, tok)) {
                                    winCol.setRowsLoKind(WindowColumn.CURRENT, lexer.lastTokenPosition());
                                } else if (isPrecedingKeyword(tok) || isFollowingKeyword(tok)) {
                                    throw SqlException.$(pos, "integer expression expected");
                                } else {
                                    lexer.unparseLast();
                                    winCol.setRowsLoExpr(expectExpr(lexer, sqlParserCallback, model.getDecls()), pos);
                                    if (framingMode == WindowColumn.FRAMING_RANGE) {
                                        long timeUnit = parseTimeUnit(lexer);
                                        if (timeUnit != -1) {
                                            winCol.setRowsLoExprTimeUnit(timeUnit, lexer.lastTokenPosition());
                                        }
                                    }
                                    tok = tok(lexer, "'preceding'");
                                    if (isPrecedingKeyword(tok)) {
                                        winCol.setRowsLoKind(WindowColumn.PRECEDING, lexer.lastTokenPosition());
                                    } else {
                                        throw SqlException.$(lexer.lastTokenPosition(), "'preceding' expected");
                                    }
                                }

                                winCol.setRowsHiKind(WindowColumn.CURRENT, pos);
                            }

                            if (winCol.getOrderBy().size() != 1 && winCol.requiresOrderBy()) {//groups mode is validated earlier
                                throw SqlException.$(lexer.lastTokenPosition(), "RANGE with offset PRECEDING/FOLLOWING requires exactly one ORDER BY column");
                            }

                            tok = tok(lexer, "'exclude' or ')' expected");

                            if (isExcludeKeyword(tok)) {
                                tok = tok(lexer, "'current', 'group', 'ties' or 'no other' expected");
                                int excludePos = lexer.lastTokenPosition();
                                if (isCurrentKeyword(tok)) {
                                    tok = tok(lexer, "'row' expected");
                                    if (isRowKeyword(tok)) {
                                        winCol.setExclusionKind(WindowColumn.EXCLUDE_CURRENT_ROW, excludePos);
                                    } else {
                                        throw SqlException.$(lexer.lastTokenPosition(), "'row' expected");
                                    }
                                } else if (isGroupKeyword(tok)) {
                                    winCol.setExclusionKind(WindowColumn.EXCLUDE_GROUP, excludePos);
                                } else if (isTiesKeyword(tok)) {
                                    winCol.setExclusionKind(WindowColumn.EXCLUDE_TIES, excludePos);
                                } else if (isNoKeyword(tok)) {
                                    tok = tok(lexer, "'others' expected");
                                    if (isOthersKeyword(tok)) {
                                        winCol.setExclusionKind(WindowColumn.EXCLUDE_NO_OTHERS, excludePos);
                                    } else {
                                        throw SqlException.$(lexer.lastTokenPosition(), "'others' expected");
                                    }
                                } else {
                                    throw SqlException.$(lexer.lastTokenPosition(), "'current', 'group', 'ties' or 'no other' expected");
                                }

                                tok = tok(lexer, "')' expected");
                            }
                        }
                        expectTok(tok, lexer.lastTokenPosition(), ')');
                    } finally {
                        overClauseMode = false;
                    }
                    tok = optTok(lexer);

                } else {
                    if (expr.type == ExpressionNode.QUERY) {
                        throw SqlException.$(expr.position, "query is not expected, did you mean column?");
                    }
                    col = queryColumnPool.next().of(null, expr);
                }

                if (tok != null && columnAliasStop.excludes(tok)) {
                    assertNotDot(lexer, tok);

                    // verify that * wildcard is not aliased

                    if (isAsKeyword(tok)) {
                        tok = tok(lexer, "alias");
                        assertNameIsQuotedOrNotAKeyword(tok, lexer.lastTokenPosition());
                        CharSequence aliasTok = GenericLexer.immutableOf(tok);
                        validateIdentifier(lexer, aliasTok);
                        alias = unquote(aliasTok);
                    } else {
                        validateIdentifier(lexer, tok);
                        assertNameIsQuotedOrNotAKeyword(tok, lexer.lastTokenPosition());
                        alias = GenericLexer.immutableOf(unquote(tok));
                    }

                    if (col.getAst().isWildcard()) {
                        throw err(lexer, null, "wildcard cannot have alias");
                    }

                    tok = optTok(lexer);
                    aliasMap.put(alias, col);
                } else {
                    alias = null;
                }

                // correlated sub-queries do not have expr.token values (they are null)
                if (expr.type == ExpressionNode.QUERY) {
                    expr.token = alias;
                }

                if (alias != null) {
                    if (alias.length() == 0) {
                        throw err(lexer, null, "column alias cannot be a blank string");
                    }
                    col.setAlias(alias);
                }

                accumulatedColumns.add(col);
                accumulatedColumnPositions.add(colPosition);

                if (tok == null || Chars.equals(tok, ';') || Chars.equals(tok, ')')) {
                    //accept ending ')' in create table as
                    lexer.unparseLast();
                    break;
                }

                if (isFromKeyword(tok)) {
                    hasFrom = true;
                    lexer.unparseLast();
                    break;
                }

                if (setOperations.contains(tok)) {
                    lexer.unparseLast();
                    break;
                }

                if (!Chars.equals(tok, ',')) {
                    if (isIgnoreWord(tok) || isRespectWord(tok)) {
                        throw err(lexer, tok, "',', 'nulls' or 'from' expected");
                    }
                    throw err(lexer, tok, "',', 'from' or 'over' expected");
                }
            }

            for (int i = 0, n = accumulatedColumns.size(); i < n; i++) {
                QueryColumn qc = accumulatedColumns.getQuick(i);
                if (qc.getAlias() == null) {
                    CharSequence token = qc.getAst().token;
                    if (qc.getAst().isWildcard() && !hasFrom) {
                        throw err(lexer, null, "'from' expected");
                    }
                    CharSequence alias;

                    if (qc.getAst().type == ExpressionNode.CONSTANT && Chars.indexOfLastUnquoted(token, '.') != -1) {
                        alias = createConstColumnAlias(aliasMap);
                    } else {
                        CharSequence tokenAlias = qc.getAst().token;
                        if (qc.isWindowColumn() && ((WindowColumn) qc).isIgnoreNulls()) {
                            tokenAlias += "_ignore_nulls";
                        }
                        alias = createColumnAlias(tokenAlias, qc.getAst().type, aliasMap);
                    }
                    qc.setAlias(alias);
                    aliasMap.put(alias, qc);
                }
                model.addBottomUpColumn(accumulatedColumnPositions.getQuick(i), qc, false);
            }
        } finally {
            accumulatedColumns.clear();
            accumulatedColumnPositions.clear();
            aliasMap.clear();
        }
    }

    private void parseSelectFrom(
            GenericLexer lexer,
            QueryModel model,
            LowerCaseCharSequenceObjHashMap<WithClauseModel> masterModel,
            SqlParserCallback sqlParserCallback
    ) throws SqlException {
        ExpressionNode expr = expr(lexer, model, sqlParserCallback);
        if (expr == null) {
            throw SqlException.position(lexer.lastTokenPosition()).put("table name expected");
        }

        // subquery is expected to be handled outside
        if (expr.type != ExpressionNode.LITERAL && expr.type != ExpressionNode.CONSTANT && expr.type != ExpressionNode.FUNCTION) {
            throw SqlException.$(expr.position, "function, literal or constant is expected");
        }

        // check if it's a decl
        if (model.getDecls().contains(expr.token)) {
            if (expr.type == ExpressionNode.LITERAL) {
                // replace it if so
                expr = model.getDecls().get(expr.token).rhs;
            } else {
                throw SqlException.$(lexer.lastTokenPosition(), "expected literal table name or subquery");
            }
        }

        CharSequence tableName = expr.token;
        switch (expr.type) {
            case ExpressionNode.LITERAL:
            case ExpressionNode.CONSTANT:
                final WithClauseModel withClause = masterModel.get(tableName);
                if (withClause != null) {
                    model.setNestedModel(parseWith(lexer, withClause, sqlParserCallback, model.getDecls()));
                    model.setAlias(literal(tableName, expr.position));
                } else {
                    int dot = Chars.indexOfLastUnquoted(tableName, '.');
                    if (dot == -1) {
                        model.setTableNameExpr(literal(tableName, expr.position));
                    } else {
                        if (isPublicKeyword(tableName, 0, dot)) {
                            if (dot + 1 == tableName.length()) {
                                throw SqlException.$(expr.position, "table name expected");
                            }

                            BufferWindowCharSequence fs = (BufferWindowCharSequence) tableName;
                            fs.shiftLo(dot + 1);
                            model.setTableNameExpr(literal(tableName, expr.position + dot + 1));
                        } else {
                            model.setTableNameExpr(literal(tableName, expr.position));
                        }
                    }
                }
                break;
            case ExpressionNode.FUNCTION:
                model.setTableNameExpr(expr);
                break;
            default:
                throw SqlException.$(expr.position, "function, literal or constant is expected");
        }
    }

    private int parseSymbolCapacity(GenericLexer lexer) throws SqlException {
        final int errorPosition = lexer.getPosition();
        final int symbolCapacity = expectInt(lexer);
        TableUtils.validateSymbolCapacity(errorPosition, symbolCapacity);
        return Numbers.ceilPow2(symbolCapacity);
    }

    private void parseTableName(GenericLexer lexer, QueryModel model) throws SqlException {
        CharSequence tok = tok(lexer, "expected a table name");
        tok = sansPublicSchema(tok, lexer);
        final CharSequence tableName = assertNoDotsAndSlashes(unquote(tok), lexer.lastTokenPosition());
        ExpressionNode tableNameExpr = expressionNodePool.next().of(ExpressionNode.LITERAL, tableName, 0, lexer.lastTokenPosition());
        tableNameExpr = rewriteDeclaredVariables(tableNameExpr, model.getDecls(), null);
        model.setTableNameExpr(tableNameExpr);
    }

    private long parseTimeUnit(GenericLexer lexer) throws SqlException {
        CharSequence tok = tok(lexer, "'preceding' or time unit");
        long unit = -1;
        if (isMicrosecondKeyword(tok) || isMicrosecondsKeyword(tok)) {
            unit = WindowColumn.ITME_UNIT_MICROSECOND;
        } else if (isMillisecondKeyword(tok) || isMillisecondsKeyword(tok)) {
            unit = WindowColumn.TIME_UNIT_MILLISECOND;
        } else if (isSecondKeyword(tok) || isSecondsKeyword(tok)) {
            unit = WindowColumn.TIME_UNIT_SECOND;
        } else if (isMinuteKeyword(tok) || isMinutesKeyword(tok)) {
            unit = WindowColumn.TIME_UNIT_MINUTE;
        } else if (isHourKeyword(tok) || isHoursKeyword(tok)) {
            unit = WindowColumn.TIME_UNIT_HOUR;
        } else if (isDayKeyword(tok) || isDaysKeyword(tok)) {
            unit = WindowColumn.TIME_UNIT_DAY;
        }
        if (unit == -1) {
            lexer.unparseLast();
        }
        return unit;
    }

    private ExpressionNode parseTimestamp(GenericLexer lexer, CharSequence tok) throws SqlException {
        if (tok != null && isTimestampKeyword(tok)) {
            expectTok(lexer, '(');
            final ExpressionNode result = expectLiteral(lexer);
            tokIncludingLocalBrace(lexer, "')'");
            return result;
        }
        return null;
    }

    private ExecutionModel parseUpdate(
            GenericLexer lexer,
            SqlParserCallback sqlParserCallback,
            @Nullable LowerCaseCharSequenceObjHashMap<ExpressionNode> decls
    ) throws SqlException {
        lexer.unparseLast();
        final QueryModel model = parseDmlUpdate(lexer, sqlParserCallback, decls);
        final CharSequence tok = optTok(lexer);
        if (tok == null || Chars.equals(tok, ';')) {
            return model;
        }
        throw errUnexpected(lexer, tok);
    }

    private void parseUpdateClause(
            GenericLexer lexer,
            QueryModel updateQueryModel,
            QueryModel fromModel,
            SqlParserCallback sqlParserCallback
    ) throws SqlException {
        CharSequence tok = tok(lexer, "table name or alias");
        tok = sansPublicSchema(tok, lexer);
        assertNameIsQuotedOrNotAKeyword(tok, lexer.lastTokenPosition());
        CharSequence tableName = GenericLexer.immutableOf(unquote(tok));
        ExpressionNode tableNameExpr = ExpressionNode.FACTORY.newInstance().of(ExpressionNode.LITERAL, tableName, 0, 0);
        updateQueryModel.setTableNameExpr(tableNameExpr);
        fromModel.setTableNameExpr(tableNameExpr);

        tok = tok(lexer, "AS, SET or table alias expected");
        if (isAsKeyword(tok)) {
            tok = tok(lexer, "table alias expected");
            if (isSetKeyword(tok)) {
                throw SqlException.$(lexer.lastTokenPosition(), "table alias expected");
            }
        }

        if (!isAsKeyword(tok) && !isSetKeyword(tok)) {
            // This is table alias
            CharSequence tableAlias = GenericLexer.immutableOf(tok);
            assertNameIsQuotedOrNotAKeyword(tok, lexer.lastTokenPosition());
            ExpressionNode tableAliasExpr = ExpressionNode.FACTORY.newInstance().of(ExpressionNode.LITERAL, tableAlias, 0, 0);
            updateQueryModel.setAlias(tableAliasExpr);
            tok = tok(lexer, "SET expected");
        }

        if (!isSetKeyword(tok)) {
            throw SqlException.$(lexer.lastTokenPosition(), "SET expected");
        }

        while (true) {
            // Column
            tok = tok(lexer, "column name");
            CharSequence col = GenericLexer.immutableOf(unquote(tok));
            int colPosition = lexer.lastTokenPosition();

            expectTok(lexer, "=");

            // Value expression
            ExpressionNode expr = expr(lexer, (QueryModel) null, sqlParserCallback);
            ExpressionNode setColumnExpression = expressionNodePool.next().of(ExpressionNode.LITERAL, col, 0, colPosition);
            updateQueryModel.getUpdateExpressions().add(setColumnExpression);

            QueryColumn valueColumn = queryColumnPool.next().of(col, expr);
            fromModel.addBottomUpColumn(colPosition, valueColumn, false, "in SET clause");

            tok = optTok(lexer);
            if (tok == null) {
                break;
            }

            if (tok.length() != 1 || tok.charAt(0) != ',') {
                lexer.unparseLast();
                break;
            }
        }
    }

    @SuppressWarnings("SameParameterValue")
    @NotNull
    private ExecutionModel parseWith(
            GenericLexer lexer,
            SqlParserCallback sqlParserCallback,
            @Nullable LowerCaseCharSequenceObjHashMap<ExpressionNode> decls
    ) throws SqlException {
        parseWithClauses(lexer, topLevelWithModel, sqlParserCallback, decls);
        CharSequence tok = tok(lexer, "'select', 'update' or name expected");
        if (isSelectKeyword(tok)) {
            return parseSelect(lexer, sqlParserCallback, decls);
        }

        if (isUpdateKeyword(tok)) {
            return parseUpdate(lexer, sqlParserCallback, decls);
        }

        if (isInsertKeyword(tok)) {
            return parseInsert(lexer, sqlParserCallback, decls);
        }

        throw SqlException.$(lexer.lastTokenPosition(), "'select' | 'update' | 'insert' expected");
    }

    private QueryModel parseWith(
            GenericLexer lexer,
            WithClauseModel wcm,
            SqlParserCallback sqlParserCallback,
            @Nullable LowerCaseCharSequenceObjHashMap<ExpressionNode> decls
    ) throws SqlException {
        QueryModel m = wcm.popModel();
        if (m != null) {
            return m;
        }

        lexer.stash();
        lexer.goToPosition(wcm.getPosition());
        // this will not throw exception because this is second pass over the same sub-query
        // we wouldn't be here is syntax was wrong
        m = parseAsSubQueryAndExpectClosingBrace(lexer, wcm.getWithClauses(), false, sqlParserCallback, decls);
        lexer.unstash();
        return m;
    }

    private void parseWithClauses(
            GenericLexer lexer,
            LowerCaseCharSequenceObjHashMap<WithClauseModel> model,
            SqlParserCallback sqlParserCallback,
            @Nullable LowerCaseCharSequenceObjHashMap<ExpressionNode> decls
    ) throws SqlException {
        do {
            ExpressionNode name = expectLiteral(lexer);
            if (name.token.length() == 0) {
                throw SqlException.$(name.position, "empty common table expression name");
            }

            if (model.get(name.token) != null) {
                throw SqlException.$(name.position, "duplicate name");
            }

            expectTok(lexer, "as");
            expectTok(lexer, '(');
            int lo = lexer.lastTokenPosition();
            WithClauseModel wcm = withClauseModelPool.next();
            // todo: review passing non-null here
            wcm.of(lo + 1, model, parseAsSubQueryAndExpectClosingBrace(lexer, model, true, sqlParserCallback, decls));
            model.put(name.token, wcm);

            CharSequence tok = optTok(lexer);
            if (tok == null || !Chars.equals(tok, ',')) {
                lexer.unparseLast();
                break;
            }
        } while (true);
    }

    private CharSequence parseWithOffset(GenericLexer lexer, QueryModel model, SqlParserCallback sqlParserCallback) throws SqlException {
        CharSequence tok;
        expectOffset(lexer);
        model.setSampleByOffset(expectExpr(lexer, sqlParserCallback, model.getDecls()));
        tok = optTok(lexer);
        return tok;
    }

    private void rewriteCase(ExpressionNode node) {
        if (node.type == ExpressionNode.FUNCTION && isCaseKeyword(node.token)) {
            tempExprNodes.clear();
            ExpressionNode literal = null;
            ExpressionNode elseExpr;
            boolean convertToSwitch = true;
            final int paramCount = node.paramCount;

            final int lim;
            if ((paramCount & 1) == 0) {
                elseExpr = node.args.getQuick(0);
                lim = 0;
            } else {
                elseExpr = null;
                lim = -1;
            }

            // args are in inverted order, hence last list item is the first arg
            ExpressionNode first = node.args.getQuick(paramCount - 1);
            if (first.token != null) {
                // simple case of 'case' :) e.g.
                // case x
                //   when 1 then 'A'
                //   ...
                node.token = "switch";
                return;
            }
            int thenRemainder = elseExpr == null ? 0 : 1;
            for (int i = paramCount - 2; i > lim; i--) {
                if ((i & 1) == thenRemainder) {
                    // this is "then" clause, copy it as is
                    tempExprNodes.add(node.args.getQuick(i));
                    continue;
                }
                ExpressionNode where = node.args.getQuick(i);
                if (where.type == ExpressionNode.OPERATION && where.token.charAt(0) == '=') {
                    ExpressionNode thisConstant;
                    ExpressionNode thisLiteral;
                    if (where.lhs.type == ExpressionNode.CONSTANT && where.rhs.type == ExpressionNode.LITERAL) {
                        thisConstant = where.lhs;
                        thisLiteral = where.rhs;
                    } else if (where.lhs.type == ExpressionNode.LITERAL && where.rhs.type == ExpressionNode.CONSTANT) {
                        thisConstant = where.rhs;
                        thisLiteral = where.lhs;
                    } else {
                        convertToSwitch = false;
                        // not supported
                        break;
                    }

                    if (literal == null) {
                        literal = thisLiteral;
                        tempExprNodes.add(thisConstant);
                    } else if (Chars.equals(literal.token, thisLiteral.token)) {
                        tempExprNodes.add(thisConstant);
                    } else {
                        convertToSwitch = false;
                        // not supported
                        break;
                    }
                } else {
                    convertToSwitch = false;
                    // not supported
                    break;
                }
            }

            if (convertToSwitch) {
                int n = tempExprNodes.size();
                node.token = "switch";
                node.args.clear();
                // else expression may not have been provided,
                // in which case it needs to be synthesized
                if (elseExpr == null) {
                    elseExpr = SqlUtil.nextConstant(expressionNodePool, "null", node.position);
                }
                node.args.add(elseExpr);
                for (int i = n - 1; i > -1; i--) {
                    node.args.add(tempExprNodes.getQuick(i));
                }
                node.args.add(literal);
                node.paramCount = n + 2;
            } else {
                // remove the 'null' marker arg
                node.args.remove(paramCount - 1);
                node.paramCount = paramCount - 1;

                // 2 args 'case', e.g. case when x>0 then 1
                if (node.paramCount < 3) {
                    node.rhs = node.args.get(0);
                    node.lhs = node.args.get(1);
                    node.args.clear();
                }
            }
        }
    }

    private void rewriteConcat(ExpressionNode node) {
        if (node.type == ExpressionNode.OPERATION && isConcatOperator(node.token)) {
            node.type = ExpressionNode.FUNCTION;
            node.token = CONCAT_FUNC_NAME;
            addConcatArgs(node.args, node.rhs);
            addConcatArgs(node.args, node.lhs);
            node.paramCount = node.args.size();
            if (node.paramCount > 2) {
                node.rhs = null;
                node.lhs = null;
            }
        }
    }

    /**
     * Rewrites count(*) expressions to count().
     *
     * @param node expression node, provided by tree walking algo
     */
    private void rewriteCount(ExpressionNode node) {
        if (node.type == ExpressionNode.FUNCTION && isCountKeyword(node.token)) {
            if (node.paramCount == 1) {
                // special case, typically something like
                // case value else expression end
                // this can be simplified to "expression" only

                ExpressionNode that = node.rhs;
                if (Chars.equalsNc(that.token, '*')) {
                    if (that.rhs == null && node.lhs == null) {
                        that.paramCount = 0;
                        node.rhs = null;
                        node.paramCount = 0;
                    }
                }
            }
        }
    }

    private ExpressionNode rewriteDeclaredVariables(
            ExpressionNode expr,
            @Nullable LowerCaseCharSequenceObjHashMap<ExpressionNode> decls,
            @Nullable CharSequence exprTargetVariableName
    ) throws SqlException {
        if (decls == null || decls.size() == 0) { // short circuit null case
            return expr;
        }
        return recursiveReplace(
                expr,
                rewriteDeclaredVariablesInExpressionVisitor.of(decls, exprTargetVariableName)
        );
    }

    /**
     * Rewrites the following:
     * <p>
     * select json_extract(json,path)::varchar -> select json_extract(json,path)
     * select json_extract(json,path)::double -> select json_extract(json,path,double)
     * select json_extract(json,path)::uuid -> select json_extract(json,path)::uuid
     * <p>
     * Notes:
     * - varchar cast it rewritten in a special way, e.g. removed
     * - subset of types is handled more efficiently in the 3-arg function
     * - the remaining type casts are not rewritten, e.g. left as is
     */
    private void rewriteJsonExtractCast(ExpressionNode node) {
        if (node.type == ExpressionNode.FUNCTION && isCastKeyword(node.token)) {
            if (node.lhs != null && isJsonExtract(node.lhs.token) && node.lhs.paramCount == 2) {
                // rewrite cast such as
                // json_extract(json,path)::type -> json_extract(json,path,type)
                // the ::type is already rewritten as
                // cast(json_extract(json,path) as type)
                //

                // we remove the outer cast and let json_extract() do the cast
                ExpressionNode jsonExtractNode = node.lhs;
                // check if the type is a valid symbol
                ExpressionNode typeNode = node.rhs;
                if (typeNode != null) {
                    int castType = ColumnType.typeOf(typeNode.token);
                    if (castType == ColumnType.VARCHAR) {
                        // redundant cast to varchar, just remove it
                        node.token = jsonExtractNode.token;
                        node.paramCount = jsonExtractNode.paramCount;
                        node.type = jsonExtractNode.type;
                        node.position = jsonExtractNode.position;
                        node.lhs = jsonExtractNode.lhs;
                        node.rhs = jsonExtractNode.rhs;
                        node.args.clear();
                    } else if (JsonExtractTypedFunctionFactory.isIntrusivelyOptimized(castType)) {
                        int type = ColumnType.typeOf(typeNode.token);
                        node.token = jsonExtractNode.token;
                        node.paramCount = 3;
                        node.type = jsonExtractNode.type;
                        node.position = jsonExtractNode.position;
                        node.lhs = null;
                        node.rhs = null;
                        node.args.clear();

                        // args are added in reverse order

                        // type integer
                        CharacterStoreEntry characterStoreEntry = characterStore.newEntry();
                        characterStoreEntry.put(type);
                        node.args.add(
                                expressionNodePool.next().of(
                                        ExpressionNode.CONSTANT,
                                        characterStoreEntry.toImmutable(),
                                        typeNode.precedence,
                                        typeNode.position
                                )
                        );
                        node.args.add(jsonExtractNode.rhs);
                        node.args.add(jsonExtractNode.lhs);
                    }
                }
            }
        }
    }

    private ExpressionNode rewriteKnownStatements(
            ExpressionNode parent,
            @Nullable LowerCaseCharSequenceObjHashMap<ExpressionNode> decls,
            @Nullable CharSequence exprTargetVariableName
    ) throws SqlException {
        traversalAlgo.traverse(parent, rewriteCountRef);
        traversalAlgo.traverse(parent, rewriteCaseRef);
        traversalAlgo.traverse(parent, rewriteConcatRef);
        traversalAlgo.traverse(parent, rewritePgCastRef);
        traversalAlgo.traverse(parent, rewriteJsonExtractCastRef);
        return rewriteDeclaredVariables(parent, decls, exprTargetVariableName);
    }

    private void rewritePgCast(ExpressionNode node) {
        if (node.type == ExpressionNode.OPERATION && isColonColon(node.token)) {
            node.token = "cast";
            node.type = ExpressionNode.FUNCTION;
            node.rhs.type = ExpressionNode.CONSTANT;
            // In PG x::float casts x to "double precision" type
            // also, we have to rewrite postgres types such as "float8" to our native "double" type
            // All of the above also applies to array types: "float8[]" -> "double[]"
            // or "double precision[][]" -> "double[][]"

            if (rewritePgCast0(node.rhs, "float", ColumnType.DOUBLE)) {
                return;
            }
            if (rewritePgCast0(node.rhs, "float8", ColumnType.DOUBLE)) {
                return;
            }
            if (rewritePgCast0(node.rhs, "float4", ColumnType.FLOAT)) {
                return;
            }
            if (rewritePgCast0(node.rhs, "int4", ColumnType.INT)) {
                return;
            }
            if (rewritePgCast0(node.rhs, "int8", ColumnType.LONG)) {
                return;
            }
            if (rewritePgCast0(node.rhs, "int2", ColumnType.SHORT)) {
                return;
            }
            rewritePgCast0(node.rhs, "double precision", ColumnType.DOUBLE);
        }
    }

    private boolean rewritePgCast0(ExpressionNode typeNode, String srcTypePrefix, short type) {
        CharSequence token = typeNode.token;
        if (!Chars.startsWithLowerCase(token, srcTypePrefix)) {
            return false;
        }

        int len = token.length();
        int prefixLen = srcTypePrefix.length();
        int rem = len - prefixLen;

        if (rem == 0) {
            // full match. e.g. replacing 'float8' with 'double'
            typeNode.token = ColumnType.nameOf(type);
            return true;
        }

        // src has a suffix. it could be an array suffix. consider 'float8[][]' -> 'double[][]'
        if (rem % 2 == 0) {
            // suffix must be even, since square brackets come in pairs
            int dims = rem / 2;
            String suffix = ColumnType.ARRAY_DIM_SUFFIX[dims];
            if (Chars.endsWith(token, suffix)) {
                typeNode.token = ColumnType.nameOf(ColumnType.encodeArrayType(type, dims));
                return true;
            }
        }
        return false;
    }

    @NotNull
    private CharSequence sansPublicSchema(@NotNull CharSequence tok, GenericLexer lexer) throws SqlException {
        int lo = 0;
        int hi = tok.length();
        if (Chars.isQuoted(tok)) {
            lo = 1;
            hi--;
        }
        if (!isPublicKeyword(tok, lo, hi)) {
            return tok;
        }

        CharSequence savedTok = GenericLexer.immutableOf(tok);
        tok = optTok(lexer);
        if (tok == null) {
            return savedTok;
        }
        if (!Chars.equals(tok, '.')) {
            lexer.unparseLast();
            return savedTok;
        }

        tok = tok(lexer, "table name");
        return tok;
    }

    private CharSequence setModelAliasAndGetOptTok(GenericLexer lexer, QueryModel joinModel) throws SqlException {
        CharSequence tok = optTok(lexer);
        if (tok != null && tableAliasStop.excludes(tok)) {
            checkSupportedJoinType(lexer, tok);
            if (isAsKeyword(tok)) {
                tok = tok(lexer, "alias");
            }
            if (tok.length() == 0 || isEmptyAlias(tok)) {
                throw SqlException.position(lexer.lastTokenPosition()).put("Empty table alias");
            }
            assertNameIsQuotedOrNotAKeyword(tok, lexer.lastTokenPosition());
            joinModel.setAlias(literal(lexer, tok));
            tok = optTok(lexer);
        }
        return tok;
    }

    private CharSequence setModelAliasAndTimestamp(GenericLexer lexer, QueryModel model) throws SqlException {
        CharSequence tok;
        tok = setModelAliasAndGetOptTok(lexer, model);

        // expect [timestamp(column)]
        ExpressionNode timestamp = parseTimestamp(lexer, tok);
        if (timestamp != null) {
            model.setTimestamp(timestamp);
            model.setExplicitTimestamp(true);
            tok = optTok(lexer);
        }
        return tok;
    }

    private int toColumnType(GenericLexer lexer, @NotNull CharSequence tok) throws SqlException {
        int typePosition = lexer.lastTokenPosition();
        final short typeTag = SqlUtil.toPersistedTypeTag(tok, typePosition);

        // ignore precision keyword for DOUBLE column: 'double precision' is the same type as 'double'
        if (typeTag == ColumnType.DOUBLE) {
            CharSequence next = optTok(lexer);
            if (next != null && !isPrecisionKeyword(next)) {
                lexer.unparseLast();
            }
        }

        int nDims = SqlUtil.parseArrayDimensionality(lexer);
        if (nDims > 0) {
            if (!ColumnType.isSupportedArrayElementType(typeTag)) {
                throw SqlException.position(typePosition)
                        .put("unsupported array element type [type=")
                        .put(ColumnType.nameOf(typeTag))
                        .put(']');
            }
            if (nDims > ColumnType.ARRAY_NDIMS_LIMIT) {
                throw SqlException.position(typePosition)
                        .put("too many array dimensions [nDims=").put(nDims)
                        .put(", maxNDims=").put(ColumnType.ARRAY_NDIMS_LIMIT)
                        .put(']');
            }
            return ColumnType.encodeArrayType(typeTag, nDims);
        } else if (typeTag == ColumnType.GEOHASH) {
            expectTok(lexer, '(');
            final int bits = GeoHashUtil.parseGeoHashBits(lexer.lastTokenPosition(), 0, expectLiteral(lexer).token);
            expectTok(lexer, ')');
            return ColumnType.getGeoHashTypeWithBits(bits);
        }
        return typeTag;
    }

    private @NotNull CharSequence tok(GenericLexer lexer, String expectedList) throws SqlException {
        final int pos = lexer.getPosition();
        CharSequence tok = optTok(lexer);
        if (tok == null) {
            throw SqlException.position(pos).put(expectedList).put(" expected");
        }
        return tok;
    }

    private @NotNull CharSequence tokIncludingLocalBrace(GenericLexer lexer, String expectedList) throws SqlException {
        final int pos = lexer.getPosition();
        final CharSequence tok = SqlUtil.fetchNext(lexer);
        if (tok == null) {
            throw SqlException.position(pos).put(expectedList).put(" expected");
        }
        return tok;
    }

    private void validateIdentifier(GenericLexer lexer, CharSequence tok) throws SqlException {
        if (tok == null || tok.length() == 0) {
            throw SqlException.position(lexer.lastTokenPosition()).put("non-empty identifier expected");
        }

        if (Chars.isQuoted(tok)) {
            if (tok.length() == 2) {
                throw SqlException.position(lexer.lastTokenPosition()).put("non-empty identifier expected");
            }
            return;
        }

        char c = tok.charAt(0);

        if (!(Character.isLetter(c) || c == '_')) {
            throw SqlException.position(lexer.lastTokenPosition()).put("identifier should start with a letter or '_'");
        }

        for (int i = 1, n = tok.length(); i < n; i++) {
            c = tok.charAt(i);
            if (!(Character.isLetter(c) ||
                    Character.isDigit(c) ||
                    c == '_' ||
                    c == '$')) {
                throw SqlException.position(lexer.lastTokenPosition()).put("identifier can contain letters, digits, '_' or '$'");
            }
        }
    }

    void clear() {
        queryModelPool.clear();
        queryColumnPool.clear();
        expressionNodePool.clear();
        windowColumnPool.clear();
        createMatViewOperationBuilder.clear();
        createTableOperationBuilder.clear();
        createTableColumnModelPool.clear();
        renameTableModelPool.clear();
        withClauseModelPool.clear();
        subQueryMode = false;
        characterStore.clear();
        insertModelPool.clear();
        expressionTreeBuilder.reset();
        copyModelPool.clear();
        topLevelWithModel.clear();
        explainModelPool.clear();
        digit = 1;
    }

    ExpressionNode expr(
            GenericLexer lexer,
            QueryModel model,
            SqlParserCallback sqlParserCallback,
            @Nullable LowerCaseCharSequenceObjHashMap<ExpressionNode> decls,
            @Nullable CharSequence exprTargetVariableName
    ) throws SqlException {
        try {
            expressionTreeBuilder.pushModel(model);
            expressionParser.parseExpr(lexer, expressionTreeBuilder, sqlParserCallback, decls);
            return rewriteKnownStatements(expressionTreeBuilder.poll(), decls, exprTargetVariableName);
        } catch (SqlException e) {
            expressionTreeBuilder.reset();
            throw e;
        } finally {
            expressionTreeBuilder.popModel();
        }
    }

    ExpressionNode expr(GenericLexer lexer, QueryModel model, SqlParserCallback sqlParserCallback, @Nullable LowerCaseCharSequenceObjHashMap<ExpressionNode> decls) throws SqlException {
        return expr(lexer, model, sqlParserCallback, decls, null);
    }

    ExpressionNode expr(GenericLexer lexer, QueryModel model, SqlParserCallback sqlParserCallback) throws SqlException {
        return expr(lexer, model, sqlParserCallback, null, null);
    }

    // test only
    @TestOnly
    void expr(GenericLexer lexer, ExpressionParserListener listener, SqlParserCallback sqlParserCallback) throws SqlException {
        expressionParser.parseExpr(lexer, listener, sqlParserCallback, null);
    }

    ExecutionModel parse(GenericLexer lexer, SqlExecutionContext executionContext, SqlParserCallback sqlParserCallback) throws SqlException {
        final CharSequence tok = tok(lexer, "'create', 'rename' or 'select'");

        if (isExplainKeyword(tok)) {
            int format = parseExplainOptions(lexer, tok);
            ExecutionModel model = parseExplain(lexer, executionContext, sqlParserCallback);
            ExplainModel explainModel = explainModelPool.next();
            explainModel.setFormat(format);
            explainModel.setModel(model);
            return explainModel;
        }

        if (isSelectKeyword(tok)) {
            return parseSelect(lexer, sqlParserCallback, null);
        }

        if (isCreateKeyword(tok)) {
            return parseCreate(lexer, executionContext, sqlParserCallback);
        }

        if (isUpdateKeyword(tok)) {
            return parseUpdate(lexer, sqlParserCallback, null);
        }

        if (isRenameKeyword(tok)) {
            return parseRenameStatement(lexer);
        }

        if (isInsertKeyword(tok)) {
            return parseInsert(lexer, sqlParserCallback, null);
        }

        if (isCopyKeyword(tok)) {
            return parseCopy(lexer, sqlParserCallback);
        }

        if (isWithKeyword(tok)) {
            return parseWith(lexer, sqlParserCallback, null);
        }

        if (isFromKeyword(tok)) {
            throw SqlException.$(lexer.lastTokenPosition(), "Did you mean 'select * from'?");
        }

        return parseSelect(lexer, sqlParserCallback, null);
    }

    QueryModel parseAsSubQuery(
            GenericLexer lexer,
            @Nullable LowerCaseCharSequenceObjHashMap<WithClauseModel> withClauses,
            boolean useTopLevelWithClauses,
            SqlParserCallback sqlParserCallback,
            LowerCaseCharSequenceObjHashMap<ExpressionNode> decls
    ) throws SqlException {
        QueryModel model;
        this.subQueryMode = true;
        try {
            model = parseDml(lexer, withClauses, lexer.getPosition(), useTopLevelWithClauses, sqlParserCallback, decls);
        } finally {
            this.subQueryMode = false;
        }
        return model;
    }

    public interface ReplacingVisitor {
        ExpressionNode visit(ExpressionNode node) throws SqlException;
    }

    private static class RewriteDeclaredVariablesInExpressionVisitor implements ReplacingVisitor {
        public LowerCaseCharSequenceObjHashMap<ExpressionNode> decls;
        public CharSequence exprTargetVariableName;
        public boolean hasAtChar;

        @Override
        public ExpressionNode visit(ExpressionNode node) throws SqlException {
            if (node.token == null) {
                return node;
            }

            if ((hasAtChar = node.token.charAt(0) == '@') && exprTargetVariableName != null && (Chars.equalsIgnoreCase(node.token, exprTargetVariableName))) {
                return node;
            }

            if (node.token != null && node.type == ExpressionNode.LITERAL && decls.contains(node.token)) {
                return decls.get(node.token).rhs;
            } else if (hasAtChar) {
                throw SqlException.$(node.position, "tried to use undeclared variable `" + node.token + '`');
            }

            return node;
        }

        ReplacingVisitor of(
                @NotNull LowerCaseCharSequenceObjHashMap<ExpressionNode> decls,
                @Nullable CharSequence exprTargetVariableName
        ) {
            this.decls = decls;
            this.exprTargetVariableName = exprTargetVariableName;
            return this;
        }
    }

    static {
        tableAliasStop.add("where");
        tableAliasStop.add("latest");
        tableAliasStop.add("join");
        tableAliasStop.add("inner");
        tableAliasStop.add("left");
        tableAliasStop.add("outer");
        tableAliasStop.add("asof");
        tableAliasStop.add("splice");
        tableAliasStop.add("lt");
        tableAliasStop.add("cross");
        tableAliasStop.add("sample");
        tableAliasStop.add("order");
        tableAliasStop.add("on");
        tableAliasStop.add("timestamp");
        tableAliasStop.add("limit");
        tableAliasStop.add(")");
        tableAliasStop.add(";");
        tableAliasStop.add("union");
        tableAliasStop.add("group");
        tableAliasStop.add("except");
        tableAliasStop.add("intersect");
        tableAliasStop.add("from");
        //
        columnAliasStop.add("from");
        columnAliasStop.add(",");
        columnAliasStop.add("over");
        columnAliasStop.add("union");
        columnAliasStop.add("except");
        columnAliasStop.add("intersect");
        columnAliasStop.add(")");
        columnAliasStop.add(";");
        //
        groupByStopSet.add("order");
        groupByStopSet.add(")");
        groupByStopSet.add(",");

        joinStartSet.put("left", QueryModel.JOIN_INNER);
        joinStartSet.put("join", QueryModel.JOIN_INNER);
        joinStartSet.put("inner", QueryModel.JOIN_INNER);
        joinStartSet.put("left", QueryModel.JOIN_OUTER);//only left join is supported currently
        joinStartSet.put("cross", QueryModel.JOIN_CROSS);
        joinStartSet.put("asof", QueryModel.JOIN_ASOF);
        joinStartSet.put("splice", QueryModel.JOIN_SPLICE);
        joinStartSet.put("lt", QueryModel.JOIN_LT);
        joinStartSet.put(",", QueryModel.JOIN_CROSS);
        //
        setOperations.add("union");
        setOperations.add("except");
        setOperations.add("intersect");
    }
}<|MERGE_RESOLUTION|>--- conflicted
+++ resolved
@@ -313,15 +313,9 @@
     }
 
     private static void collectAllTableNames(
-<<<<<<< HEAD
-            QueryModel model,
-            LowerCaseCharSequenceHashSet outTableNames,
-            IntList outTableNamePositions
-=======
             @NotNull QueryModel model,
             @NotNull LowerCaseCharSequenceHashSet outTableNames,
             @Nullable IntList outTableNamePositions
->>>>>>> 40595296
     ) {
         QueryModel m = model;
         do {
