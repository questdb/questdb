--- conflicted
+++ resolved
@@ -847,9 +847,8 @@
         final CreateTableOperationBuilderImpl tableOpBuilder = mvOpBuilder.getCreateTableOperationBuilder();
         mvOpBuilder.clear(); // clears tableOpBuilder too
         tableOpBuilder.setDefaultSymbolCapacity(configuration.getDefaultSymbolCapacity());
-
-        // Mat view is always WAL-enabled.
-        tableOpBuilder.setWalEnabled(true);
+        tableOpBuilder.setMaxUncommittedRows(configuration.getMaxUncommittedRows());
+        tableOpBuilder.setWalEnabled(true); // mat view is always WAL-enabled
 
         expectTok(lexer, "view");
         CharSequence tok = tok(lexer, "view name or 'if'");
@@ -1016,14 +1015,6 @@
             tok = optTok(lexer);
         }
 
-<<<<<<< HEAD
-=======
-        // Mat view is always WAL enabled.
-        tableOpBuilder.setWalEnabled(true);
-
-        tableOpBuilder.setMaxUncommittedRows(configuration.getMaxUncommittedRows());
-
->>>>>>> ecf18498
         return parseCreateMatViewExt(lexer, executionContext, sqlParserCallback, tok, mvOpBuilder);
     }
 
