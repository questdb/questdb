/*******************************************************************************
 *     ___                  _   ____  ____
 *    / _ \ _   _  ___  ___| |_|  _ \| __ )
 *   | | | | | | |/ _ \/ __| __| | | |  _ \
 *   | |_| | |_| |  __/\__ \ |_| |_| | |_) |
 *    \__\_\\__,_|\___||___/\__|____/|____/
 *
 *  Copyright (c) 2014-2019 Appsicle
 *  Copyright (c) 2019-2024 QuestDB
 *
 *  Licensed under the Apache License, Version 2.0 (the "License");
 *  you may not use this file except in compliance with the License.
 *  You may obtain a copy of the License at
 *
 *  http://www.apache.org/licenses/LICENSE-2.0
 *
 *  Unless required by applicable law or agreed to in writing, software
 *  distributed under the License is distributed on an "AS IS" BASIS,
 *  WITHOUT WARRANTIES OR CONDITIONS OF ANY KIND, either express or implied.
 *  See the License for the specific language governing permissions and
 *  limitations under the License.
 *
 ******************************************************************************/

package io.questdb.griffin;

import io.questdb.cairo.CairoConfiguration;
import io.questdb.cairo.ColumnType;
import io.questdb.cairo.PartitionBy;
import io.questdb.cairo.TableUtils;
import io.questdb.cairo.mv.MatViewDefinition;
import io.questdb.cutlass.text.Atomicity;
import io.questdb.griffin.engine.functions.json.JsonExtractTypedFunctionFactory;
import io.questdb.griffin.engine.ops.CreateMatViewOperationBuilder;
import io.questdb.griffin.engine.ops.CreateMatViewOperationBuilderImpl;
import io.questdb.griffin.engine.ops.CreateTableOperationBuilder;
import io.questdb.griffin.engine.ops.CreateTableOperationBuilderImpl;
import io.questdb.griffin.model.CopyModel;
import io.questdb.griffin.model.CreateTableColumnModel;
import io.questdb.griffin.model.ExecutionModel;
import io.questdb.griffin.model.ExplainModel;
import io.questdb.griffin.model.ExpressionNode;
import io.questdb.griffin.model.InsertModel;
import io.questdb.griffin.model.QueryColumn;
import io.questdb.griffin.model.QueryModel;
import io.questdb.griffin.model.RenameTableModel;
import io.questdb.griffin.model.WindowColumn;
import io.questdb.griffin.model.WithClauseModel;
import io.questdb.std.BufferWindowCharSequence;
import io.questdb.std.Chars;
import io.questdb.std.GenericLexer;
import io.questdb.std.IntList;
import io.questdb.std.LowerCaseAsciiCharSequenceHashSet;
import io.questdb.std.LowerCaseAsciiCharSequenceIntHashMap;
import io.questdb.std.LowerCaseCharSequenceHashSet;
import io.questdb.std.LowerCaseCharSequenceObjHashMap;
import io.questdb.std.Numbers;
import io.questdb.std.NumericException;
import io.questdb.std.ObjList;
import io.questdb.std.ObjectPool;
import io.questdb.std.Os;
import io.questdb.std.datetime.microtime.Timestamps;
import org.jetbrains.annotations.NotNull;
import org.jetbrains.annotations.Nullable;
import org.jetbrains.annotations.TestOnly;

import static io.questdb.cairo.SqlWalMode.*;
import static io.questdb.griffin.SqlKeywords.*;
import static io.questdb.std.GenericLexer.assertNoDotsAndSlashes;
import static io.questdb.std.GenericLexer.unquote;

public class SqlParser {
    public static final int MAX_ORDER_BY_COLUMNS = 1560;
    public static final ExpressionNode ZERO_OFFSET = ExpressionNode.FACTORY.newInstance().of(ExpressionNode.CONSTANT, "'00:00'", 0, 0);
    private static final ExpressionNode ONE = ExpressionNode.FACTORY.newInstance().of(ExpressionNode.CONSTANT, "1", 0, 0);
    private static final LowerCaseAsciiCharSequenceHashSet columnAliasStop = new LowerCaseAsciiCharSequenceHashSet();
    private static final LowerCaseAsciiCharSequenceHashSet groupByStopSet = new LowerCaseAsciiCharSequenceHashSet();
    private static final LowerCaseAsciiCharSequenceIntHashMap joinStartSet = new LowerCaseAsciiCharSequenceIntHashMap();
    private static final RewriteDeclaredVariablesInExpressionVisitor rewriteDeclaredVariablesInExpressionVisitor = new RewriteDeclaredVariablesInExpressionVisitor();
    private static final LowerCaseAsciiCharSequenceHashSet setOperations = new LowerCaseAsciiCharSequenceHashSet();
    private static final LowerCaseAsciiCharSequenceHashSet tableAliasStop = new LowerCaseAsciiCharSequenceHashSet();
    private static final LowerCaseCharSequenceHashSet tableNames = new LowerCaseCharSequenceHashSet();
    private final IntList accumulatedColumnPositions = new IntList();
    private final ObjList<QueryColumn> accumulatedColumns = new ObjList<>();
    private final LowerCaseCharSequenceObjHashMap<QueryColumn> aliasMap = new LowerCaseCharSequenceObjHashMap<>();
    private final CharacterStore characterStore;
    private final CharSequence column;
    private final CairoConfiguration configuration;
    private final ObjectPool<CopyModel> copyModelPool;
    private final CreateMatViewOperationBuilderImpl createMatViewOperationBuilder = new CreateMatViewOperationBuilderImpl();
    private final ObjectPool<CreateTableColumnModel> createTableColumnModelPool;
    private final CreateTableOperationBuilderImpl createTableOperationBuilder = createMatViewOperationBuilder.getCreateTableOperationBuilder();
    private final ObjectPool<ExplainModel> explainModelPool;
    private final ObjectPool<ExpressionNode> expressionNodePool;
    private final ExpressionParser expressionParser;
    private final ExpressionTreeBuilder expressionTreeBuilder;
    private final ObjectPool<InsertModel> insertModelPool;
    private final ObjectPool<QueryColumn> queryColumnPool;
    private final ObjectPool<QueryModel> queryModelPool;
    private final ObjectPool<RenameTableModel> renameTableModelPool;
    private final PostOrderTreeTraversalAlgo.Visitor rewriteConcatRef = this::rewriteConcat;
    private final PostOrderTreeTraversalAlgo.Visitor rewriteCountRef = this::rewriteCount;
    private final PostOrderTreeTraversalAlgo.Visitor rewriteJsonExtractCastRef = this::rewriteJsonExtractCast;
    private final PostOrderTreeTraversalAlgo.Visitor rewritePgCastRef = this::rewritePgCast;
    private final ObjList<ExpressionNode> tempExprNodes = new ObjList<>();
    private final PostOrderTreeTraversalAlgo.Visitor rewriteCaseRef = this::rewriteCase;
    private final LowerCaseCharSequenceObjHashMap<WithClauseModel> topLevelWithModel = new LowerCaseCharSequenceObjHashMap<>();
    private final PostOrderTreeTraversalAlgo traversalAlgo;
    private final ObjectPool<WindowColumn> windowColumnPool;
    private final ObjectPool<WithClauseModel> withClauseModelPool;
    private int digit;
    private boolean overClauseMode = false;
    private boolean subQueryMode = false;

    SqlParser(
            CairoConfiguration configuration,
            CharacterStore characterStore,
            ObjectPool<ExpressionNode> expressionNodePool,
            ObjectPool<QueryColumn> queryColumnPool,
            ObjectPool<QueryModel> queryModelPool,
            PostOrderTreeTraversalAlgo traversalAlgo
    ) {
        this.expressionNodePool = expressionNodePool;
        this.queryModelPool = queryModelPool;
        this.queryColumnPool = queryColumnPool;
        this.expressionTreeBuilder = new ExpressionTreeBuilder();
        this.windowColumnPool = new ObjectPool<>(WindowColumn.FACTORY, configuration.getWindowColumnPoolCapacity());
        this.createTableColumnModelPool = new ObjectPool<>(CreateTableColumnModel.FACTORY, configuration.getCreateTableColumnModelPoolCapacity());
        this.renameTableModelPool = new ObjectPool<>(RenameTableModel.FACTORY, configuration.getRenameTableModelPoolCapacity());
        this.withClauseModelPool = new ObjectPool<>(WithClauseModel.FACTORY, configuration.getWithClauseModelPoolCapacity());
        this.insertModelPool = new ObjectPool<>(InsertModel.FACTORY, configuration.getInsertModelPoolCapacity());
        this.copyModelPool = new ObjectPool<>(CopyModel.FACTORY, configuration.getCopyPoolCapacity());
        this.explainModelPool = new ObjectPool<>(ExplainModel.FACTORY, configuration.getExplainPoolCapacity());
        this.configuration = configuration;
        this.traversalAlgo = traversalAlgo;
        this.characterStore = characterStore;
        boolean tempCairoSqlLegacyOperatorPrecedence = configuration.getCairoSqlLegacyOperatorPrecedence();
        if (tempCairoSqlLegacyOperatorPrecedence) {
            this.expressionParser = new ExpressionParser(
                    OperatorExpression.getLegacyRegistry(),
                    OperatorExpression.getRegistry(),
                    expressionNodePool,
                    this,
                    characterStore
            );
        } else {
            this.expressionParser = new ExpressionParser(
                    OperatorExpression.getRegistry(),
                    null,
                    expressionNodePool,
                    this,
                    characterStore
            );
        }
        this.digit = 1;
        this.column = "column";
    }

    public static boolean isFullSampleByPeriod(ExpressionNode n) {
        return n != null && (n.type == ExpressionNode.CONSTANT || (n.type == ExpressionNode.LITERAL && isValidSampleByPeriodLetter(n.token)));
    }

    /**
     * Parses a value and time unit into a TTL value. If the returned value is positive, the time unit
     * is hours. If it's negative, the time unit is months (and the actual value is positive).
     */
    public static int parseTtlHoursOrMonths(GenericLexer lexer) throws SqlException {
        CharSequence tok;
        int valuePos = lexer.getPosition();
        tok = SqlUtil.fetchNext(lexer);
        if (tok == null) {
            throw SqlException.$(lexer.getPosition(), "missing argument, should be TTL <number> <unit> or <number_with_unit>");
        }
        int tokLength = tok.length();
        int unit = -1;
        int unitPos = -1;
        char unitChar = tok.charAt(tokLength - 1);
        if (tokLength > 1 && Character.isLetter(unitChar)) {
            unit = PartitionBy.ttlUnitFromString(tok, tokLength - 1, tokLength);
            if (unit != -1) {
                unitPos = valuePos;
            } else {
                try {
                    Numbers.parseLong(tok, 0, tokLength - 1);
                } catch (NumericException e) {
                    throw SqlException.$(
                            valuePos,
                            "invalid argument, should be TTL <number> <unit> or <number_with_unit>"
                    );
                }
                throw SqlException.$(
                        valuePos + tokLength - 1,
                        "invalid time unit, expecting 'H', 'D', 'W', 'M' or 'Y', but was '"
                ).put(unitChar).put('\'');
            }
        }
        // at this point, unit == -1 means the syntax wasn't of the "1H" form, it can still be of the "1 HOUR" form
        int ttlValue;
        try {
            long ttlLong = unit == -1 ? Numbers.parseLong(tok) : Numbers.parseLong(tok, 0, tokLength - 1);
            if (ttlLong > Integer.MAX_VALUE || ttlLong < 0) {
                throw SqlException.$(valuePos, "TTL value out of range: ").put(ttlLong)
                        .put(". Max value: ").put(Integer.MAX_VALUE);
            }
            ttlValue = (int) ttlLong;
        } catch (NumericException e) {
            throw SqlException.$(
                    valuePos,
                    "invalid syntax, should be TTL <number> <unit> but was TTL "
            ).put(tok);
        }
        if (unit == -1) {
            unitPos = lexer.getPosition();
            tok = SqlUtil.fetchNext(lexer);
            if (tok == null) {
                throw SqlException.$(
                        unitPos,
                        "missing unit, 'HOUR(S)', 'DAY(S)', 'WEEK(S)', 'MONTH(S)' or 'YEAR(S)' expected"
                );
            }
            unit = PartitionBy.ttlUnitFromString(tok, 0, tok.length());
        }
        if (unit == -1) {
            throw SqlException.$(
                            unitPos,
                            "invalid unit, expected 'HOUR(S)', 'DAY(S)', 'WEEK(S)', 'MONTH(S)' or 'YEAR(S)', but was '"
                    )
                    .put(tok).put('\'');
        }
        return Timestamps.toHoursOrMonths(ttlValue, unit, valuePos);
    }

    public static ExpressionNode recursiveReplace(ExpressionNode node, ReplacingVisitor visitor) throws SqlException {
        if (node == null) {
            return null;
        }

        switch (node.paramCount) {
            case 0:
                break;
            case 1:
                node.rhs = recursiveReplace(node.rhs, visitor);
                break;
            case 2:
                node.lhs = recursiveReplace(node.lhs, visitor);
                node.rhs = recursiveReplace(node.rhs, visitor);
                break;
            default:
                for (int i = 0; i < node.paramCount; i++) {
                    ExpressionNode arg = node.args.get(i);
                    node.args.set(i, recursiveReplace(arg, visitor));
                }
                break;
        }

        return visitor.visit(node);
    }

    private static void collectAllTableNames(QueryModel model, LowerCaseCharSequenceHashSet tableNames) {
        QueryModel m = model;
        do {
            final ExpressionNode tableNameExpr = m.getTableNameExpr();
            if (tableNameExpr != null && tableNameExpr.type == ExpressionNode.LITERAL) {
                tableNames.add(unquote(tableNameExpr.token));
            }

            final ObjList<QueryModel> joinModels = m.getJoinModels();
            for (int i = 0, n = joinModels.size(); i < n; i++) {
                final QueryModel joinModel = joinModels.getQuick(i);
                if (joinModel == m) {
                    continue;
                }
                collectAllTableNames(joinModel, tableNames);
            }

            final QueryModel unionModel = m.getUnionModel();
            if (unionModel != null) {
                collectAllTableNames(unionModel, tableNames);
            }

            m = m.getNestedModel();
        } while (m != null);
    }

    private static SqlException err(GenericLexer lexer, @Nullable CharSequence tok, @NotNull String msg) {
        return SqlException.parserErr(lexer.lastTokenPosition(), tok, msg);
    }

    private static SqlException errUnexpected(GenericLexer lexer, CharSequence token) {
        return SqlException.unexpectedToken(lexer.lastTokenPosition(), token);
    }

    private static SqlException errUnexpected(GenericLexer lexer, CharSequence token, @NotNull CharSequence extraMessage) {
        return SqlException.unexpectedToken(lexer.lastTokenPosition(), token, extraMessage);
    }

    private static boolean isTableQueried(QueryModel model, String tableName) {
        for (QueryModel m = model; m != null; m = m.getNestedModel()) {
            final ExpressionNode tableNameExpr = m.getTableNameExpr();
            if (tableNameExpr != null
                    && tableNameExpr.type == ExpressionNode.LITERAL
                    && Chars.equalsIgnoreCase(tableName, unquote(tableNameExpr.token))
            ) {
                return true;
            }

            final ObjList<QueryModel> joinModels = m.getJoinModels();
            for (int i = 0, n = joinModels.size(); i < n; i++) {
                final QueryModel joinModel = joinModels.getQuick(i);
                if (joinModel == m) {
                    continue;
                }
                if (isTableQueried(joinModel, tableName)) {
                    return true;
                }
            }

            final QueryModel unionModel = m.getUnionModel();
            if (unionModel != null && isTableQueried(unionModel, tableName)) {
                return true;
            }
        }

        return false;
    }

    private static boolean isValidSampleByPeriodLetter(CharSequence token) {
        if (token.length() != 1) return false;
        switch (token.charAt(0)) {
            case 'U':
                // micros
            case 'T':
                // millis
            case 's':
                // seconds
            case 'm':
                // minutes
            case 'h':
                // hours
            case 'd':
                // days
            case 'M':
                // months
            case 'y':
                return true;
            default:
                return false;
        }
    }

    private static CreateMatViewOperationBuilder parseCreateMatViewExt(
            GenericLexer lexer,
            SqlExecutionContext executionContext,
            SqlParserCallback sqlParserCallback,
            CharSequence tok,
            CreateMatViewOperationBuilder builder
    ) throws SqlException {
        CharSequence nextToken = (tok == null || Chars.equals(tok, ';')) ? null : tok;
        return sqlParserCallback.parseCreateMatViewExt(lexer, executionContext.getSecurityContext(), builder, nextToken);
    }

    private static CreateTableOperationBuilder parseCreateTableExt(
            GenericLexer lexer,
            SqlExecutionContext executionContext,
            SqlParserCallback sqlParserCallback,
            CharSequence tok,
            CreateTableOperationBuilder builder
    ) throws SqlException {
        CharSequence nextToken = (tok == null || Chars.equals(tok, ';')) ? null : tok;
        return sqlParserCallback.parseCreateTableExt(lexer, executionContext.getSecurityContext(), builder, nextToken);
    }

    private static void validateMatViewQuery(QueryModel model, String baseTableName) throws SqlException {
        for (QueryModel m = model; m != null; m = m.getNestedModel()) {
            if ((m.getSampleByFrom() != null || m.getSampleByTo() != null) && isTableQueried(m, baseTableName)) {
                final int position = m.getSampleByFrom() != null ? m.getSampleByFrom().position : m.getSampleByTo().position;
                throw SqlException.position(position)
                        .put("FROM-TO on base table is not supported for materialized views: ").put(baseTableName);
            }

            final ObjList<ExpressionNode> sampleByFill = m.getSampleByFill();
            if (sampleByFill != null && sampleByFill.size() > 0 && isTableQueried(m, baseTableName)) {
                throw SqlException.position(sampleByFill.get(0).position)
                        .put("FILL on base table is not supported for materialized views: ").put(baseTableName);
            }

            ObjList<QueryColumn> columns = m.getColumns();
            QueryColumn windowFuncColumn = null;
            for (int i = 0, n = columns.size(); i < n; i++) {
                QueryColumn column = columns.getQuick(i);
                if (column.isWindowColumn()) {
                    windowFuncColumn = column;
                }
            }
            if (windowFuncColumn != null && isTableQueried(m, baseTableName)) {
                throw SqlException.position(windowFuncColumn.getAst().position)
                        .put("window function on base table is not supported for materialized views: ").put(baseTableName);
            }

            final ObjList<QueryModel> joinModels = m.getJoinModels();
            for (int i = 0, n = joinModels.size(); i < n; i++) {
                final QueryModel joinModel = joinModels.getQuick(i);
                if (joinModel == m) {
                    continue;
                }
                validateMatViewQuery(joinModel, baseTableName);
            }

            final QueryModel unionModel = m.getUnionModel();
            if (unionModel != null) {
                if (isTableQueried(m, baseTableName)) {
                    throw SqlException.position(m.getUnionModel().getModelPosition())
                            .put("union on base table is not supported for materialized views: ").put(baseTableName);
                }
                validateMatViewQuery(unionModel, baseTableName);
            }
        }
    }

    private static void validateShowTransactions(GenericLexer lexer) throws SqlException {
        CharSequence tok = SqlUtil.fetchNext(lexer);
        if (tok != null && isIsolationKeyword(tok)) {
            tok = SqlUtil.fetchNext(lexer);
            if (tok != null && isLevelKeyword(tok)) {
                return;
            }
            throw SqlException.position(tok != null ? lexer.lastTokenPosition() : lexer.getPosition()).put("expected 'level'");
        }
        throw SqlException.position(tok != null ? lexer.lastTokenPosition() : lexer.getPosition()).put("expected 'isolation'");
    }

    private void addConcatArgs(ObjList<ExpressionNode> args, ExpressionNode leaf) {
        if (leaf.type != ExpressionNode.FUNCTION || !isConcatKeyword(leaf.token)) {
            args.add(leaf);
            return;
        }

        // Nested CONCAT. Expand it from CONCAT(x, CONCAT(y, z)) into CONCAT(x, y, z).
        if (leaf.args.size() > 0) {
            args.addAll(leaf.args);
        } else {
            args.add(leaf.rhs);
            args.add(leaf.lhs);
        }
    }

    private void assertNotDot(GenericLexer lexer, CharSequence tok) throws SqlException {
        if (Chars.indexOfUnquoted(tok, '.') != -1) {
            throw SqlException.$(lexer.lastTokenPosition(), "'.' is not allowed here");
        }
    }

    // prevent full/right from being used as table aliases
    private void checkSupportedJoinType(GenericLexer lexer, CharSequence tok) throws SqlException {
        if (tok != null && (isFullKeyword(tok) || isRightKeyword(tok))) {
            throw SqlException.$((lexer.lastTokenPosition()), "unsupported join type");
        }
    }

    private CharSequence createColumnAlias(
            CharSequence token,
            int type,
            LowerCaseCharSequenceObjHashMap<QueryColumn> aliasToColumnMap
    ) {
        return SqlUtil.createColumnAlias(
                characterStore,
                unquote(token),
                Chars.indexOfUnquoted(token, '.'),
                aliasToColumnMap,
                type != ExpressionNode.LITERAL
        );
    }

    private CharSequence createConstColumnAlias(LowerCaseCharSequenceObjHashMap<QueryColumn> aliasToColumnMap) {
        final CharacterStoreEntry characterStoreEntry = characterStore.newEntry();

        characterStoreEntry.put(column);
        int len = characterStoreEntry.length();
        characterStoreEntry.put(digit);

        while (aliasToColumnMap.contains(characterStoreEntry.toImmutable())) {
            characterStoreEntry.trimTo(len);
            digit++;
            characterStoreEntry.put(digit);
        }
        return characterStoreEntry.toImmutable();
    }

    private @NotNull CreateTableColumnModel ensureCreateTableColumnModel(CharSequence columnName, int columnNamePos) {
        CreateTableColumnModel touchUpModel = getCreateTableColumnModel(columnName);
        if (touchUpModel != null) {
            return touchUpModel;
        }
        try {
            return newCreateTableColumnModel(columnName, columnNamePos);
        } catch (SqlException e) {
            throw new AssertionError("createColumnModel should never fail here", e);
        }
    }

    private void expectBy(GenericLexer lexer) throws SqlException {
        if (isByKeyword(tok(lexer, "'by'"))) {
            return;
        }
        throw SqlException.$((lexer.lastTokenPosition()), "'by' expected");
    }

    private ExpressionNode expectExpr(GenericLexer lexer, SqlParserCallback sqlParserCallback, LowerCaseCharSequenceObjHashMap<ExpressionNode> decls) throws SqlException {
        final ExpressionNode n = expr(lexer, null, sqlParserCallback, decls);
        if (n != null) {
            return n;
        }
        throw SqlException.$(lexer.hasUnparsed() ? lexer.lastTokenPosition() : lexer.getPosition(), "Expression expected");
    }

    private ExpressionNode expectExpr(GenericLexer lexer, SqlParserCallback sqlParserCallback) throws SqlException {
        return expectExpr(lexer, sqlParserCallback, null);
    }

    private int expectInt(GenericLexer lexer) throws SqlException {
        CharSequence tok = tok(lexer, "integer");
        boolean negative;
        if (Chars.equals(tok, '-')) {
            negative = true;
            tok = tok(lexer, "integer");
        } else {
            negative = false;
        }
        try {
            int result = Numbers.parseInt(tok);
            return negative ? -result : result;
        } catch (NumericException e) {
            throw err(lexer, tok, "bad integer");
        }
    }

    private ExpressionNode expectLiteral(GenericLexer lexer) throws SqlException {
        return expectLiteral(lexer, null);
    }

    private ExpressionNode expectLiteral(GenericLexer lexer, @Nullable LowerCaseCharSequenceObjHashMap<ExpressionNode> decls) throws SqlException {
        CharSequence tok = tok(lexer, "literal");
        int pos = lexer.lastTokenPosition();
        assertTableNameIsQuotedOrNotAKeyword(tok, pos);
        validateLiteral(pos, tok);
        return rewriteDeclaredVariables(nextLiteral(GenericLexer.immutableOf(GenericLexer.unquote(tok)), pos), decls, null);
    }

    private long expectLong(GenericLexer lexer) throws SqlException {
        CharSequence tok = tok(lexer, "long integer");
        boolean negative;
        if (Chars.equals(tok, '-')) {
            negative = true;
            tok = tok(lexer, "long integer");
        } else {
            negative = false;
        }
        try {
            long result = Numbers.parseLong(tok);
            return negative ? -result : result;
        } catch (NumericException e) {
            throw err(lexer, tok, "bad long integer");
        }
    }

    private void expectObservation(GenericLexer lexer) throws SqlException {
        if (isObservationKeyword(tok(lexer, "'observation'"))) {
            return;
        }
        throw SqlException.$((lexer.lastTokenPosition()), "'observation' expected");
    }

    private void expectOffset(GenericLexer lexer) throws SqlException {
        if (isOffsetKeyword(tok(lexer, "'offset'"))) {
            return;
        }
        throw SqlException.$((lexer.lastTokenPosition()), "'offset' expected");
    }

    private void expectSample(GenericLexer lexer, QueryModel model, SqlParserCallback sqlParserCallback) throws SqlException {
        final ExpressionNode n = expr(lexer, null, sqlParserCallback, model.getDecls());
        if (isFullSampleByPeriod(n)) {
            model.setSampleBy(n);
            return;
        }

        // this is complex expression of sample by period. It must follow time unit interval
        // lets preempt the problem where time unit interval is missing, and we hit keyword instead
        final int pos = lexer.lastTokenPosition();
        final CharSequence tok = tok(lexer, "time interval unit");

        if (isValidSampleByPeriodLetter(tok)) {
            model.setSampleBy(n, SqlUtil.nextLiteral(expressionNodePool, tok, pos));
            return;
        }
        throw SqlException.$(pos, "one letter sample by period unit expected");
    }

    private CharSequence expectTableNameOrSubQuery(GenericLexer lexer) throws SqlException {
        return tok(lexer, "table name or sub-query");
    }

    private void expectTo(GenericLexer lexer) throws SqlException {
        if (isToKeyword(tok(lexer, "'to'"))) {
            return;
        }
        throw SqlException.$((lexer.lastTokenPosition()), "'to' expected");
    }

    private void expectTok(GenericLexer lexer, CharSequence tok, CharSequence expected) throws SqlException {
        if (tok == null || !Chars.equalsLowerCaseAscii(tok, expected)) {
            throw SqlException.position(lexer.lastTokenPosition()).put('\'').put(expected).put("' expected");
        }
    }

    private void expectTok(GenericLexer lexer, CharSequence expected) throws SqlException {
        CharSequence tok = optTok(lexer);
        if (tok == null) {
            throw SqlException.position(lexer.getPosition()).put('\'').put(expected).put("' expected");
        }
        expectTok(lexer, tok, expected);
    }

    private void expectTok(GenericLexer lexer, char expected) throws SqlException {
        CharSequence tok = optTok(lexer);
        if (tok == null) {
            throw SqlException.position(lexer.getPosition()).put('\'').put(expected).put("' expected");
        }
        expectTok(tok, lexer.lastTokenPosition(), expected);
    }

    private void expectTok(CharSequence tok, int pos, char expected) throws SqlException {
        if (tok == null || !Chars.equals(tok, expected)) {
            throw SqlException.position(pos).put('\'').put(expected).put("' expected");
        }
    }

    private void expectZone(GenericLexer lexer) throws SqlException {
        if (isZoneKeyword(tok(lexer, "'zone'"))) {
            return;
        }
        throw SqlException.$((lexer.lastTokenPosition()), "'zone' expected");
    }

    private @Nullable CreateTableColumnModel getCreateTableColumnModel(CharSequence columnName) {
        return createTableOperationBuilder.getColumnModel(columnName);
    }

    private boolean isCurrentRow(GenericLexer lexer, CharSequence tok) throws SqlException {
        if (isCurrentKeyword(tok)) {
            tok = tok(lexer, "'row'");
            if (isRowKeyword(tok)) {
                return true;
            }
            throw SqlException.$(lexer.lastTokenPosition(), "'row' expected");
        }
        return false;
    }

    private boolean isFieldTerm(CharSequence tok) {
        return Chars.equals(tok, ')') || Chars.equals(tok, ',');
    }

    private boolean isUnboundedPreceding(GenericLexer lexer, CharSequence tok) throws SqlException {
        if (isUnboundedKeyword(tok)) {
            tok = tok(lexer, "'preceding'");
            if (isPrecedingKeyword(tok)) {
                return true;
            }
            throw SqlException.$(lexer.lastTokenPosition(), "'preceding' expected");
        }
        return false;
    }

    private ExpressionNode literal(GenericLexer lexer, CharSequence name) {
        return literal(name, lexer.lastTokenPosition());
    }

    private ExpressionNode literal(CharSequence name, int position) {
        // this can never be null in its current contexts
        // every time this function is called is after lexer.unparse(), which ensures non-null token.
        return expressionNodePool.next().of(ExpressionNode.LITERAL, unquote(name), 0, position);
    }

    private @NotNull CreateTableColumnModel newCreateTableColumnModel(
            CharSequence columnName,
            int columnNamePos
    ) throws SqlException {
        if (createTableOperationBuilder.getColumnModel(columnName) != null) {
            throw SqlException.duplicateColumn(columnNamePos, columnName);
        }
        CreateTableColumnModel model = createTableColumnModelPool.next();
        model.setColumnNamePos(columnNamePos);
        createTableOperationBuilder.addColumnModel(columnName, model);
        return model;
    }

    private ExpressionNode nextLiteral(CharSequence token, int position) {
        return SqlUtil.nextLiteral(expressionNodePool, token, position);
    }

    private CharSequence notTermTok(GenericLexer lexer) throws SqlException {
        CharSequence tok = tok(lexer, "')' or ','");
        if (isFieldTerm(tok)) {
            throw err(lexer, tok, "missing column definition");
        }
        return tok;
    }

    private CharSequence optTok(GenericLexer lexer) throws SqlException {
        CharSequence tok = SqlUtil.fetchNext(lexer);
        if (tok == null || (subQueryMode && Chars.equals(tok, ')') && !overClauseMode)) {
            return null;
        }
        return tok;
    }

    private QueryModel parseAsSubQueryAndExpectClosingBrace(
            GenericLexer lexer,
            LowerCaseCharSequenceObjHashMap<WithClauseModel> withClauses,
            boolean useTopLevelWithClauses,
            SqlParserCallback sqlParserCallback,
            LowerCaseCharSequenceObjHashMap<ExpressionNode> decls
    ) throws SqlException {
        final QueryModel model = parseAsSubQuery(lexer, withClauses, useTopLevelWithClauses, sqlParserCallback, decls);
        expectTok(lexer, ')');
        return model;
    }

    private ExecutionModel parseCopy(GenericLexer lexer, SqlParserCallback sqlParserCallback) throws SqlException {
        if (Chars.isBlank(configuration.getSqlCopyInputRoot())) {
            throw SqlException.$(lexer.lastTokenPosition(), "COPY is disabled ['cairo.sql.copy.root' is not set?]");
        }
        ExpressionNode target = expectExpr(lexer, sqlParserCallback);
        CharSequence tok = tok(lexer, "'from' or 'to' or 'cancel'");

        if (isCancelKeyword(tok)) {
            CopyModel model = copyModelPool.next();
            model.setCancel(true);
            model.setTarget(target);

            tok = optTok(lexer);
            // no more tokens or ';' should indicate end of statement
            if (tok == null || Chars.equals(tok, ';')) {
                return model;
            }
            throw errUnexpected(lexer, tok);
        }

        if (isFromKeyword(tok)) {
            final ExpressionNode fileName = expectExpr(lexer, sqlParserCallback);
            if (fileName.token.length() < 3 && Chars.startsWith(fileName.token, '\'')) {
                throw SqlException.$(fileName.position, "file name expected");
            }

            CopyModel model = copyModelPool.next();
            model.setTarget(target);
            model.setFileName(fileName);

            tok = optTok(lexer);
            if (tok != null && isWithKeyword(tok)) {
                tok = tok(lexer, "copy option");
                while (tok != null && !isSemicolon(tok)) {
                    if (isHeaderKeyword(tok)) {
                        model.setHeader(isTrueKeyword(tok(lexer, "'true' or 'false'")));
                        tok = optTok(lexer);
                    } else if (isPartitionKeyword(tok)) {
                        expectTok(lexer, "by");
                        tok = tok(lexer, "year month day hour none");
                        int partitionBy = PartitionBy.fromString(tok);
                        if (partitionBy == -1) {
                            throw SqlException.$(lexer.getPosition(), "'NONE', 'HOUR', 'DAY', 'WEEK', 'MONTH' or 'YEAR' expected");
                        }
                        model.setPartitionBy(partitionBy);
                        tok = optTok(lexer);
                    } else if (isTimestampKeyword(tok)) {
                        tok = tok(lexer, "timestamp column name expected");
                        CharSequence columnName = GenericLexer.immutableOf(unquote(tok));
                        if (!TableUtils.isValidColumnName(columnName, configuration.getMaxFileNameLength())) {
                            throw SqlException.$(lexer.getPosition(), "timestamp column name contains invalid characters");
                        }
                        model.setTimestampColumnName(columnName);
                        tok = optTok(lexer);
                    } else if (isFormatKeyword(tok)) {
                        tok = tok(lexer, "timestamp format expected");
                        CharSequence format = GenericLexer.immutableOf(unquote(tok));
                        model.setTimestampFormat(format);
                        tok = optTok(lexer);
                    } else if (isOnKeyword(tok)) {
                        expectTok(lexer, "error");
                        tok = tok(lexer, "skip_column skip_row abort");
                        if (Chars.equalsIgnoreCase(tok, "skip_column")) {
                            model.setAtomicity(Atomicity.SKIP_COL);
                        } else if (Chars.equalsIgnoreCase(tok, "skip_row")) {
                            model.setAtomicity(Atomicity.SKIP_ROW);
                        } else if (Chars.equalsIgnoreCase(tok, "abort")) {
                            model.setAtomicity(Atomicity.SKIP_ALL);
                        } else {
                            throw SqlException.$(lexer.getPosition(), "invalid 'on error' copy option found");
                        }
                        tok = optTok(lexer);
                    } else if (isDelimiterKeyword(tok)) {
                        tok = tok(lexer, "timestamp character expected");
                        CharSequence delimiter = GenericLexer.immutableOf(unquote(tok));
                        if (delimiter == null || delimiter.length() != 1) {
                            throw SqlException.$(lexer.getPosition(), "delimiter is empty or contains more than 1 character");
                        }
                        char delimiterChar = delimiter.charAt(0);
                        if (delimiterChar > 127) {
                            throw SqlException.$(lexer.getPosition(), "delimiter is not an ascii character");
                        }
                        model.setDelimiter((byte) delimiterChar);
                        tok = optTok(lexer);
                    } else {
                        throw SqlException.$(lexer.lastTokenPosition(), "unexpected option");
                    }
                }
            } else if (tok != null && !isSemicolon(tok)) {
                throw SqlException.$(lexer.lastTokenPosition(), "'with' expected");
            }
            return model;
        }
        throw SqlException.$(lexer.lastTokenPosition(), "'from' expected");
    }

    private ExecutionModel parseCreate(
            GenericLexer lexer,
            SqlExecutionContext executionContext,
            SqlParserCallback sqlParserCallback
    ) throws SqlException {
        final CharSequence tok = tok(lexer, "'atomic' or 'table' or 'batch' or 'materialized'");
        if (isMaterializedKeyword(tok)) {
            if (!configuration.isMatViewEnabled()) {
                throw SqlException.$(lexer.lastTokenPosition(), "materialized views are disabled");
            }
            return parseCreateMatView(lexer, executionContext, sqlParserCallback);
        }
        return parseCreateTable(lexer, tok, executionContext, sqlParserCallback);
    }

    private ExecutionModel parseCreateMatView(
            GenericLexer lexer,
            SqlExecutionContext executionContext,
            SqlParserCallback sqlParserCallback
    ) throws SqlException {
        final CreateMatViewOperationBuilderImpl mvOpBuilder = createMatViewOperationBuilder;
        final CreateTableOperationBuilderImpl tableOpBuilder = mvOpBuilder.getCreateTableOperationBuilder();
        mvOpBuilder.clear(); // clears tableOpBuilder too
        tableOpBuilder.setDefaultSymbolCapacity(configuration.getDefaultSymbolCapacity());
        tableOpBuilder.setMaxUncommittedRows(configuration.getMaxUncommittedRows());
        tableOpBuilder.setWalEnabled(true); // mat view is always WAL-enabled

        expectTok(lexer, "view");
        CharSequence tok = tok(lexer, "view name or 'if'");
        if (isIfKeyword(tok)) {
            if (isNotKeyword(tok(lexer, "'not'")) && isExistsKeyword(tok(lexer, "'exists'"))) {
                tableOpBuilder.setIgnoreIfExists(true);
                tok = tok(lexer, "view name");
            } else {
                throw SqlException.$(lexer.lastTokenPosition(), "'if not exists' expected");
            }
        }
        tok = sansPublicSchema(tok, lexer);
        assertTableNameIsQuotedOrNotAKeyword(tok, lexer.lastTokenPosition());
        tableOpBuilder.setTableNameExpr(nextLiteral(
                assertNoDotsAndSlashes(unquote(tok), lexer.lastTokenPosition()), lexer.lastTokenPosition()
        ));

        tok = tok(lexer, "'as' or 'with' or 'refresh'");
        CharSequence baseTableName = null;
        int baseTableNamePos = 0;
        if (isWithKeyword(tok)) {
            expectTok(lexer, "base");
            tok = tok(lexer, "base table expected");
            baseTableName = sansPublicSchema(tok, lexer);
            assertTableNameIsQuotedOrNotAKeyword(baseTableName, lexer.lastTokenPosition());
            baseTableName = unquote(baseTableName);
            baseTableNamePos = lexer.lastTokenPosition();
            tok = tok(lexer, "'as' or 'refresh'");
        }

        // For now, incremental refresh is the only supported refresh type.
        int refreshType = MatViewDefinition.INCREMENTAL_REFRESH_TYPE;
        if (isRefreshKeyword(tok)) {
            tok = tok(lexer, "'incremental' or 'manual' or 'interval' expected");
            if (isManualKeyword(tok)) {
                throw SqlException.position(lexer.lastTokenPosition()).put("manual refresh is not yet supported");
            } else if (isIntervalKeyword(tok)) {
                throw SqlException.position(lexer.lastTokenPosition()).put("interval refresh is not yet supported");
            } else if (!isIncrementalKeyword(tok)) {
                throw SqlException.position(lexer.lastTokenPosition()).put("'incremental' or 'manual' or 'interval' expected");
            }
            tok = tok(lexer, "'as'");
        }
        mvOpBuilder.setRefreshType(refreshType);

        boolean enclosedInParentheses;
        if (isAsKeyword(tok)) {
            int startOfQuery = lexer.getPosition();
            tok = tok(lexer, "'(' or 'with' or 'select'");
            enclosedInParentheses = Chars.equals(tok, '(');
            if (enclosedInParentheses) {
                startOfQuery = lexer.getPosition();
                tok = tok(lexer, "'with' or 'select'");
            }

            // Parse SELECT for the sake of basic SQL validation.
            // It'll be compiled and optimized later, at the execution phase.
            if (isWithKeyword(tok)) {
                parseWithClauses(lexer, topLevelWithModel, sqlParserCallback, null);
                // CTEs require SELECT to be specified
                expectTok(lexer, "select");
            }
            lexer.unparseLast();
            final QueryModel queryModel = parseDml(lexer, null, lexer.getPosition(), true, sqlParserCallback, null);
            final int endOfQuery = enclosedInParentheses ? lexer.getPosition() - 1 : lexer.getPosition();

            // Find base table name if not set explicitly.
            if (baseTableName == null) {
                tableNames.clear();
                collectAllTableNames(queryModel, tableNames);
                if (tableNames.size() < 1) {
                    throw SqlException.$(0, "missing base table, materialized views have to be based on a table");
                }
                if (tableNames.size() > 1) {
                    throw SqlException.$(0, "more than one table used in query, base table has to be set using 'WITH BASE'");
                }
<<<<<<< HEAD
                if (m.getSampleBy() != null && m.getSampleByOffset() == null) {
                    throw SqlException.position(m.getSampleBy().position).put("ALIGN TO FIRST OBSERVATION is not supported for materialized views");
                }
=======
                baseTableName = Chars.toString(tableNames.getAny());
            }
>>>>>>> c0a905be

            mvOpBuilder.setBaseTableNamePosition(baseTableNamePos);
            final String baseTableNameStr = Chars.toString(baseTableName);
            mvOpBuilder.setBaseTableName(baseTableNameStr);

            // Basic validation - check all nested models that read from the base table for window functions, unions, FROM-TO, or FILL.
            validateMatViewQuery(queryModel, baseTableNameStr);

            final QueryModel nestedModel = queryModel.getNestedModel();
            if (nestedModel != null) {
                if (nestedModel.getSampleByTimezoneName() != null) {
                    mvOpBuilder.setTimeZone(unquote(nestedModel.getSampleByTimezoneName().token).toString());
                }
                if (nestedModel.getSampleByOffset() != null) {
                    mvOpBuilder.setTimeZoneOffset(unquote(nestedModel.getSampleByOffset().token).toString());
                }
            }

            final String matViewSql = Chars.toString(lexer.getContent(), startOfQuery, endOfQuery);
            tableOpBuilder.setSelectText(matViewSql);
            tableOpBuilder.setSelectModel(queryModel); // transient model, for toSink() purposes only

            if (enclosedInParentheses) {
                expectTok(lexer, ')');
            } else {
                // We expect nothing more when there are no parentheses.
                tok = optTok(lexer);
                if (tok != null && !Chars.equals(tok, ';')) {
                    throw SqlException.unexpectedToken(lexer.lastTokenPosition(), tok);
                }
                return mvOpBuilder;
            }
        } else {
            throw SqlException.position(lexer.getPosition()).put("'as' expected");
        }

        // Optional clauses that go after the parentheses.

        while ((tok = optTok(lexer)) != null && Chars.equals(tok, ',')) {
            tok = tok(lexer, "'index'");
            if (isIndexKeyword(tok)) {
                parseCreateTableIndexDef(lexer, false);
            } else {
                throw errUnexpected(lexer, tok);
            }
        }

        final ExpressionNode timestamp = parseTimestamp(lexer, tok);
        if (timestamp != null) {
            tableOpBuilder.setTimestampExpr(timestamp);
            tok = optTok(lexer);
        }

        final ExpressionNode partitionByExpr = parseCreateTablePartition(lexer, tok);
        int partitionBy = -1;
        if (partitionByExpr != null) {
            partitionBy = PartitionBy.fromString(partitionByExpr.token);
            if (partitionBy == -1) {
                throw SqlException.$(partitionByExpr.position, "'HOUR', 'DAY', 'WEEK', 'MONTH' or 'YEAR' expected");
            }
            if (!PartitionBy.isPartitioned(partitionBy)) {
                throw SqlException.position(0).put("materialized view has to be partitioned");
            }
            tableOpBuilder.setPartitionByExpr(partitionByExpr);
            tok = optTok(lexer);
        }

        if (tok != null && isTtlKeyword(tok)) {
            int ttlValuePos = lexer.getPosition();
            int ttlHoursOrMonths = parseTtlHoursOrMonths(lexer);
            if (partitionBy != -1) {
                PartitionBy.validateTtlGranularity(partitionBy, ttlHoursOrMonths, ttlValuePos);
            }
            tableOpBuilder.setTtlHoursOrMonths(ttlHoursOrMonths);
            tableOpBuilder.setTtlPosition(ttlValuePos);
            tok = optTok(lexer);
        }

        if (tok != null && isInKeyword(tok)) {
            expectTok(lexer, "volume");
            tok = tok(lexer, "path for volume");
            if (Os.isWindows()) {
                throw SqlException.position(lexer.getPosition()).put("'in volume' is not supported on Windows");
            }
            tableOpBuilder.setVolumeAlias(GenericLexer.unquote(tok));
            tok = optTok(lexer);
        }

        return parseCreateMatViewExt(lexer, executionContext, sqlParserCallback, tok, mvOpBuilder);
    }

    private ExecutionModel parseCreateTable(
            GenericLexer lexer,
            CharSequence tok,
            SqlExecutionContext executionContext,
            SqlParserCallback sqlParserCallback
    ) throws SqlException {
        CreateTableOperationBuilderImpl builder = createTableOperationBuilder;
        builder.clear();
        builder.setDefaultSymbolCapacity(configuration.getDefaultSymbolCapacity());
        CharSequence tableName;
        // default to non-atomic, batched, creation
        builder.setBatchSize(configuration.getInsertModelBatchSize());
        boolean atomicSpecified = false;
        boolean batchSpecified = false;
        boolean isDirectCreate = true;

        // if it's a CREATE ATOMIC, we don't accept BATCH
        if (isAtomicKeyword(tok)) {
            atomicSpecified = true;
            builder.setBatchSize(-1);
            expectTok(lexer, "table");
            tok = tok(lexer, "table name or 'if'");
        } else if (isBatchKeyword(tok)) {
            batchSpecified = true;

            long val = expectLong(lexer);
            if (val > 0) {
                builder.setBatchSize(val);
            } else {
                throw SqlException.$(lexer.lastTokenPosition(), "batch size must be positive integer");
            }

            tok = tok(lexer, "table or o3MaxLag");
            if (isO3MaxLagKeyword(tok)) {
                int pos = lexer.getPosition();
                builder.setBatchO3MaxLag(SqlUtil.expectMicros(tok(lexer, "lag value"), pos));
                expectTok(lexer, "table");
            }
            tok = tok(lexer, "table name or 'if'");
        } else if (isTableKeyword(tok)) {
            tok = tok(lexer, "table name or 'if'");
        } else {
            throw SqlException.$(lexer.lastTokenPosition(), "'atomic' or 'table' or 'batch' expected");
        }

        if (isIfKeyword(tok)) {
            if (isNotKeyword(tok(lexer, "'not'")) && isExistsKeyword(tok(lexer, "'exists'"))) {
                builder.setIgnoreIfExists(true);
                tableName = tok(lexer, "table name");
            } else {
                throw SqlException.$(lexer.lastTokenPosition(), "'if not exists' expected");
            }
        } else {
            tableName = tok;
        }
        tableName = sansPublicSchema(tableName, lexer);
        assertTableNameIsQuotedOrNotAKeyword(tableName, lexer.lastTokenPosition());

        builder.setTableNameExpr(nextLiteral(
                assertNoDotsAndSlashes(unquote(tableName), lexer.lastTokenPosition()), lexer.lastTokenPosition()
        ));

        tok = tok(lexer, "'(' or 'as'");

        if (Chars.equals(tok, '(')) {
            tok = tok(lexer, "like");
            if (isLikeKeyword(tok)) {
                builder.setBatchSize(-1);
                parseCreateTableLikeTable(lexer);
                tok = optTok(lexer);
                return parseCreateTableExt(lexer, executionContext, sqlParserCallback, tok, builder);
            } else {
                lexer.unparseLast();
                parseCreateTableColumns(lexer);
            }
        } else if (isAsKeyword(tok)) {
            isDirectCreate = false;
            parseCreateTableAsSelect(lexer, sqlParserCallback);
        } else {
            throw errUnexpected(lexer, tok);
        }

        // if not CREATE ... AS SELECT, make it atomic
        if (isDirectCreate) {
            builder.setBatchSize(-1);
            builder.setBatchO3MaxLag(-1);

            // if we use atomic or batch keywords, then throw an error
            if (atomicSpecified || batchSpecified) {
                throw SqlException.$(
                        lexer.lastTokenPosition(),
                        "'atomic' or 'batch' keywords can only be used in CREATE ... AS SELECT statements."
                );
            }
        }

        while ((tok = optTok(lexer)) != null && Chars.equals(tok, ',')) {
            tok = tok(lexer, "'index' or 'cast'");
            if (isIndexKeyword(tok)) {
                parseCreateTableIndexDef(lexer, isDirectCreate);
            } else if (isCastKeyword(tok)) {
                parseCreateTableCastDef(lexer);
            } else {
                throw errUnexpected(lexer, tok);
            }
        }

        ExpressionNode timestamp = parseTimestamp(lexer, tok);
        if (timestamp != null) {
            if (isDirectCreate) {
                CreateTableColumnModel model = builder.getColumnModel(timestamp.token);
                if (model == null) {
                    throw SqlException.position(timestamp.position)
                            .put("invalid designated timestamp column [name=").put(timestamp.token).put(']');
                }
                if (model.getColumnType() != ColumnType.TIMESTAMP) {
                    throw SqlException
                            .position(timestamp.position)
                            .put("TIMESTAMP column expected [actual=").put(ColumnType.nameOf(model.getColumnType()))
                            .put(", columnName=").put(timestamp.token)
                            .put(']');
                }
            }
            builder.setTimestampExpr(timestamp);
            tok = optTok(lexer);
        }

        int walSetting = WAL_NOT_SET;

        final ExpressionNode partitionByExpr = parseCreateTablePartition(lexer, tok);
        if (partitionByExpr != null) {
            if (builder.getTimestampExpr() == null) {
                throw SqlException.$(partitionByExpr.position, "partitioning is possible only on tables with designated timestamps");
            }
            final int partitionBy = PartitionBy.fromString(partitionByExpr.token);
            if (partitionBy == -1) {
                throw SqlException.$(partitionByExpr.position, "'NONE', 'HOUR', 'DAY', 'WEEK', 'MONTH' or 'YEAR' expected");
            }
            builder.setPartitionByExpr(partitionByExpr);
            tok = optTok(lexer);

            if (tok != null && isTtlKeyword(tok)) {
                int ttlValuePos = lexer.getPosition();
                int ttlHoursOrMonths = parseTtlHoursOrMonths(lexer);
                PartitionBy.validateTtlGranularity(partitionBy, ttlHoursOrMonths, ttlValuePos);
                builder.setTtlHoursOrMonths(ttlHoursOrMonths);
                tok = optTok(lexer);
            }

            if (tok != null) {
                if (isWalKeyword(tok)) {
                    if (!PartitionBy.isPartitioned(builder.getPartitionByFromExpr())) {
                        throw SqlException.position(lexer.lastTokenPosition())
                                .put("WAL Write Mode can only be used on partitioned tables");
                    }
                    walSetting = WAL_ENABLED;
                    tok = optTok(lexer);
                } else if (isBypassKeyword(tok)) {
                    tok = optTok(lexer);
                    if (tok != null && isWalKeyword(tok)) {
                        walSetting = WAL_DISABLED;
                        tok = optTok(lexer);
                    } else {
                        throw SqlException.position(tok == null ? lexer.getPosition() : lexer.lastTokenPosition())
                                .put(" invalid syntax, should be BYPASS WAL but was BYPASS ")
                                .put(tok != null ? tok : "");
                    }
                }
            }
        }
        final boolean isWalEnabled = configuration.isWalSupported()
                && PartitionBy.isPartitioned(builder.getPartitionByFromExpr())
                && ((walSetting == WAL_NOT_SET && configuration.getWalEnabledDefault()) || walSetting == WAL_ENABLED);
        builder.setWalEnabled(isWalEnabled);

        int maxUncommittedRows = configuration.getMaxUncommittedRows();
        long o3MaxLag = configuration.getO3MaxLag();

        if (tok != null && isWithKeyword(tok)) {
            ExpressionNode expr;
            while ((expr = expr(lexer, (QueryModel) null, sqlParserCallback)) != null) {
                if (Chars.equals(expr.token, '=')) {
                    if (isMaxUncommittedRowsKeyword(expr.lhs.token)) {
                        try {
                            maxUncommittedRows = Numbers.parseInt(expr.rhs.token);
                        } catch (NumericException e) {
                            throw SqlException.position(lexer.getPosition())
                                    .put(" could not parse maxUncommittedRows value \"").put(expr.rhs.token).put('"');
                        }
                    } else if (isO3MaxLagKeyword(expr.lhs.token)) {
                        o3MaxLag = SqlUtil.expectMicros(expr.rhs.token, lexer.getPosition());
                    } else {
                        throw SqlException.position(lexer.getPosition()).put(" unrecognized ")
                                .put(expr.lhs.token).put(" after WITH");
                    }
                    tok = optTok(lexer);
                    if (tok != null && Chars.equals(tok, ',')) {
                        CharSequence peek = optTok(lexer);
                        if (peek != null && isInKeyword(peek)) { // in volume
                            tok = peek;
                            break;
                        }
                        lexer.unparseLast();
                        continue;
                    }
                    break;
                }
                throw SqlException.position(lexer.getPosition()).put(" expected parameter after WITH");
            }
        }
        builder.setMaxUncommittedRows(maxUncommittedRows);
        builder.setO3MaxLag(o3MaxLag);

        if (tok != null && isInKeyword(tok)) {
            tok = tok(lexer, "volume");
            if (!isVolumeKeyword(tok)) {
                throw SqlException.position(lexer.getPosition()).put("expected 'volume'");
            }
            tok = tok(lexer, "path for volume");
            if (Os.isWindows()) {
                throw SqlException.position(lexer.getPosition()).put("'in volume' is not supported on Windows");
            }
            builder.setVolumeAlias(unquote(tok));
            tok = optTok(lexer);
        }

        if (tok != null && (isDedupKeyword(tok) || isDeduplicateKeyword(tok))) {
            if (!builder.isWalEnabled()) {
                throw SqlException.position(lexer.getPosition()).put("deduplication is possible only on WAL tables");
            }

            tok = optTok(lexer);
            if (tok == null || !isUpsertKeyword(tok)) {
                throw SqlException.position(lexer.lastTokenPosition()).put("expected 'upsert'");
            }

            tok = optTok(lexer);
            if (tok == null || !isKeysKeyword(tok)) {
                throw SqlException.position(lexer.lastTokenPosition()).put("expected 'keys'");
            }

            boolean timestampColumnFound = false;

            tok = optTok(lexer);
            if (tok != null && Chars.equals(tok, '(')) {
                tok = optTok(lexer);
                int columnListPos = lexer.lastTokenPosition();

                while (tok != null && !Chars.equals(tok, ')')) {
                    validateLiteral(lexer.lastTokenPosition(), tok);
                    final CharSequence columnName = unquote(tok);
                    CreateTableColumnModel model = getCreateTableColumnModel(columnName);
                    if (model == null) {
                        if (isDirectCreate) {
                            throw SqlException.position(lexer.lastTokenPosition())
                                    .put("deduplicate key column not found [column=").put(columnName).put(']');
                        }
                        model = newCreateTableColumnModel(columnName, lexer.lastTokenPosition());
                    } else if (model.isDedupKey() && isDirectCreate) {
                        throw SqlException.position(lexer.lastTokenPosition())
                                .put("duplicate dedup column [column=").put(columnName).put(']');
                    }
                    model.setIsDedupKey();
                    int colIndex = builder.getColumnIndex(columnName);
                    if (colIndex == builder.getTimestampIndex()) {
                        timestampColumnFound = true;
                    }

                    tok = optTok(lexer);
                    if (tok != null && Chars.equals(tok, ',')) {
                        tok = optTok(lexer);
                    }
                }

                if (!timestampColumnFound && isDirectCreate) {
                    throw SqlException.position(columnListPos).put("deduplicate key list must include dedicated timestamp column");
                }

                tok = optTok(lexer);
            } else {
                throw SqlException.position(lexer.getPosition()).put("column list expected");
            }
        }
        return parseCreateTableExt(lexer, executionContext, sqlParserCallback, tok, builder);
    }

    private void parseCreateTableAsSelect(GenericLexer lexer, SqlParserCallback sqlParserCallback) throws SqlException {
        expectTok(lexer, '(');
        final int startOfSelect = lexer.getPosition();
        // Parse SELECT for the sake of basic SQL validation.
        // It'll be compiled and optimized later, at the execution phase.
        final QueryModel selectModel = parseDml(lexer, null, startOfSelect, true, sqlParserCallback, null);
        final int endOfSelect = lexer.getPosition() - 1;
        createTableOperationBuilder.setSelectText(lexer.getContent().subSequence(startOfSelect, endOfSelect));
        createTableOperationBuilder.setSelectModel(selectModel); // transient model, for toSink() purposes only
        expectTok(lexer, ')');
    }

    private void parseCreateTableCastDef(GenericLexer lexer) throws SqlException {
        if (createTableOperationBuilder.getSelectText() == null) {
            throw SqlException.$(lexer.lastTokenPosition(), "cast is only supported in 'create table as ...' context");
        }
        expectTok(lexer, '(');
        final ExpressionNode columnName = expectLiteral(lexer);

        CreateTableColumnModel model = ensureCreateTableColumnModel(columnName.token, columnName.position);
        if (model.getColumnType() != ColumnType.UNDEFINED) {
            throw SqlException.$(lexer.lastTokenPosition(), "duplicate cast");
        }
        expectTok(lexer, "as");

        final ExpressionNode columnType = expectLiteral(lexer);
        final int type = toColumnType(lexer, columnType.token);
        model.setCastType(type, columnType.position);

        if (ColumnType.isSymbol(type)) {
            CharSequence tok = tok(lexer, "'capacity', 'nocache', 'cache' or ')'");

            int symbolCapacity;
            int capacityPosition;
            if (isCapacityKeyword(tok)) {
                capacityPosition = lexer.getPosition();
                symbolCapacity = parseSymbolCapacity(lexer);
                tok = tok(lexer, "'nocache', 'cache' or ')'");
            } else {
                capacityPosition = 0;
                symbolCapacity = configuration.getDefaultSymbolCapacity();
            }
            model.setSymbolCapacity(symbolCapacity);

            final boolean isCached;
            if (isNoCacheKeyword(tok)) {
                isCached = false;
            } else if (isCacheKeyword(tok)) {
                isCached = true;
            } else {
                isCached = configuration.getDefaultSymbolCacheFlag();
                lexer.unparseLast();
            }
            model.setSymbolCacheFlag(isCached);

            if (isCached) {
                TableUtils.validateSymbolCapacityCached(true, symbolCapacity, capacityPosition);
            }
        }
        expectTok(lexer, ')');
    }

    private void parseCreateTableColumns(GenericLexer lexer) throws SqlException {
        while (true) {
            CharSequence tok = notTermTok(lexer);
            assertTableNameIsQuotedOrNotAKeyword(tok, lexer.lastTokenPosition());
            final CharSequence columnName = GenericLexer.immutableOf(unquote(tok));
            final int columnPosition = lexer.lastTokenPosition();
            final int columnType = toColumnType(lexer, notTermTok(lexer));

            if (!TableUtils.isValidColumnName(columnName, configuration.getMaxFileNameLength())) {
                throw SqlException.$(columnPosition, " new column name contains invalid characters");
            }

            CreateTableColumnModel model = newCreateTableColumnModel(columnName, columnPosition);
            model.setColumnType(columnType);
            model.setSymbolCapacity(configuration.getDefaultSymbolCapacity());

            if (ColumnType.isSymbol(columnType)) {
                tok = tok(lexer, "'capacity', 'nocache', 'cache', 'index' or ')'");

                int symbolCapacity;
                if (isCapacityKeyword(tok)) {
                    // when capacity is not set explicitly, it will default via configuration
                    model.setSymbolCapacity(symbolCapacity = parseSymbolCapacity(lexer));
                    tok = tok(lexer, "'nocache', 'cache', 'index' or ')'");
                } else {
                    symbolCapacity = -1;
                }

                final boolean cacheFlag;
                if (isNoCacheKeyword(tok)) {
                    cacheFlag = false;
                } else if (isCacheKeyword(tok)) {
                    cacheFlag = true;
                } else {
                    cacheFlag = configuration.getDefaultSymbolCacheFlag();
                    lexer.unparseLast();
                }
                model.setSymbolCacheFlag(cacheFlag);
                if (cacheFlag && symbolCapacity != -1) {
                    TableUtils.validateSymbolCapacityCached(true, symbolCapacity, lexer.lastTokenPosition());
                }
                tok = parseCreateTableInlineIndexDef(lexer, model);
            } else {
                tok = null;
            }

            if (tok == null) {
                tok = tok(lexer, "',' or ')'");
            }

            // ignore `PRECISION`
            if (isPrecisionKeyword(tok)) {
                tok = tok(lexer, "'NOT' or 'NULL' or ',' or ')'");
            }

            // ignore `NULL` and `NOT NULL`
            if (isNotKeyword(tok)) {
                tok = tok(lexer, "'NULL'");
            }

            if (isNullKeyword(tok)) {
                tok = tok(lexer, "','");
            }

            if (Chars.equals(tok, ')')) {
                break;
            }

            if (!Chars.equals(tok, ',')) {
                throw err(lexer, tok, "',' or ')' expected");
            }
        }
    }

    private void parseCreateTableIndexDef(GenericLexer lexer, boolean isDirectCreate) throws SqlException {
        expectTok(lexer, '(');
        final ExpressionNode columnName = expectLiteral(lexer);
        final int columnNamePosition = lexer.lastTokenPosition();

        CreateTableColumnModel model = getCreateTableColumnModel(columnName.token);
        if (model == null) {
            if (isDirectCreate) {
                throw SqlException.invalidColumn(columnNamePosition, columnName.token);
            }
            model = newCreateTableColumnModel(columnName.token, columnName.position);
        } else if (model.isIndexed()) {
            throw SqlException.$(columnNamePosition, "duplicate index clause");
        }
        if (isDirectCreate && model.getColumnType() != ColumnType.SYMBOL) {
            throw SqlException
                    .position(columnNamePosition)
                    .put("indexes are supported only for SYMBOL columns [columnName=").put(columnName.token)
                    .put(", columnType=").put(ColumnType.nameOf(model.getColumnType()))
                    .put(']');
        }

        int indexValueBlockSize;
        if (isCapacityKeyword(tok(lexer, "'capacity'"))) {
            int errorPosition = lexer.getPosition();
            indexValueBlockSize = expectInt(lexer);
            TableUtils.validateIndexValueBlockSize(errorPosition, indexValueBlockSize);
            indexValueBlockSize = Numbers.ceilPow2(indexValueBlockSize);
        } else {
            indexValueBlockSize = configuration.getIndexValueBlockSize();
            lexer.unparseLast();
        }
        model.setIndexed(true, columnNamePosition, indexValueBlockSize);
        expectTok(lexer, ')');
    }

    private CharSequence parseCreateTableInlineIndexDef(GenericLexer lexer, CreateTableColumnModel model) throws SqlException {
        CharSequence tok = tok(lexer, "')', or 'index'");

        if (isFieldTerm(tok)) {
            model.setIndexed(false, -1, configuration.getIndexValueBlockSize());
            return tok;
        }

        expectTok(lexer, tok, "index");
        int indexColumnPosition = lexer.lastTokenPosition();

        if (isFieldTerm(tok = tok(lexer, ") | , expected"))) {
            model.setIndexed(true, indexColumnPosition, configuration.getIndexValueBlockSize());
            return tok;
        }

        expectTok(lexer, tok, "capacity");

        int errorPosition = lexer.getPosition();
        int indexValueBlockSize = expectInt(lexer);
        TableUtils.validateIndexValueBlockSize(errorPosition, indexValueBlockSize);
        model.setIndexed(true, indexColumnPosition, Numbers.ceilPow2(indexValueBlockSize));
        return null;
    }

    private void parseCreateTableLikeTable(GenericLexer lexer) throws SqlException {
        // todo: validate keyword usage
        CharSequence tok = tok(lexer, "table name");
        tok = sansPublicSchema(tok, lexer);
        createTableOperationBuilder.setLikeTableNameExpr(
                nextLiteral(
                        assertNoDotsAndSlashes(
                                unquote(tok),
                                lexer.lastTokenPosition()
                        ),
                        lexer.lastTokenPosition()
                )
        );
        tok = tok(lexer, ")");
        if (!Chars.equals(tok, ')')) {
            throw errUnexpected(lexer, tok);
        }
    }

    private ExpressionNode parseCreateTablePartition(GenericLexer lexer, CharSequence tok) throws SqlException {
        if (tok != null && isPartitionKeyword(tok)) {
            expectTok(lexer, "by");
            return expectLiteral(lexer);
        }
        return null;
    }

    private void parseDeclare(GenericLexer lexer, QueryModel model, SqlParserCallback sqlParserCallback) throws SqlException {
        int contentLength = lexer.getContent().length();
        while (lexer.getPosition() < contentLength) {
            int pos = lexer.getPosition();

            CharSequence tok = optTok(lexer);

            if (tok == null) {
                break;
            }

            if (tok.charAt(0) == ',') {
                continue;
            }

            if (isSelectKeyword(tok) || !(tok.charAt(0) == '@')) {
                lexer.unparseLast();
                break;
            }

            CharacterStoreEntry cse = characterStore.newEntry();
            cse.put(tok);
            tok = cse.toImmutable();

            CharSequence expectWalrus = optTok(lexer);

            if (expectWalrus == null || !Chars.equals(expectWalrus, ":=")) {
                throw errUnexpected(lexer, expectWalrus, "expected variable assignment operator `:=`");
            }

            lexer.goToPosition(pos);

            ExpressionNode expr = expr(lexer, model, sqlParserCallback, model.getDecls(), tok);

            if (expr == null) {
                throw errUnexpected(lexer, tok, "declaration was empty or could not be parsed");
            }

            if (!Chars.equalsIgnoreCase(expr.lhs.token, tok)) {
                // could be a `DECLARE @x := (1,2,3)` situation
                throw errUnexpected(lexer, tok, "unexpected bind expression - bracket lists are not supported");
            }

            model.getDecls().put(tok, expr);
        }
    }

    private QueryModel parseDml(
            GenericLexer lexer,
            @Nullable LowerCaseCharSequenceObjHashMap<WithClauseModel> withClauses,
            int modelPosition,
            boolean useTopLevelWithClauses,
            SqlParserCallback sqlParserCallback,
            @Nullable LowerCaseCharSequenceObjHashMap<ExpressionNode> decls
    ) throws SqlException {
        QueryModel model = null;
        QueryModel prevModel = null;

        while (true) {
            LowerCaseCharSequenceObjHashMap<WithClauseModel> parentWithClauses = prevModel != null ? prevModel.getWithClauses() : withClauses;
            LowerCaseCharSequenceObjHashMap<WithClauseModel> topWithClauses = useTopLevelWithClauses && model == null ? topLevelWithModel : null;

            QueryModel unionModel = parseDml0(lexer, parentWithClauses, topWithClauses, modelPosition, sqlParserCallback, decls);
            if (prevModel == null) {
                model = unionModel;
                prevModel = model;
            } else {
                prevModel.setUnionModel(unionModel);
                prevModel = unionModel;
            }

            CharSequence tok = optTok(lexer);
            if (tok == null || Chars.equals(tok, ';') || setOperations.excludes(tok)) {
                lexer.unparseLast();
                return model;
            }

            if (prevModel.getNestedModel() != null) {
                if (prevModel.getNestedModel().getOrderByPosition() > 0) {
                    throw SqlException.$(prevModel.getNestedModel().getOrderByPosition(), "unexpected token 'order'");
                }
                if (prevModel.getNestedModel().getLimitPosition() > 0) {
                    throw SqlException.$(prevModel.getNestedModel().getLimitPosition(), "unexpected token 'limit'");
                }
            }

            if (isUnionKeyword(tok)) {
                tok = tok(lexer, "all or select");
                if (isAllKeyword(tok)) {
                    prevModel.setSetOperationType(QueryModel.SET_OPERATION_UNION_ALL);
                    modelPosition = lexer.getPosition();
                } else {
                    prevModel.setSetOperationType(QueryModel.SET_OPERATION_UNION);
                    if (isDistinctKeyword(tok)) {
                        // union distinct is equal to just union, we only consume to 'distinct' token and we are good
                        modelPosition = lexer.getPosition();
                    } else {
                        lexer.unparseLast();
                        modelPosition = lexer.lastTokenPosition();
                    }
                }
            }

            if (isExceptKeyword(tok)) {
                tok = tok(lexer, "all or select");
                if (isAllKeyword(tok)) {
                    prevModel.setSetOperationType(QueryModel.SET_OPERATION_EXCEPT_ALL);
                    modelPosition = lexer.getPosition();
                } else {
                    prevModel.setSetOperationType(QueryModel.SET_OPERATION_EXCEPT);
                    lexer.unparseLast();
                    modelPosition = lexer.lastTokenPosition();
                }
            }

            if (isIntersectKeyword(tok)) {
                tok = tok(lexer, "all or select");
                if (isAllKeyword(tok)) {
                    prevModel.setSetOperationType(QueryModel.SET_OPERATION_INTERSECT_ALL);
                    modelPosition = lexer.getPosition();
                } else {
                    prevModel.setSetOperationType(QueryModel.SET_OPERATION_INTERSECT);
                    lexer.unparseLast();
                    modelPosition = lexer.lastTokenPosition();
                }
            }

            // check for decls
            if (prevModel.getDecls() != null && prevModel.getDecls().size() > 0 && decls == null) {
                decls = prevModel.getDecls();
            }
        }
    }

    @NotNull
    private QueryModel parseDml0(
            GenericLexer lexer,
            @Nullable LowerCaseCharSequenceObjHashMap<WithClauseModel> parentWithClauses,
            @Nullable LowerCaseCharSequenceObjHashMap<WithClauseModel> topWithClauses,
            int modelPosition,
            SqlParserCallback sqlParserCallback,
            @Nullable LowerCaseCharSequenceObjHashMap<ExpressionNode> decls
    ) throws SqlException {
        CharSequence tok;
        QueryModel model = queryModelPool.next();
        model.setModelPosition(modelPosition);

        // copy decls so nested nodes can use them
        model.copyDeclsFrom(decls);

        if (parentWithClauses != null) {
            model.getWithClauses().putAll(parentWithClauses);
        }

        tok = tok(lexer, "'select', 'with', 'declare' or table name expected");

        // [declare]
        if (isDeclareKeyword(tok)) {
            parseDeclare(lexer, model, sqlParserCallback);
            tok = tok(lexer, "'select', 'with', or table name expected");
        }

        // [with]
        if (isWithKeyword(tok)) {
            parseWithClauses(lexer, model.getWithClauses(), sqlParserCallback, model.getDecls());
            tok = tok(lexer, "'select' or table name expected");
        } else if (topWithClauses != null) {
            model.getWithClauses().putAll(topWithClauses);
        }

        // [select]
        if (isSelectKeyword(tok)) {
            parseSelectClause(lexer, model, sqlParserCallback);

            tok = optTok(lexer);

            if (tok != null && setOperations.contains(tok)) {
                tok = null;
            }

            if (tok == null || Chars.equals(tok, ';') || Chars.equals(tok, ')')) { // token can also be ';' on query boundary
                QueryModel nestedModel = queryModelPool.next();
                nestedModel.setModelPosition(modelPosition);
                ExpressionNode tableNameExpr = expressionNodePool.next().of(ExpressionNode.FUNCTION, "long_sequence", 0, lexer.lastTokenPosition());
                tableNameExpr.paramCount = 1;
                tableNameExpr.rhs = ONE;
                nestedModel.setTableNameExpr(tableNameExpr);
                model.setSelectModelType(QueryModel.SELECT_MODEL_VIRTUAL);
                model.setNestedModel(nestedModel);
                lexer.unparseLast();
                return model;
            }
        } else if (isShowKeyword(tok)) {
            model.setSelectModelType(QueryModel.SELECT_MODEL_SHOW);
            int showKind = -1;
            tok = SqlUtil.fetchNext(lexer);
            if (tok != null) {
                // show tables
                // show columns from tab
                // show partitions from tab
                // show transaction isolation level
                // show transaction_isolation
                // show max_identifier_length
                // show standard_conforming_strings
                // show search_path
                // show datestyle
                // show time zone
                // show create table tab
                // show create materialized view tab
                if (isTablesKeyword(tok)) {
                    showKind = QueryModel.SHOW_TABLES;
                } else if (isColumnsKeyword(tok)) {
                    parseFromTable(lexer, model);
                    showKind = QueryModel.SHOW_COLUMNS;
                } else if (isPartitionsKeyword(tok)) {
                    parseFromTable(lexer, model);
                    showKind = QueryModel.SHOW_PARTITIONS;
                } else if (isTransactionKeyword(tok)) {
                    showKind = QueryModel.SHOW_TRANSACTION;
                    validateShowTransactions(lexer);
                } else if (isTransactionIsolation(tok)) {
                    showKind = QueryModel.SHOW_TRANSACTION_ISOLATION_LEVEL;
                } else if (isMaxIdentifierLength(tok)) {
                    showKind = QueryModel.SHOW_MAX_IDENTIFIER_LENGTH;
                } else if (isStandardConformingStrings(tok)) {
                    showKind = QueryModel.SHOW_STANDARD_CONFORMING_STRINGS;
                } else if (isSearchPath(tok)) {
                    showKind = QueryModel.SHOW_SEARCH_PATH;
                } else if (isDateStyleKeyword(tok)) {
                    showKind = QueryModel.SHOW_DATE_STYLE;
                } else if (isTimeKeyword(tok)) {
                    tok = SqlUtil.fetchNext(lexer);
                    if (tok != null && isZoneKeyword(tok)) {
                        showKind = QueryModel.SHOW_TIME_ZONE;
                    }
                } else if (isParametersKeyword(tok)) {
                    showKind = QueryModel.SHOW_PARAMETERS;
                } else if (isServerVersionKeyword(tok)) {
                    showKind = QueryModel.SHOW_SERVER_VERSION;
                } else if (isServerVersionNumKeyword(tok)) {
                    showKind = QueryModel.SHOW_SERVER_VERSION_NUM;
                } else if (isCreateKeyword(tok)) {
                    tok = SqlUtil.fetchNext(lexer);
                    if (tok != null && isTableKeyword(tok)) {
                        parseTableName(lexer, model);
                        showKind = QueryModel.SHOW_CREATE_TABLE;
                    } else if (tok != null && isMaterializedKeyword(tok)) {
                        expectTok(lexer, "view");
                        parseTableName(lexer, model);
                        showKind = QueryModel.SHOW_CREATE_MAT_VIEW;
                    } else {
                        throw SqlException.position(lexer.getPosition()).put("expected 'TABLE' or 'MATERIALIZED VIEW'");
                    }
                } else {
                    showKind = sqlParserCallback.parseShowSql(lexer, model, tok, expressionNodePool);
                }
            }

            if (showKind == -1) {
                throw SqlException.position(lexer.getPosition()).put("expected ")
                        .put("'TABLES', 'COLUMNS FROM <tab>', 'PARTITIONS FROM <tab>', ")
                        .put("'TRANSACTION ISOLATION LEVEL', 'transaction_isolation', ")
                        .put("'max_identifier_length', 'standard_conforming_strings', ")
                        .put("'parameters', 'server_version', 'server_version_num', ")
                        .put("'search_path', 'datestyle', or 'time zone'");
            } else {
                model.setShowKind(showKind);
            }
        } else {
            lexer.unparseLast();
            SqlUtil.addSelectStar(
                    model,
                    queryColumnPool,
                    expressionNodePool
            );
        }

        if (model.getSelectModelType() != QueryModel.SELECT_MODEL_SHOW) {
            QueryModel nestedModel = queryModelPool.next();
            nestedModel.setModelPosition(modelPosition);

            parseFromClause(lexer, nestedModel, model, sqlParserCallback);
            if (nestedModel.getLimitHi() != null || nestedModel.getLimitLo() != null) {
                model.setLimit(nestedModel.getLimitLo(), nestedModel.getLimitHi());
                nestedModel.setLimit(null, null);
            }
            model.setSelectModelType(QueryModel.SELECT_MODEL_CHOOSE);
            model.setNestedModel(nestedModel);
            final ExpressionNode n = nestedModel.getAlias();
            if (n != null) {
                model.setAlias(n);
            }
        }
        return model;
    }

    private QueryModel parseDmlUpdate(
            GenericLexer lexer,
            SqlParserCallback sqlParserCallback,
            @Nullable LowerCaseCharSequenceObjHashMap<ExpressionNode> decls
    ) throws SqlException {
        // Update QueryModel structure is
        // QueryModel with SET column expressions (updateQueryModel)
        // |-- nested QueryModel of select-virtual or select-choose of data selected for update (fromModel)
        //     |-- nested QueryModel with selected data (nestedModel)
        //         |-- join QueryModels to represent FROM clause
        CharSequence tok;
        final int modelPosition = lexer.getPosition();

        QueryModel updateQueryModel = queryModelPool.next();
        updateQueryModel.setModelType(ExecutionModel.UPDATE);
        updateQueryModel.setModelPosition(modelPosition);
        QueryModel fromModel = queryModelPool.next();
        fromModel.setModelPosition(modelPosition);
        updateQueryModel.setIsUpdate(true);
        fromModel.setIsUpdate(true);
        tok = tok(lexer, "UPDATE, WITH or table name expected");

        // [update]
        if (isUpdateKeyword(tok)) {
            // parse SET statements into updateQueryModel and rhs of SETs into fromModel to select
            parseUpdateClause(lexer, updateQueryModel, fromModel, sqlParserCallback);

            // create nestedModel QueryModel to source rowids for the update
            QueryModel nestedModel = queryModelPool.next();
            nestedModel.setTableNameExpr(fromModel.getTableNameExpr());
            nestedModel.setAlias(updateQueryModel.getAlias());
            nestedModel.setIsUpdate(true);

            // nest nestedModel inside fromModel
            fromModel.setTableNameExpr(null);
            fromModel.setNestedModel(nestedModel);

            // Add WITH clauses if they exist into fromModel
            fromModel.getWithClauses().putAll(topLevelWithModel);

            tok = optTok(lexer);

            // [from]
            if (tok != null && isFromKeyword(tok)) {
                tok = ","; // FROM in Postgres UPDATE statement means cross join
                int joinType;
                int i = 0;
                while (tok != null && (joinType = joinStartSet.get(tok)) != -1) {
                    if (i++ == 1) {
                        throw SqlException.$(lexer.lastTokenPosition(), "JOIN is not supported on UPDATE statement");
                    }
                    // expect multiple [[inner | outer | cross] join]
                    nestedModel.addJoinModel(parseJoin(lexer, tok, joinType, topLevelWithModel, sqlParserCallback, decls));
                    tok = optTok(lexer);
                }
            } else if (tok != null && isSemicolon(tok)) {
                tok = null;
            } else if (tok != null && !isWhereKeyword(tok)) {
                throw SqlException.$(lexer.lastTokenPosition(), "FROM, WHERE or EOF expected");
            }

            // [where]
            if (tok != null && isWhereKeyword(tok)) {
                ExpressionNode expr = expr(lexer, fromModel, sqlParserCallback, decls);
                if (expr != null) {
                    nestedModel.setWhereClause(expr);
                } else {
                    throw SqlException.$((lexer.lastTokenPosition()), "empty where clause");
                }
            } else if (tok != null && !isSemicolon(tok)) {
                throw errUnexpected(lexer, tok);
            }

            updateQueryModel.setNestedModel(fromModel);
        }
        return updateQueryModel;
    }

    // doesn't allow copy, rename
    private ExecutionModel parseExplain(
            GenericLexer lexer,
            SqlExecutionContext executionContext,
            SqlParserCallback sqlParserCallback
    ) throws SqlException {
        final CharSequence tok = tok(lexer, "'create', 'format', 'insert', 'update', 'select' or 'with'");

        if (isSelectKeyword(tok)) {
            return parseSelect(lexer, sqlParserCallback, null);
        }

        if (isCreateKeyword(tok)) {
            return parseCreate(lexer, executionContext, sqlParserCallback);
        }

        if (isUpdateKeyword(tok)) {
            return parseUpdate(lexer, sqlParserCallback, null);
        }

        if (isInsertKeyword(tok)) {
            return parseInsert(lexer, sqlParserCallback, null);
        }

        if (isWithKeyword(tok)) {
            return parseWith(lexer, sqlParserCallback, null);
        }

        return parseSelect(lexer, sqlParserCallback, null);
    }

    private int parseExplainOptions(GenericLexer lexer, CharSequence prevTok) throws SqlException {
        int parenthesisPos = lexer.getPosition();
        CharSequence explainTok = GenericLexer.immutableOf(prevTok);
        CharSequence tok = tok(lexer, "'create', 'insert', 'update', 'select', 'with' or '('");
        if (Chars.equals(tok, '(')) {
            tok = tok(lexer, "'format'");
            if (isFormatKeyword(tok)) {
                tok = tok(lexer, "'text' or 'json'");
                if (isTextKeyword(tok) || isJsonKeyword(tok)) {
                    int format = isJsonKeyword(tok) ? ExplainModel.FORMAT_JSON : ExplainModel.FORMAT_TEXT;
                    tok = tok(lexer, "')'");
                    if (!Chars.equals(tok, ')')) {
                        throw SqlException.$((lexer.lastTokenPosition()), "unexpected explain option found");
                    }
                    return format;
                } else {
                    throw SqlException.$((lexer.lastTokenPosition()), "unexpected explain format found");
                }
            } else {
                lexer.backTo(parenthesisPos, explainTok);
                return ExplainModel.FORMAT_TEXT;
            }
        } else {
            lexer.unparseLast();
            return ExplainModel.FORMAT_TEXT;
        }
    }

    private void parseFromClause(GenericLexer lexer, QueryModel model, QueryModel masterModel, SqlParserCallback sqlParserCallback) throws SqlException {
        CharSequence tok = expectTableNameOrSubQuery(lexer);

        // copy decls down
        model.copyDeclsFrom(masterModel);

        QueryModel proposedNested = null;
        ExpressionNode variableExpr;

        // check for variable as subquery
        if (tok.charAt(0) == '@' && (variableExpr = model.getDecls().get(tok)) != null && variableExpr.rhs != null && variableExpr.rhs.queryModel != null) {
            proposedNested = variableExpr.rhs.queryModel;
        }

        // expect "(" in case of sub-query
        if (Chars.equals(tok, '(') || proposedNested != null) {
            if (proposedNested == null) {
                proposedNested = parseAsSubQueryAndExpectClosingBrace(lexer, masterModel.getWithClauses(), true, sqlParserCallback, model.getDecls());
            }

            tok = optTok(lexer);

            // do not collapse aliased sub-queries or those that have timestamp()
            // select * from (table) x
            if (tok == null || (tableAliasStop.contains(tok) && !isTimestampKeyword(tok))) {
                final QueryModel target = proposedNested.getNestedModel();
                // when * is artificial, there is no union, there is no "where" clause inside sub-query,
                // e.g. there was no "select * from" we should collapse sub-query to a regular table
                if (
                        proposedNested.isArtificialStar()
                                && proposedNested.getUnionModel() == null
                                && target.getWhereClause() == null
                                && target.getOrderBy().size() == 0
                                && target.getLatestBy().size() == 0
                                && target.getNestedModel() == null
                                && target.getSampleBy() == null
                                && target.getGroupBy().size() == 0
                                && proposedNested.getLimitLo() == null
                                && proposedNested.getLimitHi() == null
                ) {
                    model.setTableNameExpr(target.getTableNameExpr());
                    model.setAlias(target.getAlias());
                    model.setTimestamp(target.getTimestamp());

                    int n = target.getJoinModels().size();
                    for (int i = 1; i < n; i++) {
                        model.addJoinModel(target.getJoinModels().getQuick(i));
                    }
                    proposedNested = null;
                } else {
                    lexer.unparseLast();
                }
            } else {
                lexer.unparseLast();
            }

            if (proposedNested != null) {
                model.setNestedModel(proposedNested);
                model.setNestedModelIsSubQuery(true);
                tok = setModelAliasAndTimestamp(lexer, model);
            }
        } else {
            lexer.unparseLast();
            parseSelectFrom(lexer, model, masterModel.getWithClauses(), sqlParserCallback);
            tok = setModelAliasAndTimestamp(lexer, model);

            // expect [latest by] (deprecated syntax)
            if (tok != null && isLatestKeyword(tok)) {
                parseLatestBy(lexer, model);
                tok = optTok(lexer);
            }
        }

        // expect multiple [[inner | outer | cross] join]
        int joinType;
        while (tok != null && (joinType = joinStartSet.get(tok)) != -1) {
            model.addJoinModel(parseJoin(lexer, tok, joinType, masterModel.getWithClauses(), sqlParserCallback, model.getDecls()));
            tok = optTok(lexer);
        }

        checkSupportedJoinType(lexer, tok);

        // expect [where]

        if (tok != null && isWhereKeyword(tok)) {
            if (model.getLatestByType() == QueryModel.LATEST_BY_NEW) {
                throw SqlException.$((lexer.lastTokenPosition()), "unexpected where clause after 'latest on'");
            }
            ExpressionNode expr = expr(lexer, model, sqlParserCallback, model.getDecls());
            if (expr != null) {
                model.setWhereClause(expr);
                tok = optTok(lexer);
            } else {
                throw SqlException.$((lexer.lastTokenPosition()), "empty where clause");
            }
        }

        // expect [latest by] (new syntax)

        if (tok != null && isLatestKeyword(tok)) {
            if (model.getLatestByType() == QueryModel.LATEST_BY_DEPRECATED) {
                throw SqlException.$((lexer.lastTokenPosition()), "mix of new and deprecated 'latest by' syntax");
            }
            expectTok(lexer, "on");
            parseLatestByNew(lexer, model);
            tok = optTok(lexer);
        }

        // expect [sample by]

        if (tok != null && isSampleKeyword(tok)) {
            expectBy(lexer);
            expectSample(lexer, model, sqlParserCallback);
            tok = optTok(lexer);

            ExpressionNode fromNode = null, toNode = null;
            // support `SAMPLE BY 5m FROM foo TO bah`
            if (tok != null && isFromKeyword(tok)) {
                fromNode = expr(lexer, model, sqlParserCallback, model.getDecls());
                if (fromNode == null) {
                    throw SqlException.$(lexer.lastTokenPosition(), "'timestamp' expression expected");
                }
                tok = optTok(lexer);
            }

            if (tok != null && isToKeyword(tok)) {
                toNode = expr(lexer, model, sqlParserCallback, model.getDecls());
                if (toNode == null) {
                    throw SqlException.$(lexer.lastTokenPosition(), "'timestamp' expression expected");
                }
                tok = optTok(lexer);
            }

            model.setSampleByFromTo(fromNode, toNode);

            if (tok != null && isFillKeyword(tok)) {
                expectTok(lexer, '(');
                do {
                    final ExpressionNode fillNode = expr(lexer, model, sqlParserCallback, model.getDecls());
                    if (fillNode == null) {
                        throw SqlException.$(lexer.lastTokenPosition(), "'none', 'prev', 'mid', 'null' or number expected");
                    }
                    model.addSampleByFill(fillNode);
                    tok = tokIncludingLocalBrace(lexer, "',' or ')'");
                    if (Chars.equals(tok, ')')) {
                        break;
                    }
                    expectTok(tok, lexer.lastTokenPosition(), ',');
                } while (true);

                tok = optTok(lexer);
            }

            if (tok != null && isAlignKeyword(tok)) {
                expectTo(lexer);

                tok = tok(lexer, "'calendar' or 'first observation'");

                if (isCalendarKeyword(tok)) {
                    tok = optTok(lexer);
                    if (tok == null) {
                        model.setSampleByTimezoneName(null);
                        model.setSampleByOffset(ZERO_OFFSET);
                    } else if (isTimeKeyword(tok)) {
                        expectZone(lexer);
                        model.setSampleByTimezoneName(expectExpr(lexer, sqlParserCallback, model.getDecls()));
                        tok = optTok(lexer);
                        if (tok != null && isWithKeyword(tok)) {
                            tok = parseWithOffset(lexer, model, sqlParserCallback);
                        } else {
                            model.setSampleByOffset(ZERO_OFFSET);
                        }
                    } else if (isWithKeyword(tok)) {
                        tok = parseWithOffset(lexer, model, sqlParserCallback);
                    } else {
                        model.setSampleByTimezoneName(null);
                        model.setSampleByOffset(ZERO_OFFSET);
                    }
                } else if (isFirstKeyword(tok)) {
                    expectObservation(lexer);

                    if (model.getSampleByTo() != null || model.getSampleByFrom() != null) {
                        throw SqlException.$(lexer.getPosition(), "ALIGN TO FIRST OBSERVATION is incompatible with FROM-TO");
                    }

                    model.setSampleByTimezoneName(null);
                    model.setSampleByOffset(null);
                    tok = optTok(lexer);
                } else {
                    throw SqlException.$(lexer.lastTokenPosition(), "'calendar' or 'first observation' expected");
                }
            } else {
                // Set offset according to default config
                if (configuration.getSampleByDefaultAlignmentCalendar()) {
                    model.setSampleByOffset(ZERO_OFFSET);
                } else {
                    model.setSampleByOffset(null);
                }
            }
        }

        // expect [group by]

        if (tok != null && isGroupKeyword(tok)) {
            expectBy(lexer);
            do {
                tokIncludingLocalBrace(lexer, "literal");
                lexer.unparseLast();
                ExpressionNode n = expr(lexer, model, sqlParserCallback, model.getDecls());
                if (n == null || (n.type != ExpressionNode.LITERAL && n.type != ExpressionNode.CONSTANT && n.type != ExpressionNode.FUNCTION && n.type != ExpressionNode.OPERATION)) {
                    throw SqlException.$(n == null ? lexer.lastTokenPosition() : n.position, "literal expected");
                }

                model.addGroupBy(n);

                tok = optTok(lexer);
            } while (tok != null && Chars.equals(tok, ','));
        }

        // expect [order by]

        if (tok != null && isOrderKeyword(tok)) {
            model.setOrderByPosition(lexer.lastTokenPosition());
            expectBy(lexer);
            do {
                tokIncludingLocalBrace(lexer, "literal");
                lexer.unparseLast();

                ExpressionNode n = expr(lexer, model, sqlParserCallback, model.getDecls());
                if (n == null || (n.type == ExpressionNode.QUERY || n.type == ExpressionNode.SET_OPERATION)) {
                    throw SqlException.$(lexer.lastTokenPosition(), "literal or expression expected");
                }

                if ((n.type == ExpressionNode.CONSTANT && Chars.equals("''", n.token))
                        || (n.type == ExpressionNode.LITERAL && n.token.length() == 0)) {
                    throw SqlException.$(lexer.lastTokenPosition(), "non-empty literal or expression expected");
                }

                tok = optTok(lexer);

                if (tok != null && isDescKeyword(tok)) {
                    model.addOrderBy(n, QueryModel.ORDER_DIRECTION_DESCENDING);
                    tok = optTok(lexer);
                } else {
                    model.addOrderBy(n, QueryModel.ORDER_DIRECTION_ASCENDING);

                    if (tok != null && isAscKeyword(tok)) {
                        tok = optTok(lexer);
                    }
                }

                if (model.getOrderBy().size() >= MAX_ORDER_BY_COLUMNS) {
                    throw err(lexer, tok, "Too many columns");
                }
            } while (tok != null && Chars.equals(tok, ','));
        }

        // expect [limit]
        if (tok != null && isLimitKeyword(tok)) {
            model.setLimitPosition(lexer.lastTokenPosition());
            ExpressionNode lo = expr(lexer, model, sqlParserCallback, model.getDecls());
            ExpressionNode hi = null;

            tok = optTok(lexer);
            if (tok != null && Chars.equals(tok, ',')) {
                hi = expr(lexer, model, sqlParserCallback, model.getDecls());
            } else {
                lexer.unparseLast();
            }
            model.setLimit(lo, hi);
        } else {
            lexer.unparseLast();
        }
    }

    private void parseFromTable(GenericLexer lexer, QueryModel model) throws SqlException {
        CharSequence tok;
        tok = SqlUtil.fetchNext(lexer);
        if (tok == null || !isFromKeyword(tok)) {
            throw SqlException.position(lexer.lastTokenPosition()).put("expected 'from'");
        }
        parseTableName(lexer, model);
    }

    private ExecutionModel parseInsert(
            GenericLexer lexer,
            SqlParserCallback sqlParserCallback,
            @Nullable LowerCaseCharSequenceObjHashMap<ExpressionNode> decls
    ) throws SqlException {
        final InsertModel model = insertModelPool.next();
        CharSequence tok = tok(lexer, "atomic or into or batch");
        model.setBatchSize(configuration.getInsertModelBatchSize());
        boolean atomicSpecified = false;

        if (isAtomicKeyword(tok)) {
            atomicSpecified = true;
            model.setBatchSize(-1);
            tok = tok(lexer, "into");
        }

        if (isBatchKeyword(tok)) {
            long val = expectLong(lexer);
            if (val > 0) {
                model.setBatchSize(val);
            } else {
                throw SqlException.$(lexer.lastTokenPosition(), "batch size must be positive integer");
            }

            tok = tok(lexer, "into or o3MaxLag");
            if (isO3MaxLagKeyword(tok)) {
                int pos = lexer.getPosition();
                model.setO3MaxLag(SqlUtil.expectMicros(tok(lexer, "lag value"), pos));
                tok = tok(lexer, "into");
            }
        }

        if (!isIntoKeyword(tok)) {
            throw SqlException.$(lexer.lastTokenPosition(), "'into' expected");
        }

        tok = tok(lexer, "table name");
        tok = sansPublicSchema(tok, lexer);
        assertTableNameIsQuotedOrNotAKeyword(tok, lexer.lastTokenPosition());
        model.setTableName(nextLiteral(assertNoDotsAndSlashes(unquote(tok), lexer.lastTokenPosition()), lexer.lastTokenPosition()));

        tok = tok(lexer, "'(' or 'select'");

        if (Chars.equals(tok, '(')) {
            do {
                tok = tok(lexer, "column");
                if (Chars.equals(tok, ')')) {
                    throw err(lexer, tok, "missing column name");
                }

                assertTableNameIsQuotedOrNotAKeyword(tok, lexer.lastTokenPosition());
                model.addColumn(unquote(tok), lexer.lastTokenPosition());
            } while (Chars.equals((tok = tok(lexer, "','")), ','));

            expectTok(tok, lexer.lastTokenPosition(), ')');
            tok = optTok(lexer);
        }

        if (tok == null) {
            throw SqlException.$(lexer.getPosition(), "'select' or 'values' expected");
        }

        if (isSelectKeyword(tok)) {
            model.setSelectKeywordPosition(lexer.lastTokenPosition());
            lexer.unparseLast();
            final QueryModel queryModel = parseDml(lexer, null, lexer.lastTokenPosition(), true, sqlParserCallback, decls);
            model.setQueryModel(queryModel);
            tok = optTok(lexer);
            // no more tokens or ';' should indicate end of statement
            if (tok == null || Chars.equals(tok, ';')) {
                return model;
            }
            throw errUnexpected(lexer, tok);
        }

        // if not INSERT INTO SELECT, make it atomic (select returns early)
        model.setBatchSize(-1);

        // if they used atomic or batch keywords, then throw an error
        if (atomicSpecified) {
            throw SqlException.$(lexer.lastTokenPosition(), "'atomic' keyword can only be used in INSERT INTO SELECT statements.");
        }

        if (isValuesKeyword(tok)) {
            do {
                expectTok(lexer, '(');
                ObjList<ExpressionNode> rowValues = new ObjList<>();
                do {
                    rowValues.add(expectExpr(lexer, sqlParserCallback));
                } while (Chars.equals((tok = tok(lexer, "','")), ','));
                expectTok(tok, lexer.lastTokenPosition(), ')');
                model.addRowTupleValues(rowValues);
                model.addEndOfRowTupleValuesPosition(lexer.lastTokenPosition());
                tok = optTok(lexer);
                // no more tokens or ';' should indicate end of statement
                if (tok == null || Chars.equals(tok, ';')) {
                    return model;
                }
                expectTok(tok, lexer.lastTokenPosition(), ',');
            } while (true);
        }

        throw err(lexer, tok, "'select' or 'values' expected");
    }

    private QueryModel parseJoin(
            GenericLexer lexer,
            CharSequence tok,
            int joinType,
            LowerCaseCharSequenceObjHashMap<WithClauseModel> parent,
            SqlParserCallback sqlParserCallback,
            @Nullable LowerCaseCharSequenceObjHashMap<ExpressionNode> decls
    ) throws SqlException {
        QueryModel joinModel = queryModelPool.next();

        joinModel.copyDeclsFrom(decls);

        int errorPos = lexer.lastTokenPosition();

        if (isNotJoinKeyword(tok) && !Chars.equals(tok, ',')) {
            // not already a join?
            // was it "left" ?
            if (isLeftKeyword(tok)) {
                tok = tok(lexer, "join");
                joinType = QueryModel.JOIN_OUTER;
                if (isOuterKeyword(tok)) {
                    tok = tok(lexer, "join");
                }
            } else {
                tok = tok(lexer, "join");
            }
            if (isNotJoinKeyword(tok)) {
                throw SqlException.position(errorPos).put("'join' expected");
            }
        }

        joinModel.setJoinType(joinType);
        joinModel.setJoinKeywordPosition(errorPos);

        tok = expectTableNameOrSubQuery(lexer);

        if (Chars.equals(tok, '(')) {
            joinModel.setNestedModel(parseAsSubQueryAndExpectClosingBrace(lexer, parent, true, sqlParserCallback, decls));
        } else {
            lexer.unparseLast();
            parseSelectFrom(lexer, joinModel, parent, sqlParserCallback);
        }

        tok = setModelAliasAndGetOptTok(lexer, joinModel);

        if (joinType == QueryModel.JOIN_CROSS && tok != null && isOnKeyword(tok)) {
            throw SqlException.$(lexer.lastTokenPosition(), "Cross joins cannot have join clauses");
        }

        switch (joinType) {
            case QueryModel.JOIN_ASOF:
            case QueryModel.JOIN_LT:
            case QueryModel.JOIN_SPLICE:
                if (tok == null || !isOnKeyword(tok)) {
                    lexer.unparseLast();
                    break;
                }
                // intentional fall through
            case QueryModel.JOIN_INNER:
            case QueryModel.JOIN_OUTER:
                expectTok(lexer, tok, "on");
                try {
                    expressionParser.parseExpr(lexer, expressionTreeBuilder, sqlParserCallback, decls);
                    ExpressionNode expr;
                    switch (expressionTreeBuilder.size()) {
                        case 0:
                            throw SqlException.$(lexer.lastTokenPosition(), "Expression expected");
                        case 1:
                            expr = expressionTreeBuilder.poll();

                            if (expr.type == ExpressionNode.LITERAL) {
                                do {
                                    joinModel.addJoinColumn(expr);
                                } while ((expr = expressionTreeBuilder.poll()) != null);
                            } else {
                                joinModel.setJoinCriteria(rewriteKnownStatements(expr, decls, null));
                            }
                            break;
                        default:
                            // this code handles "join on (a,b,c)", e.g. list of columns
                            while ((expr = expressionTreeBuilder.poll()) != null) {
                                if (expr.type != ExpressionNode.LITERAL) {
                                    throw SqlException.$(lexer.lastTokenPosition(), "Column name expected");
                                }
                                joinModel.addJoinColumn(expr);
                            }
                            break;
                    }
                } catch (SqlException e) {
                    expressionTreeBuilder.reset();
                    throw e;
                }
                break;
            default:
                lexer.unparseLast();
                break;
        }

        return joinModel;
    }

    private void parseLatestBy(GenericLexer lexer, QueryModel model) throws SqlException {
        CharSequence tok = optTok(lexer);
        if (tok != null) {
            if (isByKeyword(tok)) {
                parseLatestByDeprecated(lexer, model);
                return;
            }
            if (isOnKeyword(tok)) {
                parseLatestByNew(lexer, model);
                return;
            }
        }
        throw SqlException.$((lexer.lastTokenPosition()), "'on' or 'by' expected");
    }

    private void parseLatestByDeprecated(GenericLexer lexer, QueryModel model) throws SqlException {
        // 'latest by' is already parsed at this point

        CharSequence tok;
        do {
            model.addLatestBy(expectLiteral(lexer, model.getDecls()));
            tok = SqlUtil.fetchNext(lexer);
        } while (Chars.equalsNc(tok, ','));

        model.setLatestByType(QueryModel.LATEST_BY_DEPRECATED);

        if (tok != null) {
            lexer.unparseLast();
        }
    }

    private void parseLatestByNew(GenericLexer lexer, QueryModel model) throws SqlException {
        // 'latest on' is already parsed at this point

        // <timestamp>
        final ExpressionNode timestamp = expectLiteral(lexer, model.getDecls());
        model.setTimestamp(timestamp);
        // 'partition by'
        expectTok(lexer, "partition");
        expectTok(lexer, "by");
        // <columns>
        CharSequence tok;
        do {
            model.addLatestBy(expectLiteral(lexer, model.getDecls()));
            tok = SqlUtil.fetchNext(lexer);
        } while (Chars.equalsNc(tok, ','));

        model.setLatestByType(QueryModel.LATEST_BY_NEW);

        if (tok != null) {
            lexer.unparseLast();
        }
    }

    private ExecutionModel parseRenameStatement(GenericLexer lexer) throws SqlException {
        expectTok(lexer, "table");
        RenameTableModel model = renameTableModelPool.next();

        CharSequence tok = tok(lexer, "from table name");
        tok = sansPublicSchema(tok, lexer);
        assertTableNameIsQuotedOrNotAKeyword(tok, lexer.lastTokenPosition());

        model.setFrom(nextLiteral(unquote(tok), lexer.lastTokenPosition()));

        tok = tok(lexer, "to");
        if (Chars.equals(tok, '(')) {
            throw SqlException.$(lexer.lastTokenPosition(), "function call is not allowed here");
        }
        lexer.unparseLast();

        expectTok(lexer, "to");

        tok = tok(lexer, "to table name");
        tok = sansPublicSchema(tok, lexer);
        assertTableNameIsQuotedOrNotAKeyword(tok, lexer.lastTokenPosition());
        model.setTo(nextLiteral(unquote(tok), lexer.lastTokenPosition()));

        tok = optTok(lexer);

        if (tok != null && Chars.equals(tok, '(')) {
            throw SqlException.$(lexer.lastTokenPosition(), "function call is not allowed here");
        }

        if (tok != null && !Chars.equals(tok, ';')) {
            throw SqlException.$(lexer.lastTokenPosition(), "debris?");
        }

        return model;
    }

    private ExecutionModel parseSelect(
            GenericLexer lexer,
            SqlParserCallback sqlParserCallback,
            @Nullable LowerCaseCharSequenceObjHashMap<ExpressionNode> decls
    ) throws SqlException {
        lexer.unparseLast();
        final QueryModel model = parseDml(lexer, null, lexer.lastTokenPosition(), true, sqlParserCallback, decls);
        final CharSequence tok = optTok(lexer);
        if (tok == null || Chars.equals(tok, ';')) {
            return model;
        }
        if (Chars.equals(tok, ":=")) {
            throw errUnexpected(lexer, tok, "perhaps `DECLARE` was misspelled?");
        }
        throw errUnexpected(lexer, tok);
    }

    private void parseSelectClause(GenericLexer lexer, QueryModel model, SqlParserCallback sqlParserCallback) throws SqlException {
        CharSequence tok = tok(lexer, "[distinct] column");

        ExpressionNode expr;
        if (isDistinctKeyword(tok)) {
            model.setDistinct(true);
        } else {
            lexer.unparseLast();
        }

        try {
            boolean hasFrom = false;
            while (true) {
                tok = tok(lexer, "column");
                if (Chars.equals(tok, '*')) {
                    expr = nextLiteral(GenericLexer.immutableOf(tok), lexer.lastTokenPosition());
                } else {
                    // cut off some obvious errors
                    if (isFromKeyword(tok)) {
                        if (accumulatedColumns.size() == 0) {
                            throw SqlException.$(lexer.lastTokenPosition(), "column expression expected");
                        }
                        hasFrom = true;
                        lexer.unparseLast();
                        break;
                    }

                    if (isSelectKeyword(tok)) {
                        throw SqlException.$(lexer.getPosition(), "reserved name");
                    }

                    lexer.unparseLast();
                    expr = expr(lexer, model, sqlParserCallback, model.getDecls());

                    if (expr == null) {
                        throw SqlException.$(lexer.lastTokenPosition(), "missing expression");
                    }

                    if (Chars.endsWith(expr.token, '.') && expr.type == ExpressionNode.LITERAL) {
                        throw SqlException.$(expr.position + expr.token.length(), "'*' or column name expected");
                    }
                }

                final CharSequence alias;
                tok = optTok(lexer);

                QueryColumn col;
                final int colPosition = lexer.lastTokenPosition();

                // windowIgnoreNulls is 0 --> non-window context or default
                // windowIgnoreNulls is 1 --> ignore nulls
                // windowIgnoreNulls is 2 --> respect nulls
                byte windowNullsDesc = 0;
                if (tok != null) {
                    if (isIgnoreWord(tok)) {
                        windowNullsDesc = 1;
                    } else if (isRespectWord(tok)) {
                        windowNullsDesc = 2;
                    }
                }

                if (tok != null && windowNullsDesc > 0) {
                    CharSequence next = optTok(lexer);
                    if (next != null && isNullsWord(next)) {
                        expectTok(lexer, "over");
                    } else {
                        windowNullsDesc = 0;
                        lexer.backTo(colPosition, tok);
                    }
                }

                if ((tok != null && isOverKeyword(tok)) || windowNullsDesc > 0) {
                    // window function
                    expectTok(lexer, '(');
                    overClauseMode = true;//prevent lexer returning ')' ending over clause as null in a sub-query
                    try {
                        WindowColumn winCol = windowColumnPool.next().of(null, expr);
                        col = winCol;

                        tok = tokIncludingLocalBrace(lexer, "'partition' or 'order' or ')'");
                        winCol.setIgnoreNulls(windowNullsDesc == 1);
                        winCol.setNullsDescPos(windowNullsDesc > 0 ? colPosition : 0);

                        if (isPartitionKeyword(tok)) {
                            expectTok(lexer, "by");

                            ObjList<ExpressionNode> partitionBy = winCol.getPartitionBy();

                            do {
                                // allow dangling comma by previewing the token
                                tok = tok(lexer, "column name, 'order' or ')'");
                                if (isOrderKeyword(tok)) {
                                    if (partitionBy.size() == 0) {
                                        throw SqlException.$(lexer.lastTokenPosition(), "at least one column is expected in `partition by` clause");
                                    }
                                    break;
                                }
                                lexer.unparseLast();
                                partitionBy.add(expectExpr(lexer, sqlParserCallback, model.getDecls()));
                                tok = tok(lexer, "'order' or ')'");
                            } while (Chars.equals(tok, ','));
                        }

                        if (isOrderKeyword(tok)) {
                            expectTok(lexer, "by");

                            do {
                                final ExpressionNode orderByExpr = expectExpr(lexer, sqlParserCallback, model.getDecls());

                                tok = tokIncludingLocalBrace(lexer, "'asc' or 'desc'");

                                if (isDescKeyword(tok)) {
                                    winCol.addOrderBy(orderByExpr, QueryModel.ORDER_DIRECTION_DESCENDING);
                                    tok = tokIncludingLocalBrace(lexer, "',' or ')'");
                                } else {
                                    winCol.addOrderBy(orderByExpr, QueryModel.ORDER_DIRECTION_ASCENDING);
                                    if (isAscKeyword(tok)) {
                                        tok = tokIncludingLocalBrace(lexer, "',' or ')'");
                                    }
                                }
                            } while (Chars.equals(tok, ','));
                        }
                        int framingMode = -1;
                        if (isRowsKeyword(tok)) {
                            framingMode = WindowColumn.FRAMING_ROWS;
                        } else if (isRangeKeyword(tok)) {
                            framingMode = WindowColumn.FRAMING_RANGE;
                        } else if (isGroupsKeyword(tok)) {
                            framingMode = WindowColumn.FRAMING_GROUPS;
                        } else if (!Chars.equals(tok, ')')) {
                            throw SqlException.$(lexer.lastTokenPosition(), "'rows', 'groups', 'range' or ')' expected");
                        }

                    /* PG documentation:
                       The default framing option is RANGE UNBOUNDED PRECEDING, which is the same as RANGE BETWEEN UNBOUNDED PRECEDING AND CURRENT ROW.
                       With ORDER BY, this sets the frame to be all rows from the partition start up through the current row's last ORDER BY peer.
                       Without ORDER BY, this means all rows of the partition are included in the window frame, since all rows become peers of the current row.
                     */

                        if (framingMode != -1) {
                            winCol.setFramingMode(framingMode);

                            if (framingMode == WindowColumn.FRAMING_GROUPS && winCol.getOrderBy().size() == 0) {
                                throw SqlException.$(lexer.lastTokenPosition(), "GROUPS mode requires an ORDER BY clause");
                            }

                            // These keywords define for each row a window (a physical or logical
                            // set of rows) used for calculating the function result. The function is
                            // then applied to all the rows in the window. The window moves through the
                            // query result set or partition from top to bottom.

                        /*
                        { ROWS | GROUPS | RANGE }
                        { BETWEEN
                            { UNBOUNDED PRECEDING
                            | CURRENT ROW
                            | value_expr { PRECEDING | FOLLOWING }
                            }
                            AND
                            { UNBOUNDED FOLLOWING
                            | CURRENT ROW
                            | value_expr { PRECEDING | FOLLOWING }
                            }
                        | { UNBOUNDED PRECEDING
                          | CURRENT ROW
                          | value_expr PRECEDING
                          }
                        }
                        */
                            tok = tok(lexer, "'between', 'unbounded', 'current' or expression");
                            if (isBetweenKeyword(tok)) {
                                // Use the BETWEEN ... AND clause to specify a start point and end point for the window.
                                // The first expression (before AND) defines the start point and the second
                                // expression (after AND) defines the end point.

                                // If you omit BETWEEN and specify only one end point, then Oracle considers it the start
                                // point, and the end point defaults to the current row.

                                tok = tok(lexer, "'unbounded', 'current' or expression");
                                // lo
                                if (isUnboundedPreceding(lexer, tok)) {
                                    // Specify UNBOUNDED PRECEDING to indicate that the window starts at the first
                                    // row of the partition. This is the start point specification and cannot be
                                    // used as an end point specification.
                                    winCol.setRowsLoKind(WindowColumn.PRECEDING, lexer.lastTokenPosition());
                                } else if (isCurrentRow(lexer, tok)) {
                                    // As a start point, CURRENT ROW specifies that the window begins at the current row.
                                    // In this case the end point cannot be value_expr PRECEDING.
                                    winCol.setRowsLoKind(WindowColumn.CURRENT, lexer.lastTokenPosition());
                                } else if (isPrecedingKeyword(tok)) {
                                    throw SqlException.$(lexer.lastTokenPosition(), "integer expression expected");
                                } else {
                                    int pos = lexer.lastTokenPosition();
                                    lexer.unparseLast();
                                    winCol.setRowsLoExpr(expectExpr(lexer, sqlParserCallback, model.getDecls()), pos);
                                    if (framingMode == WindowColumn.FRAMING_RANGE) {
                                        long timeUnit = parseTimeUnit(lexer);
                                        if (timeUnit != -1) {
                                            winCol.setRowsLoExprTimeUnit(timeUnit, lexer.lastTokenPosition());
                                        }
                                    }

                                    tok = tok(lexer, "'preceding' or 'following'");
                                    if (isPrecedingKeyword(tok)) {
                                        winCol.setRowsLoKind(WindowColumn.PRECEDING, lexer.lastTokenPosition());
                                    } else if (isFollowingKeyword(tok)) {
                                        winCol.setRowsLoKind(WindowColumn.FOLLOWING, lexer.lastTokenPosition());
                                    } else {
                                        throw SqlException.$(lexer.lastTokenPosition(), "'preceding' or 'following' expected");
                                    }
                                }

                                if (winCol.getOrderBy().size() != 1 && winCol.requiresOrderBy()) {//groups mode is validated earlier
                                    throw SqlException.$(lexer.lastTokenPosition(), "RANGE with offset PRECEDING/FOLLOWING requires exactly one ORDER BY column");
                                }

                                tok = tok(lexer, "'and'");

                                if (isAndKeyword(tok)) {
                                    tok = tok(lexer, "'unbounded', 'current' or expression");
                                    // hi
                                    if (isUnboundedKeyword(tok)) {
                                        tok = tok(lexer, "'following'");
                                        if (isFollowingKeyword(tok)) {
                                            // Specify UNBOUNDED FOLLOWING to indicate that the window ends at the
                                            // last row of the partition. This is the end point specification and
                                            // cannot be used as a start point specification.
                                            winCol.setRowsHiKind(WindowColumn.FOLLOWING, lexer.lastTokenPosition());
                                        } else {
                                            throw SqlException.$(lexer.lastTokenPosition(), "'following' expected");
                                        }
                                    } else if (isCurrentRow(lexer, tok)) {
                                        winCol.setRowsHiKind(WindowColumn.CURRENT, lexer.lastTokenPosition());
                                    } else if (isPrecedingKeyword(tok) || isFollowingKeyword(tok)) {
                                        throw SqlException.$(lexer.lastTokenPosition(), "integer expression expected");
                                    } else {
                                        int pos = lexer.lastTokenPosition();
                                        lexer.unparseLast();
                                        winCol.setRowsHiExpr(expectExpr(lexer, sqlParserCallback, model.getDecls()), pos);
                                        if (framingMode == WindowColumn.FRAMING_RANGE) {
                                            long timeUnit = parseTimeUnit(lexer);
                                            if (timeUnit != -1) {
                                                winCol.setRowsHiExprTimeUnit(timeUnit, lexer.lastTokenPosition());
                                            }
                                        }

                                        tok = tok(lexer, "'preceding'  'following'");
                                        if (isPrecedingKeyword(tok)) {
                                            if (winCol.getRowsLoKind() == WindowColumn.CURRENT) {
                                                // As a start point, CURRENT ROW specifies that the window begins at the current row.
                                                // In this case the end point cannot be value_expr PRECEDING.
                                                throw SqlException.$(lexer.lastTokenPosition(), "start row is CURRENT, end row not must be PRECEDING");
                                            }
                                            winCol.setRowsHiKind(WindowColumn.PRECEDING, lexer.lastTokenPosition());
                                        } else if (isFollowingKeyword(tok)) {
                                            winCol.setRowsHiKind(WindowColumn.FOLLOWING, lexer.lastTokenPosition());
                                        } else {
                                            throw SqlException.$(lexer.lastTokenPosition(), "'preceding' or 'following' expected");
                                        }
                                    }
                                } else {
                                    throw SqlException.$(lexer.lastTokenPosition(), "'and' expected");
                                }
                            } else {
                                // If you omit BETWEEN and specify only one end point, then QuestDB considers it the
                                // start point, and the end point defaults to the current row.
                                int pos = lexer.lastTokenPosition();
                                if (isUnboundedPreceding(lexer, tok)) {
                                    winCol.setRowsLoKind(WindowColumn.PRECEDING, lexer.lastTokenPosition());
                                } else if (isCurrentRow(lexer, tok)) {
                                    winCol.setRowsLoKind(WindowColumn.CURRENT, lexer.lastTokenPosition());
                                } else if (isPrecedingKeyword(tok) || isFollowingKeyword(tok)) {
                                    throw SqlException.$(pos, "integer expression expected");
                                } else {
                                    lexer.unparseLast();
                                    winCol.setRowsLoExpr(expectExpr(lexer, sqlParserCallback, model.getDecls()), pos);
                                    if (framingMode == WindowColumn.FRAMING_RANGE) {
                                        long timeUnit = parseTimeUnit(lexer);
                                        if (timeUnit != -1) {
                                            winCol.setRowsLoExprTimeUnit(timeUnit, lexer.lastTokenPosition());
                                        }
                                    }
                                    tok = tok(lexer, "'preceding'");
                                    if (isPrecedingKeyword(tok)) {
                                        winCol.setRowsLoKind(WindowColumn.PRECEDING, lexer.lastTokenPosition());
                                    } else {
                                        throw SqlException.$(lexer.lastTokenPosition(), "'preceding' expected");
                                    }
                                }

                                winCol.setRowsHiKind(WindowColumn.CURRENT, pos);
                            }

                            if (winCol.getOrderBy().size() != 1 && winCol.requiresOrderBy()) {//groups mode is validated earlier
                                throw SqlException.$(lexer.lastTokenPosition(), "RANGE with offset PRECEDING/FOLLOWING requires exactly one ORDER BY column");
                            }

                            tok = tok(lexer, "'exclude' or ')' expected");

                            if (isExcludeKeyword(tok)) {
                                tok = tok(lexer, "'current', 'group', 'ties' or 'no other' expected");
                                int excludePos = lexer.lastTokenPosition();
                                if (isCurrentKeyword(tok)) {
                                    tok = tok(lexer, "'row' expected");
                                    if (isRowKeyword(tok)) {
                                        winCol.setExclusionKind(WindowColumn.EXCLUDE_CURRENT_ROW, excludePos);
                                    } else {
                                        throw SqlException.$(lexer.lastTokenPosition(), "'row' expected");
                                    }
                                } else if (isGroupKeyword(tok)) {
                                    winCol.setExclusionKind(WindowColumn.EXCLUDE_GROUP, excludePos);
                                } else if (isTiesKeyword(tok)) {
                                    winCol.setExclusionKind(WindowColumn.EXCLUDE_TIES, excludePos);
                                } else if (isNoKeyword(tok)) {
                                    tok = tok(lexer, "'others' expected");
                                    if (isOthersKeyword(tok)) {
                                        winCol.setExclusionKind(WindowColumn.EXCLUDE_NO_OTHERS, excludePos);
                                    } else {
                                        throw SqlException.$(lexer.lastTokenPosition(), "'others' expected");
                                    }
                                } else {
                                    throw SqlException.$(lexer.lastTokenPosition(), "'current', 'group', 'ties' or 'no other' expected");
                                }

                                tok = tok(lexer, "')' expected");
                            }
                        }
                        expectTok(tok, lexer.lastTokenPosition(), ')');
                    } finally {
                        overClauseMode = false;
                    }
                    tok = optTok(lexer);

                } else {
                    if (expr.type == ExpressionNode.QUERY) {
                        throw SqlException.$(expr.position, "query is not expected, did you mean column?");
                    }
                    col = queryColumnPool.next().of(null, expr);
                }

                if (tok != null && columnAliasStop.excludes(tok)) {
                    assertNotDot(lexer, tok);

                    // verify that * wildcard is not aliased

                    if (isAsKeyword(tok)) {
                        tok = tok(lexer, "alias");
                        assertTableNameIsQuotedOrNotAKeyword(tok, lexer.lastTokenPosition());
                        CharSequence aliasTok = GenericLexer.immutableOf(tok);
                        validateIdentifier(lexer, aliasTok);
                        alias = unquote(aliasTok);
                    } else {
                        validateIdentifier(lexer, tok);
                        assertTableNameIsQuotedOrNotAKeyword(tok, lexer.lastTokenPosition());
                        alias = GenericLexer.immutableOf(unquote(tok));
                    }

                    if (col.getAst().isWildcard()) {
                        throw err(lexer, null, "wildcard cannot have alias");
                    }

                    tok = optTok(lexer);
                    aliasMap.put(alias, col);
                } else {
                    alias = null;
                }

                // correlated sub-queries do not have expr.token values (they are null)
                if (expr.type == ExpressionNode.QUERY) {
                    expr.token = alias;
                }

                if (alias != null) {
                    if (alias.length() == 0) {
                        throw err(lexer, null, "column alias cannot be a blank string");
                    }
                    col.setAlias(alias);
                }

                accumulatedColumns.add(col);
                accumulatedColumnPositions.add(colPosition);

                if (tok == null || Chars.equals(tok, ';') || Chars.equals(tok, ')')) {
                    //accept ending ')' in create table as
                    lexer.unparseLast();
                    break;
                }

                if (isFromKeyword(tok)) {
                    hasFrom = true;
                    lexer.unparseLast();
                    break;
                }

                if (setOperations.contains(tok)) {
                    lexer.unparseLast();
                    break;
                }

                if (!Chars.equals(tok, ',')) {
                    if (isIgnoreWord(tok) || isRespectWord(tok)) {
                        throw err(lexer, tok, "',', 'nulls' or 'from' expected");
                    }
                    throw err(lexer, tok, "',', 'from' or 'over' expected");
                }
            }

            for (int i = 0, n = accumulatedColumns.size(); i < n; i++) {
                QueryColumn qc = accumulatedColumns.getQuick(i);
                if (qc.getAlias() == null) {
                    CharSequence token = qc.getAst().token;
                    if (qc.getAst().isWildcard() && !hasFrom) {
                        throw err(lexer, null, "'from' expected");
                    }
                    CharSequence alias;

                    if (qc.getAst().type == ExpressionNode.CONSTANT && Chars.indexOfUnquoted(token, '.') != -1) {
                        alias = createConstColumnAlias(aliasMap);
                    } else {
                        CharSequence tokenAlias = qc.getAst().token;
                        if (qc.isWindowColumn() && ((WindowColumn) qc).isIgnoreNulls()) {
                            tokenAlias += "_ignore_nulls";
                        }
                        alias = createColumnAlias(tokenAlias, qc.getAst().type, aliasMap);
                    }
                    qc.setAlias(alias);
                    aliasMap.put(alias, qc);
                }
                model.addBottomUpColumn(accumulatedColumnPositions.getQuick(i), qc, false);
            }
        } finally {
            accumulatedColumns.clear();
            accumulatedColumnPositions.clear();
            aliasMap.clear();
        }
    }

    private void parseSelectFrom(
            GenericLexer lexer,
            QueryModel model,
            LowerCaseCharSequenceObjHashMap<WithClauseModel> masterModel,
            SqlParserCallback sqlParserCallback
    ) throws SqlException {
        ExpressionNode expr = expr(lexer, model, sqlParserCallback);
        if (expr == null) {
            throw SqlException.position(lexer.lastTokenPosition()).put("table name expected");
        }

        // subquery is expected to be handled outside
        if (expr.type != ExpressionNode.LITERAL && expr.type != ExpressionNode.CONSTANT && expr.type != ExpressionNode.FUNCTION) {
            throw SqlException.$(expr.position, "function, literal or constant is expected");
        }

        // check if it's a decl
        if (model.getDecls().contains(expr.token)) {
            if (expr.type == ExpressionNode.LITERAL) {
                // replace it if so
                expr = model.getDecls().get(expr.token).rhs;
            } else {
                throw SqlException.$(lexer.lastTokenPosition(), "expected literal table name or subquery");
            }
        }

        CharSequence tableName = expr.token;
        switch (expr.type) {
            case ExpressionNode.LITERAL:
            case ExpressionNode.CONSTANT:
                final WithClauseModel withClause = masterModel.get(tableName);
                if (withClause != null) {
                    model.setNestedModel(parseWith(lexer, withClause, sqlParserCallback, model.getDecls()));
                    model.setAlias(literal(tableName, expr.position));
                } else {
                    int dot = Chars.indexOfUnquoted(tableName, '.');
                    if (dot == -1) {
                        model.setTableNameExpr(literal(tableName, expr.position));
                    } else {
                        if (isPublicKeyword(tableName, 0, dot)) {
                            if (dot + 1 == tableName.length()) {
                                throw SqlException.$(expr.position, "table name expected");
                            }

                            BufferWindowCharSequence fs = (BufferWindowCharSequence) tableName;
                            fs.shiftLo(dot + 1);
                            model.setTableNameExpr(literal(tableName, expr.position + dot + 1));
                        } else {
                            model.setTableNameExpr(literal(tableName, expr.position));
                        }
                    }
                }
                break;
            case ExpressionNode.FUNCTION:
                model.setTableNameExpr(expr);
                break;
            default:
                throw SqlException.$(expr.position, "function, literal or constant is expected");
        }
    }

    private int parseSymbolCapacity(GenericLexer lexer) throws SqlException {
        final int errorPosition = lexer.getPosition();
        final int symbolCapacity = expectInt(lexer);
        TableUtils.validateSymbolCapacity(errorPosition, symbolCapacity);
        return Numbers.ceilPow2(symbolCapacity);
    }

    private void parseTableName(GenericLexer lexer, QueryModel model) throws SqlException {
        CharSequence tok = tok(lexer, "expected a table name");
        tok = sansPublicSchema(tok, lexer);
        final CharSequence tableName = assertNoDotsAndSlashes(unquote(tok), lexer.lastTokenPosition());
        ExpressionNode tableNameExpr = expressionNodePool.next().of(ExpressionNode.LITERAL, tableName, 0, lexer.lastTokenPosition());
        tableNameExpr = rewriteDeclaredVariables(tableNameExpr, model.getDecls(), null);
        model.setTableNameExpr(tableNameExpr);
    }

    private long parseTimeUnit(GenericLexer lexer) throws SqlException {
        CharSequence tok = tok(lexer, "'preceding' or time unit");
        long unit = -1;
        if (isMicrosecondKeyword(tok) || isMicrosecondsKeyword(tok)) {
            unit = WindowColumn.ITME_UNIT_MICROSECOND;
        } else if (isMillisecondKeyword(tok) || isMillisecondsKeyword(tok)) {
            unit = WindowColumn.TIME_UNIT_MILLISECOND;
        } else if (isSecondKeyword(tok) || isSecondsKeyword(tok)) {
            unit = WindowColumn.TIME_UNIT_SECOND;
        } else if (isMinuteKeyword(tok) || isMinutesKeyword(tok)) {
            unit = WindowColumn.TIME_UNIT_MINUTE;
        } else if (isHourKeyword(tok) || isHoursKeyword(tok)) {
            unit = WindowColumn.TIME_UNIT_HOUR;
        } else if (isDayKeyword(tok) || isDaysKeyword(tok)) {
            unit = WindowColumn.TIME_UNIT_DAY;
        }
        if (unit == -1) {
            lexer.unparseLast();
        }
        return unit;
    }

    private ExpressionNode parseTimestamp(GenericLexer lexer, CharSequence tok) throws SqlException {
        if (tok != null && isTimestampKeyword(tok)) {
            expectTok(lexer, '(');
            final ExpressionNode result = expectLiteral(lexer);
            tokIncludingLocalBrace(lexer, "')'");
            return result;
        }
        return null;
    }

    private ExecutionModel parseUpdate(
            GenericLexer lexer,
            SqlParserCallback sqlParserCallback,
            @Nullable LowerCaseCharSequenceObjHashMap<ExpressionNode> decls
    ) throws SqlException {
        lexer.unparseLast();
        final QueryModel model = parseDmlUpdate(lexer, sqlParserCallback, decls);
        final CharSequence tok = optTok(lexer);
        if (tok == null || Chars.equals(tok, ';')) {
            return model;
        }
        throw errUnexpected(lexer, tok);
    }

    private void parseUpdateClause(
            GenericLexer lexer,
            QueryModel updateQueryModel,
            QueryModel fromModel,
            SqlParserCallback sqlParserCallback
    ) throws SqlException {
        CharSequence tok = tok(lexer, "table name or alias");
        tok = sansPublicSchema(tok, lexer);
        assertTableNameIsQuotedOrNotAKeyword(tok, lexer.lastTokenPosition());
        CharSequence tableName = GenericLexer.immutableOf(unquote(tok));
        ExpressionNode tableNameExpr = ExpressionNode.FACTORY.newInstance().of(ExpressionNode.LITERAL, tableName, 0, 0);
        updateQueryModel.setTableNameExpr(tableNameExpr);
        fromModel.setTableNameExpr(tableNameExpr);

        tok = tok(lexer, "AS, SET or table alias expected");
        if (isAsKeyword(tok)) {
            tok = tok(lexer, "table alias expected");
            if (isSetKeyword(tok)) {
                throw SqlException.$(lexer.lastTokenPosition(), "table alias expected");
            }
        }

        if (!isAsKeyword(tok) && !isSetKeyword(tok)) {
            // This is table alias
            CharSequence tableAlias = GenericLexer.immutableOf(tok);
            assertTableNameIsQuotedOrNotAKeyword(tok, lexer.lastTokenPosition());
            ExpressionNode tableAliasExpr = ExpressionNode.FACTORY.newInstance().of(ExpressionNode.LITERAL, tableAlias, 0, 0);
            updateQueryModel.setAlias(tableAliasExpr);
            tok = tok(lexer, "SET expected");
        }

        if (!isSetKeyword(tok)) {
            throw SqlException.$(lexer.lastTokenPosition(), "SET expected");
        }

        while (true) {
            // Column
            tok = tok(lexer, "column name");
            CharSequence col = GenericLexer.immutableOf(unquote(tok));
            int colPosition = lexer.lastTokenPosition();

            expectTok(lexer, "=");

            // Value expression
            ExpressionNode expr = expr(lexer, (QueryModel) null, sqlParserCallback);
            ExpressionNode setColumnExpression = expressionNodePool.next().of(ExpressionNode.LITERAL, col, 0, colPosition);
            updateQueryModel.getUpdateExpressions().add(setColumnExpression);

            QueryColumn valueColumn = queryColumnPool.next().of(col, expr);
            fromModel.addBottomUpColumn(colPosition, valueColumn, false, "in SET clause");

            tok = optTok(lexer);
            if (tok == null) {
                break;
            }

            if (tok.length() != 1 || tok.charAt(0) != ',') {
                lexer.unparseLast();
                break;
            }
        }
    }

    @SuppressWarnings("SameParameterValue")
    @NotNull
    private ExecutionModel parseWith(
            GenericLexer lexer,
            SqlParserCallback sqlParserCallback,
            @Nullable LowerCaseCharSequenceObjHashMap<ExpressionNode> decls
    ) throws SqlException {
        parseWithClauses(lexer, topLevelWithModel, sqlParserCallback, decls);
        CharSequence tok = tok(lexer, "'select', 'update' or name expected");
        if (isSelectKeyword(tok)) {
            return parseSelect(lexer, sqlParserCallback, decls);
        }

        if (isUpdateKeyword(tok)) {
            return parseUpdate(lexer, sqlParserCallback, decls);
        }

        if (isInsertKeyword(tok)) {
            return parseInsert(lexer, sqlParserCallback, decls);
        }

        throw SqlException.$(lexer.lastTokenPosition(), "'select' | 'update' | 'insert' expected");
    }

    private QueryModel parseWith(
            GenericLexer lexer,
            WithClauseModel wcm,
            SqlParserCallback sqlParserCallback,
            @Nullable LowerCaseCharSequenceObjHashMap<ExpressionNode> decls
    ) throws SqlException {
        QueryModel m = wcm.popModel();
        if (m != null) {
            return m;
        }

        lexer.stash();
        lexer.goToPosition(wcm.getPosition());
        // this will not throw exception because this is second pass over the same sub-query
        // we wouldn't be here is syntax was wrong
        m = parseAsSubQueryAndExpectClosingBrace(lexer, wcm.getWithClauses(), false, sqlParserCallback, decls);
        lexer.unstash();
        return m;
    }

    private void parseWithClauses(
            GenericLexer lexer,
            LowerCaseCharSequenceObjHashMap<WithClauseModel> model,
            SqlParserCallback sqlParserCallback,
            @Nullable LowerCaseCharSequenceObjHashMap<ExpressionNode> decls
    ) throws SqlException {
        do {
            ExpressionNode name = expectLiteral(lexer);
            if (name.token.length() == 0) {
                throw SqlException.$(name.position, "empty common table expression name");
            }

            if (model.get(name.token) != null) {
                throw SqlException.$(name.position, "duplicate name");
            }

            expectTok(lexer, "as");
            expectTok(lexer, '(');
            int lo = lexer.lastTokenPosition();
            WithClauseModel wcm = withClauseModelPool.next();
            // todo: review passing non-null here
            wcm.of(lo + 1, model, parseAsSubQueryAndExpectClosingBrace(lexer, model, true, sqlParserCallback, decls));
            model.put(name.token, wcm);

            CharSequence tok = optTok(lexer);
            if (tok == null || !Chars.equals(tok, ',')) {
                lexer.unparseLast();
                break;
            }
        } while (true);
    }

    private CharSequence parseWithOffset(GenericLexer lexer, QueryModel model, SqlParserCallback sqlParserCallback) throws SqlException {
        CharSequence tok;
        expectOffset(lexer);
        model.setSampleByOffset(expectExpr(lexer, sqlParserCallback, model.getDecls()));
        tok = optTok(lexer);
        return tok;
    }

    private void rewriteCase(ExpressionNode node) {
        if (node.type == ExpressionNode.FUNCTION && isCaseKeyword(node.token)) {
            tempExprNodes.clear();
            ExpressionNode literal = null;
            ExpressionNode elseExpr;
            boolean convertToSwitch = true;
            final int paramCount = node.paramCount;

            final int lim;
            if ((paramCount & 1) == 0) {
                elseExpr = node.args.getQuick(0);
                lim = 0;
            } else {
                elseExpr = null;
                lim = -1;
            }

            // args are in inverted order, hence last list item is the first arg
            ExpressionNode first = node.args.getQuick(paramCount - 1);
            if (first.token != null) {
                // simple case of 'case' :) e.g.
                // case x
                //   when 1 then 'A'
                //   ...
                node.token = "switch";
                return;
            }
            int thenRemainder = elseExpr == null ? 0 : 1;
            for (int i = paramCount - 2; i > lim; i--) {
                if ((i & 1) == thenRemainder) {
                    // this is "then" clause, copy it as is
                    tempExprNodes.add(node.args.getQuick(i));
                    continue;
                }
                ExpressionNode where = node.args.getQuick(i);
                if (where.type == ExpressionNode.OPERATION && where.token.charAt(0) == '=') {
                    ExpressionNode thisConstant;
                    ExpressionNode thisLiteral;
                    if (where.lhs.type == ExpressionNode.CONSTANT && where.rhs.type == ExpressionNode.LITERAL) {
                        thisConstant = where.lhs;
                        thisLiteral = where.rhs;
                    } else if (where.lhs.type == ExpressionNode.LITERAL && where.rhs.type == ExpressionNode.CONSTANT) {
                        thisConstant = where.rhs;
                        thisLiteral = where.lhs;
                    } else {
                        convertToSwitch = false;
                        // not supported
                        break;
                    }

                    if (literal == null) {
                        literal = thisLiteral;
                        tempExprNodes.add(thisConstant);
                    } else if (Chars.equals(literal.token, thisLiteral.token)) {
                        tempExprNodes.add(thisConstant);
                    } else {
                        convertToSwitch = false;
                        // not supported
                        break;
                    }
                } else {
                    convertToSwitch = false;
                    // not supported
                    break;
                }
            }

            if (convertToSwitch) {
                int n = tempExprNodes.size();
                node.token = "switch";
                node.args.clear();
                // else expression may not have been provided,
                // in which case it needs to be synthesized
                if (elseExpr == null) {
                    elseExpr = SqlUtil.nextConstant(expressionNodePool, "null", node.position);
                }
                node.args.add(elseExpr);
                for (int i = n - 1; i > -1; i--) {
                    node.args.add(tempExprNodes.getQuick(i));
                }
                node.args.add(literal);
                node.paramCount = n + 2;
            } else {
                // remove the 'null' marker arg
                node.args.remove(paramCount - 1);
                node.paramCount = paramCount - 1;

                // 2 args 'case', e.g. case when x>0 then 1
                if (node.paramCount < 3) {
                    node.rhs = node.args.get(0);
                    node.lhs = node.args.get(1);
                    node.args.clear();
                }
            }
        }
    }

    private void rewriteConcat(ExpressionNode node) {
        if (node.type == ExpressionNode.OPERATION && isConcatOperator(node.token)) {
            node.type = ExpressionNode.FUNCTION;
            node.token = CONCAT_FUNC_NAME;
            addConcatArgs(node.args, node.rhs);
            addConcatArgs(node.args, node.lhs);
            node.paramCount = node.args.size();
            if (node.paramCount > 2) {
                node.rhs = null;
                node.lhs = null;
            }
        }
    }

    /**
     * Rewrites count(*) expressions to count().
     *
     * @param node expression node, provided by tree walking algo
     */
    private void rewriteCount(ExpressionNode node) {
        if (node.type == ExpressionNode.FUNCTION && isCountKeyword(node.token)) {
            if (node.paramCount == 1) {
                // special case, typically something like
                // case value else expression end
                // this can be simplified to "expression" only

                ExpressionNode that = node.rhs;
                if (Chars.equalsNc(that.token, '*')) {
                    if (that.rhs == null && node.lhs == null) {
                        that.paramCount = 0;
                        node.rhs = null;
                        node.paramCount = 0;
                    }
                }
            }
        }
    }

    private ExpressionNode rewriteDeclaredVariables(
            ExpressionNode expr,
            @Nullable LowerCaseCharSequenceObjHashMap<ExpressionNode> decls,
            @Nullable CharSequence exprTargetVariableName
    ) throws SqlException {
        if (decls == null || decls.size() == 0) { // short circuit null case
            return expr;
        }
        return recursiveReplace(
                expr,
                rewriteDeclaredVariablesInExpressionVisitor.of(decls, exprTargetVariableName)
        );
    }

    /**
     * Rewrites the following:
     * <p>
     * select json_extract(json,path)::varchar -> select json_extract(json,path)
     * select json_extract(json,path)::double -> select json_extract(json,path,double)
     * select json_extract(json,path)::uuid -> select json_extract(json,path)::uuid
     * <p>
     * Notes:
     * - varchar cast it rewritten in a special way, e.g. removed
     * - subset of types is handled more efficiently in the 3-arg function
     * - the remaining type casts are not rewritten, e.g. left as is
     */
    private void rewriteJsonExtractCast(ExpressionNode node) {
        if (node.type == ExpressionNode.FUNCTION && isCastKeyword(node.token)) {
            if (node.lhs != null && isJsonExtract(node.lhs.token) && node.lhs.paramCount == 2) {
                // rewrite cast such as
                // json_extract(json,path)::type -> json_extract(json,path,type)
                // the ::type is already rewritten as
                // cast(json_extract(json,path) as type)
                //

                // we remove the outer cast and let json_extract() do the cast
                ExpressionNode jsonExtractNode = node.lhs;
                // check if the type is a valid symbol
                ExpressionNode typeNode = node.rhs;
                if (typeNode != null) {
                    int castType = ColumnType.typeOf(typeNode.token);
                    if (castType == ColumnType.VARCHAR) {
                        // redundant cast to varchar, just remove it
                        node.token = jsonExtractNode.token;
                        node.paramCount = jsonExtractNode.paramCount;
                        node.type = jsonExtractNode.type;
                        node.position = jsonExtractNode.position;
                        node.lhs = jsonExtractNode.lhs;
                        node.rhs = jsonExtractNode.rhs;
                        node.args.clear();
                    } else if (JsonExtractTypedFunctionFactory.isIntrusivelyOptimized(castType)) {
                        int type = ColumnType.typeOf(typeNode.token);
                        node.token = jsonExtractNode.token;
                        node.paramCount = 3;
                        node.type = jsonExtractNode.type;
                        node.position = jsonExtractNode.position;
                        node.lhs = null;
                        node.rhs = null;
                        node.args.clear();

                        // args are added in reverse order

                        // type integer
                        CharacterStoreEntry characterStoreEntry = characterStore.newEntry();
                        characterStoreEntry.put(type);
                        node.args.add(
                                expressionNodePool.next().of(
                                        ExpressionNode.CONSTANT,
                                        characterStoreEntry.toImmutable(),
                                        typeNode.precedence,
                                        typeNode.position
                                )
                        );
                        node.args.add(jsonExtractNode.rhs);
                        node.args.add(jsonExtractNode.lhs);
                    }
                }
            }
        }
    }

    private ExpressionNode rewriteKnownStatements(
            ExpressionNode parent,
            @Nullable LowerCaseCharSequenceObjHashMap<ExpressionNode> decls,
            @Nullable CharSequence exprTargetVariableName
    ) throws SqlException {
        traversalAlgo.traverse(parent, rewriteCountRef);
        traversalAlgo.traverse(parent, rewriteCaseRef);
        traversalAlgo.traverse(parent, rewriteConcatRef);
        traversalAlgo.traverse(parent, rewritePgCastRef);
        traversalAlgo.traverse(parent, rewriteJsonExtractCastRef);
        return rewriteDeclaredVariables(parent, decls, exprTargetVariableName);
    }

    private void rewritePgCast(ExpressionNode node) {
        if (node.type == ExpressionNode.OPERATION && isColonColon(node.token)) {
            node.token = "cast";
            node.type = ExpressionNode.FUNCTION;
            node.rhs.type = ExpressionNode.CONSTANT;
            // In PG x::float casts x to "double precision" type
            if (isFloatKeyword(node.rhs.token) || isFloat8Keyword(node.rhs.token)) {
                node.rhs.token = "double";
            } else if (isFloat4Keyword(node.rhs.token)) {
                node.rhs.token = "float";
            } else if (isInt4Keyword(node.rhs.token)) {
                node.rhs.token = "int";
            } else if (isInt8Keyword(node.rhs.token)) {
                node.rhs.token = "long";
            } else if (isInt2Keyword(node.rhs.token)) {
                node.rhs.token = "short";
            }
        }
    }

    @NotNull
    private CharSequence sansPublicSchema(@NotNull CharSequence tok, GenericLexer lexer) throws SqlException {
        int lo = 0;
        int hi = tok.length();
        if (Chars.isQuoted(tok)) {
            lo = 1;
            hi--;
        }
        if (!isPublicKeyword(tok, lo, hi)) {
            return tok;
        }

        CharSequence savedTok = GenericLexer.immutableOf(tok);
        tok = optTok(lexer);
        if (tok == null) {
            return savedTok;
        }
        if (!Chars.equals(tok, '.')) {
            lexer.unparseLast();
            return savedTok;
        }

        tok = tok(lexer, "table name");
        return tok;
    }

    private CharSequence setModelAliasAndGetOptTok(GenericLexer lexer, QueryModel joinModel) throws SqlException {
        CharSequence tok = optTok(lexer);
        if (tok != null && tableAliasStop.excludes(tok)) {
            checkSupportedJoinType(lexer, tok);
            if (isAsKeyword(tok)) {
                tok = tok(lexer, "alias");
            }
            if (tok.length() == 0 || isEmptyAlias(tok)) {
                throw SqlException.position(lexer.lastTokenPosition()).put("Empty table alias");
            }
            assertTableNameIsQuotedOrNotAKeyword(tok, lexer.lastTokenPosition());
            joinModel.setAlias(literal(lexer, tok));
            tok = optTok(lexer);
        }
        return tok;
    }

    private CharSequence setModelAliasAndTimestamp(GenericLexer lexer, QueryModel model) throws SqlException {
        CharSequence tok;
        tok = setModelAliasAndGetOptTok(lexer, model);

        // expect [timestamp(column)]
        ExpressionNode timestamp = parseTimestamp(lexer, tok);
        if (timestamp != null) {
            model.setTimestamp(timestamp);
            model.setExplicitTimestamp(true);
            tok = optTok(lexer);
        }
        return tok;
    }

    private int toColumnType(GenericLexer lexer, CharSequence tok) throws SqlException {
        final short typeTag = SqlUtil.toPersistedTypeTag(tok, lexer.lastTokenPosition());
        if (ColumnType.GEOHASH == typeTag) {
            expectTok(lexer, '(');
            final int bits = GeoHashUtil.parseGeoHashBits(lexer.lastTokenPosition(), 0, expectLiteral(lexer).token);
            expectTok(lexer, ')');
            return ColumnType.getGeoHashTypeWithBits(bits);
        }
        return typeTag;
    }

    private @NotNull CharSequence tok(GenericLexer lexer, String expectedList) throws SqlException {
        final int pos = lexer.getPosition();
        CharSequence tok = optTok(lexer);
        if (tok == null) {
            throw SqlException.position(pos).put(expectedList).put(" expected");
        }
        return tok;
    }

    private @NotNull CharSequence tokIncludingLocalBrace(GenericLexer lexer, String expectedList) throws SqlException {
        final int pos = lexer.getPosition();
        final CharSequence tok = SqlUtil.fetchNext(lexer);
        if (tok == null) {
            throw SqlException.position(pos).put(expectedList).put(" expected");
        }
        return tok;
    }

    private void validateIdentifier(GenericLexer lexer, CharSequence tok) throws SqlException {
        if (tok == null || tok.length() == 0) {
            throw SqlException.position(lexer.lastTokenPosition()).put("non-empty identifier expected");
        }

        if (Chars.isQuoted(tok)) {
            if (tok.length() == 2) {
                throw SqlException.position(lexer.lastTokenPosition()).put("non-empty identifier expected");
            }
            return;
        }

        char c = tok.charAt(0);

        if (!(Character.isLetter(c) || c == '_')) {
            throw SqlException.position(lexer.lastTokenPosition()).put("identifier should start with a letter or '_'");
        }

        for (int i = 1, n = tok.length(); i < n; i++) {
            c = tok.charAt(i);
            if (!(Character.isLetter(c) ||
                    Character.isDigit(c) ||
                    c == '_' ||
                    c == '$')) {
                throw SqlException.position(lexer.lastTokenPosition()).put("identifier can contain letters, digits, '_' or '$'");
            }
        }
    }

    void clear() {
        queryModelPool.clear();
        queryColumnPool.clear();
        expressionNodePool.clear();
        windowColumnPool.clear();
        createMatViewOperationBuilder.clear();
        createTableOperationBuilder.clear();
        createTableColumnModelPool.clear();
        renameTableModelPool.clear();
        withClauseModelPool.clear();
        subQueryMode = false;
        characterStore.clear();
        insertModelPool.clear();
        expressionTreeBuilder.reset();
        copyModelPool.clear();
        topLevelWithModel.clear();
        explainModelPool.clear();
        digit = 1;
    }

    ExpressionNode expr(
            GenericLexer lexer,
            QueryModel model,
            SqlParserCallback sqlParserCallback,
            @Nullable LowerCaseCharSequenceObjHashMap<ExpressionNode> decls,
            @Nullable CharSequence exprTargetVariableName
    ) throws SqlException {
        try {
            expressionTreeBuilder.pushModel(model);
            expressionParser.parseExpr(lexer, expressionTreeBuilder, sqlParserCallback, decls);
            return rewriteKnownStatements(expressionTreeBuilder.poll(), decls, exprTargetVariableName);
        } catch (SqlException e) {
            expressionTreeBuilder.reset();
            throw e;
        } finally {
            expressionTreeBuilder.popModel();
        }
    }

    ExpressionNode expr(GenericLexer lexer, QueryModel model, SqlParserCallback sqlParserCallback, @Nullable LowerCaseCharSequenceObjHashMap<ExpressionNode> decls) throws SqlException {
        return expr(lexer, model, sqlParserCallback, decls, null);
    }

    ExpressionNode expr(GenericLexer lexer, QueryModel model, SqlParserCallback sqlParserCallback) throws SqlException {
        return expr(lexer, model, sqlParserCallback, null, null);
    }

    // test only
    @TestOnly
    void expr(GenericLexer lexer, ExpressionParserListener listener, SqlParserCallback sqlParserCallback) throws SqlException {
        expressionParser.parseExpr(lexer, listener, sqlParserCallback, null);
    }

    ExecutionModel parse(GenericLexer lexer, SqlExecutionContext executionContext, SqlParserCallback sqlParserCallback) throws SqlException {
        final CharSequence tok = tok(lexer, "'create', 'rename' or 'select'");

        if (isExplainKeyword(tok)) {
            int format = parseExplainOptions(lexer, tok);
            ExecutionModel model = parseExplain(lexer, executionContext, sqlParserCallback);
            ExplainModel explainModel = explainModelPool.next();
            explainModel.setFormat(format);
            explainModel.setModel(model);
            return explainModel;
        }

        if (isSelectKeyword(tok)) {
            return parseSelect(lexer, sqlParserCallback, null);
        }

        if (isCreateKeyword(tok)) {
            return parseCreate(lexer, executionContext, sqlParserCallback);
        }

        if (isUpdateKeyword(tok)) {
            return parseUpdate(lexer, sqlParserCallback, null);
        }

        if (isRenameKeyword(tok)) {
            return parseRenameStatement(lexer);
        }

        if (isInsertKeyword(tok)) {
            return parseInsert(lexer, sqlParserCallback, null);
        }

        if (isCopyKeyword(tok)) {
            return parseCopy(lexer, sqlParserCallback);
        }

        if (isWithKeyword(tok)) {
            return parseWith(lexer, sqlParserCallback, null);
        }

        if (isFromKeyword(tok)) {
            throw SqlException.$(lexer.lastTokenPosition(), "Did you mean 'select * from'?");
        }

        return parseSelect(lexer, sqlParserCallback, null);
    }

    QueryModel parseAsSubQuery(
            GenericLexer lexer,
            @Nullable LowerCaseCharSequenceObjHashMap<WithClauseModel> withClauses,
            boolean useTopLevelWithClauses,
            SqlParserCallback sqlParserCallback,
            LowerCaseCharSequenceObjHashMap<ExpressionNode> decls
    ) throws SqlException {
        QueryModel model;
        this.subQueryMode = true;
        try {
            model = parseDml(lexer, withClauses, lexer.getPosition(), useTopLevelWithClauses, sqlParserCallback, decls);
        } finally {
            this.subQueryMode = false;
        }
        return model;
    }

    public interface ReplacingVisitor {
        ExpressionNode visit(ExpressionNode node) throws SqlException;
    }

    private static class RewriteDeclaredVariablesInExpressionVisitor implements ReplacingVisitor {
        public LowerCaseCharSequenceObjHashMap<ExpressionNode> decls;
        public CharSequence exprTargetVariableName;
        public boolean hasAtChar;

        @Override
        public ExpressionNode visit(ExpressionNode node) throws SqlException {
            if (node.token == null) {
                return node;
            }

            if ((hasAtChar = node.token.charAt(0) == '@') && exprTargetVariableName != null && (Chars.equalsIgnoreCase(node.token, exprTargetVariableName))) {
                return node;
            }

            if (node.token != null && node.type == ExpressionNode.LITERAL && decls.contains(node.token)) {
                return decls.get(node.token).rhs;
            } else if (hasAtChar) {
                throw SqlException.$(node.position, "tried to use undeclared variable `" + node.token + '`');
            }

            return node;
        }

        ReplacingVisitor of(
                @NotNull LowerCaseCharSequenceObjHashMap<ExpressionNode> decls,
                @Nullable CharSequence exprTargetVariableName
        ) {
            this.decls = decls;
            this.exprTargetVariableName = exprTargetVariableName;
            return this;
        }
    }

    static {
        tableAliasStop.add("where");
        tableAliasStop.add("latest");
        tableAliasStop.add("join");
        tableAliasStop.add("inner");
        tableAliasStop.add("left");
        tableAliasStop.add("outer");
        tableAliasStop.add("asof");
        tableAliasStop.add("splice");
        tableAliasStop.add("lt");
        tableAliasStop.add("cross");
        tableAliasStop.add("sample");
        tableAliasStop.add("order");
        tableAliasStop.add("on");
        tableAliasStop.add("timestamp");
        tableAliasStop.add("limit");
        tableAliasStop.add(")");
        tableAliasStop.add(";");
        tableAliasStop.add("union");
        tableAliasStop.add("group");
        tableAliasStop.add("except");
        tableAliasStop.add("intersect");
        tableAliasStop.add("from");
        //
        columnAliasStop.add("from");
        columnAliasStop.add(",");
        columnAliasStop.add("over");
        columnAliasStop.add("union");
        columnAliasStop.add("except");
        columnAliasStop.add("intersect");
        columnAliasStop.add(")");
        columnAliasStop.add(";");
        //
        groupByStopSet.add("order");
        groupByStopSet.add(")");
        groupByStopSet.add(",");

        joinStartSet.put("left", QueryModel.JOIN_INNER);
        joinStartSet.put("join", QueryModel.JOIN_INNER);
        joinStartSet.put("inner", QueryModel.JOIN_INNER);
        joinStartSet.put("left", QueryModel.JOIN_OUTER);//only left join is supported currently
        joinStartSet.put("cross", QueryModel.JOIN_CROSS);
        joinStartSet.put("asof", QueryModel.JOIN_ASOF);
        joinStartSet.put("splice", QueryModel.JOIN_SPLICE);
        joinStartSet.put("lt", QueryModel.JOIN_LT);
        joinStartSet.put(",", QueryModel.JOIN_CROSS);
        //
        setOperations.add("union");
        setOperations.add("except");
        setOperations.add("intersect");
    }
}<|MERGE_RESOLUTION|>--- conflicted
+++ resolved
@@ -372,29 +372,37 @@
 
     private static void validateMatViewQuery(QueryModel model, String baseTableName) throws SqlException {
         for (QueryModel m = model; m != null; m = m.getNestedModel()) {
-            if ((m.getSampleByFrom() != null || m.getSampleByTo() != null) && isTableQueried(m, baseTableName)) {
-                final int position = m.getSampleByFrom() != null ? m.getSampleByFrom().position : m.getSampleByTo().position;
-                throw SqlException.position(position)
-                        .put("FROM-TO on base table is not supported for materialized views: ").put(baseTableName);
-            }
-
-            final ObjList<ExpressionNode> sampleByFill = m.getSampleByFill();
-            if (sampleByFill != null && sampleByFill.size() > 0 && isTableQueried(m, baseTableName)) {
-                throw SqlException.position(sampleByFill.get(0).position)
-                        .put("FILL on base table is not supported for materialized views: ").put(baseTableName);
-            }
-
-            ObjList<QueryColumn> columns = m.getColumns();
-            QueryColumn windowFuncColumn = null;
-            for (int i = 0, n = columns.size(); i < n; i++) {
-                QueryColumn column = columns.getQuick(i);
-                if (column.isWindowColumn()) {
-                    windowFuncColumn = column;
-                }
-            }
-            if (windowFuncColumn != null && isTableQueried(m, baseTableName)) {
-                throw SqlException.position(windowFuncColumn.getAst().position)
-                        .put("window function on base table is not supported for materialized views: ").put(baseTableName);
+            final boolean baseTableQueried = isTableQueried(m, baseTableName);
+            if (baseTableQueried) {
+                if (m.getSampleBy() != null && m.getSampleByOffset() == null) {
+                    throw SqlException.position(m.getSampleBy().position)
+                            .put("ALIGN TO FIRST OBSERVATION on base table is not supported for materialized views: ").put(baseTableName);
+                }
+
+                if ((m.getSampleByFrom() != null || m.getSampleByTo() != null)) {
+                    final int position = m.getSampleByFrom() != null ? m.getSampleByFrom().position : m.getSampleByTo().position;
+                    throw SqlException.position(position)
+                            .put("FROM-TO on base table is not supported for materialized views: ").put(baseTableName);
+                }
+
+                final ObjList<ExpressionNode> sampleByFill = m.getSampleByFill();
+                if (sampleByFill != null && sampleByFill.size() > 0) {
+                    throw SqlException.position(sampleByFill.get(0).position)
+                            .put("FILL on base table is not supported for materialized views: ").put(baseTableName);
+                }
+
+                ObjList<QueryColumn> columns = m.getColumns();
+                QueryColumn windowFuncColumn = null;
+                for (int i = 0, n = columns.size(); i < n; i++) {
+                    QueryColumn column = columns.getQuick(i);
+                    if (column.isWindowColumn()) {
+                        windowFuncColumn = column;
+                    }
+                }
+                if (windowFuncColumn != null) {
+                    throw SqlException.position(windowFuncColumn.getAst().position)
+                            .put("window function on base table is not supported for materialized views: ").put(baseTableName);
+                }
             }
 
             final ObjList<QueryModel> joinModels = m.getJoinModels();
@@ -408,7 +416,7 @@
 
             final QueryModel unionModel = m.getUnionModel();
             if (unionModel != null) {
-                if (isTableQueried(m, baseTableName)) {
+                if (baseTableQueried) {
                     throw SqlException.position(m.getUnionModel().getModelPosition())
                             .put("union on base table is not supported for materialized views: ").put(baseTableName);
                 }
@@ -925,14 +933,8 @@
                 if (tableNames.size() > 1) {
                     throw SqlException.$(0, "more than one table used in query, base table has to be set using 'WITH BASE'");
                 }
-<<<<<<< HEAD
-                if (m.getSampleBy() != null && m.getSampleByOffset() == null) {
-                    throw SqlException.position(m.getSampleBy().position).put("ALIGN TO FIRST OBSERVATION is not supported for materialized views");
-                }
-=======
                 baseTableName = Chars.toString(tableNames.getAny());
             }
->>>>>>> c0a905be
 
             mvOpBuilder.setBaseTableNamePosition(baseTableNamePos);
             final String baseTableNameStr = Chars.toString(baseTableName);
