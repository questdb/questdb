/*******************************************************************************
 *     ___                  _   ____  ____
 *    / _ \ _   _  ___  ___| |_|  _ \| __ )
 *   | | | | | | |/ _ \/ __| __| | | |  _ \
 *   | |_| | |_| |  __/\__ \ |_| |_| | |_) |
 *    \__\_\\__,_|\___||___/\__|____/|____/
 *
 *  Copyright (c) 2014-2019 Appsicle
 *  Copyright (c) 2019-2022 QuestDB
 *
 *  Licensed under the Apache License, Version 2.0 (the "License");
 *  you may not use this file except in compliance with the License.
 *  You may obtain a copy of the License at
 *
 *  http://www.apache.org/licenses/LICENSE-2.0
 *
 *  Unless required by applicable law or agreed to in writing, software
 *  distributed under the License is distributed on an "AS IS" BASIS,
 *  WITHOUT WARRANTIES OR CONDITIONS OF ANY KIND, either express or implied.
 *  See the License for the specific language governing permissions and
 *  limitations under the License.
 *
 ******************************************************************************/

package io.questdb.griffin;

import io.questdb.cairo.CairoConfiguration;
import io.questdb.cairo.ColumnType;
import io.questdb.cairo.PartitionBy;
import io.questdb.cairo.TableUtils;
import io.questdb.cutlass.text.Atomicity;
import io.questdb.griffin.model.*;
import io.questdb.std.*;
import org.jetbrains.annotations.NotNull;
import org.jetbrains.annotations.Nullable;

import static io.questdb.griffin.SqlKeywords.*;

public final class SqlParser {

    public static final int MAX_ORDER_BY_COLUMNS = 1560;
    private static final LowerCaseAsciiCharSequenceHashSet tableAliasStop = new LowerCaseAsciiCharSequenceHashSet();
    private static final LowerCaseAsciiCharSequenceHashSet columnAliasStop = new LowerCaseAsciiCharSequenceHashSet();
    private static final LowerCaseAsciiCharSequenceHashSet groupByStopSet = new LowerCaseAsciiCharSequenceHashSet();
    private static final LowerCaseAsciiCharSequenceIntHashMap joinStartSet = new LowerCaseAsciiCharSequenceIntHashMap();
    private static final LowerCaseAsciiCharSequenceHashSet setOperations = new LowerCaseAsciiCharSequenceHashSet();
    private final ObjectPool<ExpressionNode> expressionNodePool;
    private final ExpressionTreeBuilder expressionTreeBuilder;
    private final ObjectPool<QueryModel> queryModelPool;
    private final ObjectPool<QueryColumn> queryColumnPool;
    private final ObjectPool<AnalyticColumn> analyticColumnPool;
    private final ObjectPool<CreateTableModel> createTableModelPool;
    private final ObjectPool<ColumnCastModel> columnCastModelPool;
    private final ObjectPool<RenameTableModel> renameTableModelPool;
    private final ObjectPool<WithClauseModel> withClauseModelPool;
    private final ObjectPool<InsertModel> insertModelPool;
    private final ObjectPool<CopyModel> copyModelPool;
    private final ExpressionParser expressionParser;
    private final CairoConfiguration configuration;
    private final PostOrderTreeTraversalAlgo traversalAlgo;
    private final ObjList<ExpressionNode> tempExprNodes = new ObjList<>();
    private final CharacterStore characterStore;
    private final SqlOptimiser optimiser;
    private final PostOrderTreeTraversalAlgo.Visitor rewriteCase0Ref = this::rewriteCase0;
    private final PostOrderTreeTraversalAlgo.Visitor rewriteCount0Ref = this::rewriteCount0;
    private final PostOrderTreeTraversalAlgo.Visitor rewriteConcat0Ref = this::rewriteConcat0;
    private final PostOrderTreeTraversalAlgo.Visitor rewriteTypeQualifier0Ref = this::rewriteTypeQualifier0;
    private final LowerCaseCharSequenceObjHashMap<WithClauseModel> topLevelWithModel = new LowerCaseCharSequenceObjHashMap<>();
    private boolean subQueryMode = false;

    SqlParser(
            CairoConfiguration configuration,
            SqlOptimiser optimiser,
            CharacterStore characterStore,
            ObjectPool<ExpressionNode> expressionNodePool,
            ObjectPool<QueryColumn> queryColumnPool,
            ObjectPool<QueryModel> queryModelPool,
            PostOrderTreeTraversalAlgo traversalAlgo
    ) {
        this.expressionNodePool = expressionNodePool;
        this.queryModelPool = queryModelPool;
        this.queryColumnPool = queryColumnPool;
        this.expressionTreeBuilder = new ExpressionTreeBuilder();
        this.analyticColumnPool = new ObjectPool<>(AnalyticColumn.FACTORY, configuration.getAnalyticColumnPoolCapacity());
        this.createTableModelPool = new ObjectPool<>(CreateTableModel.FACTORY, configuration.getCreateTableModelPoolCapacity());
        this.columnCastModelPool = new ObjectPool<>(ColumnCastModel.FACTORY, configuration.getColumnCastModelPoolCapacity());
        this.renameTableModelPool = new ObjectPool<>(RenameTableModel.FACTORY, configuration.getRenameTableModelPoolCapacity());
        this.withClauseModelPool = new ObjectPool<>(WithClauseModel.FACTORY, configuration.getWithClauseModelPoolCapacity());
        this.insertModelPool = new ObjectPool<>(InsertModel.FACTORY, configuration.getInsertPoolCapacity());
        this.copyModelPool = new ObjectPool<>(CopyModel.FACTORY, configuration.getCopyPoolCapacity());
        this.configuration = configuration;
        this.traversalAlgo = traversalAlgo;
        this.characterStore = characterStore;
        this.optimiser = optimiser;
        this.expressionParser = new ExpressionParser(expressionNodePool, this, characterStore);
    }

    public static boolean isFullSampleByPeriod(ExpressionNode n) {
        return n != null && (n.type == ExpressionNode.CONSTANT || (n.type == ExpressionNode.LITERAL && isValidSampleByPeriodLetter(n.token)));
    }

    private static SqlException err(GenericLexer lexer, @Nullable CharSequence tok, @NotNull String msg) {
        return SqlException.parserErr(lexer.lastTokenPosition(), tok, msg);
    }

    private static SqlException errUnexpected(GenericLexer lexer, CharSequence token) {
        return SqlException.unexpectedToken(lexer.lastTokenPosition(), token);
    }

    private static boolean isValidSampleByPeriodLetter(CharSequence token) {
        if (token.length() != 1) return false;
        switch (token.charAt(0)) {
            case 'U':
                // micros
            case 'T':
                // millis
            case 's':
                // seconds
            case 'm':
                // minutes
            case 'h':
                // hours
            case 'd':
                // days
            case 'M':
                // months
            case 'y':
                return true;
            default:
                return false;
        }
    }

    private void addConcatArgs(ObjList<ExpressionNode> args, ExpressionNode leaf) {
        if (leaf.type != ExpressionNode.FUNCTION || !isConcatFunction(leaf.token)) {
            args.add(leaf);
            return;
        }

        // Nested CONCAT. Expand it from CONCAT(x, CONCAT(y, z)) into CONCAT(x, y, z).
        if (leaf.args.size() > 0) {
            args.addAll(leaf.args);
        } else {
            args.add(leaf.rhs);
            args.add(leaf.lhs);
        }
    }

    private void assertNotDot(GenericLexer lexer, CharSequence tok) throws SqlException {
        if (Chars.indexOf(tok, '.') != -1) {
            throw SqlException.$(lexer.lastTokenPosition(), "'.' is not allowed here");
        }
    }

    void clear() {
        queryModelPool.clear();
        queryColumnPool.clear();
        expressionNodePool.clear();
        analyticColumnPool.clear();
        createTableModelPool.clear();
        columnCastModelPool.clear();
        renameTableModelPool.clear();
        withClauseModelPool.clear();
        subQueryMode = false;
        characterStore.clear();
        insertModelPool.clear();
        expressionTreeBuilder.reset();
        copyModelPool.clear();
        topLevelWithModel.clear();
    }

    private CharSequence createColumnAlias(ExpressionNode node, QueryModel model) {
        return SqlUtil.createColumnAlias(
                characterStore,
                GenericLexer.unquote(node.token),
                Chars.indexOf(node.token, '.'),
                model.getAliasToColumnMap(),
                node.type != ExpressionNode.LITERAL
        );
    }

    private void expectBy(GenericLexer lexer) throws SqlException {
        if (isByKeyword(tok(lexer, "'by'"))) {
            return;
        }
        throw SqlException.$((lexer.lastTokenPosition()), "'by' expected");
    }

    private ExpressionNode expectExpr(GenericLexer lexer) throws SqlException {
        final ExpressionNode n = expr(lexer, (QueryModel) null);
        if (n != null) {
            return n;
        }
        throw SqlException.$(lexer.hasUnparsed() ? lexer.lastTokenPosition() : lexer.getPosition(), "Expression expected");
    }

    private int expectInt(GenericLexer lexer) throws SqlException {
        CharSequence tok = tok(lexer, "integer");
        boolean negative;
        if (Chars.equals(tok, '-')) {
            negative = true;
            tok = tok(lexer, "integer");
        } else {
            negative = false;
        }
        try {
            int result = Numbers.parseInt(tok);
            return negative ? -result : result;
        } catch (NumericException e) {
            throw err(lexer, tok, "bad integer");
        }
    }

    private ExpressionNode expectLiteral(GenericLexer lexer) throws SqlException {
        CharSequence tok = tok(lexer, "literal");
        int pos = lexer.lastTokenPosition();
        validateLiteral(pos, tok);
        return nextLiteral(GenericLexer.immutableOf(GenericLexer.unquote(tok)), pos);
    }

    private long expectLong(GenericLexer lexer) throws SqlException {
        CharSequence tok = tok(lexer, "long integer");
        boolean negative;
        if (Chars.equals(tok, '-')) {
            negative = true;
            tok = tok(lexer, "long integer");
        } else {
            negative = false;
        }
        try {
            long result = Numbers.parseLong(tok);
            return negative ? -result : result;
        } catch (NumericException e) {
            throw err(lexer, tok, "bad long integer");
        }
    }

    private void expectObservation(GenericLexer lexer) throws SqlException {
        if (isObservationKeyword(tok(lexer, "'observation'"))) {
            return;
        }
        throw SqlException.$((lexer.lastTokenPosition()), "'observation' expected");
    }

    private void expectOffset(GenericLexer lexer) throws SqlException {
        if (isOffsetKeyword(tok(lexer, "'offset'"))) {
            return;
        }
        throw SqlException.$((lexer.lastTokenPosition()), "'offset' expected");
    }

    private void expectSample(GenericLexer lexer, QueryModel model) throws SqlException {
        final ExpressionNode n = expr(lexer, (QueryModel) null);
        if (isFullSampleByPeriod(n)) {
            model.setSampleBy(n);
            return;
        }
        // This is complex expression of sample by period. It must follow time unit interval
        ExpressionNode periodUnit = expectLiteral(lexer);
        if (periodUnit == null || periodUnit.type != ExpressionNode.LITERAL || !isValidSampleByPeriodLetter(periodUnit.token)) {
            int lexerPosition = lexer.hasUnparsed() ? lexer.lastTokenPosition() : lexer.getPosition();
            throw SqlException.$(periodUnit != null ? periodUnit.position : lexerPosition, "one letter sample by period unit expected");
        }
        model.setSampleBy(n, periodUnit);
    }

    private CharSequence expectTableNameOrSubQuery(GenericLexer lexer) throws SqlException {
        return tok(lexer, "table name or sub-query");
    }

    private void expectTo(GenericLexer lexer) throws SqlException {
        if (isToKeyword(tok(lexer, "'to'"))) {
            return;
        }
        throw SqlException.$((lexer.lastTokenPosition()), "'to' expected");
    }

    private void expectTok(GenericLexer lexer, CharSequence tok, CharSequence expected) throws SqlException {
        if (tok == null || !Chars.equalsLowerCaseAscii(tok, expected)) {
            throw SqlException.position(lexer.lastTokenPosition()).put('\'').put(expected).put("' expected");
        }
    }

    private void expectTok(GenericLexer lexer, CharSequence expected) throws SqlException {
        CharSequence tok = optTok(lexer);
        if (tok == null) {
            throw SqlException.position(lexer.getPosition()).put('\'').put(expected).put("' expected");
        }
        expectTok(lexer, tok, expected);
    }

    private void expectTok(GenericLexer lexer, char expected) throws SqlException {
        CharSequence tok = optTok(lexer);
        if (tok == null) {
            throw SqlException.position(lexer.getPosition()).put('\'').put(expected).put("' expected");
        }
        expectTok(tok, lexer.lastTokenPosition(), expected);
    }

    private void expectTok(CharSequence tok, int pos, char expected) throws SqlException {
        if (tok == null || !Chars.equals(tok, expected)) {
            throw SqlException.position(pos).put('\'').put(expected).put("' expected");
        }
    }

    private void expectZone(GenericLexer lexer) throws SqlException {
        if (isZoneKeyword(tok(lexer, "'zone'"))) {
            return;
        }
        throw SqlException.$((lexer.lastTokenPosition()), "'zone' expected");
    }

    ExpressionNode expr(GenericLexer lexer, QueryModel model) throws SqlException {
        try {
            expressionTreeBuilder.pushModel(model);
            expressionParser.parseExpr(lexer, expressionTreeBuilder);
            return rewriteKnownStatements(expressionTreeBuilder.poll());
        } catch (SqlException e) {
            expressionTreeBuilder.reset();
            throw e;
        } finally {
            expressionTreeBuilder.popModel();
        }
    }

    // test only
    void expr(GenericLexer lexer, ExpressionParserListener listener) throws SqlException {
        expressionParser.parseExpr(lexer, listener);
    }

    private int getCreateTableColumnIndex(CreateTableModel model, CharSequence columnName, int position) throws SqlException {
        int index = model.getColumnIndex(columnName);
        if (index == -1) {
            throw SqlException.invalidColumn(position, columnName);
        }
        return index;
    }

    private boolean isFieldTerm(CharSequence tok) {
        return Chars.equals(tok, ')') || Chars.equals(tok, ',');
    }

    private ExpressionNode literal(GenericLexer lexer, CharSequence name) {
        return literal(name, lexer.lastTokenPosition());
    }

    private ExpressionNode literal(CharSequence name, int position) {
        // this can never be null in its current contexts
        // every time this function is called is after lexer.unparse(), which ensures non-null token.
        return expressionNodePool.next().of(ExpressionNode.LITERAL, GenericLexer.unquote(name), 0, position);
    }

    private ExpressionNode nextConstant(CharSequence value) {
        return expressionNodePool.next().of(ExpressionNode.CONSTANT, value, 0, 0);
    }

    private ExpressionNode nextLiteral(CharSequence token, int position) {
        return SqlUtil.nextLiteral(expressionNodePool, token, position);
    }

    private CharSequence notTermTok(GenericLexer lexer) throws SqlException {
        CharSequence tok = tok(lexer, "')' or ','");
        if (isFieldTerm(tok)) {
            throw err(lexer, tok, "missing column definition");
        }
        return tok;
    }

    private CharSequence optTok(GenericLexer lexer) {
        CharSequence tok = SqlUtil.fetchNext(lexer);
        if (tok == null || (subQueryMode && Chars.equals(tok, ')'))) {
            return null;
        }
        return tok;
    }

    ExecutionModel parse(GenericLexer lexer, SqlExecutionContext executionContext) throws SqlException {
        CharSequence tok = tok(lexer, "'create', 'rename' or 'select'");

        if (isSelectKeyword(tok)) {
            return parseSelect(lexer);
        }

        if (isCreateKeyword(tok)) {
            return parseCreateStatement(lexer, executionContext);
        }

        if (isUpdateKeyword(tok)) {
            return parseUpdate(lexer);
        }

        if (isRenameKeyword(tok)) {
            return parseRenameStatement(lexer);
        }

        if (isInsertKeyword(tok)) {
            return parseInsert(lexer);
        }

        if (isCopyKeyword(tok)) {
            return parseCopy(lexer);
        }

        if (isWithKeyword(tok)) {
            return parseWith(lexer);
        }

        return parseSelect(lexer);
    }

    QueryModel parseAsSubQuery(GenericLexer lexer, @Nullable LowerCaseCharSequenceObjHashMap<WithClauseModel> withClauses) throws SqlException {
        QueryModel model;
        this.subQueryMode = true;
        try {
            model = parseDml(lexer, withClauses, lexer.getPosition());
        } finally {
            this.subQueryMode = false;
        }
        return model;
    }

    private QueryModel parseAsSubQueryAndExpectClosingBrace(GenericLexer lexer, LowerCaseCharSequenceObjHashMap<WithClauseModel> withClauses) throws SqlException {
        final QueryModel model = parseAsSubQuery(lexer, withClauses);
        expectTok(lexer, ')');
        return model;
    }

    private ExecutionModel parseCopy(GenericLexer lexer) throws SqlException {
        if (Chars.isBlank(configuration.getSqlCopyInputRoot())) {
            throw SqlException.$(lexer.lastTokenPosition(), "COPY is disabled ['cairo.sql.copy.root' is not set?]");
        }
        ExpressionNode tableName = expectExpr(lexer);
        CharSequence tok = tok(lexer, "'from' or 'to' or 'cancel'");

        if (isCancelKeyword(tok)) {
            CopyModel model = copyModelPool.next();
            model.setCancel(true);
<<<<<<< HEAD
            model.setTableName(tableName);
=======
            model.setParallel(true);
            model.setTarget(tableName);
>>>>>>> 793cec85
            return model;
        }

        if (isFromKeyword(tok)) {
            final ExpressionNode fileName = expectExpr(lexer);
            if (fileName.token.length() < 3 && Chars.startsWith(fileName.token, '\'')) {
                throw SqlException.$(fileName.position, "file name expected");
            }

            CopyModel model = copyModelPool.next();
            model.setTarget(tableName);
            model.setFileName(fileName);

            tok = optTok(lexer);
            if (tok != null && isWithKeyword(tok)) {
                tok = tok(lexer, "copy option");
                while (tok != null && !isSemicolon(tok)) {
                    if (isHeaderKeyword(tok)) {
                        model.setHeader(isTrueKeyword(tok(lexer, "'true' or 'false'")));
                        tok = optTok(lexer);
                    } else if (isPartitionKeyword(tok)) {
                        expectTok(lexer, "by");
                        tok = tok(lexer, "year month day hour");
                        int partitionBy = PartitionBy.fromString(tok);
                        if (partitionBy == -1) {
                            throw SqlException.$(lexer.getPosition(), "'NONE', 'HOUR', 'DAY', 'MONTH' or 'YEAR' expected");
                        }
                        model.setPartitionBy(partitionBy);
                        tok = optTok(lexer);
                    } else if (isTimestampKeyword(tok)) {
                        tok = tok(lexer, "timestamp column name expected");
                        CharSequence columnName = GenericLexer.immutableOf(GenericLexer.unquote(tok));
                        if (!TableUtils.isValidColumnName(columnName, configuration.getMaxFileNameLength())) {
                            throw SqlException.$(lexer.getPosition(), "timestamp column name contains invalid characters");
                        }
                        model.setTimestampColumnName(columnName);
                        tok = optTok(lexer);
                    } else if (isFormatKeyword(tok)) {
                        tok = tok(lexer, "timestamp format expected");
                        CharSequence format = GenericLexer.immutableOf(GenericLexer.unquote(tok));
                        model.setTimestampFormat(format);
                        tok = optTok(lexer);
                    } else if (isOnKeyword(tok)) {
                        expectTok(lexer, "error");
                        tok = tok(lexer, "skip_column skip_row abort");
                        if (Chars.equalsIgnoreCase(tok, "skip_column")) {
                            model.setAtomicity(Atomicity.SKIP_COL);
                        } else if (Chars.equalsIgnoreCase(tok, "skip_row")) {
                            model.setAtomicity(Atomicity.SKIP_ROW);
                        } else if (Chars.equalsIgnoreCase(tok, "abort")) {
                            model.setAtomicity(Atomicity.SKIP_ALL);
                        } else {
                            throw SqlException.$(lexer.getPosition(), "invalid 'on error' copy option found");
                        }
                        tok = optTok(lexer);
                    } else if (isDelimiterKeyword(tok)) {
                        tok = tok(lexer, "timestamp character expected");
                        CharSequence delimiter = GenericLexer.immutableOf(GenericLexer.unquote(tok));
                        if (delimiter == null || delimiter.length() != 1) {
                            throw SqlException.$(lexer.getPosition(), "delimiter is empty or contains more than 1 character");
                        }
                        char delimiterChar = delimiter.charAt(0);
                        if (delimiterChar > 127) {
                            throw SqlException.$(lexer.getPosition(), "delimiter is not an ascii character");
                        }
                        model.setDelimiter((byte) delimiterChar);
                        tok = optTok(lexer);
                    } else {
                        throw SqlException.$(lexer.lastTokenPosition(), "unexpected option");
                    }
                }
            } else if (tok != null && !SqlKeywords.isSemicolon(tok)) {
                throw SqlException.$(lexer.lastTokenPosition(), "'with' expected");
            }
            return model;
        }
        throw SqlException.$(lexer.lastTokenPosition(), "'from' expected");
    }

    private ExecutionModel parseCreateStatement(GenericLexer lexer, SqlExecutionContext executionContext) throws SqlException {
        expectTok(lexer, "table");
        return parseCreateTable(lexer, executionContext);
    }

    private ExecutionModel parseCreateTable(GenericLexer lexer, SqlExecutionContext executionContext) throws SqlException {
        final CreateTableModel model = createTableModelPool.next();
        final CharSequence tableName;
        CharSequence tok = tok(lexer, "table name or 'if'");
        if (SqlKeywords.isIfKeyword(tok)) {
            if (SqlKeywords.isNotKeyword(tok(lexer, "'not'")) && SqlKeywords.isExistsKeyword(tok(lexer, "'exists'"))) {
                model.setIgnoreIfExists(true);
                tableName = tok(lexer, "table name");
            } else {
                throw SqlException.$(lexer.lastTokenPosition(), "'if not exists' expected");
            }
        } else {
            tableName = tok;
        }

        model.setName(nextLiteral(GenericLexer.assertNoDotsAndSlashes(GenericLexer.unquote(tableName), lexer.lastTokenPosition()), lexer.lastTokenPosition()));

        tok = tok(lexer, "'(' or 'as'");

        if (Chars.equals(tok, '(')) {
            lexer.unparseLast();
            parseCreateTableColumns(lexer, model);
        } else if (isAsKeyword(tok)) {
            parseCreateTableAsSelect(lexer, model, executionContext);
        } else {
            throw errUnexpected(lexer, tok);
        }

        while ((tok = optTok(lexer)) != null && Chars.equals(tok, ',')) {
            tok = tok(lexer, "'index' or 'cast'");
            if (isIndexKeyword(tok)) {
                parseCreateTableIndexDef(lexer, model);
            } else if (isCastKeyword(tok)) {
                parseCreateTableCastDef(lexer, model);
            } else {
                throw errUnexpected(lexer, tok);
            }
        }

        ExpressionNode timestamp = parseTimestamp(lexer, tok);
        if (timestamp != null) {
            // ignore index, validate column
            int timestampIdx = getCreateTableColumnIndex(model, timestamp.token, timestamp.position);
            int timestampType = model.getColumnType(timestampIdx);
            if (timestampType != ColumnType.TIMESTAMP && timestampType != -1) { //type can be -1 for create table as select because types aren't known yet
                throw SqlException.position(timestamp.position).put("TIMESTAMP column expected [actual=").put(ColumnType.nameOf(timestampType)).put(']');
            }
            model.setTimestamp(timestamp);
            tok = optTok(lexer);
        }

        int maxUncommittedRows = configuration.getMaxUncommittedRows();
        long commitLag = configuration.getCommitLag();

        ExpressionNode partitionBy = parseCreateTablePartition(lexer, tok);
        if (partitionBy != null) {
            if (model.getTimestamp() == null) {
                throw SqlException.$(partitionBy.position, "partitioning is possible only on tables with designated timestamps");
            }
            if (PartitionBy.fromString(partitionBy.token) == -1) {
                throw SqlException.$(partitionBy.position, "'NONE', 'HOUR', 'DAY', 'MONTH' or 'YEAR' expected");
            }
            model.setPartitionBy(partitionBy);
            tok = optTok(lexer);
            if (tok != null && isWithKeyword(tok)) {
                ExpressionNode expr;
                while ((expr = expr(lexer, (QueryModel) null)) != null) {
                    if (Chars.equals(expr.token, '=')) {
                        if (isMaxUncommittedRowsParam(expr.lhs.token)) {
                            try {
                                maxUncommittedRows = Numbers.parseInt(expr.rhs.token);
                            } catch (NumericException e) {
                                throw SqlException.position(lexer.getPosition()).put(" could not parse maxUncommittedRows value \"").put(expr.rhs.token).put('"');
                            }
                        } else if (isCommitLag(expr.lhs.token)) {
                            commitLag = SqlUtil.expectMicros(expr.rhs.token, lexer.getPosition());
                        } else {
                            throw SqlException.position(lexer.getPosition()).put(" unrecognized ").put(expr.lhs.token).put(" after WITH");
                        }
                        tok = optTok(lexer);
                        if (null != tok && Chars.equals(tok, ',')) {
                            continue;
                        }
                        break;
                    }
                    throw SqlException.position(lexer.getPosition()).put(" expected parameter after WITH");
                }
            }
        }

        model.setMaxUncommittedRows(maxUncommittedRows);
        model.setCommitLag(commitLag);

        if (tok == null || Chars.equals(tok, ';')) {
            return model;
        }
        throw errUnexpected(lexer, tok);
    }

    private void parseCreateTableAsSelect(GenericLexer lexer, CreateTableModel model, SqlExecutionContext executionContext) throws SqlException {
        expectTok(lexer, '(');
        QueryModel queryModel = optimiser.optimise(parseDml(lexer, null, lexer.getPosition()), executionContext);
        ObjList<QueryColumn> columns = queryModel.getBottomUpColumns();
        assert columns.size() > 0;

        // we do not know types of columns at this stage
        // compiler must put table together using query metadata.
        for (int i = 0, n = columns.size(); i < n; i++) {
            model.addColumn(columns.getQuick(i).getName(), -1, configuration.getDefaultSymbolCapacity(), configuration.getRandom().nextLong());
        }

        model.setQueryModel(queryModel);
        expectTok(lexer, ')');
    }

    private void parseCreateTableCastDef(GenericLexer lexer, CreateTableModel model) throws SqlException {
        if (model.getQueryModel() == null) {
            throw SqlException.$(lexer.lastTokenPosition(), "cast is only supported in 'create table as ...' context");
        }
        expectTok(lexer, '(');
        ColumnCastModel columnCastModel = columnCastModelPool.next();

        final ExpressionNode columnName = expectLiteral(lexer);
        columnCastModel.setName(columnName);
        expectTok(lexer, "as");

        final ExpressionNode columnType = expectLiteral(lexer);
        final int type = toColumnType(lexer, columnType.token);
        columnCastModel.setType(type, columnName.position, columnType.position);

        if (ColumnType.isSymbol(type)) {
            CharSequence tok = tok(lexer, "'capacity', 'nocache', 'cache' or ')'");

            int symbolCapacity;
            int capacityPosition;
            if (isCapacityKeyword(tok)) {
                capacityPosition = lexer.getPosition();
                columnCastModel.setSymbolCapacity(symbolCapacity = parseSymbolCapacity(lexer));
                tok = tok(lexer, "'nocache', 'cache' or ')'");
            } else {
                columnCastModel.setSymbolCapacity(configuration.getDefaultSymbolCapacity());
                symbolCapacity = -1;
                capacityPosition = -1;
            }

            final boolean cached;
            if (isNoCacheKeyword(tok)) {
                cached = false;
            } else if (isCacheKeyword(tok)) {
                cached = true;
            } else {
                cached = configuration.getDefaultSymbolCacheFlag();
                lexer.unparseLast();
            }

            columnCastModel.setSymbolCacheFlag(cached);

            if (cached && symbolCapacity != -1) {
                assert capacityPosition != -1;
                TableUtils.validateSymbolCapacityCached(true, symbolCapacity, capacityPosition);
            }

            columnCastModel.setIndexed(false);
        }

        expectTok(lexer, ')');

        if (!model.addColumnCastModel(columnCastModel)) {
            throw SqlException.$(columnCastModel.getName().position, "duplicate cast");
        }
    }

    private void parseCreateTableColumns(GenericLexer lexer, CreateTableModel model) throws SqlException {
        expectTok(lexer, '(');

        while (true) {
            final int position = lexer.lastTokenPosition();
            final CharSequence name = GenericLexer.immutableOf(GenericLexer.unquote(notTermTok(lexer)));
            final int type = toColumnType(lexer, notTermTok(lexer));

            if (!TableUtils.isValidColumnName(name, configuration.getMaxFileNameLength())) {
                throw SqlException.$(position, " new column name contains invalid characters");
            }

            model.addColumn(position, name, type, configuration.getDefaultSymbolCapacity(), configuration.getRandom().nextLong());

            CharSequence tok;
            if (ColumnType.isSymbol(type)) {
                tok = tok(lexer, "'capacity', 'nocache', 'cache', 'index' or ')'");

                int symbolCapacity;
                if (isCapacityKeyword(tok)) {
                    // when capacity is not set explicitly it will default via configuration
                    model.symbolCapacity(symbolCapacity = parseSymbolCapacity(lexer));
                    tok = tok(lexer, "'nocache', 'cache', 'index' or ')'");
                } else {
                    symbolCapacity = -1;
                }

                final boolean cached;
                if (isNoCacheKeyword(tok)) {
                    cached = false;
                } else if (isCacheKeyword(tok)) {
                    cached = true;
                } else {
                    cached = configuration.getDefaultSymbolCacheFlag();
                    lexer.unparseLast();
                }
                model.cached(cached);
                if (cached && symbolCapacity != -1) {
                    TableUtils.validateSymbolCapacityCached(true, symbolCapacity, lexer.lastTokenPosition());
                }
                tok = parseCreateTableInlineIndexDef(lexer, model);
            } else {
                tok = null;
            }

            if (tok == null) {
                tok = tok(lexer, "',' or ')'");
            }

            //ignoring `PRECISION`
            if (SqlKeywords.isPrecisionKeyword(tok)) {
                tok = tok(lexer, "'NOT' or 'NULL' or ',' or ')'");
            }

            //ignoring `NULL` and `NOT NULL`
            if (SqlKeywords.isNotKeyword(tok)) {
                tok = tok(lexer, "'NULL'");
            }

            if (SqlKeywords.isNullKeyword(tok)) {
                tok = tok(lexer, "','");
            }

            if (Chars.equals(tok, ')')) {
                break;
            }

            if (!Chars.equals(tok, ',')) {
                throw err(lexer, tok, "',' or ')' expected");
            }
        }
    }

    private void parseCreateTableIndexDef(GenericLexer lexer, CreateTableModel model) throws SqlException {
        expectTok(lexer, '(');
        final int columnIndex = getCreateTableColumnIndex(model, expectLiteral(lexer).token, lexer.lastTokenPosition());

        if (isCapacityKeyword(tok(lexer, "'capacity'"))) {
            int errorPosition = lexer.getPosition();
            int indexValueBlockSize = expectInt(lexer);
            TableUtils.validateIndexValueBlockSize(errorPosition, indexValueBlockSize);
            model.setIndexFlags(columnIndex, true, Numbers.ceilPow2(indexValueBlockSize));
        } else {
            model.setIndexFlags(columnIndex, true, configuration.getIndexValueBlockSize());
            lexer.unparseLast();
        }
        expectTok(lexer, ')');
    }

    private CharSequence parseCreateTableInlineIndexDef(GenericLexer lexer, CreateTableModel model) throws SqlException {
        CharSequence tok = tok(lexer, "')', or 'index'");

        if (isFieldTerm(tok)) {
            model.setIndexFlags(false, configuration.getIndexValueBlockSize());
            return tok;
        }

        expectTok(lexer, tok, "index");

        if (isFieldTerm(tok = tok(lexer, ") | , expected"))) {
            model.setIndexFlags(true, configuration.getIndexValueBlockSize());
            return tok;
        }

        expectTok(lexer, tok, "capacity");

        int errorPosition = lexer.getPosition();
        int indexValueBlockSize = expectInt(lexer);
        TableUtils.validateIndexValueBlockSize(errorPosition, indexValueBlockSize);
        model.setIndexFlags(true, Numbers.ceilPow2(indexValueBlockSize));
        return null;
    }

    private ExpressionNode parseCreateTablePartition(GenericLexer lexer, CharSequence tok) throws SqlException {
        if (tok != null && isPartitionKeyword(tok)) {
            expectTok(lexer, "by");
            return expectLiteral(lexer);
        }
        return null;
    }

    private QueryModel parseDml(
            GenericLexer lexer,
            @Nullable LowerCaseCharSequenceObjHashMap<WithClauseModel> withClauses,
            int modelPosition
    ) throws SqlException {
        QueryModel model = null;
        QueryModel prevModel = null;
        while (true) {

            LowerCaseCharSequenceObjHashMap<WithClauseModel> parentWithClauses = prevModel != null ? prevModel.getWithClauses() : withClauses;
            LowerCaseCharSequenceObjHashMap<WithClauseModel> topWithClauses = model == null ? topLevelWithModel : null;

            QueryModel unionModel = parseDml0(lexer, parentWithClauses, topWithClauses, modelPosition);
            if (prevModel == null) {
                model = unionModel;
                prevModel = model;
            } else {
                prevModel.setUnionModel(unionModel);
                prevModel = unionModel;
            }

            CharSequence tok = optTok(lexer);
            if (tok == null || Chars.equals(tok, ';') || setOperations.excludes(tok)) {
                lexer.unparseLast();
                return model;
            }

            if (isUnionKeyword(tok)) {
                tok = tok(lexer, "all or select");
                if (isAllKeyword(tok)) {
                    prevModel.setSetOperationType(QueryModel.SET_OPERATION_UNION_ALL);
                    modelPosition = lexer.getPosition();
                } else {
                    prevModel.setSetOperationType(QueryModel.SET_OPERATION_UNION);
                    lexer.unparseLast();
                    modelPosition = lexer.lastTokenPosition();
                }
                continue;
            }

            if (isExceptKeyword(tok)) {
                prevModel.setSetOperationType(QueryModel.SET_OPERATION_EXCEPT);
                continue;
            }

            if (isIntersectKeyword(tok)) {
                prevModel.setSetOperationType(QueryModel.SET_OPERATION_INTERSECT);
            }
        }
    }

    @NotNull
    private QueryModel parseDml0(
            GenericLexer lexer,
            @Nullable LowerCaseCharSequenceObjHashMap<WithClauseModel> parentWithClauses,
            @Nullable LowerCaseCharSequenceObjHashMap<WithClauseModel> topWithClauses,
            int modelPosition
    ) throws SqlException {
        CharSequence tok;
        QueryModel model = queryModelPool.next();
        model.setModelPosition(modelPosition);
        if (parentWithClauses != null) {
            model.getWithClauses().putAll(parentWithClauses);
        }

        tok = tok(lexer, "'select', 'with' or table name expected");

        if (isWithKeyword(tok)) {
            parseWithClauses(lexer, model.getWithClauses());
            tok = tok(lexer, "'select' or table name expected");
        } else if (topWithClauses != null) {
            model.getWithClauses().putAll(topWithClauses);
        }

        // [select]
        if (isSelectKeyword(tok)) {
            parseSelectClause(lexer, model);

            tok = optTok(lexer);

            if (tok != null && setOperations.contains(tok)) {
                tok = null;
            }

            if (tok == null || Chars.equals(tok, ';')) { //token can also be ';' on query boundary
                QueryModel nestedModel = queryModelPool.next();
                nestedModel.setModelPosition(modelPosition);
                ExpressionNode func = expressionNodePool.next().of(ExpressionNode.FUNCTION, "long_sequence", 0, lexer.lastTokenPosition());
                func.paramCount = 1;
                func.rhs = nextConstant("1");
                nestedModel.setTableName(func);
                model.setSelectModelType(QueryModel.SELECT_MODEL_VIRTUAL);
                model.setNestedModel(nestedModel);
                lexer.unparseLast();
                return model;
            }
        } else {
            lexer.unparseLast();
            model.addBottomUpColumn(SqlUtil.nextColumn(queryColumnPool, expressionNodePool, "*", "*"));
            model.setArtificialStar(true);
        }

        QueryModel nestedModel = queryModelPool.next();
        nestedModel.setModelPosition(modelPosition);

        parseFromClause(lexer, nestedModel, model);
        if (nestedModel.getLimitHi() != null || nestedModel.getLimitLo() != null) {
            model.setLimit(nestedModel.getLimitLo(), nestedModel.getLimitHi());
            nestedModel.setLimit(null, null);
        }
        model.setSelectModelType(QueryModel.SELECT_MODEL_CHOOSE);
        model.setNestedModel(nestedModel);
        final ExpressionNode n = nestedModel.getAlias();
        if (n != null) {
            model.setAlias(n);
        }
        return model;
    }

    private QueryModel parseDmlUpdate(GenericLexer lexer) throws SqlException {
        // Update QueryModel structure is
        // QueryModel with SET column expressions (updateQueryModel)
        // |-- nested QueryModel of select-virtual or select-choose of data selected for update (fromModel)
        //     |-- nested QueryModel with selected data (nestedModel)
        //         |-- join QueryModels to represent FROM clause
        CharSequence tok;
        final int modelPosition = lexer.getPosition();

        QueryModel updateQueryModel = queryModelPool.next();
        updateQueryModel.setModelType(ExecutionModel.UPDATE);
        updateQueryModel.setModelPosition(modelPosition);
        QueryModel fromModel = queryModelPool.next();
        fromModel.setModelPosition(modelPosition);
        updateQueryModel.setIsUpdate(true);
        fromModel.setIsUpdate(true);
        tok = tok(lexer, "UPDATE, WITH or table name expected");

        // [update]
        if (isUpdateKeyword(tok)) {
            // parse SET statements into updateQueryModel and rhs of SETs into fromModel to select
            parseUpdateClause(lexer, updateQueryModel, fromModel);

            // create nestedModel QueryModel to source rowids for the update
            QueryModel nestedModel = queryModelPool.next();
            nestedModel.setTableName(fromModel.getTableName());
            nestedModel.setAlias(updateQueryModel.getAlias());
            nestedModel.setIsUpdate(true);

            // nest nestedModel inside fromModel
            fromModel.setTableName(null);
            fromModel.setNestedModel(nestedModel);

            // Add WITH clauses if they exist into fromModel
            fromModel.getWithClauses().putAll(topLevelWithModel);

            tok = optTok(lexer);

            // [from]
            if (tok != null && isFromKeyword(tok)) {
                tok = ","; // FROM in Postgres UPDATE statement means cross join
                int joinType;
                int i = 0;
                while (tok != null && (joinType = joinStartSet.get(tok)) != -1) {
                    if (i++ == 1) {
                        throw SqlException.$(lexer.lastTokenPosition(), "JOIN is not supported on UPDATE statement");
                    }
                    // expect multiple [[inner | outer | cross] join]
                    nestedModel.addJoinModel(parseJoin(lexer, tok, joinType, topLevelWithModel));
                    tok = optTok(lexer);
                }
            } else if (tok != null && isSemicolon(tok)) {
                tok = null;
            } else if (tok != null && !isWhereKeyword(tok)) {
                throw SqlException.$(lexer.lastTokenPosition(), "FROM, WHERE or EOF expected");
            }

            // [where]
            if (tok != null && isWhereKeyword(tok)) {
                ExpressionNode expr = expr(lexer, fromModel);
                if (expr != null) {
                    nestedModel.setWhereClause(expr);
                } else {
                    throw SqlException.$((lexer.lastTokenPosition()), "empty where clause");
                }
            } else if (tok != null && !isSemicolon(tok)) {
                throw errUnexpected(lexer, tok);
            }

            updateQueryModel.setNestedModel(fromModel);
        }
        return updateQueryModel;
    }

    private void parseUpdateClause(GenericLexer lexer, QueryModel updateQueryModel, QueryModel fromModel) throws SqlException {
        CharSequence tok = tok(lexer, "table name or alias");
        CharSequence tableName = GenericLexer.immutableOf(GenericLexer.unquote(tok));
        ExpressionNode tableNameExpr = ExpressionNode.FACTORY.newInstance().of(ExpressionNode.LITERAL, tableName, 0, 0);
        updateQueryModel.setTableName(tableNameExpr);
        fromModel.setTableName(tableNameExpr);

        tok = tok(lexer, "AS, SET or table alias expected");
        if (isAsKeyword(tok)) {
            tok = tok(lexer, "table alias expected");
            if (isSetKeyword(tok)) {
                throw SqlException.$(lexer.lastTokenPosition(), "table alias expected");
            }
        }

        if (!isAsKeyword(tok) && !isSetKeyword(tok)) {
            // This is table alias
            CharSequence tableAlias = GenericLexer.immutableOf(tok);
            ExpressionNode tableAliasExpr = ExpressionNode.FACTORY.newInstance().of(ExpressionNode.LITERAL, tableAlias, 0, 0);
            updateQueryModel.setAlias(tableAliasExpr);
            tok = tok(lexer, "SET expected");
        }

        if (!isSetKeyword(tok)) {
            throw SqlException.$(lexer.lastTokenPosition(), "SET expected");
        }

        while (true) {
            // Column
            tok = tok(lexer, "column name");
            CharSequence col = GenericLexer.immutableOf(GenericLexer.unquote(tok));
            int colPosition = lexer.lastTokenPosition();

            expectTok(lexer, "=");

            // Value expression
            ExpressionNode expr = expr(lexer, (QueryModel) null);
            ExpressionNode setColumnExpression = expressionNodePool.next().of(ExpressionNode.LITERAL, col, 0, colPosition);
            updateQueryModel.getUpdateExpressions().add(setColumnExpression);

            QueryColumn valueColumn = queryColumnPool.next().of(col, expr);
            fromModel.addBottomUpColumn(colPosition, valueColumn, false, "in SET clause");

            tok = optTok(lexer);
            if (tok == null) {
                break;
            }

            if (tok.length() != 1 || tok.charAt(0) != ',') {
                lexer.unparseLast();
                break;
            }
        }
    }

    private void parseFromClause(GenericLexer lexer, QueryModel model, QueryModel masterModel) throws SqlException {
        CharSequence tok = expectTableNameOrSubQuery(lexer);
        // expect "(" in case of sub-query

        if (Chars.equals(tok, '(')) {
            QueryModel proposedNested = parseAsSubQueryAndExpectClosingBrace(lexer, masterModel.getWithClauses());
            tok = optTok(lexer);

            // do not collapse aliased sub-queries or those that have timestamp()
            // select * from (table) x
            if (tok == null || (tableAliasStop.contains(tok) && !SqlKeywords.isTimestampKeyword(tok))) {

                final QueryModel target = proposedNested.getNestedModel();
                // when * is artificial, there is no union, there is no "where" clause inside sub-query,
                // e.g. there was no "select * from" we should collapse sub-query to a regular table
                if (
                        proposedNested.isArtificialStar()
                                && proposedNested.getUnionModel() == null
                                && target.getWhereClause() == null
                                && target.getOrderBy().size() == 0
                                && target.getLatestBy().size() == 0
                                && target.getNestedModel() == null
                                && target.getSampleBy() == null
                                && target.getGroupBy().size() == 0
                                && proposedNested.getLimitLo() == null
                                && proposedNested.getLimitHi() == null
                ) {
                    model.setTableName(target.getTableName());
                    model.setAlias(target.getAlias());
                    model.setTimestamp(target.getTimestamp());

                    int n = target.getJoinModels().size();
                    for (int i = 1; i < n; i++) {
                        model.addJoinModel(target.getJoinModels().getQuick(i));
                    }
                    proposedNested = null;
                } else {
                    lexer.unparseLast();
                }
            } else {
                lexer.unparseLast();
            }

            if (proposedNested != null) {
                model.setNestedModel(proposedNested);
                model.setNestedModelIsSubQuery(true);
                tok = setModelAliasAndTimestamp(lexer, model);
            }
        } else {
            lexer.unparseLast();
            parseSelectFrom(lexer, model, masterModel.getWithClauses());
            tok = setModelAliasAndTimestamp(lexer, model);

            // expect [latest by] (deprecated syntax)
            if (tok != null && isLatestKeyword(tok)) {
                parseLatestBy(lexer, model);
                tok = optTok(lexer);
            }
        }

        // expect multiple [[inner | outer | cross] join]

        int joinType;
        while (tok != null && (joinType = joinStartSet.get(tok)) != -1) {
            model.addJoinModel(parseJoin(lexer, tok, joinType, masterModel.getWithClauses()));
            tok = optTok(lexer);
        }

        // expect [where]

        if (tok != null && isWhereKeyword(tok)) {
            if (model.getLatestByType() == QueryModel.LATEST_BY_NEW) {
                throw SqlException.$((lexer.lastTokenPosition()), "unexpected where clause after 'latest on'");
            }
            ExpressionNode expr = expr(lexer, model);
            if (expr != null) {
                model.setWhereClause(expr);
                tok = optTok(lexer);
            } else {
                throw SqlException.$((lexer.lastTokenPosition()), "empty where clause");
            }
        }

        // expect [latest by] (new syntax)

        if (tok != null && isLatestKeyword(tok)) {
            if (model.getLatestByType() == QueryModel.LATEST_BY_DEPRECATED) {
                throw SqlException.$((lexer.lastTokenPosition()), "mix of new and deprecated 'latest by' syntax");
            }
            expectTok(lexer, "on");
            parseLatestByNew(lexer, model);
            tok = optTok(lexer);
        }

        // expect [sample by]

        if (tok != null && isSampleKeyword(tok)) {
            expectBy(lexer);
            expectSample(lexer, model);
            tok = optTok(lexer);

            if (tok != null && isFillKeyword(tok)) {
                expectTok(lexer, '(');
                do {
                    final ExpressionNode fillNode = expr(lexer, model);
                    if (fillNode == null) {
                        throw SqlException.$(lexer.lastTokenPosition(), "'none', 'prev', 'mid', 'null' or number expected");
                    }
                    model.addSampleByFill(fillNode);
                    tok = tokIncludingLocalBrace(lexer, "',' or ')'");
                    if (Chars.equals(tok, ')')) {
                        break;
                    }
                    expectTok(tok, lexer.lastTokenPosition(), ',');
                } while (true);

                tok = optTok(lexer);
            }

            if (tok != null && isAlignKeyword(tok)) {
                expectTo(lexer);

                tok = tok(lexer, "'calendar' or 'first observation'");

                if (isCalendarKeyword(tok)) {
                    tok = optTok(lexer);

                    if (tok != null && !isSemicolon(tok)) {
                        if (isTimeKeyword(tok)) {
                            expectZone(lexer);
                            model.setSampleByTimezoneName(expectExpr(lexer));
                            tok = optTok(lexer);

                            if (tok != null) {
                                if (isWithKeyword(tok)) {
                                    tok = parseWithOffset(lexer, model);
                                } else {
                                    throw SqlException.$(lexer.lastTokenPosition(), "'with offset' expected");
                                }
                            } else {
                                model.setSampleByOffset(nextConstant("'00:00'"));
                            }
                        } else if (isWithKeyword(tok)) {
                            tok = parseWithOffset(lexer, model);
                        } else {
                            throw SqlException.$(lexer.lastTokenPosition(), "'time zone' or 'with offset' expected");
                        }
                    } else {
                        model.setSampleByTimezoneName(null);
                        model.setSampleByOffset(nextConstant("'00:00'"));
                    }
                } else if (isFirstKeyword(tok)) {
                    expectObservation(lexer);
                    model.setSampleByTimezoneName(null);
                    model.setSampleByOffset(null);
                    tok = optTok(lexer);
                } else {
                    throw SqlException.$(lexer.lastTokenPosition(), "'calendar' or 'first observation' expected");
                }
            }
        }

        // expect [group by]

        if (tok != null && isGroupKeyword(tok)) {
            expectBy(lexer);
            do {
                tokIncludingLocalBrace(lexer, "literal");
                lexer.unparseLast();
                ExpressionNode n = expr(lexer, model);
                if (n == null || (n.type != ExpressionNode.LITERAL && n.type != ExpressionNode.CONSTANT && n.type != ExpressionNode.FUNCTION && n.type != ExpressionNode.OPERATION)) {
                    throw SqlException.$(n == null ? lexer.lastTokenPosition() : n.position, "literal expected");
                }

                model.addGroupBy(n);

                tok = optTok(lexer);
            } while (tok != null && Chars.equals(tok, ','));
        }

        // expect [order by]

        if (tok != null && isOrderKeyword(tok)) {
            expectBy(lexer);
            do {
                tokIncludingLocalBrace(lexer, "literal");
                lexer.unparseLast();

                ExpressionNode n = expr(lexer, model);
                if (n == null || (n.type != ExpressionNode.LITERAL && n.type != ExpressionNode.CONSTANT)) {
                    throw SqlException.$(n == null ? lexer.lastTokenPosition() : n.position, "literal expected");
                }

                tok = optTok(lexer);

                if (tok != null && isDescKeyword(tok)) {

                    model.addOrderBy(n, QueryModel.ORDER_DIRECTION_DESCENDING);
                    tok = optTok(lexer);

                } else {

                    model.addOrderBy(n, QueryModel.ORDER_DIRECTION_ASCENDING);

                    if (tok != null && isAscKeyword(tok)) {
                        tok = optTok(lexer);
                    }
                }

                if (model.getOrderBy().size() >= MAX_ORDER_BY_COLUMNS) {
                    throw err(lexer, tok, "Too many columns");
                }

            } while (tok != null && Chars.equals(tok, ','));
        }

        // expect [limit]
        if (tok != null && isLimitKeyword(tok)) {
            ExpressionNode lo = expr(lexer, model);
            ExpressionNode hi = null;

            tok = optTok(lexer);
            if (tok != null && Chars.equals(tok, ',')) {
                hi = expr(lexer, model);
            } else {
                lexer.unparseLast();
            }
            model.setLimit(lo, hi);
        } else {
            lexer.unparseLast();
        }
    }

    private ExecutionModel parseInsert(GenericLexer lexer) throws SqlException {

        final InsertModel model = insertModelPool.next();
        CharSequence tok = tok(lexer, "into or batch");
        if (SqlKeywords.isBatch(tok)) {
            long val = expectLong(lexer);
            if (val > 0) {
                model.setBatchSize(val);
            } else {
                throw SqlException.$(lexer.lastTokenPosition(), "batch size must be positive integer");
            }

            tok = tok(lexer, "into or commitLag");
            if (SqlKeywords.isCommitLag(tok)) {
                int pos = lexer.getPosition();
                model.setCommitLag(SqlUtil.expectMicros(tok(lexer, "lag value"), pos));
                expectTok(lexer, "into");
            }
        }

        if (!SqlKeywords.isInto(tok)) {
            throw SqlException.$(lexer.lastTokenPosition(), "'into' expected");
        }

        tok = tok(lexer, "table name");

        model.setTableName(nextLiteral(GenericLexer.assertNoDotsAndSlashes(GenericLexer.unquote(tok), lexer.lastTokenPosition()), lexer.lastTokenPosition()));

        tok = tok(lexer, "'(' or 'select'");

        if (Chars.equals(tok, '(')) {
            do {
                tok = tok(lexer, "column");
                if (Chars.equals(tok, ')')) {
                    throw err(lexer, tok, "missing column name");
                }

                model.addColumn(GenericLexer.unquote(tok), lexer.lastTokenPosition());

            } while (Chars.equals((tok = tok(lexer, "','")), ','));

            expectTok(tok, lexer.lastTokenPosition(), ')');
            tok = optTok(lexer);
        }

        if (tok == null) {
            throw SqlException.$(lexer.getPosition(), "'select' or 'values' expected");
        }

        if (isSelectKeyword(tok)) {
            model.setSelectKeywordPosition(lexer.lastTokenPosition());
            lexer.unparseLast();
            final QueryModel queryModel = parseDml(lexer, null, lexer.lastTokenPosition());
            model.setQueryModel(queryModel);
            return model;
        }

        if (isValuesKeyword(tok)) {
            do {
                expectTok(lexer, '(');
                ObjList<ExpressionNode> rowValues = new ObjList<>();
                do {
                    rowValues.add(expectExpr(lexer));
                } while (Chars.equals((tok = tok(lexer, "','")), ','));
                expectTok(tok, lexer.lastTokenPosition(), ')');
                model.addRowTupleValues(rowValues);
                model.addEndOfRowTupleValuesPosition(lexer.lastTokenPosition());
                tok = optTok(lexer);
                // no more tokens or ';' should indicate end of statement
                if (tok == null || Chars.equals(tok, ';')) {
                    return model;
                }
                expectTok(tok, lexer.lastTokenPosition(), ',');
            } while (true);
        }

        throw err(lexer, tok, "'select' or 'values' expected");
    }

    private QueryModel parseJoin(GenericLexer lexer, CharSequence tok, int joinType, LowerCaseCharSequenceObjHashMap<WithClauseModel> parent) throws SqlException {
        QueryModel joinModel = queryModelPool.next();

        int errorPos = lexer.lastTokenPosition();

        if (isNotJoinKeyword(tok) && !Chars.equals(tok, ',')) {
            // not already a join?
            // was it "left" ?
            if (isLeftKeyword(tok)) {
                tok = tok(lexer, "join");
                joinType = QueryModel.JOIN_OUTER;
                if (isOuterKeyword(tok)) {
                    // LEFT OUTER
                    tok = tok(lexer, "join");
                }
            } else {
                tok = tok(lexer, "join");
            }
            if (isNotJoinKeyword(tok)) {
                throw SqlException.position(errorPos).put("'join' expected");
            }
        }

        joinModel.setJoinType(joinType);
        joinModel.setJoinKeywordPosition(errorPos);

        tok = expectTableNameOrSubQuery(lexer);

        if (Chars.equals(tok, '(')) {
            joinModel.setNestedModel(parseAsSubQueryAndExpectClosingBrace(lexer, parent));
        } else {
            lexer.unparseLast();
            parseSelectFrom(lexer, joinModel, parent);
        }

        tok = setModelAliasAndGetOptTok(lexer, joinModel);

        if (joinType == QueryModel.JOIN_CROSS && tok != null && isOnKeyword(tok)) {
            throw SqlException.$(lexer.lastTokenPosition(), "Cross joins cannot have join clauses");
        }

        switch (joinType) {
            case QueryModel.JOIN_ASOF:
            case QueryModel.JOIN_LT:
            case QueryModel.JOIN_SPLICE:
                if (tok == null || !isOnKeyword(tok)) {
                    lexer.unparseLast();
                    break;
                }
                // intentional fall through
            case QueryModel.JOIN_INNER:
            case QueryModel.JOIN_OUTER:
                expectTok(lexer, tok, "on");
                try {
                    expressionParser.parseExpr(lexer, expressionTreeBuilder);
                    ExpressionNode expr;
                    switch (expressionTreeBuilder.size()) {
                        case 0:
                            throw SqlException.$(lexer.lastTokenPosition(), "Expression expected");
                        case 1:
                            expr = expressionTreeBuilder.poll();
                            if (expr.type == ExpressionNode.LITERAL) {
                                do {
                                    joinModel.addJoinColumn(expr);
                                } while ((expr = expressionTreeBuilder.poll()) != null);
                            } else {
                                joinModel.setJoinCriteria(rewriteKnownStatements(expr));
                            }
                            break;
                        default:
                            // this code handles "join on (a,b,c)", e.g. list of columns
                            while ((expr = expressionTreeBuilder.poll()) != null) {
                                if (expr.type != ExpressionNode.LITERAL) {
                                    throw SqlException.$(lexer.lastTokenPosition(), "Column name expected");
                                }
                                joinModel.addJoinColumn(expr);
                            }
                            break;
                    }
                } catch (SqlException e) {
                    expressionTreeBuilder.reset();
                    throw e;
                }
                break;
            default:
                lexer.unparseLast();
                break;
        }

        return joinModel;
    }

    private void parseLatestBy(GenericLexer lexer, QueryModel model) throws SqlException {
        CharSequence tok = optTok(lexer);
        if (tok != null) {
            if (isByKeyword(tok)) {
                parseLatestByDeprecated(lexer, model);
                return;
            }
            if (isOnKeyword(tok)) {
                parseLatestByNew(lexer, model);
                return;
            }
        }
        throw SqlException.$((lexer.lastTokenPosition()), "'on' or 'by' expected");
    }

    private void parseLatestByDeprecated(GenericLexer lexer, QueryModel model) throws SqlException {
        // 'latest by' is already parsed at this point

        CharSequence tok;
        do {
            model.addLatestBy(expectLiteral(lexer));
            tok = SqlUtil.fetchNext(lexer);
        } while (Chars.equalsNc(tok, ','));

        model.setLatestByType(QueryModel.LATEST_BY_DEPRECATED);

        if (tok != null) {
            lexer.unparseLast();
        }
    }

    private void parseLatestByNew(GenericLexer lexer, QueryModel model) throws SqlException {
        // 'latest on' is already parsed at this point

        // <timestamp>
        final ExpressionNode timestamp = expectLiteral(lexer);
        model.setTimestamp(timestamp);
        // 'partition by'
        expectTok(lexer, "partition");
        expectTok(lexer, "by");
        // <columns>
        CharSequence tok;
        do {
            model.addLatestBy(expectLiteral(lexer));
            tok = SqlUtil.fetchNext(lexer);
        } while (Chars.equalsNc(tok, ','));

        model.setLatestByType(QueryModel.LATEST_BY_NEW);

        if (tok != null) {
            lexer.unparseLast();
        }
    }

    private ExecutionModel parseRenameStatement(GenericLexer lexer) throws SqlException {
        expectTok(lexer, "table");
        RenameTableModel model = renameTableModelPool.next();
        ExpressionNode e = expectExpr(lexer);
        if (e.type != ExpressionNode.LITERAL && e.type != ExpressionNode.CONSTANT) {
            throw SqlException.$(e.position, "literal or constant expected");
        }
        model.setFrom(e);
        expectTok(lexer, "to");

        e = expectExpr(lexer);
        if (e.type != ExpressionNode.LITERAL && e.type != ExpressionNode.CONSTANT) {
            throw SqlException.$(e.position, "literal or constant expected");
        }
        model.setTo(e);
        return model;
    }

    private ExecutionModel parseSelect(GenericLexer lexer) throws SqlException {
        lexer.unparseLast();
        final QueryModel model = parseDml(lexer, null, lexer.lastTokenPosition());
        final CharSequence tok = optTok(lexer);
        if (tok == null || Chars.equals(tok, ';')) {
            return model;
        }
        throw errUnexpected(lexer, tok);
    }

    private void parseSelectClause(GenericLexer lexer, QueryModel model) throws SqlException {
        CharSequence tok = tok(lexer, "[distinct] column");

        ExpressionNode expr;
        if (isDistinctKeyword(tok)) {
            model.setDistinct(true);
        } else {
            lexer.unparseLast();
        }
        while (true) {

            tok = tok(lexer, "column");
            if (Chars.equals(tok, '*')) {
                expr = nextLiteral(GenericLexer.immutableOf(tok), lexer.lastTokenPosition());
            } else {
                // cut off some obvious errors
                if (isFromKeyword(tok)) {
                    throw SqlException.$(lexer.getPosition(), "column name expected");
                }

                if (isSelectKeyword(tok)) {
                    throw SqlException.$(lexer.getPosition(), "reserved name");
                }

                lexer.unparseLast();
                expr = expr(lexer, model);

                if (expr == null) {
                    throw SqlException.$(lexer.lastTokenPosition(), "missing expression");
                }

                if (Chars.endsWith(expr.token, '.') && expr.type == ExpressionNode.LITERAL) {
                    throw SqlException.$(expr.position + expr.token.length(), "'*' or column name expected");
                }
            }

            final CharSequence alias;

            tok = optTok(lexer);

            QueryColumn col;
            final int colPosition = lexer.lastTokenPosition();

            if (tok != null && isOverKeyword(tok)) {
                // analytic
                expectTok(lexer, '(');

                col = analyticColumnPool.next().of(null, expr);
                tok = tok(lexer, "'");

                if (isPartitionKeyword(tok)) {
                    expectTok(lexer, "by");

                    ObjList<ExpressionNode> partitionBy = ((AnalyticColumn) col).getPartitionBy();

                    do {
                        partitionBy.add(expectExpr(lexer));
                        tok = tok(lexer, "'order' or ')'");
                    } while (Chars.equals(tok, ','));
                }

                if (isOrderKeyword(tok)) {
                    expectTok(lexer, "by");

                    do {
                        final ExpressionNode orderByExpr = expectExpr(lexer);

                        tok = tokIncludingLocalBrace(lexer, "'asc' or 'desc'");

                        if (isDescKeyword(tok)) {
                            ((AnalyticColumn) col).addOrderBy(orderByExpr, QueryModel.ORDER_DIRECTION_DESCENDING);
                            tok = tok(lexer, "',' or ')'");
                        } else {
                            ((AnalyticColumn) col).addOrderBy(orderByExpr, QueryModel.ORDER_DIRECTION_ASCENDING);
                            if (isAscKeyword(tok)) {
                                tok = tok(lexer, "',' or ')'");
                            }
                        }
                    } while (Chars.equals(tok, ','));
                }
                expectTok(tok, lexer.lastTokenPosition(), ')');
                tok = optTok(lexer);

            } else {
                if (expr.type == ExpressionNode.QUERY) {
                    throw SqlException.$(expr.position, "query is not expected, did you mean column?");
                }
                col = queryColumnPool.next().of(null, expr);
            }

            if (tok != null && Chars.equals(tok, ';')) {
                alias = createColumnAlias(expr, model);
            } else if (tok != null && columnAliasStop.excludes(tok)) {
                assertNotDot(lexer, tok);

                if (isAsKeyword(tok)) {
                    alias = GenericLexer.unquote(GenericLexer.immutableOf(tok(lexer, "alias")));
                } else {
                    alias = GenericLexer.immutableOf(GenericLexer.unquote(tok));
                }
                tok = optTok(lexer);
            } else {
                alias = createColumnAlias(expr, model);
            }

            col.setAlias(alias);
            model.addBottomUpColumn(colPosition, col, false);

            if (tok == null || Chars.equals(tok, ';')) {
                lexer.unparseLast();
                break;
            }

            if (isFromKeyword(tok)) {
                lexer.unparseLast();
                break;
            }

            if (setOperations.contains(tok)) {
                lexer.unparseLast();
                break;
            }

            if (!Chars.equals(tok, ',')) {
                throw err(lexer, tok, "',', 'from' or 'over' expected");
            }
        }
    }

    private void parseSelectFrom(GenericLexer lexer, QueryModel model, LowerCaseCharSequenceObjHashMap<WithClauseModel> masterModel) throws SqlException {
        final ExpressionNode expr = expr(lexer, model);
        if (expr == null) {
            throw SqlException.position(lexer.lastTokenPosition()).put("table name expected");
        }
        CharSequence name = expr.token;

        switch (expr.type) {
            case ExpressionNode.LITERAL:
            case ExpressionNode.CONSTANT:
                final ExpressionNode literal = literal(name, expr.position);
                final WithClauseModel withClause = masterModel.get(name);
                if (withClause != null) {
                    model.setNestedModel(parseWith(lexer, withClause, masterModel));
                    model.setAlias(literal);
                } else {
                    model.setTableName(literal);
                }
                break;
            case ExpressionNode.FUNCTION:
                model.setTableName(expr);
                break;
            default:
                throw SqlException.$(expr.position, "function, literal or constant is expected");
        }
    }

    private int parseSymbolCapacity(GenericLexer lexer) throws SqlException {
        final int errorPosition = lexer.getPosition();
        final int symbolCapacity = expectInt(lexer);
        TableUtils.validateSymbolCapacity(errorPosition, symbolCapacity);
        return Numbers.ceilPow2(symbolCapacity);
    }

    private ExpressionNode parseTimestamp(GenericLexer lexer, CharSequence tok) throws SqlException {
        if (tok != null && isTimestampKeyword(tok)) {
            expectTok(lexer, '(');
            final ExpressionNode result = expectLiteral(lexer);
            tokIncludingLocalBrace(lexer, "')'");
            return result;
        }
        return null;
    }

    private ExecutionModel parseUpdate(GenericLexer lexer) throws SqlException {
        lexer.unparseLast();
        final QueryModel model = parseDmlUpdate(lexer);
        final CharSequence tok = optTok(lexer);
        if (tok == null || Chars.equals(tok, ';')) {
            return model;
        }
        throw errUnexpected(lexer, tok);
    }

    @NotNull
    private ExecutionModel parseWith(GenericLexer lexer) throws SqlException {
        parseWithClauses(lexer, topLevelWithModel);
        CharSequence tok = tok(lexer, "'select', 'update' or name expected");
        if (!isUpdateKeyword(tok)) {
            // SELECT
            lexer.unparseLast();
            return parseDml(lexer, null, lexer.lastTokenPosition());
        } else {
            // UPDATE
            return parseUpdate(lexer);
        }
    }

    private QueryModel parseWith(GenericLexer lexer, WithClauseModel wcm, LowerCaseCharSequenceObjHashMap<WithClauseModel> withClauses) throws SqlException {
        QueryModel m = wcm.popModel();
        if (m != null) {
            return m;
        }

        lexer.stash();
        lexer.goToPosition(wcm.getPosition());
        // this will not throw exception because this is second pass over the same sub-query
        // we wouldn't be here is syntax was wrong
        m = parseAsSubQueryAndExpectClosingBrace(lexer, withClauses);
        lexer.unstash();
        return m;
    }

    private void parseWithClauses(GenericLexer lexer, LowerCaseCharSequenceObjHashMap<WithClauseModel> model) throws SqlException {
        do {
            ExpressionNode name = expectLiteral(lexer);

            if (model.get(name.token) != null) {
                throw SqlException.$(name.position, "duplicate name");
            }

            expectTok(lexer, "as");
            expectTok(lexer, '(');
            int lo = lexer.lastTokenPosition();
            WithClauseModel wcm = withClauseModelPool.next();
            wcm.of(lo + 1, parseAsSubQueryAndExpectClosingBrace(lexer, model));
            model.put(name.token, wcm);

            CharSequence tok = optTok(lexer);
            if (tok == null || !Chars.equals(tok, ',')) {
                lexer.unparseLast();
                break;
            }
        } while (true);
    }

    private CharSequence parseWithOffset(GenericLexer lexer, QueryModel model) throws SqlException {
        CharSequence tok;
        expectOffset(lexer);
        model.setSampleByOffset(expectExpr(lexer));
        tok = optTok(lexer);
        return tok;
    }

    private ExpressionNode rewriteCase(ExpressionNode parent) throws SqlException {
        traversalAlgo.traverse(parent, rewriteCase0Ref);
        return parent;
    }

    private void rewriteCase0(ExpressionNode node) {
        if (node.type == ExpressionNode.FUNCTION && isCaseKeyword(node.token)) {
            tempExprNodes.clear();
            ExpressionNode literal = null;
            ExpressionNode elseExpr;
            boolean convertToSwitch = true;
            final int paramCount = node.paramCount;

            if (node.paramCount == 2) {
                // special case, typically something like
                // case value else expression end
                // this can be simplified to "expression" only

                ExpressionNode that = node.rhs;
                node.of(that.type, that.token, that.precedence, that.position);
                node.paramCount = that.paramCount;
                if (that.paramCount == 2) {
                    node.lhs = that.lhs;
                    node.rhs = that.rhs;
                } else {
                    node.args.clear();
                    node.args.addAll(that.args);
                }
                return;
            }
            final int lim;
            if ((paramCount & 1) == 0) {
                elseExpr = node.args.getQuick(0);
                lim = 0;
            } else {
                elseExpr = null;
                lim = -1;
            }

            // agrs are in inverted order, hence last list item is the first arg
            ExpressionNode first = node.args.getQuick(paramCount - 1);
            if (first.token != null) {
                // simple case of 'case' :) e.g.
                // case x
                //   when 1 then 'A'
                //   ...
                node.token = "switch";
                return;
            }

            for (int i = paramCount - 2; i > lim; i--) {
                if ((i & 1) == 1) {
                    // this is "then" clause, copy it as as
                    tempExprNodes.add(node.args.getQuick(i));
                    continue;
                }
                ExpressionNode where = node.args.getQuick(i);
                if (where.type == ExpressionNode.OPERATION && where.token.charAt(0) == '=') {
                    ExpressionNode thisConstant;
                    ExpressionNode thisLiteral;
                    if (where.lhs.type == ExpressionNode.CONSTANT && where.rhs.type == ExpressionNode.LITERAL) {
                        thisConstant = where.lhs;
                        thisLiteral = where.rhs;
                    } else if (where.lhs.type == ExpressionNode.LITERAL && where.rhs.type == ExpressionNode.CONSTANT) {
                        thisConstant = where.rhs;
                        thisLiteral = where.lhs;
                    } else {
                        convertToSwitch = false;
                        // not supported
                        break;
                    }

                    if (literal == null) {
                        literal = thisLiteral;
                        tempExprNodes.add(thisConstant);
                    } else if (Chars.equals(literal.token, thisLiteral.token)) {
                        tempExprNodes.add(thisConstant);
                    } else {
                        convertToSwitch = false;
                        // not supported
                        break;
                    }
                } else {
                    convertToSwitch = false;
                    // not supported
                    break;
                }
            }

            if (convertToSwitch) {
                int n = tempExprNodes.size();
                node.token = "switch";
                node.args.clear();
                node.args.add(elseExpr);
                for (int i = n - 1; i > -1; i--) {
                    node.args.add(tempExprNodes.getQuick(i));
                }
                node.args.add(literal);
                node.paramCount = n + 2;
            } else {
                node.args.remove(paramCount - 1);
                node.paramCount = paramCount - 1;
            }
        }
    }

    private ExpressionNode rewriteConcat(ExpressionNode parent) throws SqlException {
        traversalAlgo.traverse(parent, rewriteConcat0Ref);
        return parent;
    }

    private void rewriteConcat0(ExpressionNode node) {
        if (node.type == ExpressionNode.OPERATION && isConcatOperator(node.token)) {
            node.type = ExpressionNode.FUNCTION;
            node.token = CONCAT_FUNC_NAME;
            addConcatArgs(node.args, node.rhs);
            addConcatArgs(node.args, node.lhs);
            node.paramCount = node.args.size();
        }
    }

    private ExpressionNode rewriteCount(ExpressionNode parent) throws SqlException {
        traversalAlgo.traverse(parent, rewriteCount0Ref);
        return parent;
    }

    /**
     * Rewrites count(*) expressions to count().
     *
     * @param node expression node, provided by tree walking algo
     */
    private void rewriteCount0(ExpressionNode node) {
        if (node.type == ExpressionNode.FUNCTION && isCountKeyword(node.token)) {
            if (node.paramCount == 1) {
                // special case, typically something like
                // case value else expression end
                // this can be simplified to "expression" only

                ExpressionNode that = node.rhs;
                if (Chars.equals(that.token, '*')) {
                    if (that.rhs == null && node.lhs == null) {
                        that.paramCount = 0;
                        node.rhs = null;
                        node.paramCount = 0;
                    }
                }
            }
        }
    }

    private ExpressionNode rewriteKnownStatements(ExpressionNode parent) throws SqlException {
        return rewriteConcat(rewriteCase(rewriteCount(rewriteTypeQualifier(parent))));
    }

    private ExpressionNode rewriteTypeQualifier(ExpressionNode parent) throws SqlException {
        traversalAlgo.traverse(parent, rewriteTypeQualifier0Ref);
        return parent;
    }

    /**
     * Rewrites 'abc'::blah - type qualifier
     *
     * @param node expression node, provided by tree walking algo
     */
    private void rewriteTypeQualifier0(ExpressionNode node) {
        if (node.type == ExpressionNode.OPERATION && isColonColonKeyword(node.token)) {
            if (node.paramCount == 2) {
                ExpressionNode that = node.rhs;
                if (that.type == ExpressionNode.LITERAL) {
                    that.type = ExpressionNode.MEMBER_ACCESS;
                }
            }
        }
    }

    private CharSequence setModelAliasAndGetOptTok(GenericLexer lexer, QueryModel joinModel) throws SqlException {
        CharSequence tok = optTok(lexer);
        if (tok != null && tableAliasStop.excludes(tok)) {
            if (SqlKeywords.isAsKeyword(tok)) {
                tok = tok(lexer, "alias");
            }
            joinModel.setAlias(literal(lexer, tok));
            tok = optTok(lexer);
        }
        return tok;
    }

    private CharSequence setModelAliasAndTimestamp(GenericLexer lexer, QueryModel model) throws SqlException {
        CharSequence tok;
        tok = setModelAliasAndGetOptTok(lexer, model);

        // expect [timestamp(column)]
        ExpressionNode timestamp = parseTimestamp(lexer, tok);
        if (timestamp != null) {
            model.setTimestamp(timestamp);
            tok = optTok(lexer);
        }
        return tok;
    }

    private int toColumnType(GenericLexer lexer, CharSequence tok) throws SqlException {
        final short type = ColumnType.tagOf(tok);
        if (type == -1) {
            throw SqlException.$(lexer.lastTokenPosition(), "unsupported column type: ").put(tok);
        }
        if (ColumnType.GEOHASH == type) {
            expectTok(lexer, '(');
            final int bits = GeoHashUtil.parseGeoHashBits(lexer.lastTokenPosition(), 0, expectLiteral(lexer).token);
            expectTok(lexer, ')');
            return ColumnType.getGeoHashTypeWithBits(bits);
        }
        return type;
    }

    private @NotNull CharSequence tok(GenericLexer lexer, String expectedList) throws SqlException {
        final int pos = lexer.getPosition();
        CharSequence tok = optTok(lexer);
        if (tok == null) {
            throw SqlException.position(pos).put(expectedList).put(" expected");
        }
        return tok;
    }

    private @NotNull CharSequence tokIncludingLocalBrace(GenericLexer lexer, String expectedList) throws SqlException {
        final int pos = lexer.getPosition();
        final CharSequence tok = SqlUtil.fetchNext(lexer);
        if (tok == null) {
            throw SqlException.position(pos).put(expectedList).put(" expected");
        }
        return tok;
    }

    private void validateLiteral(int pos, CharSequence tok) throws SqlException {
        switch (tok.charAt(0)) {
            case '(':
            case ')':
            case ',':
            case '`':
            case '\'':
                throw SqlException.position(pos).put("literal expected");
            default:
                break;
        }
    }

    static {
        tableAliasStop.add("where");
        tableAliasStop.add("latest");
        tableAliasStop.add("join");
        tableAliasStop.add("inner");
        tableAliasStop.add("left");
        tableAliasStop.add("outer");
        tableAliasStop.add("asof");
        tableAliasStop.add("splice");
        tableAliasStop.add("lt");
        tableAliasStop.add("cross");
        tableAliasStop.add("sample");
        tableAliasStop.add("order");
        tableAliasStop.add("on");
        tableAliasStop.add("timestamp");
        tableAliasStop.add("limit");
        tableAliasStop.add(")");
        tableAliasStop.add(";");
        tableAliasStop.add("union");
        tableAliasStop.add("group");
        tableAliasStop.add("except");
        tableAliasStop.add("intersect");
        tableAliasStop.add("from");
        //
        columnAliasStop.add("from");
        columnAliasStop.add(",");
        columnAliasStop.add("over");
        columnAliasStop.add("union");
        columnAliasStop.add("except");
        columnAliasStop.add("intersect");
        //
        groupByStopSet.add("order");
        groupByStopSet.add(")");
        groupByStopSet.add(",");

        joinStartSet.put("left", QueryModel.JOIN_INNER);
        joinStartSet.put("join", QueryModel.JOIN_INNER);
        joinStartSet.put("inner", QueryModel.JOIN_INNER);
        joinStartSet.put("outer", QueryModel.JOIN_OUTER);
        joinStartSet.put("cross", QueryModel.JOIN_CROSS);
        joinStartSet.put("asof", QueryModel.JOIN_ASOF);
        joinStartSet.put("splice", QueryModel.JOIN_SPLICE);
        joinStartSet.put("lt", QueryModel.JOIN_LT);
        joinStartSet.put(",", QueryModel.JOIN_CROSS);
        //
        setOperations.add("union");
        setOperations.add("except");
        setOperations.add("intersect");
    }
}<|MERGE_RESOLUTION|>--- conflicted
+++ resolved
@@ -435,12 +435,7 @@
         if (isCancelKeyword(tok)) {
             CopyModel model = copyModelPool.next();
             model.setCancel(true);
-<<<<<<< HEAD
-            model.setTableName(tableName);
-=======
-            model.setParallel(true);
             model.setTarget(tableName);
->>>>>>> 793cec85
             return model;
         }
 
