/*******************************************************************************
 *     ___                  _   ____  ____
 *    / _ \ _   _  ___  ___| |_|  _ \| __ )
 *   | | | | | | |/ _ \/ __| __| | | |  _ \
 *   | |_| | |_| |  __/\__ \ |_| |_| | |_) |
 *    \__\_\\__,_|\___||___/\__|____/|____/
 *
 *  Copyright (c) 2014-2019 Appsicle
 *  Copyright (c) 2019-2024 QuestDB
 *
 *  Licensed under the Apache License, Version 2.0 (the "License");
 *  you may not use this file except in compliance with the License.
 *  You may obtain a copy of the License at
 *
 *  http://www.apache.org/licenses/LICENSE-2.0
 *
 *  Unless required by applicable law or agreed to in writing, software
 *  distributed under the License is distributed on an "AS IS" BASIS,
 *  WITHOUT WARRANTIES OR CONDITIONS OF ANY KIND, either express or implied.
 *  See the License for the specific language governing permissions and
 *  limitations under the License.
 *
 ******************************************************************************/

package io.questdb.griffin;

import io.questdb.cairo.CairoConfiguration;
import io.questdb.cairo.ColumnType;
import io.questdb.cairo.PartitionBy;
import io.questdb.cairo.TableUtils;
import io.questdb.cutlass.text.Atomicity;
import io.questdb.griffin.engine.functions.json.JsonExtractTypedFunctionFactory;
import io.questdb.griffin.engine.ops.CreateTableOperationBuilder;
import io.questdb.griffin.model.*;
import io.questdb.std.*;
import org.jetbrains.annotations.NotNull;
import org.jetbrains.annotations.Nullable;
import org.jetbrains.annotations.TestOnly;

import static io.questdb.cairo.SqlWalMode.*;
import static io.questdb.griffin.SqlKeywords.*;
import static io.questdb.std.GenericLexer.assertNoDotsAndSlashes;
import static io.questdb.std.GenericLexer.unquote;

public class SqlParser {
    public static final int MAX_ORDER_BY_COLUMNS = 1560;
    public static final ExpressionNode ZERO_OFFSET = ExpressionNode.FACTORY.newInstance().of(ExpressionNode.CONSTANT, "'00:00'", 0, 0);
    private static final ExpressionNode ONE = ExpressionNode.FACTORY.newInstance().of(ExpressionNode.CONSTANT, "1", 0, 0);
    private static final LowerCaseAsciiCharSequenceHashSet columnAliasStop = new LowerCaseAsciiCharSequenceHashSet();
    private static final LowerCaseAsciiCharSequenceHashSet groupByStopSet = new LowerCaseAsciiCharSequenceHashSet();
    private static final LowerCaseAsciiCharSequenceIntHashMap joinStartSet = new LowerCaseAsciiCharSequenceIntHashMap();
    private static final LowerCaseAsciiCharSequenceHashSet setOperations = new LowerCaseAsciiCharSequenceHashSet();
    private static final LowerCaseAsciiCharSequenceHashSet tableAliasStop = new LowerCaseAsciiCharSequenceHashSet();
    private final IntList accumulatedColumnPositions = new IntList();
    private final ObjList<QueryColumn> accumulatedColumns = new ObjList<>();
    private final LowerCaseCharSequenceObjHashMap<QueryColumn> aliasMap = new LowerCaseCharSequenceObjHashMap<>();
    private final CharacterStore characterStore;
    private final CharSequence column;
    private final CairoConfiguration configuration;
    private final ObjectPool<CopyModel> copyModelPool;
    private final CreateTableOperationBuilder createTableOperationBuilder = new CreateTableOperationBuilder();
    private final ObjectPool<TouchUpColumnModel> createTableTouchUpColumnModelPool;
    private final ObjectPool<ExplainModel> explainModelPool;
    private final ObjectPool<ExpressionNode> expressionNodePool;
    private final ExpressionParser expressionParser;
    private final ExpressionTreeBuilder expressionTreeBuilder;
    private final ObjectPool<InsertModel> insertModelPool;
    private final SqlOptimiser optimiser;
    private final ObjectPool<QueryColumn> queryColumnPool;
    private final ObjectPool<QueryModel> queryModelPool;
    private final ObjectPool<RenameTableModel> renameTableModelPool;
    private final PostOrderTreeTraversalAlgo.Visitor rewriteConcat0Ref = this::rewriteConcat0;
    private final PostOrderTreeTraversalAlgo.Visitor rewriteCount0Ref = this::rewriteCount0;
    private final PostOrderTreeTraversalAlgo.Visitor rewriteJsonExtractCast0Ref = this::rewriteJsonExtractCast0;
    private final PostOrderTreeTraversalAlgo.Visitor rewritePgCast0Ref = this::rewritePgCast0;
    private final ObjList<ExpressionNode> tempExprNodes = new ObjList<>();
    private final PostOrderTreeTraversalAlgo.Visitor rewriteCase0Ref = this::rewriteCase0;
    private final LowerCaseCharSequenceObjHashMap<WithClauseModel> topLevelWithModel = new LowerCaseCharSequenceObjHashMap<>();
    private final PostOrderTreeTraversalAlgo traversalAlgo;
    private final ObjectPool<WindowColumn> windowColumnPool;
    private final ObjectPool<WithClauseModel> withClauseModelPool;
    private int digit;
    private boolean overClauseMode = false;
    private boolean subQueryMode = false;

    SqlParser(
            CairoConfiguration configuration,
            SqlOptimiser optimiser,
            CharacterStore characterStore,
            ObjectPool<ExpressionNode> expressionNodePool,
            ObjectPool<QueryColumn> queryColumnPool,
            ObjectPool<QueryModel> queryModelPool,
            PostOrderTreeTraversalAlgo traversalAlgo
    ) {
        this.expressionNodePool = expressionNodePool;
        this.queryModelPool = queryModelPool;
        this.queryColumnPool = queryColumnPool;
        this.expressionTreeBuilder = new ExpressionTreeBuilder();
        this.windowColumnPool = new ObjectPool<>(WindowColumn.FACTORY, configuration.getWindowColumnPoolCapacity());
        this.createTableTouchUpColumnModelPool = new ObjectPool<>(TouchUpColumnModel.FACTORY, configuration.getColumnCastModelPoolCapacity());
        this.renameTableModelPool = new ObjectPool<>(RenameTableModel.FACTORY, configuration.getRenameTableModelPoolCapacity());
        this.withClauseModelPool = new ObjectPool<>(WithClauseModel.FACTORY, configuration.getWithClauseModelPoolCapacity());
        this.insertModelPool = new ObjectPool<>(InsertModel.FACTORY, configuration.getInsertModelPoolCapacity());
        this.copyModelPool = new ObjectPool<>(CopyModel.FACTORY, configuration.getCopyPoolCapacity());
        this.explainModelPool = new ObjectPool<>(ExplainModel.FACTORY, configuration.getExplainPoolCapacity());
        this.configuration = configuration;
        this.traversalAlgo = traversalAlgo;
        this.characterStore = characterStore;
        this.optimiser = optimiser;
        boolean tempCairoSqlLegacyOperatorPrecedence = configuration.getCairoSqlLegacyOperatorPrecedence();
        if (tempCairoSqlLegacyOperatorPrecedence) {
            this.expressionParser = new ExpressionParser(
                    OperatorExpression.getLegacyRegistry(),
                    OperatorExpression.getRegistry(),
                    expressionNodePool,
                    this,
                    characterStore
            );
        } else {
            this.expressionParser = new ExpressionParser(
                    OperatorExpression.getRegistry(),
                    null,
                    expressionNodePool,
                    this,
                    characterStore
            );
        }
        this.digit = 1;
        this.column = "column";
    }

    public static boolean isFullSampleByPeriod(ExpressionNode n) {
        return n != null && (n.type == ExpressionNode.CONSTANT || (n.type == ExpressionNode.LITERAL && isValidSampleByPeriodLetter(n.token)));
    }

    private static SqlException err(GenericLexer lexer, @Nullable CharSequence tok, @NotNull String msg) {
        return SqlException.parserErr(lexer.lastTokenPosition(), tok, msg);
    }

    private static SqlException errUnexpected(GenericLexer lexer, CharSequence token) {
        return SqlException.unexpectedToken(lexer.lastTokenPosition(), token);
    }

    private static boolean isValidSampleByPeriodLetter(CharSequence token) {
        if (token.length() != 1) return false;
        switch (token.charAt(0)) {
            case 'U':
                // micros
            case 'T':
                // millis
            case 's':
                // seconds
            case 'm':
                // minutes
            case 'h':
                // hours
            case 'd':
                // days
            case 'M':
                // months
            case 'y':
                return true;
            default:
                return false;
        }
    }

    private static void validateShowTransactions(GenericLexer lexer) throws SqlException {
        CharSequence tok = SqlUtil.fetchNext(lexer);
        if (tok != null && isIsolationKeyword(tok)) {
            tok = SqlUtil.fetchNext(lexer);
            if (tok != null && isLevelKeyword(tok)) {
                return;
            }
            throw SqlException.position(tok != null ? lexer.lastTokenPosition() : lexer.getPosition()).put("expected 'level'");
        }
        throw SqlException.position(tok != null ? lexer.lastTokenPosition() : lexer.getPosition()).put("expected 'isolation'");
    }

    private void addConcatArgs(ObjList<ExpressionNode> args, ExpressionNode leaf) {
        if (leaf.type != ExpressionNode.FUNCTION || !isConcatKeyword(leaf.token)) {
            args.add(leaf);
            return;
        }

        // Nested CONCAT. Expand it from CONCAT(x, CONCAT(y, z)) into CONCAT(x, y, z).
        if (leaf.args.size() > 0) {
            args.addAll(leaf.args);
        } else {
            args.add(leaf.rhs);
            args.add(leaf.lhs);
        }
    }

    private void assertNotDot(GenericLexer lexer, CharSequence tok) throws SqlException {
        if (Chars.indexOf(tok, '.') != -1) {
            throw SqlException.$(lexer.lastTokenPosition(), "'.' is not allowed here");
        }
    }

    //prevent full/right from being used as table aliases
    private void checkSupportedJoinType(GenericLexer lexer, CharSequence tok) throws SqlException {
        if (tok != null && (SqlKeywords.isFullKeyword(tok) || SqlKeywords.isRightKeyword(tok))) {
            throw SqlException.$((lexer.lastTokenPosition()), "unsupported join type");
        }
    }

    private CharSequence createColumnAlias(
            ExpressionNode node,
            LowerCaseCharSequenceObjHashMap<QueryColumn> aliasToColumnMap
    ) {
        return SqlUtil.createColumnAlias(
                characterStore,
                unquote(node.token),
                Chars.indexOf(node.token, '.'),
                aliasToColumnMap,
                node.type != ExpressionNode.LITERAL
        );
    }

    private CharSequence createConstColumnAlias(LowerCaseCharSequenceObjHashMap<QueryColumn> aliasToColumnMap) {
        final CharacterStoreEntry characterStoreEntry = characterStore.newEntry();

        characterStoreEntry.put(column);
        int len = characterStoreEntry.length();
        characterStoreEntry.put(digit);

        while (aliasToColumnMap.contains(characterStoreEntry.toImmutable())) {
            characterStoreEntry.trimTo(len);
            digit++;
            characterStoreEntry.put(digit);
        }
        return characterStoreEntry.toImmutable();
    }

    private void expectBy(GenericLexer lexer) throws SqlException {
        if (isByKeyword(tok(lexer, "'by'"))) {
            return;
        }
        throw SqlException.$((lexer.lastTokenPosition()), "'by' expected");
    }

    private ExpressionNode expectExpr(GenericLexer lexer, SqlParserCallback sqlParserCallback) throws SqlException {
        final ExpressionNode n = expr(lexer, (QueryModel) null, sqlParserCallback);
        if (n != null) {
            return n;
        }
        throw SqlException.$(lexer.hasUnparsed() ? lexer.lastTokenPosition() : lexer.getPosition(), "Expression expected");
    }

    private int expectInt(GenericLexer lexer) throws SqlException {
        CharSequence tok = tok(lexer, "integer");
        boolean negative;
        if (Chars.equals(tok, '-')) {
            negative = true;
            tok = tok(lexer, "integer");
        } else {
            negative = false;
        }
        try {
            int result = Numbers.parseInt(tok);
            return negative ? -result : result;
        } catch (NumericException e) {
            throw err(lexer, tok, "bad integer");
        }
    }

    private ExpressionNode expectLiteral(GenericLexer lexer) throws SqlException {
        CharSequence tok = tok(lexer, "literal");
        int pos = lexer.lastTokenPosition();
        SqlKeywords.assertTableNameIsQuotedOrNotAKeyword(tok, pos);
        validateLiteral(pos, tok);
        return nextLiteral(GenericLexer.immutableOf(unquote(tok)), pos);
    }

    private long expectLong(GenericLexer lexer) throws SqlException {
        CharSequence tok = tok(lexer, "long integer");
        boolean negative;
        if (Chars.equals(tok, '-')) {
            negative = true;
            tok = tok(lexer, "long integer");
        } else {
            negative = false;
        }
        try {
            long result = Numbers.parseLong(tok);
            return negative ? -result : result;
        } catch (NumericException e) {
            throw err(lexer, tok, "bad long integer");
        }
    }

    private void expectObservation(GenericLexer lexer) throws SqlException {
        if (isObservationKeyword(tok(lexer, "'observation'"))) {
            return;
        }
        throw SqlException.$((lexer.lastTokenPosition()), "'observation' expected");
    }

    private void expectOffset(GenericLexer lexer) throws SqlException {
        if (isOffsetKeyword(tok(lexer, "'offset'"))) {
            return;
        }
        throw SqlException.$((lexer.lastTokenPosition()), "'offset' expected");
    }

    private void expectSample(GenericLexer lexer, QueryModel model, SqlParserCallback sqlParserCallback) throws SqlException {
        final ExpressionNode n = expr(lexer, (QueryModel) null, sqlParserCallback);
        if (isFullSampleByPeriod(n)) {
            model.setSampleBy(n);
            return;
        }

        // this is complex expression of sample by period. It must follow time unit interval
        // lets preempt the problem where time unit interval is missing, and we hit keyword instead
        final int pos = lexer.lastTokenPosition();
        final CharSequence tok = tok(lexer, "time interval unit");

        if (isValidSampleByPeriodLetter(tok)) {
            model.setSampleBy(n, SqlUtil.nextLiteral(expressionNodePool, tok, pos));
            return;
        }
        throw SqlException.$(pos, "one letter sample by period unit expected");
    }

    private CharSequence expectTableNameOrSubQuery(GenericLexer lexer) throws SqlException {
        return tok(lexer, "table name or sub-query");
    }

    private void expectTo(GenericLexer lexer) throws SqlException {
        if (isToKeyword(tok(lexer, "'to'"))) {
            return;
        }
        throw SqlException.$((lexer.lastTokenPosition()), "'to' expected");
    }

    private void expectTok(GenericLexer lexer, CharSequence tok, CharSequence expected) throws SqlException {
        if (tok == null || !Chars.equalsLowerCaseAscii(tok, expected)) {
            throw SqlException.position(lexer.lastTokenPosition()).put('\'').put(expected).put("' expected");
        }
    }

    private void expectTok(GenericLexer lexer, CharSequence expected) throws SqlException {
        CharSequence tok = optTok(lexer);
        if (tok == null) {
            throw SqlException.position(lexer.getPosition()).put('\'').put(expected).put("' expected");
        }
        expectTok(lexer, tok, expected);
    }

    private void expectTok(GenericLexer lexer, char expected) throws SqlException {
        CharSequence tok = optTok(lexer);
        if (tok == null) {
            throw SqlException.position(lexer.getPosition()).put('\'').put(expected).put("' expected");
        }
        expectTok(tok, lexer.lastTokenPosition(), expected);
    }

    private void expectTok(CharSequence tok, int pos, char expected) throws SqlException {
        if (tok == null || !Chars.equals(tok, expected)) {
            throw SqlException.position(pos).put('\'').put(expected).put("' expected");
        }
    }

    private void expectZone(GenericLexer lexer) throws SqlException {
        if (isZoneKeyword(tok(lexer, "'zone'"))) {
            return;
        }
        throw SqlException.$((lexer.lastTokenPosition()), "'zone' expected");
    }

    private boolean isCurrentRow(GenericLexer lexer, CharSequence tok) throws SqlException {
        if (SqlKeywords.isCurrentKeyword(tok)) {
            tok = tok(lexer, "'row'");
            if (SqlKeywords.isRowKeyword(tok)) {
                return true;
            }
            throw SqlException.$(lexer.lastTokenPosition(), "'row' expected");
        }
        return false;
    }

    private boolean isFieldTerm(CharSequence tok) {
        return Chars.equals(tok, ')') || Chars.equals(tok, ',');
    }

    private boolean isUnboundedPreceding(GenericLexer lexer, CharSequence tok) throws SqlException {
        if (SqlKeywords.isUnboundedKeyword(tok)) {
            tok = tok(lexer, "'preceding'");
            if (SqlKeywords.isPrecedingKeyword(tok)) {
                return true;
            }
            throw SqlException.$(lexer.lastTokenPosition(), "'preceding' expected");
        }
        return false;
    }

    private ExpressionNode literal(GenericLexer lexer, CharSequence name) {
        return literal(name, lexer.lastTokenPosition());
    }

    private ExpressionNode literal(CharSequence name, int position) {
        // this can never be null in its current contexts
        // every time this function is called is after lexer.unparse(), which ensures non-null token.
        return expressionNodePool.next().of(ExpressionNode.LITERAL, unquote(name), 0, position);
    }

    private ExpressionNode nextLiteral(CharSequence token, int position) {
        return SqlUtil.nextLiteral(expressionNodePool, token, position);
    }

    private CharSequence notTermTok(GenericLexer lexer) throws SqlException {
        CharSequence tok = tok(lexer, "')' or ','");
        if (isFieldTerm(tok)) {
            throw err(lexer, tok, "missing column definition");
        }
        return tok;
    }

    private CharSequence optTok(GenericLexer lexer) throws SqlException {
        CharSequence tok = SqlUtil.fetchNext(lexer);
        if (tok == null || (subQueryMode && Chars.equals(tok, ')') && !overClauseMode)) {
            return null;
        }
        return tok;
    }

    private QueryModel parseAsSubQueryAndExpectClosingBrace(
            GenericLexer lexer,
            LowerCaseCharSequenceObjHashMap<WithClauseModel> withClauses,
            boolean useTopLevelWithClauses,
            SqlParserCallback sqlParserCallback
    )
            throws SqlException {
        final QueryModel model = parseAsSubQuery(lexer, withClauses, useTopLevelWithClauses, sqlParserCallback);
        expectTok(lexer, ')');
        return model;
    }

    private ExecutionModel parseCopy(GenericLexer lexer, SqlParserCallback sqlParserCallback) throws SqlException {
        if (Chars.isBlank(configuration.getSqlCopyInputRoot())) {
            throw SqlException.$(lexer.lastTokenPosition(), "COPY is disabled ['cairo.sql.copy.root' is not set?]");
        }
        ExpressionNode target = expectExpr(lexer, sqlParserCallback);
        CharSequence tok = tok(lexer, "'from' or 'to' or 'cancel'");

        if (isCancelKeyword(tok)) {
            CopyModel model = copyModelPool.next();
            model.setCancel(true);
            model.setTarget(target);

            tok = optTok(lexer);
            // no more tokens or ';' should indicate end of statement
            if (tok == null || Chars.equals(tok, ';')) {
                return model;
            }
            throw errUnexpected(lexer, tok);
        }

        if (isFromKeyword(tok)) {
            final ExpressionNode fileName = expectExpr(lexer, sqlParserCallback);
            if (fileName.token.length() < 3 && Chars.startsWith(fileName.token, '\'')) {
                throw SqlException.$(fileName.position, "file name expected");
            }

            CopyModel model = copyModelPool.next();
            model.setTarget(target);
            model.setFileName(fileName);

            tok = optTok(lexer);
            if (tok != null && isWithKeyword(tok)) {
                tok = tok(lexer, "copy option");
                while (tok != null && !isSemicolon(tok)) {
                    if (isHeaderKeyword(tok)) {
                        model.setHeader(isTrueKeyword(tok(lexer, "'true' or 'false'")));
                        tok = optTok(lexer);
                    } else if (isPartitionKeyword(tok)) {
                        expectTok(lexer, "by");
                        tok = tok(lexer, "year month day hour");
                        int partitionBy = PartitionBy.fromString(tok);
                        if (partitionBy == -1) {
                            throw SqlException.$(lexer.getPosition(), "'NONE', 'HOUR', 'DAY', 'MONTH' or 'YEAR' expected");
                        }
                        model.setPartitionBy(partitionBy);
                        tok = optTok(lexer);
                    } else if (isTimestampKeyword(tok)) {
                        tok = tok(lexer, "timestamp column name expected");
                        CharSequence columnName = GenericLexer.immutableOf(unquote(tok));
                        if (!TableUtils.isValidColumnName(columnName, configuration.getMaxFileNameLength())) {
                            throw SqlException.$(lexer.getPosition(), "timestamp column name contains invalid characters");
                        }
                        model.setTimestampColumnName(columnName);
                        tok = optTok(lexer);
                    } else if (isFormatKeyword(tok)) {
                        tok = tok(lexer, "timestamp format expected");
                        CharSequence format = GenericLexer.immutableOf(unquote(tok));
                        model.setTimestampFormat(format);
                        tok = optTok(lexer);
                    } else if (isOnKeyword(tok)) {
                        expectTok(lexer, "error");
                        tok = tok(lexer, "skip_column skip_row abort");
                        if (Chars.equalsIgnoreCase(tok, "skip_column")) {
                            model.setAtomicity(Atomicity.SKIP_COL);
                        } else if (Chars.equalsIgnoreCase(tok, "skip_row")) {
                            model.setAtomicity(Atomicity.SKIP_ROW);
                        } else if (Chars.equalsIgnoreCase(tok, "abort")) {
                            model.setAtomicity(Atomicity.SKIP_ALL);
                        } else {
                            throw SqlException.$(lexer.getPosition(), "invalid 'on error' copy option found");
                        }
                        tok = optTok(lexer);
                    } else if (isDelimiterKeyword(tok)) {
                        tok = tok(lexer, "timestamp character expected");
                        CharSequence delimiter = GenericLexer.immutableOf(unquote(tok));
                        if (delimiter == null || delimiter.length() != 1) {
                            throw SqlException.$(lexer.getPosition(), "delimiter is empty or contains more than 1 character");
                        }
                        char delimiterChar = delimiter.charAt(0);
                        if (delimiterChar > 127) {
                            throw SqlException.$(lexer.getPosition(), "delimiter is not an ascii character");
                        }
                        model.setDelimiter((byte) delimiterChar);
                        tok = optTok(lexer);
                    } else {
                        throw SqlException.$(lexer.lastTokenPosition(), "unexpected option");
                    }
                }
            } else if (tok != null && !SqlKeywords.isSemicolon(tok)) {
                throw SqlException.$(lexer.lastTokenPosition(), "'with' expected");
            }
            return model;
        }
        throw SqlException.$(lexer.lastTokenPosition(), "'from' expected");
    }

    private ExecutionModel parseCreateTable(
            GenericLexer lexer,
            SqlExecutionContext executionContext,
            SqlParserCallback sqlParserCallback
    ) throws SqlException {
        CreateTableOperationBuilder builder = createTableOperationBuilder;
        builder.clear();
        builder.setDefaultSymbolCapacity(configuration.getDefaultSymbolCapacity());
        final CharSequence tableName;
        // default to non-atomic, batched, creation
        CharSequence tok = tok(lexer, "'atomic' or 'table' or 'batch'");
        builder.setBatchSize(configuration.getInsertModelBatchSize());
        boolean atomicSpecified = false;
        boolean batchSpecified = false;
        boolean isCreateAsSelect = false;

        // if it's a CREATE ATOMIC, we don't accept BATCH
        if (SqlKeywords.isAtomicKeyword(tok)) {
            atomicSpecified = true;
            builder.setBatchSize(-1);
            expectTok(lexer, "table");
            tok = tok(lexer, "table name or 'if'");
        } else if (SqlKeywords.isBatchKeyword(tok)) {
            batchSpecified = true;

            long val = expectLong(lexer);
            if (val > 0) {
                builder.setBatchSize(val);
            } else {
                throw SqlException.$(lexer.lastTokenPosition(), "batch size must be positive integer");
            }

            tok = tok(lexer, "table or o3MaxLag");
            if (SqlKeywords.isO3MaxLagKeyword(tok)) {
                int pos = lexer.getPosition();
                builder.setBatchO3MaxLag(SqlUtil.expectMicros(tok(lexer, "lag value"), pos));
                expectTok(lexer, "table");
            }
            tok = tok(lexer, "table name or 'if'");
        } else if (SqlKeywords.isTableKeyword(tok)) {
            tok = tok(lexer, "table name or 'if'");
        } else {
            throw SqlException.$(lexer.lastTokenPosition(), "expected 'atomic' or 'table' or 'batch'");
        }

        if (SqlKeywords.isIfKeyword(tok)) {
            if (SqlKeywords.isNotKeyword(tok(lexer, "'not'")) && SqlKeywords.isExistsKeyword(tok(lexer, "'exists'"))) {
                builder.setIgnoreIfExists(true);
                tableName = tok(lexer, "table name");
            } else {
                throw SqlException.$(lexer.lastTokenPosition(), "'if not exists' expected");
            }
        } else {
            tableName = tok;
        }
        // validate that table name is not a keyword

        assertTableNameIsQuotedOrNotAKeyword(tableName, lexer.lastTokenPosition());

        builder.setTableNameExpr(nextLiteral(
                assertNoDotsAndSlashes(unquote(tableName), lexer.lastTokenPosition()), lexer.lastTokenPosition()
        ));

        tok = tok(lexer, "'(' or 'as'");

        if (Chars.equals(tok, '(')) {
            tok = tok(lexer, "like");
            if (isLikeKeyword(tok)) {
                builder.setBatchSize(-1);
                parseCreateTableLikeTable(lexer);
                return builder;
            } else {
                lexer.unparseLast();
                parseCreateTableColumns(lexer);
            }
        } else if (isAsKeyword(tok)) {
            isCreateAsSelect = true;
            parseCreateTableAsSelect(lexer, executionContext, sqlParserCallback);
        } else {
            throw errUnexpected(lexer, tok);
        }

        // if not CREATE ... AS SELECT, make it atomic
        if (!isCreateAsSelect) {
            builder.setBatchSize(-1);
            builder.setBatchO3MaxLag(-1);

            // if we use atomic or batch keywords, then throw an error
            if (atomicSpecified || batchSpecified) {
                throw SqlException.$(lexer.lastTokenPosition(), "'atomic' or 'batch' keywords can only be used in CREATE ... AS SELECT statements.");
            }
        }

        while ((tok = optTok(lexer)) != null && Chars.equals(tok, ',')) {
            tok = tok(lexer, "'index' or 'cast'");
            if (isIndexKeyword(tok)) {
                parseCreateTableIndexDef(lexer, isCreateAsSelect);
            } else if (isCastKeyword(tok)) {
                parseCreateTableCastDef(lexer);
            } else {
                throw errUnexpected(lexer, tok);
            }
        }

        ExpressionNode timestamp = parseTimestamp(lexer, tok);
        if (timestamp != null) {
            builder.setTimestampExpr(timestamp);
            if (builder.hasColumnDefs()) {
                int timestampIndex = builder.getColumnIndex(timestamp.token);
                if (timestampIndex == -1) {
                    throw SqlException.position(timestamp.position)
                            .put("invalid designated timestamp column [name=").put(timestamp.token).put(']');
                }
                builder.setTimestampIndex(timestampIndex);
            }
            tok = optTok(lexer);
        }

        int walSetting = WAL_NOT_SET;

        ExpressionNode partitionBy = parseCreateTablePartition(lexer, tok);
        if (partitionBy != null) {
            if (builder.getTimestampExpr() == null) {
                throw SqlException.$(partitionBy.position, "partitioning is possible only on tables with designated timestamps");
            }
            if (PartitionBy.fromString(partitionBy.token) == -1) {
                throw SqlException.$(partitionBy.position, "'NONE', 'HOUR', 'DAY', 'MONTH' or 'YEAR' expected");
            }
            builder.setPartitionByExpr(partitionBy);
            tok = optTok(lexer);

            if (tok != null) {
                if (isWalKeyword(tok)) {
<<<<<<< HEAD
                    if (!PartitionBy.isPartitioned(createTableOperationBuilder.getPartitionByFromExpr())) {
=======
                    if (!PartitionBy.isPartitioned(builder.getPartitionByExpr())) {
>>>>>>> 56dafff9
                        throw SqlException.position(lexer.lastTokenPosition()).put("WAL Write Mode can only be used on partitioned tables");
                    }
                    walSetting = WAL_ENABLED;
                    tok = optTok(lexer);
                } else if (isBypassKeyword(tok)) {
                    tok = optTok(lexer);
                    if (tok != null && isWalKeyword(tok)) {
                        walSetting = WAL_DISABLED;
                        tok = optTok(lexer);
                    } else {
                        throw SqlException.position(
                                        tok == null ? lexer.getPosition() : lexer.lastTokenPosition()
                                ).put(" invalid syntax, should be BYPASS WAL but was BYPASS ")
                                .put(tok != null ? tok : "");
                    }
                }
            }
        }
        final boolean isWalEnabled = configuration.isWalSupported()
<<<<<<< HEAD
                && PartitionBy.isPartitioned(createTableOperationBuilder.getPartitionByFromExpr())
=======
                && PartitionBy.isPartitioned(builder.getPartitionByExpr())
>>>>>>> 56dafff9
                && ((walSetting == WAL_NOT_SET && configuration.getWalEnabledDefault()) || walSetting == WAL_ENABLED);
        builder.setWalEnabled(isWalEnabled);

        int maxUncommittedRows = configuration.getMaxUncommittedRows();
        long o3MaxLag = configuration.getO3MaxLag();

        if (tok != null && isWithKeyword(tok)) {
            ExpressionNode expr;
            while ((expr = expr(lexer, (QueryModel) null, sqlParserCallback)) != null) {
                if (Chars.equals(expr.token, '=')) {
                    if (isMaxUncommittedRowsKeyword(expr.lhs.token)) {
                        try {
                            maxUncommittedRows = Numbers.parseInt(expr.rhs.token);
                        } catch (NumericException e) {
                            throw SqlException.position(lexer.getPosition()).put(" could not parse maxUncommittedRows value \"").put(expr.rhs.token).put('"');
                        }
                    } else if (isO3MaxLagKeyword(expr.lhs.token)) {
                        o3MaxLag = SqlUtil.expectMicros(expr.rhs.token, lexer.getPosition());
                    } else {
                        throw SqlException.position(lexer.getPosition()).put(" unrecognized ").put(expr.lhs.token).put(" after WITH");
                    }
                    tok = optTok(lexer);
                    if (null != tok && Chars.equals(tok, ',')) {
                        CharSequence peek = optTok(lexer);
                        if (peek != null && isInKeyword(peek)) { // in volume
                            tok = peek;
                            break;
                        }
                        lexer.unparseLast();
                        continue;
                    }
                    break;
                }
                throw SqlException.position(lexer.getPosition()).put(" expected parameter after WITH");
            }
        }
        builder.setMaxUncommittedRows(maxUncommittedRows);
        builder.setO3MaxLag(o3MaxLag);

        if (tok != null && isInKeyword(tok)) {
            tok = tok(lexer, "volume");
            if (!isVolumeKeyword(tok)) {
                throw SqlException.position(lexer.getPosition()).put("expected 'volume'");
            }
            tok = tok(lexer, "path for volume");
            if (Os.isWindows()) {
                throw SqlException.position(lexer.getPosition()).put("'in volume' is not supported on Windows");
            }
            builder.setVolumeAlias(unquote(tok));
            tok = optTok(lexer);
        }

        if (tok != null && (isDedupKeyword(tok) || isDeduplicateKeyword(tok))) {
            if (!builder.isWalEnabled()) {
                throw SqlException.position(lexer.getPosition()).put("deduplication is possible only on WAL tables");
            }

            tok = optTok(lexer);
            if (tok == null || !isUpsertKeyword(tok)) {
                throw SqlException.position(lexer.lastTokenPosition()).put("expected 'upsert'");
            }

            tok = optTok(lexer);
            if (tok == null || !isKeysKeyword(tok)) {
                throw SqlException.position(lexer.lastTokenPosition()).put("expected 'keys'");
            }

            boolean timestampColumnFound = false;

            tok = optTok(lexer);
            if (tok != null && Chars.equals(tok, '(')) {
                tok = optTok(lexer);
                int columnListPos = lexer.lastTokenPosition();

                while (tok != null && !Chars.equals(tok, ')')) {
                    validateLiteral(lexer.lastTokenPosition(), tok);
                    final CharSequence columnName = unquote(tok);

                    int colIndex = builder.getColumnIndex(columnName);
                    if (colIndex < 0) {
                        throw SqlException.position(lexer.lastTokenPosition()).put("deduplicate key column not found [column=").put(columnName).put(']');
                    }
                    if (colIndex == builder.getTimestampIndex()) {
                        timestampColumnFound = true;
                    }
                    builder.setDedupKeyFlag(colIndex);

                    tok = optTok(lexer);
                    if (tok != null && Chars.equals(tok, ',')) {
                        tok = optTok(lexer);
                    }
                }

                if (!timestampColumnFound) {
                    throw SqlException.position(columnListPos).put("deduplicate key list must include dedicated timestamp column");
                }

                tok = optTok(lexer);
            } else {
                throw SqlException.position(lexer.getPosition()).put("column list expected");
            }
        }

        boolean expectedTok = tok == null || Chars.equals(tok, ';');
        sqlParserCallback.createTableExt(lexer, executionContext.getSecurityContext(), builder, expectedTok ? null : tok);
        return builder;
    }

    private void parseCreateTableAsSelect(
            GenericLexer lexer,
            SqlExecutionContext executionContext,
            SqlParserCallback sqlParserCallback
    ) throws SqlException {
        expectTok(lexer, '(');
        QueryModel queryModel = optimiser.optimise(
                parseDml(lexer, null, lexer.getPosition(), true, sqlParserCallback),
                executionContext,
                sqlParserCallback
        );
        ObjList<QueryColumn> columns = queryModel.getBottomUpColumns();
        assert columns.size() > 0;
        createTableOperationBuilder.setQueryModel(queryModel);
        expectTok(lexer, ')');
    }

    private void parseCreateTableCastDef(GenericLexer lexer) throws SqlException {
        if (createTableOperationBuilder.getQueryModel() == null) {
            throw SqlException.$(lexer.lastTokenPosition(), "cast is only supported in 'create table as ...' context");
        }
        expectTok(lexer, '(');
        final ExpressionNode columnName = expectLiteral(lexer);

        CharSequenceObjHashMap<TouchUpColumnModel> touchUpModels = createTableOperationBuilder.getTouchUpColumnModels();
        TouchUpColumnModel touchUpModel = touchUpModels.get(columnName.token);
        if (touchUpModel == null) {
            touchUpModel = createTableTouchUpColumnModelPool.next();
            touchUpModel.setColumnName(columnName);
            touchUpModels.put(columnName.token, touchUpModel);
        } else if (touchUpModel.getColumnType() != ColumnType.UNDEFINED) {
            throw SqlException.$(touchUpModel.getColumnName().position, "duplicate cast");
        }
        expectTok(lexer, "as");

        final ExpressionNode columnType = expectLiteral(lexer);
        final int type = toColumnType(lexer, columnType.token);
        touchUpModel.setType(type, columnName.position, columnType.position);

        if (ColumnType.isSymbol(type)) {
            CharSequence tok = tok(lexer, "'capacity', 'nocache', 'cache' or ')'");

            int symbolCapacity;
            int capacityPosition;
            if (isCapacityKeyword(tok)) {
                capacityPosition = lexer.getPosition();
                symbolCapacity = parseSymbolCapacity(lexer);
                tok = tok(lexer, "'nocache', 'cache' or ')'");
            } else {
                capacityPosition = 0;
                symbolCapacity = configuration.getDefaultSymbolCapacity();
            }
            touchUpModel.setSymbolCapacity(symbolCapacity);

            final boolean isCached;
            if (isNoCacheKeyword(tok)) {
                isCached = false;
            } else if (isCacheKeyword(tok)) {
                isCached = true;
            } else {
                isCached = configuration.getDefaultSymbolCacheFlag();
                lexer.unparseLast();
            }
            touchUpModel.setSymbolCacheFlag(isCached);

            if (isCached) {
                TableUtils.validateSymbolCapacityCached(true, symbolCapacity, capacityPosition);
            }
        }
        expectTok(lexer, ')');
    }

    private void parseCreateTableColumns(GenericLexer lexer) throws SqlException {
        while (true) {
            CharSequence tok = notTermTok(lexer);
            SqlKeywords.assertTableNameIsQuotedOrNotAKeyword(tok, lexer.lastTokenPosition());
            final CharSequence columnName = GenericLexer.immutableOf(unquote(tok));
            final int columnPosition = lexer.lastTokenPosition();
            final int columnType = toColumnType(lexer, notTermTok(lexer));

            if (!TableUtils.isValidColumnName(columnName, configuration.getMaxFileNameLength())) {
                throw SqlException.$(columnPosition, " new column name contains invalid characters");
            }

            createTableOperationBuilder.addColumn(columnPosition, columnName, columnType, configuration.getDefaultSymbolCapacity());

            if (ColumnType.isSymbol(columnType)) {
                tok = tok(lexer, "'capacity', 'nocache', 'cache', 'index' or ')'");

                int symbolCapacity;
                if (isCapacityKeyword(tok)) {
                    // when capacity is not set explicitly it will default via configuration
                    createTableOperationBuilder.symbolCapacity(symbolCapacity = parseSymbolCapacity(lexer));
                    tok = tok(lexer, "'nocache', 'cache', 'index' or ')'");
                } else {
                    symbolCapacity = -1;
                }

                final boolean cacheFlag;
                if (isNoCacheKeyword(tok)) {
                    cacheFlag = false;
                } else if (isCacheKeyword(tok)) {
                    cacheFlag = true;
                } else {
                    cacheFlag = configuration.getDefaultSymbolCacheFlag();
                    lexer.unparseLast();
                }
                createTableOperationBuilder.symbolCacheFlag(cacheFlag);
                if (cacheFlag && symbolCapacity != -1) {
                    TableUtils.validateSymbolCapacityCached(true, symbolCapacity, lexer.lastTokenPosition());
                }
                tok = parseCreateTableInlineIndexDef(lexer);
            } else {
                tok = null;
            }

            if (tok == null) {
                tok = tok(lexer, "',' or ')'");
            }

            // ignore `PRECISION`
            if (SqlKeywords.isPrecisionKeyword(tok)) {
                tok = tok(lexer, "'NOT' or 'NULL' or ',' or ')'");
            }

            // ignore `NULL` and `NOT NULL`
            if (SqlKeywords.isNotKeyword(tok)) {
                tok = tok(lexer, "'NULL'");
            }

            if (SqlKeywords.isNullKeyword(tok)) {
                tok = tok(lexer, "','");
            }

            if (Chars.equals(tok, ')')) {
                break;
            }

            if (!Chars.equals(tok, ',')) {
                throw err(lexer, tok, "',' or ')' expected");
            }
        }
    }

    private void parseCreateTableIndexDef(GenericLexer lexer, boolean isCreateAsSelect) throws SqlException {
        expectTok(lexer, '(');
        final ExpressionNode columnName = expectLiteral(lexer);
        final int columnNamePosition = lexer.lastTokenPosition();

        int indexValueBlockSize;
        if (isCapacityKeyword(tok(lexer, "'capacity'"))) {
            int errorPosition = lexer.getPosition();
            indexValueBlockSize = expectInt(lexer);
            TableUtils.validateIndexValueBlockSize(errorPosition, indexValueBlockSize);
            indexValueBlockSize = Numbers.ceilPow2(indexValueBlockSize);
        } else {
            indexValueBlockSize = configuration.getIndexValueBlockSize();
            lexer.unparseLast();
        }
        if (isCreateAsSelect) {
            CharSequenceObjHashMap<TouchUpColumnModel> touchUpModels = createTableOperationBuilder.getTouchUpColumnModels();
            TouchUpColumnModel touchUpModel = touchUpModels.get(columnName.token);
            if (touchUpModel == null) {
                touchUpModel = createTableTouchUpColumnModelPool.next();
                touchUpModel.setColumnName(columnName);
                touchUpModels.put(columnName.token, touchUpModel);
            } else if (touchUpModel.isIndexed()) {
                throw SqlException.$(touchUpModel.getColumnName().position, "duplicate index");
            }
            touchUpModel.setIndexed(columnNamePosition, indexValueBlockSize);
        } else {
            createTableOperationBuilder.setIndexedColumn(columnName.token, columnNamePosition, indexValueBlockSize);
        }
        expectTok(lexer, ')');
    }

    private CharSequence parseCreateTableInlineIndexDef(GenericLexer lexer) throws SqlException {
        CharSequence tok = tok(lexer, "')', or 'index'");

        if (isFieldTerm(tok)) {
            createTableOperationBuilder.updateIndexFlagOfCurrentLastColumn(false, configuration.getIndexValueBlockSize());
            return tok;
        }

        expectTok(lexer, tok, "index");

        if (isFieldTerm(tok = tok(lexer, ") | , expected"))) {
            createTableOperationBuilder.updateIndexFlagOfCurrentLastColumn(true, configuration.getIndexValueBlockSize());
            return tok;
        }

        expectTok(lexer, tok, "capacity");

        int errorPosition = lexer.getPosition();
        int indexValueBlockSize = expectInt(lexer);
        TableUtils.validateIndexValueBlockSize(errorPosition, indexValueBlockSize);
        createTableOperationBuilder.updateIndexFlagOfCurrentLastColumn(true, Numbers.ceilPow2(indexValueBlockSize));
        return null;
    }

    private void parseCreateTableLikeTable(GenericLexer lexer) throws SqlException {
        CharSequence tok;
        // todo: validate keyword usage
        tok = tok(lexer, "table name");
        createTableOperationBuilder.setLikeTableNameExpr(
                nextLiteral(
                        assertNoDotsAndSlashes(
                                unquote(tok),
                                lexer.lastTokenPosition()
                        ),
                        lexer.lastTokenPosition()
                )
        );
        tok = tok(lexer, ")");
        if (!Chars.equals(tok, ')')) {
            throw errUnexpected(lexer, tok);
        }
        tok = optTok(lexer);
        if (tok != null && !Chars.equals(tok, ';')) {
            throw errUnexpected(lexer, tok);
        }
    }

    private ExpressionNode parseCreateTablePartition(GenericLexer lexer, CharSequence tok) throws SqlException {
        if (tok != null && isPartitionKeyword(tok)) {
            expectTok(lexer, "by");
            return expectLiteral(lexer);
        }
        return null;
    }

    private QueryModel parseDml(
            GenericLexer lexer,
            @Nullable LowerCaseCharSequenceObjHashMap<WithClauseModel> withClauses,
            int modelPosition,
            boolean useTopLevelWithClauses,
            SqlParserCallback sqlParserCallback
    ) throws SqlException {
        QueryModel model = null;
        QueryModel prevModel = null;

        while (true) {
            LowerCaseCharSequenceObjHashMap<WithClauseModel> parentWithClauses = prevModel != null ? prevModel.getWithClauses() : withClauses;
            LowerCaseCharSequenceObjHashMap<WithClauseModel> topWithClauses = useTopLevelWithClauses && model == null ? topLevelWithModel : null;

            QueryModel unionModel = parseDml0(lexer, parentWithClauses, topWithClauses, modelPosition, sqlParserCallback);
            if (prevModel == null) {
                model = unionModel;
                prevModel = model;
            } else {
                prevModel.setUnionModel(unionModel);
                prevModel = unionModel;
            }

            CharSequence tok = optTok(lexer);
            if (tok == null || Chars.equals(tok, ';') || setOperations.excludes(tok)) {
                lexer.unparseLast();
                return model;
            }

            if (prevModel.getNestedModel() != null) {
                if (prevModel.getNestedModel().getOrderByPosition() > 0) {
                    throw SqlException.$(prevModel.getNestedModel().getOrderByPosition(), "unexpected token 'order'");
                }
                if (prevModel.getNestedModel().getLimitPosition() > 0) {
                    throw SqlException.$(prevModel.getNestedModel().getLimitPosition(), "unexpected token 'limit'");
                }
            }

            if (isUnionKeyword(tok)) {
                tok = tok(lexer, "all or select");
                if (isAllKeyword(tok)) {
                    prevModel.setSetOperationType(QueryModel.SET_OPERATION_UNION_ALL);
                    modelPosition = lexer.getPosition();
                } else {
                    prevModel.setSetOperationType(QueryModel.SET_OPERATION_UNION);
                    lexer.unparseLast();
                    modelPosition = lexer.lastTokenPosition();
                }
                continue;
            }

            if (isExceptKeyword(tok)) {
                tok = tok(lexer, "all or select");
                if (isAllKeyword(tok)) {
                    prevModel.setSetOperationType(QueryModel.SET_OPERATION_EXCEPT_ALL);
                    modelPosition = lexer.getPosition();
                } else {
                    prevModel.setSetOperationType(QueryModel.SET_OPERATION_EXCEPT);
                    lexer.unparseLast();
                    modelPosition = lexer.lastTokenPosition();
                }
                continue;
            }

            if (isIntersectKeyword(tok)) {
                tok = tok(lexer, "all or select");
                if (isAllKeyword(tok)) {
                    prevModel.setSetOperationType(QueryModel.SET_OPERATION_INTERSECT_ALL);
                    modelPosition = lexer.getPosition();
                } else {
                    prevModel.setSetOperationType(QueryModel.SET_OPERATION_INTERSECT);
                    lexer.unparseLast();
                    modelPosition = lexer.lastTokenPosition();
                }
            }
        }
    }

    @NotNull
    private QueryModel parseDml0(
            GenericLexer lexer,
            @Nullable LowerCaseCharSequenceObjHashMap<WithClauseModel> parentWithClauses,
            @Nullable LowerCaseCharSequenceObjHashMap<WithClauseModel> topWithClauses,
            int modelPosition,
            SqlParserCallback sqlParserCallback
    ) throws SqlException {
        CharSequence tok;
        QueryModel model = queryModelPool.next();
        model.setModelPosition(modelPosition);
        if (parentWithClauses != null) {
            model.getWithClauses().putAll(parentWithClauses);
        }

        tok = tok(lexer, "'select', 'with' or table name expected");

        if (isWithKeyword(tok)) {
            parseWithClauses(lexer, model.getWithClauses(), sqlParserCallback);
            tok = tok(lexer, "'select' or table name expected");
        } else if (topWithClauses != null) {
            model.getWithClauses().putAll(topWithClauses);
        }

        // [select]
        if (isSelectKeyword(tok)) {
            parseSelectClause(lexer, model, sqlParserCallback);

            tok = optTok(lexer);

            if (tok != null && setOperations.contains(tok)) {
                tok = null;
            }

            if (tok == null || Chars.equals(tok, ';') || Chars.equals(tok, ')')) { //token can also be ';' on query boundary
                QueryModel nestedModel = queryModelPool.next();
                nestedModel.setModelPosition(modelPosition);
                ExpressionNode tableNameExpr = expressionNodePool.next().of(ExpressionNode.FUNCTION, "long_sequence", 0, lexer.lastTokenPosition());
                tableNameExpr.paramCount = 1;
                tableNameExpr.rhs = ONE;
                nestedModel.setTableNameExpr(tableNameExpr);
                model.setSelectModelType(QueryModel.SELECT_MODEL_VIRTUAL);
                model.setNestedModel(nestedModel);
                lexer.unparseLast();
                return model;
            }
        } else if (SqlKeywords.isShowKeyword(tok)) {
            model.setSelectModelType(QueryModel.SELECT_MODEL_SHOW);
            int showKind = -1;
            tok = SqlUtil.fetchNext(lexer);
            if (tok != null) {
                // show tables
                // show columns from tab
                // show partitions from tab
                // show transaction isolation level
                // show transaction_isolation
                // show max_identifier_length
                // show standard_conforming_strings
                // show search_path
                // show datestyle
                // show time zone
                if (isTablesKeyword(tok)) {
                    showKind = QueryModel.SHOW_TABLES;
                } else if (isColumnsKeyword(tok)) {
                    parseFromTable(lexer, model);
                    showKind = QueryModel.SHOW_COLUMNS;
                } else if (isPartitionsKeyword(tok)) {
                    parseFromTable(lexer, model);
                    showKind = QueryModel.SHOW_PARTITIONS;
                } else if (isTransactionKeyword(tok)) {
                    showKind = QueryModel.SHOW_TRANSACTION;
                    validateShowTransactions(lexer);
                } else if (isTransactionIsolation(tok)) {
                    showKind = QueryModel.SHOW_TRANSACTION_ISOLATION_LEVEL;
                } else if (isMaxIdentifierLength(tok)) {
                    showKind = QueryModel.SHOW_MAX_IDENTIFIER_LENGTH;
                } else if (isStandardConformingStrings(tok)) {
                    showKind = QueryModel.SHOW_STANDARD_CONFORMING_STRINGS;
                } else if (isSearchPath(tok)) {
                    showKind = QueryModel.SHOW_SEARCH_PATH;
                } else if (isDateStyleKeyword(tok)) {
                    showKind = QueryModel.SHOW_DATE_STYLE;
                } else if (SqlKeywords.isTimeKeyword(tok)) {
                    tok = SqlUtil.fetchNext(lexer);
                    if (tok != null && SqlKeywords.isZoneKeyword(tok)) {
                        showKind = QueryModel.SHOW_TIME_ZONE;
                    }
                } else if (SqlKeywords.isParametersKeyword(tok)) {
                    showKind = QueryModel.SHOW_PARAMETERS;
                } else if (SqlKeywords.isServerVersionKeyword(tok)) {
                    showKind = QueryModel.SHOW_SERVER_VERSION;
                } else if (SqlKeywords.isServerVersionNumKeyword(tok)) {
                    showKind = QueryModel.SHOW_SERVER_VERSION_NUM;
                } else {
                    showKind = sqlParserCallback.parseShowSql(lexer, model, tok, expressionNodePool);
                }
            }

            if (showKind == -1) {
                throw SqlException.position(lexer.getPosition()).put("expected ")
                        .put("'TABLES', 'COLUMNS FROM <tab>', 'PARTITIONS FROM <tab>', ")
                        .put("'TRANSACTION ISOLATION LEVEL', 'transaction_isolation', ")
                        .put("'max_identifier_length', 'standard_conforming_strings', ")
                        .put("'parameters', 'server_version', 'server_version_num', ")
                        .put("'search_path', 'datestyle', or 'time zone'");
            } else {
                model.setShowKind(showKind);
            }
        } else {
            lexer.unparseLast();
            SqlUtil.addSelectStar(
                    model,
                    queryColumnPool,
                    expressionNodePool
            );
        }

        if (model.getSelectModelType() != QueryModel.SELECT_MODEL_SHOW) {
            QueryModel nestedModel = queryModelPool.next();
            nestedModel.setModelPosition(modelPosition);

            parseFromClause(lexer, nestedModel, model, sqlParserCallback);
            if (nestedModel.getLimitHi() != null || nestedModel.getLimitLo() != null) {
                model.setLimit(nestedModel.getLimitLo(), nestedModel.getLimitHi());
                nestedModel.setLimit(null, null);
            }
            model.setSelectModelType(QueryModel.SELECT_MODEL_CHOOSE);
            model.setNestedModel(nestedModel);
            final ExpressionNode n = nestedModel.getAlias();
            if (n != null) {
                model.setAlias(n);
            }
        }
        return model;
    }

    private QueryModel parseDmlUpdate(GenericLexer lexer, SqlParserCallback sqlParserCallback) throws SqlException {
        // Update QueryModel structure is
        // QueryModel with SET column expressions (updateQueryModel)
        // |-- nested QueryModel of select-virtual or select-choose of data selected for update (fromModel)
        //     |-- nested QueryModel with selected data (nestedModel)
        //         |-- join QueryModels to represent FROM clause
        CharSequence tok;
        final int modelPosition = lexer.getPosition();

        QueryModel updateQueryModel = queryModelPool.next();
        updateQueryModel.setModelType(ExecutionModel.UPDATE);
        updateQueryModel.setModelPosition(modelPosition);
        QueryModel fromModel = queryModelPool.next();
        fromModel.setModelPosition(modelPosition);
        updateQueryModel.setIsUpdate(true);
        fromModel.setIsUpdate(true);
        tok = tok(lexer, "UPDATE, WITH or table name expected");

        // [update]
        if (isUpdateKeyword(tok)) {
            // parse SET statements into updateQueryModel and rhs of SETs into fromModel to select
            parseUpdateClause(lexer, updateQueryModel, fromModel, sqlParserCallback);

            // create nestedModel QueryModel to source rowids for the update
            QueryModel nestedModel = queryModelPool.next();
            nestedModel.setTableNameExpr(fromModel.getTableNameExpr());
            nestedModel.setAlias(updateQueryModel.getAlias());
            nestedModel.setIsUpdate(true);

            // nest nestedModel inside fromModel
            fromModel.setTableNameExpr(null);
            fromModel.setNestedModel(nestedModel);

            // Add WITH clauses if they exist into fromModel
            fromModel.getWithClauses().putAll(topLevelWithModel);

            tok = optTok(lexer);

            // [from]
            if (tok != null && isFromKeyword(tok)) {
                tok = ","; // FROM in Postgres UPDATE statement means cross join
                int joinType;
                int i = 0;
                while (tok != null && (joinType = joinStartSet.get(tok)) != -1) {
                    if (i++ == 1) {
                        throw SqlException.$(lexer.lastTokenPosition(), "JOIN is not supported on UPDATE statement");
                    }
                    // expect multiple [[inner | outer | cross] join]
                    nestedModel.addJoinModel(parseJoin(lexer, tok, joinType, topLevelWithModel, sqlParserCallback));
                    tok = optTok(lexer);
                }
            } else if (tok != null && isSemicolon(tok)) {
                tok = null;
            } else if (tok != null && !isWhereKeyword(tok)) {
                throw SqlException.$(lexer.lastTokenPosition(), "FROM, WHERE or EOF expected");
            }

            // [where]
            if (tok != null && isWhereKeyword(tok)) {
                ExpressionNode expr = expr(lexer, fromModel, sqlParserCallback);
                if (expr != null) {
                    nestedModel.setWhereClause(expr);
                } else {
                    throw SqlException.$((lexer.lastTokenPosition()), "empty where clause");
                }
            } else if (tok != null && !isSemicolon(tok)) {
                throw errUnexpected(lexer, tok);
            }

            updateQueryModel.setNestedModel(fromModel);
        }
        return updateQueryModel;
    }

    // doesn't allow copy, rename
    private ExecutionModel parseExplain(GenericLexer lexer, SqlExecutionContext executionContext, SqlParserCallback sqlParserCallback) throws SqlException {
        CharSequence tok = tok(lexer, "'create', 'format', 'insert', 'update', 'select' or 'with'");

        if (isSelectKeyword(tok)) {
            return parseSelect(lexer, sqlParserCallback);
        }

        if (isCreateKeyword(tok)) {
            return parseCreateTable(lexer, executionContext, sqlParserCallback);
        }

        if (isUpdateKeyword(tok)) {
            return parseUpdate(lexer, sqlParserCallback);
        }

        if (isInsertKeyword(tok)) {
            return parseInsert(lexer, sqlParserCallback);
        }

        if (isWithKeyword(tok)) {
            return parseWith(lexer, sqlParserCallback);
        }

        return parseSelect(lexer, sqlParserCallback);
    }

    private int parseExplainOptions(GenericLexer lexer, CharSequence prevTok) throws SqlException {
        int parenthesisPos = lexer.getPosition();
        CharSequence explainTok = GenericLexer.immutableOf(prevTok);
        CharSequence tok = tok(lexer, "'create', 'insert', 'update', 'select', 'with' or '('");
        if (Chars.equals(tok, '(')) {
            tok = tok(lexer, "'format'");
            if (isFormatKeyword(tok)) {
                tok = tok(lexer, "'text' or 'json'");
                if (SqlKeywords.isTextKeyword(tok) || SqlKeywords.isJsonKeyword(tok)) {
                    int format = SqlKeywords.isJsonKeyword(tok) ? ExplainModel.FORMAT_JSON : ExplainModel.FORMAT_TEXT;
                    tok = tok(lexer, "')'");
                    if (!Chars.equals(tok, ')')) {
                        throw SqlException.$((lexer.lastTokenPosition()), "unexpected explain option found");
                    }
                    return format;
                } else {
                    throw SqlException.$((lexer.lastTokenPosition()), "unexpected explain format found");
                }
            } else {
                lexer.backTo(parenthesisPos, explainTok);
                return ExplainModel.FORMAT_TEXT;
            }
        } else {
            lexer.unparseLast();
            return ExplainModel.FORMAT_TEXT;
        }
    }

    private void parseFromClause(GenericLexer lexer, QueryModel model, QueryModel masterModel, SqlParserCallback sqlParserCallback) throws SqlException {
        CharSequence tok = expectTableNameOrSubQuery(lexer);
        // expect "(" in case of sub-query

        if (Chars.equals(tok, '(')) {
            QueryModel proposedNested = parseAsSubQueryAndExpectClosingBrace(lexer, masterModel.getWithClauses(), true, sqlParserCallback);
            tok = optTok(lexer);

            // do not collapse aliased sub-queries or those that have timestamp()
            // select * from (table) x
            if (tok == null || (tableAliasStop.contains(tok) && !SqlKeywords.isTimestampKeyword(tok))) {
                final QueryModel target = proposedNested.getNestedModel();
                // when * is artificial, there is no union, there is no "where" clause inside sub-query,
                // e.g. there was no "select * from" we should collapse sub-query to a regular table
                if (
                        proposedNested.isArtificialStar()
                                && proposedNested.getUnionModel() == null
                                && target.getWhereClause() == null
                                && target.getOrderBy().size() == 0
                                && target.getLatestBy().size() == 0
                                && target.getNestedModel() == null
                                && target.getSampleBy() == null
                                && target.getGroupBy().size() == 0
                                && proposedNested.getLimitLo() == null
                                && proposedNested.getLimitHi() == null
                ) {
                    model.setTableNameExpr(target.getTableNameExpr());
                    model.setAlias(target.getAlias());
                    model.setTimestamp(target.getTimestamp());

                    int n = target.getJoinModels().size();
                    for (int i = 1; i < n; i++) {
                        model.addJoinModel(target.getJoinModels().getQuick(i));
                    }
                    proposedNested = null;
                } else {
                    lexer.unparseLast();
                }
            } else {
                lexer.unparseLast();
            }

            if (proposedNested != null) {
                model.setNestedModel(proposedNested);
                model.setNestedModelIsSubQuery(true);
                tok = setModelAliasAndTimestamp(lexer, model);
            }
        } else {
            lexer.unparseLast();
            parseSelectFrom(lexer, model, masterModel.getWithClauses(), sqlParserCallback);
            tok = setModelAliasAndTimestamp(lexer, model);

            // expect [latest by] (deprecated syntax)
            if (tok != null && isLatestKeyword(tok)) {
                parseLatestBy(lexer, model);
                tok = optTok(lexer);
            }
        }

        // expect multiple [[inner | outer | cross] join]
        int joinType;
        while (tok != null && (joinType = joinStartSet.get(tok)) != -1) {
            model.addJoinModel(parseJoin(lexer, tok, joinType, masterModel.getWithClauses(), sqlParserCallback));
            tok = optTok(lexer);
        }

        checkSupportedJoinType(lexer, tok);

        // expect [where]

        if (tok != null && isWhereKeyword(tok)) {
            if (model.getLatestByType() == QueryModel.LATEST_BY_NEW) {
                throw SqlException.$((lexer.lastTokenPosition()), "unexpected where clause after 'latest on'");
            }
            ExpressionNode expr = expr(lexer, model, sqlParserCallback);
            if (expr != null) {
                model.setWhereClause(expr);
                tok = optTok(lexer);
            } else {
                throw SqlException.$((lexer.lastTokenPosition()), "empty where clause");
            }
        }

        // expect [latest by] (new syntax)

        if (tok != null && isLatestKeyword(tok)) {
            if (model.getLatestByType() == QueryModel.LATEST_BY_DEPRECATED) {
                throw SqlException.$((lexer.lastTokenPosition()), "mix of new and deprecated 'latest by' syntax");
            }
            expectTok(lexer, "on");
            parseLatestByNew(lexer, model);
            tok = optTok(lexer);
        }

        // expect [sample by]

        if (tok != null && isSampleKeyword(tok)) {
            expectBy(lexer);
            expectSample(lexer, model, sqlParserCallback);
            tok = optTok(lexer);

            ExpressionNode fromNode = null, toNode = null;
            // support `SAMPLE BY 5m FROM foo TO bah`
            if (tok != null && isFromKeyword(tok)) {
                fromNode = expr(lexer, model, sqlParserCallback);
                if (fromNode == null) {
                    throw SqlException.$(lexer.lastTokenPosition(), "'timestamp' expression expected");
                }
                tok = optTok(lexer);
            }

            if (tok != null && isToKeyword(tok)) {
                toNode = expr(lexer, model, sqlParserCallback);
                if (toNode == null) {
                    throw SqlException.$(lexer.lastTokenPosition(), "'timestamp' expression expected");
                }
                tok = optTok(lexer);
            }

            model.setSampleByFromTo(fromNode, toNode);

            if (tok != null && isFillKeyword(tok)) {
                expectTok(lexer, '(');
                do {
                    final ExpressionNode fillNode = expr(lexer, model, sqlParserCallback);
                    if (fillNode == null) {
                        throw SqlException.$(lexer.lastTokenPosition(), "'none', 'prev', 'mid', 'null' or number expected");
                    }
                    model.addSampleByFill(fillNode);
                    tok = tokIncludingLocalBrace(lexer, "',' or ')'");
                    if (Chars.equals(tok, ')')) {
                        break;
                    }
                    expectTok(tok, lexer.lastTokenPosition(), ',');
                } while (true);

                tok = optTok(lexer);
            }

            if (tok != null && isAlignKeyword(tok)) {
                expectTo(lexer);

                tok = tok(lexer, "'calendar' or 'first observation'");

                if (isCalendarKeyword(tok)) {
                    tok = optTok(lexer);
                    if (tok == null) {
                        model.setSampleByTimezoneName(null);
                        model.setSampleByOffset(ZERO_OFFSET);
                    } else if (isTimeKeyword(tok)) {
                        expectZone(lexer);
                        model.setSampleByTimezoneName(expectExpr(lexer, sqlParserCallback));
                        tok = optTok(lexer);
                        if (tok != null && isWithKeyword(tok)) {
                            tok = parseWithOffset(lexer, model, sqlParserCallback);
                        } else {
                            model.setSampleByOffset(ZERO_OFFSET);
                        }
                    } else if (isWithKeyword(tok)) {
                        tok = parseWithOffset(lexer, model, sqlParserCallback);
                    } else {
                        model.setSampleByTimezoneName(null);
                        model.setSampleByOffset(ZERO_OFFSET);
                    }
                } else if (isFirstKeyword(tok)) {
                    expectObservation(lexer);

                    if (model.getSampleByTo() != null || model.getSampleByFrom() != null) {
                        throw SqlException.$(lexer.getPosition(), "ALIGN TO FIRST OBSERVATION is incompatible with FROM-TO");
                    }

                    model.setSampleByTimezoneName(null);
                    model.setSampleByOffset(null);
                    tok = optTok(lexer);
                } else {
                    throw SqlException.$(lexer.lastTokenPosition(), "'calendar' or 'first observation' expected");
                }
            } else {
                // Set offset according to default config
                if (configuration.getSampleByDefaultAlignmentCalendar()) {
                    model.setSampleByOffset(ZERO_OFFSET);
                } else {
                    model.setSampleByOffset(null);
                }
            }
        }

        // expect [group by]

        if (tok != null && isGroupKeyword(tok)) {
            expectBy(lexer);
            do {
                tokIncludingLocalBrace(lexer, "literal");
                lexer.unparseLast();
                ExpressionNode n = expr(lexer, model, sqlParserCallback);
                if (n == null || (n.type != ExpressionNode.LITERAL && n.type != ExpressionNode.CONSTANT && n.type != ExpressionNode.FUNCTION && n.type != ExpressionNode.OPERATION)) {
                    throw SqlException.$(n == null ? lexer.lastTokenPosition() : n.position, "literal expected");
                }

                model.addGroupBy(n);

                tok = optTok(lexer);
            } while (tok != null && Chars.equals(tok, ','));
        }

        // expect [order by]

        if (tok != null && isOrderKeyword(tok)) {
            model.setOrderByPosition(lexer.lastTokenPosition());
            expectBy(lexer);
            do {
                tokIncludingLocalBrace(lexer, "literal");
                lexer.unparseLast();

                ExpressionNode n = expr(lexer, model, sqlParserCallback);
                if (n == null || (n.type == ExpressionNode.QUERY || n.type == ExpressionNode.SET_OPERATION)) {
                    throw SqlException.$(lexer.lastTokenPosition(), "literal or expression expected");
                }

                if ((n.type == ExpressionNode.CONSTANT && Chars.equals("''", n.token)) ||
                        (n.type == ExpressionNode.LITERAL && n.token.length() == 0)) {
                    throw SqlException.$(lexer.lastTokenPosition(), "non-empty literal or expression expected");
                }

                tok = optTok(lexer);

                if (tok != null && isDescKeyword(tok)) {

                    model.addOrderBy(n, QueryModel.ORDER_DIRECTION_DESCENDING);
                    tok = optTok(lexer);

                } else {

                    model.addOrderBy(n, QueryModel.ORDER_DIRECTION_ASCENDING);

                    if (tok != null && isAscKeyword(tok)) {
                        tok = optTok(lexer);
                    }
                }

                if (model.getOrderBy().size() >= MAX_ORDER_BY_COLUMNS) {
                    throw err(lexer, tok, "Too many columns");
                }

            } while (tok != null && Chars.equals(tok, ','));
        }

        // expect [limit]
        if (tok != null && isLimitKeyword(tok)) {
            model.setLimitPosition(lexer.lastTokenPosition());
            ExpressionNode lo = expr(lexer, model, sqlParserCallback);
            ExpressionNode hi = null;

            tok = optTok(lexer);
            if (tok != null && Chars.equals(tok, ',')) {
                hi = expr(lexer, model, sqlParserCallback);
            } else {
                lexer.unparseLast();
            }
            model.setLimit(lo, hi);
        } else {
            lexer.unparseLast();
        }
    }

    private void parseFromTable(GenericLexer lexer, QueryModel model) throws SqlException {
        CharSequence tok;
        tok = SqlUtil.fetchNext(lexer);
        if (tok == null || !isFromKeyword(tok)) {
            throw SqlException.position(lexer.lastTokenPosition()).put("expected 'from'");
        }
        tok = SqlUtil.fetchNext(lexer);
        if (tok == null) {
            throw SqlException.position(lexer.getPosition()).put("expected a table name");
        }
        final CharSequence tableName = assertNoDotsAndSlashes(unquote(tok), lexer.lastTokenPosition());
        ExpressionNode tableNameExpr = expressionNodePool.next().of(ExpressionNode.LITERAL, tableName, 0, lexer.lastTokenPosition());
        model.setTableNameExpr(tableNameExpr);
    }

    private ExecutionModel parseInsert(GenericLexer lexer, SqlParserCallback sqlParserCallback) throws SqlException {
        final InsertModel model = insertModelPool.next();
        CharSequence tok = tok(lexer, "atomic or into or batch");
        model.setBatchSize(configuration.getInsertModelBatchSize());
        boolean atomicSpecified = false;

        if (SqlKeywords.isAtomicKeyword(tok)) {
            atomicSpecified = true;
            model.setBatchSize(-1);
            tok = tok(lexer, "into");
        }

        if (SqlKeywords.isBatchKeyword(tok)) {
            long val = expectLong(lexer);
            if (val > 0) {
                model.setBatchSize(val);
            } else {
                throw SqlException.$(lexer.lastTokenPosition(), "batch size must be positive integer");
            }

            tok = tok(lexer, "into or o3MaxLag");
            if (SqlKeywords.isO3MaxLagKeyword(tok)) {
                int pos = lexer.getPosition();
                model.setO3MaxLag(SqlUtil.expectMicros(tok(lexer, "lag value"), pos));
                tok = tok(lexer, "into");
            }
        }

        if (!SqlKeywords.isIntoKeyword(tok)) {
            throw SqlException.$(lexer.lastTokenPosition(), "'into' expected");
        }

        tok = tok(lexer, "table name");
        SqlKeywords.assertTableNameIsQuotedOrNotAKeyword(tok, lexer.lastTokenPosition());
        model.setTableName(nextLiteral(assertNoDotsAndSlashes(unquote(tok), lexer.lastTokenPosition()), lexer.lastTokenPosition()));

        tok = tok(lexer, "'(' or 'select'");

        if (Chars.equals(tok, '(')) {
            do {
                tok = tok(lexer, "column");
                if (Chars.equals(tok, ')')) {
                    throw err(lexer, tok, "missing column name");
                }

                SqlKeywords.assertTableNameIsQuotedOrNotAKeyword(tok, lexer.lastTokenPosition());
                model.addColumn(unquote(tok), lexer.lastTokenPosition());

            } while (Chars.equals((tok = tok(lexer, "','")), ','));

            expectTok(tok, lexer.lastTokenPosition(), ')');
            tok = optTok(lexer);
        }

        if (tok == null) {
            throw SqlException.$(lexer.getPosition(), "'select' or 'values' expected");
        }

        if (isSelectKeyword(tok)) {
            model.setSelectKeywordPosition(lexer.lastTokenPosition());
            lexer.unparseLast();
            final QueryModel queryModel = parseDml(lexer, null, lexer.lastTokenPosition(), true, sqlParserCallback);
            model.setQueryModel(queryModel);
            tok = optTok(lexer);
            // no more tokens or ';' should indicate end of statement
            if (tok == null || Chars.equals(tok, ';')) {
                return model;
            }
            throw errUnexpected(lexer, tok);
        }

        // if not INSERT INTO SELECT, make it atomic (select returns early)
        model.setBatchSize(-1);

        // if they used atomic or batch keywords, then throw an error
        if (atomicSpecified) {
            throw SqlException.$(lexer.lastTokenPosition(), "'atomic' keyword can only be used in INSERT INTO SELECT statements.");
        }

        if (isValuesKeyword(tok)) {
            do {
                expectTok(lexer, '(');
                ObjList<ExpressionNode> rowValues = new ObjList<>();
                do {
                    rowValues.add(expectExpr(lexer, sqlParserCallback));
                } while (Chars.equals((tok = tok(lexer, "','")), ','));
                expectTok(tok, lexer.lastTokenPosition(), ')');
                model.addRowTupleValues(rowValues);
                model.addEndOfRowTupleValuesPosition(lexer.lastTokenPosition());
                tok = optTok(lexer);
                // no more tokens or ';' should indicate end of statement
                if (tok == null || Chars.equals(tok, ';')) {
                    return model;
                }
                expectTok(tok, lexer.lastTokenPosition(), ',');
            } while (true);
        }

        throw err(lexer, tok, "'select' or 'values' expected");
    }

    private QueryModel parseJoin(
            GenericLexer lexer,
            CharSequence tok,
            int joinType,
            LowerCaseCharSequenceObjHashMap<WithClauseModel> parent,
            SqlParserCallback sqlParserCallback
    ) throws SqlException {
        QueryModel joinModel = queryModelPool.next();

        int errorPos = lexer.lastTokenPosition();

        if (isNotJoinKeyword(tok) && !Chars.equals(tok, ',')) {
            // not already a join?
            // was it "left" ?
            if (isLeftKeyword(tok)) {
                tok = tok(lexer, "join");
                joinType = QueryModel.JOIN_OUTER;
                if (isOuterKeyword(tok)) {
                    tok = tok(lexer, "join");
                }
            } else {
                tok = tok(lexer, "join");
            }
            if (isNotJoinKeyword(tok)) {
                throw SqlException.position(errorPos).put("'join' expected");
            }
        }

        joinModel.setJoinType(joinType);
        joinModel.setJoinKeywordPosition(errorPos);

        tok = expectTableNameOrSubQuery(lexer);

        if (Chars.equals(tok, '(')) {
            joinModel.setNestedModel(parseAsSubQueryAndExpectClosingBrace(lexer, parent, true, sqlParserCallback));
        } else {
            lexer.unparseLast();
            parseSelectFrom(lexer, joinModel, parent, sqlParserCallback);
        }

        tok = setModelAliasAndGetOptTok(lexer, joinModel);

        if (joinType == QueryModel.JOIN_CROSS && tok != null && isOnKeyword(tok)) {
            throw SqlException.$(lexer.lastTokenPosition(), "Cross joins cannot have join clauses");
        }

        switch (joinType) {
            case QueryModel.JOIN_ASOF:
            case QueryModel.JOIN_LT:
            case QueryModel.JOIN_SPLICE:
                if (tok == null || !isOnKeyword(tok)) {
                    lexer.unparseLast();
                    break;
                }
                // intentional fall through
            case QueryModel.JOIN_INNER:
            case QueryModel.JOIN_OUTER:
                expectTok(lexer, tok, "on");
                try {
                    expressionParser.parseExpr(lexer, expressionTreeBuilder, sqlParserCallback);
                    ExpressionNode expr;
                    switch (expressionTreeBuilder.size()) {
                        case 0:
                            throw SqlException.$(lexer.lastTokenPosition(), "Expression expected");
                        case 1:
                            expr = expressionTreeBuilder.poll();
                            if (expr.type == ExpressionNode.LITERAL) {
                                do {
                                    joinModel.addJoinColumn(expr);
                                } while ((expr = expressionTreeBuilder.poll()) != null);
                            } else {
                                joinModel.setJoinCriteria(rewriteKnownStatements(expr));
                            }
                            break;
                        default:
                            // this code handles "join on (a,b,c)", e.g. list of columns
                            while ((expr = expressionTreeBuilder.poll()) != null) {
                                if (expr.type != ExpressionNode.LITERAL) {
                                    throw SqlException.$(lexer.lastTokenPosition(), "Column name expected");
                                }
                                joinModel.addJoinColumn(expr);
                            }
                            break;
                    }
                } catch (SqlException e) {
                    expressionTreeBuilder.reset();
                    throw e;
                }
                break;
            default:
                lexer.unparseLast();
                break;
        }

        return joinModel;
    }

    private void parseLatestBy(GenericLexer lexer, QueryModel model) throws SqlException {
        CharSequence tok = optTok(lexer);
        if (tok != null) {
            if (isByKeyword(tok)) {
                parseLatestByDeprecated(lexer, model);
                return;
            }
            if (isOnKeyword(tok)) {
                parseLatestByNew(lexer, model);
                return;
            }
        }
        throw SqlException.$((lexer.lastTokenPosition()), "'on' or 'by' expected");
    }

    private void parseLatestByDeprecated(GenericLexer lexer, QueryModel model) throws SqlException {
        // 'latest by' is already parsed at this point

        CharSequence tok;
        do {
            model.addLatestBy(expectLiteral(lexer));
            tok = SqlUtil.fetchNext(lexer);
        } while (Chars.equalsNc(tok, ','));

        model.setLatestByType(QueryModel.LATEST_BY_DEPRECATED);

        if (tok != null) {
            lexer.unparseLast();
        }
    }

    private void parseLatestByNew(GenericLexer lexer, QueryModel model) throws SqlException {
        // 'latest on' is already parsed at this point

        // <timestamp>
        final ExpressionNode timestamp = expectLiteral(lexer);
        model.setTimestamp(timestamp);
        // 'partition by'
        expectTok(lexer, "partition");
        expectTok(lexer, "by");
        // <columns>
        CharSequence tok;
        do {
            model.addLatestBy(expectLiteral(lexer));
            tok = SqlUtil.fetchNext(lexer);
        } while (Chars.equalsNc(tok, ','));

        model.setLatestByType(QueryModel.LATEST_BY_NEW);

        if (tok != null) {
            lexer.unparseLast();
        }
    }

    private ExecutionModel parseRenameStatement(GenericLexer lexer) throws SqlException {
        expectTok(lexer, "table");
        RenameTableModel model = renameTableModelPool.next();

        CharSequence tok = tok(lexer, "from table name");
        SqlKeywords.assertTableNameIsQuotedOrNotAKeyword(tok, lexer.lastTokenPosition());

        model.setFrom(nextLiteral(unquote(tok), lexer.lastTokenPosition()));


        tok = tok(lexer, "to");
        if (Chars.equals(tok, '(')) {
            throw SqlException.$(lexer.lastTokenPosition(), "function call is not allowed here");
        }
        lexer.unparseLast();

        expectTok(lexer, "to");

        tok = tok(lexer, "to table name");
        SqlKeywords.assertTableNameIsQuotedOrNotAKeyword(tok, lexer.lastTokenPosition());
        model.setTo(nextLiteral(unquote(tok), lexer.lastTokenPosition()));

        tok = optTok(lexer);

        if (tok != null && Chars.equals(tok, '(')) {
            throw SqlException.$(lexer.lastTokenPosition(), "function call is not allowed here");
        }

        if (tok != null && !Chars.equals(tok, ';')) {
            throw SqlException.$(lexer.lastTokenPosition(), "debris?");
        }

        return model;
    }

    private ExecutionModel parseSelect(GenericLexer lexer, SqlParserCallback sqlParserCallback) throws SqlException {
        lexer.unparseLast();
        final QueryModel model = parseDml(lexer, null, lexer.lastTokenPosition(), true, sqlParserCallback);
        final CharSequence tok = optTok(lexer);
        if (tok == null || Chars.equals(tok, ';')) {
            return model;
        }
        throw errUnexpected(lexer, tok);
    }

    private void parseSelectClause(GenericLexer lexer, QueryModel model, SqlParserCallback sqlParserCallback) throws SqlException {
        CharSequence tok = tok(lexer, "[distinct] column");

        ExpressionNode expr;
        if (isDistinctKeyword(tok)) {
            model.setDistinct(true);
        } else {
            lexer.unparseLast();
        }

        try {
            boolean hasFrom = false;

            while (true) {
                tok = tok(lexer, "column");
                if (Chars.equals(tok, '*')) {
                    expr = nextLiteral(GenericLexer.immutableOf(tok), lexer.lastTokenPosition());
                } else {
                    // cut off some obvious errors
                    if (isFromKeyword(tok)) {
                        if (accumulatedColumns.size() == 0) {
                            throw SqlException.$(lexer.lastTokenPosition(), "column expression expected");
                        }
                        hasFrom = true;
                        lexer.unparseLast();
                        break;
                    }

                    if (isSelectKeyword(tok)) {
                        throw SqlException.$(lexer.getPosition(), "reserved name");
                    }

                    lexer.unparseLast();
                    expr = expr(lexer, model, sqlParserCallback);

                    if (expr == null) {
                        throw SqlException.$(lexer.lastTokenPosition(), "missing expression");
                    }

                    if (Chars.endsWith(expr.token, '.') && expr.type == ExpressionNode.LITERAL) {
                        throw SqlException.$(expr.position + expr.token.length(), "'*' or column name expected");
                    }
                }

                final CharSequence alias;

                tok = optTok(lexer);

                QueryColumn col;
                final int colPosition = lexer.lastTokenPosition();

                if (tok != null && isOverKeyword(tok)) {
                    // window function
                    expectTok(lexer, '(');
                    overClauseMode = true;//prevent lexer returning ')' ending over clause as null in a sub-query
                    try {
                        WindowColumn winCol = windowColumnPool.next().of(null, expr);
                        col = winCol;

                        tok = tokIncludingLocalBrace(lexer, "'partition' or 'order' or ')'");

                        if (isPartitionKeyword(tok)) {
                            expectTok(lexer, "by");

                            ObjList<ExpressionNode> partitionBy = winCol.getPartitionBy();

                            do {
                                // allow dangling comma by previewing the token
                                tok = tok(lexer, "column name, 'order' or ')'");
                                if (SqlKeywords.isOrderKeyword(tok)) {
                                    if (partitionBy.size() == 0) {
                                        throw SqlException.$(lexer.lastTokenPosition(), "at least one column is expected in `partition by` clause");
                                    }
                                    break;
                                }
                                lexer.unparseLast();
                                partitionBy.add(expectExpr(lexer, sqlParserCallback));
                                tok = tok(lexer, "'order' or ')'");
                            } while (Chars.equals(tok, ','));
                        }

                        if (isOrderKeyword(tok)) {
                            expectTok(lexer, "by");

                            do {
                                final ExpressionNode orderByExpr = expectExpr(lexer, sqlParserCallback);

                                tok = tokIncludingLocalBrace(lexer, "'asc' or 'desc'");

                                if (isDescKeyword(tok)) {
                                    winCol.addOrderBy(orderByExpr, QueryModel.ORDER_DIRECTION_DESCENDING);
                                    tok = tokIncludingLocalBrace(lexer, "',' or ')'");
                                } else {
                                    winCol.addOrderBy(orderByExpr, QueryModel.ORDER_DIRECTION_ASCENDING);
                                    if (isAscKeyword(tok)) {
                                        tok = tokIncludingLocalBrace(lexer, "',' or ')'");
                                    }
                                }
                            } while (Chars.equals(tok, ','));
                        }
                        int framingMode = -1;
                        if (isRowsKeyword(tok)) {
                            framingMode = WindowColumn.FRAMING_ROWS;
                        } else if (isRangeKeyword(tok)) {
                            framingMode = WindowColumn.FRAMING_RANGE;
                        } else if (isGroupsKeyword(tok)) {
                            framingMode = WindowColumn.FRAMING_GROUPS;
                        } else if (!Chars.equals(tok, ')')) {
                            throw SqlException.$(lexer.lastTokenPosition(), "'rows', 'groups', 'range' or ')' expected");
                        }

                    /* PG documentation:
                       The default framing option is RANGE UNBOUNDED PRECEDING, which is the same as RANGE BETWEEN UNBOUNDED PRECEDING AND CURRENT ROW.
                       With ORDER BY, this sets the frame to be all rows from the partition start up through the current row's last ORDER BY peer.
                       Without ORDER BY, this means all rows of the partition are included in the window frame, since all rows become peers of the current row.
                     */

                        if (framingMode != -1) {

                            winCol.setFramingMode(framingMode);

                            if (framingMode == WindowColumn.FRAMING_GROUPS && winCol.getOrderBy().size() == 0) {
                                throw SqlException.$(lexer.lastTokenPosition(), "GROUPS mode requires an ORDER BY clause");
                            }

                            // These keywords define for each row a window (a physical or logical
                            // set of rows) used for calculating the function result. The function is
                            // then applied to all the rows in the window. The window moves through the
                            // query result set or partition from top to bottom.

                        /*
                        { ROWS | GROUPS | RANGE }
                        { BETWEEN
                            { UNBOUNDED PRECEDING
                            | CURRENT ROW
                            | value_expr { PRECEDING | FOLLOWING }
                            }
                            AND
                            { UNBOUNDED FOLLOWING
                            | CURRENT ROW
                            | value_expr { PRECEDING | FOLLOWING }
                            }
                        | { UNBOUNDED PRECEDING
                          | CURRENT ROW
                          | value_expr PRECEDING
                          }
                        }
                        */
                            tok = tok(lexer, "'between', 'unbounded', 'current' or expression");
                            if (isBetweenKeyword(tok)) {

                                // Use the BETWEEN ... AND clause to specify a start point and end point for the window.
                                // The first expression (before AND) defines the start point and the second
                                // expression (after AND) defines the end point.

                                // If you omit BETWEEN and specify only one end point, then Oracle considers it the start
                                // point, and the end point defaults to the current row.

                                tok = tok(lexer, "'unbounded', 'current' or expression");
                                // lo
                                if (isUnboundedPreceding(lexer, tok)) {
                                    // Specify UNBOUNDED PRECEDING to indicate that the window starts at the first
                                    // row of the partition. This is the start point specification and cannot be
                                    // used as an end point specification.
                                    winCol.setRowsLoKind(WindowColumn.PRECEDING, lexer.lastTokenPosition());
                                } else if (isCurrentRow(lexer, tok)) {
                                    // As a start point, CURRENT ROW specifies that the window begins at the current row.
                                    // In this case the end point cannot be value_expr PRECEDING.
                                    winCol.setRowsLoKind(WindowColumn.CURRENT, lexer.lastTokenPosition());
                                } else if (SqlKeywords.isPrecedingKeyword(tok)) {
                                    throw SqlException.$(lexer.lastTokenPosition(), "integer expression expected");
                                } else {
                                    int pos = lexer.lastTokenPosition();
                                    lexer.unparseLast();
                                    winCol.setRowsLoExpr(expectExpr(lexer, sqlParserCallback), pos);
                                    if (framingMode == WindowColumn.FRAMING_RANGE) {
                                        long timeUnit = parseTimeUnit(lexer);
                                        if (timeUnit != -1) {
                                            winCol.setRowsLoExprTimeUnit(timeUnit, lexer.lastTokenPosition());
                                        }
                                    }

                                    tok = tok(lexer, "'preceding' or 'following'");
                                    if (SqlKeywords.isPrecedingKeyword(tok)) {
                                        winCol.setRowsLoKind(WindowColumn.PRECEDING, lexer.lastTokenPosition());
                                    } else if (SqlKeywords.isFollowingKeyword(tok)) {
                                        winCol.setRowsLoKind(WindowColumn.FOLLOWING, lexer.lastTokenPosition());
                                    } else {
                                        throw SqlException.$(lexer.lastTokenPosition(), "'preceding' or 'following' expected");
                                    }
                                }

                                if (winCol.getOrderBy().size() != 1 && winCol.requiresOrderBy()) {//groups mode is validated earlier
                                    throw SqlException.$(lexer.lastTokenPosition(), "RANGE with offset PRECEDING/FOLLOWING requires exactly one ORDER BY column");
                                }

                                tok = tok(lexer, "'and'");

                                if (SqlKeywords.isAndKeyword(tok)) {
                                    tok = tok(lexer, "'unbounded', 'current' or expression");
                                    // hi
                                    if (SqlKeywords.isUnboundedKeyword(tok)) {
                                        tok = tok(lexer, "'following'");
                                        if (SqlKeywords.isFollowingKeyword(tok)) {
                                            // Specify UNBOUNDED FOLLOWING to indicate that the window ends at the
                                            // last row of the partition. This is the end point specification and
                                            // cannot be used as a start point specification.
                                            winCol.setRowsHiKind(WindowColumn.FOLLOWING, lexer.lastTokenPosition());
                                        } else {
                                            throw SqlException.$(lexer.lastTokenPosition(), "'following' expected");
                                        }
                                    } else if (isCurrentRow(lexer, tok)) {
                                        winCol.setRowsHiKind(WindowColumn.CURRENT, lexer.lastTokenPosition());
                                    } else if (SqlKeywords.isPrecedingKeyword(tok) || SqlKeywords.isFollowingKeyword(tok)) {
                                        throw SqlException.$(lexer.lastTokenPosition(), "integer expression expected");
                                    } else {
                                        int pos = lexer.lastTokenPosition();
                                        lexer.unparseLast();
                                        winCol.setRowsHiExpr(expectExpr(lexer, sqlParserCallback), pos);
                                        if (framingMode == WindowColumn.FRAMING_RANGE) {
                                            long timeUnit = parseTimeUnit(lexer);
                                            if (timeUnit != -1) {
                                                winCol.setRowsHiExprTimeUnit(timeUnit, lexer.lastTokenPosition());
                                            }
                                        }

                                        tok = tok(lexer, "'preceding'  'following'");
                                        if (SqlKeywords.isPrecedingKeyword(tok)) {
                                            if (winCol.getRowsLoKind() == WindowColumn.CURRENT) {
                                                // As a start point, CURRENT ROW specifies that the window begins at the current row.
                                                // In this case the end point cannot be value_expr PRECEDING.
                                                throw SqlException.$(lexer.lastTokenPosition(), "start row is CURRENT, end row not must be PRECEDING");
                                            }
                                            winCol.setRowsHiKind(WindowColumn.PRECEDING, lexer.lastTokenPosition());
                                        } else if (SqlKeywords.isFollowingKeyword(tok)) {
                                            winCol.setRowsHiKind(WindowColumn.FOLLOWING, lexer.lastTokenPosition());
                                        } else {
                                            throw SqlException.$(lexer.lastTokenPosition(), "'preceding' or 'following' expected");
                                        }
                                    }
                                } else {
                                    throw SqlException.$(lexer.lastTokenPosition(), "'and' expected");
                                }
                            } else {
                                // If you omit BETWEEN and specify only one end point, then QuestDB considers it the
                                // start point, and the end point defaults to the current row.
                                int pos = lexer.lastTokenPosition();
                                if (isUnboundedPreceding(lexer, tok)) {
                                    winCol.setRowsLoKind(WindowColumn.PRECEDING, lexer.lastTokenPosition());
                                } else if (isCurrentRow(lexer, tok)) {
                                    winCol.setRowsLoKind(WindowColumn.CURRENT, lexer.lastTokenPosition());
                                } else if (SqlKeywords.isPrecedingKeyword(tok) || SqlKeywords.isFollowingKeyword(tok)) {
                                    throw SqlException.$(pos, "integer expression expected");
                                } else {
                                    lexer.unparseLast();
                                    winCol.setRowsLoExpr(expectExpr(lexer, sqlParserCallback), pos);
                                    if (framingMode == WindowColumn.FRAMING_RANGE) {
                                        long timeUnit = parseTimeUnit(lexer);
                                        if (timeUnit != -1) {
                                            winCol.setRowsLoExprTimeUnit(timeUnit, lexer.lastTokenPosition());
                                        }
                                    }
                                    tok = tok(lexer, "'preceding'");
                                    if (SqlKeywords.isPrecedingKeyword(tok)) {
                                        winCol.setRowsLoKind(WindowColumn.PRECEDING, lexer.lastTokenPosition());
                                    } else {
                                        throw SqlException.$(lexer.lastTokenPosition(), "'preceding' expected");
                                    }
                                }

                                winCol.setRowsHiKind(WindowColumn.CURRENT, pos);
                            }

                            if (winCol.getOrderBy().size() != 1 && winCol.requiresOrderBy()) {//groups mode is validated earlier
                                throw SqlException.$(lexer.lastTokenPosition(), "RANGE with offset PRECEDING/FOLLOWING requires exactly one ORDER BY column");
                            }

                            tok = tok(lexer, "'exclude' or ')' expected");

                            if (isExcludeKeyword(tok)) {
                                tok = tok(lexer, "'current', 'group', 'ties' or 'no other' expected");
                                int excludePos = lexer.lastTokenPosition();
                                if (SqlKeywords.isCurrentKeyword(tok)) {
                                    tok = tok(lexer, "'row' expected");
                                    if (SqlKeywords.isRowKeyword(tok)) {
                                        winCol.setExclusionKind(WindowColumn.EXCLUDE_CURRENT_ROW, excludePos);
                                    } else {
                                        throw SqlException.$(lexer.lastTokenPosition(), "'row' expected");
                                    }
                                } else if (SqlKeywords.isGroupKeyword(tok)) {
                                    winCol.setExclusionKind(WindowColumn.EXCLUDE_GROUP, excludePos);
                                } else if (SqlKeywords.isTiesKeyword(tok)) {
                                    winCol.setExclusionKind(WindowColumn.EXCLUDE_TIES, excludePos);
                                } else if (SqlKeywords.isNoKeyword(tok)) {
                                    tok = tok(lexer, "'others' expected");
                                    if (SqlKeywords.isOthersKeyword(tok)) {
                                        winCol.setExclusionKind(WindowColumn.EXCLUDE_NO_OTHERS, excludePos);
                                    } else {
                                        throw SqlException.$(lexer.lastTokenPosition(), "'others' expected");
                                    }
                                } else {
                                    throw SqlException.$(lexer.lastTokenPosition(), "'current', 'group', 'ties' or 'no other' expected");
                                }

                                tok = tok(lexer, "')' expected");
                            }
                        }
                        expectTok(tok, lexer.lastTokenPosition(), ')');
                    } finally {
                        overClauseMode = false;
                    }
                    tok = optTok(lexer);

                } else {
                    if (expr.type == ExpressionNode.QUERY) {
                        throw SqlException.$(expr.position, "query is not expected, did you mean column?");
                    }
                    col = queryColumnPool.next().of(null, expr);
                }

                if (tok != null && columnAliasStop.excludes(tok)) {
                    assertNotDot(lexer, tok);

                    // verify that * wildcard is not aliased

                    if (isAsKeyword(tok)) {
                        tok = tok(lexer, "alias");
                        SqlKeywords.assertTableNameIsQuotedOrNotAKeyword(tok, lexer.lastTokenPosition());
                        CharSequence aliasTok = GenericLexer.immutableOf(tok);
                        validateIdentifier(lexer, aliasTok);
                        alias = unquote(aliasTok);
                    } else {
                        validateIdentifier(lexer, tok);
                        SqlKeywords.assertTableNameIsQuotedOrNotAKeyword(tok, lexer.lastTokenPosition());
                        alias = GenericLexer.immutableOf(unquote(tok));
                    }

                    if (col.getAst().isWildcard()) {
                        throw err(lexer, null, "wildcard cannot have alias");
                    }

                    tok = optTok(lexer);
                    aliasMap.put(alias, col);
                } else {
                    alias = null;
                }

                // correlated sub-queries do not have expr.token values (they are null)
                if (expr.type == ExpressionNode.QUERY) {
                    expr.token = alias;
                }

                if (alias != null) {
                    if (alias.length() == 0) {
                        throw err(lexer, null, "column alias cannot be a blank string");
                    }
                    col.setAlias(alias);
                }

                accumulatedColumns.add(col);
                accumulatedColumnPositions.add(colPosition);

                if (tok == null || Chars.equals(tok, ';') || Chars.equals(tok, ')')) {//accept ending ) in create table as
                    lexer.unparseLast();
                    break;
                }

                if (isFromKeyword(tok)) {
                    hasFrom = true;
                    lexer.unparseLast();
                    break;
                }

                if (setOperations.contains(tok)) {
                    lexer.unparseLast();
                    break;
                }

                if (!Chars.equals(tok, ',')) {
                    throw err(lexer, tok, "',', 'from' or 'over' expected");
                }
            }

            for (int i = 0, n = accumulatedColumns.size(); i < n; i++) {
                QueryColumn qc = accumulatedColumns.getQuick(i);
                if (qc.getAlias() == null) {
                    CharSequence token = qc.getAst().token;
                    if (qc.getAst().isWildcard() && !hasFrom) {
                        throw err(lexer, null, "'from' expected");
                    }
                    CharSequence alias;
                    if (qc.getAst().type == ExpressionNode.CONSTANT && Chars.indexOf(token, '.') != -1) {
                        alias = createConstColumnAlias(aliasMap);
                    } else {
                        alias = createColumnAlias(qc.getAst(), aliasMap);
                    }
                    qc.setAlias(alias);
                    aliasMap.put(alias, qc);
                }
                model.addBottomUpColumn(accumulatedColumnPositions.getQuick(i), qc, false);
            }
        } finally {
            accumulatedColumns.clear();
            accumulatedColumnPositions.clear();
            aliasMap.clear();
        }
    }

    private void parseSelectFrom(
            GenericLexer lexer,
            QueryModel model,
            LowerCaseCharSequenceObjHashMap<WithClauseModel> masterModel,
            SqlParserCallback sqlParserCallback
    ) throws SqlException {
        final ExpressionNode expr = expr(lexer, model, sqlParserCallback);
        if (expr == null) {
            throw SqlException.position(lexer.lastTokenPosition()).put("table name expected");
        }
        CharSequence tableName = expr.token;

        // todo: validate table name for overlap with keywords
        switch (expr.type) {
            case ExpressionNode.LITERAL:
            case ExpressionNode.CONSTANT:
                final ExpressionNode literal = literal(tableName, expr.position);
                final WithClauseModel withClause = masterModel.get(tableName);
                if (withClause != null) {
                    model.setNestedModel(parseWith(lexer, withClause, sqlParserCallback));
                    model.setAlias(literal);
                } else {
                    model.setTableNameExpr(literal);
                }
                break;
            case ExpressionNode.FUNCTION:
                model.setTableNameExpr(expr);
                break;
            default:
                throw SqlException.$(expr.position, "function, literal or constant is expected");
        }
    }

    private int parseSymbolCapacity(GenericLexer lexer) throws SqlException {
        final int errorPosition = lexer.getPosition();
        final int symbolCapacity = expectInt(lexer);
        TableUtils.validateSymbolCapacity(errorPosition, symbolCapacity);
        return Numbers.ceilPow2(symbolCapacity);
    }

    private long parseTimeUnit(GenericLexer lexer) throws SqlException {
        CharSequence tok = tok(lexer, "'preceding' or time unit");
        long unit = -1;
        if (SqlKeywords.isMicrosecondKeyword(tok) || SqlKeywords.isMicrosecondsKeyword(tok)) {
            unit = WindowColumn.ITME_UNIT_MICROSECOND;
        } else if (SqlKeywords.isMillisecondKeyword(tok) || SqlKeywords.isMillisecondsKeyword(tok)) {
            unit = WindowColumn.TIME_UNIT_MILLISECOND;
        } else if (SqlKeywords.isSecondKeyword(tok) || SqlKeywords.isSecondsKeyword(tok)) {
            unit = WindowColumn.TIME_UNIT_SECOND;
        } else if (SqlKeywords.isMinuteKeyword(tok) || SqlKeywords.isMinutesKeyword(tok)) {
            unit = WindowColumn.TIME_UNIT_MINUTE;
        } else if (SqlKeywords.isHourKeyword(tok) || SqlKeywords.isHoursKeyword(tok)) {
            unit = WindowColumn.TIME_UNIT_HOUR;
        } else if (SqlKeywords.isDayKeyword(tok) || SqlKeywords.isDaysKeyword(tok)) {
            unit = WindowColumn.TIME_UNIT_DAY;
        }
        if (unit == -1) {
            lexer.unparseLast();
        }
        return unit;
    }

    private ExpressionNode parseTimestamp(GenericLexer lexer, CharSequence tok) throws SqlException {
        if (tok != null && isTimestampKeyword(tok)) {
            expectTok(lexer, '(');
            final ExpressionNode result = expectLiteral(lexer);
            tokIncludingLocalBrace(lexer, "')'");
            return result;
        }
        return null;
    }

    private ExecutionModel parseUpdate(GenericLexer lexer, SqlParserCallback sqlParserCallback) throws SqlException {
        lexer.unparseLast();
        final QueryModel model = parseDmlUpdate(lexer, sqlParserCallback);
        final CharSequence tok = optTok(lexer);
        if (tok == null || Chars.equals(tok, ';')) {
            return model;
        }
        throw errUnexpected(lexer, tok);
    }

    private void parseUpdateClause(
            GenericLexer lexer,
            QueryModel updateQueryModel,
            QueryModel fromModel,
            SqlParserCallback sqlParserCallback
    ) throws SqlException {
        CharSequence tok = tok(lexer, "table name or alias");
        SqlKeywords.assertTableNameIsQuotedOrNotAKeyword(tok, lexer.lastTokenPosition());
        CharSequence tableName = GenericLexer.immutableOf(unquote(tok));
        ExpressionNode tableNameExpr = ExpressionNode.FACTORY.newInstance().of(ExpressionNode.LITERAL, tableName, 0, 0);
        updateQueryModel.setTableNameExpr(tableNameExpr);
        fromModel.setTableNameExpr(tableNameExpr);

        tok = tok(lexer, "AS, SET or table alias expected");
        if (isAsKeyword(tok)) {
            tok = tok(lexer, "table alias expected");
            if (isSetKeyword(tok)) {
                throw SqlException.$(lexer.lastTokenPosition(), "table alias expected");
            }
        }

        if (!isAsKeyword(tok) && !isSetKeyword(tok)) {
            // This is table alias
            CharSequence tableAlias = GenericLexer.immutableOf(tok);
            SqlKeywords.assertTableNameIsQuotedOrNotAKeyword(tok, lexer.lastTokenPosition());
            ExpressionNode tableAliasExpr = ExpressionNode.FACTORY.newInstance().of(ExpressionNode.LITERAL, tableAlias, 0, 0);
            updateQueryModel.setAlias(tableAliasExpr);
            tok = tok(lexer, "SET expected");
        }

        if (!isSetKeyword(tok)) {
            throw SqlException.$(lexer.lastTokenPosition(), "SET expected");
        }

        while (true) {
            // Column
            tok = tok(lexer, "column name");
            CharSequence col = GenericLexer.immutableOf(unquote(tok));
            int colPosition = lexer.lastTokenPosition();

            expectTok(lexer, "=");

            // Value expression
            ExpressionNode expr = expr(lexer, (QueryModel) null, sqlParserCallback);
            ExpressionNode setColumnExpression = expressionNodePool.next().of(ExpressionNode.LITERAL, col, 0, colPosition);
            updateQueryModel.getUpdateExpressions().add(setColumnExpression);

            QueryColumn valueColumn = queryColumnPool.next().of(col, expr);
            fromModel.addBottomUpColumn(colPosition, valueColumn, false, "in SET clause");

            tok = optTok(lexer);
            if (tok == null) {
                break;
            }

            if (tok.length() != 1 || tok.charAt(0) != ',') {
                lexer.unparseLast();
                break;
            }
        }
    }

    @NotNull
    private ExecutionModel parseWith(GenericLexer lexer, SqlParserCallback sqlParserCallback) throws SqlException {
        parseWithClauses(lexer, topLevelWithModel, sqlParserCallback);
        CharSequence tok = tok(lexer, "'select', 'update' or name expected");
        if (isSelectKeyword(tok)) {
            return parseSelect(lexer, sqlParserCallback);
        }

        if (isUpdateKeyword(tok)) {
            return parseUpdate(lexer, sqlParserCallback);
        }

        if (isInsertKeyword(tok)) {
            return parseInsert(lexer, sqlParserCallback);
        }

        throw SqlException.$(lexer.lastTokenPosition(), "'select' | 'update' | 'insert' expected");
    }

    private QueryModel parseWith(GenericLexer lexer, WithClauseModel wcm, SqlParserCallback sqlParserCallback) throws SqlException {
        QueryModel m = wcm.popModel();
        if (m != null) {
            return m;
        }

        lexer.stash();
        lexer.goToPosition(wcm.getPosition());
        // this will not throw exception because this is second pass over the same sub-query
        // we wouldn't be here is syntax was wrong
        m = parseAsSubQueryAndExpectClosingBrace(lexer, wcm.getWithClauses(), false, sqlParserCallback);
        lexer.unstash();
        return m;
    }

    private void parseWithClauses(GenericLexer lexer, LowerCaseCharSequenceObjHashMap<WithClauseModel> model, SqlParserCallback sqlParserCallback) throws SqlException {
        do {
            ExpressionNode name = expectLiteral(lexer);
            if (name.token.length() == 0) {
                throw SqlException.$(name.position, "empty common table expression name");
            }

            if (model.get(name.token) != null) {
                throw SqlException.$(name.position, "duplicate name");
            }

            expectTok(lexer, "as");
            expectTok(lexer, '(');
            int lo = lexer.lastTokenPosition();
            WithClauseModel wcm = withClauseModelPool.next();
            wcm.of(lo + 1, model, parseAsSubQueryAndExpectClosingBrace(lexer, model, true, sqlParserCallback));
            model.put(name.token, wcm);

            CharSequence tok = optTok(lexer);
            if (tok == null || !Chars.equals(tok, ',')) {
                lexer.unparseLast();
                break;
            }
        } while (true);
    }

    private CharSequence parseWithOffset(GenericLexer lexer, QueryModel model, SqlParserCallback sqlParserCallback) throws SqlException {
        CharSequence tok;
        expectOffset(lexer);
        model.setSampleByOffset(expectExpr(lexer, sqlParserCallback));
        tok = optTok(lexer);
        return tok;
    }

    private ExpressionNode rewriteCase(ExpressionNode parent) throws SqlException {
        traversalAlgo.traverse(parent, rewriteCase0Ref);
        return parent;
    }

    private void rewriteCase0(ExpressionNode node) {
        if (node.type == ExpressionNode.FUNCTION && isCaseKeyword(node.token)) {
            tempExprNodes.clear();
            ExpressionNode literal = null;
            ExpressionNode elseExpr;
            boolean convertToSwitch = true;
            final int paramCount = node.paramCount;

            final int lim;
            if ((paramCount & 1) == 0) {
                elseExpr = node.args.getQuick(0);
                lim = 0;
            } else {
                elseExpr = null;
                lim = -1;
            }

            // args are in inverted order, hence last list item is the first arg
            ExpressionNode first = node.args.getQuick(paramCount - 1);
            if (first.token != null) {
                // simple case of 'case' :) e.g.
                // case x
                //   when 1 then 'A'
                //   ...
                node.token = "switch";
                return;
            }
            int thenRemainder = elseExpr == null ? 0 : 1;
            for (int i = paramCount - 2; i > lim; i--) {
                if ((i & 1) == thenRemainder) {
                    // this is "then" clause, copy it as is
                    tempExprNodes.add(node.args.getQuick(i));
                    continue;
                }
                ExpressionNode where = node.args.getQuick(i);
                if (where.type == ExpressionNode.OPERATION && where.token.charAt(0) == '=') {
                    ExpressionNode thisConstant;
                    ExpressionNode thisLiteral;
                    if (where.lhs.type == ExpressionNode.CONSTANT && where.rhs.type == ExpressionNode.LITERAL) {
                        thisConstant = where.lhs;
                        thisLiteral = where.rhs;
                    } else if (where.lhs.type == ExpressionNode.LITERAL && where.rhs.type == ExpressionNode.CONSTANT) {
                        thisConstant = where.rhs;
                        thisLiteral = where.lhs;
                    } else {
                        convertToSwitch = false;
                        // not supported
                        break;
                    }

                    if (literal == null) {
                        literal = thisLiteral;
                        tempExprNodes.add(thisConstant);
                    } else if (Chars.equals(literal.token, thisLiteral.token)) {
                        tempExprNodes.add(thisConstant);
                    } else {
                        convertToSwitch = false;
                        // not supported
                        break;
                    }
                } else {
                    convertToSwitch = false;
                    // not supported
                    break;
                }
            }

            if (convertToSwitch) {
                int n = tempExprNodes.size();
                node.token = "switch";
                node.args.clear();
                // else expression may not have been provided,
                // in which case it needs to be synthesized
                if (elseExpr == null) {
                    elseExpr = SqlUtil.nextConstant(expressionNodePool, "null", node.position);
                }
                node.args.add(elseExpr);
                for (int i = n - 1; i > -1; i--) {
                    node.args.add(tempExprNodes.getQuick(i));
                }
                node.args.add(literal);
                node.paramCount = n + 2;
            } else {
                // remove the 'null' marker arg
                node.args.remove(paramCount - 1);
                node.paramCount = paramCount - 1;

                // 2 args 'case', e.g. case when x>0 then 1
                if (node.paramCount < 3) {
                    node.rhs = node.args.get(0);
                    node.lhs = node.args.get(1);
                    node.args.clear();
                }
            }
        }
    }

    private ExpressionNode rewriteConcat(ExpressionNode parent) throws SqlException {
        traversalAlgo.traverse(parent, rewriteConcat0Ref);
        return parent;
    }

    private void rewriteConcat0(ExpressionNode node) {
        if (node.type == ExpressionNode.OPERATION && isConcatOperator(node.token)) {
            node.type = ExpressionNode.FUNCTION;
            node.token = CONCAT_FUNC_NAME;
            addConcatArgs(node.args, node.rhs);
            addConcatArgs(node.args, node.lhs);
            node.paramCount = node.args.size();
        }
    }

    private ExpressionNode rewriteCount(ExpressionNode parent) throws SqlException {
        traversalAlgo.traverse(parent, rewriteCount0Ref);
        return parent;
    }

    /**
     * Rewrites count(*) expressions to count().
     *
     * @param node expression node, provided by tree walking algo
     */
    private void rewriteCount0(ExpressionNode node) {
        if (node.type == ExpressionNode.FUNCTION && isCountKeyword(node.token)) {
            if (node.paramCount == 1) {
                // special case, typically something like
                // case value else expression end
                // this can be simplified to "expression" only

                ExpressionNode that = node.rhs;
                if (Chars.equalsNc(that.token, '*')) {
                    if (that.rhs == null && node.lhs == null) {
                        that.paramCount = 0;
                        node.rhs = null;
                        node.paramCount = 0;
                    }
                }
            }
        }
    }

    private ExpressionNode rewriteJsonExtractCast(ExpressionNode parent) throws SqlException {
        traversalAlgo.traverse(parent, rewriteJsonExtractCast0Ref);
        return parent;
    }

    /*
       Rewrites the following:

       select json_extract(json,path)::varchar -> select json_extract(json,path)
       select json_extract(json,path)::double -> select json_extract(json,path,double)
       select json_extract(json,path)::uuid -> select json_extract(json,path)::uuid

       Notes:
        - varchar cast it rewritten in a special way, e.g. removed
        - subset of types is handled more efficiently in the 3-arg function
        - the remaining type casts are not rewritten, e.g. left as is
     */

    private void rewriteJsonExtractCast0(ExpressionNode node) {
        if (node.type == ExpressionNode.FUNCTION && SqlKeywords.isCastKeyword(node.token)) {
            if (node.lhs != null && SqlKeywords.isJsonExtract(node.lhs.token) && node.lhs.paramCount == 2) {
                // rewrite cast such as
                // json_extract(json,path)::type -> json_extract(json,path,type)
                // the ::type is already rewritten as
                // cast(json_extract(json,path) as type)
                //

                // we remove the outer cast and let json_extract() do the cast
                ExpressionNode jsonExtractNode = node.lhs;
                // check if the type is a valid symbol
                ExpressionNode typeNode = node.rhs;
                if (typeNode != null) {
                    int castType = ColumnType.typeOf(typeNode.token);
                    if (castType == ColumnType.VARCHAR) {
                        // redundant cast to varchar, just remove it
                        node.token = jsonExtractNode.token;
                        node.paramCount = jsonExtractNode.paramCount;
                        node.type = jsonExtractNode.type;
                        node.position = jsonExtractNode.position;
                        node.lhs = jsonExtractNode.lhs;
                        node.rhs = jsonExtractNode.rhs;
                        node.args.clear();
                    } else if (JsonExtractTypedFunctionFactory.isIntrusivelyOptimized(castType)) {
                        int type = ColumnType.typeOf(typeNode.token);
                        node.token = jsonExtractNode.token;
                        node.paramCount = 3;
                        node.type = jsonExtractNode.type;
                        node.position = jsonExtractNode.position;
                        node.lhs = null;
                        node.rhs = null;
                        node.args.clear();

                        // args are added in reverse order

                        // type integer
                        CharacterStoreEntry characterStoreEntry = characterStore.newEntry();
                        characterStoreEntry.put(type);
                        node.args.add(
                                expressionNodePool.next().of(
                                        ExpressionNode.CONSTANT,
                                        characterStoreEntry.toImmutable(),
                                        typeNode.precedence,
                                        typeNode.position
                                )
                        );
                        node.args.add(jsonExtractNode.rhs);
                        node.args.add(jsonExtractNode.lhs);
                    }
                }
            }
        }
    }

    private ExpressionNode rewriteKnownStatements(ExpressionNode parent) throws SqlException {
        return rewriteJsonExtractCast(
                rewritePgCast(
                        rewriteConcat(
                                rewriteCase(
                                        rewriteCount(
                                                parent
                                        )
                                )
                        )
                )
        );
    }

    private ExpressionNode rewritePgCast(ExpressionNode parent) throws SqlException {
        traversalAlgo.traverse(parent, rewritePgCast0Ref);
        return parent;
    }

    private void rewritePgCast0(ExpressionNode node) {
        if (node.type == ExpressionNode.OPERATION && SqlKeywords.isColonColon(node.token)) {
            node.token = "cast";
            node.type = ExpressionNode.FUNCTION;
            node.rhs.type = ExpressionNode.CONSTANT;
            // In PG x::float casts x to "double precision" type
            if (SqlKeywords.isFloatKeyword(node.rhs.token) || SqlKeywords.isFloat8Keyword(node.rhs.token)) {
                node.rhs.token = "double";
            } else if (SqlKeywords.isFloat4Keyword(node.rhs.token)) {
                node.rhs.token = "float";
            }
        }
    }

    private CharSequence setModelAliasAndGetOptTok(GenericLexer lexer, QueryModel joinModel) throws SqlException {
        CharSequence tok = optTok(lexer);
        if (tok != null && tableAliasStop.excludes(tok)) {
            checkSupportedJoinType(lexer, tok);
            if (SqlKeywords.isAsKeyword(tok)) {
                tok = tok(lexer, "alias");
            }
            if (tok.length() == 0 || SqlKeywords.isEmptyAlias(tok)) {
                throw SqlException.position(lexer.lastTokenPosition()).put("Empty table alias");
            }
            SqlKeywords.assertTableNameIsQuotedOrNotAKeyword(tok, lexer.lastTokenPosition());
            joinModel.setAlias(literal(lexer, tok));
            tok = optTok(lexer);
        }
        return tok;
    }

    private CharSequence setModelAliasAndTimestamp(GenericLexer lexer, QueryModel model) throws SqlException {
        CharSequence tok;
        tok = setModelAliasAndGetOptTok(lexer, model);

        // expect [timestamp(column)]
        ExpressionNode timestamp = parseTimestamp(lexer, tok);
        if (timestamp != null) {
            model.setTimestamp(timestamp);
            model.setExplicitTimestamp(true);
            tok = optTok(lexer);
        }
        return tok;
    }

    private int toColumnType(GenericLexer lexer, CharSequence tok) throws SqlException {
        final short typeTag = SqlUtil.toPersistedTypeTag(tok, lexer.lastTokenPosition());
        if (ColumnType.GEOHASH == typeTag) {
            expectTok(lexer, '(');
            final int bits = GeoHashUtil.parseGeoHashBits(lexer.lastTokenPosition(), 0, expectLiteral(lexer).token);
            expectTok(lexer, ')');
            return ColumnType.getGeoHashTypeWithBits(bits);
        }
        return typeTag;
    }

    private @NotNull CharSequence tok(GenericLexer lexer, String expectedList) throws SqlException {
        final int pos = lexer.getPosition();
        CharSequence tok = optTok(lexer);
        if (tok == null) {
            throw SqlException.position(pos).put(expectedList).put(" expected");
        }
        return tok;
    }

    private @NotNull CharSequence tokIncludingLocalBrace(GenericLexer lexer, String expectedList) throws SqlException {
        final int pos = lexer.getPosition();
        final CharSequence tok = SqlUtil.fetchNext(lexer);
        if (tok == null) {
            throw SqlException.position(pos).put(expectedList).put(" expected");
        }
        return tok;
    }

    private void validateIdentifier(GenericLexer lexer, CharSequence tok) throws SqlException {
        if (tok == null || tok.length() == 0) {
            throw SqlException.position(lexer.lastTokenPosition()).put("non-empty identifier expected");
        }

        if (Chars.isQuoted(tok)) {
            if (tok.length() == 2) {
                throw SqlException.position(lexer.lastTokenPosition()).put("non-empty identifier expected");
            }
            return;
        }

        char c = tok.charAt(0);

        if (!(Character.isLetter(c) || c == '_')) {
            throw SqlException.position(lexer.lastTokenPosition()).put("identifier should start with a letter or '_'");
        }

        for (int i = 1, n = tok.length(); i < n; i++) {
            c = tok.charAt(i);
            if (!(Character.isLetter(c) ||
                    Character.isDigit(c) ||
                    c == '_' ||
                    c == '$')) {
                throw SqlException.position(lexer.lastTokenPosition()).put("identifier can contain letters, digits, '_' or '$'");
            }
        }
    }

    void clear() {
        queryModelPool.clear();
        queryColumnPool.clear();
        expressionNodePool.clear();
        windowColumnPool.clear();
        createTableOperationBuilder.clear();
        createTableTouchUpColumnModelPool.clear();
        renameTableModelPool.clear();
        withClauseModelPool.clear();
        subQueryMode = false;
        characterStore.clear();
        insertModelPool.clear();
        expressionTreeBuilder.reset();
        copyModelPool.clear();
        topLevelWithModel.clear();
        explainModelPool.clear();
        digit = 1;
    }

    ExpressionNode expr(GenericLexer lexer, QueryModel model, SqlParserCallback sqlParserCallback) throws SqlException {
        try {
            expressionTreeBuilder.pushModel(model);
            expressionParser.parseExpr(lexer, expressionTreeBuilder, sqlParserCallback);
            return rewriteKnownStatements(expressionTreeBuilder.poll());
        } catch (SqlException e) {
            expressionTreeBuilder.reset();
            throw e;
        } finally {
            expressionTreeBuilder.popModel();
        }
    }

    // test only
    @TestOnly
    void expr(GenericLexer lexer, ExpressionParserListener listener, SqlParserCallback sqlParserCallback) throws SqlException {
        expressionParser.parseExpr(lexer, listener, sqlParserCallback);
    }

    ExecutionModel parse(GenericLexer lexer, SqlExecutionContext executionContext, SqlParserCallback sqlParserCallback) throws SqlException {
        CharSequence tok = tok(lexer, "'create', 'rename' or 'select'");

        if (isExplainKeyword(tok)) {
            int format = parseExplainOptions(lexer, tok);
            ExecutionModel model = parseExplain(lexer, executionContext, sqlParserCallback);
            ExplainModel explainModel = explainModelPool.next();
            explainModel.setFormat(format);
            explainModel.setModel(model);
            return explainModel;
        }

        if (isSelectKeyword(tok)) {
            return parseSelect(lexer, sqlParserCallback);
        }

        if (isCreateKeyword(tok)) {
            return parseCreateTable(lexer, executionContext, sqlParserCallback);
        }

        if (isUpdateKeyword(tok)) {
            return parseUpdate(lexer, sqlParserCallback);
        }

        if (isRenameKeyword(tok)) {
            return parseRenameStatement(lexer);
        }

        if (isInsertKeyword(tok)) {
            return parseInsert(lexer, sqlParserCallback);
        }

        if (isCopyKeyword(tok)) {
            return parseCopy(lexer, sqlParserCallback);
        }

        if (isWithKeyword(tok)) {
            return parseWith(lexer, sqlParserCallback);
        }

        if (isFromKeyword(tok)) {
            throw SqlException.$(lexer.lastTokenPosition(), "Did you mean 'select * from'?");
        }

        return parseSelect(lexer, sqlParserCallback);
    }

    QueryModel parseAsSubQuery(
            GenericLexer lexer,
            @Nullable LowerCaseCharSequenceObjHashMap<WithClauseModel> withClauses,
            boolean useTopLevelWithClauses,
            SqlParserCallback sqlParserCallback
    )
            throws SqlException {
        QueryModel model;
        this.subQueryMode = true;
        try {
            model = parseDml(lexer, withClauses, lexer.getPosition(), useTopLevelWithClauses, sqlParserCallback);
        } finally {
            this.subQueryMode = false;
        }
        return model;
    }

    static {
        tableAliasStop.add("where");
        tableAliasStop.add("latest");
        tableAliasStop.add("join");
        tableAliasStop.add("inner");
        tableAliasStop.add("left");
        tableAliasStop.add("outer");
        tableAliasStop.add("asof");
        tableAliasStop.add("splice");
        tableAliasStop.add("lt");
        tableAliasStop.add("cross");
        tableAliasStop.add("sample");
        tableAliasStop.add("order");
        tableAliasStop.add("on");
        tableAliasStop.add("timestamp");
        tableAliasStop.add("limit");
        tableAliasStop.add(")");
        tableAliasStop.add(";");
        tableAliasStop.add("union");
        tableAliasStop.add("group");
        tableAliasStop.add("except");
        tableAliasStop.add("intersect");
        tableAliasStop.add("from");
        //
        columnAliasStop.add("from");
        columnAliasStop.add(",");
        columnAliasStop.add("over");
        columnAliasStop.add("union");
        columnAliasStop.add("except");
        columnAliasStop.add("intersect");
        columnAliasStop.add(")");
        columnAliasStop.add(";");
        //
        groupByStopSet.add("order");
        groupByStopSet.add(")");
        groupByStopSet.add(",");

        joinStartSet.put("left", QueryModel.JOIN_INNER);
        joinStartSet.put("join", QueryModel.JOIN_INNER);
        joinStartSet.put("inner", QueryModel.JOIN_INNER);
        joinStartSet.put("left", QueryModel.JOIN_OUTER);//only left join is supported currently
        joinStartSet.put("cross", QueryModel.JOIN_CROSS);
        joinStartSet.put("asof", QueryModel.JOIN_ASOF);
        joinStartSet.put("splice", QueryModel.JOIN_SPLICE);
        joinStartSet.put("lt", QueryModel.JOIN_LT);
        joinStartSet.put(",", QueryModel.JOIN_CROSS);
        //
        setOperations.add("union");
        setOperations.add("except");
        setOperations.add("intersect");
    }
}<|MERGE_RESOLUTION|>--- conflicted
+++ resolved
@@ -666,11 +666,7 @@
 
             if (tok != null) {
                 if (isWalKeyword(tok)) {
-<<<<<<< HEAD
-                    if (!PartitionBy.isPartitioned(createTableOperationBuilder.getPartitionByFromExpr())) {
-=======
-                    if (!PartitionBy.isPartitioned(builder.getPartitionByExpr())) {
->>>>>>> 56dafff9
+                    if (!PartitionBy.isPartitioned(builder.getPartitionByFromExpr())) {
                         throw SqlException.position(lexer.lastTokenPosition()).put("WAL Write Mode can only be used on partitioned tables");
                     }
                     walSetting = WAL_ENABLED;
@@ -690,11 +686,7 @@
             }
         }
         final boolean isWalEnabled = configuration.isWalSupported()
-<<<<<<< HEAD
-                && PartitionBy.isPartitioned(createTableOperationBuilder.getPartitionByFromExpr())
-=======
-                && PartitionBy.isPartitioned(builder.getPartitionByExpr())
->>>>>>> 56dafff9
+                && PartitionBy.isPartitioned(builder.getPartitionByFromExpr())
                 && ((walSetting == WAL_NOT_SET && configuration.getWalEnabledDefault()) || walSetting == WAL_ENABLED);
         builder.setWalEnabled(isWalEnabled);
 
