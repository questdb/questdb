/*******************************************************************************
 *     ___                  _   ____  ____
 *    / _ \ _   _  ___  ___| |_|  _ \| __ )
 *   | | | | | | |/ _ \/ __| __| | | |  _ \
 *   | |_| | |_| |  __/\__ \ |_| |_| | |_) |
 *    \__\_\\__,_|\___||___/\__|____/|____/
 *
 *  Copyright (c) 2014-2019 Appsicle
 *  Copyright (c) 2019-2024 QuestDB
 *
 *  Licensed under the Apache License, Version 2.0 (the "License");
 *  you may not use this file except in compliance with the License.
 *  You may obtain a copy of the License at
 *
 *  http://www.apache.org/licenses/LICENSE-2.0
 *
 *  Unless required by applicable law or agreed to in writing, software
 *  distributed under the License is distributed on an "AS IS" BASIS,
 *  WITHOUT WARRANTIES OR CONDITIONS OF ANY KIND, either express or implied.
 *  See the License for the specific language governing permissions and
 *  limitations under the License.
 *
 ******************************************************************************/

package io.questdb.griffin;

import io.questdb.cairo.CairoConfiguration;
import io.questdb.cairo.ColumnType;
import io.questdb.cairo.PartitionBy;
import io.questdb.cairo.TableToken;
import io.questdb.cairo.TableUtils;
import io.questdb.cutlass.text.Atomicity;
import io.questdb.griffin.engine.functions.json.JsonExtractTypedFunctionFactory;
import io.questdb.griffin.engine.groupby.TimestampSamplerFactory;
import io.questdb.griffin.engine.ops.CreateMatViewOperationBuilder;
import io.questdb.griffin.engine.ops.CreateMatViewOperationBuilderImpl;
import io.questdb.griffin.engine.ops.CreateTableOperationBuilder;
import io.questdb.griffin.engine.ops.CreateTableOperationBuilderImpl;
import io.questdb.griffin.model.CopyModel;
import io.questdb.griffin.model.CreateTableColumnModel;
import io.questdb.griffin.model.ExecutionModel;
import io.questdb.griffin.model.ExplainModel;
import io.questdb.griffin.model.ExpressionNode;
import io.questdb.griffin.model.InsertModel;
import io.questdb.griffin.model.QueryColumn;
import io.questdb.griffin.model.QueryModel;
import io.questdb.griffin.model.RenameTableModel;
import io.questdb.griffin.model.WindowColumn;
import io.questdb.griffin.model.WithClauseModel;
import io.questdb.std.BufferWindowCharSequence;
import io.questdb.std.CharSequenceHashSet;
import io.questdb.std.Chars;
import io.questdb.std.GenericLexer;
import io.questdb.std.IntList;
import io.questdb.std.LowerCaseAsciiCharSequenceHashSet;
import io.questdb.std.LowerCaseAsciiCharSequenceIntHashMap;
import io.questdb.std.LowerCaseCharSequenceObjHashMap;
import io.questdb.std.Numbers;
import io.questdb.std.NumericException;
import io.questdb.std.ObjList;
import io.questdb.std.ObjectPool;
import io.questdb.std.Os;
import io.questdb.std.datetime.microtime.Timestamps;
import org.jetbrains.annotations.NotNull;
import org.jetbrains.annotations.Nullable;
import org.jetbrains.annotations.TestOnly;

import static io.questdb.cairo.SqlWalMode.*;
import static io.questdb.griffin.SqlKeywords.*;
import static io.questdb.std.GenericLexer.assertNoDotsAndSlashes;
import static io.questdb.std.GenericLexer.unquote;

public class SqlParser {
    public static final int MAX_ORDER_BY_COLUMNS = 1560;
    public static final ExpressionNode ZERO_OFFSET = ExpressionNode.FACTORY.newInstance().of(ExpressionNode.CONSTANT, "'00:00'", 0, 0);
    private static final ExpressionNode ONE = ExpressionNode.FACTORY.newInstance().of(ExpressionNode.CONSTANT, "1", 0, 0);
    private static final LowerCaseAsciiCharSequenceHashSet columnAliasStop = new LowerCaseAsciiCharSequenceHashSet();
    private static final LowerCaseAsciiCharSequenceHashSet groupByStopSet = new LowerCaseAsciiCharSequenceHashSet();
    private static final LowerCaseAsciiCharSequenceIntHashMap joinStartSet = new LowerCaseAsciiCharSequenceIntHashMap();
    private static final RewriteDeclaredVariablesInExpressionVisitor rewriteDeclaredVariablesInExpressionVisitor = new RewriteDeclaredVariablesInExpressionVisitor();
    private static final LowerCaseAsciiCharSequenceHashSet setOperations = new LowerCaseAsciiCharSequenceHashSet();
    private static final LowerCaseAsciiCharSequenceHashSet tableAliasStop = new LowerCaseAsciiCharSequenceHashSet();
    private final IntList accumulatedColumnPositions = new IntList();
    private final ObjList<QueryColumn> accumulatedColumns = new ObjList<>();
    private final LowerCaseCharSequenceObjHashMap<QueryColumn> aliasMap = new LowerCaseCharSequenceObjHashMap<>();
    private final CharacterStore characterStore;
    private final CharSequence column;
    private final CairoConfiguration configuration;
    private final ObjectPool<CopyModel> copyModelPool;
    private final CreateMatViewOperationBuilderImpl createMatViewOperationBuilder = new CreateMatViewOperationBuilderImpl();
    private final ObjectPool<CreateTableColumnModel> createTableColumnModelPool;
    private final CreateTableOperationBuilderImpl createTableOperationBuilder = createMatViewOperationBuilder.getCreateTableOperationBuilder();
    private final ObjectPool<ExplainModel> explainModelPool;
    private final ObjectPool<ExpressionNode> expressionNodePool;
    private final ExpressionParser expressionParser;
    private final ExpressionTreeBuilder expressionTreeBuilder;
    private final ObjectPool<InsertModel> insertModelPool;
    private final CharSequenceHashSet matViewTables = new CharSequenceHashSet();
    private final SqlOptimiser optimiser;
    private final ObjectPool<QueryColumn> queryColumnPool;
    private final ObjectPool<QueryModel> queryModelPool;
    private final ObjectPool<RenameTableModel> renameTableModelPool;
    private final PostOrderTreeTraversalAlgo.Visitor rewriteConcatRef = this::rewriteConcat;
    private final PostOrderTreeTraversalAlgo.Visitor rewriteCountRef = this::rewriteCount;
    private final PostOrderTreeTraversalAlgo.Visitor rewriteJsonExtractCastRef = this::rewriteJsonExtractCast;
    private final PostOrderTreeTraversalAlgo.Visitor rewritePgCastRef = this::rewritePgCast;
    private final ObjList<ExpressionNode> tempExprNodes = new ObjList<>();
    private final PostOrderTreeTraversalAlgo.Visitor rewriteCaseRef = this::rewriteCase;
    private final LowerCaseCharSequenceObjHashMap<WithClauseModel> topLevelWithModel = new LowerCaseCharSequenceObjHashMap<>();
    private final PostOrderTreeTraversalAlgo traversalAlgo;
    private final ObjectPool<WindowColumn> windowColumnPool;
    private final ObjectPool<WithClauseModel> withClauseModelPool;
    private int digit;
    private boolean overClauseMode = false;
    private boolean subQueryMode = false;

    SqlParser(
            CairoConfiguration configuration,
            SqlOptimiser optimiser,
            CharacterStore characterStore,
            ObjectPool<ExpressionNode> expressionNodePool,
            ObjectPool<QueryColumn> queryColumnPool,
            ObjectPool<QueryModel> queryModelPool,
            PostOrderTreeTraversalAlgo traversalAlgo
    ) {
        this.expressionNodePool = expressionNodePool;
        this.queryModelPool = queryModelPool;
        this.queryColumnPool = queryColumnPool;
        this.expressionTreeBuilder = new ExpressionTreeBuilder();
        this.windowColumnPool = new ObjectPool<>(WindowColumn.FACTORY, configuration.getWindowColumnPoolCapacity());
        this.createTableColumnModelPool = new ObjectPool<>(CreateTableColumnModel.FACTORY, configuration.getCreateTableColumnModelPoolCapacity());
        this.renameTableModelPool = new ObjectPool<>(RenameTableModel.FACTORY, configuration.getRenameTableModelPoolCapacity());
        this.withClauseModelPool = new ObjectPool<>(WithClauseModel.FACTORY, configuration.getWithClauseModelPoolCapacity());
        this.insertModelPool = new ObjectPool<>(InsertModel.FACTORY, configuration.getInsertModelPoolCapacity());
        this.copyModelPool = new ObjectPool<>(CopyModel.FACTORY, configuration.getCopyPoolCapacity());
        this.explainModelPool = new ObjectPool<>(ExplainModel.FACTORY, configuration.getExplainPoolCapacity());
        this.configuration = configuration;
        this.traversalAlgo = traversalAlgo;
        this.characterStore = characterStore;
        this.optimiser = optimiser;
        boolean tempCairoSqlLegacyOperatorPrecedence = configuration.getCairoSqlLegacyOperatorPrecedence();
        if (tempCairoSqlLegacyOperatorPrecedence) {
            this.expressionParser = new ExpressionParser(
                    OperatorExpression.getLegacyRegistry(),
                    OperatorExpression.getRegistry(),
                    expressionNodePool,
                    this,
                    characterStore
            );
        } else {
            this.expressionParser = new ExpressionParser(
                    OperatorExpression.getRegistry(),
                    null,
                    expressionNodePool,
                    this,
                    characterStore
            );
        }
        this.digit = 1;
        this.column = "column";
    }

    public static boolean isFullSampleByPeriod(ExpressionNode n) {
        return n != null && (n.type == ExpressionNode.CONSTANT || (n.type == ExpressionNode.LITERAL && isValidSampleByPeriodLetter(n.token)));
    }

    /**
     * Parses a value and time unit into a TTL value. If the returned value is positive, the time unit
     * is hours. If it's negative, the time unit is months (and the actual value is positive).
     */
    public static int parseTtlHoursOrMonths(GenericLexer lexer) throws SqlException {
        CharSequence tok;
        int valuePos = lexer.getPosition();
        tok = SqlUtil.fetchNext(lexer);
        if (tok == null) {
            throw SqlException.$(lexer.getPosition(), "missing argument, should be TTL <number> <unit> or <number_with_unit>");
        }
        int tokLength = tok.length();
        int unit = -1;
        int unitPos = -1;
        char unitChar = tok.charAt(tokLength - 1);
        if (tokLength > 1 && Character.isLetter(unitChar)) {
            unit = PartitionBy.ttlUnitFromString(tok, tokLength - 1, tokLength);
            if (unit != -1) {
                unitPos = valuePos;
            } else {
                try {
                    Numbers.parseLong(tok, 0, tokLength - 1);
                } catch (NumericException e) {
                    throw SqlException.$(
                            valuePos,
                            "invalid argument, should be TTL <number> <unit> or <number_with_unit>"
                    );
                }
                throw SqlException.$(
                        valuePos + tokLength - 1,
                        "invalid time unit, expecting 'H', 'D', 'W', 'M' or 'Y', but was '"
                ).put(unitChar).put('\'');
            }
        }
        // at this point, unit == -1 means the syntax wasn't of the "1H" form, it can still be of the "1 HOUR" form
        int ttlValue;
        try {
            long ttlLong = unit == -1 ? Numbers.parseLong(tok) : Numbers.parseLong(tok, 0, tokLength - 1);
            if (ttlLong > Integer.MAX_VALUE || ttlLong < 0) {
                throw SqlException.$(valuePos, "TTL value out of range: ").put(ttlLong)
                        .put(". Max value: ").put(Integer.MAX_VALUE);
            }
            ttlValue = (int) ttlLong;
        } catch (NumericException e) {
            throw SqlException.$(
                    valuePos,
                    "invalid syntax, should be TTL <number> <unit> but was TTL "
            ).put(tok);
        }
        if (unit == -1) {
            unitPos = lexer.getPosition();
            tok = SqlUtil.fetchNext(lexer);
            if (tok == null) {
                throw SqlException.$(
                        unitPos,
                        "missing unit, 'HOUR(S)', 'DAY(S)', 'WEEK(S)', 'MONTH(S)' or 'YEAR(S)' expected"
                );
            }
            unit = PartitionBy.ttlUnitFromString(tok, 0, tok.length());
        }
        if (unit == -1) {
            throw SqlException.$(
                            unitPos,
                            "invalid unit, expected 'HOUR(S)', 'DAY(S)', 'WEEK(S)', 'MONTH(S)' or 'YEAR(S)', but was '"
                    )
                    .put(tok).put('\'');
        }
        return Timestamps.toHoursOrMonths(ttlValue, unit, valuePos);
    }

    public static ExpressionNode recursiveReplace(ExpressionNode node, ReplacingVisitor visitor) throws SqlException {
        if (node == null) {
            return null;
        }

        switch (node.paramCount) {
            case 0:
                break;
            case 1:
                node.rhs = recursiveReplace(node.rhs, visitor);
                break;
            case 2:
                node.lhs = recursiveReplace(node.lhs, visitor);
                node.rhs = recursiveReplace(node.rhs, visitor);
                break;
            default:
                for (int i = 0; i < node.paramCount; i++) {
                    ExpressionNode arg = node.args.get(i);
                    node.args.set(i, recursiveReplace(arg, visitor));
                }
                break;
        }

        return visitor.visit(node);
    }

    private static void collectTables(QueryModel model, CharSequenceHashSet tableNames) {
        QueryModel m = model;
        do {
            final CharSequence t = m.getTableName();
            if (t != null) {
                tableNames.add(t);
            }

            final ObjList<QueryModel> joinModels = m.getJoinModels();
            for (int i = 0, n = joinModels.size(); i < n; i++) {
                final QueryModel joinModel = joinModels.getQuick(i);
                if (joinModel == m) {
                    continue;
                }
                collectTables(joinModel, tableNames);
            }

            final QueryModel unionModel = m.getUnionModel();
            if (unionModel != null) {
                collectTables(unionModel, tableNames);
            }

            m = m.getNestedModel();
        } while (m != null);
    }

    /**
     * Copies base table column names present in the given node into the target set.
     * The node may contain multiple columns/aliases, e.g. `concat(sym1, sym2)`, which are searched
     * down to their names in the base table.
     * <p>
     * Used to find the list of base table columns used in mat view query keys (best effort validation).
     */
    private static void copyBaseTableColumnNames(
            ExpressionNode node,
            QueryModel model,
            CharSequence baseTableName,
            CharSequenceHashSet target
    ) throws SqlException {
        if (node != null && model != null) {
            if (node.type == ExpressionNode.LITERAL) {
                if (model.getTableName() != null) {
                    // We've found a lowest-level model. Let's check if the column belongs to it.
                    final int dotIndex = Chars.indexOf(node.token, '.');
                    if (dotIndex > -1) {
                        if (Chars.equals(model.getName(), node.token, 0, dotIndex)) {
                            if (!Chars.equals(model.getTableName(), baseTableName)) {
                                throw SqlException.$(node.position, "only base table columns can be used as keys").put(node.token);
                            }
                            target.add(Chars.toString(node.token, dotIndex + 1, node.token.length()));
                            return;
                        }
                    } else {
                        if (!Chars.equals(model.getTableName(), baseTableName)) {
                            throw SqlException.$(node.position, "only base table columns can be used as keys").put(node.token);
                        }
                        target.add(node.token);
                        return;
                    }
                } else {
                    // Check nested model.
                    final QueryColumn column = model.getAliasToColumnMap().get(node.token);
                    copyBaseTableColumnNames(column != null ? column.getAst() : node, model.getNestedModel(), baseTableName, target);
                }
            }

            // Check node children for functions/operators.
            for (int i = 0, n = node.args.size(); i < n; i++) {
                copyBaseTableColumnNames(node.args.getQuick(i), model, baseTableName, target);
            }
            if (node.lhs != null) {
                copyBaseTableColumnNames(node.lhs, model, baseTableName, target);
            }
            if (node.rhs != null) {
                copyBaseTableColumnNames(node.rhs, model, baseTableName, target);
            }

            // Check join models.
            for (int i = 1, n = model.getJoinModels().size(); i < n; i++) {
                copyBaseTableColumnNames(node, model.getJoinModels().getQuick(i), baseTableName, target);
            }
        }
    }

    private static SqlException err(GenericLexer lexer, @Nullable CharSequence tok, @NotNull String msg) {
        return SqlException.parserErr(lexer.lastTokenPosition(), tok, msg);
    }

    private static SqlException errUnexpected(GenericLexer lexer, CharSequence token) {
        return SqlException.unexpectedToken(lexer.lastTokenPosition(), token);
    }

    private static SqlException errUnexpected(GenericLexer lexer, CharSequence token, @NotNull CharSequence extraMessage) {
        return SqlException.unexpectedToken(lexer.lastTokenPosition(), token, extraMessage);
    }

    private static boolean isValidSampleByPeriodLetter(CharSequence token) {
        if (token.length() != 1) return false;
        switch (token.charAt(0)) {
            case 'U':
                // micros
            case 'T':
                // millis
            case 's':
                // seconds
            case 'm':
                // minutes
            case 'h':
                // hours
            case 'd':
                // days
            case 'M':
                // months
            case 'y':
                return true;
            default:
                return false;
        }
    }

    private static CreateMatViewOperationBuilder parseCreateMatViewExt(
            GenericLexer lexer,
            SqlExecutionContext executionContext,
            SqlParserCallback sqlParserCallback,
            CharSequence tok,
            CreateMatViewOperationBuilder builder
    ) throws SqlException {
        CharSequence nextToken = (tok == null || Chars.equals(tok, ';')) ? null : tok;
        return sqlParserCallback.parseCreateMatViewExt(lexer, executionContext.getSecurityContext(), builder, nextToken);
    }

    private static CreateTableOperationBuilder parseCreateTableExt(
            GenericLexer lexer,
            SqlExecutionContext executionContext,
            SqlParserCallback sqlParserCallback,
            CharSequence tok,
            CreateTableOperationBuilder builder
    ) throws SqlException {
        CharSequence nextToken = (tok == null || Chars.equals(tok, ';')) ? null : tok;
        return sqlParserCallback.parseCreateTableExt(lexer, executionContext.getSecurityContext(), builder, nextToken);
    }

    private static void validateShowTransactions(GenericLexer lexer) throws SqlException {
        CharSequence tok = SqlUtil.fetchNext(lexer);
        if (tok != null && isIsolationKeyword(tok)) {
            tok = SqlUtil.fetchNext(lexer);
            if (tok != null && isLevelKeyword(tok)) {
                return;
            }
            throw SqlException.position(tok != null ? lexer.lastTokenPosition() : lexer.getPosition()).put("expected 'level'");
        }
        throw SqlException.position(tok != null ? lexer.lastTokenPosition() : lexer.getPosition()).put("expected 'isolation'");
    }

    private void addConcatArgs(ObjList<ExpressionNode> args, ExpressionNode leaf) {
        if (leaf.type != ExpressionNode.FUNCTION || !isConcatKeyword(leaf.token)) {
            args.add(leaf);
            return;
        }

        // Nested CONCAT. Expand it from CONCAT(x, CONCAT(y, z)) into CONCAT(x, y, z).
        if (leaf.args.size() > 0) {
            args.addAll(leaf.args);
        } else {
            args.add(leaf.rhs);
            args.add(leaf.lhs);
        }
    }

    private void assertNotDot(GenericLexer lexer, CharSequence tok) throws SqlException {
        if (Chars.indexOfUnquoted(tok, '.') != -1) {
            throw SqlException.$(lexer.lastTokenPosition(), "'.' is not allowed here");
        }
    }

    // prevent full/right from being used as table aliases
    private void checkSupportedJoinType(GenericLexer lexer, CharSequence tok) throws SqlException {
        if (tok != null && (isFullKeyword(tok) || isRightKeyword(tok))) {
            throw SqlException.$((lexer.lastTokenPosition()), "unsupported join type");
        }
    }

    private CharSequence createColumnAlias(
            CharSequence token,
            int type,
            LowerCaseCharSequenceObjHashMap<QueryColumn> aliasToColumnMap
    ) {
        return SqlUtil.createColumnAlias(
                characterStore,
                unquote(token),
                Chars.indexOfUnquoted(token, '.'),
                aliasToColumnMap,
                type != ExpressionNode.LITERAL
        );
    }

    private CharSequence createConstColumnAlias(LowerCaseCharSequenceObjHashMap<QueryColumn> aliasToColumnMap) {
        final CharacterStoreEntry characterStoreEntry = characterStore.newEntry();

        characterStoreEntry.put(column);
        int len = characterStoreEntry.length();
        characterStoreEntry.put(digit);

        while (aliasToColumnMap.contains(characterStoreEntry.toImmutable())) {
            characterStoreEntry.trimTo(len);
            digit++;
            characterStoreEntry.put(digit);
        }
        return characterStoreEntry.toImmutable();
    }

    private @NotNull CreateTableColumnModel ensureCreateTableColumnModel(CharSequence columnName, int columnNamePos) {
        CreateTableColumnModel touchUpModel = getCreateTableColumnModel(columnName);
        if (touchUpModel != null) {
            return touchUpModel;
        }
        try {
            return newCreateTableColumnModel(columnName, columnNamePos);
        } catch (SqlException e) {
            throw new AssertionError("createColumnModel should never fail here", e);
        }
    }

    private void expectBy(GenericLexer lexer) throws SqlException {
        if (isByKeyword(tok(lexer, "'by'"))) {
            return;
        }
        throw SqlException.$((lexer.lastTokenPosition()), "'by' expected");
    }

    private ExpressionNode expectExpr(GenericLexer lexer, SqlParserCallback sqlParserCallback, LowerCaseCharSequenceObjHashMap<ExpressionNode> decls) throws SqlException {
        final ExpressionNode n = expr(lexer, null, sqlParserCallback, decls);
        if (n != null) {
            return n;
        }
        throw SqlException.$(lexer.hasUnparsed() ? lexer.lastTokenPosition() : lexer.getPosition(), "Expression expected");
    }

    private ExpressionNode expectExpr(GenericLexer lexer, SqlParserCallback sqlParserCallback) throws SqlException {
        return expectExpr(lexer, sqlParserCallback, null);
    }

    private int expectInt(GenericLexer lexer) throws SqlException {
        CharSequence tok = tok(lexer, "integer");
        boolean negative;
        if (Chars.equals(tok, '-')) {
            negative = true;
            tok = tok(lexer, "integer");
        } else {
            negative = false;
        }
        try {
            int result = Numbers.parseInt(tok);
            return negative ? -result : result;
        } catch (NumericException e) {
            throw err(lexer, tok, "bad integer");
        }
    }

    private ExpressionNode expectLiteral(GenericLexer lexer) throws SqlException {
        return expectLiteral(lexer, null);
    }

    private ExpressionNode expectLiteral(GenericLexer lexer, @Nullable LowerCaseCharSequenceObjHashMap<ExpressionNode> decls) throws SqlException {
        CharSequence tok = tok(lexer, "literal");
        int pos = lexer.lastTokenPosition();
        assertTableNameIsQuotedOrNotAKeyword(tok, pos);
        validateLiteral(pos, tok);
        return rewriteDeclaredVariables(nextLiteral(GenericLexer.immutableOf(GenericLexer.unquote(tok)), pos), decls, null);
    }

    private long expectLong(GenericLexer lexer) throws SqlException {
        CharSequence tok = tok(lexer, "long integer");
        boolean negative;
        if (Chars.equals(tok, '-')) {
            negative = true;
            tok = tok(lexer, "long integer");
        } else {
            negative = false;
        }
        try {
            long result = Numbers.parseLong(tok);
            return negative ? -result : result;
        } catch (NumericException e) {
            throw err(lexer, tok, "bad long integer");
        }
    }

    private void expectObservation(GenericLexer lexer) throws SqlException {
        if (isObservationKeyword(tok(lexer, "'observation'"))) {
            return;
        }
        throw SqlException.$((lexer.lastTokenPosition()), "'observation' expected");
    }

    private void expectOffset(GenericLexer lexer) throws SqlException {
        if (isOffsetKeyword(tok(lexer, "'offset'"))) {
            return;
        }
        throw SqlException.$((lexer.lastTokenPosition()), "'offset' expected");
    }

    private void expectSample(GenericLexer lexer, QueryModel model, SqlParserCallback sqlParserCallback) throws SqlException {
        final ExpressionNode n = expr(lexer, null, sqlParserCallback, model.getDecls());
        if (isFullSampleByPeriod(n)) {
            model.setSampleBy(n);
            return;
        }

        // this is complex expression of sample by period. It must follow time unit interval
        // lets preempt the problem where time unit interval is missing, and we hit keyword instead
        final int pos = lexer.lastTokenPosition();
        final CharSequence tok = tok(lexer, "time interval unit");

        if (isValidSampleByPeriodLetter(tok)) {
            model.setSampleBy(n, SqlUtil.nextLiteral(expressionNodePool, tok, pos));
            return;
        }
        throw SqlException.$(pos, "one letter sample by period unit expected");
    }

    private CharSequence expectTableNameOrSubQuery(GenericLexer lexer) throws SqlException {
        return tok(lexer, "table name or sub-query");
    }

    private void expectTo(GenericLexer lexer) throws SqlException {
        if (isToKeyword(tok(lexer, "'to'"))) {
            return;
        }
        throw SqlException.$((lexer.lastTokenPosition()), "'to' expected");
    }

    private void expectTok(GenericLexer lexer, CharSequence tok, CharSequence expected) throws SqlException {
        if (tok == null || !Chars.equalsLowerCaseAscii(tok, expected)) {
            throw SqlException.position(lexer.lastTokenPosition()).put('\'').put(expected).put("' expected");
        }
    }

    private void expectTok(GenericLexer lexer, CharSequence expected) throws SqlException {
        CharSequence tok = optTok(lexer);
        if (tok == null) {
            throw SqlException.position(lexer.getPosition()).put('\'').put(expected).put("' expected");
        }
        expectTok(lexer, tok, expected);
    }

    private void expectTok(GenericLexer lexer, char expected) throws SqlException {
        CharSequence tok = optTok(lexer);
        if (tok == null) {
            throw SqlException.position(lexer.getPosition()).put('\'').put(expected).put("' expected");
        }
        expectTok(tok, lexer.lastTokenPosition(), expected);
    }

    private void expectTok(CharSequence tok, int pos, char expected) throws SqlException {
        if (tok == null || !Chars.equals(tok, expected)) {
            throw SqlException.position(pos).put('\'').put(expected).put("' expected");
        }
    }

    private void expectZone(GenericLexer lexer) throws SqlException {
        if (isZoneKeyword(tok(lexer, "'zone'"))) {
            return;
        }
        throw SqlException.$((lexer.lastTokenPosition()), "'zone' expected");
    }

    private @Nullable CreateTableColumnModel getCreateTableColumnModel(CharSequence columnName) {
        return createTableOperationBuilder.getColumnModel(columnName);
    }

    private boolean isCurrentRow(GenericLexer lexer, CharSequence tok) throws SqlException {
        if (isCurrentKeyword(tok)) {
            tok = tok(lexer, "'row'");
            if (isRowKeyword(tok)) {
                return true;
            }
            throw SqlException.$(lexer.lastTokenPosition(), "'row' expected");
        }
        return false;
    }

    private boolean isFieldTerm(CharSequence tok) {
        return Chars.equals(tok, ')') || Chars.equals(tok, ',');
    }

    private boolean isUnboundedPreceding(GenericLexer lexer, CharSequence tok) throws SqlException {
        if (isUnboundedKeyword(tok)) {
            tok = tok(lexer, "'preceding'");
            if (isPrecedingKeyword(tok)) {
                return true;
            }
            throw SqlException.$(lexer.lastTokenPosition(), "'preceding' expected");
        }
        return false;
    }

    private ExpressionNode literal(GenericLexer lexer, CharSequence name) {
        return literal(name, lexer.lastTokenPosition());
    }

    private ExpressionNode literal(CharSequence name, int position) {
        // this can never be null in its current contexts
        // every time this function is called is after lexer.unparse(), which ensures non-null token.
        return expressionNodePool.next().of(ExpressionNode.LITERAL, unquote(name), 0, position);
    }

    private @NotNull CreateTableColumnModel newCreateTableColumnModel(
            CharSequence columnName,
            int columnNamePos
    ) throws SqlException {
        if (createTableOperationBuilder.getColumnModel(columnName) != null) {
            throw SqlException.duplicateColumn(columnNamePos, columnName);
        }
        CreateTableColumnModel model = createTableColumnModelPool.next();
        model.setColumnNamePos(columnNamePos);
        createTableOperationBuilder.addColumnModel(columnName, model);
        return model;
    }

    private ExpressionNode nextLiteral(CharSequence token, int position) {
        return SqlUtil.nextLiteral(expressionNodePool, token, position);
    }

    private CharSequence notTermTok(GenericLexer lexer) throws SqlException {
        CharSequence tok = tok(lexer, "')' or ','");
        if (isFieldTerm(tok)) {
            throw err(lexer, tok, "missing column definition");
        }
        return tok;
    }

    private CharSequence optTok(GenericLexer lexer) throws SqlException {
        CharSequence tok = SqlUtil.fetchNext(lexer);
        if (tok == null || (subQueryMode && Chars.equals(tok, ')') && !overClauseMode)) {
            return null;
        }
        return tok;
    }

    private QueryModel parseAsSubQueryAndExpectClosingBrace(
            GenericLexer lexer,
            LowerCaseCharSequenceObjHashMap<WithClauseModel> withClauses,
            boolean useTopLevelWithClauses,
            SqlParserCallback sqlParserCallback,
            LowerCaseCharSequenceObjHashMap<ExpressionNode> decls
    ) throws SqlException {
        final QueryModel model = parseAsSubQuery(lexer, withClauses, useTopLevelWithClauses, sqlParserCallback, decls);
        expectTok(lexer, ')');
        return model;
    }

    private ExecutionModel parseCopy(GenericLexer lexer, SqlParserCallback sqlParserCallback) throws SqlException {
        if (Chars.isBlank(configuration.getSqlCopyInputRoot())) {
            throw SqlException.$(lexer.lastTokenPosition(), "COPY is disabled ['cairo.sql.copy.root' is not set?]");
        }
        ExpressionNode target = expectExpr(lexer, sqlParserCallback);
        CharSequence tok = tok(lexer, "'from' or 'to' or 'cancel'");

        if (isCancelKeyword(tok)) {
            CopyModel model = copyModelPool.next();
            model.setCancel(true);
            model.setTarget(target);

            tok = optTok(lexer);
            // no more tokens or ';' should indicate end of statement
            if (tok == null || Chars.equals(tok, ';')) {
                return model;
            }
            throw errUnexpected(lexer, tok);
        }

        if (isFromKeyword(tok)) {
            final ExpressionNode fileName = expectExpr(lexer, sqlParserCallback);
            if (fileName.token.length() < 3 && Chars.startsWith(fileName.token, '\'')) {
                throw SqlException.$(fileName.position, "file name expected");
            }

            CopyModel model = copyModelPool.next();
            model.setTarget(target);
            model.setFileName(fileName);

            tok = optTok(lexer);
            if (tok != null && isWithKeyword(tok)) {
                tok = tok(lexer, "copy option");
                while (tok != null && !isSemicolon(tok)) {
                    if (isHeaderKeyword(tok)) {
                        model.setHeader(isTrueKeyword(tok(lexer, "'true' or 'false'")));
                        tok = optTok(lexer);
                    } else if (isPartitionKeyword(tok)) {
                        expectTok(lexer, "by");
                        tok = tok(lexer, "year month day hour none");
                        int partitionBy = PartitionBy.fromString(tok);
                        if (partitionBy == -1) {
                            throw SqlException.$(lexer.getPosition(), "'NONE', 'HOUR', 'DAY', 'WEEK', 'MONTH' or 'YEAR' expected");
                        }
                        model.setPartitionBy(partitionBy);
                        tok = optTok(lexer);
                    } else if (isTimestampKeyword(tok)) {
                        tok = tok(lexer, "timestamp column name expected");
                        CharSequence columnName = GenericLexer.immutableOf(unquote(tok));
                        if (!TableUtils.isValidColumnName(columnName, configuration.getMaxFileNameLength())) {
                            throw SqlException.$(lexer.getPosition(), "timestamp column name contains invalid characters");
                        }
                        model.setTimestampColumnName(columnName);
                        tok = optTok(lexer);
                    } else if (isFormatKeyword(tok)) {
                        tok = tok(lexer, "timestamp format expected");
                        CharSequence format = GenericLexer.immutableOf(unquote(tok));
                        model.setTimestampFormat(format);
                        tok = optTok(lexer);
                    } else if (isOnKeyword(tok)) {
                        expectTok(lexer, "error");
                        tok = tok(lexer, "skip_column skip_row abort");
                        if (Chars.equalsIgnoreCase(tok, "skip_column")) {
                            model.setAtomicity(Atomicity.SKIP_COL);
                        } else if (Chars.equalsIgnoreCase(tok, "skip_row")) {
                            model.setAtomicity(Atomicity.SKIP_ROW);
                        } else if (Chars.equalsIgnoreCase(tok, "abort")) {
                            model.setAtomicity(Atomicity.SKIP_ALL);
                        } else {
                            throw SqlException.$(lexer.getPosition(), "invalid 'on error' copy option found");
                        }
                        tok = optTok(lexer);
                    } else if (isDelimiterKeyword(tok)) {
                        tok = tok(lexer, "timestamp character expected");
                        CharSequence delimiter = GenericLexer.immutableOf(unquote(tok));
                        if (delimiter == null || delimiter.length() != 1) {
                            throw SqlException.$(lexer.getPosition(), "delimiter is empty or contains more than 1 character");
                        }
                        char delimiterChar = delimiter.charAt(0);
                        if (delimiterChar > 127) {
                            throw SqlException.$(lexer.getPosition(), "delimiter is not an ascii character");
                        }
                        model.setDelimiter((byte) delimiterChar);
                        tok = optTok(lexer);
                    } else {
                        throw SqlException.$(lexer.lastTokenPosition(), "unexpected option");
                    }
                }
            } else if (tok != null && !isSemicolon(tok)) {
                throw SqlException.$(lexer.lastTokenPosition(), "'with' expected");
            }
            return model;
        }
        throw SqlException.$(lexer.lastTokenPosition(), "'from' expected");
    }

    private ExecutionModel parseCreate(
            GenericLexer lexer,
            SqlExecutionContext executionContext,
            SqlParserCallback sqlParserCallback
    ) throws SqlException {
        final CharSequence tok = tok(lexer, "'atomic' or 'table' or 'batch' or 'materialized'");
        if (isMaterializedKeyword(tok) && configuration.isMatViewEnabled()) {
            return parseCreateMatView(lexer, executionContext, sqlParserCallback);
        }
        return parseCreateTable(lexer, tok, executionContext, sqlParserCallback);
    }

    private ExecutionModel parseCreateMatView(
            GenericLexer lexer,
            SqlExecutionContext executionContext,
            SqlParserCallback sqlParserCallback
    ) throws SqlException {
        final CreateMatViewOperationBuilderImpl builder = createMatViewOperationBuilder;
        builder.clear();
        builder.getCreateTableOperationBuilder().setDefaultSymbolCapacity(configuration.getDefaultSymbolCapacity());

        expectTok(lexer, "view");
        CharSequence tok = tok(lexer, "view name or 'if'");
        if (isIfKeyword(tok)) {
            if (isNotKeyword(tok(lexer, "'not'")) && isExistsKeyword(tok(lexer, "'exists'"))) {
                createTableOperationBuilder.setIgnoreIfExists(true);
                tok = tok(lexer, "view name");
            } else {
                throw SqlException.$(lexer.lastTokenPosition(), "'if not exists' expected");
            }
        }
        assertTableNameIsQuotedOrNotAKeyword(tok, lexer.lastTokenPosition());
        createTableOperationBuilder.setTableNameExpr(nextLiteral(
                assertNoDotsAndSlashes(unquote(tok), lexer.lastTokenPosition()), lexer.lastTokenPosition()
        ));

        CharSequence baseTableName = null;
        boolean baseTableDefined = false;
        boolean refreshDefined = false;
        for (; ; ) {
            tok = tok(lexer, "'as' or 'with' or 'refresh'");
            if (isWithKeyword(tok)) {
                expectTok(lexer, "base");
                if (baseTableDefined) {
                    throw SqlException.position(lexer.getPosition()).put("base table already defined");
                }
                baseTableName = Chars.toString(tok(lexer, "base table expected"));
                baseTableDefined = true;
            } else if (isRefreshKeyword(tok)) {
                if (refreshDefined) {
                    throw SqlException.position(lexer.getPosition()).put("refresh already defined");
                }
                tok = tok(lexer, "'incremental' or 'manual' or 'interval' expected");
                if (isManualKeyword(tok)) {
                    throw SqlException.position(lexer.lastTokenPosition()).put("manual refresh is not yet supported");
                } else if (isIntervalKeyword(tok)) {
                    throw SqlException.position(lexer.lastTokenPosition()).put("interval refresh is not yet supported");
                } else if (!isIncrementalKeyword(tok)) {
                    // For now, incremental refresh is the only supported behavior.
                    throw SqlException.position(lexer.lastTokenPosition()).put("'incremental' or 'manual' or 'interval' expected");
                }
                refreshDefined = true;
            } else {
                break;
            }
        }

        final QueryModel queryModel;
        if (isAsKeyword(tok)) {
            expectTok(lexer, '(');

            final int queryStartPos = lexer.getPosition();

            // parse mat view query
            final QueryModel qm = parseDml(lexer, null, lexer.getPosition(), true, sqlParserCallback, null);
            final QueryModel nestedModel = qm.getNestedModel();
            if (nestedModel.getSampleByFrom() != null) {
                throw SqlException.position(lexer.getPosition()).put("FROM is not supported for materialized views");
            }
            if (nestedModel.getSampleByTo() != null) {
                throw SqlException.position(lexer.getPosition()).put("TO is not supported for materialized views");
            }

            if (nestedModel.getSampleByFill() != null && nestedModel.getSampleByFill().size() > 0) {
                throw SqlException.position(lexer.getPosition()).put("FILL is not supported for materialized views");
            }

            if (nestedModel.getSampleByTimezoneName() != null) {
                builder.setTimeZone(unquote(nestedModel.getSampleByTimezoneName().token).toString());
            }
            if (nestedModel.getSampleByOffset() != null) {
                builder.setTimeZoneOffset(unquote(nestedModel.getSampleByOffset().token).toString());
            }

            // optimize mat view query
            queryModel = optimiser.optimise(qm, executionContext, sqlParserCallback);
            queryModel.setIsMatView(true);

            // find mat view query
            final String matViewSql = Chars.toString(lexer.getContent(), queryStartPos, lexer.getPosition() - 1);
            builder.setViewSql(matViewSql);

            // create view columns based on query
            final ObjList<QueryColumn> columns = queryModel.getBottomUpColumns();
            assert columns.size() > 0;

            // we do not know types of columns at this stage,
            // compiler must put table together using query metadata
            for (int i = 0, n = columns.size(); i < n; i++) {
                CreateTableColumnModel model = newCreateTableColumnModel(columns.getQuick(i).getName(), i);
                model.setColumnType(ColumnType.UNDEFINED);
            }

            createTableOperationBuilder.setQueryModel(queryModel);
            expectTok(lexer, ')');
        } else {
            throw SqlException.position(lexer.getPosition()).put("'as' or 'with' or 'refresh' expected");
        }

        while ((tok = optTok(lexer)) != null && Chars.equals(tok, ',')) {
            tok = tok(lexer, "'index'");
            if (isIndexKeyword(tok)) {
                parseCreateTableIndexDef(lexer, false);
            } else {
                throw errUnexpected(lexer, tok);
            }
        }

        final ExpressionNode timestamp = parseTimestamp(lexer, tok);
        if (timestamp != null) {
            final CreateTableColumnModel timestampModel = getCreateTableColumnModel(timestamp.token);
            if (timestampModel == null) {
                throw SqlException.position(timestamp.position).put("TIMESTAMP column does not exist [name=").put(timestamp.token).put(']');
            }
            final int timestampType = timestampModel.getColumnType();
            if (timestampType != ColumnType.TIMESTAMP && timestampType != ColumnType.UNDEFINED) { // type can be -1 for create table as select because types aren't known yet
                throw SqlException.position(timestamp.position).put("TIMESTAMP column expected [actual=").put(ColumnType.nameOf(timestampType)).put(']');
            }
            createTableOperationBuilder.setTimestampExpr(timestamp);
            timestampModel.setIsDedupKey(); // set dedup for timestamp column
            tok = optTok(lexer);
        }

        final ExpressionNode partitionByExpr = parseCreateTablePartition(lexer, tok);
        if (partitionByExpr == null) {
            throw SqlException.position(lexer.getPosition()).put("'partition by' expected");
        }
        final int partitionBy = PartitionBy.fromString(partitionByExpr.token);
        if (partitionBy == -1) {
            throw SqlException.$(partitionByExpr.position, "'HOUR', 'DAY', 'WEEK', 'MONTH' or 'YEAR' expected");
        }
        if (!PartitionBy.isPartitioned(partitionBy)) {
            throw SqlException.position(0).put("materialized view has to be partitioned");
        }
        createTableOperationBuilder.setPartitionByExpr(partitionByExpr);
        tok = optTok(lexer);

        if (tok != null && isTtlKeyword(tok)) {
            int ttlValuePos = lexer.getPosition();
            int ttlHoursOrMonths = parseTtlHoursOrMonths(lexer);
            PartitionBy.validateTtlGranularity(partitionBy, ttlHoursOrMonths, ttlValuePos);
            createTableOperationBuilder.setTtlHoursOrMonths(ttlHoursOrMonths);
            tok = optTok(lexer);
        }

        if (tok != null && isInKeyword(tok)) {
            expectTok(lexer, "volume");
            tok = tok(lexer, "path for volume");
            if (Os.isWindows()) {
                throw SqlException.position(lexer.getPosition()).put("'in volume' is not supported on Windows");
            }
            createTableOperationBuilder.setVolumeAlias(GenericLexer.unquote(tok));
            tok = optTok(lexer);
        }

        // mat view is always WAL enabled
        createTableOperationBuilder.setWalEnabled(true);

        // find base table if not set explicitly
        if (baseTableName == null) {
            matViewTables.clear();
            collectTables(queryModel, matViewTables);
            if (matViewTables.size() < 1) {
                throw SqlException.$(lexer.lastTokenPosition(), "missing base table, materialized views have to be based on a table");
            }
            if (matViewTables.size() > 1) {
                throw SqlException.$(lexer.lastTokenPosition(), "more than one table used in query, base table has to be set using 'WITH BASE'");
            }
            baseTableName = matViewTables.get(0);
        }
        final TableToken baseTableToken = executionContext.getTableTokenIfExists(baseTableName);
        if (baseTableToken == null) {
            throw SqlException.tableDoesNotExist(lexer.lastTokenPosition(), baseTableName);
        }
        if (!baseTableToken.isWal()) {
            throw SqlException.$(lexer.lastTokenPosition(), "base table has to be WAL enabled");
        }
        builder.setBaseTableName(baseTableToken.getTableName());

        // find sampling interval
        CharSequence intervalExpr = null;
        final ExpressionNode sampleBy = queryModel.getSampleBy();
        if (sampleBy != null && sampleBy.type == ExpressionNode.CONSTANT) {
            intervalExpr = sampleBy.token;
        }

        // GROUP BY timestamp_floor(ts) (optimized SAMPLE BY)
        if (intervalExpr == null) {
            final ObjList<QueryColumn> queryColumns = queryModel.getBottomUpColumns();
            for (int i = 0, n = queryColumns.size(); i < n; i++) {
                final QueryColumn queryColumn = queryColumns.getQuick(i);
                final ExpressionNode ast = queryColumn.getAst();
                if (ast.type == ExpressionNode.FUNCTION && Chars.equalsIgnoreCase("timestamp_floor", ast.token)) {
                    intervalExpr = ast.paramCount == 3 ? ast.args.getQuick(2).token : ast.lhs.token;
                    if (timestamp == null) {
                        createTableOperationBuilder.setTimestampExpr(nextLiteral(queryColumn.getName(), ast.position));
                        final CreateTableColumnModel timestampModel = getCreateTableColumnModel(queryColumn.getName());
                        if (timestampModel == null) {
                            throw SqlException.position(ast.position).put("TIMESTAMP column does not exist [name=").put(queryColumn.getName()).put(']');
                        }
                        timestampModel.setIsDedupKey(); // set dedup for timestamp column
                    }
                    break;
                }
            }
        }
        if (intervalExpr == null) {
            throw SqlException.$(lexer.lastTokenPosition(), "Materialized view query requires a sampling interval");
        }

        // parse sampling interval expression
        intervalExpr = GenericLexer.unquote(intervalExpr);
        final int samplingIntervalEnd = TimestampSamplerFactory.findIntervalEndIndex(intervalExpr, lexer.lastTokenPosition());
        assert samplingIntervalEnd < intervalExpr.length();
        final long samplingInterval = TimestampSamplerFactory.parseInterval(intervalExpr, samplingIntervalEnd, lexer.lastTokenPosition());
        assert samplingInterval > 0;
        final char samplingIntervalUnit = intervalExpr.charAt(samplingIntervalEnd);
        builder.setSamplingInterval(samplingInterval);
        builder.setSamplingIntervalUnit(samplingIntervalUnit);

        final ObjList<QueryColumn> columns = queryModel.getBottomUpColumns();
        for (int i = 0, n = columns.size(); i < n; i++) {
            final QueryColumn column = columns.getQuick(i);
            if (!optimiser.hasAggregates(column.getAst())) {
                // sample by/group by key, add as dedup key
                final CreateTableColumnModel model = createTableOperationBuilder.getColumnModel(column.getName());
                if (model == null) {
                    throw SqlException.$(lexer.lastTokenPosition(), "missing column [name=" + column.getName() + "]");
                }
                model.setIsDedupKey();
                // copy column names into builder to be validated later
                copyBaseTableColumnNames(column.getAst(), queryModel, builder.getBaseTableName(), builder.getBaseKeyColumnNames());
            }
        }
        return parseCreateMatViewExt(lexer, executionContext, sqlParserCallback, tok, builder);
    }

    private ExecutionModel parseCreateTable(
            GenericLexer lexer,
            CharSequence tok,
            SqlExecutionContext executionContext,
            SqlParserCallback sqlParserCallback
    ) throws SqlException {
        CreateTableOperationBuilderImpl builder = createTableOperationBuilder;
        builder.clear();
        builder.setDefaultSymbolCapacity(configuration.getDefaultSymbolCapacity());
        final CharSequence tableName;
        // default to non-atomic, batched, creation
        builder.setBatchSize(configuration.getInsertModelBatchSize());
        boolean atomicSpecified = false;
        boolean batchSpecified = false;
        boolean isDirectCreate = true;

        // if it's a CREATE ATOMIC, we don't accept BATCH
        if (isAtomicKeyword(tok)) {
            atomicSpecified = true;
            builder.setBatchSize(-1);
            expectTok(lexer, "table");
            tok = tok(lexer, "table name or 'if'");
        } else if (isBatchKeyword(tok)) {
            batchSpecified = true;

            long val = expectLong(lexer);
            if (val > 0) {
                builder.setBatchSize(val);
            } else {
                throw SqlException.$(lexer.lastTokenPosition(), "batch size must be positive integer");
            }

            tok = tok(lexer, "table or o3MaxLag");
            if (isO3MaxLagKeyword(tok)) {
                int pos = lexer.getPosition();
                builder.setBatchO3MaxLag(SqlUtil.expectMicros(tok(lexer, "lag value"), pos));
                expectTok(lexer, "table");
            }
            tok = tok(lexer, "table name or 'if'");
        } else if (isTableKeyword(tok)) {
            tok = tok(lexer, "table name or 'if'");
        } else {
            throw SqlException.$(lexer.lastTokenPosition(), "'atomic' or 'table' or 'batch' expected");
        }

        if (isIfKeyword(tok)) {
            if (isNotKeyword(tok(lexer, "'not'")) && isExistsKeyword(tok(lexer, "'exists'"))) {
                builder.setIgnoreIfExists(true);
                tableName = tok(lexer, "table name");
            } else {
                throw SqlException.$(lexer.lastTokenPosition(), "'if not exists' expected");
            }
        } else {
            tableName = tok;
        }
        // validate that table name is not a keyword

        assertTableNameIsQuotedOrNotAKeyword(tableName, lexer.lastTokenPosition());

        builder.setTableNameExpr(nextLiteral(
                assertNoDotsAndSlashes(unquote(tableName), lexer.lastTokenPosition()), lexer.lastTokenPosition()
        ));

        tok = tok(lexer, "'(' or 'as'");

        if (Chars.equals(tok, '(')) {
            tok = tok(lexer, "like");
            if (isLikeKeyword(tok)) {
                builder.setBatchSize(-1);
                parseCreateTableLikeTable(lexer);
                tok = optTok(lexer);
                return parseCreateTableExt(lexer, executionContext, sqlParserCallback, tok, builder);
            } else {
                lexer.unparseLast();
                parseCreateTableColumns(lexer);
            }
        } else if (isAsKeyword(tok)) {
            isDirectCreate = false;
            parseCreateTableAsSelect(lexer, executionContext, sqlParserCallback);
        } else {
            throw errUnexpected(lexer, tok);
        }

        // if not CREATE ... AS SELECT, make it atomic
        if (isDirectCreate) {
            builder.setBatchSize(-1);
            builder.setBatchO3MaxLag(-1);

            // if we use atomic or batch keywords, then throw an error
            if (atomicSpecified || batchSpecified) {
                throw SqlException.$(
                        lexer.lastTokenPosition(),
                        "'atomic' or 'batch' keywords can only be used in CREATE ... AS SELECT statements."
                );
            }
        }

        while ((tok = optTok(lexer)) != null && Chars.equals(tok, ',')) {
            tok = tok(lexer, "'index' or 'cast'");
            if (isIndexKeyword(tok)) {
                parseCreateTableIndexDef(lexer, isDirectCreate);
            } else if (isCastKeyword(tok)) {
                parseCreateTableCastDef(lexer);
            } else {
                throw errUnexpected(lexer, tok);
            }
        }

        ExpressionNode timestamp = parseTimestamp(lexer, tok);
        if (timestamp != null) {
            if (isDirectCreate) {
                CreateTableColumnModel model = builder.getColumnModel(timestamp.token);
                if (model == null) {
                    throw SqlException.position(timestamp.position)
                            .put("invalid designated timestamp column [name=").put(timestamp.token).put(']');
                }
                if (model.getColumnType() != ColumnType.TIMESTAMP) {
                    throw SqlException
                            .position(timestamp.position)
                            .put("TIMESTAMP column expected [actual=").put(ColumnType.nameOf(model.getColumnType()))
                            .put(", columnName=").put(timestamp.token)
                            .put(']');
                }
            }
            builder.setTimestampExpr(timestamp);
            tok = optTok(lexer);
        }

        int walSetting = WAL_NOT_SET;

        final ExpressionNode partitionByExpr = parseCreateTablePartition(lexer, tok);
        if (partitionByExpr != null) {
            if (builder.getTimestampExpr() == null) {
                throw SqlException.$(partitionByExpr.position, "partitioning is possible only on tables with designated timestamps");
            }
            final int partitionBy = PartitionBy.fromString(partitionByExpr.token);
            if (partitionBy == -1) {
                throw SqlException.$(partitionByExpr.position, "'NONE', 'HOUR', 'DAY', 'WEEK', 'MONTH' or 'YEAR' expected");
            }
            builder.setPartitionByExpr(partitionByExpr);
            tok = optTok(lexer);

            if (tok != null && isTtlKeyword(tok)) {
                int ttlValuePos = lexer.getPosition();
                int ttlHoursOrMonths = parseTtlHoursOrMonths(lexer);
                PartitionBy.validateTtlGranularity(partitionBy, ttlHoursOrMonths, ttlValuePos);
                builder.setTtlHoursOrMonths(ttlHoursOrMonths);
                tok = optTok(lexer);
            }

            if (tok != null) {
                if (isWalKeyword(tok)) {
                    if (!PartitionBy.isPartitioned(builder.getPartitionByFromExpr())) {
                        throw SqlException.position(lexer.lastTokenPosition())
                                .put("WAL Write Mode can only be used on partitioned tables");
                    }
                    walSetting = WAL_ENABLED;
                    tok = optTok(lexer);
                } else if (isBypassKeyword(tok)) {
                    tok = optTok(lexer);
                    if (tok != null && isWalKeyword(tok)) {
                        walSetting = WAL_DISABLED;
                        tok = optTok(lexer);
                    } else {
                        throw SqlException.position(tok == null ? lexer.getPosition() : lexer.lastTokenPosition())
                                .put(" invalid syntax, should be BYPASS WAL but was BYPASS ")
                                .put(tok != null ? tok : "");
                    }
                }
            }
        }
        final boolean isWalEnabled = configuration.isWalSupported()
                && PartitionBy.isPartitioned(builder.getPartitionByFromExpr())
                && ((walSetting == WAL_NOT_SET && configuration.getWalEnabledDefault()) || walSetting == WAL_ENABLED);
        builder.setWalEnabled(isWalEnabled);

        int maxUncommittedRows = configuration.getMaxUncommittedRows();
        long o3MaxLag = configuration.getO3MaxLag();

        if (tok != null && isWithKeyword(tok)) {
            ExpressionNode expr;
            while ((expr = expr(lexer, (QueryModel) null, sqlParserCallback)) != null) {
                if (Chars.equals(expr.token, '=')) {
                    if (isMaxUncommittedRowsKeyword(expr.lhs.token)) {
                        try {
                            maxUncommittedRows = Numbers.parseInt(expr.rhs.token);
                        } catch (NumericException e) {
                            throw SqlException.position(lexer.getPosition())
                                    .put(" could not parse maxUncommittedRows value \"").put(expr.rhs.token).put('"');
                        }
                    } else if (isO3MaxLagKeyword(expr.lhs.token)) {
                        o3MaxLag = SqlUtil.expectMicros(expr.rhs.token, lexer.getPosition());
                    } else {
                        throw SqlException.position(lexer.getPosition()).put(" unrecognized ")
                                .put(expr.lhs.token).put(" after WITH");
                    }
                    tok = optTok(lexer);
                    if (tok != null && Chars.equals(tok, ',')) {
                        CharSequence peek = optTok(lexer);
                        if (peek != null && isInKeyword(peek)) { // in volume
                            tok = peek;
                            break;
                        }
                        lexer.unparseLast();
                        continue;
                    }
                    break;
                }
                throw SqlException.position(lexer.getPosition()).put(" expected parameter after WITH");
            }
        }
        builder.setMaxUncommittedRows(maxUncommittedRows);
        builder.setO3MaxLag(o3MaxLag);

        if (tok != null && isInKeyword(tok)) {
            tok = tok(lexer, "volume");
            if (!isVolumeKeyword(tok)) {
                throw SqlException.position(lexer.getPosition()).put("expected 'volume'");
            }
            tok = tok(lexer, "path for volume");
            if (Os.isWindows()) {
                throw SqlException.position(lexer.getPosition()).put("'in volume' is not supported on Windows");
            }
            builder.setVolumeAlias(unquote(tok));
            tok = optTok(lexer);
        }

        if (tok != null && (isDedupKeyword(tok) || isDeduplicateKeyword(tok))) {
            if (!builder.isWalEnabled()) {
                throw SqlException.position(lexer.getPosition()).put("deduplication is possible only on WAL tables");
            }

            tok = optTok(lexer);
            if (tok == null || !isUpsertKeyword(tok)) {
                throw SqlException.position(lexer.lastTokenPosition()).put("expected 'upsert'");
            }

            tok = optTok(lexer);
            if (tok == null || !isKeysKeyword(tok)) {
                throw SqlException.position(lexer.lastTokenPosition()).put("expected 'keys'");
            }

            boolean timestampColumnFound = false;

            tok = optTok(lexer);
            if (tok != null && Chars.equals(tok, '(')) {
                tok = optTok(lexer);
                int columnListPos = lexer.lastTokenPosition();

                while (tok != null && !Chars.equals(tok, ')')) {
                    validateLiteral(lexer.lastTokenPosition(), tok);
                    final CharSequence columnName = unquote(tok);
                    CreateTableColumnModel model = getCreateTableColumnModel(columnName);
                    if (model == null) {
                        if (isDirectCreate) {
                            throw SqlException.position(lexer.lastTokenPosition())
                                    .put("deduplicate key column not found [column=").put(columnName).put(']');
                        }
                        model = newCreateTableColumnModel(columnName, lexer.lastTokenPosition());
                    } else if (model.isDedupKey() && isDirectCreate) {
                        throw SqlException.position(lexer.lastTokenPosition())
                                .put("duplicate dedup column [column=").put(columnName).put(']');
                    }
                    model.setIsDedupKey();
                    int colIndex = builder.getColumnIndex(columnName);
                    if (colIndex == builder.getTimestampIndex()) {
                        timestampColumnFound = true;
                    }

                    tok = optTok(lexer);
                    if (tok != null && Chars.equals(tok, ',')) {
                        tok = optTok(lexer);
                    }
                }

                if (!timestampColumnFound && isDirectCreate) {
                    throw SqlException.position(columnListPos).put("deduplicate key list must include dedicated timestamp column");
                }

                tok = optTok(lexer);
            } else {
                throw SqlException.position(lexer.getPosition()).put("column list expected");
            }
        }
        return parseCreateTableExt(lexer, executionContext, sqlParserCallback, tok, builder);
    }

    private void parseCreateTableAsSelect(
            GenericLexer lexer,
            SqlExecutionContext executionContext,
            SqlParserCallback sqlParserCallback
    ) throws SqlException {
        expectTok(lexer, '(');
        int startOfSelect = lexer.getPosition();
        QueryModel selectModel = parseDml(lexer, null, startOfSelect, true, sqlParserCallback, null);
        int endOfSelect = lexer.getPosition() - 1;
        createTableOperationBuilder.setSelectText(lexer.getContent().subSequence(startOfSelect, endOfSelect));
        QueryModel queryModel = optimiser.optimise(selectModel, executionContext, sqlParserCallback);
        assert queryModel.getBottomUpColumns().size() > 0 : "parsing resulted in zero columns";
        createTableOperationBuilder.setQueryModel(queryModel);
        expectTok(lexer, ')');
    }

    private void parseCreateTableCastDef(GenericLexer lexer) throws SqlException {
        if (createTableOperationBuilder.getQueryModel() == null) {
            throw SqlException.$(lexer.lastTokenPosition(), "cast is only supported in 'create table as ...' context");
        }
        expectTok(lexer, '(');
        final ExpressionNode columnName = expectLiteral(lexer);

        CreateTableColumnModel model = ensureCreateTableColumnModel(columnName.token, columnName.position);
        if (model.getColumnType() != ColumnType.UNDEFINED) {
            throw SqlException.$(lexer.lastTokenPosition(), "duplicate cast");
        }
        expectTok(lexer, "as");

        final ExpressionNode columnType = expectLiteral(lexer);
        final int type = toColumnType(lexer, columnType.token);
        model.setCastType(type, columnType.position);

        if (ColumnType.isSymbol(type)) {
            CharSequence tok = tok(lexer, "'capacity', 'nocache', 'cache' or ')'");

            int symbolCapacity;
            int capacityPosition;
            if (isCapacityKeyword(tok)) {
                capacityPosition = lexer.getPosition();
                symbolCapacity = parseSymbolCapacity(lexer);
                tok = tok(lexer, "'nocache', 'cache' or ')'");
            } else {
                capacityPosition = 0;
                symbolCapacity = configuration.getDefaultSymbolCapacity();
            }
            model.setSymbolCapacity(symbolCapacity);

            final boolean isCached;
            if (isNoCacheKeyword(tok)) {
                isCached = false;
            } else if (isCacheKeyword(tok)) {
                isCached = true;
            } else {
                isCached = configuration.getDefaultSymbolCacheFlag();
                lexer.unparseLast();
            }
            model.setSymbolCacheFlag(isCached);

            if (isCached) {
                TableUtils.validateSymbolCapacityCached(true, symbolCapacity, capacityPosition);
            }
        }
        expectTok(lexer, ')');
    }

    private void parseCreateTableColumns(GenericLexer lexer) throws SqlException {
        while (true) {
            CharSequence tok = notTermTok(lexer);
            assertTableNameIsQuotedOrNotAKeyword(tok, lexer.lastTokenPosition());
            final CharSequence columnName = GenericLexer.immutableOf(unquote(tok));
            final int columnPosition = lexer.lastTokenPosition();
            final int columnType = toColumnType(lexer, notTermTok(lexer));

            if (!TableUtils.isValidColumnName(columnName, configuration.getMaxFileNameLength())) {
                throw SqlException.$(columnPosition, " new column name contains invalid characters");
            }

            CreateTableColumnModel model = newCreateTableColumnModel(columnName, columnPosition);
            model.setColumnType(columnType);
            model.setSymbolCapacity(configuration.getDefaultSymbolCapacity());

            if (ColumnType.isSymbol(columnType)) {
                tok = tok(lexer, "'capacity', 'nocache', 'cache', 'index' or ')'");

                int symbolCapacity;
                if (isCapacityKeyword(tok)) {
                    // when capacity is not set explicitly, it will default via configuration
                    model.setSymbolCapacity(symbolCapacity = parseSymbolCapacity(lexer));
                    tok = tok(lexer, "'nocache', 'cache', 'index' or ')'");
                } else {
                    symbolCapacity = -1;
                }

                final boolean cacheFlag;
                if (isNoCacheKeyword(tok)) {
                    cacheFlag = false;
                } else if (isCacheKeyword(tok)) {
                    cacheFlag = true;
                } else {
                    cacheFlag = configuration.getDefaultSymbolCacheFlag();
                    lexer.unparseLast();
                }
                model.setSymbolCacheFlag(cacheFlag);
                if (cacheFlag && symbolCapacity != -1) {
                    TableUtils.validateSymbolCapacityCached(true, symbolCapacity, lexer.lastTokenPosition());
                }
                tok = parseCreateTableInlineIndexDef(lexer, model);
            } else {
                tok = null;
            }

            if (tok == null) {
                tok = tok(lexer, "',' or ')'");
            }

            // ignore `PRECISION`
            if (isPrecisionKeyword(tok)) {
                tok = tok(lexer, "'NOT' or 'NULL' or ',' or ')'");
            }

            // ignore `NULL` and `NOT NULL`
            if (isNotKeyword(tok)) {
                tok = tok(lexer, "'NULL'");
            }

            if (isNullKeyword(tok)) {
                tok = tok(lexer, "','");
            }

            if (Chars.equals(tok, ')')) {
                break;
            }

            if (!Chars.equals(tok, ',')) {
                throw err(lexer, tok, "',' or ')' expected");
            }
        }
    }

    private void parseCreateTableIndexDef(GenericLexer lexer, boolean isDirectCreate) throws SqlException {
        expectTok(lexer, '(');
        final ExpressionNode columnName = expectLiteral(lexer);
        final int columnNamePosition = lexer.lastTokenPosition();

        CreateTableColumnModel model = getCreateTableColumnModel(columnName.token);
        if (model == null) {
            if (isDirectCreate) {
                throw SqlException.invalidColumn(columnNamePosition, columnName.token);
            }
            model = newCreateTableColumnModel(columnName.token, columnName.position);
        } else if (model.isIndexed()) {
            throw SqlException.$(columnNamePosition, "duplicate index clause");
        }
        if (isDirectCreate && model.getColumnType() != ColumnType.SYMBOL) {
            throw SqlException
                    .position(columnNamePosition)
                    .put("indexes are supported only for SYMBOL columns [columnName=").put(columnName.token)
                    .put(", columnType=").put(ColumnType.nameOf(model.getColumnType()))
                    .put(']');
        }

        int indexValueBlockSize;
        if (isCapacityKeyword(tok(lexer, "'capacity'"))) {
            int errorPosition = lexer.getPosition();
            indexValueBlockSize = expectInt(lexer);
            TableUtils.validateIndexValueBlockSize(errorPosition, indexValueBlockSize);
            indexValueBlockSize = Numbers.ceilPow2(indexValueBlockSize);
        } else {
            indexValueBlockSize = configuration.getIndexValueBlockSize();
            lexer.unparseLast();
        }
        model.setIndexed(true, columnNamePosition, indexValueBlockSize);
        expectTok(lexer, ')');
    }

    private CharSequence parseCreateTableInlineIndexDef(GenericLexer lexer, CreateTableColumnModel model) throws SqlException {
        CharSequence tok = tok(lexer, "')', or 'index'");

        if (isFieldTerm(tok)) {
            model.setIndexed(false, -1, configuration.getIndexValueBlockSize());
            return tok;
        }

        expectTok(lexer, tok, "index");
        int indexColumnPosition = lexer.lastTokenPosition();

        if (isFieldTerm(tok = tok(lexer, ") | , expected"))) {
            model.setIndexed(true, indexColumnPosition, configuration.getIndexValueBlockSize());
            return tok;
        }

        expectTok(lexer, tok, "capacity");

        int errorPosition = lexer.getPosition();
        int indexValueBlockSize = expectInt(lexer);
        TableUtils.validateIndexValueBlockSize(errorPosition, indexValueBlockSize);
        model.setIndexed(true, indexColumnPosition, Numbers.ceilPow2(indexValueBlockSize));
        return null;
    }

    private void parseCreateTableLikeTable(GenericLexer lexer) throws SqlException {
        CharSequence tok;
        // todo: validate keyword usage
        tok = tok(lexer, "table name");
        createTableOperationBuilder.setLikeTableNameExpr(
                nextLiteral(
                        assertNoDotsAndSlashes(
                                unquote(tok),
                                lexer.lastTokenPosition()
                        ),
                        lexer.lastTokenPosition()
                )
        );
        tok = tok(lexer, ")");
        if (!Chars.equals(tok, ')')) {
            throw errUnexpected(lexer, tok);
        }
    }

    private ExpressionNode parseCreateTablePartition(GenericLexer lexer, CharSequence tok) throws SqlException {
        if (tok != null && isPartitionKeyword(tok)) {
            expectTok(lexer, "by");
            return expectLiteral(lexer);
        }
        return null;
    }

    private void parseDeclare(GenericLexer lexer, QueryModel model, SqlParserCallback sqlParserCallback) throws SqlException {
        int contentLength = lexer.getContent().length();
        while (lexer.getPosition() < contentLength) {
            int pos = lexer.getPosition();

            CharSequence tok = optTok(lexer);

            if (tok == null) {
                break;
            }

            if (tok.charAt(0) == ',') {
                continue;
            }

            if (isSelectKeyword(tok) || !(tok.charAt(0) == '@')) {
                lexer.unparseLast();
                break;
            }

            CharacterStoreEntry cse = characterStore.newEntry();
            cse.put(tok);
            tok = cse.toImmutable();

            CharSequence expectWalrus = optTok(lexer);

            if (expectWalrus == null || !Chars.equals(expectWalrus, ":=")) {
                throw errUnexpected(lexer, expectWalrus, "expected variable assignment operator `:=`");
            }

            lexer.goToPosition(pos);

            ExpressionNode expr = expr(lexer, model, sqlParserCallback, model.getDecls(), tok);

            if (expr == null) {
                throw errUnexpected(lexer, tok, "declaration was empty or could not be parsed");
            }

            if (!Chars.equalsIgnoreCase(expr.lhs.token, tok)) {
                // could be a `DECLARE @x := (1,2,3)` situation
                throw errUnexpected(lexer, tok, "unexpected bind expression - bracket lists are not supported");
            }

            model.getDecls().put(tok, expr);
        }
    }

    private QueryModel parseDml(
            GenericLexer lexer,
            @Nullable LowerCaseCharSequenceObjHashMap<WithClauseModel> withClauses,
            int modelPosition,
            boolean useTopLevelWithClauses,
            SqlParserCallback sqlParserCallback,
            @Nullable LowerCaseCharSequenceObjHashMap<ExpressionNode> decls
    ) throws SqlException {
        QueryModel model = null;
        QueryModel prevModel = null;

        while (true) {
            LowerCaseCharSequenceObjHashMap<WithClauseModel> parentWithClauses = prevModel != null ? prevModel.getWithClauses() : withClauses;
            LowerCaseCharSequenceObjHashMap<WithClauseModel> topWithClauses = useTopLevelWithClauses && model == null ? topLevelWithModel : null;

            QueryModel unionModel = parseDml0(lexer, parentWithClauses, topWithClauses, modelPosition, sqlParserCallback, decls);
            if (prevModel == null) {
                model = unionModel;
                prevModel = model;
            } else {
                prevModel.setUnionModel(unionModel);
                prevModel = unionModel;
            }

            CharSequence tok = optTok(lexer);
            if (tok == null || Chars.equals(tok, ';') || setOperations.excludes(tok)) {
                lexer.unparseLast();
                return model;
            }

            if (prevModel.getNestedModel() != null) {
                if (prevModel.getNestedModel().getOrderByPosition() > 0) {
                    throw SqlException.$(prevModel.getNestedModel().getOrderByPosition(), "unexpected token 'order'");
                }
                if (prevModel.getNestedModel().getLimitPosition() > 0) {
                    throw SqlException.$(prevModel.getNestedModel().getLimitPosition(), "unexpected token 'limit'");
                }
            }

            if (isUnionKeyword(tok)) {
                tok = tok(lexer, "all or select");
                if (isAllKeyword(tok)) {
                    prevModel.setSetOperationType(QueryModel.SET_OPERATION_UNION_ALL);
                    modelPosition = lexer.getPosition();
                } else {
                    prevModel.setSetOperationType(QueryModel.SET_OPERATION_UNION);
                    if (isDistinctKeyword(tok)) {
                        // union distinct is equal to just union, we only consume to 'distinct' token and we are good
                        modelPosition = lexer.getPosition();
                    } else {
                        lexer.unparseLast();
                        modelPosition = lexer.lastTokenPosition();
                    }
                }
            }

            if (isExceptKeyword(tok)) {
                tok = tok(lexer, "all or select");
                if (isAllKeyword(tok)) {
                    prevModel.setSetOperationType(QueryModel.SET_OPERATION_EXCEPT_ALL);
                    modelPosition = lexer.getPosition();
                } else {
                    prevModel.setSetOperationType(QueryModel.SET_OPERATION_EXCEPT);
                    lexer.unparseLast();
                    modelPosition = lexer.lastTokenPosition();
                }
            }

            if (isIntersectKeyword(tok)) {
                tok = tok(lexer, "all or select");
                if (isAllKeyword(tok)) {
                    prevModel.setSetOperationType(QueryModel.SET_OPERATION_INTERSECT_ALL);
                    modelPosition = lexer.getPosition();
                } else {
                    prevModel.setSetOperationType(QueryModel.SET_OPERATION_INTERSECT);
                    lexer.unparseLast();
                    modelPosition = lexer.lastTokenPosition();
                }
            }

            // check for decls
            if (prevModel.getDecls() != null && prevModel.getDecls().size() > 0
                    && decls == null) {
                decls = prevModel.getDecls();
            }
        }
    }

    @NotNull
    private QueryModel parseDml0(
            GenericLexer lexer,
            @Nullable LowerCaseCharSequenceObjHashMap<WithClauseModel> parentWithClauses,
            @Nullable LowerCaseCharSequenceObjHashMap<WithClauseModel> topWithClauses,
            int modelPosition,
            SqlParserCallback sqlParserCallback,
            @Nullable LowerCaseCharSequenceObjHashMap<ExpressionNode> decls
    ) throws SqlException {
        CharSequence tok;
        QueryModel model = queryModelPool.next();
        model.setModelPosition(modelPosition);

        // copy decls so nested nodes can use them
        model.copyDeclsFrom(decls);

        if (parentWithClauses != null) {
            model.getWithClauses().putAll(parentWithClauses);
        }

        tok = tok(lexer, "'select', 'with', 'declare' or table name expected");

        // [declare]
        if (isDeclareKeyword(tok)) {
            parseDeclare(lexer, model, sqlParserCallback);
            tok = tok(lexer, "'select', 'with', or table name expected");
        }

        // [with]
        if (isWithKeyword(tok)) {
            parseWithClauses(lexer, model.getWithClauses(), sqlParserCallback, model.getDecls());
            tok = tok(lexer, "'select' or table name expected");
        } else if (topWithClauses != null) {
            model.getWithClauses().putAll(topWithClauses);
        }

        // [select]
        if (isSelectKeyword(tok)) {
            parseSelectClause(lexer, model, sqlParserCallback);

            tok = optTok(lexer);

            if (tok != null && setOperations.contains(tok)) {
                tok = null;
            }

            if (tok == null || Chars.equals(tok, ';') || Chars.equals(tok, ')')) { //token can also be ';' on query boundary
                QueryModel nestedModel = queryModelPool.next();
                nestedModel.setModelPosition(modelPosition);
                ExpressionNode tableNameExpr = expressionNodePool.next().of(ExpressionNode.FUNCTION, "long_sequence", 0, lexer.lastTokenPosition());
                tableNameExpr.paramCount = 1;
                tableNameExpr.rhs = ONE;
                nestedModel.setTableNameExpr(tableNameExpr);
                model.setSelectModelType(QueryModel.SELECT_MODEL_VIRTUAL);
                model.setNestedModel(nestedModel);
                lexer.unparseLast();
                return model;
            }
        } else if (isShowKeyword(tok)) {
            model.setSelectModelType(QueryModel.SELECT_MODEL_SHOW);
            int showKind = -1;
            tok = SqlUtil.fetchNext(lexer);
            if (tok != null) {
                // show tables
                // show columns from tab
                // show partitions from tab
                // show transaction isolation level
                // show transaction_isolation
                // show max_identifier_length
                // show standard_conforming_strings
                // show search_path
                // show datestyle
                // show time zone
                // show create table tab
                if (isTablesKeyword(tok)) {
                    showKind = QueryModel.SHOW_TABLES;
                } else if (isColumnsKeyword(tok)) {
                    parseFromTable(lexer, model);
                    showKind = QueryModel.SHOW_COLUMNS;
                } else if (isPartitionsKeyword(tok)) {
                    parseFromTable(lexer, model);
                    showKind = QueryModel.SHOW_PARTITIONS;
                } else if (isTransactionKeyword(tok)) {
                    showKind = QueryModel.SHOW_TRANSACTION;
                    validateShowTransactions(lexer);
                } else if (isTransactionIsolation(tok)) {
                    showKind = QueryModel.SHOW_TRANSACTION_ISOLATION_LEVEL;
                } else if (isMaxIdentifierLength(tok)) {
                    showKind = QueryModel.SHOW_MAX_IDENTIFIER_LENGTH;
                } else if (isStandardConformingStrings(tok)) {
                    showKind = QueryModel.SHOW_STANDARD_CONFORMING_STRINGS;
                } else if (isSearchPath(tok)) {
                    showKind = QueryModel.SHOW_SEARCH_PATH;
                } else if (isDateStyleKeyword(tok)) {
                    showKind = QueryModel.SHOW_DATE_STYLE;
                } else if (isTimeKeyword(tok)) {
                    tok = SqlUtil.fetchNext(lexer);
                    if (tok != null && isZoneKeyword(tok)) {
                        showKind = QueryModel.SHOW_TIME_ZONE;
                    }
                } else if (isParametersKeyword(tok)) {
                    showKind = QueryModel.SHOW_PARAMETERS;
                } else if (isServerVersionKeyword(tok)) {
                    showKind = QueryModel.SHOW_SERVER_VERSION;
                } else if (isServerVersionNumKeyword(tok)) {
                    showKind = QueryModel.SHOW_SERVER_VERSION_NUM;
                } else if (isCreateKeyword(tok)) {
                    parseShowCreateTable(lexer, model);
                    showKind = QueryModel.SHOW_CREATE_TABLE;
                } else {
                    showKind = sqlParserCallback.parseShowSql(lexer, model, tok, expressionNodePool);
                }
            }

            if (showKind == -1) {
                throw SqlException.position(lexer.getPosition()).put("expected ")
                        .put("'TABLES', 'COLUMNS FROM <tab>', 'PARTITIONS FROM <tab>', ")
                        .put("'TRANSACTION ISOLATION LEVEL', 'transaction_isolation', ")
                        .put("'max_identifier_length', 'standard_conforming_strings', ")
                        .put("'parameters', 'server_version', 'server_version_num', ")
                        .put("'search_path', 'datestyle', or 'time zone'");
            } else {
                model.setShowKind(showKind);
            }
        } else {
            lexer.unparseLast();
            SqlUtil.addSelectStar(
                    model,
                    queryColumnPool,
                    expressionNodePool
            );
        }

        if (model.getSelectModelType() != QueryModel.SELECT_MODEL_SHOW) {
            QueryModel nestedModel = queryModelPool.next();
            nestedModel.setModelPosition(modelPosition);

            parseFromClause(lexer, nestedModel, model, sqlParserCallback);
            if (nestedModel.getLimitHi() != null || nestedModel.getLimitLo() != null) {
                model.setLimit(nestedModel.getLimitLo(), nestedModel.getLimitHi());
                nestedModel.setLimit(null, null);
            }
            model.setSelectModelType(QueryModel.SELECT_MODEL_CHOOSE);
            model.setNestedModel(nestedModel);
            final ExpressionNode n = nestedModel.getAlias();
            if (n != null) {
                model.setAlias(n);
            }
        }
        return model;
    }

    private QueryModel parseDmlUpdate(
            GenericLexer lexer,
            SqlParserCallback sqlParserCallback,
            @Nullable LowerCaseCharSequenceObjHashMap<ExpressionNode> decls
    ) throws SqlException {
        // Update QueryModel structure is
        // QueryModel with SET column expressions (updateQueryModel)
        // |-- nested QueryModel of select-virtual or select-choose of data selected for update (fromModel)
        //     |-- nested QueryModel with selected data (nestedModel)
        //         |-- join QueryModels to represent FROM clause
        CharSequence tok;
        final int modelPosition = lexer.getPosition();

        QueryModel updateQueryModel = queryModelPool.next();
        updateQueryModel.setModelType(ExecutionModel.UPDATE);
        updateQueryModel.setModelPosition(modelPosition);
        QueryModel fromModel = queryModelPool.next();
        fromModel.setModelPosition(modelPosition);
        updateQueryModel.setIsUpdate(true);
        fromModel.setIsUpdate(true);
        tok = tok(lexer, "UPDATE, WITH or table name expected");

        // [update]
        if (isUpdateKeyword(tok)) {
            // parse SET statements into updateQueryModel and rhs of SETs into fromModel to select
            parseUpdateClause(lexer, updateQueryModel, fromModel, sqlParserCallback);

            // create nestedModel QueryModel to source rowids for the update
            QueryModel nestedModel = queryModelPool.next();
            nestedModel.setTableNameExpr(fromModel.getTableNameExpr());
            nestedModel.setAlias(updateQueryModel.getAlias());
            nestedModel.setIsUpdate(true);

            // nest nestedModel inside fromModel
            fromModel.setTableNameExpr(null);
            fromModel.setNestedModel(nestedModel);

            // Add WITH clauses if they exist into fromModel
            fromModel.getWithClauses().putAll(topLevelWithModel);

            tok = optTok(lexer);

            // [from]
            if (tok != null && isFromKeyword(tok)) {
                tok = ","; // FROM in Postgres UPDATE statement means cross join
                int joinType;
                int i = 0;
                while (tok != null && (joinType = joinStartSet.get(tok)) != -1) {
                    if (i++ == 1) {
                        throw SqlException.$(lexer.lastTokenPosition(), "JOIN is not supported on UPDATE statement");
                    }
                    // expect multiple [[inner | outer | cross] join]
                    nestedModel.addJoinModel(parseJoin(lexer, tok, joinType, topLevelWithModel, sqlParserCallback, decls));
                    tok = optTok(lexer);
                }
            } else if (tok != null && isSemicolon(tok)) {
                tok = null;
            } else if (tok != null && !isWhereKeyword(tok)) {
                throw SqlException.$(lexer.lastTokenPosition(), "FROM, WHERE or EOF expected");
            }

            // [where]
            if (tok != null && isWhereKeyword(tok)) {
                ExpressionNode expr = expr(lexer, fromModel, sqlParserCallback, decls);
                if (expr != null) {
                    nestedModel.setWhereClause(expr);
                } else {
                    throw SqlException.$((lexer.lastTokenPosition()), "empty where clause");
                }
            } else if (tok != null && !isSemicolon(tok)) {
                throw errUnexpected(lexer, tok);
            }

            updateQueryModel.setNestedModel(fromModel);
        }
        return updateQueryModel;
    }

    // doesn't allow copy, rename
    private ExecutionModel parseExplain(
            GenericLexer lexer,
            SqlExecutionContext executionContext,
            SqlParserCallback sqlParserCallback
    ) throws SqlException {
        final CharSequence tok = tok(lexer, "'create', 'format', 'insert', 'update', 'select' or 'with'");

        if (isSelectKeyword(tok)) {
            return parseSelect(lexer, sqlParserCallback, null);
        }

        if (isCreateKeyword(tok)) {
            return parseCreate(lexer, executionContext, sqlParserCallback);
        }

        if (isUpdateKeyword(tok)) {
            return parseUpdate(lexer, sqlParserCallback, null);
        }

        if (isInsertKeyword(tok)) {
            return parseInsert(lexer, sqlParserCallback, null);
        }

        if (isWithKeyword(tok)) {
            return parseWith(lexer, sqlParserCallback, null);
        }

        return parseSelect(lexer, sqlParserCallback, null);
    }

    private int parseExplainOptions(GenericLexer lexer, CharSequence prevTok) throws SqlException {
        int parenthesisPos = lexer.getPosition();
        CharSequence explainTok = GenericLexer.immutableOf(prevTok);
        CharSequence tok = tok(lexer, "'create', 'insert', 'update', 'select', 'with' or '('");
        if (Chars.equals(tok, '(')) {
            tok = tok(lexer, "'format'");
            if (isFormatKeyword(tok)) {
                tok = tok(lexer, "'text' or 'json'");
                if (isTextKeyword(tok) || isJsonKeyword(tok)) {
                    int format = isJsonKeyword(tok) ? ExplainModel.FORMAT_JSON : ExplainModel.FORMAT_TEXT;
                    tok = tok(lexer, "')'");
                    if (!Chars.equals(tok, ')')) {
                        throw SqlException.$((lexer.lastTokenPosition()), "unexpected explain option found");
                    }
                    return format;
                } else {
                    throw SqlException.$((lexer.lastTokenPosition()), "unexpected explain format found");
                }
            } else {
                lexer.backTo(parenthesisPos, explainTok);
                return ExplainModel.FORMAT_TEXT;
            }
        } else {
            lexer.unparseLast();
            return ExplainModel.FORMAT_TEXT;
        }
    }

    private void parseFromClause(GenericLexer lexer, QueryModel model, QueryModel masterModel, SqlParserCallback sqlParserCallback) throws SqlException {
        CharSequence tok = expectTableNameOrSubQuery(lexer);

        // copy decls down
        model.copyDeclsFrom(masterModel);

        QueryModel proposedNested = null;
        ExpressionNode variableExpr;

        // check for variable as subquery
        if (tok.charAt(0) == '@' && (variableExpr = model.getDecls().get(tok)) != null && variableExpr.rhs != null && variableExpr.rhs.queryModel != null) {
            proposedNested = variableExpr.rhs.queryModel;
        }

        // expect "(" in case of sub-query
        if (Chars.equals(tok, '(') || proposedNested != null) {
            if (proposedNested == null) {
                proposedNested = parseAsSubQueryAndExpectClosingBrace(lexer, masterModel.getWithClauses(), true, sqlParserCallback, model.getDecls());
            }

            tok = optTok(lexer);

            // do not collapse aliased sub-queries or those that have timestamp()
            // select * from (table) x
            if (tok == null || (tableAliasStop.contains(tok) && !isTimestampKeyword(tok))) {
                final QueryModel target = proposedNested.getNestedModel();
                // when * is artificial, there is no union, there is no "where" clause inside sub-query,
                // e.g. there was no "select * from" we should collapse sub-query to a regular table
                if (
                        proposedNested.isArtificialStar()
                                && proposedNested.getUnionModel() == null
                                && target.getWhereClause() == null
                                && target.getOrderBy().size() == 0
                                && target.getLatestBy().size() == 0
                                && target.getNestedModel() == null
                                && target.getSampleBy() == null
                                && target.getGroupBy().size() == 0
                                && proposedNested.getLimitLo() == null
                                && proposedNested.getLimitHi() == null
                ) {
                    model.setTableNameExpr(target.getTableNameExpr());
                    model.setAlias(target.getAlias());
                    model.setTimestamp(target.getTimestamp());

                    int n = target.getJoinModels().size();
                    for (int i = 1; i < n; i++) {
                        model.addJoinModel(target.getJoinModels().getQuick(i));
                    }
                    proposedNested = null;
                } else {
                    lexer.unparseLast();
                }
            } else {
                lexer.unparseLast();
            }

            if (proposedNested != null) {
                model.setNestedModel(proposedNested);
                model.setNestedModelIsSubQuery(true);
                tok = setModelAliasAndTimestamp(lexer, model);
            }
        } else {

            lexer.unparseLast();
            parseSelectFrom(lexer, model, masterModel.getWithClauses(), sqlParserCallback);
            tok = setModelAliasAndTimestamp(lexer, model);

            // expect [latest by] (deprecated syntax)
            if (tok != null && isLatestKeyword(tok)) {
                parseLatestBy(lexer, model);
                tok = optTok(lexer);
            }
        }

        if (tok != null && isPivotKeyword(tok)) {
            lexer.unparseLast();
            tok = parsePivot(lexer, model, sqlParserCallback);
        }

        if (tok != null && isUnpivotKeyword(tok)) {
            lexer.unparseLast();
            tok = parseUnpivot(lexer, model, sqlParserCallback);
        }

        // expect multiple [[inner | outer | cross] join]
        int joinType;
        while (tok != null && (joinType = joinStartSet.get(tok)) != -1) {
            model.addJoinModel(parseJoin(lexer, tok, joinType, masterModel.getWithClauses(), sqlParserCallback, model.getDecls()));
            tok = optTok(lexer);
        }

        checkSupportedJoinType(lexer, tok);

        // expect [where]

        if (tok != null && isWhereKeyword(tok)) {
            if (model.getLatestByType() == QueryModel.LATEST_BY_NEW) {
                throw SqlException.$((lexer.lastTokenPosition()), "unexpected where clause after 'latest on'");
            }
            ExpressionNode expr = expr(lexer, model, sqlParserCallback, model.getDecls());
            if (expr != null) {
                model.setWhereClause(expr);
                tok = optTok(lexer);
            } else {
                throw SqlException.$((lexer.lastTokenPosition()), "empty where clause");
            }
        }

        // expect [latest by] (new syntax)

        if (tok != null && isLatestKeyword(tok)) {
            if (model.getLatestByType() == QueryModel.LATEST_BY_DEPRECATED) {
                throw SqlException.$((lexer.lastTokenPosition()), "mix of new and deprecated 'latest by' syntax");
            }
            expectTok(lexer, "on");
            parseLatestByNew(lexer, model);
            tok = optTok(lexer);
        }

        // expect [sample by]

        if (tok != null && isSampleKeyword(tok)) {
            expectBy(lexer);
            expectSample(lexer, model, sqlParserCallback);
            tok = optTok(lexer);

            ExpressionNode fromNode = null, toNode = null;
            // support `SAMPLE BY 5m FROM foo TO bah`
            if (tok != null && isFromKeyword(tok)) {
                fromNode = expr(lexer, model, sqlParserCallback, model.getDecls());
                if (fromNode == null) {
                    throw SqlException.$(lexer.lastTokenPosition(), "'timestamp' expression expected");
                }
                tok = optTok(lexer);
            }

            if (tok != null && isToKeyword(tok)) {
                toNode = expr(lexer, model, sqlParserCallback, model.getDecls());
                if (toNode == null) {
                    throw SqlException.$(lexer.lastTokenPosition(), "'timestamp' expression expected");
                }
                tok = optTok(lexer);
            }

            model.setSampleByFromTo(fromNode, toNode);

            if (tok != null && isFillKeyword(tok)) {
                expectTok(lexer, '(');
                do {
                    final ExpressionNode fillNode = expr(lexer, model, sqlParserCallback, model.getDecls());
                    if (fillNode == null) {
                        throw SqlException.$(lexer.lastTokenPosition(), "'none', 'prev', 'mid', 'null' or number expected");
                    }
                    model.addSampleByFill(fillNode);
                    tok = tokIncludingLocalBrace(lexer, "',' or ')'");
                    if (Chars.equals(tok, ')')) {
                        break;
                    }
                    expectTok(tok, lexer.lastTokenPosition(), ',');
                } while (true);

                tok = optTok(lexer);
            }

            if (tok != null && isAlignKeyword(tok)) {
                expectTo(lexer);

                tok = tok(lexer, "'calendar' or 'first observation'");

                if (isCalendarKeyword(tok)) {
                    tok = optTok(lexer);
                    if (tok == null) {
                        model.setSampleByTimezoneName(null);
                        model.setSampleByOffset(ZERO_OFFSET);
                    } else if (isTimeKeyword(tok)) {
                        expectZone(lexer);
                        model.setSampleByTimezoneName(expectExpr(lexer, sqlParserCallback, model.getDecls()));
                        tok = optTok(lexer);
                        if (tok != null && isWithKeyword(tok)) {
                            tok = parseWithOffset(lexer, model, sqlParserCallback);
                        } else {
                            model.setSampleByOffset(ZERO_OFFSET);
                        }
                    } else if (isWithKeyword(tok)) {
                        tok = parseWithOffset(lexer, model, sqlParserCallback);
                    } else {
                        model.setSampleByTimezoneName(null);
                        model.setSampleByOffset(ZERO_OFFSET);
                    }
                } else if (isFirstKeyword(tok)) {
                    expectObservation(lexer);

                    if (model.getSampleByTo() != null || model.getSampleByFrom() != null) {
                        throw SqlException.$(lexer.getPosition(), "ALIGN TO FIRST OBSERVATION is incompatible with FROM-TO");
                    }

                    model.setSampleByTimezoneName(null);
                    model.setSampleByOffset(null);
                    tok = optTok(lexer);
                } else {
                    throw SqlException.$(lexer.lastTokenPosition(), "'calendar' or 'first observation' expected");
                }
            } else {
                // Set offset according to default config
                if (configuration.getSampleByDefaultAlignmentCalendar()) {
                    model.setSampleByOffset(ZERO_OFFSET);
                } else {
                    model.setSampleByOffset(null);
                }
            }
        }

        // expect [group by]

        if (tok != null && isGroupKeyword(tok)) {
            expectBy(lexer);
            do {
                tokIncludingLocalBrace(lexer, "literal");
                lexer.unparseLast();
                ExpressionNode n = expr(lexer, model, sqlParserCallback, model.getDecls());
                if (n == null || (n.type != ExpressionNode.LITERAL && n.type != ExpressionNode.CONSTANT && n.type != ExpressionNode.FUNCTION && n.type != ExpressionNode.OPERATION)) {
                    throw SqlException.$(n == null ? lexer.lastTokenPosition() : n.position, "literal expected");
                }

                model.addGroupBy(n);

                tok = optTok(lexer);
            } while (tok != null && Chars.equals(tok, ','));
        }

        // expect [order by]

        if (tok != null && isOrderKeyword(tok)) {
            model.setOrderByPosition(lexer.lastTokenPosition());
            expectBy(lexer);
            do {
                tokIncludingLocalBrace(lexer, "literal");
                lexer.unparseLast();

                ExpressionNode n = expr(lexer, model, sqlParserCallback, model.getDecls());
                if (n == null || (n.type == ExpressionNode.QUERY || n.type == ExpressionNode.SET_OPERATION)) {
                    throw SqlException.$(lexer.lastTokenPosition(), "literal or expression expected");
                }

                if ((n.type == ExpressionNode.CONSTANT && Chars.equals("''", n.token))
                        || (n.type == ExpressionNode.LITERAL && n.token.length() == 0)) {
                    throw SqlException.$(lexer.lastTokenPosition(), "non-empty literal or expression expected");
                }

                tok = optTok(lexer);

                if (tok != null && isDescKeyword(tok)) {
                    model.addOrderBy(n, QueryModel.ORDER_DIRECTION_DESCENDING);
                    tok = optTok(lexer);
                } else {
                    model.addOrderBy(n, QueryModel.ORDER_DIRECTION_ASCENDING);

                    if (tok != null && isAscKeyword(tok)) {
                        tok = optTok(lexer);
                    }
                }

                if (model.getOrderBy().size() >= MAX_ORDER_BY_COLUMNS) {
                    throw err(lexer, tok, "Too many columns");
                }
            } while (tok != null && Chars.equals(tok, ','));
        }

        // expect [limit]
        if (tok != null && isLimitKeyword(tok)) {
            model.setLimitPosition(lexer.lastTokenPosition());
            ExpressionNode lo = expr(lexer, model, sqlParserCallback, model.getDecls());
            ExpressionNode hi = null;

            tok = optTok(lexer);
            if (tok != null && Chars.equals(tok, ',')) {
                hi = expr(lexer, model, sqlParserCallback, model.getDecls());
            } else {
                lexer.unparseLast();
            }
            model.setLimit(lo, hi);
        } else {
            lexer.unparseLast();
        }
    }

    private void parseFromTable(GenericLexer lexer, QueryModel model) throws SqlException {
        CharSequence tok;
        tok = SqlUtil.fetchNext(lexer);
        if (tok == null || !isFromKeyword(tok)) {
            throw SqlException.position(lexer.lastTokenPosition()).put("expected 'from'");
        }
        parseTableName(lexer, model);
    }

    private CharSequence parseGroupBy(QueryModel model, GenericLexer lexer, SqlParserCallback sqlParserCallback) throws SqlException {
        CharSequence tok;
        expectBy(lexer);
        do {
            tokIncludingLocalBrace(lexer, "literal");
            lexer.unparseLast();
            ExpressionNode n = expr(lexer, model, sqlParserCallback, model.getDecls());
            if (n == null || (n.type != ExpressionNode.LITERAL && n.type != ExpressionNode.CONSTANT && n.type != ExpressionNode.FUNCTION && n.type != ExpressionNode.OPERATION)) {
                throw SqlException.$(n == null ? lexer.lastTokenPosition() : n.position, "literal expected");
            }

            model.addGroupBy(n);

            tok = optTok(lexer);
        } while (tok != null && Chars.equals(tok, ','));
        return tok;
    }

    private ExecutionModel parseInsert(
            GenericLexer lexer,
            SqlParserCallback sqlParserCallback,
            @Nullable LowerCaseCharSequenceObjHashMap<ExpressionNode> decls
    ) throws SqlException {
        final InsertModel model = insertModelPool.next();
        CharSequence tok = tok(lexer, "atomic or into or batch");
        model.setBatchSize(configuration.getInsertModelBatchSize());
        boolean atomicSpecified = false;

        if (isAtomicKeyword(tok)) {
            atomicSpecified = true;
            model.setBatchSize(-1);
            tok = tok(lexer, "into");
        }

        if (isBatchKeyword(tok)) {
            long val = expectLong(lexer);
            if (val > 0) {
                model.setBatchSize(val);
            } else {
                throw SqlException.$(lexer.lastTokenPosition(), "batch size must be positive integer");
            }

            tok = tok(lexer, "into or o3MaxLag");
            if (isO3MaxLagKeyword(tok)) {
                int pos = lexer.getPosition();
                model.setO3MaxLag(SqlUtil.expectMicros(tok(lexer, "lag value"), pos));
                tok = tok(lexer, "into");
            }
        }

        if (!isIntoKeyword(tok)) {
            throw SqlException.$(lexer.lastTokenPosition(), "'into' expected");
        }

        tok = tok(lexer, "table name");
        assertTableNameIsQuotedOrNotAKeyword(tok, lexer.lastTokenPosition());
        model.setTableName(nextLiteral(assertNoDotsAndSlashes(unquote(tok), lexer.lastTokenPosition()), lexer.lastTokenPosition()));

        tok = tok(lexer, "'(' or 'select'");

        if (Chars.equals(tok, '(')) {
            do {
                tok = tok(lexer, "column");
                if (Chars.equals(tok, ')')) {
                    throw err(lexer, tok, "missing column name");
                }

                assertTableNameIsQuotedOrNotAKeyword(tok, lexer.lastTokenPosition());
                model.addColumn(unquote(tok), lexer.lastTokenPosition());
            } while (Chars.equals((tok = tok(lexer, "','")), ','));

            expectTok(tok, lexer.lastTokenPosition(), ')');
            tok = optTok(lexer);
        }

        if (tok == null) {
            throw SqlException.$(lexer.getPosition(), "'select' or 'values' expected");
        }

        if (isSelectKeyword(tok)) {
            model.setSelectKeywordPosition(lexer.lastTokenPosition());
            lexer.unparseLast();
            final QueryModel queryModel = parseDml(lexer, null, lexer.lastTokenPosition(), true, sqlParserCallback, decls);
            model.setQueryModel(queryModel);
            tok = optTok(lexer);
            // no more tokens or ';' should indicate end of statement
            if (tok == null || Chars.equals(tok, ';')) {
                return model;
            }
            throw errUnexpected(lexer, tok);
        }

        // if not INSERT INTO SELECT, make it atomic (select returns early)
        model.setBatchSize(-1);

        // if they used atomic or batch keywords, then throw an error
        if (atomicSpecified) {
            throw SqlException.$(lexer.lastTokenPosition(), "'atomic' keyword can only be used in INSERT INTO SELECT statements.");
        }

        if (isValuesKeyword(tok)) {
            do {
                expectTok(lexer, '(');
                ObjList<ExpressionNode> rowValues = new ObjList<>();
                do {
                    rowValues.add(expectExpr(lexer, sqlParserCallback));
                } while (Chars.equals((tok = tok(lexer, "','")), ','));
                expectTok(tok, lexer.lastTokenPosition(), ')');
                model.addRowTupleValues(rowValues);
                model.addEndOfRowTupleValuesPosition(lexer.lastTokenPosition());
                tok = optTok(lexer);
                // no more tokens or ';' should indicate end of statement
                if (tok == null || Chars.equals(tok, ';')) {
                    return model;
                }
                expectTok(tok, lexer.lastTokenPosition(), ',');
            } while (true);
        }

        throw err(lexer, tok, "'select' or 'values' expected");
    }

    private QueryModel parseJoin(
            GenericLexer lexer,
            CharSequence tok,
            int joinType,
            LowerCaseCharSequenceObjHashMap<WithClauseModel> parent,
            SqlParserCallback sqlParserCallback,
            @Nullable LowerCaseCharSequenceObjHashMap<ExpressionNode> decls
    ) throws SqlException {
        QueryModel joinModel = queryModelPool.next();

        joinModel.copyDeclsFrom(decls);

        int errorPos = lexer.lastTokenPosition();

        if (isNotJoinKeyword(tok) && !Chars.equals(tok, ',')) {
            // not already a join?
            // was it "left" ?
            if (isLeftKeyword(tok)) {
                tok = tok(lexer, "join");
                joinType = QueryModel.JOIN_OUTER;
                if (isOuterKeyword(tok)) {
                    tok = tok(lexer, "join");
                }
            } else {
                tok = tok(lexer, "join");
            }
            if (isNotJoinKeyword(tok)) {
                throw SqlException.position(errorPos).put("'join' expected");
            }
        }

        joinModel.setJoinType(joinType);
        joinModel.setJoinKeywordPosition(errorPos);

        tok = expectTableNameOrSubQuery(lexer);

        if (Chars.equals(tok, '(')) {
            joinModel.setNestedModel(parseAsSubQueryAndExpectClosingBrace(lexer, parent, true, sqlParserCallback, decls));
        } else {
            lexer.unparseLast();
            parseSelectFrom(lexer, joinModel, parent, sqlParserCallback);
        }

        tok = setModelAliasAndGetOptTok(lexer, joinModel);

        if (joinType == QueryModel.JOIN_CROSS && tok != null && isOnKeyword(tok)) {
            throw SqlException.$(lexer.lastTokenPosition(), "Cross joins cannot have join clauses");
        }

        switch (joinType) {
            case QueryModel.JOIN_ASOF:
            case QueryModel.JOIN_LT:
            case QueryModel.JOIN_SPLICE:
                if (tok == null || !isOnKeyword(tok)) {
                    lexer.unparseLast();
                    break;
                }
                // intentional fall through
            case QueryModel.JOIN_INNER:
            case QueryModel.JOIN_OUTER:
                expectTok(lexer, tok, "on");
                try {
                    expressionParser.parseExpr(lexer, expressionTreeBuilder, sqlParserCallback, decls);
                    ExpressionNode expr;
                    switch (expressionTreeBuilder.size()) {
                        case 0:
                            throw SqlException.$(lexer.lastTokenPosition(), "Expression expected");
                        case 1:
                            expr = expressionTreeBuilder.poll();

                            if (expr.type == ExpressionNode.LITERAL) {
                                do {
                                    joinModel.addJoinColumn(expr);
                                } while ((expr = expressionTreeBuilder.poll()) != null);
                            } else {
                                joinModel.setJoinCriteria(rewriteKnownStatements(expr, decls, null));
                            }
                            break;
                        default:
                            // this code handles "join on (a,b,c)", e.g. list of columns
                            while ((expr = expressionTreeBuilder.poll()) != null) {
                                if (expr.type != ExpressionNode.LITERAL) {
                                    throw SqlException.$(lexer.lastTokenPosition(), "Column name expected");
                                }
                                joinModel.addJoinColumn(expr);
                            }
                            break;
                    }
                } catch (SqlException e) {
                    expressionTreeBuilder.reset();
                    throw e;
                }
                break;
            default:
                lexer.unparseLast();
                break;
        }

        return joinModel;
    }

    private void parseLatestBy(GenericLexer lexer, QueryModel model) throws SqlException {
        CharSequence tok = optTok(lexer);
        if (tok != null) {
            if (isByKeyword(tok)) {
                parseLatestByDeprecated(lexer, model);
                return;
            }
            if (isOnKeyword(tok)) {
                parseLatestByNew(lexer, model);
                return;
            }
        }
        throw SqlException.$((lexer.lastTokenPosition()), "'on' or 'by' expected");
    }

    private void parseLatestByDeprecated(GenericLexer lexer, QueryModel model) throws SqlException {
        // 'latest by' is already parsed at this point

        CharSequence tok;
        do {
            model.addLatestBy(expectLiteral(lexer, model.getDecls()));
            tok = SqlUtil.fetchNext(lexer);
        } while (Chars.equalsNc(tok, ','));

        model.setLatestByType(QueryModel.LATEST_BY_DEPRECATED);

        if (tok != null) {
            lexer.unparseLast();
        }
    }

    private void parseLatestByNew(GenericLexer lexer, QueryModel model) throws SqlException {
        // 'latest on' is already parsed at this point

        // <timestamp>
        final ExpressionNode timestamp = expectLiteral(lexer, model.getDecls());
        model.setTimestamp(timestamp);
        // 'partition by'
        expectTok(lexer, "partition");
        expectTok(lexer, "by");
        // <columns>
        CharSequence tok;
        do {
            model.addLatestBy(expectLiteral(lexer, model.getDecls()));
            tok = SqlUtil.fetchNext(lexer);
        } while (Chars.equalsNc(tok, ','));

        model.setLatestByType(QueryModel.LATEST_BY_NEW);

        if (tok != null) {
            lexer.unparseLast();
        }
    }

    private CharSequence parseLimit(GenericLexer lexer, QueryModel model, SqlParserCallback sqlParserCallback) throws SqlException {
        CharSequence tok;
        model.setLimitPosition(lexer.lastTokenPosition());
        ExpressionNode lo = expr(lexer, model, sqlParserCallback, model.getDecls());
        ExpressionNode hi = null;

        tok = optTok(lexer);
        if (tok != null && Chars.equals(tok, ',')) {
            hi = expr(lexer, model, sqlParserCallback, model.getDecls());
        } else {
            lexer.unparseLast();
        }
        model.setLimit(lo, hi);
        tok = optTok(lexer);
        return tok;
    }

    private CharSequence parseOrderBy(QueryModel model, GenericLexer lexer, SqlParserCallback sqlParserCallback) throws SqlException {
        CharSequence tok;
        model.setOrderByPosition(lexer.lastTokenPosition());
        expectBy(lexer);
        do {
            tokIncludingLocalBrace(lexer, "literal");
            lexer.unparseLast();

            ExpressionNode n = expr(lexer, model, sqlParserCallback, model.getDecls());
            if (n == null || (n.type == ExpressionNode.QUERY || n.type == ExpressionNode.SET_OPERATION)) {
                throw SqlException.$(lexer.lastTokenPosition(), "literal or expression expected");
            }

            if ((n.type == ExpressionNode.CONSTANT && Chars.equals("''", n.token)) ||
                    (n.type == ExpressionNode.LITERAL && n.token.length() == 0)) {
                throw SqlException.$(lexer.lastTokenPosition(), "non-empty literal or expression expected");
            }

            tok = optTok(lexer);

            if (tok != null && isDescKeyword(tok)) {

                model.addOrderBy(n, QueryModel.ORDER_DIRECTION_DESCENDING);
                tok = optTok(lexer);

            } else {

                model.addOrderBy(n, QueryModel.ORDER_DIRECTION_ASCENDING);

                if (tok != null && isAscKeyword(tok)) {
                    tok = optTok(lexer);
                }
            }

            if (model.getOrderBy().size() >= MAX_ORDER_BY_COLUMNS) {
                throw err(lexer, tok, "Too many columns");
            }

        } while (tok != null && Chars.equals(tok, ','));
        return tok;
    }

    private CharSequence parsePivot(GenericLexer lexer, QueryModel model, SqlParserCallback sqlParserCallback) throws SqlException {
        lexer.unparseLast();

        CharSequence tok = null;
        expectTok(lexer, "pivot");

        tok = tok(lexer, "'('");

        // this corrects some issue where PIVOT is returned twice by the lexer
        if (isPivotKeyword(tok)) {
            tok = optTok(lexer);
        }

        ExpressionNode expr;

        while (true) {
            expr = expr(lexer, model, sqlParserCallback);

            if (expr == null) {
                throw SqlException.$(lexer.lastTokenPosition(), "missing aggregate expression");
            }

            if (expr.type != ExpressionNode.FUNCTION) {
                throw SqlException.$(lexer.lastTokenPosition(), "expected aggregate function");
            }

            final CharSequence alias;

            lexer.unparseLast();

            tok = optTok(lexer);

            QueryColumn col;

            col = queryColumnPool.next().of(null, expr);

            if (tok != null && columnAliasStop.excludes(tok)) {
                assertNotDot(lexer, tok);

                // verify that * wildcard is not aliased

                if (isAsKeyword(tok)) {
                    tok = tok(lexer, "alias");
                    if (isAsKeyword(tok)) {
                        tok = tok(lexer, "alias");
                    }
                    SqlKeywords.assertTableNameIsQuotedOrNotAKeyword(tok, lexer.lastTokenPosition());
                    CharSequence aliasTok = GenericLexer.immutableOf(tok);
                    validateIdentifier(lexer, aliasTok);
                    alias = unquote(aliasTok);
                } else {
                    validateIdentifier(lexer, tok);
                    SqlKeywords.assertTableNameIsQuotedOrNotAKeyword(tok, lexer.lastTokenPosition());
                    alias = GenericLexer.immutableOf(unquote(tok));
                }

                if (col.getAst().isWildcard()) {
                    throw err(lexer, null, "wildcard cannot have alias");
                }

                tok = optTok(lexer);

                aliasMap.put(alias, col);
                col.setAlias(alias);
            } else {
                alias = null;
            }

            if (alias != null) {
                if (alias.length() == 0) {
                    throw err(lexer, null, "column alias cannot be a blank string");
                }
                col.setAlias(alias);
            }

            model.addPivotColumn(col);

            if (isForKeyword(tok)) {
                break;
            } else if (Chars.equals(tok, ",")) {
                optTok(lexer);
            } else {
                lexer.unparseLast();
            }
        }

        if (!isForKeyword(tok)) {
            throw SqlException.$(lexer.lastTokenPosition(), "expected `FOR`");
        }

        while (true) {
            expr = expr(lexer, model, sqlParserCallback);

            if (expr == null) {
                break;
            }

            if (expr.type != ExpressionNode.FUNCTION || !Chars.equals(expr.token, "in")) {
                throw SqlException.$(expr.position, "expected `IN` clause");
            }

            model.addPivotFor(expr);

            tok = tok(lexer, "'')' or 'GROUP' or 'ORDER' or 'LIMIT' or ','");

            if (isGroupKeyword(tok) || Chars.equals(tok, ';') || Chars.equals(tok, ')')
                    || isOrderKeyword(tok) || isLimitKeyword(tok)) {
                break;
            } else if (Chars.equals(tok, ",")) {
                tok = tok(lexer, "'FOR-IN'");
            } else {
                lexer.unparseLast();
            }
        }

        // parseGroupBy
        if (isGroupKeyword(tok)) {
            expectBy(lexer);

            do {
                tokIncludingLocalBrace(lexer, "literal");
                lexer.unparseLast();
                ExpressionNode n = expr(lexer, model, sqlParserCallback, model.getDecls());
                if (n == null || (n.type != ExpressionNode.LITERAL && n.type != ExpressionNode.CONSTANT && n.type != ExpressionNode.FUNCTION && n.type != ExpressionNode.OPERATION)) {
                    throw SqlException.$(n == null ? lexer.lastTokenPosition() : n.position, "literal expected");
                }

                model.addGroupBy(n);

                tok = SqlUtil.fetchNext(lexer);
            } while (tok != null && !Chars.equals(tok, ')') && Chars.equals(tok, ','));
        }

        if (tok == null) {
            throw SqlException.$(lexer.lastTokenPosition(), "missing ')'");
        }

        if (isOrderKeyword(tok)) {
            tok = parseOrderBy(model, lexer, sqlParserCallback);
        }

        if (tok == null) {
            throw SqlException.$(lexer.lastTokenPosition(), "missing ')'");
        }

        if (isLimitKeyword(tok)) {
            tok = parseLimit(lexer, model, sqlParserCallback);
        }

        if (tok == null) {
            throw SqlException.$(lexer.lastTokenPosition(), "missing ')'");
        }

        if (Chars.equals(tok, ")")) {
            tok = SqlUtil.fetchNext(lexer);
        }

        return tok;
    }

    private ExecutionModel parseRenameStatement(GenericLexer lexer) throws SqlException {
        expectTok(lexer, "table");
        RenameTableModel model = renameTableModelPool.next();

        CharSequence tok = tok(lexer, "from table name");
        assertTableNameIsQuotedOrNotAKeyword(tok, lexer.lastTokenPosition());

        model.setFrom(nextLiteral(unquote(tok), lexer.lastTokenPosition()));

        tok = tok(lexer, "to");
        if (Chars.equals(tok, '(')) {
            throw SqlException.$(lexer.lastTokenPosition(), "function call is not allowed here");
        }
        lexer.unparseLast();

        expectTok(lexer, "to");

        tok = tok(lexer, "to table name");
        assertTableNameIsQuotedOrNotAKeyword(tok, lexer.lastTokenPosition());
        model.setTo(nextLiteral(unquote(tok), lexer.lastTokenPosition()));

        tok = optTok(lexer);

        if (tok != null && Chars.equals(tok, '(')) {
            throw SqlException.$(lexer.lastTokenPosition(), "function call is not allowed here");
        }

        if (tok != null && !Chars.equals(tok, ';')) {
            throw SqlException.$(lexer.lastTokenPosition(), "debris?");
        }

        return model;
    }

    private ExecutionModel parseSelect(
            GenericLexer lexer,
            SqlParserCallback sqlParserCallback,
            @Nullable LowerCaseCharSequenceObjHashMap<ExpressionNode> decls
    ) throws SqlException {
        lexer.unparseLast();
        final QueryModel model = parseDml(lexer, null, lexer.lastTokenPosition(), true, sqlParserCallback, decls);
        final CharSequence tok = optTok(lexer);
        if (tok == null || Chars.equals(tok, ';')) {
            return model;
        }
        if (Chars.equals(tok, ":=")) {
            throw errUnexpected(lexer, tok, "perhaps `DECLARE` was misspelled?");
        }
        throw errUnexpected(lexer, tok);
    }

    private void parseSelectClause(GenericLexer lexer, QueryModel model, SqlParserCallback sqlParserCallback) throws SqlException {
        CharSequence tok = tok(lexer, "[distinct] column");

        ExpressionNode expr;
        if (isDistinctKeyword(tok)) {
            model.setDistinct(true);
        } else {
            lexer.unparseLast();
        }

        try {
            boolean hasFrom = false;
            while (true) {
                tok = tok(lexer, "column");
                if (Chars.equals(tok, '*')) {
                    expr = nextLiteral(GenericLexer.immutableOf(tok), lexer.lastTokenPosition());
                } else {
                    // cut off some obvious errors
                    if (isFromKeyword(tok)) {
                        if (accumulatedColumns.size() == 0) {
                            throw SqlException.$(lexer.lastTokenPosition(), "column expression expected");
                        }
                        hasFrom = true;
                        lexer.unparseLast();
                        break;
                    }

                    if (isSelectKeyword(tok)) {
                        throw SqlException.$(lexer.getPosition(), "reserved name");
                    }

                    lexer.unparseLast();
                    expr = expr(lexer, model, sqlParserCallback, model.getDecls());

                    if (expr == null) {
                        throw SqlException.$(lexer.lastTokenPosition(), "missing expression");
                    }

                    if (Chars.endsWith(expr.token, '.') && expr.type == ExpressionNode.LITERAL) {
                        throw SqlException.$(expr.position + expr.token.length(), "'*' or column name expected");
                    }
                }

                final CharSequence alias;
                tok = optTok(lexer);

                QueryColumn col;
                final int colPosition = lexer.lastTokenPosition();

                // windowIgnoreNulls is 0 --> non-window context or default
                // windowIgnoreNulls is 1 --> ignore nulls
                // windowIgnoreNulls is 2 --> respect nulls
                byte windowNullsDesc = 0;
                if (tok != null) {
                    if (isIgnoreWord(tok)) {
                        windowNullsDesc = 1;
                    } else if (isRespectWord(tok)) {
                        windowNullsDesc = 2;
                    }
                }

                if (tok != null && windowNullsDesc > 0) {
                    CharSequence next = optTok(lexer);
                    if (next != null && isNullsKeyword(next)) {
                        expectTok(lexer, "over");
                    } else {
                        windowNullsDesc = 0;
                        lexer.backTo(colPosition, tok);
                    }
                }

                if ((tok != null && isOverKeyword(tok)) || windowNullsDesc > 0) {
                    // window function
                    expectTok(lexer, '(');
                    overClauseMode = true;//prevent lexer returning ')' ending over clause as null in a sub-query
                    try {
                        WindowColumn winCol = windowColumnPool.next().of(null, expr);
                        col = winCol;

                        tok = tokIncludingLocalBrace(lexer, "'partition' or 'order' or ')'");
                        winCol.setIgnoreNulls(windowNullsDesc == 1);
                        winCol.setNullsDescPos(windowNullsDesc > 0 ? colPosition : 0);

                        if (isPartitionKeyword(tok)) {
                            expectTok(lexer, "by");

                            ObjList<ExpressionNode> partitionBy = winCol.getPartitionBy();

                            do {
                                // allow dangling comma by previewing the token
                                tok = tok(lexer, "column name, 'order' or ')'");
                                if (isOrderKeyword(tok)) {
                                    if (partitionBy.size() == 0) {
                                        throw SqlException.$(lexer.lastTokenPosition(), "at least one column is expected in `partition by` clause");
                                    }
                                    break;
                                }
                                lexer.unparseLast();
                                partitionBy.add(expectExpr(lexer, sqlParserCallback, model.getDecls()));
                                tok = tok(lexer, "'order' or ')'");
                            } while (Chars.equals(tok, ','));
                        }

                        if (isOrderKeyword(tok)) {
                            expectTok(lexer, "by");

                            do {
                                final ExpressionNode orderByExpr = expectExpr(lexer, sqlParserCallback, model.getDecls());

                                tok = tokIncludingLocalBrace(lexer, "'asc' or 'desc'");

                                if (isDescKeyword(tok)) {
                                    winCol.addOrderBy(orderByExpr, QueryModel.ORDER_DIRECTION_DESCENDING);
                                    tok = tokIncludingLocalBrace(lexer, "',' or ')'");
                                } else {
                                    winCol.addOrderBy(orderByExpr, QueryModel.ORDER_DIRECTION_ASCENDING);
                                    if (isAscKeyword(tok)) {
                                        tok = tokIncludingLocalBrace(lexer, "',' or ')'");
                                    }
                                }
                            } while (Chars.equals(tok, ','));
                        }
                        int framingMode = -1;
                        if (isRowsKeyword(tok)) {
                            framingMode = WindowColumn.FRAMING_ROWS;
                        } else if (isRangeKeyword(tok)) {
                            framingMode = WindowColumn.FRAMING_RANGE;
                        } else if (isGroupsKeyword(tok)) {
                            framingMode = WindowColumn.FRAMING_GROUPS;
                        } else if (!Chars.equals(tok, ')')) {
                            throw SqlException.$(lexer.lastTokenPosition(), "'rows', 'groups', 'range' or ')' expected");
                        }

                    /* PG documentation:
                       The default framing option is RANGE UNBOUNDED PRECEDING, which is the same as RANGE BETWEEN UNBOUNDED PRECEDING AND CURRENT ROW.
                       With ORDER BY, this sets the frame to be all rows from the partition start up through the current row's last ORDER BY peer.
                       Without ORDER BY, this means all rows of the partition are included in the window frame, since all rows become peers of the current row.
                     */

                        if (framingMode != -1) {
                            winCol.setFramingMode(framingMode);

                            if (framingMode == WindowColumn.FRAMING_GROUPS && winCol.getOrderBy().size() == 0) {
                                throw SqlException.$(lexer.lastTokenPosition(), "GROUPS mode requires an ORDER BY clause");
                            }

                            // These keywords define for each row a window (a physical or logical
                            // set of rows) used for calculating the function result. The function is
                            // then applied to all the rows in the window. The window moves through the
                            // query result set or partition from top to bottom.

                        /*
                        { ROWS | GROUPS | RANGE }
                        { BETWEEN
                            { UNBOUNDED PRECEDING
                            | CURRENT ROW
                            | value_expr { PRECEDING | FOLLOWING }
                            }
                            AND
                            { UNBOUNDED FOLLOWING
                            | CURRENT ROW
                            | value_expr { PRECEDING | FOLLOWING }
                            }
                        | { UNBOUNDED PRECEDING
                          | CURRENT ROW
                          | value_expr PRECEDING
                          }
                        }
                        */
                            tok = tok(lexer, "'between', 'unbounded', 'current' or expression");
                            if (isBetweenKeyword(tok)) {
                                // Use the BETWEEN ... AND clause to specify a start point and end point for the window.
                                // The first expression (before AND) defines the start point and the second
                                // expression (after AND) defines the end point.

                                // If you omit BETWEEN and specify only one end point, then Oracle considers it the start
                                // point, and the end point defaults to the current row.

                                tok = tok(lexer, "'unbounded', 'current' or expression");
                                // lo
                                if (isUnboundedPreceding(lexer, tok)) {
                                    // Specify UNBOUNDED PRECEDING to indicate that the window starts at the first
                                    // row of the partition. This is the start point specification and cannot be
                                    // used as an end point specification.
                                    winCol.setRowsLoKind(WindowColumn.PRECEDING, lexer.lastTokenPosition());
                                } else if (isCurrentRow(lexer, tok)) {
                                    // As a start point, CURRENT ROW specifies that the window begins at the current row.
                                    // In this case the end point cannot be value_expr PRECEDING.
                                    winCol.setRowsLoKind(WindowColumn.CURRENT, lexer.lastTokenPosition());
                                } else if (isPrecedingKeyword(tok)) {
                                    throw SqlException.$(lexer.lastTokenPosition(), "integer expression expected");
                                } else {
                                    int pos = lexer.lastTokenPosition();
                                    lexer.unparseLast();
                                    winCol.setRowsLoExpr(expectExpr(lexer, sqlParserCallback, model.getDecls()), pos);
                                    if (framingMode == WindowColumn.FRAMING_RANGE) {
                                        long timeUnit = parseTimeUnit(lexer);
                                        if (timeUnit != -1) {
                                            winCol.setRowsLoExprTimeUnit(timeUnit, lexer.lastTokenPosition());
                                        }
                                    }

                                    tok = tok(lexer, "'preceding' or 'following'");
                                    if (isPrecedingKeyword(tok)) {
                                        winCol.setRowsLoKind(WindowColumn.PRECEDING, lexer.lastTokenPosition());
                                    } else if (isFollowingKeyword(tok)) {
                                        winCol.setRowsLoKind(WindowColumn.FOLLOWING, lexer.lastTokenPosition());
                                    } else {
                                        throw SqlException.$(lexer.lastTokenPosition(), "'preceding' or 'following' expected");
                                    }
                                }

                                if (winCol.getOrderBy().size() != 1 && winCol.requiresOrderBy()) {//groups mode is validated earlier
                                    throw SqlException.$(lexer.lastTokenPosition(), "RANGE with offset PRECEDING/FOLLOWING requires exactly one ORDER BY column");
                                }

                                tok = tok(lexer, "'and'");

                                if (isAndKeyword(tok)) {
                                    tok = tok(lexer, "'unbounded', 'current' or expression");
                                    // hi
                                    if (isUnboundedKeyword(tok)) {
                                        tok = tok(lexer, "'following'");
                                        if (isFollowingKeyword(tok)) {
                                            // Specify UNBOUNDED FOLLOWING to indicate that the window ends at the
                                            // last row of the partition. This is the end point specification and
                                            // cannot be used as a start point specification.
                                            winCol.setRowsHiKind(WindowColumn.FOLLOWING, lexer.lastTokenPosition());
                                        } else {
                                            throw SqlException.$(lexer.lastTokenPosition(), "'following' expected");
                                        }
                                    } else if (isCurrentRow(lexer, tok)) {
                                        winCol.setRowsHiKind(WindowColumn.CURRENT, lexer.lastTokenPosition());
                                    } else if (isPrecedingKeyword(tok) || isFollowingKeyword(tok)) {
                                        throw SqlException.$(lexer.lastTokenPosition(), "integer expression expected");
                                    } else {
                                        int pos = lexer.lastTokenPosition();
                                        lexer.unparseLast();
                                        winCol.setRowsHiExpr(expectExpr(lexer, sqlParserCallback, model.getDecls()), pos);
                                        if (framingMode == WindowColumn.FRAMING_RANGE) {
                                            long timeUnit = parseTimeUnit(lexer);
                                            if (timeUnit != -1) {
                                                winCol.setRowsHiExprTimeUnit(timeUnit, lexer.lastTokenPosition());
                                            }
                                        }

                                        tok = tok(lexer, "'preceding'  'following'");
                                        if (isPrecedingKeyword(tok)) {
                                            if (winCol.getRowsLoKind() == WindowColumn.CURRENT) {
                                                // As a start point, CURRENT ROW specifies that the window begins at the current row.
                                                // In this case the end point cannot be value_expr PRECEDING.
                                                throw SqlException.$(lexer.lastTokenPosition(), "start row is CURRENT, end row not must be PRECEDING");
                                            }
                                            winCol.setRowsHiKind(WindowColumn.PRECEDING, lexer.lastTokenPosition());
                                        } else if (isFollowingKeyword(tok)) {
                                            winCol.setRowsHiKind(WindowColumn.FOLLOWING, lexer.lastTokenPosition());
                                        } else {
                                            throw SqlException.$(lexer.lastTokenPosition(), "'preceding' or 'following' expected");
                                        }
                                    }
                                } else {
                                    throw SqlException.$(lexer.lastTokenPosition(), "'and' expected");
                                }
                            } else {
                                // If you omit BETWEEN and specify only one end point, then QuestDB considers it the
                                // start point, and the end point defaults to the current row.
                                int pos = lexer.lastTokenPosition();
                                if (isUnboundedPreceding(lexer, tok)) {
                                    winCol.setRowsLoKind(WindowColumn.PRECEDING, lexer.lastTokenPosition());
                                } else if (isCurrentRow(lexer, tok)) {
                                    winCol.setRowsLoKind(WindowColumn.CURRENT, lexer.lastTokenPosition());
                                } else if (isPrecedingKeyword(tok) || isFollowingKeyword(tok)) {
                                    throw SqlException.$(pos, "integer expression expected");
                                } else {
                                    lexer.unparseLast();
                                    winCol.setRowsLoExpr(expectExpr(lexer, sqlParserCallback, model.getDecls()), pos);
                                    if (framingMode == WindowColumn.FRAMING_RANGE) {
                                        long timeUnit = parseTimeUnit(lexer);
                                        if (timeUnit != -1) {
                                            winCol.setRowsLoExprTimeUnit(timeUnit, lexer.lastTokenPosition());
                                        }
                                    }
                                    tok = tok(lexer, "'preceding'");
                                    if (isPrecedingKeyword(tok)) {
                                        winCol.setRowsLoKind(WindowColumn.PRECEDING, lexer.lastTokenPosition());
                                    } else {
                                        throw SqlException.$(lexer.lastTokenPosition(), "'preceding' expected");
                                    }
                                }

                                winCol.setRowsHiKind(WindowColumn.CURRENT, pos);
                            }

                            if (winCol.getOrderBy().size() != 1 && winCol.requiresOrderBy()) {//groups mode is validated earlier
                                throw SqlException.$(lexer.lastTokenPosition(), "RANGE with offset PRECEDING/FOLLOWING requires exactly one ORDER BY column");
                            }

                            tok = tok(lexer, "'exclude' or ')' expected");

                            if (isExcludeKeyword(tok)) {
                                tok = tok(lexer, "'current', 'group', 'ties' or 'no other' expected");
                                int excludePos = lexer.lastTokenPosition();
                                if (isCurrentKeyword(tok)) {
                                    tok = tok(lexer, "'row' expected");
                                    if (isRowKeyword(tok)) {
                                        winCol.setExclusionKind(WindowColumn.EXCLUDE_CURRENT_ROW, excludePos);
                                    } else {
                                        throw SqlException.$(lexer.lastTokenPosition(), "'row' expected");
                                    }
                                } else if (isGroupKeyword(tok)) {
                                    winCol.setExclusionKind(WindowColumn.EXCLUDE_GROUP, excludePos);
                                } else if (isTiesKeyword(tok)) {
                                    winCol.setExclusionKind(WindowColumn.EXCLUDE_TIES, excludePos);
                                } else if (isNoKeyword(tok)) {
                                    tok = tok(lexer, "'others' expected");
                                    if (isOthersKeyword(tok)) {
                                        winCol.setExclusionKind(WindowColumn.EXCLUDE_NO_OTHERS, excludePos);
                                    } else {
                                        throw SqlException.$(lexer.lastTokenPosition(), "'others' expected");
                                    }
                                } else {
                                    throw SqlException.$(lexer.lastTokenPosition(), "'current', 'group', 'ties' or 'no other' expected");
                                }

                                tok = tok(lexer, "')' expected");
                            }
                        }
                        expectTok(tok, lexer.lastTokenPosition(), ')');
                    } finally {
                        overClauseMode = false;
                    }
                    tok = optTok(lexer);

                } else {
                    if (expr.type == ExpressionNode.QUERY) {
                        throw SqlException.$(expr.position, "query is not expected, did you mean column?");
                    }
                    col = queryColumnPool.next().of(null, expr);
                }

                if (tok != null && columnAliasStop.excludes(tok)) {
                    assertNotDot(lexer, tok);

                    // verify that * wildcard is not aliased

                    if (isAsKeyword(tok)) {
                        tok = tok(lexer, "alias");
                        assertTableNameIsQuotedOrNotAKeyword(tok, lexer.lastTokenPosition());
                        CharSequence aliasTok = GenericLexer.immutableOf(tok);
                        validateIdentifier(lexer, aliasTok);
                        alias = unquote(aliasTok);
                    } else {
                        validateIdentifier(lexer, tok);
                        assertTableNameIsQuotedOrNotAKeyword(tok, lexer.lastTokenPosition());
                        alias = GenericLexer.immutableOf(unquote(tok));
                    }

                    if (col.getAst().isWildcard()) {
                        throw err(lexer, null, "wildcard cannot have alias");
                    }

                    tok = optTok(lexer);
                    aliasMap.put(alias, col);
                } else {
                    alias = null;
                }

                // correlated sub-queries do not have expr.token values (they are null)
                if (expr.type == ExpressionNode.QUERY) {
                    expr.token = alias;
                }

                if (alias != null) {
                    if (alias.length() == 0) {
                        throw err(lexer, null, "column alias cannot be a blank string");
                    }
                    col.setAlias(alias);
                }

                accumulatedColumns.add(col);
                accumulatedColumnPositions.add(colPosition);

                if (tok == null || Chars.equals(tok, ';') || Chars.equals(tok, ')')) {//accept ending ) in create table as
                    lexer.unparseLast();
                    break;
                }

                if (isFromKeyword(tok)) {
                    hasFrom = true;
                    lexer.unparseLast();
                    break;
                }

                if (setOperations.contains(tok)) {
                    lexer.unparseLast();
                    break;
                }

                if (!Chars.equals(tok, ',')) {
                    if (isIgnoreWord(tok) || isRespectWord(tok)) {
                        throw err(lexer, tok, "',', 'nulls' or 'from' expected");
                    }
                    throw err(lexer, tok, "',', 'from' or 'over' expected");
                }
            }

            for (int i = 0, n = accumulatedColumns.size(); i < n; i++) {
                QueryColumn qc = accumulatedColumns.getQuick(i);
                if (qc.getAlias() == null) {
                    CharSequence token = qc.getAst().token;
                    if (qc.getAst().isWildcard() && !hasFrom) {
                        throw err(lexer, null, "'from' expected");
                    }
                    CharSequence alias;

                    if (qc.getAst().type == ExpressionNode.CONSTANT && Chars.indexOfUnquoted(token, '.') != -1) {
                        alias = createConstColumnAlias(aliasMap);
                    } else {
                        CharSequence tokenAlias = qc.getAst().token;
                        if (qc.isWindowColumn() && ((WindowColumn) qc).isIgnoreNulls()) {
                            tokenAlias += "_ignore_nulls";
                        }
                        alias = createColumnAlias(tokenAlias, qc.getAst().type, aliasMap);
                    }
                    qc.setAlias(alias);
                    aliasMap.put(alias, qc);
                }
                model.addBottomUpColumn(accumulatedColumnPositions.getQuick(i), qc, false);
            }
        } finally {
            accumulatedColumns.clear();
            accumulatedColumnPositions.clear();
            aliasMap.clear();
        }
    }

    private void parseSelectFrom(
            GenericLexer lexer,
            QueryModel model,
            LowerCaseCharSequenceObjHashMap<WithClauseModel> masterModel,
            SqlParserCallback sqlParserCallback
    ) throws SqlException {
        ExpressionNode expr = expr(lexer, model, sqlParserCallback);
        if (expr == null) {
            throw SqlException.position(lexer.lastTokenPosition()).put("table name expected");
        }

        // check if it's a decl
        if (model.getDecls().contains(expr.token)) {
            if (expr.type == ExpressionNode.LITERAL) {
                // replace it if so
                expr = model.getDecls().get(expr.token).rhs;
            } else {
                throw SqlException.$(lexer.lastTokenPosition(), "expected literal table name or subquery");
            }
        }

        CharSequence tableName = expr.token;
        switch (expr.type) {
            case ExpressionNode.LITERAL:
            case ExpressionNode.CONSTANT:
                final WithClauseModel withClause = masterModel.get(tableName);
                if (withClause != null) {
                    model.setNestedModel(parseWith(lexer, withClause, sqlParserCallback, model.getDecls()));
                    model.setAlias(literal(tableName, expr.position));
                } else {
                    int dot = Chars.indexOfUnquoted(tableName, '.');
                    if (dot == -1) {
                        model.setTableNameExpr(literal(tableName, expr.position));
                    } else {
                        if (isPublicKeyword(tableName, dot)) {
                            BufferWindowCharSequence fs = (BufferWindowCharSequence) tableName;
                            fs.shiftLo(dot + 1);
                            model.setTableNameExpr(literal(tableName, expr.position + dot + 1));
                        } else {
                            model.setTableNameExpr(literal(tableName, expr.position));
                        }
                    }
                }
                break;
            case ExpressionNode.FUNCTION:
                model.setTableNameExpr(expr);
                break;
            default:
                throw SqlException.$(expr.position, "function, literal or constant is expected");
        }
    }

    /**
     * For use with `SHOW CREATE TABLE my_table`.
     * Expects that we already checked the `CREATE`.
     */
    private void parseShowCreateTable(GenericLexer lexer, QueryModel model) throws SqlException {
        expectTok(lexer, "table");
        parseTableName(lexer, model);
    }

    private int parseSymbolCapacity(GenericLexer lexer) throws SqlException {
        final int errorPosition = lexer.getPosition();
        final int symbolCapacity = expectInt(lexer);
        TableUtils.validateSymbolCapacity(errorPosition, symbolCapacity);
        return Numbers.ceilPow2(symbolCapacity);
    }

    private void parseTableName(GenericLexer lexer, QueryModel model) throws SqlException {
        CharSequence tok = SqlUtil.fetchNext(lexer);
        if (tok == null) {
            throw SqlException.position(lexer.getPosition()).put("expected a table name");
        }
        final CharSequence tableName = assertNoDotsAndSlashes(unquote(tok), lexer.lastTokenPosition());
        ExpressionNode tableNameExpr = expressionNodePool.next().of(ExpressionNode.LITERAL, tableName, 0, lexer.lastTokenPosition());
        tableNameExpr = rewriteDeclaredVariables(tableNameExpr, model.getDecls(), null);
        model.setTableNameExpr(tableNameExpr);
    }

    private long parseTimeUnit(GenericLexer lexer) throws SqlException {
        CharSequence tok = tok(lexer, "'preceding' or time unit");
        long unit = -1;
        if (isMicrosecondKeyword(tok) || isMicrosecondsKeyword(tok)) {
            unit = WindowColumn.ITME_UNIT_MICROSECOND;
        } else if (isMillisecondKeyword(tok) || isMillisecondsKeyword(tok)) {
            unit = WindowColumn.TIME_UNIT_MILLISECOND;
        } else if (isSecondKeyword(tok) || isSecondsKeyword(tok)) {
            unit = WindowColumn.TIME_UNIT_SECOND;
        } else if (isMinuteKeyword(tok) || isMinutesKeyword(tok)) {
            unit = WindowColumn.TIME_UNIT_MINUTE;
        } else if (isHourKeyword(tok) || isHoursKeyword(tok)) {
            unit = WindowColumn.TIME_UNIT_HOUR;
        } else if (isDayKeyword(tok) || isDaysKeyword(tok)) {
            unit = WindowColumn.TIME_UNIT_DAY;
        }
        if (unit == -1) {
            lexer.unparseLast();
        }
        return unit;
    }

    private ExpressionNode parseTimestamp(GenericLexer lexer, CharSequence tok) throws SqlException {
        if (tok != null && isTimestampKeyword(tok)) {
            expectTok(lexer, '(');
            final ExpressionNode result = expectLiteral(lexer);
            tokIncludingLocalBrace(lexer, "')'");
            return result;
        }
        return null;
    }

    private CharSequence parseUnpivot(GenericLexer lexer, QueryModel model, SqlParserCallback sqlParserCallback) throws SqlException {
        // FROM monthly_sales UNPIVOT (
        //      sales
        //      FOR month IN (jan, feb, mar, apr, may, jun)
        lexer.unparseLast();

        CharSequence tok;
        expectTok(lexer, "unpivot");

        tok = optTok(lexer);

        // this corrects some issue where UNPIVOT is returned twice by the lexer
        if (tok != null && isUnpivotKeyword(tok)) {
            tok = optTok(lexer);
        }

        if (tok != null && (isIncludeKeyword(tok) || isExcludeKeyword(tok))) {

            if (isIncludeKeyword(tok)) {
                model.setUnpivotIncludeNulls(true);
            }

            expectTok(lexer, "nulls");
            tok = SqlUtil.fetchNext(lexer);
        }

        if (tok == null || !Chars.equals(tok, "(")) {
            throw SqlException.$(lexer.lastTokenPosition(), "expected `(`");
        }

        ExpressionNode expr = expr(lexer, model, sqlParserCallback);

        if (expr == null) {
            throw SqlException.$(lexer.lastTokenPosition(), "missing column expression");
        }

        QueryColumn col = queryColumnPool.next().of(expr.token, expr);
        model.addUnpivotColumn(col);
        lexer.unparseLast();

        tok = optTok(lexer);

        if (tok != null && !isForKeyword(tok)) {
            throw SqlException.$(lexer.lastTokenPosition(), "expected `FOR`");
        }

        while (true) {
            expr = expr(lexer, model, sqlParserCallback);

            if (expr == null || Chars.equals(expr.token, ";")) {
                break;
            }

            if (expr.type != ExpressionNode.FUNCTION || !Chars.equals(expr.token, "in")) {
                throw SqlException.$(expr.position, "expected `IN` clause");
            }

            model.addUnpivotFor(expr);

            tok = SqlUtil.fetchNext(lexer);

            if (tok == null || tok != ")") {
                throw SqlException.$(lexer.lastTokenPosition(), "expected `)`");
            }
        }

        return tok;
    }

    private ExecutionModel parseUpdate(
            GenericLexer lexer,
            SqlParserCallback sqlParserCallback,
            @Nullable LowerCaseCharSequenceObjHashMap<ExpressionNode> decls
    ) throws SqlException {
        lexer.unparseLast();
        final QueryModel model = parseDmlUpdate(lexer, sqlParserCallback, decls);
        final CharSequence tok = optTok(lexer);
        if (tok == null || Chars.equals(tok, ';')) {
            return model;
        }
        throw errUnexpected(lexer, tok);
    }

    private void parseUpdateClause(
            GenericLexer lexer,
            QueryModel updateQueryModel,
            QueryModel fromModel,
            SqlParserCallback sqlParserCallback
    ) throws SqlException {
        CharSequence tok = tok(lexer, "table name or alias");
        assertTableNameIsQuotedOrNotAKeyword(tok, lexer.lastTokenPosition());
        CharSequence tableName = GenericLexer.immutableOf(unquote(tok));
        ExpressionNode tableNameExpr = ExpressionNode.FACTORY.newInstance().of(ExpressionNode.LITERAL, tableName, 0, 0);
        updateQueryModel.setTableNameExpr(tableNameExpr);
        fromModel.setTableNameExpr(tableNameExpr);

        tok = tok(lexer, "AS, SET or table alias expected");
        if (isAsKeyword(tok)) {
            tok = tok(lexer, "table alias expected");
            if (isSetKeyword(tok)) {
                throw SqlException.$(lexer.lastTokenPosition(), "table alias expected");
            }
        }

        if (!isAsKeyword(tok) && !isSetKeyword(tok)) {
            // This is table alias
            CharSequence tableAlias = GenericLexer.immutableOf(tok);
            assertTableNameIsQuotedOrNotAKeyword(tok, lexer.lastTokenPosition());
            ExpressionNode tableAliasExpr = ExpressionNode.FACTORY.newInstance().of(ExpressionNode.LITERAL, tableAlias, 0, 0);
            updateQueryModel.setAlias(tableAliasExpr);
            tok = tok(lexer, "SET expected");
        }

        if (!isSetKeyword(tok)) {
            throw SqlException.$(lexer.lastTokenPosition(), "SET expected");
        }

        while (true) {
            // Column
            tok = tok(lexer, "column name");
            CharSequence col = GenericLexer.immutableOf(unquote(tok));
            int colPosition = lexer.lastTokenPosition();

            expectTok(lexer, "=");

            // Value expression
            ExpressionNode expr = expr(lexer, (QueryModel) null, sqlParserCallback);
            ExpressionNode setColumnExpression = expressionNodePool.next().of(ExpressionNode.LITERAL, col, 0, colPosition);
            updateQueryModel.getUpdateExpressions().add(setColumnExpression);

            QueryColumn valueColumn = queryColumnPool.next().of(col, expr);
            fromModel.addBottomUpColumn(colPosition, valueColumn, false, "in SET clause");

            tok = optTok(lexer);
            if (tok == null) {
                break;
            }

            if (tok.length() != 1 || tok.charAt(0) != ',') {
                lexer.unparseLast();
                break;
            }
        }
    }

    @SuppressWarnings("SameParameterValue")
    @NotNull
    private ExecutionModel parseWith(
            GenericLexer lexer,
            SqlParserCallback sqlParserCallback,
            @Nullable LowerCaseCharSequenceObjHashMap<ExpressionNode> decls
    ) throws SqlException {
        parseWithClauses(lexer, topLevelWithModel, sqlParserCallback, decls);
        CharSequence tok = tok(lexer, "'select', 'update' or name expected");
        if (isSelectKeyword(tok)) {
            return parseSelect(lexer, sqlParserCallback, decls);
        }

        if (isUpdateKeyword(tok)) {
            return parseUpdate(lexer, sqlParserCallback, decls);
        }

        if (isInsertKeyword(tok)) {
            return parseInsert(lexer, sqlParserCallback, decls);
        }

        throw SqlException.$(lexer.lastTokenPosition(), "'select' | 'update' | 'insert' expected");
    }

    private QueryModel parseWith(
            GenericLexer lexer,
            WithClauseModel wcm,
            SqlParserCallback sqlParserCallback,
            @Nullable LowerCaseCharSequenceObjHashMap<ExpressionNode> decls
    ) throws SqlException {
        QueryModel m = wcm.popModel();
        if (m != null) {
            return m;
        }

        lexer.stash();
        lexer.goToPosition(wcm.getPosition());
        // this will not throw exception because this is second pass over the same sub-query
        // we wouldn't be here is syntax was wrong
        m = parseAsSubQueryAndExpectClosingBrace(lexer, wcm.getWithClauses(), false, sqlParserCallback, decls);
        lexer.unstash();
        return m;
    }

    private void parseWithClauses(
            GenericLexer lexer,
            LowerCaseCharSequenceObjHashMap<WithClauseModel> model,
            SqlParserCallback sqlParserCallback,
            @Nullable LowerCaseCharSequenceObjHashMap<ExpressionNode> decls
    ) throws SqlException {
        do {
            ExpressionNode name = expectLiteral(lexer);
            if (name.token.length() == 0) {
                throw SqlException.$(name.position, "empty common table expression name");
            }

            if (model.get(name.token) != null) {
                throw SqlException.$(name.position, "duplicate name");
            }

            expectTok(lexer, "as");
            expectTok(lexer, '(');
            int lo = lexer.lastTokenPosition();
            WithClauseModel wcm = withClauseModelPool.next();
            // todo: review passing non-null here
            wcm.of(lo + 1, model, parseAsSubQueryAndExpectClosingBrace(lexer, model, true, sqlParserCallback, decls));
            model.put(name.token, wcm);

            CharSequence tok = tok(lexer, "')' or ','");
            if (Chars.equals(tok, ')')) {
                break;
            }

            if (!Chars.equals(tok, ',')) {
                lexer.unparseLast();
                break;
            }

        } while (true);
    }

    private CharSequence parseWithOffset(GenericLexer lexer, QueryModel model, SqlParserCallback sqlParserCallback) throws SqlException {
        CharSequence tok;
        expectOffset(lexer);
        model.setSampleByOffset(expectExpr(lexer, sqlParserCallback, model.getDecls()));
        tok = optTok(lexer);
        return tok;
    }

    private void rewriteCase(ExpressionNode node) {
        if (node.type == ExpressionNode.FUNCTION && isCaseKeyword(node.token)) {
            tempExprNodes.clear();
            ExpressionNode literal = null;
            ExpressionNode elseExpr;
            boolean convertToSwitch = true;
            final int paramCount = node.paramCount;

            final int lim;
            if ((paramCount & 1) == 0) {
                elseExpr = node.args.getQuick(0);
                lim = 0;
            } else {
                elseExpr = null;
                lim = -1;
            }

            // args are in inverted order, hence last list item is the first arg
            ExpressionNode first = node.args.getQuick(paramCount - 1);
            if (first.token != null) {
                // simple case of 'case' :) e.g.
                // case x
                //   when 1 then 'A'
                //   ...
                node.token = "switch";
                return;
            }
            int thenRemainder = elseExpr == null ? 0 : 1;
            for (int i = paramCount - 2; i > lim; i--) {
                if ((i & 1) == thenRemainder) {
                    // this is "then" clause, copy it as is
                    tempExprNodes.add(node.args.getQuick(i));
                    continue;
                }
                ExpressionNode where = node.args.getQuick(i);
                if (where.type == ExpressionNode.OPERATION && where.token.charAt(0) == '=') {
                    ExpressionNode thisConstant;
                    ExpressionNode thisLiteral;
                    if (where.lhs.type == ExpressionNode.CONSTANT && where.rhs.type == ExpressionNode.LITERAL) {
                        thisConstant = where.lhs;
                        thisLiteral = where.rhs;
                    } else if (where.lhs.type == ExpressionNode.LITERAL && where.rhs.type == ExpressionNode.CONSTANT) {
                        thisConstant = where.rhs;
                        thisLiteral = where.lhs;
                    } else {
                        convertToSwitch = false;
                        // not supported
                        break;
                    }

                    if (literal == null) {
                        literal = thisLiteral;
                        tempExprNodes.add(thisConstant);
                    } else if (Chars.equals(literal.token, thisLiteral.token)) {
                        tempExprNodes.add(thisConstant);
                    } else {
                        convertToSwitch = false;
                        // not supported
                        break;
                    }
                } else {
                    convertToSwitch = false;
                    // not supported
                    break;
                }
            }

            if (convertToSwitch) {
                int n = tempExprNodes.size();
                node.token = "switch";
                node.args.clear();
                // else expression may not have been provided,
                // in which case it needs to be synthesized
                if (elseExpr == null) {
                    elseExpr = SqlUtil.nextConstant(expressionNodePool, "null", node.position);
                }
                node.args.add(elseExpr);
                for (int i = n - 1; i > -1; i--) {
                    node.args.add(tempExprNodes.getQuick(i));
                }
                node.args.add(literal);
                node.paramCount = n + 2;
            } else {
                // remove the 'null' marker arg
                node.args.remove(paramCount - 1);
                node.paramCount = paramCount - 1;

                // 2 args 'case', e.g. case when x>0 then 1
                if (node.paramCount < 3) {
                    node.rhs = node.args.get(0);
                    node.lhs = node.args.get(1);
                    node.args.clear();
                }
            }
        }
    }

    private void rewriteConcat(ExpressionNode node) {
        if (node.type == ExpressionNode.OPERATION && isConcatOperator(node.token)) {
            node.type = ExpressionNode.FUNCTION;
            node.token = CONCAT_FUNC_NAME;
            addConcatArgs(node.args, node.rhs);
            addConcatArgs(node.args, node.lhs);
            node.paramCount = node.args.size();
            if (node.paramCount > 2) {
                node.rhs = null;
                node.lhs = null;
            }
        }
    }

    /**
     * Rewrites count(*) expressions to count().
     *
     * @param node expression node, provided by tree walking algo
     */
    private void rewriteCount(ExpressionNode node) {
        if (node.type == ExpressionNode.FUNCTION && isCountKeyword(node.token)) {
            if (node.paramCount == 1) {
                // special case, typically something like
                // case value else expression end
                // this can be simplified to "expression" only

                ExpressionNode that = node.rhs;
                if (Chars.equalsNc(that.token, '*')) {
                    if (that.rhs == null && node.lhs == null) {
                        that.paramCount = 0;
                        node.rhs = null;
                        node.paramCount = 0;
                    }
                }
            }
        }
    }

    private ExpressionNode rewriteDeclaredVariables(
            ExpressionNode expr,
            @Nullable LowerCaseCharSequenceObjHashMap<ExpressionNode> decls,
            @Nullable CharSequence exprTargetVariableName
    ) throws SqlException {
        if (decls == null || decls.size() == 0) { // short circuit null case
            return expr;
        }
        return recursiveReplace(
                expr,
                rewriteDeclaredVariablesInExpressionVisitor.of(decls, exprTargetVariableName)
        );
    }

    /**
     * Rewrites the following:
     * <p>
     * select json_extract(json,path)::varchar -> select json_extract(json,path)
     * select json_extract(json,path)::double -> select json_extract(json,path,double)
     * select json_extract(json,path)::uuid -> select json_extract(json,path)::uuid
     * <p>
     * Notes:
     * - varchar cast it rewritten in a special way, e.g. removed
     * - subset of types is handled more efficiently in the 3-arg function
     * - the remaining type casts are not rewritten, e.g. left as is
     */
    private void rewriteJsonExtractCast(ExpressionNode node) {
        if (node.type == ExpressionNode.FUNCTION && isCastKeyword(node.token)) {
            if (node.lhs != null && isJsonExtract(node.lhs.token) && node.lhs.paramCount == 2) {
                // rewrite cast such as
                // json_extract(json,path)::type -> json_extract(json,path,type)
                // the ::type is already rewritten as
                // cast(json_extract(json,path) as type)
                //

                // we remove the outer cast and let json_extract() do the cast
                ExpressionNode jsonExtractNode = node.lhs;
                // check if the type is a valid symbol
                ExpressionNode typeNode = node.rhs;
                if (typeNode != null) {
                    int castType = ColumnType.typeOf(typeNode.token);
                    if (castType == ColumnType.VARCHAR) {
                        // redundant cast to varchar, just remove it
                        node.token = jsonExtractNode.token;
                        node.paramCount = jsonExtractNode.paramCount;
                        node.type = jsonExtractNode.type;
                        node.position = jsonExtractNode.position;
                        node.lhs = jsonExtractNode.lhs;
                        node.rhs = jsonExtractNode.rhs;
                        node.args.clear();
                    } else if (JsonExtractTypedFunctionFactory.isIntrusivelyOptimized(castType)) {
                        int type = ColumnType.typeOf(typeNode.token);
                        node.token = jsonExtractNode.token;
                        node.paramCount = 3;
                        node.type = jsonExtractNode.type;
                        node.position = jsonExtractNode.position;
                        node.lhs = null;
                        node.rhs = null;
                        node.args.clear();

                        // args are added in reverse order

                        // type integer
                        CharacterStoreEntry characterStoreEntry = characterStore.newEntry();
                        characterStoreEntry.put(type);
                        node.args.add(
                                expressionNodePool.next().of(
                                        ExpressionNode.CONSTANT,
                                        characterStoreEntry.toImmutable(),
                                        typeNode.precedence,
                                        typeNode.position
                                )
                        );
                        node.args.add(jsonExtractNode.rhs);
                        node.args.add(jsonExtractNode.lhs);
                    }
                }
            }
        }
    }

    private ExpressionNode rewriteKnownStatements(
            ExpressionNode parent,
            @Nullable LowerCaseCharSequenceObjHashMap<ExpressionNode> decls,
            @Nullable CharSequence exprTargetVariableName
    ) throws SqlException {
        traversalAlgo.traverse(parent, rewriteCountRef);
        traversalAlgo.traverse(parent, rewriteCaseRef);
        traversalAlgo.traverse(parent, rewriteConcatRef);
        traversalAlgo.traverse(parent, rewritePgCastRef);
        traversalAlgo.traverse(parent, rewriteJsonExtractCastRef);
        return rewriteDeclaredVariables(parent, decls, exprTargetVariableName);
    }

    private void rewritePgCast(ExpressionNode node) {
        if (node.type == ExpressionNode.OPERATION && isColonColon(node.token)) {
            node.token = "cast";
            node.type = ExpressionNode.FUNCTION;
            node.rhs.type = ExpressionNode.CONSTANT;
            // In PG x::float casts x to "double precision" type
            if (isFloatKeyword(node.rhs.token) || isFloat8Keyword(node.rhs.token)) {
                node.rhs.token = "double";
            } else if (isFloat4Keyword(node.rhs.token)) {
                node.rhs.token = "float";
            } else if (isInt4Keyword(node.rhs.token)) {
                node.rhs.token = "int";
            } else if (isInt8Keyword(node.rhs.token)) {
                node.rhs.token = "long";
            } else if (isInt2Keyword(node.rhs.token)) {
                node.rhs.token = "short";
            }
        }
    }

    private CharSequence setModelAliasAndGetOptTok(GenericLexer lexer, QueryModel joinModel) throws SqlException {
        CharSequence tok = optTok(lexer);
        if (tok != null && tableAliasStop.excludes(tok)) {
            checkSupportedJoinType(lexer, tok);
            if (isAsKeyword(tok)) {
                tok = tok(lexer, "alias");
            }
            if (tok.length() == 0 || isEmptyAlias(tok)) {
                throw SqlException.position(lexer.lastTokenPosition()).put("Empty table alias");
            }
            assertTableNameIsQuotedOrNotAKeyword(tok, lexer.lastTokenPosition());
            joinModel.setAlias(literal(lexer, tok));
            tok = optTok(lexer);
        }
        return tok;
    }

    private CharSequence setModelAliasAndTimestamp(GenericLexer lexer, QueryModel model) throws SqlException {
        CharSequence tok;
        tok = setModelAliasAndGetOptTok(lexer, model);

        // expect [timestamp(column)]
        ExpressionNode timestamp = parseTimestamp(lexer, tok);
        if (timestamp != null) {
            model.setTimestamp(timestamp);
            model.setExplicitTimestamp(true);
            tok = optTok(lexer);
        }
        return tok;
    }

    private int toColumnType(GenericLexer lexer, CharSequence tok) throws SqlException {
        final short typeTag = SqlUtil.toPersistedTypeTag(tok, lexer.lastTokenPosition());
        if (ColumnType.GEOHASH == typeTag) {
            expectTok(lexer, '(');
            final int bits = GeoHashUtil.parseGeoHashBits(lexer.lastTokenPosition(), 0, expectLiteral(lexer).token);
            expectTok(lexer, ')');
            return ColumnType.getGeoHashTypeWithBits(bits);
        }
        return typeTag;
    }

    private @NotNull CharSequence tok(GenericLexer lexer, String expectedList) throws SqlException {
        final int pos = lexer.getPosition();
        CharSequence tok = optTok(lexer);
        if (tok == null) {
            throw SqlException.position(pos).put(expectedList).put(" expected");
        }
        return tok;
    }

    private @NotNull CharSequence tokIncludingLocalBrace(GenericLexer lexer, String expectedList) throws SqlException {
        final int pos = lexer.getPosition();
        final CharSequence tok = SqlUtil.fetchNext(lexer);
        if (tok == null) {
            throw SqlException.position(pos).put(expectedList).put(" expected");
        }
        return tok;
    }

    private void validateIdentifier(GenericLexer lexer, CharSequence tok) throws SqlException {
        if (tok == null || tok.length() == 0) {
            throw SqlException.position(lexer.lastTokenPosition()).put("non-empty identifier expected");
        }

        if (Chars.isQuoted(tok)) {
            if (tok.length() == 2) {
                throw SqlException.position(lexer.lastTokenPosition()).put("non-empty identifier expected");
            }
            return;
        }

        char c = tok.charAt(0);

        if (!(Character.isLetter(c) || c == '_')) {
            throw SqlException.position(lexer.lastTokenPosition()).put("identifier should start with a letter or '_'");
        }

        for (int i = 1, n = tok.length(); i < n; i++) {
            c = tok.charAt(i);
            if (!(Character.isLetter(c) ||
                    Character.isDigit(c) ||
                    c == '_' ||
                    c == '$')) {
                throw SqlException.position(lexer.lastTokenPosition()).put("identifier can contain letters, digits, '_' or '$'");
            }
        }
    }

    void clear() {
        queryModelPool.clear();
        queryColumnPool.clear();
        expressionNodePool.clear();
        windowColumnPool.clear();
        createMatViewOperationBuilder.clear();
        createTableOperationBuilder.clear();
        createTableColumnModelPool.clear();
        renameTableModelPool.clear();
        withClauseModelPool.clear();
        subQueryMode = false;
        characterStore.clear();
        insertModelPool.clear();
        expressionTreeBuilder.reset();
        copyModelPool.clear();
        topLevelWithModel.clear();
        explainModelPool.clear();
        digit = 1;
    }

    ExpressionNode expr(
            GenericLexer lexer,
            QueryModel model,
            SqlParserCallback sqlParserCallback,
            @Nullable LowerCaseCharSequenceObjHashMap<ExpressionNode> decls,
            @Nullable CharSequence exprTargetVariableName
    ) throws SqlException {
        try {
            expressionTreeBuilder.pushModel(model);
            expressionParser.parseExpr(lexer, expressionTreeBuilder, sqlParserCallback, decls);
            return rewriteKnownStatements(expressionTreeBuilder.poll(), decls, exprTargetVariableName);
        } catch (SqlException e) {
            expressionTreeBuilder.reset();
            throw e;
        } finally {
            expressionTreeBuilder.popModel();
        }
    }

    ExpressionNode expr(GenericLexer lexer, QueryModel model, SqlParserCallback sqlParserCallback, @Nullable LowerCaseCharSequenceObjHashMap<ExpressionNode> decls) throws SqlException {
        return expr(lexer, model, sqlParserCallback, decls, null);
    }

    ExpressionNode expr(GenericLexer lexer, QueryModel model, SqlParserCallback sqlParserCallback) throws SqlException {
        return expr(lexer, model, sqlParserCallback, null, null);
    }

    // test only
    @TestOnly
    void expr(GenericLexer lexer, ExpressionParserListener listener, SqlParserCallback sqlParserCallback) throws SqlException {
        expressionParser.parseExpr(lexer, listener, sqlParserCallback, null);
    }

    ExecutionModel parse(GenericLexer lexer, SqlExecutionContext executionContext, SqlParserCallback sqlParserCallback) throws SqlException {
<<<<<<< HEAD
        CharSequence tok = tok(lexer, "'create', 'rename', 'select' or 'pivot'");
=======
        final CharSequence tok = tok(lexer, "'create', 'rename' or 'select'");
>>>>>>> 2d5aedf0

        if (isExplainKeyword(tok)) {
            int format = parseExplainOptions(lexer, tok);
            ExecutionModel model = parseExplain(lexer, executionContext, sqlParserCallback);
            ExplainModel explainModel = explainModelPool.next();
            explainModel.setFormat(format);
            explainModel.setModel(model);
            return explainModel;
        }

        if (isSelectKeyword(tok)) {
            return parseSelect(lexer, sqlParserCallback, null);
        }

        if (isCreateKeyword(tok)) {
            return parseCreate(lexer, executionContext, sqlParserCallback);
        }

        if (isUpdateKeyword(tok)) {
            return parseUpdate(lexer, sqlParserCallback, null);
        }

        if (isRenameKeyword(tok)) {
            return parseRenameStatement(lexer);
        }

        if (isInsertKeyword(tok)) {
            return parseInsert(lexer, sqlParserCallback, null);
        }

        if (isCopyKeyword(tok)) {
            return parseCopy(lexer, sqlParserCallback);
        }

        if (isWithKeyword(tok)) {
            return parseWith(lexer, sqlParserCallback, null);
        }

        if (isFromKeyword(tok)) {
            throw SqlException.$(lexer.lastTokenPosition(), "Did you mean 'select * from'?");
        }

        return parseSelect(lexer, sqlParserCallback, null);
    }

    QueryModel parseAsSubQuery(
            GenericLexer lexer,
            @Nullable LowerCaseCharSequenceObjHashMap<WithClauseModel> withClauses,
            boolean useTopLevelWithClauses,
            SqlParserCallback sqlParserCallback,
            LowerCaseCharSequenceObjHashMap<ExpressionNode> decls
    ) throws SqlException {
        QueryModel model;
        this.subQueryMode = true;
        try {
            model = parseDml(lexer, withClauses, lexer.getPosition(), useTopLevelWithClauses, sqlParserCallback, decls);
        } finally {
            this.subQueryMode = false;
        }
        return model;
    }

    public interface ReplacingVisitor {
        ExpressionNode visit(ExpressionNode node) throws SqlException;
    }

    private static class RewriteDeclaredVariablesInExpressionVisitor implements ReplacingVisitor {
        public LowerCaseCharSequenceObjHashMap<ExpressionNode> decls;
        public CharSequence exprTargetVariableName;
        public boolean hasAtChar;

        @Override
        public ExpressionNode visit(ExpressionNode node) throws SqlException {
            if (node.token == null) {
                return node;
            }

            if ((hasAtChar = node.token.charAt(0) == '@') && exprTargetVariableName != null && (Chars.equalsIgnoreCase(node.token, exprTargetVariableName))) {
                return node;
            }

            if (node.token != null && node.type == ExpressionNode.LITERAL && decls.contains(node.token)) {
                return decls.get(node.token).rhs;
            } else if (hasAtChar) {
                throw SqlException.$(node.position, "tried to use undeclared variable `" + node.token + '`');
            }

            return node;
        }

        ReplacingVisitor of(
                @NotNull LowerCaseCharSequenceObjHashMap<ExpressionNode> decls,
                @Nullable CharSequence exprTargetVariableName
        ) {
            this.decls = decls;
            this.exprTargetVariableName = exprTargetVariableName;
            return this;
        }
    }

    static {
        tableAliasStop.add("where");
        tableAliasStop.add("latest");
        tableAliasStop.add("join");
        tableAliasStop.add("inner");
        tableAliasStop.add("left");
        tableAliasStop.add("outer");
        tableAliasStop.add("asof");
        tableAliasStop.add("splice");
        tableAliasStop.add("lt");
        tableAliasStop.add("cross");
        tableAliasStop.add("sample");
        tableAliasStop.add("order");
        tableAliasStop.add("on");
        tableAliasStop.add("timestamp");
        tableAliasStop.add("limit");
        tableAliasStop.add(")");
        tableAliasStop.add(";");
        tableAliasStop.add("union");
        tableAliasStop.add("group");
        tableAliasStop.add("except");
        tableAliasStop.add("intersect");
        tableAliasStop.add("from");
        tableAliasStop.add("pivot");
        tableAliasStop.add("unpivot");
        //
        columnAliasStop.add("from");
        columnAliasStop.add(",");
        columnAliasStop.add("over");
        columnAliasStop.add("union");
        columnAliasStop.add("except");
        columnAliasStop.add("intersect");
        columnAliasStop.add(")");
        columnAliasStop.add(";");
        columnAliasStop.add("FOR");
        //
        groupByStopSet.add("order");
        groupByStopSet.add(")");
        groupByStopSet.add(",");

        joinStartSet.put("left", QueryModel.JOIN_INNER);
        joinStartSet.put("join", QueryModel.JOIN_INNER);
        joinStartSet.put("inner", QueryModel.JOIN_INNER);
        joinStartSet.put("left", QueryModel.JOIN_OUTER);//only left join is supported currently
        joinStartSet.put("cross", QueryModel.JOIN_CROSS);
        joinStartSet.put("asof", QueryModel.JOIN_ASOF);
        joinStartSet.put("splice", QueryModel.JOIN_SPLICE);
        joinStartSet.put("lt", QueryModel.JOIN_LT);
        joinStartSet.put(",", QueryModel.JOIN_CROSS);
        //
        setOperations.add("union");
        setOperations.add("except");
        setOperations.add("intersect");
    }
}<|MERGE_RESOLUTION|>--- conflicted
+++ resolved
@@ -3602,8 +3602,7 @@
             expectTok(lexer, '(');
             int lo = lexer.lastTokenPosition();
             WithClauseModel wcm = withClauseModelPool.next();
-            // todo: review passing non-null here
-            wcm.of(lo + 1, model, parseAsSubQueryAndExpectClosingBrace(lexer, model, true, sqlParserCallback, decls));
+            wcm.of(lo + 1, model, parseAsSubQueryAndExpectClosingBrace(lexer, model, true, sqlParserCallback, decls)); // todo: review passing non-null here
             model.put(name.token, wcm);
 
             CharSequence tok = tok(lexer, "')' or ','");
@@ -3615,7 +3614,6 @@
                 lexer.unparseLast();
                 break;
             }
-
         } while (true);
     }
 
@@ -4019,11 +4017,7 @@
     }
 
     ExecutionModel parse(GenericLexer lexer, SqlExecutionContext executionContext, SqlParserCallback sqlParserCallback) throws SqlException {
-<<<<<<< HEAD
         CharSequence tok = tok(lexer, "'create', 'rename', 'select' or 'pivot'");
-=======
-        final CharSequence tok = tok(lexer, "'create', 'rename' or 'select'");
->>>>>>> 2d5aedf0
 
         if (isExplainKeyword(tok)) {
             int format = parseExplainOptions(lexer, tok);
