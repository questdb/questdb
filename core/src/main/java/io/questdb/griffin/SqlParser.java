/*******************************************************************************
 *     ___                  _   ____  ____
 *    / _ \ _   _  ___  ___| |_|  _ \| __ )
 *   | | | | | | |/ _ \/ __| __| | | |  _ \
 *   | |_| | |_| |  __/\__ \ |_| |_| | |_) |
 *    \__\_\\__,_|\___||___/\__|____/|____/
 *
 *  Copyright (c) 2014-2019 Appsicle
 *  Copyright (c) 2019-2024 QuestDB
 *
 *  Licensed under the Apache License, Version 2.0 (the "License");
 *  you may not use this file except in compliance with the License.
 *  You may obtain a copy of the License at
 *
 *  http://www.apache.org/licenses/LICENSE-2.0
 *
 *  Unless required by applicable law or agreed to in writing, software
 *  distributed under the License is distributed on an "AS IS" BASIS,
 *  WITHOUT WARRANTIES OR CONDITIONS OF ANY KIND, either express or implied.
 *  See the License for the specific language governing permissions and
 *  limitations under the License.
 *
 ******************************************************************************/

package io.questdb.griffin;

import io.questdb.cairo.CairoConfiguration;
import io.questdb.cairo.ColumnType;
import io.questdb.cairo.PartitionBy;
import io.questdb.cairo.TableUtils;
import io.questdb.cutlass.text.Atomicity;
import io.questdb.griffin.engine.functions.json.JsonExtractTypedFunctionFactory;
import io.questdb.griffin.engine.ops.CreateTableOperationBuilder;
import io.questdb.griffin.engine.ops.CreateTableOperationBuilderImpl;
import io.questdb.griffin.model.CopyModel;
import io.questdb.griffin.model.CreateTableColumnModel;
import io.questdb.griffin.model.ExecutionModel;
import io.questdb.griffin.model.ExplainModel;
import io.questdb.griffin.model.ExpressionNode;
import io.questdb.griffin.model.InsertModel;
import io.questdb.griffin.model.QueryColumn;
import io.questdb.griffin.model.QueryModel;
import io.questdb.griffin.model.RenameTableModel;
import io.questdb.griffin.model.WindowColumn;
import io.questdb.griffin.model.WithClauseModel;
import io.questdb.std.BufferWindowCharSequence;
import io.questdb.std.Chars;
import io.questdb.std.GenericLexer;
import io.questdb.std.IntList;
import io.questdb.std.LowerCaseAsciiCharSequenceHashSet;
import io.questdb.std.LowerCaseAsciiCharSequenceIntHashMap;
import io.questdb.std.LowerCaseCharSequenceObjHashMap;
import io.questdb.std.Numbers;
import io.questdb.std.NumericException;
import io.questdb.std.ObjList;
import io.questdb.std.ObjectPool;
import io.questdb.std.Os;
import org.jetbrains.annotations.NotNull;
import org.jetbrains.annotations.Nullable;
import org.jetbrains.annotations.TestOnly;

import static io.questdb.cairo.SqlWalMode.*;
import static io.questdb.griffin.SqlKeywords.*;
import static io.questdb.std.GenericLexer.assertNoDotsAndSlashes;
import static io.questdb.std.GenericLexer.unquote;

public class SqlParser {
    public static final int MAX_ORDER_BY_COLUMNS = 1560;
    public static final ExpressionNode ZERO_OFFSET = ExpressionNode.FACTORY.newInstance().of(ExpressionNode.CONSTANT, "'00:00'", 0, 0);
    private static final ExpressionNode ONE = ExpressionNode.FACTORY.newInstance().of(ExpressionNode.CONSTANT, "1", 0, 0);
    private static final LowerCaseAsciiCharSequenceHashSet columnAliasStop = new LowerCaseAsciiCharSequenceHashSet();
    private static final LowerCaseAsciiCharSequenceHashSet groupByStopSet = new LowerCaseAsciiCharSequenceHashSet();
    private static final LowerCaseAsciiCharSequenceIntHashMap joinStartSet = new LowerCaseAsciiCharSequenceIntHashMap();
    private static final RecursiveReplacingTreeTraversalAlgo recursiveReplacingTreeTraversalAlgo = new RecursiveReplacingTreeTraversalAlgo();
    private static final RewriteDeclaredVariablesInExpressionVisitor rewriteDeclaredVariablesInExpressionVisitor = new RewriteDeclaredVariablesInExpressionVisitor();
    private static final LowerCaseAsciiCharSequenceHashSet setOperations = new LowerCaseAsciiCharSequenceHashSet();
    private static final LowerCaseAsciiCharSequenceHashSet tableAliasStop = new LowerCaseAsciiCharSequenceHashSet();
    private final IntList accumulatedColumnPositions = new IntList();
    private final ObjList<QueryColumn> accumulatedColumns = new ObjList<>();
    private final LowerCaseCharSequenceObjHashMap<QueryColumn> aliasMap = new LowerCaseCharSequenceObjHashMap<>();
    private final CharacterStore characterStore;
    private final CharSequence column;
    private final CairoConfiguration configuration;
    private final ObjectPool<CopyModel> copyModelPool;
    private final ObjectPool<CreateTableColumnModel> createTableColumnModelPool;
    private final CreateTableOperationBuilderImpl createTableOperationBuilder = new CreateTableOperationBuilderImpl();
    private final ObjectPool<ExplainModel> explainModelPool;
    private final ObjectPool<ExpressionNode> expressionNodePool;
    private final ExpressionParser expressionParser;
    private final ExpressionTreeBuilder expressionTreeBuilder;
    private final ObjectPool<InsertModel> insertModelPool;
    private final SqlOptimiser optimiser;
    private final ObjectPool<QueryColumn> queryColumnPool;
    private final ObjectPool<QueryModel> queryModelPool;
    private final ObjectPool<RenameTableModel> renameTableModelPool;
    private final PostOrderTreeTraversalAlgo.Visitor rewriteConcat0Ref = this::rewriteConcat0;
    private final PostOrderTreeTraversalAlgo.Visitor rewriteCount0Ref = this::rewriteCount0;
    private final PostOrderTreeTraversalAlgo.Visitor rewriteJsonExtractCast0Ref = this::rewriteJsonExtractCast0;
    private final PostOrderTreeTraversalAlgo.Visitor rewritePgCast0Ref = this::rewritePgCast0;
    private final ObjList<ExpressionNode> tempExprNodes = new ObjList<>();
    private final PostOrderTreeTraversalAlgo.Visitor rewriteCase0Ref = this::rewriteCase0;
    private final LowerCaseCharSequenceObjHashMap<WithClauseModel> topLevelWithModel = new LowerCaseCharSequenceObjHashMap<>();
    private final PostOrderTreeTraversalAlgo traversalAlgo;
    private final ObjectPool<WindowColumn> windowColumnPool;
    private final ObjectPool<WithClauseModel> withClauseModelPool;
    private int digit;
    private boolean overClauseMode = false;
    private boolean subQueryMode = false;

    SqlParser(
            CairoConfiguration configuration,
            SqlOptimiser optimiser,
            CharacterStore characterStore,
            ObjectPool<ExpressionNode> expressionNodePool,
            ObjectPool<QueryColumn> queryColumnPool,
            ObjectPool<QueryModel> queryModelPool,
            PostOrderTreeTraversalAlgo traversalAlgo
    ) {
        this.expressionNodePool = expressionNodePool;
        this.queryModelPool = queryModelPool;
        this.queryColumnPool = queryColumnPool;
        this.expressionTreeBuilder = new ExpressionTreeBuilder();
        this.windowColumnPool = new ObjectPool<>(WindowColumn.FACTORY, configuration.getWindowColumnPoolCapacity());
        this.createTableColumnModelPool = new ObjectPool<>(CreateTableColumnModel.FACTORY, configuration.getCreateTableColumnModelPoolCapacity());
        this.renameTableModelPool = new ObjectPool<>(RenameTableModel.FACTORY, configuration.getRenameTableModelPoolCapacity());
        this.withClauseModelPool = new ObjectPool<>(WithClauseModel.FACTORY, configuration.getWithClauseModelPoolCapacity());
        this.insertModelPool = new ObjectPool<>(InsertModel.FACTORY, configuration.getInsertModelPoolCapacity());
        this.copyModelPool = new ObjectPool<>(CopyModel.FACTORY, configuration.getCopyPoolCapacity());
        this.explainModelPool = new ObjectPool<>(ExplainModel.FACTORY, configuration.getExplainPoolCapacity());
        this.configuration = configuration;
        this.traversalAlgo = traversalAlgo;
        this.characterStore = characterStore;
        this.optimiser = optimiser;
        boolean tempCairoSqlLegacyOperatorPrecedence = configuration.getCairoSqlLegacyOperatorPrecedence();
        if (tempCairoSqlLegacyOperatorPrecedence) {
            this.expressionParser = new ExpressionParser(
                    OperatorExpression.getLegacyRegistry(),
                    OperatorExpression.getRegistry(),
                    expressionNodePool,
                    this,
                    characterStore
            );
        } else {
            this.expressionParser = new ExpressionParser(
                    OperatorExpression.getRegistry(),
                    null,
                    expressionNodePool,
                    this,
                    characterStore
            );
        }
        this.digit = 1;
        this.column = "column";
    }

    public static boolean isFullSampleByPeriod(ExpressionNode n) {
        return n != null && (n.type == ExpressionNode.CONSTANT || (n.type == ExpressionNode.LITERAL && isValidSampleByPeriodLetter(n.token)));
    }

    public static boolean isPublicKeyword(CharSequence tok, int len) {
        return len == 6
                && (tok.charAt(0) | 32) == 'p'
                && (tok.charAt(1) | 32) == 'u'
                && (tok.charAt(2) | 32) == 'b'
                && (tok.charAt(3) | 32) == 'l'
                && (tok.charAt(4) | 32) == 'i'
                && (tok.charAt(5) | 32) == 'c';
    }

    private static SqlException err(GenericLexer lexer, @Nullable CharSequence tok, @NotNull String msg) {
        return SqlException.parserErr(lexer.lastTokenPosition(), tok, msg);
    }

    private static SqlException errUnexpected(GenericLexer lexer, CharSequence token) {
        return SqlException.unexpectedToken(lexer.lastTokenPosition(), token);
    }

    private static boolean isValidSampleByPeriodLetter(CharSequence token) {
        if (token.length() != 1) return false;
        switch (token.charAt(0)) {
            case 'U':
                // micros
            case 'T':
                // millis
            case 's':
                // seconds
            case 'm':
                // minutes
            case 'h':
                // hours
            case 'd':
                // days
            case 'M':
                // months
            case 'y':
                return true;
            default:
                return false;
        }
    }

    private static CreateTableOperationBuilder parseCreateTableExt(
            GenericLexer lexer,
            SqlExecutionContext executionContext,
            SqlParserCallback sqlParserCallback,
            CharSequence tok,
            CreateTableOperationBuilder builder
    ) throws SqlException {
        CharSequence nextToken = (tok == null || Chars.equals(tok, ';')) ? null : tok;
        return sqlParserCallback.parseCreateTableExt(lexer, executionContext.getSecurityContext(), builder, nextToken);
    }

    private static void validateShowTransactions(GenericLexer lexer) throws SqlException {
        CharSequence tok = SqlUtil.fetchNext(lexer);
        if (tok != null && isIsolationKeyword(tok)) {
            tok = SqlUtil.fetchNext(lexer);
            if (tok != null && isLevelKeyword(tok)) {
                return;
            }
            throw SqlException.position(tok != null ? lexer.lastTokenPosition() : lexer.getPosition()).put("expected 'level'");
        }
        throw SqlException.position(tok != null ? lexer.lastTokenPosition() : lexer.getPosition()).put("expected 'isolation'");
    }

    private void addConcatArgs(ObjList<ExpressionNode> args, ExpressionNode leaf) {
        if (leaf.type != ExpressionNode.FUNCTION || !isConcatKeyword(leaf.token)) {
            args.add(leaf);
            return;
        }

        // Nested CONCAT. Expand it from CONCAT(x, CONCAT(y, z)) into CONCAT(x, y, z).
        if (leaf.args.size() > 0) {
            args.addAll(leaf.args);
        } else {
            args.add(leaf.rhs);
            args.add(leaf.lhs);
        }
    }

    private void assertNotDot(GenericLexer lexer, CharSequence tok) throws SqlException {
        if (Chars.indexOf(tok, '.') != -1) {
            throw SqlException.$(lexer.lastTokenPosition(), "'.' is not allowed here");
        }
    }

    //prevent full/right from being used as table aliases
    private void checkSupportedJoinType(GenericLexer lexer, CharSequence tok) throws SqlException {
        if (tok != null && (SqlKeywords.isFullKeyword(tok) || SqlKeywords.isRightKeyword(tok))) {
            throw SqlException.$((lexer.lastTokenPosition()), "unsupported join type");
        }
    }

    private CharSequence createColumnAlias(
            ExpressionNode node,
            LowerCaseCharSequenceObjHashMap<QueryColumn> aliasToColumnMap
    ) {
        return SqlUtil.createColumnAlias(
                characterStore,
                unquote(node.token),
                Chars.indexOf(node.token, '.'),
                aliasToColumnMap,
                node.type != ExpressionNode.LITERAL
        );
    }

    private CharSequence createConstColumnAlias(LowerCaseCharSequenceObjHashMap<QueryColumn> aliasToColumnMap) {
        final CharacterStoreEntry characterStoreEntry = characterStore.newEntry();

        characterStoreEntry.put(column);
        int len = characterStoreEntry.length();
        characterStoreEntry.put(digit);

        while (aliasToColumnMap.contains(characterStoreEntry.toImmutable())) {
            characterStoreEntry.trimTo(len);
            digit++;
            characterStoreEntry.put(digit);
        }
        return characterStoreEntry.toImmutable();
    }

    private @NotNull CreateTableColumnModel ensureCreateTableColumnModel(CharSequence columnName, int columnNamePos) {
        CreateTableColumnModel touchUpModel = getCreateTableColumnModel(columnName);
        if (touchUpModel != null) {
            return touchUpModel;
        }
        try {
            return newCreateTableColumnModel(columnName, columnNamePos);
        } catch (SqlException e) {
            throw new AssertionError("createColumnModel should never fail here", e);
        }
    }

    private void expectBy(GenericLexer lexer) throws SqlException {
        if (isByKeyword(tok(lexer, "'by'"))) {
            return;
        }
        throw SqlException.$((lexer.lastTokenPosition()), "'by' expected");
    }

    private ExpressionNode expectExpr(GenericLexer lexer, SqlParserCallback sqlParserCallback, LowerCaseCharSequenceObjHashMap<ExpressionNode> decls) throws SqlException {
        final ExpressionNode n = expr(lexer, null, sqlParserCallback, decls);
        if (n != null) {
            return n;
        }
        throw SqlException.$(lexer.hasUnparsed() ? lexer.lastTokenPosition() : lexer.getPosition(), "Expression expected");
    }

    private ExpressionNode expectExpr(GenericLexer lexer, SqlParserCallback sqlParserCallback) throws SqlException {
        return expectExpr(lexer, sqlParserCallback, null);
    }

    private int expectInt(GenericLexer lexer) throws SqlException {
        CharSequence tok = tok(lexer, "integer");
        boolean negative;
        if (Chars.equals(tok, '-')) {
            negative = true;
            tok = tok(lexer, "integer");
        } else {
            negative = false;
        }
        try {
            int result = Numbers.parseInt(tok);
            return negative ? -result : result;
        } catch (NumericException e) {
            throw err(lexer, tok, "bad integer");
        }
    }

    private ExpressionNode expectLiteral(GenericLexer lexer) throws SqlException {
        return expectLiteral(lexer, null);
    }

    private ExpressionNode expectLiteral(GenericLexer lexer, @Nullable LowerCaseCharSequenceObjHashMap<ExpressionNode> decls) throws SqlException {
        CharSequence tok = tok(lexer, "literal");
        int pos = lexer.lastTokenPosition();
        SqlKeywords.assertTableNameIsQuotedOrNotAKeyword(tok, pos);
        validateLiteral(pos, tok);
        return rewriteDeclaredVariables(nextLiteral(GenericLexer.immutableOf(GenericLexer.unquote(tok)), pos), decls, null);
    }

    private long expectLong(GenericLexer lexer) throws SqlException {
        CharSequence tok = tok(lexer, "long integer");
        boolean negative;
        if (Chars.equals(tok, '-')) {
            negative = true;
            tok = tok(lexer, "long integer");
        } else {
            negative = false;
        }
        try {
            long result = Numbers.parseLong(tok);
            return negative ? -result : result;
        } catch (NumericException e) {
            throw err(lexer, tok, "bad long integer");
        }
    }

    private void expectObservation(GenericLexer lexer) throws SqlException {
        if (isObservationKeyword(tok(lexer, "'observation'"))) {
            return;
        }
        throw SqlException.$((lexer.lastTokenPosition()), "'observation' expected");
    }

    private void expectOffset(GenericLexer lexer) throws SqlException {
        if (isOffsetKeyword(tok(lexer, "'offset'"))) {
            return;
        }
        throw SqlException.$((lexer.lastTokenPosition()), "'offset' expected");
    }

    private void expectSample(GenericLexer lexer, QueryModel model, SqlParserCallback sqlParserCallback) throws SqlException {
        final ExpressionNode n = expr(lexer, null, sqlParserCallback, model.getDecls());
        if (isFullSampleByPeriod(n)) {
            model.setSampleBy(n);
            return;
        }

        // this is complex expression of sample by period. It must follow time unit interval
        // lets preempt the problem where time unit interval is missing, and we hit keyword instead
        final int pos = lexer.lastTokenPosition();
        final CharSequence tok = tok(lexer, "time interval unit");

        if (isValidSampleByPeriodLetter(tok)) {
            model.setSampleBy(n, SqlUtil.nextLiteral(expressionNodePool, tok, pos));
            return;
        }
        throw SqlException.$(pos, "one letter sample by period unit expected");
    }

    private CharSequence expectTableNameOrSubQuery(GenericLexer lexer) throws SqlException {
        return tok(lexer, "table name or sub-query");
    }

    private void expectTo(GenericLexer lexer) throws SqlException {
        if (isToKeyword(tok(lexer, "'to'"))) {
            return;
        }
        throw SqlException.$((lexer.lastTokenPosition()), "'to' expected");
    }

    private void expectTok(GenericLexer lexer, CharSequence tok, CharSequence expected) throws SqlException {
        if (tok == null || !Chars.equalsLowerCaseAscii(tok, expected)) {
            throw SqlException.position(lexer.lastTokenPosition()).put('\'').put(expected).put("' expected");
        }
    }

    private void expectTok(GenericLexer lexer, CharSequence expected) throws SqlException {
        CharSequence tok = optTok(lexer);
        if (tok == null) {
            throw SqlException.position(lexer.getPosition()).put('\'').put(expected).put("' expected");
        }
        expectTok(lexer, tok, expected);
    }

    private void expectTok(GenericLexer lexer, char expected) throws SqlException {
        CharSequence tok = optTok(lexer);
        if (tok == null) {
            throw SqlException.position(lexer.getPosition()).put('\'').put(expected).put("' expected");
        }
        expectTok(tok, lexer.lastTokenPosition(), expected);
    }

    private void expectTok(CharSequence tok, int pos, char expected) throws SqlException {
        if (tok == null || !Chars.equals(tok, expected)) {
            throw SqlException.position(pos).put('\'').put(expected).put("' expected");
        }
    }

    private void expectZone(GenericLexer lexer) throws SqlException {
        if (isZoneKeyword(tok(lexer, "'zone'"))) {
            return;
        }
        throw SqlException.$((lexer.lastTokenPosition()), "'zone' expected");
    }

    private @Nullable CreateTableColumnModel getCreateTableColumnModel(CharSequence columnName) {
        return createTableOperationBuilder.getColumnModel(columnName);
    }

    private boolean isCurrentRow(GenericLexer lexer, CharSequence tok) throws SqlException {
        if (SqlKeywords.isCurrentKeyword(tok)) {
            tok = tok(lexer, "'row'");
            if (SqlKeywords.isRowKeyword(tok)) {
                return true;
            }
            throw SqlException.$(lexer.lastTokenPosition(), "'row' expected");
        }
        return false;
    }

    private boolean isFieldTerm(CharSequence tok) {
        return Chars.equals(tok, ')') || Chars.equals(tok, ',');
    }

    private boolean isUnboundedPreceding(GenericLexer lexer, CharSequence tok) throws SqlException {
        if (SqlKeywords.isUnboundedKeyword(tok)) {
            tok = tok(lexer, "'preceding'");
            if (SqlKeywords.isPrecedingKeyword(tok)) {
                return true;
            }
            throw SqlException.$(lexer.lastTokenPosition(), "'preceding' expected");
        }
        return false;
    }

    private ExpressionNode literal(GenericLexer lexer, CharSequence name) {
        return literal(name, lexer.lastTokenPosition());
    }

    private ExpressionNode literal(CharSequence name, int position) {
        // this can never be null in its current contexts
        // every time this function is called is after lexer.unparse(), which ensures non-null token.
        return expressionNodePool.next().of(ExpressionNode.LITERAL, unquote(name), 0, position);
    }

    private @NotNull CreateTableColumnModel newCreateTableColumnModel(
            CharSequence columnName, int columnNamePos
    ) throws SqlException {
        if (createTableOperationBuilder.getColumnModel(columnName) != null) {
            throw SqlException.duplicateColumn(columnNamePos, columnName);
        }
        CreateTableColumnModel model = createTableColumnModelPool.next();
        model.setColumnNamePos(columnNamePos);
        createTableOperationBuilder.addColumnModel(columnName, model);
        return model;
    }

    private ExpressionNode nextLiteral(CharSequence token, int position) {
        return SqlUtil.nextLiteral(expressionNodePool, token, position);
    }

    private CharSequence notTermTok(GenericLexer lexer) throws SqlException {
        CharSequence tok = tok(lexer, "')' or ','");
        if (isFieldTerm(tok)) {
            throw err(lexer, tok, "missing column definition");
        }
        return tok;
    }

    private CharSequence optTok(GenericLexer lexer) throws SqlException {
        CharSequence tok = SqlUtil.fetchNext(lexer);
        if (tok == null || (subQueryMode && Chars.equals(tok, ')') && !overClauseMode)) {
            return null;
        }
        return tok;
    }

    private QueryModel parseAsSubQueryAndExpectClosingBrace(
            GenericLexer lexer,
            LowerCaseCharSequenceObjHashMap<WithClauseModel> withClauses,
            boolean useTopLevelWithClauses,
            SqlParserCallback sqlParserCallback,
            LowerCaseCharSequenceObjHashMap<ExpressionNode> decls
    )
            throws SqlException {
        final QueryModel model = parseAsSubQuery(lexer, withClauses, useTopLevelWithClauses, sqlParserCallback, decls);
        expectTok(lexer, ')');
        return model;
    }

    private ExecutionModel parseCopy(GenericLexer lexer, SqlParserCallback sqlParserCallback) throws SqlException {
        if (Chars.isBlank(configuration.getSqlCopyInputRoot())) {
            throw SqlException.$(lexer.lastTokenPosition(), "COPY is disabled ['cairo.sql.copy.root' is not set?]");
        }
        ExpressionNode target = expectExpr(lexer, sqlParserCallback);
        CharSequence tok = tok(lexer, "'from' or 'to' or 'cancel'");

        if (isCancelKeyword(tok)) {
            CopyModel model = copyModelPool.next();
            model.setCancel(true);
            model.setTarget(target);

            tok = optTok(lexer);
            // no more tokens or ';' should indicate end of statement
            if (tok == null || Chars.equals(tok, ';')) {
                return model;
            }
            throw errUnexpected(lexer, tok);
        }

        if (isFromKeyword(tok)) {
            final ExpressionNode fileName = expectExpr(lexer, sqlParserCallback);
            if (fileName.token.length() < 3 && Chars.startsWith(fileName.token, '\'')) {
                throw SqlException.$(fileName.position, "file name expected");
            }

            CopyModel model = copyModelPool.next();
            model.setTarget(target);
            model.setFileName(fileName);

            tok = optTok(lexer);
            if (tok != null && isWithKeyword(tok)) {
                tok = tok(lexer, "copy option");
                while (tok != null && !isSemicolon(tok)) {
                    if (isHeaderKeyword(tok)) {
                        model.setHeader(isTrueKeyword(tok(lexer, "'true' or 'false'")));
                        tok = optTok(lexer);
                    } else if (isPartitionKeyword(tok)) {
                        expectTok(lexer, "by");
                        tok = tok(lexer, "year month day hour");
                        int partitionBy = PartitionBy.fromString(tok);
                        if (partitionBy == -1) {
                            throw SqlException.$(lexer.getPosition(), "'NONE', 'HOUR', 'DAY', 'MONTH' or 'YEAR' expected");
                        }
                        model.setPartitionBy(partitionBy);
                        tok = optTok(lexer);
                    } else if (isTimestampKeyword(tok)) {
                        tok = tok(lexer, "timestamp column name expected");
                        CharSequence columnName = GenericLexer.immutableOf(unquote(tok));
                        if (!TableUtils.isValidColumnName(columnName, configuration.getMaxFileNameLength())) {
                            throw SqlException.$(lexer.getPosition(), "timestamp column name contains invalid characters");
                        }
                        model.setTimestampColumnName(columnName);
                        tok = optTok(lexer);
                    } else if (isFormatKeyword(tok)) {
                        tok = tok(lexer, "timestamp format expected");
                        CharSequence format = GenericLexer.immutableOf(unquote(tok));
                        model.setTimestampFormat(format);
                        tok = optTok(lexer);
                    } else if (isOnKeyword(tok)) {
                        expectTok(lexer, "error");
                        tok = tok(lexer, "skip_column skip_row abort");
                        if (Chars.equalsIgnoreCase(tok, "skip_column")) {
                            model.setAtomicity(Atomicity.SKIP_COL);
                        } else if (Chars.equalsIgnoreCase(tok, "skip_row")) {
                            model.setAtomicity(Atomicity.SKIP_ROW);
                        } else if (Chars.equalsIgnoreCase(tok, "abort")) {
                            model.setAtomicity(Atomicity.SKIP_ALL);
                        } else {
                            throw SqlException.$(lexer.getPosition(), "invalid 'on error' copy option found");
                        }
                        tok = optTok(lexer);
                    } else if (isDelimiterKeyword(tok)) {
                        tok = tok(lexer, "timestamp character expected");
                        CharSequence delimiter = GenericLexer.immutableOf(unquote(tok));
                        if (delimiter == null || delimiter.length() != 1) {
                            throw SqlException.$(lexer.getPosition(), "delimiter is empty or contains more than 1 character");
                        }
                        char delimiterChar = delimiter.charAt(0);
                        if (delimiterChar > 127) {
                            throw SqlException.$(lexer.getPosition(), "delimiter is not an ascii character");
                        }
                        model.setDelimiter((byte) delimiterChar);
                        tok = optTok(lexer);
                    } else {
                        throw SqlException.$(lexer.lastTokenPosition(), "unexpected option");
                    }
                }
            } else if (tok != null && !SqlKeywords.isSemicolon(tok)) {
                throw SqlException.$(lexer.lastTokenPosition(), "'with' expected");
            }
            return model;
        }
        throw SqlException.$(lexer.lastTokenPosition(), "'from' expected");
    }

    private ExecutionModel parseCreateTable(
            GenericLexer lexer,
            SqlExecutionContext executionContext,
            SqlParserCallback sqlParserCallback
    ) throws SqlException {
        CreateTableOperationBuilderImpl builder = createTableOperationBuilder;
        builder.clear();
        builder.setDefaultSymbolCapacity(configuration.getDefaultSymbolCapacity());
        final CharSequence tableName;
        // default to non-atomic, batched, creation
        CharSequence tok = tok(lexer, "'atomic' or 'table' or 'batch'");
        builder.setBatchSize(configuration.getInsertModelBatchSize());
        boolean atomicSpecified = false;
        boolean batchSpecified = false;
        boolean isDirectCreate = true;

        // if it's a CREATE ATOMIC, we don't accept BATCH
        if (SqlKeywords.isAtomicKeyword(tok)) {
            atomicSpecified = true;
            builder.setBatchSize(-1);
            expectTok(lexer, "table");
            tok = tok(lexer, "table name or 'if'");
        } else if (SqlKeywords.isBatchKeyword(tok)) {
            batchSpecified = true;

            long val = expectLong(lexer);
            if (val > 0) {
                builder.setBatchSize(val);
            } else {
                throw SqlException.$(lexer.lastTokenPosition(), "batch size must be positive integer");
            }

            tok = tok(lexer, "table or o3MaxLag");
            if (SqlKeywords.isO3MaxLagKeyword(tok)) {
                int pos = lexer.getPosition();
                builder.setBatchO3MaxLag(SqlUtil.expectMicros(tok(lexer, "lag value"), pos));
                expectTok(lexer, "table");
            }
            tok = tok(lexer, "table name or 'if'");
        } else if (SqlKeywords.isTableKeyword(tok)) {
            tok = tok(lexer, "table name or 'if'");
        } else {
            throw SqlException.$(lexer.lastTokenPosition(), "expected 'atomic' or 'table' or 'batch'");
        }

        if (SqlKeywords.isIfKeyword(tok)) {
            if (SqlKeywords.isNotKeyword(tok(lexer, "'not'")) && SqlKeywords.isExistsKeyword(tok(lexer, "'exists'"))) {
                builder.setIgnoreIfExists(true);
                tableName = tok(lexer, "table name");
            } else {
                throw SqlException.$(lexer.lastTokenPosition(), "'if not exists' expected");
            }
        } else {
            tableName = tok;
        }
        // validate that table name is not a keyword

        assertTableNameIsQuotedOrNotAKeyword(tableName, lexer.lastTokenPosition());

        builder.setTableNameExpr(nextLiteral(
                assertNoDotsAndSlashes(unquote(tableName), lexer.lastTokenPosition()), lexer.lastTokenPosition()
        ));

        tok = tok(lexer, "'(' or 'as'");

        if (Chars.equals(tok, '(')) {
            tok = tok(lexer, "like");
            if (isLikeKeyword(tok)) {
                builder.setBatchSize(-1);
                parseCreateTableLikeTable(lexer);
                tok = optTok(lexer);
                return parseCreateTableExt(lexer, executionContext, sqlParserCallback, tok, builder);
            } else {
                lexer.unparseLast();
                parseCreateTableColumns(lexer);
            }
        } else if (isAsKeyword(tok)) {
            isDirectCreate = false;
            parseCreateTableAsSelect(lexer, executionContext, sqlParserCallback);
        } else {
            throw errUnexpected(lexer, tok);
        }

        // if not CREATE ... AS SELECT, make it atomic
        if (isDirectCreate) {
            builder.setBatchSize(-1);
            builder.setBatchO3MaxLag(-1);

            // if we use atomic or batch keywords, then throw an error
            if (atomicSpecified || batchSpecified) {
                throw SqlException.$(
                        lexer.lastTokenPosition(),
                        "'atomic' or 'batch' keywords can only be used in CREATE ... AS SELECT statements."
                );
            }
        }

        while ((tok = optTok(lexer)) != null && Chars.equals(tok, ',')) {
            tok = tok(lexer, "'index' or 'cast'");
            if (isIndexKeyword(tok)) {
                parseCreateTableIndexDef(lexer, isDirectCreate);
            } else if (isCastKeyword(tok)) {
                parseCreateTableCastDef(lexer);
            } else {
                throw errUnexpected(lexer, tok);
            }
        }

        ExpressionNode timestamp = parseTimestamp(lexer, tok);
        if (timestamp != null) {
            if (isDirectCreate) {
                CreateTableColumnModel model = builder.getColumnModel(timestamp.token);
                if (model == null) {
                    throw SqlException.position(timestamp.position)
                            .put("invalid designated timestamp column [name=").put(timestamp.token).put(']');
                }
                if (model.getColumnType() != ColumnType.TIMESTAMP) {
                    throw SqlException
                            .position(timestamp.position)
                            .put("TIMESTAMP column expected [actual=").put(ColumnType.nameOf(model.getColumnType()))
                            .put(", columnName=").put(timestamp.token)
                            .put(']');
                }
            }
            builder.setTimestampExpr(timestamp);
            tok = optTok(lexer);
        }

        int walSetting = WAL_NOT_SET;

        ExpressionNode partitionBy = parseCreateTablePartition(lexer, tok);
        if (partitionBy != null) {
            if (builder.getTimestampExpr() == null) {
                throw SqlException.$(partitionBy.position, "partitioning is possible only on tables with designated timestamps");
            }
            if (PartitionBy.fromString(partitionBy.token) == -1) {
                throw SqlException.$(partitionBy.position, "'NONE', 'HOUR', 'DAY', 'MONTH' or 'YEAR' expected");
            }
            builder.setPartitionByExpr(partitionBy);
            tok = optTok(lexer);

            if (tok != null) {
                if (isWalKeyword(tok)) {
                    if (!PartitionBy.isPartitioned(builder.getPartitionByFromExpr())) {
                        throw SqlException.position(lexer.lastTokenPosition())
                                .put("WAL Write Mode can only be used on partitioned tables");
                    }
                    walSetting = WAL_ENABLED;
                    tok = optTok(lexer);
                } else if (isBypassKeyword(tok)) {
                    tok = optTok(lexer);
                    if (tok != null && isWalKeyword(tok)) {
                        walSetting = WAL_DISABLED;
                        tok = optTok(lexer);
                    } else {
                        throw SqlException.position(
                                        tok == null ? lexer.getPosition() : lexer.lastTokenPosition()
                                ).put(" invalid syntax, should be BYPASS WAL but was BYPASS ")
                                .put(tok != null ? tok : "");
                    }
                }
            }
        }
        final boolean isWalEnabled = configuration.isWalSupported()
                && PartitionBy.isPartitioned(builder.getPartitionByFromExpr())
                && ((walSetting == WAL_NOT_SET && configuration.getWalEnabledDefault()) || walSetting == WAL_ENABLED);
        builder.setWalEnabled(isWalEnabled);

        int maxUncommittedRows = configuration.getMaxUncommittedRows();
        long o3MaxLag = configuration.getO3MaxLag();

        if (tok != null && isWithKeyword(tok)) {
            ExpressionNode expr;
            while ((expr = expr(lexer, (QueryModel) null, sqlParserCallback)) != null) {
                if (Chars.equals(expr.token, '=')) {
                    if (isMaxUncommittedRowsKeyword(expr.lhs.token)) {
                        try {
                            maxUncommittedRows = Numbers.parseInt(expr.rhs.token);
                        } catch (NumericException e) {
                            throw SqlException.position(lexer.getPosition())
                                    .put(" could not parse maxUncommittedRows value \"").put(expr.rhs.token).put('"');
                        }
                    } else if (isO3MaxLagKeyword(expr.lhs.token)) {
                        o3MaxLag = SqlUtil.expectMicros(expr.rhs.token, lexer.getPosition());
                    } else {
                        throw SqlException.position(lexer.getPosition()).put(" unrecognized ")
                                .put(expr.lhs.token).put(" after WITH");
                    }
                    tok = optTok(lexer);
                    if (null != tok && Chars.equals(tok, ',')) {
                        CharSequence peek = optTok(lexer);
                        if (peek != null && isInKeyword(peek)) { // in volume
                            tok = peek;
                            break;
                        }
                        lexer.unparseLast();
                        continue;
                    }
                    break;
                }
                throw SqlException.position(lexer.getPosition()).put(" expected parameter after WITH");
            }
        }
        builder.setMaxUncommittedRows(maxUncommittedRows);
        builder.setO3MaxLag(o3MaxLag);

        if (tok != null && isInKeyword(tok)) {
            tok = tok(lexer, "volume");
            if (!isVolumeKeyword(tok)) {
                throw SqlException.position(lexer.getPosition()).put("expected 'volume'");
            }
            tok = tok(lexer, "path for volume");
            if (Os.isWindows()) {
                throw SqlException.position(lexer.getPosition()).put("'in volume' is not supported on Windows");
            }
            builder.setVolumeAlias(unquote(tok));
            tok = optTok(lexer);
        }

        if (tok != null && (isDedupKeyword(tok) || isDeduplicateKeyword(tok))) {
            if (!builder.isWalEnabled()) {
                throw SqlException.position(lexer.getPosition()).put("deduplication is possible only on WAL tables");
            }

            tok = optTok(lexer);
            if (tok == null || !isUpsertKeyword(tok)) {
                throw SqlException.position(lexer.lastTokenPosition()).put("expected 'upsert'");
            }

            tok = optTok(lexer);
            if (tok == null || !isKeysKeyword(tok)) {
                throw SqlException.position(lexer.lastTokenPosition()).put("expected 'keys'");
            }

            boolean timestampColumnFound = false;

            tok = optTok(lexer);
            if (tok != null && Chars.equals(tok, '(')) {
                tok = optTok(lexer);
                int columnListPos = lexer.lastTokenPosition();

                while (tok != null && !Chars.equals(tok, ')')) {
                    validateLiteral(lexer.lastTokenPosition(), tok);
                    final CharSequence columnName = unquote(tok);
                    CreateTableColumnModel model = getCreateTableColumnModel(columnName);
                    if (model == null) {
                        if (isDirectCreate) {
                            throw SqlException.position(lexer.lastTokenPosition())
                                    .put("deduplicate key column not found [column=").put(columnName).put(']');
                        }
                        model = newCreateTableColumnModel(columnName, lexer.lastTokenPosition());
                    } else if (model.isDedupKey() && isDirectCreate) {
                        throw SqlException.position(lexer.lastTokenPosition())
                                .put("duplicate dedup column [column=").put(columnName).put(']');
                    }
                    model.setIsDedupKey();
                    int colIndex = builder.getColumnIndex(columnName);
                    if (colIndex == builder.getTimestampIndex()) {
                        timestampColumnFound = true;
                    }

                    tok = optTok(lexer);
                    if (tok != null && Chars.equals(tok, ',')) {
                        tok = optTok(lexer);
                    }
                }

                if (!timestampColumnFound && isDirectCreate) {
                    throw SqlException.position(columnListPos).put("deduplicate key list must include dedicated timestamp column");
                }

                tok = optTok(lexer);
            } else {
                throw SqlException.position(lexer.getPosition()).put("column list expected");
            }
        }
        return parseCreateTableExt(lexer, executionContext, sqlParserCallback, tok, builder);
    }

    private void parseCreateTableAsSelect(
            GenericLexer lexer,
            SqlExecutionContext executionContext,
            SqlParserCallback sqlParserCallback
    ) throws SqlException {
        expectTok(lexer, '(');
        int startOfSelect = lexer.getPosition();
        QueryModel selectModel = parseDml(lexer, null, startOfSelect, true, sqlParserCallback, null);
        int endOfSelect = lexer.getPosition() - 1;
        createTableOperationBuilder.setSelectText(lexer.getContent().subSequence(startOfSelect, endOfSelect));
        QueryModel queryModel = optimiser.optimise(selectModel, executionContext, sqlParserCallback);
        assert queryModel.getBottomUpColumns().size() > 0 : "parsing resulted in zero columns";
        createTableOperationBuilder.setQueryModel(queryModel);
        expectTok(lexer, ')');
    }

    private void parseCreateTableCastDef(GenericLexer lexer) throws SqlException {
        if (createTableOperationBuilder.getQueryModel() == null) {
            throw SqlException.$(lexer.lastTokenPosition(), "cast is only supported in 'create table as ...' context");
        }
        expectTok(lexer, '(');
        final ExpressionNode columnName = expectLiteral(lexer);

        CreateTableColumnModel model = ensureCreateTableColumnModel(columnName.token, columnName.position);
        if (model.getColumnType() != ColumnType.UNDEFINED) {
            throw SqlException.$(lexer.lastTokenPosition(), "duplicate cast");
        }
        expectTok(lexer, "as");

        final ExpressionNode columnType = expectLiteral(lexer);
        final int type = toColumnType(lexer, columnType.token);
        model.setCastType(type, columnType.position);

        if (ColumnType.isSymbol(type)) {
            CharSequence tok = tok(lexer, "'capacity', 'nocache', 'cache' or ')'");

            int symbolCapacity;
            int capacityPosition;
            if (isCapacityKeyword(tok)) {
                capacityPosition = lexer.getPosition();
                symbolCapacity = parseSymbolCapacity(lexer);
                tok = tok(lexer, "'nocache', 'cache' or ')'");
            } else {
                capacityPosition = 0;
                symbolCapacity = configuration.getDefaultSymbolCapacity();
            }
            model.setSymbolCapacity(symbolCapacity);

            final boolean isCached;
            if (isNoCacheKeyword(tok)) {
                isCached = false;
            } else if (isCacheKeyword(tok)) {
                isCached = true;
            } else {
                isCached = configuration.getDefaultSymbolCacheFlag();
                lexer.unparseLast();
            }
            model.setSymbolCacheFlag(isCached);

            if (isCached) {
                TableUtils.validateSymbolCapacityCached(true, symbolCapacity, capacityPosition);
            }
        }
        expectTok(lexer, ')');
    }

    private void parseCreateTableColumns(GenericLexer lexer) throws SqlException {
        while (true) {
            CharSequence tok = notTermTok(lexer);
            SqlKeywords.assertTableNameIsQuotedOrNotAKeyword(tok, lexer.lastTokenPosition());
            final CharSequence columnName = GenericLexer.immutableOf(unquote(tok));
            final int columnPosition = lexer.lastTokenPosition();
            final int columnType = toColumnType(lexer, notTermTok(lexer));

            if (!TableUtils.isValidColumnName(columnName, configuration.getMaxFileNameLength())) {
                throw SqlException.$(columnPosition, " new column name contains invalid characters");
            }

            CreateTableColumnModel model = newCreateTableColumnModel(columnName, columnPosition);
            model.setColumnType(columnType);
            model.setSymbolCapacity(configuration.getDefaultSymbolCapacity());

            if (ColumnType.isSymbol(columnType)) {
                tok = tok(lexer, "'capacity', 'nocache', 'cache', 'index' or ')'");

                int symbolCapacity;
                if (isCapacityKeyword(tok)) {
                    // when capacity is not set explicitly, it will default via configuration
                    model.setSymbolCapacity(symbolCapacity = parseSymbolCapacity(lexer));
                    tok = tok(lexer, "'nocache', 'cache', 'index' or ')'");
                } else {
                    symbolCapacity = -1;
                }

                final boolean cacheFlag;
                if (isNoCacheKeyword(tok)) {
                    cacheFlag = false;
                } else if (isCacheKeyword(tok)) {
                    cacheFlag = true;
                } else {
                    cacheFlag = configuration.getDefaultSymbolCacheFlag();
                    lexer.unparseLast();
                }
                model.setSymbolCacheFlag(cacheFlag);
                if (cacheFlag && symbolCapacity != -1) {
                    TableUtils.validateSymbolCapacityCached(true, symbolCapacity, lexer.lastTokenPosition());
                }
                tok = parseCreateTableInlineIndexDef(lexer, model);
            } else {
                tok = null;
            }

            if (tok == null) {
                tok = tok(lexer, "',' or ')'");
            }

            // ignore `PRECISION`
            if (SqlKeywords.isPrecisionKeyword(tok)) {
                tok = tok(lexer, "'NOT' or 'NULL' or ',' or ')'");
            }

            // ignore `NULL` and `NOT NULL`
            if (SqlKeywords.isNotKeyword(tok)) {
                tok = tok(lexer, "'NULL'");
            }

            if (SqlKeywords.isNullKeyword(tok)) {
                tok = tok(lexer, "','");
            }

            if (Chars.equals(tok, ')')) {
                break;
            }

            if (!Chars.equals(tok, ',')) {
                throw err(lexer, tok, "',' or ')' expected");
            }
        }
    }

    private void parseCreateTableIndexDef(GenericLexer lexer, boolean isDirectCreate) throws SqlException {
        expectTok(lexer, '(');
        final ExpressionNode columnName = expectLiteral(lexer);
        final int columnNamePosition = lexer.lastTokenPosition();

        CreateTableColumnModel model = getCreateTableColumnModel(columnName.token);
        if (model == null) {
            if (isDirectCreate) {
                throw SqlException.invalidColumn(columnNamePosition, columnName.token);
            }
            model = newCreateTableColumnModel(columnName.token, columnName.position);
        } else if (model.isIndexed()) {
            throw SqlException.$(columnNamePosition, "duplicate index clause");
        }
        if (isDirectCreate && model.getColumnType() != ColumnType.SYMBOL) {
            throw SqlException
                    .position(columnNamePosition)
                    .put("indexes are supported only for SYMBOL columns [columnName=").put(columnName.token)
                    .put(", columnType=").put(ColumnType.nameOf(model.getColumnType()))
                    .put(']');
        }

        int indexValueBlockSize;
        if (isCapacityKeyword(tok(lexer, "'capacity'"))) {
            int errorPosition = lexer.getPosition();
            indexValueBlockSize = expectInt(lexer);
            TableUtils.validateIndexValueBlockSize(errorPosition, indexValueBlockSize);
            indexValueBlockSize = Numbers.ceilPow2(indexValueBlockSize);
        } else {
            indexValueBlockSize = configuration.getIndexValueBlockSize();
            lexer.unparseLast();
        }
        model.setIndexed(true, columnNamePosition, indexValueBlockSize);
        expectTok(lexer, ')');
    }

    private CharSequence parseCreateTableInlineIndexDef(GenericLexer lexer, CreateTableColumnModel model) throws SqlException {
        CharSequence tok = tok(lexer, "')', or 'index'");

        if (isFieldTerm(tok)) {
            model.setIndexed(false, -1, configuration.getIndexValueBlockSize());
            return tok;
        }

        expectTok(lexer, tok, "index");
        int indexColumnPosition = lexer.lastTokenPosition();

        if (isFieldTerm(tok = tok(lexer, ") | , expected"))) {
            model.setIndexed(true, indexColumnPosition, configuration.getIndexValueBlockSize());
            return tok;
        }

        expectTok(lexer, tok, "capacity");

        int errorPosition = lexer.getPosition();
        int indexValueBlockSize = expectInt(lexer);
        TableUtils.validateIndexValueBlockSize(errorPosition, indexValueBlockSize);
        model.setIndexed(true, indexColumnPosition, Numbers.ceilPow2(indexValueBlockSize));
        return null;
    }

    private void parseCreateTableLikeTable(GenericLexer lexer) throws SqlException {
        CharSequence tok;
        // todo: validate keyword usage
        tok = tok(lexer, "table name");
        createTableOperationBuilder.setLikeTableNameExpr(
                nextLiteral(
                        assertNoDotsAndSlashes(
                                unquote(tok),
                                lexer.lastTokenPosition()
                        ),
                        lexer.lastTokenPosition()
                )
        );
        tok = tok(lexer, ")");
        if (!Chars.equals(tok, ')')) {
            throw errUnexpected(lexer, tok);
        }
    }

    private ExpressionNode parseCreateTablePartition(GenericLexer lexer, CharSequence tok) throws SqlException {
        if (tok != null && isPartitionKeyword(tok)) {
            expectTok(lexer, "by");
            return expectLiteral(lexer);
        }
        return null;
    }

    private void parseDeclare(GenericLexer lexer, QueryModel model, SqlParserCallback sqlParserCallback) throws SqlException {
        while (true) { // todo: make this a safer condition
            int pos = lexer.getPosition();

            CharSequence tok = optTok(lexer);

            if (tok == null) {
                break;
            }

            if (tok.charAt(0) == ',') {
                continue;
            }

            if (isSelectKeyword(tok) || !(tok.charAt(0) == '@')) {
                lexer.unparseLast();
                break;
            }

            CharacterStoreEntry cse = characterStore.newEntry();
            cse.put(tok);
            tok = cse.toImmutable();

            CharSequence expectWalrus = optTok(lexer);

            if (expectWalrus == null || !Chars.equals(expectWalrus, ":=")) {
                throw SqlException.$(lexer.lastTokenPosition(), "expected variable assignment operator `:=`");
            }

            lexer.goToPosition(pos);

            ExpressionNode expr = expr(lexer, model, sqlParserCallback, model.getDecls(), tok);

            if (expr == null) {
                throw SqlException.$(lexer.lastTokenPosition(), "empty declaration");
            }

            if (!Chars.equalsIgnoreCase(expr.lhs.token, tok)) {
                // could be a `DECLARE @x := (1,2,3)` situation
                throw SqlException.$(lexer.lastTokenPosition(), "unexpected bind expression - bracket lists not supported");
            }

            if (model.getDecls().size() > 0) {
                expr = rewriteDeclaredVariables(expr, model.getDecls(), tok);
            }

            model.getDecls().put(tok, expr);
        }
    }

    private QueryModel parseDml(
            GenericLexer lexer,
            @Nullable LowerCaseCharSequenceObjHashMap<WithClauseModel> withClauses,
            int modelPosition,
            boolean useTopLevelWithClauses,
            SqlParserCallback sqlParserCallback,
            @Nullable LowerCaseCharSequenceObjHashMap<ExpressionNode> decls
    ) throws SqlException {
        QueryModel model = null;
        QueryModel prevModel = null;

        while (true) {
            LowerCaseCharSequenceObjHashMap<WithClauseModel> parentWithClauses = prevModel != null ? prevModel.getWithClauses() : withClauses;
            LowerCaseCharSequenceObjHashMap<WithClauseModel> topWithClauses = useTopLevelWithClauses && model == null ? topLevelWithModel : null;

            QueryModel unionModel = parseDml0(lexer, parentWithClauses, topWithClauses, modelPosition, sqlParserCallback, decls);
            if (prevModel == null) {
                model = unionModel;
                prevModel = model;
            } else {
                prevModel.setUnionModel(unionModel);
                prevModel = unionModel;
            }

            CharSequence tok = optTok(lexer);
            if (tok == null || Chars.equals(tok, ';') || setOperations.excludes(tok)) {
                lexer.unparseLast();
                return model;
            }

            if (prevModel.getNestedModel() != null) {
                if (prevModel.getNestedModel().getOrderByPosition() > 0) {
                    throw SqlException.$(prevModel.getNestedModel().getOrderByPosition(), "unexpected token 'order'");
                }
                if (prevModel.getNestedModel().getLimitPosition() > 0) {
                    throw SqlException.$(prevModel.getNestedModel().getLimitPosition(), "unexpected token 'limit'");
                }
            }

            if (isUnionKeyword(tok)) {
                tok = tok(lexer, "all or select");
                if (isAllKeyword(tok)) {
                    prevModel.setSetOperationType(QueryModel.SET_OPERATION_UNION_ALL);
                    modelPosition = lexer.getPosition();
                } else {
                    prevModel.setSetOperationType(QueryModel.SET_OPERATION_UNION);
                    lexer.unparseLast();
                    modelPosition = lexer.lastTokenPosition();
                }
            }

            if (isExceptKeyword(tok)) {
                tok = tok(lexer, "all or select");
                if (isAllKeyword(tok)) {
                    prevModel.setSetOperationType(QueryModel.SET_OPERATION_EXCEPT_ALL);
                    modelPosition = lexer.getPosition();
                } else {
                    prevModel.setSetOperationType(QueryModel.SET_OPERATION_EXCEPT);
                    lexer.unparseLast();
                    modelPosition = lexer.lastTokenPosition();
                }
            }

            if (isIntersectKeyword(tok)) {
                tok = tok(lexer, "all or select");
                if (isAllKeyword(tok)) {
                    prevModel.setSetOperationType(QueryModel.SET_OPERATION_INTERSECT_ALL);
                    modelPosition = lexer.getPosition();
                } else {
                    prevModel.setSetOperationType(QueryModel.SET_OPERATION_INTERSECT);
                    lexer.unparseLast();
                    modelPosition = lexer.lastTokenPosition();
                }
            }

            // check for decls
            if (prevModel.getDecls() != null && prevModel.getDecls().size() > 0
                    && decls == null) {
                decls = prevModel.getDecls();
            }
        }
    }

    @NotNull
    private QueryModel parseDml0(
            GenericLexer lexer,
            @Nullable LowerCaseCharSequenceObjHashMap<WithClauseModel> parentWithClauses,
            @Nullable LowerCaseCharSequenceObjHashMap<WithClauseModel> topWithClauses,
            int modelPosition,
            SqlParserCallback sqlParserCallback,
            @Nullable LowerCaseCharSequenceObjHashMap<ExpressionNode> decls
    ) throws SqlException {
        CharSequence tok;
        QueryModel model = queryModelPool.next();
        model.setModelPosition(modelPosition);

        // copy decls so nested nodes can use them
        model.copyDeclsFrom(decls);

        if (parentWithClauses != null) {
            model.getWithClauses().putAll(parentWithClauses);
        }

        tok = tok(lexer, "'select', 'with', 'declare' or table name expected");

        // [declare]
        if (isDeclareKeyword(tok)) {
            parseDeclare(lexer, model, sqlParserCallback);
            tok = tok(lexer, "'select', 'with', or table name expected");
        }

        // [with]
        if (isWithKeyword(tok)) {
            parseWithClauses(lexer, model.getWithClauses(), sqlParserCallback, model.getDecls());
            tok = tok(lexer, "'select' or table name expected");
        } else if (topWithClauses != null) {
            model.getWithClauses().putAll(topWithClauses);
        }

        // [select]
        if (isSelectKeyword(tok)) {
            parseSelectClause(lexer, model, sqlParserCallback);

            tok = optTok(lexer);

            if (tok != null && setOperations.contains(tok)) {
                tok = null;
            }

            if (tok == null || Chars.equals(tok, ';') || Chars.equals(tok, ')')) { //token can also be ';' on query boundary
                QueryModel nestedModel = queryModelPool.next();
                nestedModel.setModelPosition(modelPosition);
                ExpressionNode tableNameExpr = expressionNodePool.next().of(ExpressionNode.FUNCTION, "long_sequence", 0, lexer.lastTokenPosition());
                tableNameExpr.paramCount = 1;
                tableNameExpr.rhs = ONE;
                nestedModel.setTableNameExpr(tableNameExpr);
                model.setSelectModelType(QueryModel.SELECT_MODEL_VIRTUAL);
                model.setNestedModel(nestedModel);
                lexer.unparseLast();
                return model;
            }
        } else if (SqlKeywords.isShowKeyword(tok)) {
            model.setSelectModelType(QueryModel.SELECT_MODEL_SHOW);
            int showKind = -1;
            tok = SqlUtil.fetchNext(lexer);
            if (tok != null) {
                // show tables
                // show columns from tab
                // show partitions from tab
                // show transaction isolation level
                // show transaction_isolation
                // show max_identifier_length
                // show standard_conforming_strings
                // show search_path
                // show datestyle
                // show time zone
                // show create table tab
                if (isTablesKeyword(tok)) {
                    showKind = QueryModel.SHOW_TABLES;
                } else if (isColumnsKeyword(tok)) {
                    parseFromTable(lexer, model);
                    showKind = QueryModel.SHOW_COLUMNS;
                } else if (isPartitionsKeyword(tok)) {
                    parseFromTable(lexer, model);
                    showKind = QueryModel.SHOW_PARTITIONS;
                } else if (isTransactionKeyword(tok)) {
                    showKind = QueryModel.SHOW_TRANSACTION;
                    validateShowTransactions(lexer);
                } else if (isTransactionIsolation(tok)) {
                    showKind = QueryModel.SHOW_TRANSACTION_ISOLATION_LEVEL;
                } else if (isMaxIdentifierLength(tok)) {
                    showKind = QueryModel.SHOW_MAX_IDENTIFIER_LENGTH;
                } else if (isStandardConformingStrings(tok)) {
                    showKind = QueryModel.SHOW_STANDARD_CONFORMING_STRINGS;
                } else if (isSearchPath(tok)) {
                    showKind = QueryModel.SHOW_SEARCH_PATH;
                } else if (isDateStyleKeyword(tok)) {
                    showKind = QueryModel.SHOW_DATE_STYLE;
                } else if (SqlKeywords.isTimeKeyword(tok)) {
                    tok = SqlUtil.fetchNext(lexer);
                    if (tok != null && SqlKeywords.isZoneKeyword(tok)) {
                        showKind = QueryModel.SHOW_TIME_ZONE;
                    }
                } else if (SqlKeywords.isParametersKeyword(tok)) {
                    showKind = QueryModel.SHOW_PARAMETERS;
                } else if (SqlKeywords.isServerVersionKeyword(tok)) {
                    showKind = QueryModel.SHOW_SERVER_VERSION;
                } else if (SqlKeywords.isServerVersionNumKeyword(tok)) {
                    showKind = QueryModel.SHOW_SERVER_VERSION_NUM;
                } else if (isCreateKeyword(tok)) {
                    parseShowCreateTable(lexer, model);
                    showKind = QueryModel.SHOW_CREATE_TABLE;
                } else {
                    showKind = sqlParserCallback.parseShowSql(lexer, model, tok, expressionNodePool);
                }
            }

            if (showKind == -1) {
                throw SqlException.position(lexer.getPosition()).put("expected ")
                        .put("'TABLES', 'COLUMNS FROM <tab>', 'PARTITIONS FROM <tab>', ")
                        .put("'TRANSACTION ISOLATION LEVEL', 'transaction_isolation', ")
                        .put("'max_identifier_length', 'standard_conforming_strings', ")
                        .put("'parameters', 'server_version', 'server_version_num', ")
                        .put("'search_path', 'datestyle', or 'time zone'");
            } else {
                model.setShowKind(showKind);
            }
        } else {
            lexer.unparseLast();
            SqlUtil.addSelectStar(
                    model,
                    queryColumnPool,
                    expressionNodePool
            );
        }

        if (model.getSelectModelType() != QueryModel.SELECT_MODEL_SHOW) {
            QueryModel nestedModel = queryModelPool.next();
            nestedModel.setModelPosition(modelPosition);

            parseFromClause(lexer, nestedModel, model, sqlParserCallback);
            if (nestedModel.getLimitHi() != null || nestedModel.getLimitLo() != null) {
                model.setLimit(nestedModel.getLimitLo(), nestedModel.getLimitHi());
                nestedModel.setLimit(null, null);
            }
            model.setSelectModelType(QueryModel.SELECT_MODEL_CHOOSE);
            model.setNestedModel(nestedModel);
            final ExpressionNode n = nestedModel.getAlias();
            if (n != null) {
                model.setAlias(n);
            }
        }
        return model;
    }

    private QueryModel parseDmlUpdate(GenericLexer lexer, SqlParserCallback sqlParserCallback,
                                      @Nullable LowerCaseCharSequenceObjHashMap<ExpressionNode> decls) throws SqlException {
        // Update QueryModel structure is
        // QueryModel with SET column expressions (updateQueryModel)
        // |-- nested QueryModel of select-virtual or select-choose of data selected for update (fromModel)
        //     |-- nested QueryModel with selected data (nestedModel)
        //         |-- join QueryModels to represent FROM clause
        CharSequence tok;
        final int modelPosition = lexer.getPosition();

        QueryModel updateQueryModel = queryModelPool.next();
        updateQueryModel.setModelType(ExecutionModel.UPDATE);
        updateQueryModel.setModelPosition(modelPosition);
        QueryModel fromModel = queryModelPool.next();
        fromModel.setModelPosition(modelPosition);
        updateQueryModel.setIsUpdate(true);
        fromModel.setIsUpdate(true);
        tok = tok(lexer, "UPDATE, WITH or table name expected");

        // [update]
        if (isUpdateKeyword(tok)) {
            // parse SET statements into updateQueryModel and rhs of SETs into fromModel to select
            parseUpdateClause(lexer, updateQueryModel, fromModel, sqlParserCallback);

            // create nestedModel QueryModel to source rowids for the update
            QueryModel nestedModel = queryModelPool.next();
            nestedModel.setTableNameExpr(fromModel.getTableNameExpr());
            nestedModel.setAlias(updateQueryModel.getAlias());
            nestedModel.setIsUpdate(true);

            // nest nestedModel inside fromModel
            fromModel.setTableNameExpr(null);
            fromModel.setNestedModel(nestedModel);

            // Add WITH clauses if they exist into fromModel
            fromModel.getWithClauses().putAll(topLevelWithModel);

            tok = optTok(lexer);

            // [from]
            if (tok != null && isFromKeyword(tok)) {
                tok = ","; // FROM in Postgres UPDATE statement means cross join
                int joinType;
                int i = 0;
                while (tok != null && (joinType = joinStartSet.get(tok)) != -1) {
                    if (i++ == 1) {
                        throw SqlException.$(lexer.lastTokenPosition(), "JOIN is not supported on UPDATE statement");
                    }
                    // expect multiple [[inner | outer | cross] join]
                    nestedModel.addJoinModel(parseJoin(lexer, tok, joinType, topLevelWithModel, sqlParserCallback, decls));
                    tok = optTok(lexer);
                }
            } else if (tok != null && isSemicolon(tok)) {
                tok = null;
            } else if (tok != null && !isWhereKeyword(tok)) {
                throw SqlException.$(lexer.lastTokenPosition(), "FROM, WHERE or EOF expected");
            }

            // [where]
            if (tok != null && isWhereKeyword(tok)) {
                ExpressionNode expr = expr(lexer, fromModel, sqlParserCallback, decls);
                if (expr != null) {
                    nestedModel.setWhereClause(expr);
                } else {
                    throw SqlException.$((lexer.lastTokenPosition()), "empty where clause");
                }
            } else if (tok != null && !isSemicolon(tok)) {
                throw errUnexpected(lexer, tok);
            }

            updateQueryModel.setNestedModel(fromModel);
        }
        return updateQueryModel;
    }

    // doesn't allow copy, rename
    private ExecutionModel parseExplain(GenericLexer lexer, SqlExecutionContext executionContext, SqlParserCallback sqlParserCallback) throws SqlException {
        CharSequence tok = tok(lexer, "'create', 'format', 'insert', 'update', 'select' or 'with'");

        if (isSelectKeyword(tok)) {
            return parseSelect(lexer, sqlParserCallback, null);
        }

        if (isCreateKeyword(tok)) {
            return parseCreateTable(lexer, executionContext, sqlParserCallback);
        }

        if (isUpdateKeyword(tok)) {
            return parseUpdate(lexer, sqlParserCallback, null);
        }

        if (isInsertKeyword(tok)) {
            return parseInsert(lexer, sqlParserCallback, null);
        }

        if (isWithKeyword(tok)) {
            return parseWith(lexer, sqlParserCallback, null);
        }

        return parseSelect(lexer, sqlParserCallback, null);
    }

    private int parseExplainOptions(GenericLexer lexer, CharSequence prevTok) throws SqlException {
        int parenthesisPos = lexer.getPosition();
        CharSequence explainTok = GenericLexer.immutableOf(prevTok);
        CharSequence tok = tok(lexer, "'create', 'insert', 'update', 'select', 'with' or '('");
        if (Chars.equals(tok, '(')) {
            tok = tok(lexer, "'format'");
            if (isFormatKeyword(tok)) {
                tok = tok(lexer, "'text' or 'json'");
                if (SqlKeywords.isTextKeyword(tok) || SqlKeywords.isJsonKeyword(tok)) {
                    int format = SqlKeywords.isJsonKeyword(tok) ? ExplainModel.FORMAT_JSON : ExplainModel.FORMAT_TEXT;
                    tok = tok(lexer, "')'");
                    if (!Chars.equals(tok, ')')) {
                        throw SqlException.$((lexer.lastTokenPosition()), "unexpected explain option found");
                    }
                    return format;
                } else {
                    throw SqlException.$((lexer.lastTokenPosition()), "unexpected explain format found");
                }
            } else {
                lexer.backTo(parenthesisPos, explainTok);
                return ExplainModel.FORMAT_TEXT;
            }
        } else {
            lexer.unparseLast();
            return ExplainModel.FORMAT_TEXT;
        }
    }

    private void parseFromClause(GenericLexer lexer, QueryModel model, QueryModel masterModel, SqlParserCallback sqlParserCallback) throws SqlException {
        CharSequence tok = expectTableNameOrSubQuery(lexer);

        // copy decls down
        model.copyDeclsFrom(masterModel);

        QueryModel proposedNested = null;
        ExpressionNode variableExpr;

        // check for variable as subquery
        if (tok.charAt(0) == '@' && (variableExpr = model.getDecls().get(tok)) != null && variableExpr.rhs != null && variableExpr.rhs.queryModel != null) {
            proposedNested = variableExpr.rhs.queryModel;
        }

        // expect "(" in case of sub-query
        if (Chars.equals(tok, '(') || proposedNested != null) {

            if (proposedNested == null) {
                proposedNested = parseAsSubQueryAndExpectClosingBrace(lexer, masterModel.getWithClauses(), true, sqlParserCallback, model.getDecls());
            }

            tok = optTok(lexer);

            // do not collapse aliased sub-queries or those that have timestamp()
            // select * from (table) x
            if (tok == null || (tableAliasStop.contains(tok) && !SqlKeywords.isTimestampKeyword(tok))) {
                final QueryModel target = proposedNested.getNestedModel();
                // when * is artificial, there is no union, there is no "where" clause inside sub-query,
                // e.g. there was no "select * from" we should collapse sub-query to a regular table
                if (
                        proposedNested.isArtificialStar()
                                && proposedNested.getUnionModel() == null
                                && target.getWhereClause() == null
                                && target.getOrderBy().size() == 0
                                && target.getLatestBy().size() == 0
                                && target.getNestedModel() == null
                                && target.getSampleBy() == null
                                && target.getGroupBy().size() == 0
                                && proposedNested.getLimitLo() == null
                                && proposedNested.getLimitHi() == null
                ) {
                    model.setTableNameExpr(target.getTableNameExpr());
                    model.setAlias(target.getAlias());
                    model.setTimestamp(target.getTimestamp());

                    int n = target.getJoinModels().size();
                    for (int i = 1; i < n; i++) {
                        model.addJoinModel(target.getJoinModels().getQuick(i));
                    }
                    proposedNested = null;
                } else {
                    lexer.unparseLast();
                }
            } else {
                lexer.unparseLast();
            }

            if (proposedNested != null) {
                model.setNestedModel(proposedNested);
                model.setNestedModelIsSubQuery(true);
                tok = setModelAliasAndTimestamp(lexer, model);
            }
        } else {

            lexer.unparseLast();
            parseSelectFrom(lexer, model, masterModel.getWithClauses(), sqlParserCallback);
            tok = setModelAliasAndTimestamp(lexer, model);

            // expect [latest by] (deprecated syntax)
            if (tok != null && isLatestKeyword(tok)) {
                parseLatestBy(lexer, model);
                tok = optTok(lexer);
            }
        }

        // expect multiple [[inner | outer | cross] join]
        int joinType;
        while (tok != null && (joinType = joinStartSet.get(tok)) != -1) {
            model.addJoinModel(parseJoin(lexer, tok, joinType, masterModel.getWithClauses(), sqlParserCallback, model.getDecls()));
            tok = optTok(lexer);
        }

        checkSupportedJoinType(lexer, tok);

        // expect [where]

        if (tok != null && isWhereKeyword(tok)) {
            if (model.getLatestByType() == QueryModel.LATEST_BY_NEW) {
                throw SqlException.$((lexer.lastTokenPosition()), "unexpected where clause after 'latest on'");
            }
            ExpressionNode expr = expr(lexer, model, sqlParserCallback, model.getDecls());
            if (expr != null) {
                model.setWhereClause(expr);
                tok = optTok(lexer);
            } else {
                throw SqlException.$((lexer.lastTokenPosition()), "empty where clause");
            }
        }

        // expect [latest by] (new syntax)

        if (tok != null && isLatestKeyword(tok)) {
            if (model.getLatestByType() == QueryModel.LATEST_BY_DEPRECATED) {
                throw SqlException.$((lexer.lastTokenPosition()), "mix of new and deprecated 'latest by' syntax");
            }
            expectTok(lexer, "on");
            parseLatestByNew(lexer, model);
            tok = optTok(lexer);
        }

        // expect [sample by]

        if (tok != null && isSampleKeyword(tok)) {
            expectBy(lexer);
            expectSample(lexer, model, sqlParserCallback);
            tok = optTok(lexer);

            ExpressionNode fromNode = null, toNode = null;
            // support `SAMPLE BY 5m FROM foo TO bah`
            if (tok != null && isFromKeyword(tok)) {
                fromNode = expr(lexer, model, sqlParserCallback, model.getDecls());
                if (fromNode == null) {
                    throw SqlException.$(lexer.lastTokenPosition(), "'timestamp' expression expected");
                }
                tok = optTok(lexer);
            }

            if (tok != null && isToKeyword(tok)) {
                toNode = expr(lexer, model, sqlParserCallback, model.getDecls());
                if (toNode == null) {
                    throw SqlException.$(lexer.lastTokenPosition(), "'timestamp' expression expected");
                }
                tok = optTok(lexer);
            }

            model.setSampleByFromTo(fromNode, toNode);

            if (tok != null && isFillKeyword(tok)) {
                expectTok(lexer, '(');
                do {
                    final ExpressionNode fillNode = expr(lexer, model, sqlParserCallback, model.getDecls());
                    if (fillNode == null) {
                        throw SqlException.$(lexer.lastTokenPosition(), "'none', 'prev', 'mid', 'null' or number expected");
                    }
                    model.addSampleByFill(fillNode);
                    tok = tokIncludingLocalBrace(lexer, "',' or ')'");
                    if (Chars.equals(tok, ')')) {
                        break;
                    }
                    expectTok(tok, lexer.lastTokenPosition(), ',');
                } while (true);

                tok = optTok(lexer);
            }

            if (tok != null && isAlignKeyword(tok)) {
                expectTo(lexer);

                tok = tok(lexer, "'calendar' or 'first observation'");

                if (isCalendarKeyword(tok)) {
                    tok = optTok(lexer);
                    if (tok == null) {
                        model.setSampleByTimezoneName(null);
                        model.setSampleByOffset(ZERO_OFFSET);
                    } else if (isTimeKeyword(tok)) {
                        expectZone(lexer);
                        model.setSampleByTimezoneName(expectExpr(lexer, sqlParserCallback, model.getDecls()));
                        tok = optTok(lexer);
                        if (tok != null && isWithKeyword(tok)) {
                            tok = parseWithOffset(lexer, model, sqlParserCallback);
                        } else {
                            model.setSampleByOffset(ZERO_OFFSET);
                        }
                    } else if (isWithKeyword(tok)) {
                        tok = parseWithOffset(lexer, model, sqlParserCallback);
                    } else {
                        model.setSampleByTimezoneName(null);
                        model.setSampleByOffset(ZERO_OFFSET);
                    }
                } else if (isFirstKeyword(tok)) {
                    expectObservation(lexer);

                    if (model.getSampleByTo() != null || model.getSampleByFrom() != null) {
                        throw SqlException.$(lexer.getPosition(), "ALIGN TO FIRST OBSERVATION is incompatible with FROM-TO");
                    }

                    model.setSampleByTimezoneName(null);
                    model.setSampleByOffset(null);
                    tok = optTok(lexer);
                } else {
                    throw SqlException.$(lexer.lastTokenPosition(), "'calendar' or 'first observation' expected");
                }
            } else {
                // Set offset according to default config
                if (configuration.getSampleByDefaultAlignmentCalendar()) {
                    model.setSampleByOffset(ZERO_OFFSET);
                } else {
                    model.setSampleByOffset(null);
                }
            }
        }

        // expect [group by]

        if (tok != null && isGroupKeyword(tok)) {
            expectBy(lexer);
            do {
                tokIncludingLocalBrace(lexer, "literal");
                lexer.unparseLast();
                ExpressionNode n = expr(lexer, model, sqlParserCallback, model.getDecls());
                if (n == null || (n.type != ExpressionNode.LITERAL && n.type != ExpressionNode.CONSTANT && n.type != ExpressionNode.FUNCTION && n.type != ExpressionNode.OPERATION)) {
                    throw SqlException.$(n == null ? lexer.lastTokenPosition() : n.position, "literal expected");
                }

                model.addGroupBy(n);

                tok = optTok(lexer);
            } while (tok != null && Chars.equals(tok, ','));
        }

        // expect [order by]

        if (tok != null && isOrderKeyword(tok)) {
            model.setOrderByPosition(lexer.lastTokenPosition());
            expectBy(lexer);
            do {
                tokIncludingLocalBrace(lexer, "literal");
                lexer.unparseLast();

                ExpressionNode n = expr(lexer, model, sqlParserCallback, model.getDecls());
                if (n == null || (n.type == ExpressionNode.QUERY || n.type == ExpressionNode.SET_OPERATION)) {
                    throw SqlException.$(lexer.lastTokenPosition(), "literal or expression expected");
                }

                if ((n.type == ExpressionNode.CONSTANT && Chars.equals("''", n.token)) ||
                        (n.type == ExpressionNode.LITERAL && n.token.length() == 0)) {
                    throw SqlException.$(lexer.lastTokenPosition(), "non-empty literal or expression expected");
                }

                tok = optTok(lexer);

                if (tok != null && isDescKeyword(tok)) {

                    model.addOrderBy(n, QueryModel.ORDER_DIRECTION_DESCENDING);
                    tok = optTok(lexer);

                } else {

                    model.addOrderBy(n, QueryModel.ORDER_DIRECTION_ASCENDING);

                    if (tok != null && isAscKeyword(tok)) {
                        tok = optTok(lexer);
                    }
                }

                if (model.getOrderBy().size() >= MAX_ORDER_BY_COLUMNS) {
                    throw err(lexer, tok, "Too many columns");
                }

            } while (tok != null && Chars.equals(tok, ','));
        }

        // expect [limit]
        if (tok != null && isLimitKeyword(tok)) {
            model.setLimitPosition(lexer.lastTokenPosition());
            ExpressionNode lo = expr(lexer, model, sqlParserCallback, model.getDecls());
            ExpressionNode hi = null;

            tok = optTok(lexer);
            if (tok != null && Chars.equals(tok, ',')) {
                hi = expr(lexer, model, sqlParserCallback, model.getDecls());
            } else {
                lexer.unparseLast();
            }
            model.setLimit(lo, hi);
        } else {
            lexer.unparseLast();
        }
    }

    private void parseFromTable(GenericLexer lexer, QueryModel model) throws SqlException {
        CharSequence tok;
        tok = SqlUtil.fetchNext(lexer);
        if (tok == null || !isFromKeyword(tok)) {
            throw SqlException.position(lexer.lastTokenPosition()).put("expected 'from'");
        }
<<<<<<< HEAD
        tok = SqlUtil.fetchNext(lexer);
        if (tok == null) {
            throw SqlException.position(lexer.getPosition()).put("expected a table name");
        }
        final CharSequence tableName = assertNoDotsAndSlashes(unquote(tok), lexer.lastTokenPosition());
        ExpressionNode tableNameExpr = expressionNodePool.next().of(ExpressionNode.LITERAL, tableName, 0, lexer.lastTokenPosition());
        tableNameExpr = rewriteDeclaredVariables(tableNameExpr, model.getDecls(), null);
        model.setTableNameExpr(tableNameExpr);
=======
        parseTableName(lexer, model);
>>>>>>> 93f3e285
    }

    private ExecutionModel parseInsert(GenericLexer lexer, SqlParserCallback sqlParserCallback,
                                       @Nullable LowerCaseCharSequenceObjHashMap<ExpressionNode> decls) throws SqlException {
        final InsertModel model = insertModelPool.next();
        CharSequence tok = tok(lexer, "atomic or into or batch");
        model.setBatchSize(configuration.getInsertModelBatchSize());
        boolean atomicSpecified = false;

        if (SqlKeywords.isAtomicKeyword(tok)) {
            atomicSpecified = true;
            model.setBatchSize(-1);
            tok = tok(lexer, "into");
        }

        if (SqlKeywords.isBatchKeyword(tok)) {
            long val = expectLong(lexer);
            if (val > 0) {
                model.setBatchSize(val);
            } else {
                throw SqlException.$(lexer.lastTokenPosition(), "batch size must be positive integer");
            }

            tok = tok(lexer, "into or o3MaxLag");
            if (SqlKeywords.isO3MaxLagKeyword(tok)) {
                int pos = lexer.getPosition();
                model.setO3MaxLag(SqlUtil.expectMicros(tok(lexer, "lag value"), pos));
                tok = tok(lexer, "into");
            }
        }

        if (!SqlKeywords.isIntoKeyword(tok)) {
            throw SqlException.$(lexer.lastTokenPosition(), "'into' expected");
        }

        tok = tok(lexer, "table name");
        SqlKeywords.assertTableNameIsQuotedOrNotAKeyword(tok, lexer.lastTokenPosition());
        model.setTableName(nextLiteral(assertNoDotsAndSlashes(unquote(tok), lexer.lastTokenPosition()), lexer.lastTokenPosition()));

        tok = tok(lexer, "'(' or 'select'");

        if (Chars.equals(tok, '(')) {
            do {
                tok = tok(lexer, "column");
                if (Chars.equals(tok, ')')) {
                    throw err(lexer, tok, "missing column name");
                }

                SqlKeywords.assertTableNameIsQuotedOrNotAKeyword(tok, lexer.lastTokenPosition());
                model.addColumn(unquote(tok), lexer.lastTokenPosition());

            } while (Chars.equals((tok = tok(lexer, "','")), ','));

            expectTok(tok, lexer.lastTokenPosition(), ')');
            tok = optTok(lexer);
        }

        if (tok == null) {
            throw SqlException.$(lexer.getPosition(), "'select' or 'values' expected");
        }

        if (isSelectKeyword(tok)) {
            model.setSelectKeywordPosition(lexer.lastTokenPosition());
            lexer.unparseLast();
            final QueryModel queryModel = parseDml(lexer, null, lexer.lastTokenPosition(), true, sqlParserCallback, decls);
            model.setQueryModel(queryModel);
            tok = optTok(lexer);
            // no more tokens or ';' should indicate end of statement
            if (tok == null || Chars.equals(tok, ';')) {
                return model;
            }
            throw errUnexpected(lexer, tok);
        }

        // if not INSERT INTO SELECT, make it atomic (select returns early)
        model.setBatchSize(-1);

        // if they used atomic or batch keywords, then throw an error
        if (atomicSpecified) {
            throw SqlException.$(lexer.lastTokenPosition(), "'atomic' keyword can only be used in INSERT INTO SELECT statements.");
        }

        if (isValuesKeyword(tok)) {
            do {
                expectTok(lexer, '(');
                ObjList<ExpressionNode> rowValues = new ObjList<>();
                do {
                    rowValues.add(expectExpr(lexer, sqlParserCallback));
                } while (Chars.equals((tok = tok(lexer, "','")), ','));
                expectTok(tok, lexer.lastTokenPosition(), ')');
                model.addRowTupleValues(rowValues);
                model.addEndOfRowTupleValuesPosition(lexer.lastTokenPosition());
                tok = optTok(lexer);
                // no more tokens or ';' should indicate end of statement
                if (tok == null || Chars.equals(tok, ';')) {
                    return model;
                }
                expectTok(tok, lexer.lastTokenPosition(), ',');
            } while (true);
        }

        throw err(lexer, tok, "'select' or 'values' expected");
    }

    private QueryModel parseJoin(
            GenericLexer lexer,
            CharSequence tok,
            int joinType,
            LowerCaseCharSequenceObjHashMap<WithClauseModel> parent,
            SqlParserCallback sqlParserCallback,
            @Nullable LowerCaseCharSequenceObjHashMap<ExpressionNode> decls
    ) throws SqlException {
        QueryModel joinModel = queryModelPool.next();

        joinModel.copyDeclsFrom(decls);

        int errorPos = lexer.lastTokenPosition();

        if (isNotJoinKeyword(tok) && !Chars.equals(tok, ',')) {
            // not already a join?
            // was it "left" ?
            if (isLeftKeyword(tok)) {
                tok = tok(lexer, "join");
                joinType = QueryModel.JOIN_OUTER;
                if (isOuterKeyword(tok)) {
                    tok = tok(lexer, "join");
                }
            } else {
                tok = tok(lexer, "join");
            }
            if (isNotJoinKeyword(tok)) {
                throw SqlException.position(errorPos).put("'join' expected");
            }
        }

        joinModel.setJoinType(joinType);
        joinModel.setJoinKeywordPosition(errorPos);

        tok = expectTableNameOrSubQuery(lexer);

        if (Chars.equals(tok, '(')) {
            joinModel.setNestedModel(parseAsSubQueryAndExpectClosingBrace(lexer, parent, true, sqlParserCallback, decls));
        } else {
            lexer.unparseLast();
            parseSelectFrom(lexer, joinModel, parent, sqlParserCallback);
        }

        tok = setModelAliasAndGetOptTok(lexer, joinModel);

        if (joinType == QueryModel.JOIN_CROSS && tok != null && isOnKeyword(tok)) {
            throw SqlException.$(lexer.lastTokenPosition(), "Cross joins cannot have join clauses");
        }

        switch (joinType) {
            case QueryModel.JOIN_ASOF:
            case QueryModel.JOIN_LT:
            case QueryModel.JOIN_SPLICE:
                if (tok == null || !isOnKeyword(tok)) {
                    lexer.unparseLast();
                    break;
                }
                // intentional fall through
            case QueryModel.JOIN_INNER:
            case QueryModel.JOIN_OUTER:
                expectTok(lexer, tok, "on");
                try {
                    expressionParser.parseExpr(lexer, expressionTreeBuilder, sqlParserCallback, decls);
                    ExpressionNode expr;
                    switch (expressionTreeBuilder.size()) {
                        case 0:
                            throw SqlException.$(lexer.lastTokenPosition(), "Expression expected");
                        case 1:
                            expr = expressionTreeBuilder.poll();

                            if (expr.type == ExpressionNode.LITERAL) {
                                do {
                                    joinModel.addJoinColumn(expr);
                                } while ((expr = expressionTreeBuilder.poll()) != null);
                            } else {
                                joinModel.setJoinCriteria(rewriteKnownStatements(expr, decls, null));
                            }
                            break;
                        default:
                            // this code handles "join on (a,b,c)", e.g. list of columns
                            while ((expr = expressionTreeBuilder.poll()) != null) {
                                if (expr.type != ExpressionNode.LITERAL) {
                                    throw SqlException.$(lexer.lastTokenPosition(), "Column name expected");
                                }
                                joinModel.addJoinColumn(expr);
                            }
                            break;
                    }
                } catch (SqlException e) {
                    expressionTreeBuilder.reset();
                    throw e;
                }
                break;
            default:
                lexer.unparseLast();
                break;
        }

        return joinModel;
    }

    private void parseLatestBy(GenericLexer lexer, QueryModel model) throws SqlException {
        CharSequence tok = optTok(lexer);
        if (tok != null) {
            if (isByKeyword(tok)) {
                parseLatestByDeprecated(lexer, model);
                return;
            }
            if (isOnKeyword(tok)) {
                parseLatestByNew(lexer, model);
                return;
            }
        }
        throw SqlException.$((lexer.lastTokenPosition()), "'on' or 'by' expected");
    }

    private void parseLatestByDeprecated(GenericLexer lexer, QueryModel model) throws SqlException {
        // 'latest by' is already parsed at this point

        CharSequence tok;
        do {
            model.addLatestBy(expectLiteral(lexer, model.getDecls()));
            tok = SqlUtil.fetchNext(lexer);
        } while (Chars.equalsNc(tok, ','));

        model.setLatestByType(QueryModel.LATEST_BY_DEPRECATED);

        if (tok != null) {
            lexer.unparseLast();
        }
    }

    private void parseLatestByNew(GenericLexer lexer, QueryModel model) throws SqlException {
        // 'latest on' is already parsed at this point

        // <timestamp>
        final ExpressionNode timestamp = expectLiteral(lexer, model.getDecls());
        model.setTimestamp(timestamp);
        // 'partition by'
        expectTok(lexer, "partition");
        expectTok(lexer, "by");
        // <columns>
        CharSequence tok;
        do {
            model.addLatestBy(expectLiteral(lexer, model.getDecls()));
            tok = SqlUtil.fetchNext(lexer);
        } while (Chars.equalsNc(tok, ','));

        model.setLatestByType(QueryModel.LATEST_BY_NEW);

        if (tok != null) {
            lexer.unparseLast();
        }
    }

    private ExecutionModel parseRenameStatement(GenericLexer lexer) throws SqlException {
        expectTok(lexer, "table");
        RenameTableModel model = renameTableModelPool.next();

        CharSequence tok = tok(lexer, "from table name");
        SqlKeywords.assertTableNameIsQuotedOrNotAKeyword(tok, lexer.lastTokenPosition());

        model.setFrom(nextLiteral(unquote(tok), lexer.lastTokenPosition()));


        tok = tok(lexer, "to");
        if (Chars.equals(tok, '(')) {
            throw SqlException.$(lexer.lastTokenPosition(), "function call is not allowed here");
        }
        lexer.unparseLast();

        expectTok(lexer, "to");

        tok = tok(lexer, "to table name");
        SqlKeywords.assertTableNameIsQuotedOrNotAKeyword(tok, lexer.lastTokenPosition());
        model.setTo(nextLiteral(unquote(tok), lexer.lastTokenPosition()));

        tok = optTok(lexer);

        if (tok != null && Chars.equals(tok, '(')) {
            throw SqlException.$(lexer.lastTokenPosition(), "function call is not allowed here");
        }

        if (tok != null && !Chars.equals(tok, ';')) {
            throw SqlException.$(lexer.lastTokenPosition(), "debris?");
        }

        return model;
    }

    private ExecutionModel parseSelect(GenericLexer lexer, SqlParserCallback sqlParserCallback,
                                       @Nullable LowerCaseCharSequenceObjHashMap<ExpressionNode> decls) throws SqlException {
        lexer.unparseLast();
        final QueryModel model = parseDml(lexer, null, lexer.lastTokenPosition(), true, sqlParserCallback, decls);
        final CharSequence tok = optTok(lexer);
        if (tok == null || Chars.equals(tok, ';')) {
            return model;
        }
        throw errUnexpected(lexer, tok);
    }

    private void parseSelectClause(GenericLexer lexer, QueryModel model, SqlParserCallback sqlParserCallback) throws SqlException {
        CharSequence tok = tok(lexer, "[distinct] column");

        ExpressionNode expr;
        if (isDistinctKeyword(tok)) {
            model.setDistinct(true);
        } else {
            lexer.unparseLast();
        }

        try {
            boolean hasFrom = false;

            while (true) {
                tok = tok(lexer, "column");
                if (Chars.equals(tok, '*')) {
                    expr = nextLiteral(GenericLexer.immutableOf(tok), lexer.lastTokenPosition());
                } else {
                    // cut off some obvious errors
                    if (isFromKeyword(tok)) {
                        if (accumulatedColumns.size() == 0) {
                            throw SqlException.$(lexer.lastTokenPosition(), "column expression expected");
                        }
                        hasFrom = true;
                        lexer.unparseLast();
                        break;
                    }

                    if (isSelectKeyword(tok)) {
                        throw SqlException.$(lexer.getPosition(), "reserved name");
                    }

                    lexer.unparseLast();
                    expr = expr(lexer, model, sqlParserCallback, model.getDecls());

                    if (expr == null) {
                        throw SqlException.$(lexer.lastTokenPosition(), "missing expression");
                    }

                    if (Chars.endsWith(expr.token, '.') && expr.type == ExpressionNode.LITERAL) {
                        throw SqlException.$(expr.position + expr.token.length(), "'*' or column name expected");
                    }

                }

                final CharSequence alias;

                tok = optTok(lexer);

                QueryColumn col;
                final int colPosition = lexer.lastTokenPosition();

                if (tok != null && isOverKeyword(tok)) {
                    // window function
                    expectTok(lexer, '(');
                    overClauseMode = true;//prevent lexer returning ')' ending over clause as null in a sub-query
                    try {
                        WindowColumn winCol = windowColumnPool.next().of(null, expr);
                        col = winCol;

                        tok = tokIncludingLocalBrace(lexer, "'partition' or 'order' or ')'");

                        if (isPartitionKeyword(tok)) {
                            expectTok(lexer, "by");

                            ObjList<ExpressionNode> partitionBy = winCol.getPartitionBy();

                            do {
                                // allow dangling comma by previewing the token
                                tok = tok(lexer, "column name, 'order' or ')'");
                                if (SqlKeywords.isOrderKeyword(tok)) {
                                    if (partitionBy.size() == 0) {
                                        throw SqlException.$(lexer.lastTokenPosition(), "at least one column is expected in `partition by` clause");
                                    }
                                    break;
                                }
                                lexer.unparseLast();
                                partitionBy.add(expectExpr(lexer, sqlParserCallback, model.getDecls()));
                                tok = tok(lexer, "'order' or ')'");
                            } while (Chars.equals(tok, ','));
                        }

                        if (isOrderKeyword(tok)) {
                            expectTok(lexer, "by");

                            do {
                                final ExpressionNode orderByExpr = expectExpr(lexer, sqlParserCallback, model.getDecls());

                                tok = tokIncludingLocalBrace(lexer, "'asc' or 'desc'");

                                if (isDescKeyword(tok)) {
                                    winCol.addOrderBy(orderByExpr, QueryModel.ORDER_DIRECTION_DESCENDING);
                                    tok = tokIncludingLocalBrace(lexer, "',' or ')'");
                                } else {
                                    winCol.addOrderBy(orderByExpr, QueryModel.ORDER_DIRECTION_ASCENDING);
                                    if (isAscKeyword(tok)) {
                                        tok = tokIncludingLocalBrace(lexer, "',' or ')'");
                                    }
                                }
                            } while (Chars.equals(tok, ','));
                        }
                        int framingMode = -1;
                        if (isRowsKeyword(tok)) {
                            framingMode = WindowColumn.FRAMING_ROWS;
                        } else if (isRangeKeyword(tok)) {
                            framingMode = WindowColumn.FRAMING_RANGE;
                        } else if (isGroupsKeyword(tok)) {
                            framingMode = WindowColumn.FRAMING_GROUPS;
                        } else if (!Chars.equals(tok, ')')) {
                            throw SqlException.$(lexer.lastTokenPosition(), "'rows', 'groups', 'range' or ')' expected");
                        }

                    /* PG documentation:
                       The default framing option is RANGE UNBOUNDED PRECEDING, which is the same as RANGE BETWEEN UNBOUNDED PRECEDING AND CURRENT ROW.
                       With ORDER BY, this sets the frame to be all rows from the partition start up through the current row's last ORDER BY peer.
                       Without ORDER BY, this means all rows of the partition are included in the window frame, since all rows become peers of the current row.
                     */

                        if (framingMode != -1) {

                            winCol.setFramingMode(framingMode);

                            if (framingMode == WindowColumn.FRAMING_GROUPS && winCol.getOrderBy().size() == 0) {
                                throw SqlException.$(lexer.lastTokenPosition(), "GROUPS mode requires an ORDER BY clause");
                            }

                            // These keywords define for each row a window (a physical or logical
                            // set of rows) used for calculating the function result. The function is
                            // then applied to all the rows in the window. The window moves through the
                            // query result set or partition from top to bottom.

                        /*
                        { ROWS | GROUPS | RANGE }
                        { BETWEEN
                            { UNBOUNDED PRECEDING
                            | CURRENT ROW
                            | value_expr { PRECEDING | FOLLOWING }
                            }
                            AND
                            { UNBOUNDED FOLLOWING
                            | CURRENT ROW
                            | value_expr { PRECEDING | FOLLOWING }
                            }
                        | { UNBOUNDED PRECEDING
                          | CURRENT ROW
                          | value_expr PRECEDING
                          }
                        }
                        */
                            tok = tok(lexer, "'between', 'unbounded', 'current' or expression");
                            if (isBetweenKeyword(tok)) {

                                // Use the BETWEEN ... AND clause to specify a start point and end point for the window.
                                // The first expression (before AND) defines the start point and the second
                                // expression (after AND) defines the end point.

                                // If you omit BETWEEN and specify only one end point, then Oracle considers it the start
                                // point, and the end point defaults to the current row.

                                tok = tok(lexer, "'unbounded', 'current' or expression");
                                // lo
                                if (isUnboundedPreceding(lexer, tok)) {
                                    // Specify UNBOUNDED PRECEDING to indicate that the window starts at the first
                                    // row of the partition. This is the start point specification and cannot be
                                    // used as an end point specification.
                                    winCol.setRowsLoKind(WindowColumn.PRECEDING, lexer.lastTokenPosition());
                                } else if (isCurrentRow(lexer, tok)) {
                                    // As a start point, CURRENT ROW specifies that the window begins at the current row.
                                    // In this case the end point cannot be value_expr PRECEDING.
                                    winCol.setRowsLoKind(WindowColumn.CURRENT, lexer.lastTokenPosition());
                                } else if (SqlKeywords.isPrecedingKeyword(tok)) {
                                    throw SqlException.$(lexer.lastTokenPosition(), "integer expression expected");
                                } else {
                                    int pos = lexer.lastTokenPosition();
                                    lexer.unparseLast();
                                    winCol.setRowsLoExpr(expectExpr(lexer, sqlParserCallback, model.getDecls()), pos);
                                    if (framingMode == WindowColumn.FRAMING_RANGE) {
                                        long timeUnit = parseTimeUnit(lexer);
                                        if (timeUnit != -1) {
                                            winCol.setRowsLoExprTimeUnit(timeUnit, lexer.lastTokenPosition());
                                        }
                                    }

                                    tok = tok(lexer, "'preceding' or 'following'");
                                    if (SqlKeywords.isPrecedingKeyword(tok)) {
                                        winCol.setRowsLoKind(WindowColumn.PRECEDING, lexer.lastTokenPosition());
                                    } else if (SqlKeywords.isFollowingKeyword(tok)) {
                                        winCol.setRowsLoKind(WindowColumn.FOLLOWING, lexer.lastTokenPosition());
                                    } else {
                                        throw SqlException.$(lexer.lastTokenPosition(), "'preceding' or 'following' expected");
                                    }
                                }

                                if (winCol.getOrderBy().size() != 1 && winCol.requiresOrderBy()) {//groups mode is validated earlier
                                    throw SqlException.$(lexer.lastTokenPosition(), "RANGE with offset PRECEDING/FOLLOWING requires exactly one ORDER BY column");
                                }

                                tok = tok(lexer, "'and'");

                                if (SqlKeywords.isAndKeyword(tok)) {
                                    tok = tok(lexer, "'unbounded', 'current' or expression");
                                    // hi
                                    if (SqlKeywords.isUnboundedKeyword(tok)) {
                                        tok = tok(lexer, "'following'");
                                        if (SqlKeywords.isFollowingKeyword(tok)) {
                                            // Specify UNBOUNDED FOLLOWING to indicate that the window ends at the
                                            // last row of the partition. This is the end point specification and
                                            // cannot be used as a start point specification.
                                            winCol.setRowsHiKind(WindowColumn.FOLLOWING, lexer.lastTokenPosition());
                                        } else {
                                            throw SqlException.$(lexer.lastTokenPosition(), "'following' expected");
                                        }
                                    } else if (isCurrentRow(lexer, tok)) {
                                        winCol.setRowsHiKind(WindowColumn.CURRENT, lexer.lastTokenPosition());
                                    } else if (SqlKeywords.isPrecedingKeyword(tok) || SqlKeywords.isFollowingKeyword(tok)) {
                                        throw SqlException.$(lexer.lastTokenPosition(), "integer expression expected");
                                    } else {
                                        int pos = lexer.lastTokenPosition();
                                        lexer.unparseLast();
                                        winCol.setRowsHiExpr(expectExpr(lexer, sqlParserCallback, model.getDecls()), pos);
                                        if (framingMode == WindowColumn.FRAMING_RANGE) {
                                            long timeUnit = parseTimeUnit(lexer);
                                            if (timeUnit != -1) {
                                                winCol.setRowsHiExprTimeUnit(timeUnit, lexer.lastTokenPosition());
                                            }
                                        }

                                        tok = tok(lexer, "'preceding'  'following'");
                                        if (SqlKeywords.isPrecedingKeyword(tok)) {
                                            if (winCol.getRowsLoKind() == WindowColumn.CURRENT) {
                                                // As a start point, CURRENT ROW specifies that the window begins at the current row.
                                                // In this case the end point cannot be value_expr PRECEDING.
                                                throw SqlException.$(lexer.lastTokenPosition(), "start row is CURRENT, end row not must be PRECEDING");
                                            }
                                            winCol.setRowsHiKind(WindowColumn.PRECEDING, lexer.lastTokenPosition());
                                        } else if (SqlKeywords.isFollowingKeyword(tok)) {
                                            winCol.setRowsHiKind(WindowColumn.FOLLOWING, lexer.lastTokenPosition());
                                        } else {
                                            throw SqlException.$(lexer.lastTokenPosition(), "'preceding' or 'following' expected");
                                        }
                                    }
                                } else {
                                    throw SqlException.$(lexer.lastTokenPosition(), "'and' expected");
                                }
                            } else {
                                // If you omit BETWEEN and specify only one end point, then QuestDB considers it the
                                // start point, and the end point defaults to the current row.
                                int pos = lexer.lastTokenPosition();
                                if (isUnboundedPreceding(lexer, tok)) {
                                    winCol.setRowsLoKind(WindowColumn.PRECEDING, lexer.lastTokenPosition());
                                } else if (isCurrentRow(lexer, tok)) {
                                    winCol.setRowsLoKind(WindowColumn.CURRENT, lexer.lastTokenPosition());
                                } else if (SqlKeywords.isPrecedingKeyword(tok) || SqlKeywords.isFollowingKeyword(tok)) {
                                    throw SqlException.$(pos, "integer expression expected");
                                } else {
                                    lexer.unparseLast();
                                    winCol.setRowsLoExpr(expectExpr(lexer, sqlParserCallback, model.getDecls()), pos);
                                    if (framingMode == WindowColumn.FRAMING_RANGE) {
                                        long timeUnit = parseTimeUnit(lexer);
                                        if (timeUnit != -1) {
                                            winCol.setRowsLoExprTimeUnit(timeUnit, lexer.lastTokenPosition());
                                        }
                                    }
                                    tok = tok(lexer, "'preceding'");
                                    if (SqlKeywords.isPrecedingKeyword(tok)) {
                                        winCol.setRowsLoKind(WindowColumn.PRECEDING, lexer.lastTokenPosition());
                                    } else {
                                        throw SqlException.$(lexer.lastTokenPosition(), "'preceding' expected");
                                    }
                                }

                                winCol.setRowsHiKind(WindowColumn.CURRENT, pos);
                            }

                            if (winCol.getOrderBy().size() != 1 && winCol.requiresOrderBy()) {//groups mode is validated earlier
                                throw SqlException.$(lexer.lastTokenPosition(), "RANGE with offset PRECEDING/FOLLOWING requires exactly one ORDER BY column");
                            }

                            tok = tok(lexer, "'exclude' or ')' expected");

                            if (isExcludeKeyword(tok)) {
                                tok = tok(lexer, "'current', 'group', 'ties' or 'no other' expected");
                                int excludePos = lexer.lastTokenPosition();
                                if (SqlKeywords.isCurrentKeyword(tok)) {
                                    tok = tok(lexer, "'row' expected");
                                    if (SqlKeywords.isRowKeyword(tok)) {
                                        winCol.setExclusionKind(WindowColumn.EXCLUDE_CURRENT_ROW, excludePos);
                                    } else {
                                        throw SqlException.$(lexer.lastTokenPosition(), "'row' expected");
                                    }
                                } else if (SqlKeywords.isGroupKeyword(tok)) {
                                    winCol.setExclusionKind(WindowColumn.EXCLUDE_GROUP, excludePos);
                                } else if (SqlKeywords.isTiesKeyword(tok)) {
                                    winCol.setExclusionKind(WindowColumn.EXCLUDE_TIES, excludePos);
                                } else if (SqlKeywords.isNoKeyword(tok)) {
                                    tok = tok(lexer, "'others' expected");
                                    if (SqlKeywords.isOthersKeyword(tok)) {
                                        winCol.setExclusionKind(WindowColumn.EXCLUDE_NO_OTHERS, excludePos);
                                    } else {
                                        throw SqlException.$(lexer.lastTokenPosition(), "'others' expected");
                                    }
                                } else {
                                    throw SqlException.$(lexer.lastTokenPosition(), "'current', 'group', 'ties' or 'no other' expected");
                                }

                                tok = tok(lexer, "')' expected");
                            }
                        }
                        expectTok(tok, lexer.lastTokenPosition(), ')');
                    } finally {
                        overClauseMode = false;
                    }
                    tok = optTok(lexer);

                } else {
                    if (expr.type == ExpressionNode.QUERY) {
                        throw SqlException.$(expr.position, "query is not expected, did you mean column?");
                    }
                    col = queryColumnPool.next().of(null, expr);
                }

                if (tok != null && columnAliasStop.excludes(tok)) {
                    assertNotDot(lexer, tok);

                    // verify that * wildcard is not aliased

                    if (isAsKeyword(tok)) {
                        tok = tok(lexer, "alias");
                        SqlKeywords.assertTableNameIsQuotedOrNotAKeyword(tok, lexer.lastTokenPosition());
                        CharSequence aliasTok = GenericLexer.immutableOf(tok);
                        validateIdentifier(lexer, aliasTok);
                        alias = unquote(aliasTok);
                    } else {
                        validateIdentifier(lexer, tok);
                        SqlKeywords.assertTableNameIsQuotedOrNotAKeyword(tok, lexer.lastTokenPosition());
                        alias = GenericLexer.immutableOf(unquote(tok));
                    }

                    if (col.getAst().isWildcard()) {
                        throw err(lexer, null, "wildcard cannot have alias");
                    }

                    tok = optTok(lexer);
                    aliasMap.put(alias, col);
                } else {
                    alias = null;
                }

                // correlated sub-queries do not have expr.token values (they are null)
                if (expr.type == ExpressionNode.QUERY) {
                    expr.token = alias;
                }

                if (alias != null) {
                    if (alias.length() == 0) {
                        throw err(lexer, null, "column alias cannot be a blank string");
                    }
                    col.setAlias(alias);
                }

                accumulatedColumns.add(col);
                accumulatedColumnPositions.add(colPosition);

                if (tok == null || Chars.equals(tok, ';') || Chars.equals(tok, ')')) {//accept ending ) in create table as
                    lexer.unparseLast();
                    break;
                }

                if (isFromKeyword(tok)) {
                    hasFrom = true;
                    lexer.unparseLast();
                    break;
                }

                if (setOperations.contains(tok)) {
                    lexer.unparseLast();
                    break;
                }

                if (!Chars.equals(tok, ',')) {
                    throw err(lexer, tok, "',', 'from' or 'over' expected");
                }
            }

            for (int i = 0, n = accumulatedColumns.size(); i < n; i++) {
                QueryColumn qc = accumulatedColumns.getQuick(i);
                if (qc.getAlias() == null) {
                    CharSequence token = qc.getAst().token;
                    if (qc.getAst().isWildcard() && !hasFrom) {
                        throw err(lexer, null, "'from' expected");
                    }
                    CharSequence alias;
                    if (qc.getAst().type == ExpressionNode.CONSTANT && Chars.indexOf(token, '.') != -1) {
                        alias = createConstColumnAlias(aliasMap);
                    } else {
                        alias = createColumnAlias(qc.getAst(), aliasMap);
                    }
                    qc.setAlias(alias);
                    aliasMap.put(alias, qc);
                }
                model.addBottomUpColumn(accumulatedColumnPositions.getQuick(i), qc, false);
            }
        } finally {
            accumulatedColumns.clear();
            accumulatedColumnPositions.clear();
            aliasMap.clear();
        }
    }

    private void parseSelectFrom(
            GenericLexer lexer,
            QueryModel model,
            LowerCaseCharSequenceObjHashMap<WithClauseModel> masterModel,
            SqlParserCallback sqlParserCallback
    ) throws SqlException {
        ExpressionNode expr = expr(lexer, model, sqlParserCallback);

        if (expr == null) {
            throw SqlException.position(lexer.lastTokenPosition()).put("table name expected");
        }

        // check if its a decl
        if (model.getDecls().contains(expr.token)) {
            if (expr.type == ExpressionNode.LITERAL) {
                // replace it if so
                expr = model.getDecls().get(expr.token).rhs;
            } else {
                throw SqlException.$(lexer.lastTokenPosition(), "expected literal table name or subquery");
            }
        }

        CharSequence tableName = expr.token;
        switch (expr.type) {
            case ExpressionNode.LITERAL:
            case ExpressionNode.CONSTANT:
                final WithClauseModel withClause = masterModel.get(tableName);
                if (withClause != null) {
                    model.setNestedModel(parseWith(lexer, withClause, sqlParserCallback, model.getDecls()));
                    model.setAlias(literal(tableName, expr.position));
                } else {
                    int dot = Chars.indexOf(tableName, '.');
                    if (dot == -1) {
                        model.setTableNameExpr(literal(tableName, expr.position));
                    } else {
                        if (isPublicKeyword(tableName, dot)) {
                            BufferWindowCharSequence fs = (BufferWindowCharSequence) tableName;
                            fs.shiftLo(dot + 1);
                            model.setTableNameExpr(literal(tableName, expr.position + dot + 1));
                        } else {
                            model.setTableNameExpr(literal(tableName, expr.position));
                        }
                    }
                }
                break;
            case ExpressionNode.FUNCTION:
                model.setTableNameExpr(expr);
                break;
            default:
                throw SqlException.$(expr.position, "function, literal or constant is expected");
        }
    }

    /*
        For use with `SHOW CREATE TABLE my_table`
        Expect that we already checked the `CREATE`.
     */
    private void parseShowCreateTable(GenericLexer lexer, QueryModel model) throws SqlException {
        expectTok(lexer, "table");
        parseTableName(lexer, model);
    }

    private int parseSymbolCapacity(GenericLexer lexer) throws SqlException {
        final int errorPosition = lexer.getPosition();
        final int symbolCapacity = expectInt(lexer);
        TableUtils.validateSymbolCapacity(errorPosition, symbolCapacity);
        return Numbers.ceilPow2(symbolCapacity);
    }

    private void parseTableName(GenericLexer lexer, QueryModel model) throws SqlException {
        CharSequence tok = SqlUtil.fetchNext(lexer);
        if (tok == null) {
            throw SqlException.position(lexer.getPosition()).put("expected a table name");
        }
        final CharSequence tableName = assertNoDotsAndSlashes(unquote(tok), lexer.lastTokenPosition());
        ExpressionNode tableNameExpr = expressionNodePool.next().of(ExpressionNode.LITERAL, tableName, 0, lexer.lastTokenPosition());
        model.setTableNameExpr(tableNameExpr);
    }

    private long parseTimeUnit(GenericLexer lexer) throws SqlException {
        CharSequence tok = tok(lexer, "'preceding' or time unit");
        long unit = -1;
        if (SqlKeywords.isMicrosecondKeyword(tok) || SqlKeywords.isMicrosecondsKeyword(tok)) {
            unit = WindowColumn.ITME_UNIT_MICROSECOND;
        } else if (SqlKeywords.isMillisecondKeyword(tok) || SqlKeywords.isMillisecondsKeyword(tok)) {
            unit = WindowColumn.TIME_UNIT_MILLISECOND;
        } else if (SqlKeywords.isSecondKeyword(tok) || SqlKeywords.isSecondsKeyword(tok)) {
            unit = WindowColumn.TIME_UNIT_SECOND;
        } else if (SqlKeywords.isMinuteKeyword(tok) || SqlKeywords.isMinutesKeyword(tok)) {
            unit = WindowColumn.TIME_UNIT_MINUTE;
        } else if (SqlKeywords.isHourKeyword(tok) || SqlKeywords.isHoursKeyword(tok)) {
            unit = WindowColumn.TIME_UNIT_HOUR;
        } else if (SqlKeywords.isDayKeyword(tok) || SqlKeywords.isDaysKeyword(tok)) {
            unit = WindowColumn.TIME_UNIT_DAY;
        }
        if (unit == -1) {
            lexer.unparseLast();
        }
        return unit;
    }

    private ExpressionNode parseTimestamp(GenericLexer lexer, CharSequence tok) throws SqlException {
        if (tok != null && isTimestampKeyword(tok)) {
            expectTok(lexer, '(');
            final ExpressionNode result = expectLiteral(lexer);
            tokIncludingLocalBrace(lexer, "')'");
            return result;
        }
        return null;
    }

    private ExecutionModel parseUpdate(GenericLexer lexer, SqlParserCallback sqlParserCallback,
                                       @Nullable LowerCaseCharSequenceObjHashMap<ExpressionNode> decls) throws SqlException {
        lexer.unparseLast();
        final QueryModel model = parseDmlUpdate(lexer, sqlParserCallback, decls);
        final CharSequence tok = optTok(lexer);
        if (tok == null || Chars.equals(tok, ';')) {
            return model;
        }
        throw errUnexpected(lexer, tok);
    }

    private void parseUpdateClause(
            GenericLexer lexer,
            QueryModel updateQueryModel,
            QueryModel fromModel,
            SqlParserCallback sqlParserCallback
    ) throws SqlException {
        CharSequence tok = tok(lexer, "table name or alias");
        SqlKeywords.assertTableNameIsQuotedOrNotAKeyword(tok, lexer.lastTokenPosition());
        CharSequence tableName = GenericLexer.immutableOf(unquote(tok));
        ExpressionNode tableNameExpr = ExpressionNode.FACTORY.newInstance().of(ExpressionNode.LITERAL, tableName, 0, 0);
        updateQueryModel.setTableNameExpr(tableNameExpr);
        fromModel.setTableNameExpr(tableNameExpr);

        tok = tok(lexer, "AS, SET or table alias expected");
        if (isAsKeyword(tok)) {
            tok = tok(lexer, "table alias expected");
            if (isSetKeyword(tok)) {
                throw SqlException.$(lexer.lastTokenPosition(), "table alias expected");
            }
        }

        if (!isAsKeyword(tok) && !isSetKeyword(tok)) {
            // This is table alias
            CharSequence tableAlias = GenericLexer.immutableOf(tok);
            SqlKeywords.assertTableNameIsQuotedOrNotAKeyword(tok, lexer.lastTokenPosition());
            ExpressionNode tableAliasExpr = ExpressionNode.FACTORY.newInstance().of(ExpressionNode.LITERAL, tableAlias, 0, 0);
            updateQueryModel.setAlias(tableAliasExpr);
            tok = tok(lexer, "SET expected");
        }

        if (!isSetKeyword(tok)) {
            throw SqlException.$(lexer.lastTokenPosition(), "SET expected");
        }

        while (true) {
            // Column
            tok = tok(lexer, "column name");
            CharSequence col = GenericLexer.immutableOf(unquote(tok));
            int colPosition = lexer.lastTokenPosition();

            expectTok(lexer, "=");

            // Value expression
            ExpressionNode expr = expr(lexer, (QueryModel) null, sqlParserCallback);
            ExpressionNode setColumnExpression = expressionNodePool.next().of(ExpressionNode.LITERAL, col, 0, colPosition);
            updateQueryModel.getUpdateExpressions().add(setColumnExpression);

            QueryColumn valueColumn = queryColumnPool.next().of(col, expr);
            fromModel.addBottomUpColumn(colPosition, valueColumn, false, "in SET clause");

            tok = optTok(lexer);
            if (tok == null) {
                break;
            }

            if (tok.length() != 1 || tok.charAt(0) != ',') {
                lexer.unparseLast();
                break;
            }
        }
    }

    @NotNull
    private ExecutionModel parseWith(GenericLexer lexer, SqlParserCallback sqlParserCallback,
                                     @Nullable LowerCaseCharSequenceObjHashMap<ExpressionNode> decls) throws SqlException {
        parseWithClauses(lexer, topLevelWithModel, sqlParserCallback, decls);
        CharSequence tok = tok(lexer, "'select', 'update' or name expected");
        if (isSelectKeyword(tok)) {
            return parseSelect(lexer, sqlParserCallback, decls);
        }

        if (isUpdateKeyword(tok)) {
            return parseUpdate(lexer, sqlParserCallback, decls);
        }

        if (isInsertKeyword(tok)) {
            return parseInsert(lexer, sqlParserCallback, decls);
        }

        throw SqlException.$(lexer.lastTokenPosition(), "'select' | 'update' | 'insert' expected");
    }

    private QueryModel parseWith(GenericLexer lexer, WithClauseModel wcm, SqlParserCallback sqlParserCallback, @Nullable LowerCaseCharSequenceObjHashMap<ExpressionNode> decls) throws SqlException {
        QueryModel m = wcm.popModel();
        if (m != null) {
            return m;
        }

        lexer.stash();
        lexer.goToPosition(wcm.getPosition());
        // this will not throw exception because this is second pass over the same sub-query
        // we wouldn't be here is syntax was wrong
        m = parseAsSubQueryAndExpectClosingBrace(lexer, wcm.getWithClauses(), false, sqlParserCallback, decls);
        lexer.unstash();
        return m;
    }

    private void parseWithClauses(GenericLexer lexer, LowerCaseCharSequenceObjHashMap<WithClauseModel> model, SqlParserCallback sqlParserCallback, @Nullable LowerCaseCharSequenceObjHashMap<ExpressionNode> decls) throws SqlException {
        do {
            ExpressionNode name = expectLiteral(lexer);
            if (name.token.length() == 0) {
                throw SqlException.$(name.position, "empty common table expression name");
            }

            if (model.get(name.token) != null) {
                throw SqlException.$(name.position, "duplicate name");
            }

            expectTok(lexer, "as");
            expectTok(lexer, '(');
            int lo = lexer.lastTokenPosition();
            WithClauseModel wcm = withClauseModelPool.next();
            wcm.of(lo + 1, model, parseAsSubQueryAndExpectClosingBrace(lexer, model, true, sqlParserCallback, decls)); // todo: review passing non-null here
            model.put(name.token, wcm);

            CharSequence tok = optTok(lexer);
            if (tok == null || !Chars.equals(tok, ',')) {
                lexer.unparseLast();
                break;
            }
        } while (true);
    }

    private CharSequence parseWithOffset(GenericLexer lexer, QueryModel model, SqlParserCallback sqlParserCallback) throws SqlException {
        CharSequence tok;
        expectOffset(lexer);
        model.setSampleByOffset(expectExpr(lexer, sqlParserCallback, model.getDecls()));
        tok = optTok(lexer);
        return tok;
    }

    private ExpressionNode rewriteCase(ExpressionNode parent) throws SqlException {
        traversalAlgo.traverse(parent, rewriteCase0Ref);
        return parent;
    }

    private void rewriteCase0(ExpressionNode node) {
        if (node.type == ExpressionNode.FUNCTION && isCaseKeyword(node.token)) {
            tempExprNodes.clear();
            ExpressionNode literal = null;
            ExpressionNode elseExpr;
            boolean convertToSwitch = true;
            final int paramCount = node.paramCount;

            final int lim;
            if ((paramCount & 1) == 0) {
                elseExpr = node.args.getQuick(0);
                lim = 0;
            } else {
                elseExpr = null;
                lim = -1;
            }

            // args are in inverted order, hence last list item is the first arg
            ExpressionNode first = node.args.getQuick(paramCount - 1);
            if (first.token != null) {
                // simple case of 'case' :) e.g.
                // case x
                //   when 1 then 'A'
                //   ...
                node.token = "switch";
                return;
            }
            int thenRemainder = elseExpr == null ? 0 : 1;
            for (int i = paramCount - 2; i > lim; i--) {
                if ((i & 1) == thenRemainder) {
                    // this is "then" clause, copy it as is
                    tempExprNodes.add(node.args.getQuick(i));
                    continue;
                }
                ExpressionNode where = node.args.getQuick(i);
                if (where.type == ExpressionNode.OPERATION && where.token.charAt(0) == '=') {
                    ExpressionNode thisConstant;
                    ExpressionNode thisLiteral;
                    if (where.lhs.type == ExpressionNode.CONSTANT && where.rhs.type == ExpressionNode.LITERAL) {
                        thisConstant = where.lhs;
                        thisLiteral = where.rhs;
                    } else if (where.lhs.type == ExpressionNode.LITERAL && where.rhs.type == ExpressionNode.CONSTANT) {
                        thisConstant = where.rhs;
                        thisLiteral = where.lhs;
                    } else {
                        convertToSwitch = false;
                        // not supported
                        break;
                    }

                    if (literal == null) {
                        literal = thisLiteral;
                        tempExprNodes.add(thisConstant);
                    } else if (Chars.equals(literal.token, thisLiteral.token)) {
                        tempExprNodes.add(thisConstant);
                    } else {
                        convertToSwitch = false;
                        // not supported
                        break;
                    }
                } else {
                    convertToSwitch = false;
                    // not supported
                    break;
                }
            }

            if (convertToSwitch) {
                int n = tempExprNodes.size();
                node.token = "switch";
                node.args.clear();
                // else expression may not have been provided,
                // in which case it needs to be synthesized
                if (elseExpr == null) {
                    elseExpr = SqlUtil.nextConstant(expressionNodePool, "null", node.position);
                }
                node.args.add(elseExpr);
                for (int i = n - 1; i > -1; i--) {
                    node.args.add(tempExprNodes.getQuick(i));
                }
                node.args.add(literal);
                node.paramCount = n + 2;
            } else {
                // remove the 'null' marker arg
                node.args.remove(paramCount - 1);
                node.paramCount = paramCount - 1;

                // 2 args 'case', e.g. case when x>0 then 1
                if (node.paramCount < 3) {
                    node.rhs = node.args.get(0);
                    node.lhs = node.args.get(1);
                    node.args.clear();
                }
            }
        }
    }

    private ExpressionNode rewriteConcat(ExpressionNode parent) throws SqlException {
        traversalAlgo.traverse(parent, rewriteConcat0Ref);
        return parent;
    }

    private void rewriteConcat0(ExpressionNode node) {
        if (node.type == ExpressionNode.OPERATION && isConcatOperator(node.token)) {
            node.type = ExpressionNode.FUNCTION;
            node.token = CONCAT_FUNC_NAME;
            addConcatArgs(node.args, node.rhs);
            addConcatArgs(node.args, node.lhs);
            node.paramCount = node.args.size();
            if (node.paramCount > 2) {
                node.rhs = null;
                node.lhs = null;
            }
        }
    }

    private ExpressionNode rewriteCount(ExpressionNode parent) throws SqlException {
        traversalAlgo.traverse(parent, rewriteCount0Ref);
        return parent;
    }

    /**
     * Rewrites count(*) expressions to count().
     *
     * @param node expression node, provided by tree walking algo
     */
    private void rewriteCount0(ExpressionNode node) {
        if (node.type == ExpressionNode.FUNCTION && isCountKeyword(node.token)) {
            if (node.paramCount == 1) {
                // special case, typically something like
                // case value else expression end
                // this can be simplified to "expression" only

                ExpressionNode that = node.rhs;
                if (Chars.equalsNc(that.token, '*')) {
                    if (that.rhs == null && node.lhs == null) {
                        that.paramCount = 0;
                        node.rhs = null;
                        node.paramCount = 0;
                    }
                }
            }
        }
    }

    private ExpressionNode rewriteDeclaredVariables(ExpressionNode expr, @Nullable LowerCaseCharSequenceObjHashMap<ExpressionNode> decls, @Nullable CharSequence exclude) throws SqlException {
        if (decls == null || decls.size() == 0) { // short circuit null case
            return expr;
        }
        return recursiveReplacingTreeTraversalAlgo.traverse(expr, rewriteDeclaredVariablesInExpressionVisitor.of(decls, exclude));
    }

    private ExpressionNode rewriteJsonExtractCast(ExpressionNode parent) throws SqlException {
        traversalAlgo.traverse(parent, rewriteJsonExtractCast0Ref);
        return parent;
    }

    /*
       Rewrites the following:

       select json_extract(json,path)::varchar -> select json_extract(json,path)
       select json_extract(json,path)::double -> select json_extract(json,path,double)
       select json_extract(json,path)::uuid -> select json_extract(json,path)::uuid

       Notes:
        - varchar cast it rewritten in a special way, e.g. removed
        - subset of types is handled more efficiently in the 3-arg function
        - the remaining type casts are not rewritten, e.g. left as is
     */

    private void rewriteJsonExtractCast0(ExpressionNode node) {
        if (node.type == ExpressionNode.FUNCTION && SqlKeywords.isCastKeyword(node.token)) {
            if (node.lhs != null && SqlKeywords.isJsonExtract(node.lhs.token) && node.lhs.paramCount == 2) {
                // rewrite cast such as
                // json_extract(json,path)::type -> json_extract(json,path,type)
                // the ::type is already rewritten as
                // cast(json_extract(json,path) as type)
                //

                // we remove the outer cast and let json_extract() do the cast
                ExpressionNode jsonExtractNode = node.lhs;
                // check if the type is a valid symbol
                ExpressionNode typeNode = node.rhs;
                if (typeNode != null) {
                    int castType = ColumnType.typeOf(typeNode.token);
                    if (castType == ColumnType.VARCHAR) {
                        // redundant cast to varchar, just remove it
                        node.token = jsonExtractNode.token;
                        node.paramCount = jsonExtractNode.paramCount;
                        node.type = jsonExtractNode.type;
                        node.position = jsonExtractNode.position;
                        node.lhs = jsonExtractNode.lhs;
                        node.rhs = jsonExtractNode.rhs;
                        node.args.clear();
                    } else if (JsonExtractTypedFunctionFactory.isIntrusivelyOptimized(castType)) {
                        int type = ColumnType.typeOf(typeNode.token);
                        node.token = jsonExtractNode.token;
                        node.paramCount = 3;
                        node.type = jsonExtractNode.type;
                        node.position = jsonExtractNode.position;
                        node.lhs = null;
                        node.rhs = null;
                        node.args.clear();

                        // args are added in reverse order

                        // type integer
                        CharacterStoreEntry characterStoreEntry = characterStore.newEntry();
                        characterStoreEntry.put(type);
                        node.args.add(
                                expressionNodePool.next().of(
                                        ExpressionNode.CONSTANT,
                                        characterStoreEntry.toImmutable(),
                                        typeNode.precedence,
                                        typeNode.position
                                )
                        );
                        node.args.add(jsonExtractNode.rhs);
                        node.args.add(jsonExtractNode.lhs);
                    }
                }
            }
        }
    }

    private ExpressionNode rewriteKnownStatements(ExpressionNode parent,
                                                  @Nullable LowerCaseCharSequenceObjHashMap<ExpressionNode> decls,
                                                  @Nullable CharSequence exclude) throws SqlException {
        return rewriteDeclaredVariables(
                rewriteJsonExtractCast(
                        rewritePgCast(
                                rewriteConcat(
                                        rewriteCase(
                                                rewriteCount(
                                                        parent
                                                )
                                        )
                                )
                        )
                ), decls, exclude);
    }

    private ExpressionNode rewritePgCast(ExpressionNode parent) throws SqlException {
        traversalAlgo.traverse(parent, rewritePgCast0Ref);
        return parent;
    }

    private void rewritePgCast0(ExpressionNode node) {
        if (node.type == ExpressionNode.OPERATION && SqlKeywords.isColonColon(node.token)) {
            node.token = "cast";
            node.type = ExpressionNode.FUNCTION;
            node.rhs.type = ExpressionNode.CONSTANT;
            // In PG x::float casts x to "double precision" type
            if (SqlKeywords.isFloatKeyword(node.rhs.token) || SqlKeywords.isFloat8Keyword(node.rhs.token)) {
                node.rhs.token = "double";
            } else if (SqlKeywords.isFloat4Keyword(node.rhs.token)) {
                node.rhs.token = "float";
            } else if (SqlKeywords.isInt4Keyword(node.rhs.token)) {
                node.rhs.token = "int";
            } else if (SqlKeywords.isInt8Keyword(node.rhs.token)) {
                node.rhs.token = "long";
            } else if (SqlKeywords.isInt2Keyword(node.rhs.token)) {
                node.rhs.token = "short";
            }
        }
    }

    private CharSequence setModelAliasAndGetOptTok(GenericLexer lexer, QueryModel joinModel) throws SqlException {
        CharSequence tok = optTok(lexer);
        if (tok != null && tableAliasStop.excludes(tok)) {
            checkSupportedJoinType(lexer, tok);
            if (SqlKeywords.isAsKeyword(tok)) {
                tok = tok(lexer, "alias");
            }
            if (tok.length() == 0 || SqlKeywords.isEmptyAlias(tok)) {
                throw SqlException.position(lexer.lastTokenPosition()).put("Empty table alias");
            }
            SqlKeywords.assertTableNameIsQuotedOrNotAKeyword(tok, lexer.lastTokenPosition());
            joinModel.setAlias(literal(lexer, tok));
            tok = optTok(lexer);
        }
        return tok;
    }

    private CharSequence setModelAliasAndTimestamp(GenericLexer lexer, QueryModel model) throws SqlException {
        CharSequence tok;
        tok = setModelAliasAndGetOptTok(lexer, model);

        // expect [timestamp(column)]
        ExpressionNode timestamp = parseTimestamp(lexer, tok);
        if (timestamp != null) {
            model.setTimestamp(timestamp);
            model.setExplicitTimestamp(true);
            tok = optTok(lexer);
        }
        return tok;
    }

    private int toColumnType(GenericLexer lexer, CharSequence tok) throws SqlException {
        final short typeTag = SqlUtil.toPersistedTypeTag(tok, lexer.lastTokenPosition());
        if (ColumnType.GEOHASH == typeTag) {
            expectTok(lexer, '(');
            final int bits = GeoHashUtil.parseGeoHashBits(lexer.lastTokenPosition(), 0, expectLiteral(lexer).token);
            expectTok(lexer, ')');
            return ColumnType.getGeoHashTypeWithBits(bits);
        }
        return typeTag;
    }

    private @NotNull CharSequence tok(GenericLexer lexer, String expectedList) throws SqlException {
        final int pos = lexer.getPosition();
        CharSequence tok = optTok(lexer);
        if (tok == null) {
            throw SqlException.position(pos).put(expectedList).put(" expected");
        }
        return tok;
    }

    private @NotNull CharSequence tokIncludingLocalBrace(GenericLexer lexer, String expectedList) throws SqlException {
        final int pos = lexer.getPosition();
        final CharSequence tok = SqlUtil.fetchNext(lexer);
        if (tok == null) {
            throw SqlException.position(pos).put(expectedList).put(" expected");
        }
        return tok;
    }

    private void validateIdentifier(GenericLexer lexer, CharSequence tok) throws SqlException {
        if (tok == null || tok.length() == 0) {
            throw SqlException.position(lexer.lastTokenPosition()).put("non-empty identifier expected");
        }

        if (Chars.isQuoted(tok)) {
            if (tok.length() == 2) {
                throw SqlException.position(lexer.lastTokenPosition()).put("non-empty identifier expected");
            }
            return;
        }

        char c = tok.charAt(0);

        if (!(Character.isLetter(c) || c == '_')) {
            throw SqlException.position(lexer.lastTokenPosition()).put("identifier should start with a letter or '_'");
        }

        for (int i = 1, n = tok.length(); i < n; i++) {
            c = tok.charAt(i);
            if (!(Character.isLetter(c) ||
                    Character.isDigit(c) ||
                    c == '_' ||
                    c == '$')) {
                throw SqlException.position(lexer.lastTokenPosition()).put("identifier can contain letters, digits, '_' or '$'");
            }
        }
    }

    void clear() {
        queryModelPool.clear();
        queryColumnPool.clear();
        expressionNodePool.clear();
        windowColumnPool.clear();
        createTableOperationBuilder.clear();
        createTableColumnModelPool.clear();
        renameTableModelPool.clear();
        withClauseModelPool.clear();
        subQueryMode = false;
        characterStore.clear();
        insertModelPool.clear();
        expressionTreeBuilder.reset();
        copyModelPool.clear();
        topLevelWithModel.clear();
        explainModelPool.clear();
        digit = 1;
    }

    ExpressionNode expr(GenericLexer lexer, QueryModel model, SqlParserCallback sqlParserCallback, @Nullable LowerCaseCharSequenceObjHashMap<ExpressionNode> decls, @Nullable CharSequence exclude) throws SqlException {
        try {
            expressionTreeBuilder.pushModel(model);
            expressionParser.parseExpr(lexer, expressionTreeBuilder, sqlParserCallback, decls);
            return rewriteKnownStatements(expressionTreeBuilder.poll(), decls, exclude);
        } catch (SqlException e) {
            expressionTreeBuilder.reset();
            throw e;
        } finally {
            expressionTreeBuilder.popModel();
        }
    }

    ExpressionNode expr(GenericLexer lexer, QueryModel model, SqlParserCallback sqlParserCallback, @Nullable LowerCaseCharSequenceObjHashMap<ExpressionNode> decls) throws SqlException {
        return expr(lexer, model, sqlParserCallback, decls, null);
    }

    ExpressionNode expr(GenericLexer lexer, QueryModel model, SqlParserCallback sqlParserCallback) throws SqlException {
        return expr(lexer, model, sqlParserCallback, null, null);
    }

    // test only
    @TestOnly
    void expr(GenericLexer lexer, ExpressionParserListener listener, SqlParserCallback sqlParserCallback) throws SqlException {
        expressionParser.parseExpr(lexer, listener, sqlParserCallback, null);
    }

    ExecutionModel parse(GenericLexer lexer, SqlExecutionContext executionContext, SqlParserCallback sqlParserCallback) throws SqlException {
        CharSequence tok = tok(lexer, "'create', 'rename' or 'select'");

        if (isExplainKeyword(tok)) {
            int format = parseExplainOptions(lexer, tok);
            ExecutionModel model = parseExplain(lexer, executionContext, sqlParserCallback);
            ExplainModel explainModel = explainModelPool.next();
            explainModel.setFormat(format);
            explainModel.setModel(model);
            return explainModel;
        }

        if (isSelectKeyword(tok)) {
            return parseSelect(lexer, sqlParserCallback, null);
        }

        if (isCreateKeyword(tok)) {
            return parseCreateTable(lexer, executionContext, sqlParserCallback);
        }

        if (isUpdateKeyword(tok)) {
            return parseUpdate(lexer, sqlParserCallback, null);
        }

        if (isRenameKeyword(tok)) {
            return parseRenameStatement(lexer);
        }

        if (isInsertKeyword(tok)) {
            return parseInsert(lexer, sqlParserCallback, null);
        }

        if (isCopyKeyword(tok)) {
            return parseCopy(lexer, sqlParserCallback);
        }

        if (isWithKeyword(tok)) {
            return parseWith(lexer, sqlParserCallback, null);
        }

        if (isFromKeyword(tok)) {
            throw SqlException.$(lexer.lastTokenPosition(), "Did you mean 'select * from'?");
        }

        return parseSelect(lexer, sqlParserCallback, null);
    }

    QueryModel parseAsSubQuery(
            GenericLexer lexer,
            @Nullable LowerCaseCharSequenceObjHashMap<WithClauseModel> withClauses,
            boolean useTopLevelWithClauses,
            SqlParserCallback sqlParserCallback,
            LowerCaseCharSequenceObjHashMap<ExpressionNode> decls
    )
            throws SqlException {
        QueryModel model;
        this.subQueryMode = true;
        try {
            model = parseDml(lexer, withClauses, lexer.getPosition(), useTopLevelWithClauses, sqlParserCallback, decls);
        } finally {
            this.subQueryMode = false;
        }
        return model;
    }

    private static class RewriteDeclaredVariablesInExpressionVisitor implements RecursiveReplacingTreeTraversalAlgo.ReplacingVisitor {
        public LowerCaseCharSequenceObjHashMap<ExpressionNode> decls;
        public CharSequence exclude;
        public boolean hasAtChar;

        @Override
        public ExpressionNode visit(ExpressionNode node) throws SqlException {
            if (node.token == null) {
                return node;
            }

            if ((hasAtChar = node.token.charAt(0) == '@') && exclude != null && (Chars.equalsIgnoreCase(node.token, exclude))) {
                return node;
            }

            if (node.token != null && node.type == ExpressionNode.LITERAL && decls.contains(node.token)) {
                return decls.get(node.token).rhs;
            } else if (hasAtChar) {
                throw SqlException.$(node.position, "tried to use undeclared variable `" + node.token + '`');
            }

            return node;
        }

        RecursiveReplacingTreeTraversalAlgo.ReplacingVisitor of(@NotNull LowerCaseCharSequenceObjHashMap<ExpressionNode> decls,
                                                                @Nullable CharSequence exclude) {
            this.decls = decls;
            this.exclude = exclude;
            return this;
        }
    }

    static {
        tableAliasStop.add("where");
        tableAliasStop.add("latest");
        tableAliasStop.add("join");
        tableAliasStop.add("inner");
        tableAliasStop.add("left");
        tableAliasStop.add("outer");
        tableAliasStop.add("asof");
        tableAliasStop.add("splice");
        tableAliasStop.add("lt");
        tableAliasStop.add("cross");
        tableAliasStop.add("sample");
        tableAliasStop.add("order");
        tableAliasStop.add("on");
        tableAliasStop.add("timestamp");
        tableAliasStop.add("limit");
        tableAliasStop.add(")");
        tableAliasStop.add(";");
        tableAliasStop.add("union");
        tableAliasStop.add("group");
        tableAliasStop.add("except");
        tableAliasStop.add("intersect");
        tableAliasStop.add("from");
        //
        columnAliasStop.add("from");
        columnAliasStop.add(",");
        columnAliasStop.add("over");
        columnAliasStop.add("union");
        columnAliasStop.add("except");
        columnAliasStop.add("intersect");
        columnAliasStop.add(")");
        columnAliasStop.add(";");
        //
        groupByStopSet.add("order");
        groupByStopSet.add(")");
        groupByStopSet.add(",");

        joinStartSet.put("left", QueryModel.JOIN_INNER);
        joinStartSet.put("join", QueryModel.JOIN_INNER);
        joinStartSet.put("inner", QueryModel.JOIN_INNER);
        joinStartSet.put("left", QueryModel.JOIN_OUTER);//only left join is supported currently
        joinStartSet.put("cross", QueryModel.JOIN_CROSS);
        joinStartSet.put("asof", QueryModel.JOIN_ASOF);
        joinStartSet.put("splice", QueryModel.JOIN_SPLICE);
        joinStartSet.put("lt", QueryModel.JOIN_LT);
        joinStartSet.put(",", QueryModel.JOIN_CROSS);
        //
        setOperations.add("union");
        setOperations.add("except");
        setOperations.add("intersect");
    }
}<|MERGE_RESOLUTION|>--- conflicted
+++ resolved
@@ -1824,18 +1824,7 @@
         if (tok == null || !isFromKeyword(tok)) {
             throw SqlException.position(lexer.lastTokenPosition()).put("expected 'from'");
         }
-<<<<<<< HEAD
-        tok = SqlUtil.fetchNext(lexer);
-        if (tok == null) {
-            throw SqlException.position(lexer.getPosition()).put("expected a table name");
-        }
-        final CharSequence tableName = assertNoDotsAndSlashes(unquote(tok), lexer.lastTokenPosition());
-        ExpressionNode tableNameExpr = expressionNodePool.next().of(ExpressionNode.LITERAL, tableName, 0, lexer.lastTokenPosition());
-        tableNameExpr = rewriteDeclaredVariables(tableNameExpr, model.getDecls(), null);
-        model.setTableNameExpr(tableNameExpr);
-=======
         parseTableName(lexer, model);
->>>>>>> 93f3e285
     }
 
     private ExecutionModel parseInsert(GenericLexer lexer, SqlParserCallback sqlParserCallback,
@@ -2626,6 +2615,7 @@
         }
         final CharSequence tableName = assertNoDotsAndSlashes(unquote(tok), lexer.lastTokenPosition());
         ExpressionNode tableNameExpr = expressionNodePool.next().of(ExpressionNode.LITERAL, tableName, 0, lexer.lastTokenPosition());
+        tableNameExpr = rewriteDeclaredVariables(tableNameExpr, model.getDecls(), null);
         model.setTableNameExpr(tableNameExpr);
     }
 
