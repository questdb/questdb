/*******************************************************************************
 *     ___                  _   ____  ____
 *    / _ \ _   _  ___  ___| |_|  _ \| __ )
 *   | | | | | | |/ _ \/ __| __| | | |  _ \
 *   | |_| | |_| |  __/\__ \ |_| |_| | |_) |
 *    \__\_\\__,_|\___||___/\__|____/|____/
 *
 *  Copyright (c) 2014-2019 Appsicle
 *  Copyright (c) 2019-2024 QuestDB
 *
 *  Licensed under the Apache License, Version 2.0 (the "License");
 *  you may not use this file except in compliance with the License.
 *  You may obtain a copy of the License at
 *
 *  http://www.apache.org/licenses/LICENSE-2.0
 *
 *  Unless required by applicable law or agreed to in writing, software
 *  distributed under the License is distributed on an "AS IS" BASIS,
 *  WITHOUT WARRANTIES OR CONDITIONS OF ANY KIND, either express or implied.
 *  See the License for the specific language governing permissions and
 *  limitations under the License.
 *
 ******************************************************************************/

package io.questdb.griffin;

import io.questdb.cairo.CairoConfiguration;
import io.questdb.cairo.ColumnType;
import io.questdb.cairo.PartitionBy;
import io.questdb.cairo.TableUtils;
import io.questdb.cairo.mv.MatViewDefinition;
import io.questdb.cutlass.text.Atomicity;
import io.questdb.griffin.engine.functions.json.JsonExtractTypedFunctionFactory;
import io.questdb.griffin.engine.ops.CreateMatViewOperationBuilder;
import io.questdb.griffin.engine.ops.CreateMatViewOperationBuilderImpl;
import io.questdb.griffin.engine.ops.CreateTableOperationBuilder;
import io.questdb.griffin.engine.ops.CreateTableOperationBuilderImpl;
import io.questdb.griffin.model.CopyModel;
import io.questdb.griffin.model.CreateTableColumnModel;
import io.questdb.griffin.model.ExecutionModel;
import io.questdb.griffin.model.ExplainModel;
import io.questdb.griffin.model.ExpressionNode;
import io.questdb.griffin.model.InsertModel;
import io.questdb.griffin.model.QueryColumn;
import io.questdb.griffin.model.QueryModel;
import io.questdb.griffin.model.RenameTableModel;
import io.questdb.griffin.model.WindowColumn;
import io.questdb.griffin.model.WithClauseModel;
import io.questdb.std.BufferWindowCharSequence;
import io.questdb.std.Chars;
import io.questdb.std.GenericLexer;
import io.questdb.std.IntList;
import io.questdb.std.LowerCaseAsciiCharSequenceHashSet;
import io.questdb.std.LowerCaseAsciiCharSequenceIntHashMap;
import io.questdb.std.LowerCaseCharSequenceHashSet;
import io.questdb.std.LowerCaseCharSequenceObjHashMap;
import io.questdb.std.Numbers;
import io.questdb.std.NumericException;
import io.questdb.std.ObjList;
import io.questdb.std.ObjectPool;
import io.questdb.std.Os;
import io.questdb.std.datetime.microtime.Timestamps;
import org.jetbrains.annotations.NotNull;
import org.jetbrains.annotations.Nullable;
import org.jetbrains.annotations.TestOnly;

import static io.questdb.cairo.SqlWalMode.*;
import static io.questdb.griffin.SqlKeywords.*;
import static io.questdb.std.GenericLexer.assertNoDotsAndSlashes;
import static io.questdb.std.GenericLexer.unquote;

public class SqlParser {
    public static final int MAX_ORDER_BY_COLUMNS = 1560;
    public static final ExpressionNode ZERO_OFFSET = ExpressionNode.FACTORY.newInstance().of(ExpressionNode.CONSTANT, "'00:00'", 0, 0);
    private static final ExpressionNode ONE = ExpressionNode.FACTORY.newInstance().of(ExpressionNode.CONSTANT, "1", 0, 0);
    private static final LowerCaseAsciiCharSequenceHashSet columnAliasStop = new LowerCaseAsciiCharSequenceHashSet();
    private static final LowerCaseAsciiCharSequenceHashSet groupByStopSet = new LowerCaseAsciiCharSequenceHashSet();
    private static final LowerCaseAsciiCharSequenceIntHashMap joinStartSet = new LowerCaseAsciiCharSequenceIntHashMap();
    private static final RewriteDeclaredVariablesInExpressionVisitor rewriteDeclaredVariablesInExpressionVisitor = new RewriteDeclaredVariablesInExpressionVisitor();
    private static final LowerCaseAsciiCharSequenceHashSet setOperations = new LowerCaseAsciiCharSequenceHashSet();
    private static final LowerCaseAsciiCharSequenceHashSet tableAliasStop = new LowerCaseAsciiCharSequenceHashSet();
    private static final IntList tableNamePositions = new IntList();
    private static final LowerCaseCharSequenceHashSet tableNames = new LowerCaseCharSequenceHashSet();
    private final IntList accumulatedColumnPositions = new IntList();
    private final ObjList<QueryColumn> accumulatedColumns = new ObjList<>();
    private final LowerCaseCharSequenceObjHashMap<QueryColumn> aliasMap = new LowerCaseCharSequenceObjHashMap<>();
    private final CharacterStore characterStore;
    private final CharSequence column;
    private final CairoConfiguration configuration;
    private final ObjectPool<CopyModel> copyModelPool;
    private final CreateMatViewOperationBuilderImpl createMatViewOperationBuilder = new CreateMatViewOperationBuilderImpl();
    private final ObjectPool<CreateTableColumnModel> createTableColumnModelPool;
    private final CreateTableOperationBuilderImpl createTableOperationBuilder = createMatViewOperationBuilder.getCreateTableOperationBuilder();
    private final ObjectPool<ExplainModel> explainModelPool;
    private final ObjectPool<ExpressionNode> expressionNodePool;
    private final ExpressionParser expressionParser;
    private final ExpressionTreeBuilder expressionTreeBuilder;
    private final ObjectPool<InsertModel> insertModelPool;
    private final ObjectPool<QueryColumn> queryColumnPool;
    private final ObjectPool<QueryModel> queryModelPool;
    private final ObjectPool<RenameTableModel> renameTableModelPool;
    private final PostOrderTreeTraversalAlgo.Visitor rewriteConcatRef = this::rewriteConcat;
    private final PostOrderTreeTraversalAlgo.Visitor rewriteCountRef = this::rewriteCount;
    private final PostOrderTreeTraversalAlgo.Visitor rewriteJsonExtractCastRef = this::rewriteJsonExtractCast;
    private final PostOrderTreeTraversalAlgo.Visitor rewritePgCastRef = this::rewritePgCast;
    private final ObjList<ExpressionNode> tempExprNodes = new ObjList<>();
    private final PostOrderTreeTraversalAlgo.Visitor rewriteCaseRef = this::rewriteCase;
    private final LowerCaseCharSequenceObjHashMap<WithClauseModel> topLevelWithModel = new LowerCaseCharSequenceObjHashMap<>();
    private final PostOrderTreeTraversalAlgo traversalAlgo;
    private final ObjectPool<WindowColumn> windowColumnPool;
    private final ObjectPool<WithClauseModel> withClauseModelPool;
    private int digit;
    private boolean overClauseMode = false;
    private boolean subQueryMode = false;

    SqlParser(
            CairoConfiguration configuration,
            CharacterStore characterStore,
            ObjectPool<ExpressionNode> expressionNodePool,
            ObjectPool<QueryColumn> queryColumnPool,
            ObjectPool<QueryModel> queryModelPool,
            PostOrderTreeTraversalAlgo traversalAlgo
    ) {
        this.expressionNodePool = expressionNodePool;
        this.queryModelPool = queryModelPool;
        this.queryColumnPool = queryColumnPool;
        this.expressionTreeBuilder = new ExpressionTreeBuilder();
        this.windowColumnPool = new ObjectPool<>(WindowColumn.FACTORY, configuration.getWindowColumnPoolCapacity());
        this.createTableColumnModelPool = new ObjectPool<>(CreateTableColumnModel.FACTORY, configuration.getCreateTableColumnModelPoolCapacity());
        this.renameTableModelPool = new ObjectPool<>(RenameTableModel.FACTORY, configuration.getRenameTableModelPoolCapacity());
        this.withClauseModelPool = new ObjectPool<>(WithClauseModel.FACTORY, configuration.getWithClauseModelPoolCapacity());
        this.insertModelPool = new ObjectPool<>(InsertModel.FACTORY, configuration.getInsertModelPoolCapacity());
        this.copyModelPool = new ObjectPool<>(CopyModel.FACTORY, configuration.getCopyPoolCapacity());
        this.explainModelPool = new ObjectPool<>(ExplainModel.FACTORY, configuration.getExplainPoolCapacity());
        this.configuration = configuration;
        this.traversalAlgo = traversalAlgo;
        this.characterStore = characterStore;
        boolean tempCairoSqlLegacyOperatorPrecedence = configuration.getCairoSqlLegacyOperatorPrecedence();
        if (tempCairoSqlLegacyOperatorPrecedence) {
            this.expressionParser = new ExpressionParser(
                    OperatorExpression.getLegacyRegistry(),
                    OperatorExpression.getRegistry(),
                    expressionNodePool,
                    this,
                    characterStore
            );
        } else {
            this.expressionParser = new ExpressionParser(
                    OperatorExpression.getRegistry(),
                    null,
                    expressionNodePool,
                    this,
                    characterStore
            );
        }
        this.digit = 1;
        this.column = "column";
    }

    public static boolean isFullSampleByPeriod(ExpressionNode n) {
        return n != null && (n.type == ExpressionNode.CONSTANT || (n.type == ExpressionNode.LITERAL && isValidSampleByPeriodLetter(n.token)));
    }

    /**
     * Parses a value and time unit into a TTL value. If the returned value is positive, the time unit
     * is hours. If it's negative, the time unit is months (and the actual value is positive).
     */
    public static int parseTtlHoursOrMonths(GenericLexer lexer) throws SqlException {
        CharSequence tok;
        int valuePos = lexer.getPosition();
        tok = SqlUtil.fetchNext(lexer);
        if (tok == null) {
            throw SqlException.$(lexer.getPosition(), "missing argument, should be TTL <number> <unit> or <number_with_unit>");
        }
        int tokLength = tok.length();
        int unit = -1;
        int unitPos = -1;
        char unitChar = tok.charAt(tokLength - 1);
        if (tokLength > 1 && Character.isLetter(unitChar)) {
            unit = PartitionBy.ttlUnitFromString(tok, tokLength - 1, tokLength);
            if (unit != -1) {
                unitPos = valuePos;
            } else {
                try {
                    Numbers.parseLong(tok, 0, tokLength - 1);
                } catch (NumericException e) {
                    throw SqlException.$(
                            valuePos,
                            "invalid argument, should be TTL <number> <unit> or <number_with_unit>"
                    );
                }
                throw SqlException.$(
                        valuePos + tokLength - 1,
                        "invalid time unit, expecting 'H', 'D', 'W', 'M' or 'Y', but was '"
                ).put(unitChar).put('\'');
            }
        }
        // at this point, unit == -1 means the syntax wasn't of the "1H" form, it can still be of the "1 HOUR" form
        int ttlValue;
        try {
            long ttlLong = unit == -1 ? Numbers.parseLong(tok) : Numbers.parseLong(tok, 0, tokLength - 1);
            if (ttlLong > Integer.MAX_VALUE || ttlLong < 0) {
                throw SqlException.$(valuePos, "TTL value out of range: ").put(ttlLong)
                        .put(". Max value: ").put(Integer.MAX_VALUE);
            }
            ttlValue = (int) ttlLong;
        } catch (NumericException e) {
            throw SqlException.$(
                    valuePos,
                    "invalid syntax, should be TTL <number> <unit> but was TTL "
            ).put(tok);
        }
        if (unit == -1) {
            unitPos = lexer.getPosition();
            tok = SqlUtil.fetchNext(lexer);
            if (tok == null) {
                throw SqlException.$(
                        unitPos,
                        "missing unit, 'HOUR(S)', 'DAY(S)', 'WEEK(S)', 'MONTH(S)' or 'YEAR(S)' expected"
                );
            }
            unit = PartitionBy.ttlUnitFromString(tok, 0, tok.length());
        }
        if (unit == -1) {
            throw SqlException.$(
                            unitPos,
                            "invalid unit, expected 'HOUR(S)', 'DAY(S)', 'WEEK(S)', 'MONTH(S)' or 'YEAR(S)', but was '"
                    )
                    .put(tok).put('\'');
        }
        return Timestamps.toHoursOrMonths(ttlValue, unit, valuePos);
    }

    public static ExpressionNode recursiveReplace(ExpressionNode node, ReplacingVisitor visitor) throws SqlException {
        if (node == null) {
            return null;
        }

        switch (node.paramCount) {
            case 0:
                break;
            case 1:
                node.rhs = recursiveReplace(node.rhs, visitor);
                break;
            case 2:
                node.lhs = recursiveReplace(node.lhs, visitor);
                node.rhs = recursiveReplace(node.rhs, visitor);
                break;
            default:
                for (int i = 0; i < node.paramCount; i++) {
                    ExpressionNode arg = node.args.get(i);
                    node.args.set(i, recursiveReplace(arg, visitor));
                }
                break;
        }

        return visitor.visit(node);
    }

    private static void collectAllTableNames(
            QueryModel model, LowerCaseCharSequenceHashSet outTableNames, IntList outTableNamePositions
    ) {
        QueryModel m = model;
        do {
            final ExpressionNode tableNameExpr = m.getTableNameExpr();
            if (tableNameExpr != null && tableNameExpr.type == ExpressionNode.LITERAL) {
                if (outTableNames.add(unquote(tableNameExpr.token))) {
                    outTableNamePositions.add(tableNameExpr.position);
                }
            }

            final ObjList<QueryModel> joinModels = m.getJoinModels();
            for (int i = 0, n = joinModels.size(); i < n; i++) {
                final QueryModel joinModel = joinModels.getQuick(i);
                if (joinModel == m) {
                    continue;
                }
                collectAllTableNames(joinModel, outTableNames, outTableNamePositions);
            }

            final QueryModel unionModel = m.getUnionModel();
            if (unionModel != null) {
                collectAllTableNames(unionModel, outTableNames, outTableNamePositions);
            }

            m = m.getNestedModel();
        } while (m != null);
    }

    private static SqlException err(GenericLexer lexer, @Nullable CharSequence tok, @NotNull String msg) {
        return SqlException.parserErr(lexer.lastTokenPosition(), tok, msg);
    }

    private static SqlException errUnexpected(GenericLexer lexer, CharSequence token) {
        return SqlException.unexpectedToken(lexer.lastTokenPosition(), token);
    }

    private static SqlException errUnexpected(GenericLexer lexer, CharSequence token, @NotNull CharSequence extraMessage) {
        return SqlException.unexpectedToken(lexer.lastTokenPosition(), token, extraMessage);
    }

    private static boolean isTableQueried(QueryModel model, String tableName) {
        for (QueryModel m = model; m != null; m = m.getNestedModel()) {
            final ExpressionNode tableNameExpr = m.getTableNameExpr();
            if (tableNameExpr != null
                    && tableNameExpr.type == ExpressionNode.LITERAL
                    && Chars.equalsIgnoreCase(tableName, unquote(tableNameExpr.token))
            ) {
                return true;
            }

            final ObjList<QueryModel> joinModels = m.getJoinModels();
            for (int i = 0, n = joinModels.size(); i < n; i++) {
                final QueryModel joinModel = joinModels.getQuick(i);
                if (joinModel == m) {
                    continue;
                }
                if (isTableQueried(joinModel, tableName)) {
                    return true;
                }
            }

            final QueryModel unionModel = m.getUnionModel();
            if (unionModel != null && isTableQueried(unionModel, tableName)) {
                return true;
            }
        }

        return false;
    }

    private static boolean isValidSampleByPeriodLetter(CharSequence token) {
        if (token.length() != 1) return false;
        switch (token.charAt(0)) {
            case 'U':
                // micros
            case 'T':
                // millis
            case 's':
                // seconds
            case 'm':
                // minutes
            case 'h':
                // hours
            case 'd':
                // days
            case 'M':
                // months
            case 'y':
                return true;
            default:
                return false;
        }
    }

    private static CreateMatViewOperationBuilder parseCreateMatViewExt(
            GenericLexer lexer,
            SqlExecutionContext executionContext,
            SqlParserCallback sqlParserCallback,
            CharSequence tok,
            CreateMatViewOperationBuilder builder
    ) throws SqlException {
        CharSequence nextToken = (tok == null || Chars.equals(tok, ';')) ? null : tok;
        return sqlParserCallback.parseCreateMatViewExt(lexer, executionContext.getSecurityContext(), builder, nextToken);
    }

    private static CreateTableOperationBuilder parseCreateTableExt(
            GenericLexer lexer,
            SqlExecutionContext executionContext,
            SqlParserCallback sqlParserCallback,
            CharSequence tok,
            CreateTableOperationBuilder builder
    ) throws SqlException {
        CharSequence nextToken = (tok == null || Chars.equals(tok, ';')) ? null : tok;
        return sqlParserCallback.parseCreateTableExt(lexer, executionContext.getSecurityContext(), builder, nextToken);
    }

    private static void validateMatViewQuery(QueryModel model, String baseTableName) throws SqlException {
        for (QueryModel m = model; m != null; m = m.getNestedModel()) {
            final boolean baseTableQueried = isTableQueried(m, baseTableName);
            if (baseTableQueried) {
                if (m.getSampleBy() != null && m.getSampleByOffset() == null) {
                    throw SqlException.position(m.getSampleBy().position + m.getSampleBy().token.length() + 1)
                            .put("ALIGN TO FIRST OBSERVATION on base table is not supported for materialized views: ").put(baseTableName);
                }

                if ((m.getSampleByFrom() != null || m.getSampleByTo() != null)) {
                    final int position = m.getSampleByFrom() != null ? m.getSampleByFrom().position : m.getSampleByTo().position;
                    throw SqlException.position(position)
                            .put("FROM-TO on base table is not supported for materialized views: ").put(baseTableName);
                }

                final ObjList<ExpressionNode> sampleByFill = m.getSampleByFill();
                if (sampleByFill != null && sampleByFill.size() > 0) {
                    throw SqlException.position(sampleByFill.get(0).position)
                            .put("FILL on base table is not supported for materialized views: ").put(baseTableName);
                }

                ObjList<QueryColumn> columns = m.getColumns();
                QueryColumn windowFuncColumn = null;
                for (int i = 0, n = columns.size(); i < n; i++) {
                    QueryColumn column = columns.getQuick(i);
                    if (column.isWindowColumn()) {
                        windowFuncColumn = column;
                    }
                }
                if (windowFuncColumn != null) {
                    throw SqlException.position(windowFuncColumn.getAst().position)
                            .put("window function on base table is not supported for materialized views: ").put(baseTableName);
                }
            }

            final ObjList<QueryModel> joinModels = m.getJoinModels();
            for (int i = 0, n = joinModels.size(); i < n; i++) {
                final QueryModel joinModel = joinModels.getQuick(i);
                if (joinModel == m) {
                    continue;
                }
                validateMatViewQuery(joinModel, baseTableName);
            }

            final QueryModel unionModel = m.getUnionModel();
            if (unionModel != null) {
                if (baseTableQueried) {
                    throw SqlException.position(m.getUnionModel().getModelPosition())
                            .put("union on base table is not supported for materialized views: ").put(baseTableName);
                }
                validateMatViewQuery(unionModel, baseTableName);
            }
        }
    }

    private static void validateShowTransactions(GenericLexer lexer) throws SqlException {
        CharSequence tok = SqlUtil.fetchNext(lexer);
        if (tok != null && isIsolationKeyword(tok)) {
            tok = SqlUtil.fetchNext(lexer);
            if (tok != null && isLevelKeyword(tok)) {
                return;
            }
            throw SqlException.position(tok != null ? lexer.lastTokenPosition() : lexer.getPosition()).put("expected 'level'");
        }
        throw SqlException.position(tok != null ? lexer.lastTokenPosition() : lexer.getPosition()).put("expected 'isolation'");
    }

    private void addConcatArgs(ObjList<ExpressionNode> args, ExpressionNode leaf) {
        if (leaf.type != ExpressionNode.FUNCTION || !isConcatKeyword(leaf.token)) {
            args.add(leaf);
            return;
        }

        // Nested CONCAT. Expand it from CONCAT(x, CONCAT(y, z)) into CONCAT(x, y, z).
        if (leaf.args.size() > 0) {
            args.addAll(leaf.args);
        } else {
            args.add(leaf.rhs);
            args.add(leaf.lhs);
        }
    }

    private void assertNotDot(GenericLexer lexer, CharSequence tok) throws SqlException {
        if (Chars.indexOfUnquoted(tok, '.') != -1) {
            throw SqlException.$(lexer.lastTokenPosition(), "'.' is not allowed here");
        }
    }

    // prevent full/right from being used as table aliases
    private void checkSupportedJoinType(GenericLexer lexer, CharSequence tok) throws SqlException {
        if (tok != null && (isFullKeyword(tok) || isRightKeyword(tok))) {
            throw SqlException.$((lexer.lastTokenPosition()), "unsupported join type");
        }
    }

    private CharSequence createColumnAlias(
            CharSequence token,
            int type,
            LowerCaseCharSequenceObjHashMap<QueryColumn> aliasToColumnMap
    ) {
        return SqlUtil.createColumnAlias(
                characterStore,
                unquote(token),
                Chars.indexOfUnquoted(token, '.'),
                aliasToColumnMap,
                type != ExpressionNode.LITERAL
        );
    }

    private CharSequence createConstColumnAlias(LowerCaseCharSequenceObjHashMap<QueryColumn> aliasToColumnMap) {
        final CharacterStoreEntry characterStoreEntry = characterStore.newEntry();

        characterStoreEntry.put(column);
        int len = characterStoreEntry.length();
        characterStoreEntry.put(digit);

        while (aliasToColumnMap.contains(characterStoreEntry.toImmutable())) {
            characterStoreEntry.trimTo(len);
            digit++;
            characterStoreEntry.put(digit);
        }
        return characterStoreEntry.toImmutable();
    }

    private @NotNull CreateTableColumnModel ensureCreateTableColumnModel(CharSequence columnName, int columnNamePos) {
        CreateTableColumnModel touchUpModel = getCreateTableColumnModel(columnName);
        if (touchUpModel != null) {
            return touchUpModel;
        }
        try {
            return newCreateTableColumnModel(columnName, columnNamePos);
        } catch (SqlException e) {
            throw new AssertionError("createColumnModel should never fail here", e);
        }
    }

    private void expectBy(GenericLexer lexer) throws SqlException {
        if (isByKeyword(tok(lexer, "'by'"))) {
            return;
        }
        throw SqlException.$((lexer.lastTokenPosition()), "'by' expected");
    }

    private ExpressionNode expectExpr(GenericLexer lexer, SqlParserCallback sqlParserCallback, LowerCaseCharSequenceObjHashMap<ExpressionNode> decls) throws SqlException {
        final ExpressionNode n = expr(lexer, null, sqlParserCallback, decls);
        if (n != null) {
            return n;
        }
        throw SqlException.$(lexer.hasUnparsed() ? lexer.lastTokenPosition() : lexer.getPosition(), "Expression expected");
    }

    private ExpressionNode expectExpr(GenericLexer lexer, SqlParserCallback sqlParserCallback) throws SqlException {
        return expectExpr(lexer, sqlParserCallback, null);
    }

    private int expectInt(GenericLexer lexer) throws SqlException {
        CharSequence tok = tok(lexer, "integer");
        boolean negative;
        if (Chars.equals(tok, '-')) {
            negative = true;
            tok = tok(lexer, "integer");
        } else {
            negative = false;
        }
        try {
            int result = Numbers.parseInt(tok);
            return negative ? -result : result;
        } catch (NumericException e) {
            throw err(lexer, tok, "bad integer");
        }
    }

    private ExpressionNode expectLiteral(GenericLexer lexer) throws SqlException {
        return expectLiteral(lexer, null);
    }

    private ExpressionNode expectLiteral(GenericLexer lexer, @Nullable LowerCaseCharSequenceObjHashMap<ExpressionNode> decls) throws SqlException {
        CharSequence tok = tok(lexer, "literal");
        int pos = lexer.lastTokenPosition();
        assertTableNameIsQuotedOrNotAKeyword(tok, pos);
        validateLiteral(pos, tok);
        return rewriteDeclaredVariables(nextLiteral(GenericLexer.immutableOf(GenericLexer.unquote(tok)), pos), decls, null);
    }

    private long expectLong(GenericLexer lexer) throws SqlException {
        CharSequence tok = tok(lexer, "long integer");
        boolean negative;
        if (Chars.equals(tok, '-')) {
            negative = true;
            tok = tok(lexer, "long integer");
        } else {
            negative = false;
        }
        try {
            long result = Numbers.parseLong(tok);
            return negative ? -result : result;
        } catch (NumericException e) {
            throw err(lexer, tok, "bad long integer");
        }
    }

    private void expectObservation(GenericLexer lexer) throws SqlException {
        if (isObservationKeyword(tok(lexer, "'observation'"))) {
            return;
        }
        throw SqlException.$((lexer.lastTokenPosition()), "'observation' expected");
    }

    private void expectOffset(GenericLexer lexer) throws SqlException {
        if (isOffsetKeyword(tok(lexer, "'offset'"))) {
            return;
        }
        throw SqlException.$((lexer.lastTokenPosition()), "'offset' expected");
    }

    private void expectSample(GenericLexer lexer, QueryModel model, SqlParserCallback sqlParserCallback) throws SqlException {
        final ExpressionNode n = expr(lexer, null, sqlParserCallback, model.getDecls());
        if (isFullSampleByPeriod(n)) {
            model.setSampleBy(n);
            return;
        }

        // this is complex expression of sample by period. It must follow time unit interval
        // lets preempt the problem where time unit interval is missing, and we hit keyword instead
        final int pos = lexer.lastTokenPosition();
        final CharSequence tok = tok(lexer, "time interval unit");

        if (isValidSampleByPeriodLetter(tok)) {
            model.setSampleBy(n, SqlUtil.nextLiteral(expressionNodePool, tok, pos));
            return;
        }
        throw SqlException.$(pos, "one letter sample by period unit expected");
    }

    private CharSequence expectTableNameOrSubQuery(GenericLexer lexer) throws SqlException {
        return tok(lexer, "table name or sub-query");
    }

    private void expectTo(GenericLexer lexer) throws SqlException {
        if (isToKeyword(tok(lexer, "'to'"))) {
            return;
        }
        throw SqlException.$((lexer.lastTokenPosition()), "'to' expected");
    }

    private void expectTok(GenericLexer lexer, CharSequence tok, CharSequence expected) throws SqlException {
        if (tok == null || !Chars.equalsLowerCaseAscii(tok, expected)) {
            throw SqlException.position(lexer.lastTokenPosition()).put('\'').put(expected).put("' expected");
        }
    }

    private void expectTok(GenericLexer lexer, CharSequence expected) throws SqlException {
        CharSequence tok = optTok(lexer);
        if (tok == null) {
            throw SqlException.position(lexer.getPosition()).put('\'').put(expected).put("' expected");
        }
        expectTok(lexer, tok, expected);
    }

    private void expectTok(GenericLexer lexer, char expected) throws SqlException {
        CharSequence tok = optTok(lexer);
        if (tok == null) {
            throw SqlException.position(lexer.getPosition()).put('\'').put(expected).put("' expected");
        }
        expectTok(tok, lexer.lastTokenPosition(), expected);
    }

    private void expectTok(CharSequence tok, int pos, char expected) throws SqlException {
        if (tok == null || !Chars.equals(tok, expected)) {
            throw SqlException.position(pos).put('\'').put(expected).put("' expected");
        }
    }

    private void expectZone(GenericLexer lexer) throws SqlException {
        if (isZoneKeyword(tok(lexer, "'zone'"))) {
            return;
        }
        throw SqlException.$((lexer.lastTokenPosition()), "'zone' expected");
    }

    private @Nullable CreateTableColumnModel getCreateTableColumnModel(CharSequence columnName) {
        return createTableOperationBuilder.getColumnModel(columnName);
    }

    private boolean isCurrentRow(GenericLexer lexer, CharSequence tok) throws SqlException {
        if (isCurrentKeyword(tok)) {
            tok = tok(lexer, "'row'");
            if (isRowKeyword(tok)) {
                return true;
            }
            throw SqlException.$(lexer.lastTokenPosition(), "'row' expected");
        }
        return false;
    }

    private boolean isFieldTerm(CharSequence tok) {
        return Chars.equals(tok, ')') || Chars.equals(tok, ',');
    }

    private boolean isUnboundedPreceding(GenericLexer lexer, CharSequence tok) throws SqlException {
        if (isUnboundedKeyword(tok)) {
            tok = tok(lexer, "'preceding'");
            if (isPrecedingKeyword(tok)) {
                return true;
            }
            throw SqlException.$(lexer.lastTokenPosition(), "'preceding' expected");
        }
        return false;
    }

    private ExpressionNode literal(GenericLexer lexer, CharSequence name) {
        return literal(name, lexer.lastTokenPosition());
    }

    private ExpressionNode literal(CharSequence name, int position) {
        // this can never be null in its current contexts
        // every time this function is called is after lexer.unparse(), which ensures non-null token.
        return expressionNodePool.next().of(ExpressionNode.LITERAL, unquote(name), 0, position);
    }

    private @NotNull CreateTableColumnModel newCreateTableColumnModel(
            CharSequence columnName,
            int columnNamePos
    ) throws SqlException {
        if (createTableOperationBuilder.getColumnModel(columnName) != null) {
            throw SqlException.duplicateColumn(columnNamePos, columnName);
        }
        CreateTableColumnModel model = createTableColumnModelPool.next();
        model.setColumnNamePos(columnNamePos);
        createTableOperationBuilder.addColumnModel(columnName, model);
        return model;
    }

    private ExpressionNode nextLiteral(CharSequence token, int position) {
        return SqlUtil.nextLiteral(expressionNodePool, token, position);
    }

    private CharSequence notTermTok(GenericLexer lexer) throws SqlException {
        CharSequence tok = tok(lexer, "')' or ','");
        if (isFieldTerm(tok)) {
            throw err(lexer, tok, "missing column definition");
        }
        return tok;
    }

    private CharSequence optTok(GenericLexer lexer) throws SqlException {
        CharSequence tok = SqlUtil.fetchNext(lexer);
        if (tok == null || (subQueryMode && Chars.equals(tok, ')') && !overClauseMode)) {
            return null;
        }
        return tok;
    }

    private QueryModel parseAsSubQueryAndExpectClosingBrace(
            GenericLexer lexer,
            LowerCaseCharSequenceObjHashMap<WithClauseModel> withClauses,
            boolean useTopLevelWithClauses,
            SqlParserCallback sqlParserCallback,
            LowerCaseCharSequenceObjHashMap<ExpressionNode> decls
    ) throws SqlException {
        final QueryModel model = parseAsSubQuery(lexer, withClauses, useTopLevelWithClauses, sqlParserCallback, decls);
        expectTok(lexer, ')');
        return model;
    }

    private ExecutionModel parseCopy(GenericLexer lexer, SqlParserCallback sqlParserCallback) throws SqlException {
        if (Chars.isBlank(configuration.getSqlCopyInputRoot())) {
            throw SqlException.$(lexer.lastTokenPosition(), "COPY is disabled ['cairo.sql.copy.root' is not set?]");
        }
        ExpressionNode target = expectExpr(lexer, sqlParserCallback);
        CharSequence tok = tok(lexer, "'from' or 'to' or 'cancel'");

        if (isCancelKeyword(tok)) {
            CopyModel model = copyModelPool.next();
            model.setCancel(true);
            model.setTarget(target);

            tok = optTok(lexer);
            // no more tokens or ';' should indicate end of statement
            if (tok == null || Chars.equals(tok, ';')) {
                return model;
            }
            throw errUnexpected(lexer, tok);
        }

        if (isFromKeyword(tok)) {
            final ExpressionNode fileName = expectExpr(lexer, sqlParserCallback);
            if (fileName.token.length() < 3 && Chars.startsWith(fileName.token, '\'')) {
                throw SqlException.$(fileName.position, "file name expected");
            }

            CopyModel model = copyModelPool.next();
            model.setTarget(target);
            model.setFileName(fileName);

            tok = optTok(lexer);
            if (tok != null && isWithKeyword(tok)) {
                tok = tok(lexer, "copy option");
                while (tok != null && !isSemicolon(tok)) {
                    if (isHeaderKeyword(tok)) {
                        model.setHeader(isTrueKeyword(tok(lexer, "'true' or 'false'")));
                        tok = optTok(lexer);
                    } else if (isPartitionKeyword(tok)) {
                        expectTok(lexer, "by");
                        tok = tok(lexer, "year month day hour none");
                        int partitionBy = PartitionBy.fromString(tok);
                        if (partitionBy == -1) {
                            throw SqlException.$(lexer.getPosition(), "'NONE', 'HOUR', 'DAY', 'WEEK', 'MONTH' or 'YEAR' expected");
                        }
                        model.setPartitionBy(partitionBy);
                        tok = optTok(lexer);
                    } else if (isTimestampKeyword(tok)) {
                        tok = tok(lexer, "timestamp column name expected");
                        CharSequence columnName = GenericLexer.immutableOf(unquote(tok));
                        if (!TableUtils.isValidColumnName(columnName, configuration.getMaxFileNameLength())) {
                            throw SqlException.$(lexer.getPosition(), "timestamp column name contains invalid characters");
                        }
                        model.setTimestampColumnName(columnName);
                        tok = optTok(lexer);
                    } else if (isFormatKeyword(tok)) {
                        tok = tok(lexer, "timestamp format expected");
                        CharSequence format = GenericLexer.immutableOf(unquote(tok));
                        model.setTimestampFormat(format);
                        tok = optTok(lexer);
                    } else if (isOnKeyword(tok)) {
                        expectTok(lexer, "error");
                        tok = tok(lexer, "skip_column skip_row abort");
                        if (Chars.equalsIgnoreCase(tok, "skip_column")) {
                            model.setAtomicity(Atomicity.SKIP_COL);
                        } else if (Chars.equalsIgnoreCase(tok, "skip_row")) {
                            model.setAtomicity(Atomicity.SKIP_ROW);
                        } else if (Chars.equalsIgnoreCase(tok, "abort")) {
                            model.setAtomicity(Atomicity.SKIP_ALL);
                        } else {
                            throw SqlException.$(lexer.getPosition(), "invalid 'on error' copy option found");
                        }
                        tok = optTok(lexer);
                    } else if (isDelimiterKeyword(tok)) {
                        tok = tok(lexer, "timestamp character expected");
                        CharSequence delimiter = GenericLexer.immutableOf(unquote(tok));
                        if (delimiter == null || delimiter.length() != 1) {
                            throw SqlException.$(lexer.getPosition(), "delimiter is empty or contains more than 1 character");
                        }
                        char delimiterChar = delimiter.charAt(0);
                        if (delimiterChar > 127) {
                            throw SqlException.$(lexer.getPosition(), "delimiter is not an ascii character");
                        }
                        model.setDelimiter((byte) delimiterChar);
                        tok = optTok(lexer);
                    } else {
                        throw SqlException.$(lexer.lastTokenPosition(), "unexpected option");
                    }
                }
            } else if (tok != null && !isSemicolon(tok)) {
                throw SqlException.$(lexer.lastTokenPosition(), "'with' expected");
            }
            return model;
        }
        throw SqlException.$(lexer.lastTokenPosition(), "'from' expected");
    }

    private ExecutionModel parseCreate(
            GenericLexer lexer,
            SqlExecutionContext executionContext,
            SqlParserCallback sqlParserCallback
    ) throws SqlException {
        final CharSequence tok = tok(lexer, "'atomic' or 'table' or 'batch' or 'materialized'");
        if (isMaterializedKeyword(tok)) {
            if (!configuration.isMatViewEnabled()) {
                throw SqlException.$(0, "materialized views are disabled");
            }
            return parseCreateMatView(lexer, executionContext, sqlParserCallback);
        }
        return parseCreateTable(lexer, tok, executionContext, sqlParserCallback);
    }

    private ExecutionModel parseCreateMatView(
            GenericLexer lexer,
            SqlExecutionContext executionContext,
            SqlParserCallback sqlParserCallback
    ) throws SqlException {
        final CreateMatViewOperationBuilderImpl mvOpBuilder = createMatViewOperationBuilder;
        final CreateTableOperationBuilderImpl tableOpBuilder = mvOpBuilder.getCreateTableOperationBuilder();
        mvOpBuilder.clear(); // clears tableOpBuilder too
        tableOpBuilder.setDefaultSymbolCapacity(configuration.getDefaultSymbolCapacity());
        tableOpBuilder.setMaxUncommittedRows(configuration.getMaxUncommittedRows());
        tableOpBuilder.setWalEnabled(true); // mat view is always WAL-enabled

        expectTok(lexer, "view");
        CharSequence tok = tok(lexer, "view name or 'if'");
        if (isIfKeyword(tok)) {
            if (isNotKeyword(tok(lexer, "'not'")) && isExistsKeyword(tok(lexer, "'exists'"))) {
                tableOpBuilder.setIgnoreIfExists(true);
                tok = tok(lexer, "view name");
            } else {
                throw SqlException.$(lexer.lastTokenPosition(), "'if not exists' expected");
            }
        }
        tok = sansPublicSchema(tok, lexer);
        assertTableNameIsQuotedOrNotAKeyword(tok, lexer.lastTokenPosition());
        tableOpBuilder.setTableNameExpr(nextLiteral(
                assertNoDotsAndSlashes(unquote(tok), lexer.lastTokenPosition()), lexer.lastTokenPosition()
        ));

        tok = tok(lexer, "'as' or 'with' or 'refresh'");
<<<<<<< HEAD
        CharSequence baseTableName;
=======
        CharSequence baseTableName = null;
        int baseTableNamePos = 0;
>>>>>>> 7645480f
        if (isWithKeyword(tok)) {
            expectTok(lexer, "base");
            tok = tok(lexer, "base table expected");
            baseTableName = sansPublicSchema(tok, lexer);
            assertTableNameIsQuotedOrNotAKeyword(baseTableName, lexer.lastTokenPosition());
            baseTableName = unquote(baseTableName);
            baseTableNamePos = lexer.lastTokenPosition();
            tok = tok(lexer, "'as' or 'refresh'");
        }

        // For now, incremental refresh is the only supported refresh type.
        int refreshType = MatViewDefinition.INCREMENTAL_REFRESH_TYPE;
        if (isRefreshKeyword(tok)) {
            tok = tok(lexer, "'incremental' or 'manual' or 'interval' expected");
            if (isManualKeyword(tok)) {
                throw SqlException.position(lexer.lastTokenPosition()).put("manual refresh is not yet supported");
            } else if (isIntervalKeyword(tok)) {
                throw SqlException.position(lexer.lastTokenPosition()).put("interval refresh is not yet supported");
            } else if (!isIncrementalKeyword(tok)) {
                throw SqlException.position(lexer.lastTokenPosition()).put("'incremental' or 'manual' or 'interval' expected");
            }
            tok = tok(lexer, "'as'");
        }
        mvOpBuilder.setRefreshType(refreshType);

        boolean enclosedInParentheses;
        if (isAsKeyword(tok)) {
            int startOfQuery = lexer.getPosition();
            tok = tok(lexer, "'(' or 'with' or 'select'");
            enclosedInParentheses = Chars.equals(tok, '(');
            if (enclosedInParentheses) {
                startOfQuery = lexer.getPosition();
                tok = tok(lexer, "'with' or 'select'");
            }

            // Parse SELECT for the sake of basic SQL validation.
            // It'll be compiled and optimized later, at the execution phase.
            if (isWithKeyword(tok)) {
                parseWithClauses(lexer, topLevelWithModel, sqlParserCallback, null);
                // CTEs require SELECT to be specified
                expectTok(lexer, "select");
            }
            lexer.unparseLast();
            final QueryModel queryModel = parseDml(lexer, null, lexer.getPosition(), true, sqlParserCallback, null);
            final int endOfQuery = enclosedInParentheses ? lexer.getPosition() - 1 : lexer.getPosition();

            // Find base table name if not set explicitly.
            if (baseTableName == null) {
                tableNames.clear();
                tableNamePositions.clear();
                collectAllTableNames(queryModel, tableNames, tableNamePositions);
                if (tableNames.size() < 1) {
                    throw SqlException.$(startOfQuery, "missing base table, materialized views have to be based on a table");
                }
                if (tableNames.size() > 1) {
                    throw SqlException.$(startOfQuery, "more than one table used in query, base table has to be set using 'WITH BASE'");
                }
                baseTableName = Chars.toString(tableNames.getAny());
                baseTableNamePos = tableNamePositions.getQuick(0);
            }

            mvOpBuilder.setBaseTableNamePosition(baseTableNamePos);
            final String baseTableNameStr = Chars.toString(baseTableName);
            mvOpBuilder.setBaseTableName(baseTableNameStr);

            // Basic validation - check all nested models that read from the base table for window functions, unions, FROM-TO, or FILL.
            if (!isTableQueried(queryModel, baseTableNameStr)) {
                throw SqlException.position(queryModel.getModelPosition())
                        .put("base table is not referenced in materialized view query: ").put(baseTableName);
            }
            validateMatViewQuery(queryModel, baseTableNameStr);

            assert queryModel != null;
            final QueryModel nestedModel = queryModel.getNestedModel();
            if (nestedModel != null) {
                if (nestedModel.getSampleByTimezoneName() != null) {
                    mvOpBuilder.setTimeZone(unquote(nestedModel.getSampleByTimezoneName().token).toString());
                }
                if (nestedModel.getSampleByOffset() != null) {
                    mvOpBuilder.setTimeZoneOffset(unquote(nestedModel.getSampleByOffset().token).toString());
                }
            }

            final String matViewSql = Chars.toString(lexer.getContent(), startOfQuery, endOfQuery);
            tableOpBuilder.setSelectText(matViewSql, startOfQuery);
            tableOpBuilder.setSelectModel(queryModel); // transient model, for toSink() purposes only

            if (enclosedInParentheses) {
                expectTok(lexer, ')');
            } else {
                // We expect nothing more when there are no parentheses.
                tok = optTok(lexer);
                if (tok != null && !Chars.equals(tok, ';')) {
                    throw SqlException.unexpectedToken(lexer.lastTokenPosition(), tok);
                }
                return mvOpBuilder;
            }
        } else {
            throw SqlException.position(lexer.lastTokenPosition()).put("'as' expected");
        }

        // Optional clauses that go after the parentheses.

        while ((tok = optTok(lexer)) != null && Chars.equals(tok, ',')) {
            tok = tok(lexer, "'index'");
            if (isIndexKeyword(tok)) {
                parseCreateTableIndexDef(lexer, false);
            } else {
                throw errUnexpected(lexer, tok);
            }
        }

        final ExpressionNode timestamp = parseTimestamp(lexer, tok);
        if (timestamp != null) {
            tableOpBuilder.setTimestampExpr(timestamp);
            tok = optTok(lexer);
        }

        final ExpressionNode partitionByExpr = parseCreateTablePartition(lexer, tok);
        int partitionBy = -1;
        if (partitionByExpr != null) {
            partitionBy = PartitionBy.fromString(partitionByExpr.token);
            if (partitionBy == -1) {
                throw SqlException.$(partitionByExpr.position, "'HOUR', 'DAY', 'WEEK', 'MONTH' or 'YEAR' expected");
            }
            if (!PartitionBy.isPartitioned(partitionBy)) {
                throw SqlException.position(partitionByExpr.position).put("materialized view has to be partitioned");
            }
            tableOpBuilder.setPartitionByExpr(partitionByExpr);
            tok = optTok(lexer);
        }

        if (tok != null && isTtlKeyword(tok)) {
            int ttlValuePos = lexer.getPosition();
            int ttlHoursOrMonths = parseTtlHoursOrMonths(lexer);
            if (partitionBy != -1) {
                PartitionBy.validateTtlGranularity(partitionBy, ttlHoursOrMonths, ttlValuePos);
            }
            tableOpBuilder.setTtlHoursOrMonths(ttlHoursOrMonths);
            tableOpBuilder.setTtlPosition(ttlValuePos);
            tok = optTok(lexer);
        }

        if (tok != null && isInKeyword(tok)) {
            parseInVolume(lexer, tableOpBuilder);
            tok = optTok(lexer);
        }

        return parseCreateMatViewExt(lexer, executionContext, sqlParserCallback, tok, mvOpBuilder);
    }

    private ExecutionModel parseCreateTable(
            GenericLexer lexer,
            CharSequence tok,
            SqlExecutionContext executionContext,
            SqlParserCallback sqlParserCallback
    ) throws SqlException {
        CreateTableOperationBuilderImpl builder = createTableOperationBuilder;
        builder.clear();
        builder.setDefaultSymbolCapacity(configuration.getDefaultSymbolCapacity());
        CharSequence tableName;
        // default to non-atomic, batched, creation
        builder.setBatchSize(configuration.getInsertModelBatchSize());
        boolean atomicSpecified = false;
        boolean batchSpecified = false;
        boolean isDirectCreate = true;

        // if it's a CREATE ATOMIC, we don't accept BATCH
        if (isAtomicKeyword(tok)) {
            atomicSpecified = true;
            builder.setBatchSize(-1);
            expectTok(lexer, "table");
            tok = tok(lexer, "table name or 'if'");
        } else if (isBatchKeyword(tok)) {
            batchSpecified = true;

            long val = expectLong(lexer);
            if (val > 0) {
                builder.setBatchSize(val);
            } else {
                throw SqlException.$(lexer.lastTokenPosition(), "batch size must be positive integer");
            }

            tok = tok(lexer, "table or o3MaxLag");
            if (isO3MaxLagKeyword(tok)) {
                int pos = lexer.getPosition();
                builder.setBatchO3MaxLag(SqlUtil.expectMicros(tok(lexer, "lag value"), pos));
                expectTok(lexer, "table");
            }
            tok = tok(lexer, "table name or 'if'");
        } else if (isTableKeyword(tok)) {
            tok = tok(lexer, "table name or 'if'");
        } else {
            throw SqlException.$(lexer.lastTokenPosition(), "'atomic' or 'table' or 'batch' expected");
        }

        if (isIfKeyword(tok)) {
            if (isNotKeyword(tok(lexer, "'not'")) && isExistsKeyword(tok(lexer, "'exists'"))) {
                builder.setIgnoreIfExists(true);
                tableName = tok(lexer, "table name");
            } else {
                throw SqlException.$(lexer.lastTokenPosition(), "'if not exists' expected");
            }
        } else {
            tableName = tok;
        }
        tableName = sansPublicSchema(tableName, lexer);
        assertTableNameIsQuotedOrNotAKeyword(tableName, lexer.lastTokenPosition());

        builder.setTableNameExpr(nextLiteral(
                assertNoDotsAndSlashes(unquote(tableName), lexer.lastTokenPosition()), lexer.lastTokenPosition()
        ));

        tok = tok(lexer, "'(' or 'as'");

        if (Chars.equals(tok, '(')) {
            tok = tok(lexer, "like");
            if (isLikeKeyword(tok)) {
                builder.setBatchSize(-1);
                parseCreateTableLikeTable(lexer);
                tok = optTok(lexer);
                return parseCreateTableExt(lexer, executionContext, sqlParserCallback, tok, builder);
            } else {
                lexer.unparseLast();
                parseCreateTableColumns(lexer);
            }
        } else if (isAsKeyword(tok)) {
            isDirectCreate = false;
            parseCreateTableAsSelect(lexer, sqlParserCallback);
        } else {
            throw errUnexpected(lexer, tok);
        }

        // if not CREATE ... AS SELECT, make it atomic
        if (isDirectCreate) {
            builder.setBatchSize(-1);
            builder.setBatchO3MaxLag(-1);

            // if we use atomic or batch keywords, then throw an error
            if (atomicSpecified || batchSpecified) {
                throw SqlException.$(
                        lexer.lastTokenPosition(),
                        "'atomic' or 'batch' keywords can only be used in CREATE ... AS SELECT statements."
                );
            }
        }

        while ((tok = optTok(lexer)) != null && Chars.equals(tok, ',')) {
            tok = tok(lexer, "'index' or 'cast'");
            if (isIndexKeyword(tok)) {
                parseCreateTableIndexDef(lexer, isDirectCreate);
            } else if (isCastKeyword(tok)) {
                parseCreateTableCastDef(lexer);
            } else {
                throw errUnexpected(lexer, tok);
            }
        }

        ExpressionNode timestamp = parseTimestamp(lexer, tok);
        if (timestamp != null) {
            if (isDirectCreate) {
                CreateTableColumnModel model = builder.getColumnModel(timestamp.token);
                if (model == null) {
                    throw SqlException.position(timestamp.position)
                            .put("invalid designated timestamp column [name=").put(timestamp.token).put(']');
                }
                if (model.getColumnType() != ColumnType.TIMESTAMP) {
                    throw SqlException
                            .position(timestamp.position)
                            .put("TIMESTAMP column expected [actual=").put(ColumnType.nameOf(model.getColumnType()))
                            .put(", columnName=").put(timestamp.token)
                            .put(']');
                }
            }
            builder.setTimestampExpr(timestamp);
            tok = optTok(lexer);
        }

        int walSetting = WAL_NOT_SET;

        final ExpressionNode partitionByExpr = parseCreateTablePartition(lexer, tok);
        if (partitionByExpr != null) {
            if (builder.getTimestampExpr() == null) {
                throw SqlException.$(partitionByExpr.position, "partitioning is possible only on tables with designated timestamps");
            }
            final int partitionBy = PartitionBy.fromString(partitionByExpr.token);
            if (partitionBy == -1) {
                throw SqlException.$(partitionByExpr.position, "'NONE', 'HOUR', 'DAY', 'WEEK', 'MONTH' or 'YEAR' expected");
            }
            builder.setPartitionByExpr(partitionByExpr);
            tok = optTok(lexer);

            if (tok != null && isTtlKeyword(tok)) {
                int ttlValuePos = lexer.getPosition();
                int ttlHoursOrMonths = parseTtlHoursOrMonths(lexer);
                PartitionBy.validateTtlGranularity(partitionBy, ttlHoursOrMonths, ttlValuePos);
                builder.setTtlHoursOrMonths(ttlHoursOrMonths);
                tok = optTok(lexer);
            }

            if (tok != null) {
                if (isWalKeyword(tok)) {
                    if (!PartitionBy.isPartitioned(builder.getPartitionByFromExpr())) {
                        throw SqlException.position(lexer.lastTokenPosition())
                                .put("WAL Write Mode can only be used on partitioned tables");
                    }
                    walSetting = WAL_ENABLED;
                    tok = optTok(lexer);
                } else if (isBypassKeyword(tok)) {
                    tok = optTok(lexer);
                    if (tok != null && isWalKeyword(tok)) {
                        walSetting = WAL_DISABLED;
                        tok = optTok(lexer);
                    } else {
                        throw SqlException.position(tok == null ? lexer.getPosition() : lexer.lastTokenPosition())
                                .put(" invalid syntax, should be BYPASS WAL but was BYPASS ")
                                .put(tok != null ? tok : "");
                    }
                }
            }
        }
        final boolean isWalEnabled = configuration.isWalSupported()
                && PartitionBy.isPartitioned(builder.getPartitionByFromExpr())
                && ((walSetting == WAL_NOT_SET && configuration.getWalEnabledDefault()) || walSetting == WAL_ENABLED);
        builder.setWalEnabled(isWalEnabled);

        int maxUncommittedRows = configuration.getMaxUncommittedRows();
        long o3MaxLag = configuration.getO3MaxLag();

        if (tok != null && isWithKeyword(tok)) {
            ExpressionNode expr;
            while ((expr = expr(lexer, (QueryModel) null, sqlParserCallback)) != null) {
                if (Chars.equals(expr.token, '=')) {
                    if (isMaxUncommittedRowsKeyword(expr.lhs.token)) {
                        try {
                            maxUncommittedRows = Numbers.parseInt(expr.rhs.token);
                        } catch (NumericException e) {
                            throw SqlException.position(lexer.getPosition())
                                    .put(" could not parse maxUncommittedRows value \"").put(expr.rhs.token).put('"');
                        }
                    } else if (isO3MaxLagKeyword(expr.lhs.token)) {
                        o3MaxLag = SqlUtil.expectMicros(expr.rhs.token, lexer.getPosition());
                    } else {
                        throw SqlException.position(lexer.getPosition()).put(" unrecognized ")
                                .put(expr.lhs.token).put(" after WITH");
                    }
                    tok = optTok(lexer);
                    if (tok != null && Chars.equals(tok, ',')) {
                        CharSequence peek = optTok(lexer);
                        if (peek != null && isInKeyword(peek)) { // in volume
                            tok = peek;
                            break;
                        }
                        lexer.unparseLast();
                        continue;
                    }
                    break;
                }
                throw SqlException.position(lexer.getPosition()).put(" expected parameter after WITH");
            }
        }
        builder.setMaxUncommittedRows(maxUncommittedRows);
        builder.setO3MaxLag(o3MaxLag);

        if (tok != null && isInKeyword(tok)) {
            parseInVolume(lexer, builder);
            tok = optTok(lexer);
        }

        if (tok != null && (isDedupKeyword(tok) || isDeduplicateKeyword(tok))) {
            if (!builder.isWalEnabled()) {
                throw SqlException.position(lexer.getPosition()).put("deduplication is possible only on WAL tables");
            }

            tok = optTok(lexer);
            if (tok == null || !isUpsertKeyword(tok)) {
                throw SqlException.position(lexer.lastTokenPosition()).put("expected 'upsert'");
            }

            tok = optTok(lexer);
            if (tok == null || !isKeysKeyword(tok)) {
                throw SqlException.position(lexer.lastTokenPosition()).put("expected 'keys'");
            }

            boolean timestampColumnFound = false;

            tok = optTok(lexer);
            if (tok != null && Chars.equals(tok, '(')) {
                tok = optTok(lexer);
                int columnListPos = lexer.lastTokenPosition();

                while (tok != null && !Chars.equals(tok, ')')) {
                    validateLiteral(lexer.lastTokenPosition(), tok);
                    final CharSequence columnName = unquote(tok);
                    CreateTableColumnModel model = getCreateTableColumnModel(columnName);
                    if (model == null) {
                        if (isDirectCreate) {
                            throw SqlException.position(lexer.lastTokenPosition())
                                    .put("deduplicate key column not found [column=").put(columnName).put(']');
                        }
                        model = newCreateTableColumnModel(columnName, lexer.lastTokenPosition());
                    } else if (model.isDedupKey() && isDirectCreate) {
                        throw SqlException.position(lexer.lastTokenPosition())
                                .put("duplicate dedup column [column=").put(columnName).put(']');
                    }
                    model.setIsDedupKey();
                    int colIndex = builder.getColumnIndex(columnName);
                    if (colIndex == builder.getTimestampIndex()) {
                        timestampColumnFound = true;
                    }

                    tok = optTok(lexer);
                    if (tok != null && Chars.equals(tok, ',')) {
                        tok = optTok(lexer);
                    }
                }

                if (!timestampColumnFound && isDirectCreate) {
                    throw SqlException.position(columnListPos).put("deduplicate key list must include dedicated timestamp column");
                }

                tok = optTok(lexer);
            } else {
                throw SqlException.position(lexer.getPosition()).put("column list expected");
            }
        }
        return parseCreateTableExt(lexer, executionContext, sqlParserCallback, tok, builder);
    }

    private void parseCreateTableAsSelect(GenericLexer lexer, SqlParserCallback sqlParserCallback) throws SqlException {
        expectTok(lexer, '(');
        final int startOfSelect = lexer.getPosition();
        // Parse SELECT for the sake of basic SQL validation.
        // It'll be compiled and optimized later, at the execution phase.
        final QueryModel selectModel = parseDml(lexer, null, startOfSelect, true, sqlParserCallback, null);
        final int endOfSelect = lexer.getPosition() - 1;
        final String selectText = Chars.toString(lexer.getContent(), startOfSelect, endOfSelect);
        createTableOperationBuilder.setSelectText(selectText, startOfSelect);
        createTableOperationBuilder.setSelectModel(selectModel); // transient model, for toSink() purposes only
        expectTok(lexer, ')');
    }

    private void parseCreateTableCastDef(GenericLexer lexer) throws SqlException {
        if (createTableOperationBuilder.getSelectText() == null) {
            throw SqlException.$(lexer.lastTokenPosition(), "cast is only supported in 'create table as ...' context");
        }
        expectTok(lexer, '(');
        final ExpressionNode columnName = expectLiteral(lexer);

        CreateTableColumnModel model = ensureCreateTableColumnModel(columnName.token, columnName.position);
        if (model.getColumnType() != ColumnType.UNDEFINED) {
            throw SqlException.$(lexer.lastTokenPosition(), "duplicate cast");
        }
        expectTok(lexer, "as");

        final ExpressionNode columnType = expectLiteral(lexer);
        final int type = toColumnType(lexer, columnType.token);
        model.setCastType(type, columnType.position);

        if (ColumnType.isSymbol(type)) {
            CharSequence tok = tok(lexer, "'capacity', 'nocache', 'cache' or ')'");

            int symbolCapacity;
            int capacityPosition;
            if (isCapacityKeyword(tok)) {
                capacityPosition = lexer.getPosition();
                symbolCapacity = parseSymbolCapacity(lexer);
                tok = tok(lexer, "'nocache', 'cache' or ')'");
            } else {
                capacityPosition = 0;
                symbolCapacity = configuration.getDefaultSymbolCapacity();
            }
            model.setSymbolCapacity(symbolCapacity);

            final boolean isCached;
            if (isNoCacheKeyword(tok)) {
                isCached = false;
            } else if (isCacheKeyword(tok)) {
                isCached = true;
            } else {
                isCached = configuration.getDefaultSymbolCacheFlag();
                lexer.unparseLast();
            }
            model.setSymbolCacheFlag(isCached);

            if (isCached) {
                TableUtils.validateSymbolCapacityCached(true, symbolCapacity, capacityPosition);
            }
        }
        expectTok(lexer, ')');
    }

    private void parseCreateTableColumns(GenericLexer lexer) throws SqlException {
        while (true) {
            CharSequence tok = notTermTok(lexer);
            assertTableNameIsQuotedOrNotAKeyword(tok, lexer.lastTokenPosition());
            final CharSequence columnName = GenericLexer.immutableOf(unquote(tok));
            final int columnPosition = lexer.lastTokenPosition();
            final int columnType = toColumnType(lexer, notTermTok(lexer));

            if (!TableUtils.isValidColumnName(columnName, configuration.getMaxFileNameLength())) {
                throw SqlException.$(columnPosition, " new column name contains invalid characters");
            }

            CreateTableColumnModel model = newCreateTableColumnModel(columnName, columnPosition);
            model.setColumnType(columnType);
            model.setSymbolCapacity(configuration.getDefaultSymbolCapacity());

            if (ColumnType.isSymbol(columnType)) {
                tok = tok(lexer, "'capacity', 'nocache', 'cache', 'index' or ')'");

                int symbolCapacity;
                if (isCapacityKeyword(tok)) {
                    // when capacity is not set explicitly, it will default via configuration
                    model.setSymbolCapacity(symbolCapacity = parseSymbolCapacity(lexer));
                    tok = tok(lexer, "'nocache', 'cache', 'index' or ')'");
                } else {
                    symbolCapacity = -1;
                }

                final boolean cacheFlag;
                if (isNoCacheKeyword(tok)) {
                    cacheFlag = false;
                } else if (isCacheKeyword(tok)) {
                    cacheFlag = true;
                } else {
                    cacheFlag = configuration.getDefaultSymbolCacheFlag();
                    lexer.unparseLast();
                }
                model.setSymbolCacheFlag(cacheFlag);
                if (cacheFlag && symbolCapacity != -1) {
                    TableUtils.validateSymbolCapacityCached(true, symbolCapacity, lexer.lastTokenPosition());
                }
                tok = parseCreateTableInlineIndexDef(lexer, model);
            } else {
                tok = null;
            }

            if (tok == null) {
                tok = tok(lexer, "',' or ')'");
            }

            // ignore `PRECISION`
            if (isPrecisionKeyword(tok)) {
                tok = tok(lexer, "'NOT' or 'NULL' or ',' or ')'");
            }

            // ignore `NULL` and `NOT NULL`
            if (isNotKeyword(tok)) {
                tok = tok(lexer, "'NULL'");
            }

            if (isNullKeyword(tok)) {
                tok = tok(lexer, "','");
            }

            if (Chars.equals(tok, ')')) {
                break;
            }

            if (!Chars.equals(tok, ',')) {
                throw err(lexer, tok, "',' or ')' expected");
            }
        }
    }

    private void parseCreateTableIndexDef(GenericLexer lexer, boolean isDirectCreate) throws SqlException {
        expectTok(lexer, '(');
        final ExpressionNode columnName = expectLiteral(lexer);
        final int columnNamePosition = lexer.lastTokenPosition();

        CreateTableColumnModel model = getCreateTableColumnModel(columnName.token);
        if (model == null) {
            if (isDirectCreate) {
                throw SqlException.invalidColumn(columnNamePosition, columnName.token);
            }
            model = newCreateTableColumnModel(columnName.token, columnName.position);
        } else if (model.isIndexed()) {
            throw SqlException.$(columnNamePosition, "duplicate index clause");
        }
        if (isDirectCreate && model.getColumnType() != ColumnType.SYMBOL) {
            throw SqlException
                    .position(columnNamePosition)
                    .put("indexes are supported only for SYMBOL columns [columnName=").put(columnName.token)
                    .put(", columnType=").put(ColumnType.nameOf(model.getColumnType()))
                    .put(']');
        }

        int indexValueBlockSize;
        if (isCapacityKeyword(tok(lexer, "'capacity'"))) {
            int errorPosition = lexer.getPosition();
            indexValueBlockSize = expectInt(lexer);
            TableUtils.validateIndexValueBlockSize(errorPosition, indexValueBlockSize);
            indexValueBlockSize = Numbers.ceilPow2(indexValueBlockSize);
        } else {
            indexValueBlockSize = configuration.getIndexValueBlockSize();
            lexer.unparseLast();
        }
        model.setIndexed(true, columnNamePosition, indexValueBlockSize);
        expectTok(lexer, ')');
    }

    private CharSequence parseCreateTableInlineIndexDef(GenericLexer lexer, CreateTableColumnModel model) throws SqlException {
        CharSequence tok = tok(lexer, "')', or 'index'");

        if (isFieldTerm(tok)) {
            model.setIndexed(false, -1, configuration.getIndexValueBlockSize());
            return tok;
        }

        expectTok(lexer, tok, "index");
        int indexColumnPosition = lexer.lastTokenPosition();

        if (isFieldTerm(tok = tok(lexer, ") | , expected"))) {
            model.setIndexed(true, indexColumnPosition, configuration.getIndexValueBlockSize());
            return tok;
        }

        expectTok(lexer, tok, "capacity");

        int errorPosition = lexer.getPosition();
        int indexValueBlockSize = expectInt(lexer);
        TableUtils.validateIndexValueBlockSize(errorPosition, indexValueBlockSize);
        model.setIndexed(true, indexColumnPosition, Numbers.ceilPow2(indexValueBlockSize));
        return null;
    }

    private void parseCreateTableLikeTable(GenericLexer lexer) throws SqlException {
        // todo: validate keyword usage
        CharSequence tok = tok(lexer, "table name");
        tok = sansPublicSchema(tok, lexer);
        createTableOperationBuilder.setLikeTableNameExpr(
                nextLiteral(
                        assertNoDotsAndSlashes(
                                unquote(tok),
                                lexer.lastTokenPosition()
                        ),
                        lexer.lastTokenPosition()
                )
        );
        tok = tok(lexer, ")");
        if (!Chars.equals(tok, ')')) {
            throw errUnexpected(lexer, tok);
        }
    }

    private ExpressionNode parseCreateTablePartition(GenericLexer lexer, CharSequence tok) throws SqlException {
        if (tok != null && isPartitionKeyword(tok)) {
            expectTok(lexer, "by");
            return expectLiteral(lexer);
        }
        return null;
    }

    private void parseDeclare(GenericLexer lexer, QueryModel model, SqlParserCallback sqlParserCallback) throws SqlException {
        int contentLength = lexer.getContent().length();
        while (lexer.getPosition() < contentLength) {
            int pos = lexer.getPosition();

            CharSequence tok = optTok(lexer);

            if (tok == null) {
                break;
            }

            if (tok.charAt(0) == ',') {
                continue;
            }

            if (isSelectKeyword(tok) || !(tok.charAt(0) == '@')) {
                lexer.unparseLast();
                break;
            }

            CharacterStoreEntry cse = characterStore.newEntry();
            cse.put(tok);
            tok = cse.toImmutable();

            CharSequence expectWalrus = optTok(lexer);

            if (expectWalrus == null || !Chars.equals(expectWalrus, ":=")) {
                throw errUnexpected(lexer, expectWalrus, "expected variable assignment operator `:=`");
            }

            lexer.goToPosition(pos);

            ExpressionNode expr = expr(lexer, model, sqlParserCallback, model.getDecls(), tok);

            if (expr == null) {
                throw errUnexpected(lexer, tok, "declaration was empty or could not be parsed");
            }

            if (!Chars.equalsIgnoreCase(expr.lhs.token, tok)) {
                // could be a `DECLARE @x := (1,2,3)` situation
                throw errUnexpected(lexer, tok, "unexpected bind expression - bracket lists are not supported");
            }

            model.getDecls().put(tok, expr);
        }
    }

    private QueryModel parseDml(
            GenericLexer lexer,
            @Nullable LowerCaseCharSequenceObjHashMap<WithClauseModel> withClauses,
            int modelPosition,
            boolean useTopLevelWithClauses,
            SqlParserCallback sqlParserCallback,
            @Nullable LowerCaseCharSequenceObjHashMap<ExpressionNode> decls
    ) throws SqlException {
        QueryModel model = null;
        QueryModel prevModel = null;

        while (true) {
            LowerCaseCharSequenceObjHashMap<WithClauseModel> parentWithClauses = prevModel != null ? prevModel.getWithClauses() : withClauses;
            LowerCaseCharSequenceObjHashMap<WithClauseModel> topWithClauses = useTopLevelWithClauses && model == null ? topLevelWithModel : null;

            QueryModel unionModel = parseDml0(lexer, parentWithClauses, topWithClauses, modelPosition, sqlParserCallback, decls);
            if (prevModel == null) {
                model = unionModel;
                prevModel = model;
            } else {
                prevModel.setUnionModel(unionModel);
                prevModel = unionModel;
            }

            CharSequence tok = optTok(lexer);
            if (tok == null || Chars.equals(tok, ';') || setOperations.excludes(tok)) {
                lexer.unparseLast();
                return model;
            }

            if (prevModel.getNestedModel() != null) {
                if (prevModel.getNestedModel().getOrderByPosition() > 0) {
                    throw SqlException.$(prevModel.getNestedModel().getOrderByPosition(), "unexpected token 'order'");
                }
                if (prevModel.getNestedModel().getLimitPosition() > 0) {
                    throw SqlException.$(prevModel.getNestedModel().getLimitPosition(), "unexpected token 'limit'");
                }
            }

            if (isUnionKeyword(tok)) {
                tok = tok(lexer, "all or select");
                if (isAllKeyword(tok)) {
                    prevModel.setSetOperationType(QueryModel.SET_OPERATION_UNION_ALL);
                    modelPosition = lexer.getPosition();
                } else {
                    prevModel.setSetOperationType(QueryModel.SET_OPERATION_UNION);
                    if (isDistinctKeyword(tok)) {
                        // union distinct is equal to just union, we only consume to 'distinct' token and we are good
                        modelPosition = lexer.getPosition();
                    } else {
                        lexer.unparseLast();
                        modelPosition = lexer.lastTokenPosition();
                    }
                }
            }

            if (isExceptKeyword(tok)) {
                tok = tok(lexer, "all or select");
                if (isAllKeyword(tok)) {
                    prevModel.setSetOperationType(QueryModel.SET_OPERATION_EXCEPT_ALL);
                    modelPosition = lexer.getPosition();
                } else {
                    prevModel.setSetOperationType(QueryModel.SET_OPERATION_EXCEPT);
                    lexer.unparseLast();
                    modelPosition = lexer.lastTokenPosition();
                }
            }

            if (isIntersectKeyword(tok)) {
                tok = tok(lexer, "all or select");
                if (isAllKeyword(tok)) {
                    prevModel.setSetOperationType(QueryModel.SET_OPERATION_INTERSECT_ALL);
                    modelPosition = lexer.getPosition();
                } else {
                    prevModel.setSetOperationType(QueryModel.SET_OPERATION_INTERSECT);
                    lexer.unparseLast();
                    modelPosition = lexer.lastTokenPosition();
                }
            }

            // check for decls
            if (prevModel.getDecls() != null && prevModel.getDecls().size() > 0 && decls == null) {
                decls = prevModel.getDecls();
            }
        }
    }

    @NotNull
    private QueryModel parseDml0(
            GenericLexer lexer,
            @Nullable LowerCaseCharSequenceObjHashMap<WithClauseModel> parentWithClauses,
            @Nullable LowerCaseCharSequenceObjHashMap<WithClauseModel> topWithClauses,
            int modelPosition,
            SqlParserCallback sqlParserCallback,
            @Nullable LowerCaseCharSequenceObjHashMap<ExpressionNode> decls
    ) throws SqlException {
        CharSequence tok;
        QueryModel model = queryModelPool.next();
        model.setModelPosition(modelPosition);

        // copy decls so nested nodes can use them
        model.copyDeclsFrom(decls);

        if (parentWithClauses != null) {
            model.getWithClauses().putAll(parentWithClauses);
        }

        tok = tok(lexer, "'select', 'with', 'declare' or table name expected");

        // [declare]
        if (isDeclareKeyword(tok)) {
            parseDeclare(lexer, model, sqlParserCallback);
            tok = tok(lexer, "'select', 'with', or table name expected");
        }

        // [with]
        if (isWithKeyword(tok)) {
            parseWithClauses(lexer, model.getWithClauses(), sqlParserCallback, model.getDecls());
            tok = tok(lexer, "'select' or table name expected");
        } else if (topWithClauses != null) {
            model.getWithClauses().putAll(topWithClauses);
        }

        // [select]
        if (isSelectKeyword(tok)) {
            parseSelectClause(lexer, model, sqlParserCallback);

            tok = optTok(lexer);

            if (tok != null && setOperations.contains(tok)) {
                tok = null;
            }

            if (tok == null || Chars.equals(tok, ';') || Chars.equals(tok, ')')) { // token can also be ';' on query boundary
                QueryModel nestedModel = queryModelPool.next();
                nestedModel.setModelPosition(modelPosition);
                ExpressionNode tableNameExpr = expressionNodePool.next().of(ExpressionNode.FUNCTION, "long_sequence", 0, lexer.lastTokenPosition());
                tableNameExpr.paramCount = 1;
                tableNameExpr.rhs = ONE;
                nestedModel.setTableNameExpr(tableNameExpr);
                model.setSelectModelType(QueryModel.SELECT_MODEL_VIRTUAL);
                model.setNestedModel(nestedModel);
                lexer.unparseLast();
                return model;
            }
        } else if (isShowKeyword(tok)) {
            model.setSelectModelType(QueryModel.SELECT_MODEL_SHOW);
            int showKind = -1;
            tok = SqlUtil.fetchNext(lexer);
            if (tok != null) {
                // show tables
                // show columns from tab
                // show partitions from tab
                // show transaction isolation level
                // show transaction_isolation
                // show max_identifier_length
                // show standard_conforming_strings
                // show search_path
                // show datestyle
                // show time zone
                // show create table tab
                // show create materialized view tab
                if (isTablesKeyword(tok)) {
                    showKind = QueryModel.SHOW_TABLES;
                } else if (isColumnsKeyword(tok)) {
                    parseFromTable(lexer, model);
                    showKind = QueryModel.SHOW_COLUMNS;
                } else if (isPartitionsKeyword(tok)) {
                    parseFromTable(lexer, model);
                    showKind = QueryModel.SHOW_PARTITIONS;
                } else if (isTransactionKeyword(tok)) {
                    showKind = QueryModel.SHOW_TRANSACTION;
                    validateShowTransactions(lexer);
                } else if (isTransactionIsolation(tok)) {
                    showKind = QueryModel.SHOW_TRANSACTION_ISOLATION_LEVEL;
                } else if (isMaxIdentifierLength(tok)) {
                    showKind = QueryModel.SHOW_MAX_IDENTIFIER_LENGTH;
                } else if (isStandardConformingStrings(tok)) {
                    showKind = QueryModel.SHOW_STANDARD_CONFORMING_STRINGS;
                } else if (isSearchPath(tok)) {
                    showKind = QueryModel.SHOW_SEARCH_PATH;
                } else if (isDateStyleKeyword(tok)) {
                    showKind = QueryModel.SHOW_DATE_STYLE;
                } else if (isTimeKeyword(tok)) {
                    tok = SqlUtil.fetchNext(lexer);
                    if (tok != null && isZoneKeyword(tok)) {
                        showKind = QueryModel.SHOW_TIME_ZONE;
                    }
                } else if (isParametersKeyword(tok)) {
                    showKind = QueryModel.SHOW_PARAMETERS;
                } else if (isServerVersionKeyword(tok)) {
                    showKind = QueryModel.SHOW_SERVER_VERSION;
                } else if (isServerVersionNumKeyword(tok)) {
                    showKind = QueryModel.SHOW_SERVER_VERSION_NUM;
                } else if (isCreateKeyword(tok)) {
                    tok = SqlUtil.fetchNext(lexer);
                    if (tok != null && isTableKeyword(tok)) {
                        parseTableName(lexer, model);
                        showKind = QueryModel.SHOW_CREATE_TABLE;
                    } else if (tok != null && isMaterializedKeyword(tok)) {
                        expectTok(lexer, "view");
                        parseTableName(lexer, model);
                        showKind = QueryModel.SHOW_CREATE_MAT_VIEW;
                    } else {
                        throw SqlException.position(lexer.getPosition()).put("expected 'TABLE' or 'MATERIALIZED VIEW'");
                    }
                } else {
                    showKind = sqlParserCallback.parseShowSql(lexer, model, tok, expressionNodePool);
                }
            }

            if (showKind == -1) {
                throw SqlException.position(lexer.getPosition()).put("expected ")
                        .put("'TABLES', 'COLUMNS FROM <tab>', 'PARTITIONS FROM <tab>', ")
                        .put("'TRANSACTION ISOLATION LEVEL', 'transaction_isolation', ")
                        .put("'max_identifier_length', 'standard_conforming_strings', ")
                        .put("'parameters', 'server_version', 'server_version_num', ")
                        .put("'search_path', 'datestyle', or 'time zone'");
            } else {
                model.setShowKind(showKind);
            }
        } else {
            lexer.unparseLast();
            SqlUtil.addSelectStar(
                    model,
                    queryColumnPool,
                    expressionNodePool
            );
        }

        if (model.getSelectModelType() != QueryModel.SELECT_MODEL_SHOW) {
            QueryModel nestedModel = queryModelPool.next();
            nestedModel.setModelPosition(modelPosition);

            parseFromClause(lexer, nestedModel, model, sqlParserCallback);
            if (nestedModel.getLimitHi() != null || nestedModel.getLimitLo() != null) {
                model.setLimit(nestedModel.getLimitLo(), nestedModel.getLimitHi());
                nestedModel.setLimit(null, null);
            }
            model.setSelectModelType(QueryModel.SELECT_MODEL_CHOOSE);
            model.setNestedModel(nestedModel);
            final ExpressionNode n = nestedModel.getAlias();
            if (n != null) {
                model.setAlias(n);
            }
        }
        return model;
    }

    private QueryModel parseDmlUpdate(
            GenericLexer lexer,
            SqlParserCallback sqlParserCallback,
            @Nullable LowerCaseCharSequenceObjHashMap<ExpressionNode> decls
    ) throws SqlException {
        // Update QueryModel structure is
        // QueryModel with SET column expressions (updateQueryModel)
        // |-- nested QueryModel of select-virtual or select-choose of data selected for update (fromModel)
        //     |-- nested QueryModel with selected data (nestedModel)
        //         |-- join QueryModels to represent FROM clause
        CharSequence tok;
        final int modelPosition = lexer.getPosition();

        QueryModel updateQueryModel = queryModelPool.next();
        updateQueryModel.setModelType(ExecutionModel.UPDATE);
        updateQueryModel.setModelPosition(modelPosition);
        QueryModel fromModel = queryModelPool.next();
        fromModel.setModelPosition(modelPosition);
        updateQueryModel.setIsUpdate(true);
        fromModel.setIsUpdate(true);
        tok = tok(lexer, "UPDATE, WITH or table name expected");

        // [update]
        if (isUpdateKeyword(tok)) {
            // parse SET statements into updateQueryModel and rhs of SETs into fromModel to select
            parseUpdateClause(lexer, updateQueryModel, fromModel, sqlParserCallback);

            // create nestedModel QueryModel to source rowids for the update
            QueryModel nestedModel = queryModelPool.next();
            nestedModel.setTableNameExpr(fromModel.getTableNameExpr());
            nestedModel.setAlias(updateQueryModel.getAlias());
            nestedModel.setIsUpdate(true);

            // nest nestedModel inside fromModel
            fromModel.setTableNameExpr(null);
            fromModel.setNestedModel(nestedModel);

            // Add WITH clauses if they exist into fromModel
            fromModel.getWithClauses().putAll(topLevelWithModel);

            tok = optTok(lexer);

            // [from]
            if (tok != null && isFromKeyword(tok)) {
                tok = ","; // FROM in Postgres UPDATE statement means cross join
                int joinType;
                int i = 0;
                while (tok != null && (joinType = joinStartSet.get(tok)) != -1) {
                    if (i++ == 1) {
                        throw SqlException.$(lexer.lastTokenPosition(), "JOIN is not supported on UPDATE statement");
                    }
                    // expect multiple [[inner | outer | cross] join]
                    nestedModel.addJoinModel(parseJoin(lexer, tok, joinType, topLevelWithModel, sqlParserCallback, decls));
                    tok = optTok(lexer);
                }
            } else if (tok != null && isSemicolon(tok)) {
                tok = null;
            } else if (tok != null && !isWhereKeyword(tok)) {
                throw SqlException.$(lexer.lastTokenPosition(), "FROM, WHERE or EOF expected");
            }

            // [where]
            if (tok != null && isWhereKeyword(tok)) {
                ExpressionNode expr = expr(lexer, fromModel, sqlParserCallback, decls);
                if (expr != null) {
                    nestedModel.setWhereClause(expr);
                } else {
                    throw SqlException.$((lexer.lastTokenPosition()), "empty where clause");
                }
            } else if (tok != null && !isSemicolon(tok)) {
                throw errUnexpected(lexer, tok);
            }

            updateQueryModel.setNestedModel(fromModel);
        }
        return updateQueryModel;
    }

    // doesn't allow copy, rename
    private ExecutionModel parseExplain(
            GenericLexer lexer,
            SqlExecutionContext executionContext,
            SqlParserCallback sqlParserCallback
    ) throws SqlException {
        final CharSequence tok = tok(lexer, "'create', 'format', 'insert', 'update', 'select' or 'with'");

        if (isSelectKeyword(tok)) {
            return parseSelect(lexer, sqlParserCallback, null);
        }

        if (isCreateKeyword(tok)) {
            return parseCreate(lexer, executionContext, sqlParserCallback);
        }

        if (isUpdateKeyword(tok)) {
            return parseUpdate(lexer, sqlParserCallback, null);
        }

        if (isInsertKeyword(tok)) {
            return parseInsert(lexer, sqlParserCallback, null);
        }

        if (isWithKeyword(tok)) {
            return parseWith(lexer, sqlParserCallback, null);
        }

        return parseSelect(lexer, sqlParserCallback, null);
    }

    private int parseExplainOptions(GenericLexer lexer, CharSequence prevTok) throws SqlException {
        int parenthesisPos = lexer.getPosition();
        CharSequence explainTok = GenericLexer.immutableOf(prevTok);
        CharSequence tok = tok(lexer, "'create', 'insert', 'update', 'select', 'with' or '('");
        if (Chars.equals(tok, '(')) {
            tok = tok(lexer, "'format'");
            if (isFormatKeyword(tok)) {
                tok = tok(lexer, "'text' or 'json'");
                if (isTextKeyword(tok) || isJsonKeyword(tok)) {
                    int format = isJsonKeyword(tok) ? ExplainModel.FORMAT_JSON : ExplainModel.FORMAT_TEXT;
                    tok = tok(lexer, "')'");
                    if (!Chars.equals(tok, ')')) {
                        throw SqlException.$((lexer.lastTokenPosition()), "unexpected explain option found");
                    }
                    return format;
                } else {
                    throw SqlException.$((lexer.lastTokenPosition()), "unexpected explain format found");
                }
            } else {
                lexer.backTo(parenthesisPos, explainTok);
                return ExplainModel.FORMAT_TEXT;
            }
        } else {
            lexer.unparseLast();
            return ExplainModel.FORMAT_TEXT;
        }
    }

    private void parseFromClause(GenericLexer lexer, QueryModel model, QueryModel masterModel, SqlParserCallback sqlParserCallback) throws SqlException {
        CharSequence tok = expectTableNameOrSubQuery(lexer);

        // copy decls down
        model.copyDeclsFrom(masterModel);

        QueryModel proposedNested = null;
        ExpressionNode variableExpr;

        // check for variable as subquery
        if (tok.charAt(0) == '@' && (variableExpr = model.getDecls().get(tok)) != null && variableExpr.rhs != null && variableExpr.rhs.queryModel != null) {
            proposedNested = variableExpr.rhs.queryModel;
        }

        // expect "(" in case of sub-query
        if (Chars.equals(tok, '(') || proposedNested != null) {
            if (proposedNested == null) {
                proposedNested = parseAsSubQueryAndExpectClosingBrace(lexer, masterModel.getWithClauses(), true, sqlParserCallback, model.getDecls());
            }

            tok = optTok(lexer);

            // do not collapse aliased sub-queries or those that have timestamp()
            // select * from (table) x
            if (tok == null || (tableAliasStop.contains(tok) && !isTimestampKeyword(tok))) {
                final QueryModel target = proposedNested.getNestedModel();
                // when * is artificial, there is no union, there is no "where" clause inside sub-query,
                // e.g. there was no "select * from" we should collapse sub-query to a regular table
                if (
                        proposedNested.isArtificialStar()
                                && proposedNested.getUnionModel() == null
                                && target.getWhereClause() == null
                                && target.getOrderBy().size() == 0
                                && target.getLatestBy().size() == 0
                                && target.getNestedModel() == null
                                && target.getSampleBy() == null
                                && target.getGroupBy().size() == 0
                                && proposedNested.getLimitLo() == null
                                && proposedNested.getLimitHi() == null
                                && target.getPivotFor() == null
                                && target.getUnpivotFor() == null
                ) {
                    model.setTableNameExpr(target.getTableNameExpr());
                    model.setAlias(target.getAlias());
                    model.setTimestamp(target.getTimestamp());

                    int n = target.getJoinModels().size();
                    for (int i = 1; i < n; i++) {
                        model.addJoinModel(target.getJoinModels().getQuick(i));
                    }
                    proposedNested = null;
                } else {
                    lexer.unparseLast();
                }
            } else {
                lexer.unparseLast();
            }

            if (proposedNested != null) {
                model.setNestedModel(proposedNested);
                model.setNestedModelIsSubQuery(true);
                tok = setModelAliasAndTimestamp(lexer, model);
            }
        } else {
            lexer.unparseLast();
            parseSelectFrom(lexer, model, masterModel.getWithClauses(), sqlParserCallback);
            tok = setModelAliasAndTimestamp(lexer, model);

            // expect [latest by] (deprecated syntax)
            if (tok != null && isLatestKeyword(tok)) {
                parseLatestBy(lexer, model);
                tok = optTok(lexer);
            }
        }

        if (tok != null && isPivotKeyword(tok)) {
            lexer.unparseLast();
            tok = parsePivot(lexer, model, sqlParserCallback);
            if (tok != null && (isPivotKeyword(tok) || isUnpivotKeyword(tok))) {
                throw SqlException.$((lexer.lastTokenPosition()), "only a single PIVOT or UNPIVOT clause can be used in an individual query");
            }
        } else if (tok != null && isUnpivotKeyword(tok)) {
            lexer.unparseLast();
            tok = parseUnpivot(lexer, model, sqlParserCallback);
            if (tok != null && (isPivotKeyword(tok) || isUnpivotKeyword(tok))) {
                throw SqlException.$((lexer.lastTokenPosition()), "only a single PIVOT or UNPIVOT clause can be used in an individual query");
            }
        }

        // expect multiple [[inner | outer | cross] join]
        int joinType;
        while (tok != null && (joinType = joinStartSet.get(tok)) != -1) {
            model.addJoinModel(parseJoin(lexer, tok, joinType, masterModel.getWithClauses(), sqlParserCallback, model.getDecls()));
            tok = optTok(lexer);
        }

        checkSupportedJoinType(lexer, tok);

        // expect [where]

        if (tok != null && isWhereKeyword(tok)) {
            if (model.getLatestByType() == QueryModel.LATEST_BY_NEW) {
                throw SqlException.$((lexer.lastTokenPosition()), "unexpected where clause after 'latest on'");
            }
            ExpressionNode expr = expr(lexer, model, sqlParserCallback, model.getDecls());
            if (expr != null) {
                model.setWhereClause(expr);
                tok = optTok(lexer);
            } else {
                throw SqlException.$((lexer.lastTokenPosition()), "empty where clause");
            }
        }

        // expect [latest by] (new syntax)

        if (tok != null && isLatestKeyword(tok)) {
            if (model.getLatestByType() == QueryModel.LATEST_BY_DEPRECATED) {
                throw SqlException.$((lexer.lastTokenPosition()), "mix of new and deprecated 'latest by' syntax");
            }
            expectTok(lexer, "on");
            parseLatestByNew(lexer, model);
            tok = optTok(lexer);
        }

        // expect [sample by]

        if (tok != null && isSampleKeyword(tok)) {
            tok = parseSampleBy(model, lexer, sqlParserCallback);
        }

        // expect [group by]

        if (tok != null && isGroupKeyword(tok)) {
            expectBy(lexer);
            do {
                tokIncludingLocalBrace(lexer, "literal");
                lexer.unparseLast();
                ExpressionNode n = expr(lexer, model, sqlParserCallback, model.getDecls());
                if (n == null || (n.type != ExpressionNode.LITERAL && n.type != ExpressionNode.CONSTANT && n.type != ExpressionNode.FUNCTION && n.type != ExpressionNode.OPERATION)) {
                    throw SqlException.$(n == null ? lexer.lastTokenPosition() : n.position, "literal expected");
                }

                model.addGroupBy(n);

                tok = optTok(lexer);
            } while (tok != null && Chars.equals(tok, ','));
        }

        // expect [order by]

        if (tok != null && isOrderKeyword(tok)) {
            model.setOrderByPosition(lexer.lastTokenPosition());
            expectBy(lexer);
            do {
                tokIncludingLocalBrace(lexer, "literal");
                lexer.unparseLast();

                ExpressionNode n = expr(lexer, model, sqlParserCallback, model.getDecls());
                if (n == null || (n.type == ExpressionNode.QUERY || n.type == ExpressionNode.SET_OPERATION)) {
                    throw SqlException.$(lexer.lastTokenPosition(), "literal or expression expected");
                }

                if ((n.type == ExpressionNode.CONSTANT && Chars.equals("''", n.token))
                        || (n.type == ExpressionNode.LITERAL && n.token.length() == 0)) {
                    throw SqlException.$(lexer.lastTokenPosition(), "non-empty literal or expression expected");
                }

                tok = optTok(lexer);

                if (tok != null && isDescKeyword(tok)) {
                    model.addOrderBy(n, QueryModel.ORDER_DIRECTION_DESCENDING);
                    tok = optTok(lexer);
                } else {
                    model.addOrderBy(n, QueryModel.ORDER_DIRECTION_ASCENDING);

                    if (tok != null && isAscKeyword(tok)) {
                        tok = optTok(lexer);
                    }
                }

                if (model.getOrderBy().size() >= MAX_ORDER_BY_COLUMNS) {
                    throw err(lexer, tok, "Too many columns");
                }
            } while (tok != null && Chars.equals(tok, ','));
        }

        // expect [limit]
        if (tok != null && isLimitKeyword(tok)) {
            model.setLimitPosition(lexer.lastTokenPosition());
            ExpressionNode lo = expr(lexer, model, sqlParserCallback, model.getDecls());
            ExpressionNode hi = null;

            tok = optTok(lexer);
            if (tok != null && Chars.equals(tok, ',')) {
                hi = expr(lexer, model, sqlParserCallback, model.getDecls());
            } else {
                lexer.unparseLast();
            }
            model.setLimit(lo, hi);
        } else {
            lexer.unparseLast();
        }
    }

    private void parseFromTable(GenericLexer lexer, QueryModel model) throws SqlException {
        CharSequence tok;
        tok = SqlUtil.fetchNext(lexer);
        if (tok == null || !isFromKeyword(tok)) {
            throw SqlException.position(lexer.lastTokenPosition()).put("expected 'from'");
        }
        parseTableName(lexer, model);
    }

    private void parseHints(GenericLexer lexer, QueryModel model) {
        CharSequence hintToken = null;
        boolean parsingParams = false;
        CharSequence hintKey = null;
        CharacterStoreEntry hintValuesEntry = null;
        boolean error = false;
        while ((hintToken = SqlUtil.fetchNextHintToken(lexer)) != null) {
            if (error) {
                // if in error state, just consume the rest of hints, but ignore them
                // since in error state we cannot reliably parse them
                continue;
            }

            if (Chars.equals(hintToken, '(')) {
                if (parsingParams) {
                    // hints cannot be nested
                    error = true;
                    continue;
                }
                if (hintKey == null) {
                    // missing key
                    error = true;
                    continue;
                }
                parsingParams = true;
                continue;
            }

            if (Chars.equals(hintToken, ')')) {
                if (!parsingParams) {
                    // unexpected closing parenthesis
                    error = true;
                    continue;
                }
                if (hintValuesEntry == null) {
                    // store last parameter-less hint, e.g. KEY()
                    model.addHint(hintKey, null);
                } else {
                    // ok, there are some parameters
                    model.addHint(hintKey, hintValuesEntry.toImmutable());
                    hintValuesEntry = null;
                }
                hintKey = null;
                parsingParams = false;
                continue;
            }

            if (parsingParams) {
                if (hintValuesEntry == null) {
                    // store first parameter
                    hintValuesEntry = characterStore.newEntry();
                } else {
                    hintValuesEntry.put(SqlHints.HINTS_PARAMS_DELIMITER);
                }
                hintValuesEntry.put(GenericLexer.unquote(hintToken));
                continue;
            }

            if (hintKey != null) {
                // store previous parameter-less hint
                model.addHint(hintKey, null);
            }
            CharacterStoreEntry entry = characterStore.newEntry();
            entry.put(hintToken);
            hintKey = entry.toImmutable();
        }
        if (!error && !parsingParams && hintKey != null) {
            // store the last parameter-less hint
            // why only when not parsingParams? dangling parsingParams indicates a syntax error and in this case
            // we don't want to store the hint
            model.addHint(hintKey, null);
        }
    }

    private void parseInVolume(GenericLexer lexer, CreateTableOperationBuilderImpl tableOpBuilder) throws SqlException {
        int volumeKwPos = lexer.getPosition();
        expectTok(lexer, "volume");
        CharSequence tok = tok(lexer, "path for volume");
        if (Os.isWindows()) {
            throw SqlException.position(volumeKwPos).put("'in volume' is not supported on Windows");
        }
        tableOpBuilder.setVolumeAlias(GenericLexer.unquote(tok), lexer.lastTokenPosition());
    }

    private ExecutionModel parseInsert(
            GenericLexer lexer,
            SqlParserCallback sqlParserCallback,
            @Nullable LowerCaseCharSequenceObjHashMap<ExpressionNode> decls
    ) throws SqlException {
        final InsertModel model = insertModelPool.next();
        CharSequence tok = tok(lexer, "atomic or into or batch");
        model.setBatchSize(configuration.getInsertModelBatchSize());
        boolean atomicSpecified = false;

        if (isAtomicKeyword(tok)) {
            atomicSpecified = true;
            model.setBatchSize(-1);
            tok = tok(lexer, "into");
        }

        if (isBatchKeyword(tok)) {
            long val = expectLong(lexer);
            if (val > 0) {
                model.setBatchSize(val);
            } else {
                throw SqlException.$(lexer.lastTokenPosition(), "batch size must be positive integer");
            }

            tok = tok(lexer, "into or o3MaxLag");
            if (isO3MaxLagKeyword(tok)) {
                int pos = lexer.getPosition();
                model.setO3MaxLag(SqlUtil.expectMicros(tok(lexer, "lag value"), pos));
                tok = tok(lexer, "into");
            }
        }

        if (!isIntoKeyword(tok)) {
            throw SqlException.$(lexer.lastTokenPosition(), "'into' expected");
        }

        tok = tok(lexer, "table name");
        tok = sansPublicSchema(tok, lexer);
        assertTableNameIsQuotedOrNotAKeyword(tok, lexer.lastTokenPosition());
        model.setTableName(nextLiteral(assertNoDotsAndSlashes(unquote(tok), lexer.lastTokenPosition()), lexer.lastTokenPosition()));

        tok = tok(lexer, "'(' or 'select'");

        if (Chars.equals(tok, '(')) {
            do {
                tok = tok(lexer, "column");
                if (Chars.equals(tok, ')')) {
                    throw err(lexer, tok, "missing column name");
                }

                assertTableNameIsQuotedOrNotAKeyword(tok, lexer.lastTokenPosition());
                model.addColumn(unquote(tok), lexer.lastTokenPosition());
            } while (Chars.equals((tok = tok(lexer, "','")), ','));

            expectTok(tok, lexer.lastTokenPosition(), ')');
            tok = optTok(lexer);
        }

        if (tok == null) {
            throw SqlException.$(lexer.getPosition(), "'select' or 'values' expected");
        }

        if (isSelectKeyword(tok)) {
            model.setSelectKeywordPosition(lexer.lastTokenPosition());
            lexer.unparseLast();
            final QueryModel queryModel = parseDml(lexer, null, lexer.lastTokenPosition(), true, sqlParserCallback, decls);
            model.setQueryModel(queryModel);
            tok = optTok(lexer);
            // no more tokens or ';' should indicate end of statement
            if (tok == null || Chars.equals(tok, ';')) {
                return model;
            }
            throw errUnexpected(lexer, tok);
        }

        // if not INSERT INTO SELECT, make it atomic (select returns early)
        model.setBatchSize(-1);

        // if they used atomic or batch keywords, then throw an error
        if (atomicSpecified) {
            throw SqlException.$(lexer.lastTokenPosition(), "'atomic' keyword can only be used in INSERT INTO SELECT statements.");
        }

        if (isValuesKeyword(tok)) {
            do {
                expectTok(lexer, '(');
                ObjList<ExpressionNode> rowValues = new ObjList<>();
                do {
                    rowValues.add(expectExpr(lexer, sqlParserCallback));
                } while (Chars.equals((tok = tok(lexer, "','")), ','));
                expectTok(tok, lexer.lastTokenPosition(), ')');
                model.addRowTupleValues(rowValues);
                model.addEndOfRowTupleValuesPosition(lexer.lastTokenPosition());
                tok = optTok(lexer);
                // no more tokens or ';' should indicate end of statement
                if (tok == null || Chars.equals(tok, ';')) {
                    return model;
                }
                expectTok(tok, lexer.lastTokenPosition(), ',');
            } while (true);
        }

        throw err(lexer, tok, "'select' or 'values' expected");
    }

    private QueryModel parseJoin(
            GenericLexer lexer,
            CharSequence tok,
            int joinType,
            LowerCaseCharSequenceObjHashMap<WithClauseModel> parent,
            SqlParserCallback sqlParserCallback,
            @Nullable LowerCaseCharSequenceObjHashMap<ExpressionNode> decls
    ) throws SqlException {
        QueryModel joinModel = queryModelPool.next();

        joinModel.copyDeclsFrom(decls);

        int errorPos = lexer.lastTokenPosition();

        if (isNotJoinKeyword(tok) && !Chars.equals(tok, ',')) {
            // not already a join?
            // was it "left" ?
            if (isLeftKeyword(tok)) {
                tok = tok(lexer, "join");
                joinType = QueryModel.JOIN_OUTER;
                if (isOuterKeyword(tok)) {
                    tok = tok(lexer, "join");
                }
            } else {
                tok = tok(lexer, "join");
            }
            if (isNotJoinKeyword(tok)) {
                throw SqlException.position(errorPos).put("'join' expected");
            }
        }

        joinModel.setJoinType(joinType);
        joinModel.setJoinKeywordPosition(errorPos);

        tok = expectTableNameOrSubQuery(lexer);

        if (Chars.equals(tok, '(')) {
            joinModel.setNestedModel(parseAsSubQueryAndExpectClosingBrace(lexer, parent, true, sqlParserCallback, decls));
        } else {
            lexer.unparseLast();
            parseSelectFrom(lexer, joinModel, parent, sqlParserCallback);
        }

        tok = setModelAliasAndGetOptTok(lexer, joinModel);

        if (joinType == QueryModel.JOIN_CROSS && tok != null && isOnKeyword(tok)) {
            throw SqlException.$(lexer.lastTokenPosition(), "Cross joins cannot have join clauses");
        }

        switch (joinType) {
            case QueryModel.JOIN_ASOF:
            case QueryModel.JOIN_LT:
            case QueryModel.JOIN_SPLICE:
                if (tok == null || !isOnKeyword(tok)) {
                    lexer.unparseLast();
                    break;
                }
                // intentional fall through
            case QueryModel.JOIN_INNER:
            case QueryModel.JOIN_OUTER:
                expectTok(lexer, tok, "on");
                try {
                    expressionParser.parseExpr(lexer, expressionTreeBuilder, sqlParserCallback, decls);
                    ExpressionNode expr;
                    switch (expressionTreeBuilder.size()) {
                        case 0:
                            throw SqlException.$(lexer.lastTokenPosition(), "Expression expected");
                        case 1:
                            expr = expressionTreeBuilder.poll();

                            if (expr.type == ExpressionNode.LITERAL) {
                                do {
                                    joinModel.addJoinColumn(expr);
                                } while ((expr = expressionTreeBuilder.poll()) != null);
                            } else {
                                joinModel.setJoinCriteria(rewriteKnownStatements(expr, decls, null));
                            }
                            break;
                        default:
                            // this code handles "join on (a,b,c)", e.g. list of columns
                            while ((expr = expressionTreeBuilder.poll()) != null) {
                                if (expr.type != ExpressionNode.LITERAL) {
                                    throw SqlException.$(lexer.lastTokenPosition(), "Column name expected");
                                }
                                joinModel.addJoinColumn(expr);
                            }
                            break;
                    }
                } catch (SqlException e) {
                    expressionTreeBuilder.reset();
                    throw e;
                }
                break;
            default:
                lexer.unparseLast();
                break;
        }

        return joinModel;
    }

    private void parseLatestBy(GenericLexer lexer, QueryModel model) throws SqlException {
        CharSequence tok = optTok(lexer);
        if (tok != null) {
            if (isByKeyword(tok)) {
                parseLatestByDeprecated(lexer, model);
                return;
            }
            if (isOnKeyword(tok)) {
                parseLatestByNew(lexer, model);
                return;
            }
        }
        throw SqlException.$((lexer.lastTokenPosition()), "'on' or 'by' expected");
    }

    private void parseLatestByDeprecated(GenericLexer lexer, QueryModel model) throws SqlException {
        // 'latest by' is already parsed at this point

        CharSequence tok;
        do {
            model.addLatestBy(expectLiteral(lexer, model.getDecls()));
            tok = SqlUtil.fetchNext(lexer);
        } while (Chars.equalsNc(tok, ','));

        model.setLatestByType(QueryModel.LATEST_BY_DEPRECATED);

        if (tok != null) {
            lexer.unparseLast();
        }
    }

    private void parseLatestByNew(GenericLexer lexer, QueryModel model) throws SqlException {
        // 'latest on' is already parsed at this point

        // <timestamp>
        final ExpressionNode timestamp = expectLiteral(lexer, model.getDecls());
        model.setTimestamp(timestamp);
        // 'partition by'
        expectTok(lexer, "partition");
        expectTok(lexer, "by");
        // <columns>
        CharSequence tok;
        do {
            model.addLatestBy(expectLiteral(lexer, model.getDecls()));
            tok = SqlUtil.fetchNext(lexer);
        } while (Chars.equalsNc(tok, ','));

        model.setLatestByType(QueryModel.LATEST_BY_NEW);

        if (tok != null) {
            lexer.unparseLast();
        }
    }

    private CharSequence parseLimit(QueryModel model, GenericLexer lexer, SqlParserCallback sqlParserCallback) throws SqlException {
        CharSequence tok;
        model.setLimitPosition(lexer.lastTokenPosition());
        ExpressionNode lo = expr(lexer, model, sqlParserCallback, model.getDecls());
        ExpressionNode hi = null;

        tok = SqlUtil.fetchNext(lexer);
        if (tok != null && Chars.equals(tok, ',')) {
            hi = expr(lexer, model, sqlParserCallback, model.getDecls());
        } else {
            lexer.unparseLast();
        }
        model.setLimit(lo, hi);
        tok = SqlUtil.fetchNext(lexer);
        return tok;
    }

    private CharSequence parseOrderBy(QueryModel model, GenericLexer lexer, SqlParserCallback sqlParserCallback) throws SqlException {
        CharSequence tok;
        model.setOrderByPosition(lexer.lastTokenPosition());
        expectBy(lexer);
        do {
            tokIncludingLocalBrace(lexer, "literal");
            lexer.unparseLast();

            ExpressionNode n = expr(lexer, model, sqlParserCallback, model.getDecls());
            if (n == null || (n.type == ExpressionNode.QUERY || n.type == ExpressionNode.SET_OPERATION)) {
                throw SqlException.$(lexer.lastTokenPosition(), "literal or expression expected");
            }

            if ((n.type == ExpressionNode.CONSTANT && Chars.equals("''", n.token)) ||
                    (n.type == ExpressionNode.LITERAL && n.token.length() == 0)) {
                throw SqlException.$(lexer.lastTokenPosition(), "non-empty literal or expression expected");
            }

            tok = SqlUtil.fetchNext(lexer);

            if (tok != null && isDescKeyword(tok)) {

                model.addOrderBy(n, QueryModel.ORDER_DIRECTION_DESCENDING);
                tok = SqlUtil.fetchNext(lexer);

            } else {

                model.addOrderBy(n, QueryModel.ORDER_DIRECTION_ASCENDING);

                if (tok != null && isAscKeyword(tok)) {
                    tok = SqlUtil.fetchNext(lexer);
                }
            }

            if (model.getOrderBy().size() >= MAX_ORDER_BY_COLUMNS) {
                throw err(lexer, tok, "Too many columns");
            }

        } while (tok != null && Chars.equals(tok, ','));
        return tok;
    }

    private CharSequence parsePivot(GenericLexer lexer, QueryModel model, SqlParserCallback sqlParserCallback) throws SqlException {
        lexer.unparseLast();

        CharSequence tok;
        expectTok(lexer, "pivot");

        tok = tok(lexer, "'('");

        // this corrects some issue where PIVOT is returned twice by the lexer
        if (isPivotKeyword(tok)) {
            optTok(lexer);
        }

        ExpressionNode expr;

        while (true) {
            expr = null;

            while (expr == null && lexer.hasNext()) {
                expr = expr(lexer, model, sqlParserCallback);
                if (expr == null) {
                    optTok(lexer);
                }
            }

            if (expr == null) {
                throw SqlException.$(lexer.lastTokenPosition(), "missing aggregate expression");
            }

            if (expr.type != ExpressionNode.FUNCTION) {
                throw SqlException.$(lexer.lastTokenPosition(), "expected aggregate function");
            }

            CharSequence alias = null;

            lexer.unparseLast();

            tok = optTok(lexer);

            QueryColumn col;

            col = queryColumnPool.next().of(null, expr);

            if (tok != null && columnAliasStop.excludes(tok)) {
                assertNotDot(lexer, tok);

                // verify that * wildcard is not aliased

                if (isAsKeyword(tok)) {
                    tok = tok(lexer, "alias");
                    if (isAsKeyword(tok)) {
                        tok = tok(lexer, "alias");
                    }
                    SqlKeywords.assertTableNameIsQuotedOrNotAKeyword(tok, lexer.lastTokenPosition());
                    CharSequence aliasTok = GenericLexer.immutableOf(tok);
                    validateIdentifier(lexer, aliasTok);
                    alias = unquote(aliasTok);
                } else {
                    validateIdentifier(lexer, tok);
                    SqlKeywords.assertTableNameIsQuotedOrNotAKeyword(tok, lexer.lastTokenPosition());
                    alias = GenericLexer.immutableOf(unquote(tok));
                }

                if (col.getAst().isWildcard()) {
                    throw err(lexer, null, "wildcard cannot have alias");
                }

                tok = optTok(lexer);

                aliasMap.put(alias, col);
                col.setAlias(alias);
            }

            model.addPivotColumn(col);


            if (tok == null) {
                throw SqlException.$(lexer.lastTokenPosition(), "unexpected end of expression");
            }

            if (isForKeyword(tok)) {
                break;
            } else if (Chars.equals(tok, ",") && alias == null) {
                optTok(lexer);
            } else {
                lexer.unparseLast();
            }
        }

        if (!isForKeyword(tok)) {
            throw SqlException.$(lexer.lastTokenPosition(), "expected `FOR`");
        }

        while (true) {
            expr = expr(lexer, model, sqlParserCallback);

            if (expr == null) {
                break;
            }

            if (expr.type != ExpressionNode.FUNCTION || !Chars.equals(expr.token, "in")) {
                throw SqlException.$(expr.position, "expected `IN` clause");
            }

            model.addPivotFor(expr);

            tok = SqlUtil.fetchNext(lexer);

            if (tok == null) {
                throw SqlException.$(lexer.lastTokenPosition(), "expected ')' or 'GROUP' or 'ORDER' or 'LIMIT' or ','");
            }

            if (isGroupKeyword(tok) || Chars.equals(tok, ';') || Chars.equals(tok, ')')
                    || isOrderKeyword(tok) || isLimitKeyword(tok) || isSampleKeyword(tok)) {
                break;
            } else if (Chars.equals(tok, ",")) {
                tok = tok(lexer, "'FOR-IN'");
            } else {
                lexer.unparseLast();
            }
        }

        // parseGroupBy
        if (tok != null && isGroupKeyword(tok)) {
            expectBy(lexer);

            do {
                tokIncludingLocalBrace(lexer, "literal");
                lexer.unparseLast();
                ExpressionNode n = expr(lexer, model, sqlParserCallback, model.getDecls());
                if (n == null || (n.type != ExpressionNode.LITERAL && n.type != ExpressionNode.CONSTANT && n.type != ExpressionNode.FUNCTION && n.type != ExpressionNode.OPERATION)) {
                    throw SqlException.$(n == null ? lexer.lastTokenPosition() : n.position, "literal expected");
                }

                model.addGroupBy(n);

                tok = SqlUtil.fetchNext(lexer);
            } while (tok != null && !Chars.equals(tok, ')') && Chars.equals(tok, ','));
        }

        if (tok != null && isOrderKeyword(tok)) {
            tok = parseOrderBy(model, lexer, sqlParserCallback);
        }

        if (tok != null && isLimitKeyword(tok)) {
            tok = parseLimit(model, lexer, sqlParserCallback);
        }

        if (tok == null) {
            throw SqlException.$(lexer.lastTokenPosition(), "missing ')'");
        }

        if (Chars.equals(tok, ")")) {
            tok = SqlUtil.fetchNext(lexer);
        }

        return tok;
    }

    private ExecutionModel parseRenameStatement(GenericLexer lexer) throws SqlException {
        expectTok(lexer, "table");
        RenameTableModel model = renameTableModelPool.next();

        CharSequence tok = tok(lexer, "from table name");
        tok = sansPublicSchema(tok, lexer);
        assertTableNameIsQuotedOrNotAKeyword(tok, lexer.lastTokenPosition());

        model.setFrom(nextLiteral(unquote(tok), lexer.lastTokenPosition()));

        tok = tok(lexer, "to");
        if (Chars.equals(tok, '(')) {
            throw SqlException.$(lexer.lastTokenPosition(), "function call is not allowed here");
        }
        lexer.unparseLast();

        expectTok(lexer, "to");

        tok = tok(lexer, "to table name");
        tok = sansPublicSchema(tok, lexer);
        assertTableNameIsQuotedOrNotAKeyword(tok, lexer.lastTokenPosition());
        model.setTo(nextLiteral(unquote(tok), lexer.lastTokenPosition()));

        tok = optTok(lexer);

        if (tok != null && Chars.equals(tok, '(')) {
            throw SqlException.$(lexer.lastTokenPosition(), "function call is not allowed here");
        }

        if (tok != null && !Chars.equals(tok, ';')) {
            throw SqlException.$(lexer.lastTokenPosition(), "debris?");
        }

        return model;
    }

    private CharSequence parseSampleBy(QueryModel model, GenericLexer lexer, SqlParserCallback sqlParserCallback) throws SqlException {
        expectBy(lexer);
        expectSample(lexer, model, sqlParserCallback);
        CharSequence tok = optTok(lexer);

        ExpressionNode fromNode = null, toNode = null;
        // support `SAMPLE BY 5m FROM foo TO bah`
        if (tok != null && isFromKeyword(tok)) {
            fromNode = expr(lexer, model, sqlParserCallback, model.getDecls());
            if (fromNode == null) {
                throw SqlException.$(lexer.lastTokenPosition(), "'timestamp' expression expected");
            }
            tok = optTok(lexer);
        }

        if (tok != null && isToKeyword(tok)) {
            toNode = expr(lexer, model, sqlParserCallback, model.getDecls());
            if (toNode == null) {
                throw SqlException.$(lexer.lastTokenPosition(), "'timestamp' expression expected");
            }
            tok = optTok(lexer);
        }

        model.setSampleByFromTo(fromNode, toNode);

        if (tok != null && isFillKeyword(tok)) {
            expectTok(lexer, '(');
            do {
                final ExpressionNode fillNode = expr(lexer, model, sqlParserCallback, model.getDecls());
                if (fillNode == null) {
                    throw SqlException.$(lexer.lastTokenPosition(), "'none', 'prev', 'mid', 'null' or number expected");
                }
                model.addSampleByFill(fillNode);
                tok = tokIncludingLocalBrace(lexer, "',' or ')'");
                if (Chars.equals(tok, ')')) {
                    break;
                }
                expectTok(tok, lexer.lastTokenPosition(), ',');
            } while (true);

            tok = optTok(lexer);
        }

        if (tok != null && isAlignKeyword(tok)) {
            expectTo(lexer);

            tok = tok(lexer, "'calendar' or 'first observation'");

            if (isCalendarKeyword(tok)) {
                tok = optTok(lexer);
                if (tok == null) {
                    model.setSampleByTimezoneName(null);
                    model.setSampleByOffset(ZERO_OFFSET);
                } else if (isTimeKeyword(tok)) {
                    expectZone(lexer);
                    model.setSampleByTimezoneName(expectExpr(lexer, sqlParserCallback, model.getDecls()));
                    tok = optTok(lexer);
                    if (tok != null && isWithKeyword(tok)) {
                        tok = parseWithOffset(lexer, model, sqlParserCallback);
                    } else {
                        model.setSampleByOffset(ZERO_OFFSET);
                    }
                } else if (isWithKeyword(tok)) {
                    tok = parseWithOffset(lexer, model, sqlParserCallback);
                } else {
                    model.setSampleByTimezoneName(null);
                    model.setSampleByOffset(ZERO_OFFSET);
                }
            } else if (isFirstKeyword(tok)) {
                expectObservation(lexer);

                if (model.getSampleByTo() != null || model.getSampleByFrom() != null) {
                    throw SqlException.$(lexer.getPosition(), "ALIGN TO FIRST OBSERVATION is incompatible with FROM-TO");
                }

                model.setSampleByTimezoneName(null);
                model.setSampleByOffset(null);
                tok = optTok(lexer);
            } else {
                throw SqlException.$(lexer.lastTokenPosition(), "'calendar' or 'first observation' expected");
            }
        } else {
            // Set offset according to default config
            if (configuration.getSampleByDefaultAlignmentCalendar()) {
                model.setSampleByOffset(ZERO_OFFSET);
            } else {
                model.setSampleByOffset(null);
            }
        }
        return tok;
    }

    private ExecutionModel parseSelect(
            GenericLexer lexer,
            SqlParserCallback sqlParserCallback,
            @Nullable LowerCaseCharSequenceObjHashMap<ExpressionNode> decls
    ) throws SqlException {
        lexer.unparseLast();
        final QueryModel model = parseDml(lexer, null, lexer.lastTokenPosition(), true, sqlParserCallback, decls);
        final CharSequence tok = optTok(lexer);
        if (tok == null || Chars.equals(tok, ';')) {
            return model;
        }
        if (Chars.equals(tok, ":=")) {
            throw errUnexpected(lexer, tok, "perhaps `DECLARE` was misspelled?");
        }
        throw errUnexpected(lexer, tok);
    }

    private void parseSelectClause(GenericLexer lexer, QueryModel model, SqlParserCallback sqlParserCallback) throws SqlException {
        int pos = lexer.getPosition();
        CharSequence tok = SqlUtil.fetchNext(lexer, true);
        if (tok == null || (subQueryMode && Chars.equals(tok, ')') && !overClauseMode)) {
            throw SqlException.position(pos).put("[distinct] column expected");
        }

        if (Chars.equals(tok, "/*+")) {
            parseHints(lexer, model);
            tok = tok(lexer, "[distinct] column");
        }

        ExpressionNode expr;
        if (isDistinctKeyword(tok)) {
            model.setDistinct(true);
        } else {
            lexer.unparseLast();
        }

        try {
            boolean hasFrom = false;
            while (true) {
                tok = tok(lexer, "column");
                if (Chars.equals(tok, '*')) {
                    expr = nextLiteral(GenericLexer.immutableOf(tok), lexer.lastTokenPosition());
                } else {
                    // cut off some obvious errors
                    if (isFromKeyword(tok)) {
                        if (accumulatedColumns.size() == 0) {
                            throw SqlException.$(lexer.lastTokenPosition(), "column expression expected");
                        }
                        hasFrom = true;
                        lexer.unparseLast();
                        break;
                    }

                    if (isSelectKeyword(tok)) {
                        throw SqlException.$(lexer.getPosition(), "reserved name");
                    }

                    lexer.unparseLast();
                    expr = expr(lexer, model, sqlParserCallback, model.getDecls());

                    if (expr == null) {
                        throw SqlException.$(lexer.lastTokenPosition(), "missing expression");
                    }

                    if (Chars.endsWith(expr.token, '.') && expr.type == ExpressionNode.LITERAL) {
                        throw SqlException.$(expr.position + expr.token.length(), "'*' or column name expected");
                    }
                }

                final CharSequence alias;
                tok = optTok(lexer);

                QueryColumn col;
                final int colPosition = lexer.lastTokenPosition();

                // windowIgnoreNulls is 0 --> non-window context or default
                // windowIgnoreNulls is 1 --> ignore nulls
                // windowIgnoreNulls is 2 --> respect nulls
                byte windowNullsDesc = 0;
                if (tok != null) {
                    if (isIgnoreKeyword(tok)) {
                        windowNullsDesc = 1;
                    } else if (isRespectKeyword(tok)) {
                        windowNullsDesc = 2;
                    }
                }

                if (tok != null && windowNullsDesc > 0) {
                    CharSequence next = optTok(lexer);
                    if (next != null && isNullsKeyword(next)) {
                        expectTok(lexer, "over");
                    } else {
                        windowNullsDesc = 0;
                        lexer.backTo(colPosition, tok);
                    }
                }

                if ((tok != null && isOverKeyword(tok)) || windowNullsDesc > 0) {
                    // window function
                    expectTok(lexer, '(');
                    overClauseMode = true;//prevent lexer returning ')' ending over clause as null in a sub-query
                    try {
                        WindowColumn winCol = windowColumnPool.next().of(null, expr);
                        col = winCol;

                        tok = tokIncludingLocalBrace(lexer, "'partition' or 'order' or ')'");
                        winCol.setIgnoreNulls(windowNullsDesc == 1);
                        winCol.setNullsDescPos(windowNullsDesc > 0 ? colPosition : 0);

                        if (isPartitionKeyword(tok)) {
                            expectTok(lexer, "by");

                            ObjList<ExpressionNode> partitionBy = winCol.getPartitionBy();

                            do {
                                // allow dangling comma by previewing the token
                                tok = tok(lexer, "column name, 'order' or ')'");
                                if (isOrderKeyword(tok)) {
                                    if (partitionBy.size() == 0) {
                                        throw SqlException.$(lexer.lastTokenPosition(), "at least one column is expected in `partition by` clause");
                                    }
                                    break;
                                }
                                lexer.unparseLast();
                                partitionBy.add(expectExpr(lexer, sqlParserCallback, model.getDecls()));
                                tok = tok(lexer, "'order' or ')'");
                            } while (Chars.equals(tok, ','));
                        }

                        if (isOrderKeyword(tok)) {
                            expectTok(lexer, "by");

                            do {
                                final ExpressionNode orderByExpr = expectExpr(lexer, sqlParserCallback, model.getDecls());

                                tok = tokIncludingLocalBrace(lexer, "'asc' or 'desc'");

                                if (isDescKeyword(tok)) {
                                    winCol.addOrderBy(orderByExpr, QueryModel.ORDER_DIRECTION_DESCENDING);
                                    tok = tokIncludingLocalBrace(lexer, "',' or ')'");
                                } else {
                                    winCol.addOrderBy(orderByExpr, QueryModel.ORDER_DIRECTION_ASCENDING);
                                    if (isAscKeyword(tok)) {
                                        tok = tokIncludingLocalBrace(lexer, "',' or ')'");
                                    }
                                }
                            } while (Chars.equals(tok, ','));
                        }
                        int framingMode = -1;
                        if (isRowsKeyword(tok)) {
                            framingMode = WindowColumn.FRAMING_ROWS;
                        } else if (isRangeKeyword(tok)) {
                            framingMode = WindowColumn.FRAMING_RANGE;
                        } else if (isGroupsKeyword(tok)) {
                            framingMode = WindowColumn.FRAMING_GROUPS;
                        } else if (!Chars.equals(tok, ')')) {
                            throw SqlException.$(lexer.lastTokenPosition(), "'rows', 'groups', 'range' or ')' expected");
                        }

                    /* PG documentation:
                       The default framing option is RANGE UNBOUNDED PRECEDING, which is the same as RANGE BETWEEN UNBOUNDED PRECEDING AND CURRENT ROW.
                       With ORDER BY, this sets the frame to be all rows from the partition start up through the current row's last ORDER BY peer.
                       Without ORDER BY, this means all rows of the partition are included in the window frame, since all rows become peers of the current row.
                     */

                        if (framingMode != -1) {
                            winCol.setFramingMode(framingMode);

                            if (framingMode == WindowColumn.FRAMING_GROUPS && winCol.getOrderBy().size() == 0) {
                                throw SqlException.$(lexer.lastTokenPosition(), "GROUPS mode requires an ORDER BY clause");
                            }

                            // These keywords define for each row a window (a physical or logical
                            // set of rows) used for calculating the function result. The function is
                            // then applied to all the rows in the window. The window moves through the
                            // query result set or partition from top to bottom.

                        /*
                        { ROWS | GROUPS | RANGE }
                        { BETWEEN
                            { UNBOUNDED PRECEDING
                            | CURRENT ROW
                            | value_expr { PRECEDING | FOLLOWING }
                            }
                            AND
                            { UNBOUNDED FOLLOWING
                            | CURRENT ROW
                            | value_expr { PRECEDING | FOLLOWING }
                            }
                        | { UNBOUNDED PRECEDING
                          | CURRENT ROW
                          | value_expr PRECEDING
                          }
                        }
                        */
                            tok = tok(lexer, "'between', 'unbounded', 'current' or expression");
                            if (isBetweenKeyword(tok)) {
                                // Use the BETWEEN ... AND clause to specify a start point and end point for the window.
                                // The first expression (before AND) defines the start point and the second
                                // expression (after AND) defines the end point.

                                // If you omit BETWEEN and specify only one end point, then Oracle considers it the start
                                // point, and the end point defaults to the current row.

                                tok = tok(lexer, "'unbounded', 'current' or expression");
                                // lo
                                if (isUnboundedPreceding(lexer, tok)) {
                                    // Specify UNBOUNDED PRECEDING to indicate that the window starts at the first
                                    // row of the partition. This is the start point specification and cannot be
                                    // used as an end point specification.
                                    winCol.setRowsLoKind(WindowColumn.PRECEDING, lexer.lastTokenPosition());
                                } else if (isCurrentRow(lexer, tok)) {
                                    // As a start point, CURRENT ROW specifies that the window begins at the current row.
                                    // In this case the end point cannot be value_expr PRECEDING.
                                    winCol.setRowsLoKind(WindowColumn.CURRENT, lexer.lastTokenPosition());
                                } else if (isPrecedingKeyword(tok)) {
                                    throw SqlException.$(lexer.lastTokenPosition(), "integer expression expected");
                                } else {
                                    pos = lexer.lastTokenPosition();
                                    lexer.unparseLast();
                                    winCol.setRowsLoExpr(expectExpr(lexer, sqlParserCallback, model.getDecls()), pos);
                                    if (framingMode == WindowColumn.FRAMING_RANGE) {
                                        long timeUnit = parseTimeUnit(lexer);
                                        if (timeUnit != -1) {
                                            winCol.setRowsLoExprTimeUnit(timeUnit, lexer.lastTokenPosition());
                                        }
                                    }

                                    tok = tok(lexer, "'preceding' or 'following'");
                                    if (isPrecedingKeyword(tok)) {
                                        winCol.setRowsLoKind(WindowColumn.PRECEDING, lexer.lastTokenPosition());
                                    } else if (isFollowingKeyword(tok)) {
                                        winCol.setRowsLoKind(WindowColumn.FOLLOWING, lexer.lastTokenPosition());
                                    } else {
                                        throw SqlException.$(lexer.lastTokenPosition(), "'preceding' or 'following' expected");
                                    }
                                }

                                if (winCol.getOrderBy().size() != 1 && winCol.requiresOrderBy()) {//groups mode is validated earlier
                                    throw SqlException.$(lexer.lastTokenPosition(), "RANGE with offset PRECEDING/FOLLOWING requires exactly one ORDER BY column");
                                }

                                tok = tok(lexer, "'and'");

                                if (isAndKeyword(tok)) {
                                    tok = tok(lexer, "'unbounded', 'current' or expression");
                                    // hi
                                    if (isUnboundedKeyword(tok)) {
                                        tok = tok(lexer, "'following'");
                                        if (isFollowingKeyword(tok)) {
                                            // Specify UNBOUNDED FOLLOWING to indicate that the window ends at the
                                            // last row of the partition. This is the end point specification and
                                            // cannot be used as a start point specification.
                                            winCol.setRowsHiKind(WindowColumn.FOLLOWING, lexer.lastTokenPosition());
                                        } else {
                                            throw SqlException.$(lexer.lastTokenPosition(), "'following' expected");
                                        }
                                    } else if (isCurrentRow(lexer, tok)) {
                                        winCol.setRowsHiKind(WindowColumn.CURRENT, lexer.lastTokenPosition());
                                    } else if (isPrecedingKeyword(tok) || isFollowingKeyword(tok)) {
                                        throw SqlException.$(lexer.lastTokenPosition(), "integer expression expected");
                                    } else {
                                        pos = lexer.lastTokenPosition();
                                        lexer.unparseLast();
                                        winCol.setRowsHiExpr(expectExpr(lexer, sqlParserCallback, model.getDecls()), pos);
                                        if (framingMode == WindowColumn.FRAMING_RANGE) {
                                            long timeUnit = parseTimeUnit(lexer);
                                            if (timeUnit != -1) {
                                                winCol.setRowsHiExprTimeUnit(timeUnit, lexer.lastTokenPosition());
                                            }
                                        }

                                        tok = tok(lexer, "'preceding'  'following'");
                                        if (isPrecedingKeyword(tok)) {
                                            if (winCol.getRowsLoKind() == WindowColumn.CURRENT) {
                                                // As a start point, CURRENT ROW specifies that the window begins at the current row.
                                                // In this case the end point cannot be value_expr PRECEDING.
                                                throw SqlException.$(lexer.lastTokenPosition(), "start row is CURRENT, end row not must be PRECEDING");
                                            }
                                            winCol.setRowsHiKind(WindowColumn.PRECEDING, lexer.lastTokenPosition());
                                        } else if (isFollowingKeyword(tok)) {
                                            winCol.setRowsHiKind(WindowColumn.FOLLOWING, lexer.lastTokenPosition());
                                        } else {
                                            throw SqlException.$(lexer.lastTokenPosition(), "'preceding' or 'following' expected");
                                        }
                                    }
                                } else {
                                    throw SqlException.$(lexer.lastTokenPosition(), "'and' expected");
                                }
                            } else {
                                // If you omit BETWEEN and specify only one end point, then QuestDB considers it the
                                // start point, and the end point defaults to the current row.
                                pos = lexer.lastTokenPosition();
                                if (isUnboundedPreceding(lexer, tok)) {
                                    winCol.setRowsLoKind(WindowColumn.PRECEDING, lexer.lastTokenPosition());
                                } else if (isCurrentRow(lexer, tok)) {
                                    winCol.setRowsLoKind(WindowColumn.CURRENT, lexer.lastTokenPosition());
                                } else if (isPrecedingKeyword(tok) || isFollowingKeyword(tok)) {
                                    throw SqlException.$(pos, "integer expression expected");
                                } else {
                                    lexer.unparseLast();
                                    winCol.setRowsLoExpr(expectExpr(lexer, sqlParserCallback, model.getDecls()), pos);
                                    if (framingMode == WindowColumn.FRAMING_RANGE) {
                                        long timeUnit = parseTimeUnit(lexer);
                                        if (timeUnit != -1) {
                                            winCol.setRowsLoExprTimeUnit(timeUnit, lexer.lastTokenPosition());
                                        }
                                    }
                                    tok = tok(lexer, "'preceding'");
                                    if (isPrecedingKeyword(tok)) {
                                        winCol.setRowsLoKind(WindowColumn.PRECEDING, lexer.lastTokenPosition());
                                    } else {
                                        throw SqlException.$(lexer.lastTokenPosition(), "'preceding' expected");
                                    }
                                }

                                winCol.setRowsHiKind(WindowColumn.CURRENT, pos);
                            }

                            if (winCol.getOrderBy().size() != 1 && winCol.requiresOrderBy()) {//groups mode is validated earlier
                                throw SqlException.$(lexer.lastTokenPosition(), "RANGE with offset PRECEDING/FOLLOWING requires exactly one ORDER BY column");
                            }

                            tok = tok(lexer, "'exclude' or ')' expected");

                            if (isExcludeKeyword(tok)) {
                                tok = tok(lexer, "'current', 'group', 'ties' or 'no other' expected");
                                int excludePos = lexer.lastTokenPosition();
                                if (isCurrentKeyword(tok)) {
                                    tok = tok(lexer, "'row' expected");
                                    if (isRowKeyword(tok)) {
                                        winCol.setExclusionKind(WindowColumn.EXCLUDE_CURRENT_ROW, excludePos);
                                    } else {
                                        throw SqlException.$(lexer.lastTokenPosition(), "'row' expected");
                                    }
                                } else if (isGroupKeyword(tok)) {
                                    winCol.setExclusionKind(WindowColumn.EXCLUDE_GROUP, excludePos);
                                } else if (isTiesKeyword(tok)) {
                                    winCol.setExclusionKind(WindowColumn.EXCLUDE_TIES, excludePos);
                                } else if (isNoKeyword(tok)) {
                                    tok = tok(lexer, "'others' expected");
                                    if (isOthersKeyword(tok)) {
                                        winCol.setExclusionKind(WindowColumn.EXCLUDE_NO_OTHERS, excludePos);
                                    } else {
                                        throw SqlException.$(lexer.lastTokenPosition(), "'others' expected");
                                    }
                                } else {
                                    throw SqlException.$(lexer.lastTokenPosition(), "'current', 'group', 'ties' or 'no other' expected");
                                }

                                tok = tok(lexer, "')' expected");
                            }
                        }
                        expectTok(tok, lexer.lastTokenPosition(), ')');
                    } finally {
                        overClauseMode = false;
                    }
                    tok = optTok(lexer);

                } else {
                    if (expr.type == ExpressionNode.QUERY) {
                        throw SqlException.$(expr.position, "query is not expected, did you mean column?");
                    }
                    col = queryColumnPool.next().of(null, expr);
                }

                if (tok != null && columnAliasStop.excludes(tok)) {
                    assertNotDot(lexer, tok);

                    // verify that * wildcard is not aliased

                    if (isAsKeyword(tok)) {
                        tok = tok(lexer, "alias");
                        assertTableNameIsQuotedOrNotAKeyword(tok, lexer.lastTokenPosition());
                        CharSequence aliasTok = GenericLexer.immutableOf(tok);
                        validateIdentifier(lexer, aliasTok);
                        alias = unquote(aliasTok);
                    } else {
                        validateIdentifier(lexer, tok);
                        assertTableNameIsQuotedOrNotAKeyword(tok, lexer.lastTokenPosition());
                        alias = GenericLexer.immutableOf(unquote(tok));
                    }

                    if (col.getAst().isWildcard()) {
                        throw err(lexer, null, "wildcard cannot have alias");
                    }

                    tok = optTok(lexer);
                    aliasMap.put(alias, col);
                } else {
                    alias = null;
                }

                // correlated sub-queries do not have expr.token values (they are null)
                if (expr.type == ExpressionNode.QUERY) {
                    expr.token = alias;
                }

                if (alias != null) {
                    if (alias.length() == 0) {
                        throw err(lexer, null, "column alias cannot be a blank string");
                    }
                    col.setAlias(alias);
                }

                accumulatedColumns.add(col);
                accumulatedColumnPositions.add(colPosition);

                if (tok == null || Chars.equals(tok, ';') || Chars.equals(tok, ')')) {
                    //accept ending ')' in create table as
                    lexer.unparseLast();
                    break;
                }

                if (isFromKeyword(tok)) {
                    hasFrom = true;
                    lexer.unparseLast();
                    break;
                }

                if (setOperations.contains(tok)) {
                    lexer.unparseLast();
                    break;
                }

                if (!Chars.equals(tok, ',')) {
                    if (isIgnoreKeyword(tok) || isRespectKeyword(tok)) {
                        throw err(lexer, tok, "',', 'nulls' or 'from' expected");
                    }
                    throw err(lexer, tok, "',', 'from' or 'over' expected");
                }
            }

            for (int i = 0, n = accumulatedColumns.size(); i < n; i++) {
                QueryColumn qc = accumulatedColumns.getQuick(i);
                if (qc.getAlias() == null) {
                    CharSequence token = qc.getAst().token;
                    if (qc.getAst().isWildcard() && !hasFrom) {
                        throw err(lexer, null, "'from' expected");
                    }
                    CharSequence alias;

                    if (qc.getAst().type == ExpressionNode.CONSTANT && Chars.indexOfUnquoted(token, '.') != -1) {
                        alias = createConstColumnAlias(aliasMap);
                    } else {
                        CharSequence tokenAlias = qc.getAst().token;
                        if (qc.isWindowColumn() && ((WindowColumn) qc).isIgnoreNulls()) {
                            tokenAlias += "_ignore_nulls";
                        }
                        alias = createColumnAlias(tokenAlias, qc.getAst().type, aliasMap);
                    }
                    qc.setAlias(alias);
                    aliasMap.put(alias, qc);
                }
                model.addBottomUpColumn(accumulatedColumnPositions.getQuick(i), qc, false);
            }
        } finally {
            accumulatedColumns.clear();
            accumulatedColumnPositions.clear();
            aliasMap.clear();
        }
    }

    private void parseSelectFrom(
            GenericLexer lexer,
            QueryModel model,
            LowerCaseCharSequenceObjHashMap<WithClauseModel> masterModel,
            SqlParserCallback sqlParserCallback
    ) throws SqlException {
        ExpressionNode expr = expr(lexer, model, sqlParserCallback);
        if (expr == null) {
            throw SqlException.position(lexer.lastTokenPosition()).put("table name expected");
        }

        // subquery is expected to be handled outside
        if (expr.type != ExpressionNode.LITERAL && expr.type != ExpressionNode.CONSTANT && expr.type != ExpressionNode.FUNCTION) {
            throw SqlException.$(expr.position, "function, literal or constant is expected");
        }

        // check if it's a decl
        if (model.getDecls().contains(expr.token)) {
            if (expr.type == ExpressionNode.LITERAL) {
                // replace it if so
                expr = model.getDecls().get(expr.token).rhs;
            } else {
                throw SqlException.$(lexer.lastTokenPosition(), "expected literal table name or subquery");
            }
        }

        CharSequence tableName = expr.token;
        switch (expr.type) {
            case ExpressionNode.LITERAL:
            case ExpressionNode.CONSTANT:
                final WithClauseModel withClause = masterModel.get(tableName);
                if (withClause != null) {
                    model.setNestedModel(parseWith(lexer, withClause, sqlParserCallback, model.getDecls()));
                    model.setAlias(literal(tableName, expr.position));
                } else {
                    int dot = Chars.indexOfUnquoted(tableName, '.');
                    if (dot == -1) {
                        model.setTableNameExpr(literal(tableName, expr.position));
                    } else {
                        if (isPublicKeyword(tableName, 0, dot)) {
                            if (dot + 1 == tableName.length()) {
                                throw SqlException.$(expr.position, "table name expected");
                            }

                            BufferWindowCharSequence fs = (BufferWindowCharSequence) tableName;
                            fs.shiftLo(dot + 1);
                            model.setTableNameExpr(literal(tableName, expr.position + dot + 1));
                        } else {
                            model.setTableNameExpr(literal(tableName, expr.position));
                        }
                    }
                }
                break;
            case ExpressionNode.FUNCTION:
                model.setTableNameExpr(expr);
                break;
            default:
                throw SqlException.$(expr.position, "function, literal or constant is expected");
        }
    }

    private int parseSymbolCapacity(GenericLexer lexer) throws SqlException {
        final int errorPosition = lexer.getPosition();
        final int symbolCapacity = expectInt(lexer);
        TableUtils.validateSymbolCapacity(errorPosition, symbolCapacity);
        return Numbers.ceilPow2(symbolCapacity);
    }

    private void parseTableName(GenericLexer lexer, QueryModel model) throws SqlException {
        CharSequence tok = tok(lexer, "expected a table name");
        tok = sansPublicSchema(tok, lexer);
        final CharSequence tableName = assertNoDotsAndSlashes(unquote(tok), lexer.lastTokenPosition());
        ExpressionNode tableNameExpr = expressionNodePool.next().of(ExpressionNode.LITERAL, tableName, 0, lexer.lastTokenPosition());
        tableNameExpr = rewriteDeclaredVariables(tableNameExpr, model.getDecls(), null);
        model.setTableNameExpr(tableNameExpr);
    }

    private long parseTimeUnit(GenericLexer lexer) throws SqlException {
        CharSequence tok = tok(lexer, "'preceding' or time unit");
        long unit = -1;
        if (isMicrosecondKeyword(tok) || isMicrosecondsKeyword(tok)) {
            unit = WindowColumn.ITME_UNIT_MICROSECOND;
        } else if (isMillisecondKeyword(tok) || isMillisecondsKeyword(tok)) {
            unit = WindowColumn.TIME_UNIT_MILLISECOND;
        } else if (isSecondKeyword(tok) || isSecondsKeyword(tok)) {
            unit = WindowColumn.TIME_UNIT_SECOND;
        } else if (isMinuteKeyword(tok) || isMinutesKeyword(tok)) {
            unit = WindowColumn.TIME_UNIT_MINUTE;
        } else if (isHourKeyword(tok) || isHoursKeyword(tok)) {
            unit = WindowColumn.TIME_UNIT_HOUR;
        } else if (isDayKeyword(tok) || isDaysKeyword(tok)) {
            unit = WindowColumn.TIME_UNIT_DAY;
        }
        if (unit == -1) {
            lexer.unparseLast();
        }
        return unit;
    }

    private ExpressionNode parseTimestamp(GenericLexer lexer, CharSequence tok) throws SqlException {
        if (tok != null && isTimestampKeyword(tok)) {
            expectTok(lexer, '(');
            final ExpressionNode result = expectLiteral(lexer);
            tokIncludingLocalBrace(lexer, "')'");
            return result;
        }
        return null;
    }

    private CharSequence parseUnpivot(GenericLexer lexer, QueryModel model, SqlParserCallback sqlParserCallback) throws SqlException {
        // monthly_sales UNPIVOT (
        //      sales
        //      FOR month IN (jan, feb, mar, apr, may, jun)
        lexer.unparseLast();

        CharSequence tok;
        expectTok(lexer, "unpivot");

        tok = optTok(lexer);

        // this corrects some issue where UNPIVOT is returned twice by the lexer
        if (tok != null && isUnpivotKeyword(tok)) {
            tok = optTok(lexer);
        }

        // Check for include/exclude nulls syntax
        if (tok != null && (isIncludeKeyword(tok) || isExcludeKeyword(tok))) {

            if (isIncludeKeyword(tok)) {
                model.setUnpivotIncludeNulls(true);
            }

            expectTok(lexer, "nulls");
            tok = SqlUtil.fetchNext(lexer);
        }

        if (tok == null || !Chars.equals(tok, "(")) {
            throw SqlException.$(lexer.lastTokenPosition(), "expected `(`");
        }

        // Get column expr
        ExpressionNode expr;

        expr = expr(lexer, model, sqlParserCallback);

        if (expr == null) {
            throw SqlException.$(lexer.lastTokenPosition(), "missing column expression");
        }

        QueryColumn col = queryColumnPool.next().of(expr.token, expr);
        model.addUnpivotColumn(col);
        lexer.unparseLast();

        tok = SqlUtil.fetchNext(lexer);

        if (tok != null && !isForKeyword(tok)) {
            throw SqlException.$(lexer.lastTokenPosition(), "expected `FOR`");
        }

        // get FOR expr
        expr = expr(lexer, model, sqlParserCallback);

        if (expr.type != ExpressionNode.FUNCTION || !Chars.equalsIgnoreCase(expr.token, "in")) {
            throw SqlException.$(expr.position, "expected `IN` clause");
        }

        model.addUnpivotFor(expr);

        tok = SqlUtil.fetchNext(lexer);

        if (tok != ")") {
            throw SqlException.$(lexer.lastTokenPosition(), "expected `)`");
        }

        tok = SqlUtil.fetchNext(lexer);

        return tok;
    }

    private ExecutionModel parseUpdate(
            GenericLexer lexer,
            SqlParserCallback sqlParserCallback,
            @Nullable LowerCaseCharSequenceObjHashMap<ExpressionNode> decls
    ) throws SqlException {
        lexer.unparseLast();
        final QueryModel model = parseDmlUpdate(lexer, sqlParserCallback, decls);
        final CharSequence tok = optTok(lexer);
        if (tok == null || Chars.equals(tok, ';')) {
            return model;
        }
        throw errUnexpected(lexer, tok);
    }

    private void parseUpdateClause(
            GenericLexer lexer,
            QueryModel updateQueryModel,
            QueryModel fromModel,
            SqlParserCallback sqlParserCallback
    ) throws SqlException {
        CharSequence tok = tok(lexer, "table name or alias");
        tok = sansPublicSchema(tok, lexer);
        assertTableNameIsQuotedOrNotAKeyword(tok, lexer.lastTokenPosition());
        CharSequence tableName = GenericLexer.immutableOf(unquote(tok));
        ExpressionNode tableNameExpr = ExpressionNode.FACTORY.newInstance().of(ExpressionNode.LITERAL, tableName, 0, 0);
        updateQueryModel.setTableNameExpr(tableNameExpr);
        fromModel.setTableNameExpr(tableNameExpr);

        tok = tok(lexer, "AS, SET or table alias expected");
        if (isAsKeyword(tok)) {
            tok = tok(lexer, "table alias expected");
            if (isSetKeyword(tok)) {
                throw SqlException.$(lexer.lastTokenPosition(), "table alias expected");
            }
        }

        if (!isAsKeyword(tok) && !isSetKeyword(tok)) {
            // This is table alias
            CharSequence tableAlias = GenericLexer.immutableOf(tok);
            assertTableNameIsQuotedOrNotAKeyword(tok, lexer.lastTokenPosition());
            ExpressionNode tableAliasExpr = ExpressionNode.FACTORY.newInstance().of(ExpressionNode.LITERAL, tableAlias, 0, 0);
            updateQueryModel.setAlias(tableAliasExpr);
            tok = tok(lexer, "SET expected");
        }

        if (!isSetKeyword(tok)) {
            throw SqlException.$(lexer.lastTokenPosition(), "SET expected");
        }

        while (true) {
            // Column
            tok = tok(lexer, "column name");
            CharSequence col = GenericLexer.immutableOf(unquote(tok));
            int colPosition = lexer.lastTokenPosition();

            expectTok(lexer, "=");

            // Value expression
            ExpressionNode expr = expr(lexer, (QueryModel) null, sqlParserCallback);
            ExpressionNode setColumnExpression = expressionNodePool.next().of(ExpressionNode.LITERAL, col, 0, colPosition);
            updateQueryModel.getUpdateExpressions().add(setColumnExpression);

            QueryColumn valueColumn = queryColumnPool.next().of(col, expr);
            fromModel.addBottomUpColumn(colPosition, valueColumn, false, "in SET clause");

            tok = optTok(lexer);
            if (tok == null) {
                break;
            }

            if (tok.length() != 1 || tok.charAt(0) != ',') {
                lexer.unparseLast();
                break;
            }
        }
    }

    @SuppressWarnings("SameParameterValue")
    @NotNull
    private ExecutionModel parseWith(
            GenericLexer lexer,
            SqlParserCallback sqlParserCallback,
            @Nullable LowerCaseCharSequenceObjHashMap<ExpressionNode> decls
    ) throws SqlException {
        parseWithClauses(lexer, topLevelWithModel, sqlParserCallback, decls);
        CharSequence tok = tok(lexer, "'select', 'update' or name expected");
        if (isSelectKeyword(tok)) {
            return parseSelect(lexer, sqlParserCallback, decls);
        }

        if (isUpdateKeyword(tok)) {
            return parseUpdate(lexer, sqlParserCallback, decls);
        }

        if (isInsertKeyword(tok)) {
            return parseInsert(lexer, sqlParserCallback, decls);
        }

        throw SqlException.$(lexer.lastTokenPosition(), "'select' | 'update' | 'insert' expected");
    }

    private QueryModel parseWith(
            GenericLexer lexer,
            WithClauseModel wcm,
            SqlParserCallback sqlParserCallback,
            @Nullable LowerCaseCharSequenceObjHashMap<ExpressionNode> decls
    ) throws SqlException {
        QueryModel m = wcm.popModel();
        if (m != null) {
            return m;
        }

        lexer.stash();
        lexer.goToPosition(wcm.getPosition());
        // this will not throw exception because this is second pass over the same sub-query
        // we wouldn't be here is syntax was wrong
        m = parseAsSubQueryAndExpectClosingBrace(lexer, wcm.getWithClauses(), false, sqlParserCallback, decls);
        lexer.unstash();
        return m;
    }

    private void parseWithClauses(
            GenericLexer lexer,
            LowerCaseCharSequenceObjHashMap<WithClauseModel> model,
            SqlParserCallback sqlParserCallback,
            @Nullable LowerCaseCharSequenceObjHashMap<ExpressionNode> decls
    ) throws SqlException {
        do {
            ExpressionNode name = expectLiteral(lexer);
            if (name.token.length() == 0) {
                throw SqlException.$(name.position, "empty common table expression name");
            }

            if (model.get(name.token) != null) {
                throw SqlException.$(name.position, "duplicate name");
            }

            expectTok(lexer, "as");
            expectTok(lexer, '(');
            int lo = lexer.lastTokenPosition();
            WithClauseModel wcm = withClauseModelPool.next();
            wcm.of(lo + 1, model, parseAsSubQueryAndExpectClosingBrace(lexer, model, true, sqlParserCallback, decls)); // todo: review passing non-null here
            model.put(name.token, wcm);

            CharSequence tok = tok(lexer, "')' or ','");
            if (Chars.equals(tok, ')')) {
                break;
            }

            if (!Chars.equals(tok, ',')) {
                lexer.unparseLast();
                break;
            }
        } while (true);
    }

    private CharSequence parseWithOffset(GenericLexer lexer, QueryModel model, SqlParserCallback sqlParserCallback) throws SqlException {
        CharSequence tok;
        expectOffset(lexer);
        model.setSampleByOffset(expectExpr(lexer, sqlParserCallback, model.getDecls()));
        tok = optTok(lexer);
        return tok;
    }

    private void rewriteCase(ExpressionNode node) {
        if (node.type == ExpressionNode.FUNCTION && isCaseKeyword(node.token)) {
            tempExprNodes.clear();
            ExpressionNode literal = null;
            ExpressionNode elseExpr;
            boolean convertToSwitch = true;
            final int paramCount = node.paramCount;

            final int lim;
            if ((paramCount & 1) == 0) {
                elseExpr = node.args.getQuick(0);
                lim = 0;
            } else {
                elseExpr = null;
                lim = -1;
            }

            // args are in inverted order, hence last list item is the first arg
            ExpressionNode first = node.args.getQuick(paramCount - 1);
            if (first.token != null) {
                // simple case of 'case' :) e.g.
                // case x
                //   when 1 then 'A'
                //   ...
                node.token = "switch";
                return;
            }
            int thenRemainder = elseExpr == null ? 0 : 1;
            for (int i = paramCount - 2; i > lim; i--) {
                if ((i & 1) == thenRemainder) {
                    // this is "then" clause, copy it as is
                    tempExprNodes.add(node.args.getQuick(i));
                    continue;
                }
                ExpressionNode where = node.args.getQuick(i);
                if (where.type == ExpressionNode.OPERATION && where.token.charAt(0) == '=') {
                    ExpressionNode thisConstant;
                    ExpressionNode thisLiteral;
                    if (where.lhs.type == ExpressionNode.CONSTANT && where.rhs.type == ExpressionNode.LITERAL) {
                        thisConstant = where.lhs;
                        thisLiteral = where.rhs;
                    } else if (where.lhs.type == ExpressionNode.LITERAL && where.rhs.type == ExpressionNode.CONSTANT) {
                        thisConstant = where.rhs;
                        thisLiteral = where.lhs;
                    } else {
                        convertToSwitch = false;
                        // not supported
                        break;
                    }

                    if (literal == null) {
                        literal = thisLiteral;
                        tempExprNodes.add(thisConstant);
                    } else if (Chars.equals(literal.token, thisLiteral.token)) {
                        tempExprNodes.add(thisConstant);
                    } else {
                        convertToSwitch = false;
                        // not supported
                        break;
                    }
                } else {
                    convertToSwitch = false;
                    // not supported
                    break;
                }
            }

            if (convertToSwitch) {
                int n = tempExprNodes.size();
                node.token = "switch";
                node.args.clear();
                // else expression may not have been provided,
                // in which case it needs to be synthesized
                if (elseExpr == null) {
                    elseExpr = SqlUtil.nextConstant(expressionNodePool, "null", node.position);
                }
                node.args.add(elseExpr);
                for (int i = n - 1; i > -1; i--) {
                    node.args.add(tempExprNodes.getQuick(i));
                }
                node.args.add(literal);
                node.paramCount = n + 2;
            } else {
                // remove the 'null' marker arg
                node.args.remove(paramCount - 1);
                node.paramCount = paramCount - 1;

                // 2 args 'case', e.g. case when x>0 then 1
                if (node.paramCount < 3) {
                    node.rhs = node.args.get(0);
                    node.lhs = node.args.get(1);
                    node.args.clear();
                }
            }
        }
    }

    private void rewriteConcat(ExpressionNode node) {
        if (node.type == ExpressionNode.OPERATION && isConcatOperator(node.token)) {
            node.type = ExpressionNode.FUNCTION;
            node.token = CONCAT_FUNC_NAME;
            addConcatArgs(node.args, node.rhs);
            addConcatArgs(node.args, node.lhs);
            node.paramCount = node.args.size();
            if (node.paramCount > 2) {
                node.rhs = null;
                node.lhs = null;
            }
        }
    }

    /**
     * Rewrites count(*) expressions to count().
     *
     * @param node expression node, provided by tree walking algo
     */
    private void rewriteCount(ExpressionNode node) {
        if (node.type == ExpressionNode.FUNCTION && isCountKeyword(node.token)) {
            if (node.paramCount == 1) {
                // special case, typically something like
                // case value else expression end
                // this can be simplified to "expression" only

                ExpressionNode that = node.rhs;
                if (Chars.equalsNc(that.token, '*')) {
                    if (that.rhs == null && node.lhs == null) {
                        that.paramCount = 0;
                        node.rhs = null;
                        node.paramCount = 0;
                    }
                }
            }
        }
    }

    private ExpressionNode rewriteDeclaredVariables(
            ExpressionNode expr,
            @Nullable LowerCaseCharSequenceObjHashMap<ExpressionNode> decls,
            @Nullable CharSequence exprTargetVariableName
    ) throws SqlException {
        if (decls == null || decls.size() == 0) { // short circuit null case
            return expr;
        }
        return recursiveReplace(
                expr,
                rewriteDeclaredVariablesInExpressionVisitor.of(decls, exprTargetVariableName)
        );
    }

    /**
     * Rewrites the following:
     * <p>
     * select json_extract(json,path)::varchar -> select json_extract(json,path)
     * select json_extract(json,path)::double -> select json_extract(json,path,double)
     * select json_extract(json,path)::uuid -> select json_extract(json,path)::uuid
     * <p>
     * Notes:
     * - varchar cast it rewritten in a special way, e.g. removed
     * - subset of types is handled more efficiently in the 3-arg function
     * - the remaining type casts are not rewritten, e.g. left as is
     */
    private void rewriteJsonExtractCast(ExpressionNode node) {
        if (node.type == ExpressionNode.FUNCTION && isCastKeyword(node.token)) {
            if (node.lhs != null && isJsonExtract(node.lhs.token) && node.lhs.paramCount == 2) {
                // rewrite cast such as
                // json_extract(json,path)::type -> json_extract(json,path,type)
                // the ::type is already rewritten as
                // cast(json_extract(json,path) as type)
                //

                // we remove the outer cast and let json_extract() do the cast
                ExpressionNode jsonExtractNode = node.lhs;
                // check if the type is a valid symbol
                ExpressionNode typeNode = node.rhs;
                if (typeNode != null) {
                    int castType = ColumnType.typeOf(typeNode.token);
                    if (castType == ColumnType.VARCHAR) {
                        // redundant cast to varchar, just remove it
                        node.token = jsonExtractNode.token;
                        node.paramCount = jsonExtractNode.paramCount;
                        node.type = jsonExtractNode.type;
                        node.position = jsonExtractNode.position;
                        node.lhs = jsonExtractNode.lhs;
                        node.rhs = jsonExtractNode.rhs;
                        node.args.clear();
                    } else if (JsonExtractTypedFunctionFactory.isIntrusivelyOptimized(castType)) {
                        int type = ColumnType.typeOf(typeNode.token);
                        node.token = jsonExtractNode.token;
                        node.paramCount = 3;
                        node.type = jsonExtractNode.type;
                        node.position = jsonExtractNode.position;
                        node.lhs = null;
                        node.rhs = null;
                        node.args.clear();

                        // args are added in reverse order

                        // type integer
                        CharacterStoreEntry characterStoreEntry = characterStore.newEntry();
                        characterStoreEntry.put(type);
                        node.args.add(
                                expressionNodePool.next().of(
                                        ExpressionNode.CONSTANT,
                                        characterStoreEntry.toImmutable(),
                                        typeNode.precedence,
                                        typeNode.position
                                )
                        );
                        node.args.add(jsonExtractNode.rhs);
                        node.args.add(jsonExtractNode.lhs);
                    }
                }
            }
        }
    }

    private ExpressionNode rewriteKnownStatements(
            ExpressionNode parent,
            @Nullable LowerCaseCharSequenceObjHashMap<ExpressionNode> decls,
            @Nullable CharSequence exprTargetVariableName
    ) throws SqlException {
        traversalAlgo.traverse(parent, rewriteCountRef);
        traversalAlgo.traverse(parent, rewriteCaseRef);
        traversalAlgo.traverse(parent, rewriteConcatRef);
        traversalAlgo.traverse(parent, rewritePgCastRef);
        traversalAlgo.traverse(parent, rewriteJsonExtractCastRef);
        return rewriteDeclaredVariables(parent, decls, exprTargetVariableName);
    }

    private void rewritePgCast(ExpressionNode node) {
        if (node.type == ExpressionNode.OPERATION && isColonColon(node.token)) {
            node.token = "cast";
            node.type = ExpressionNode.FUNCTION;
            node.rhs.type = ExpressionNode.CONSTANT;
            // In PG x::float casts x to "double precision" type
            if (isFloatKeyword(node.rhs.token) || isFloat8Keyword(node.rhs.token)) {
                node.rhs.token = "double";
            } else if (isFloat4Keyword(node.rhs.token)) {
                node.rhs.token = "float";
            } else if (isInt4Keyword(node.rhs.token)) {
                node.rhs.token = "int";
            } else if (isInt8Keyword(node.rhs.token)) {
                node.rhs.token = "long";
            } else if (isInt2Keyword(node.rhs.token)) {
                node.rhs.token = "short";
            }
        }
    }

    @NotNull
    private CharSequence sansPublicSchema(@NotNull CharSequence tok, GenericLexer lexer) throws SqlException {
        int lo = 0;
        int hi = tok.length();
        if (Chars.isQuoted(tok)) {
            lo = 1;
            hi--;
        }
        if (!isPublicKeyword(tok, lo, hi)) {
            return tok;
        }

        CharSequence savedTok = GenericLexer.immutableOf(tok);
        tok = optTok(lexer);
        if (tok == null) {
            return savedTok;
        }
        if (!Chars.equals(tok, '.')) {
            lexer.unparseLast();
            return savedTok;
        }

        tok = tok(lexer, "table name");
        return tok;
    }

    private CharSequence setModelAliasAndGetOptTok(GenericLexer lexer, QueryModel joinModel) throws SqlException {
        CharSequence tok = optTok(lexer);
        if (tok != null && tableAliasStop.excludes(tok)) {
            checkSupportedJoinType(lexer, tok);
            if (isAsKeyword(tok)) {
                tok = tok(lexer, "alias");
            }
            if (tok.length() == 0 || isEmptyAlias(tok)) {
                throw SqlException.position(lexer.lastTokenPosition()).put("Empty table alias");
            }
            assertTableNameIsQuotedOrNotAKeyword(tok, lexer.lastTokenPosition());
            joinModel.setAlias(literal(lexer, tok));
            tok = optTok(lexer);
        }
        return tok;
    }

    private CharSequence setModelAliasAndTimestamp(GenericLexer lexer, QueryModel model) throws SqlException {
        CharSequence tok;
        tok = setModelAliasAndGetOptTok(lexer, model);

        // expect [timestamp(column)]
        ExpressionNode timestamp = parseTimestamp(lexer, tok);
        if (timestamp != null) {
            model.setTimestamp(timestamp);
            model.setExplicitTimestamp(true);
            tok = optTok(lexer);
        }
        return tok;
    }

    private int toColumnType(GenericLexer lexer, CharSequence tok) throws SqlException {
        final short typeTag = SqlUtil.toPersistedTypeTag(tok, lexer.lastTokenPosition());
        if (ColumnType.GEOHASH == typeTag) {
            expectTok(lexer, '(');
            final int bits = GeoHashUtil.parseGeoHashBits(lexer.lastTokenPosition(), 0, expectLiteral(lexer).token);
            expectTok(lexer, ')');
            return ColumnType.getGeoHashTypeWithBits(bits);
        }
        return typeTag;
    }

    private @NotNull CharSequence tok(GenericLexer lexer, String expectedList) throws SqlException {
        final int pos = lexer.getPosition();
        CharSequence tok = optTok(lexer);
        if (tok == null) {
            throw SqlException.position(pos).put(expectedList).put(" expected");
        }
        return tok;
    }

    private @NotNull CharSequence tokIncludingLocalBrace(GenericLexer lexer, String expectedList) throws SqlException {
        final int pos = lexer.getPosition();
        final CharSequence tok = SqlUtil.fetchNext(lexer);
        if (tok == null) {
            throw SqlException.position(pos).put(expectedList).put(" expected");
        }
        return tok;
    }

    private void validateIdentifier(GenericLexer lexer, CharSequence tok) throws SqlException {
        if (tok == null || tok.length() == 0) {
            throw SqlException.position(lexer.lastTokenPosition()).put("non-empty identifier expected");
        }

        if (Chars.isQuoted(tok)) {
            if (tok.length() == 2) {
                throw SqlException.position(lexer.lastTokenPosition()).put("non-empty identifier expected");
            }
            return;
        }

        char c = tok.charAt(0);

        if (!(Character.isLetter(c) || c == '_')) {
            throw SqlException.position(lexer.lastTokenPosition()).put("identifier should start with a letter or '_'");
        }

        for (int i = 1, n = tok.length(); i < n; i++) {
            c = tok.charAt(i);
            if (!(Character.isLetter(c) ||
                    Character.isDigit(c) ||
                    c == '_' ||
                    c == '$')) {
                throw SqlException.position(lexer.lastTokenPosition()).put("identifier can contain letters, digits, '_' or '$'");
            }
        }
    }

    void clear() {
        queryModelPool.clear();
        queryColumnPool.clear();
        expressionNodePool.clear();
        windowColumnPool.clear();
        createMatViewOperationBuilder.clear();
        createTableOperationBuilder.clear();
        createTableColumnModelPool.clear();
        renameTableModelPool.clear();
        withClauseModelPool.clear();
        subQueryMode = false;
        characterStore.clear();
        insertModelPool.clear();
        expressionTreeBuilder.reset();
        copyModelPool.clear();
        topLevelWithModel.clear();
        explainModelPool.clear();
        digit = 1;
    }

    ExpressionNode expr(
            GenericLexer lexer,
            QueryModel model,
            SqlParserCallback sqlParserCallback,
            @Nullable LowerCaseCharSequenceObjHashMap<ExpressionNode> decls,
            @Nullable CharSequence exprTargetVariableName
    ) throws SqlException {
        try {
            expressionTreeBuilder.pushModel(model);
            expressionParser.parseExpr(lexer, expressionTreeBuilder, sqlParserCallback, decls);
            return rewriteKnownStatements(expressionTreeBuilder.poll(), decls, exprTargetVariableName);
        } catch (SqlException e) {
            expressionTreeBuilder.reset();
            throw e;
        } finally {
            expressionTreeBuilder.popModel();
        }
    }

    ExpressionNode expr(GenericLexer lexer, QueryModel model, SqlParserCallback sqlParserCallback, @Nullable LowerCaseCharSequenceObjHashMap<ExpressionNode> decls) throws SqlException {
        return expr(lexer, model, sqlParserCallback, decls, null);
    }

    ExpressionNode expr(GenericLexer lexer, QueryModel model, SqlParserCallback sqlParserCallback) throws SqlException {
        return expr(lexer, model, sqlParserCallback, null, null);
    }

    // test only
    @TestOnly
    void expr(GenericLexer lexer, ExpressionParserListener listener, SqlParserCallback sqlParserCallback) throws SqlException {
        expressionParser.parseExpr(lexer, listener, sqlParserCallback, null);
    }

    ExecutionModel parse(GenericLexer lexer, SqlExecutionContext executionContext, SqlParserCallback sqlParserCallback) throws SqlException {
        CharSequence tok = tok(lexer, "'create', 'rename', 'select' or 'pivot'");

        if (isExplainKeyword(tok)) {
            int format = parseExplainOptions(lexer, tok);
            ExecutionModel model = parseExplain(lexer, executionContext, sqlParserCallback);
            ExplainModel explainModel = explainModelPool.next();
            explainModel.setFormat(format);
            explainModel.setModel(model);
            return explainModel;
        }

        if (isSelectKeyword(tok)) {
            return parseSelect(lexer, sqlParserCallback, null);
        }

        if (isCreateKeyword(tok)) {
            return parseCreate(lexer, executionContext, sqlParserCallback);
        }

        if (isUpdateKeyword(tok)) {
            return parseUpdate(lexer, sqlParserCallback, null);
        }

        if (isRenameKeyword(tok)) {
            return parseRenameStatement(lexer);
        }

        if (isInsertKeyword(tok)) {
            return parseInsert(lexer, sqlParserCallback, null);
        }

        if (isCopyKeyword(tok)) {
            return parseCopy(lexer, sqlParserCallback);
        }

        if (isWithKeyword(tok)) {
            return parseWith(lexer, sqlParserCallback, null);
        }

        if (isFromKeyword(tok)) {
            throw SqlException.$(lexer.lastTokenPosition(), "Did you mean 'select * from'?");
        }

        return parseSelect(lexer, sqlParserCallback, null);
    }

    QueryModel parseAsSubQuery(
            GenericLexer lexer,
            @Nullable LowerCaseCharSequenceObjHashMap<WithClauseModel> withClauses,
            boolean useTopLevelWithClauses,
            SqlParserCallback sqlParserCallback,
            LowerCaseCharSequenceObjHashMap<ExpressionNode> decls
    ) throws SqlException {
        QueryModel model;
        this.subQueryMode = true;
        try {
            model = parseDml(lexer, withClauses, lexer.getPosition(), useTopLevelWithClauses, sqlParserCallback, decls);
        } finally {
            this.subQueryMode = false;
        }
        return model;
    }

    public interface ReplacingVisitor {
        ExpressionNode visit(ExpressionNode node) throws SqlException;
    }

    private static class RewriteDeclaredVariablesInExpressionVisitor implements ReplacingVisitor {
        public LowerCaseCharSequenceObjHashMap<ExpressionNode> decls;
        public CharSequence exprTargetVariableName;
        public boolean hasAtChar;

        @Override
        public ExpressionNode visit(ExpressionNode node) throws SqlException {
            if (node.token == null) {
                return node;
            }

            if ((hasAtChar = node.token.charAt(0) == '@') && exprTargetVariableName != null && (Chars.equalsIgnoreCase(node.token, exprTargetVariableName))) {
                return node;
            }

            if (node.token != null && node.type == ExpressionNode.LITERAL && decls.contains(node.token)) {
                return decls.get(node.token).rhs;
            } else if (hasAtChar) {
                throw SqlException.$(node.position, "tried to use undeclared variable `" + node.token + '`');
            }

            return node;
        }

        ReplacingVisitor of(
                @NotNull LowerCaseCharSequenceObjHashMap<ExpressionNode> decls,
                @Nullable CharSequence exprTargetVariableName
        ) {
            this.decls = decls;
            this.exprTargetVariableName = exprTargetVariableName;
            return this;
        }
    }

    static {
        tableAliasStop.add("where");
        tableAliasStop.add("latest");
        tableAliasStop.add("join");
        tableAliasStop.add("inner");
        tableAliasStop.add("left");
        tableAliasStop.add("outer");
        tableAliasStop.add("asof");
        tableAliasStop.add("splice");
        tableAliasStop.add("lt");
        tableAliasStop.add("cross");
        tableAliasStop.add("sample");
        tableAliasStop.add("order");
        tableAliasStop.add("on");
        tableAliasStop.add("timestamp");
        tableAliasStop.add("limit");
        tableAliasStop.add(")");
        tableAliasStop.add(";");
        tableAliasStop.add("union");
        tableAliasStop.add("group");
        tableAliasStop.add("except");
        tableAliasStop.add("intersect");
        tableAliasStop.add("from");
        tableAliasStop.add("pivot");
        tableAliasStop.add("unpivot");
        //
        columnAliasStop.add("from");
        columnAliasStop.add(",");
        columnAliasStop.add("over");
        columnAliasStop.add("union");
        columnAliasStop.add("except");
        columnAliasStop.add("intersect");
        columnAliasStop.add(")");
        columnAliasStop.add(";");
        columnAliasStop.add("FOR");
        //
        groupByStopSet.add("order");
        groupByStopSet.add(")");
        groupByStopSet.add(",");

        joinStartSet.put("left", QueryModel.JOIN_INNER);
        joinStartSet.put("join", QueryModel.JOIN_INNER);
        joinStartSet.put("inner", QueryModel.JOIN_INNER);
        joinStartSet.put("left", QueryModel.JOIN_OUTER);//only left join is supported currently
        joinStartSet.put("cross", QueryModel.JOIN_CROSS);
        joinStartSet.put("asof", QueryModel.JOIN_ASOF);
        joinStartSet.put("splice", QueryModel.JOIN_SPLICE);
        joinStartSet.put("lt", QueryModel.JOIN_LT);
        joinStartSet.put(",", QueryModel.JOIN_CROSS);
        //
        setOperations.add("union");
        setOperations.add("except");
        setOperations.add("intersect");
    }
}<|MERGE_RESOLUTION|>--- conflicted
+++ resolved
@@ -880,12 +880,8 @@
         ));
 
         tok = tok(lexer, "'as' or 'with' or 'refresh'");
-<<<<<<< HEAD
         CharSequence baseTableName;
-=======
-        CharSequence baseTableName = null;
         int baseTableNamePos = 0;
->>>>>>> 7645480f
         if (isWithKeyword(tok)) {
             expectTok(lexer, "base");
             tok = tok(lexer, "base table expected");
