/*******************************************************************************
 *     ___                  _   ____  ____
 *    / _ \ _   _  ___  ___| |_|  _ \| __ )
 *   | | | | | | |/ _ \/ __| __| | | |  _ \
 *   | |_| | |_| |  __/\__ \ |_| |_| | |_) |
 *    \__\_\\__,_|\___||___/\__|____/|____/
 *
 *  Copyright (c) 2014-2019 Appsicle
 *  Copyright (c) 2019-2024 QuestDB
 *
 *  Licensed under the Apache License, Version 2.0 (the "License");
 *  you may not use this file except in compliance with the License.
 *  You may obtain a copy of the License at
 *
 *  http://www.apache.org/licenses/LICENSE-2.0
 *
 *  Unless required by applicable law or agreed to in writing, software
 *  distributed under the License is distributed on an "AS IS" BASIS,
 *  WITHOUT WARRANTIES OR CONDITIONS OF ANY KIND, either express or implied.
 *  See the License for the specific language governing permissions and
 *  limitations under the License.
 *
 ******************************************************************************/

package io.questdb.griffin;

import io.questdb.cairo.CairoConfiguration;
import io.questdb.cairo.ColumnType;
import io.questdb.cairo.PartitionBy;
import io.questdb.cairo.TableToken;
import io.questdb.cairo.TableUtils;
import io.questdb.cutlass.text.Atomicity;
import io.questdb.griffin.engine.functions.json.JsonExtractTypedFunctionFactory;
<<<<<<< HEAD
import io.questdb.griffin.engine.groupby.TimestampSamplerFactory;
import io.questdb.griffin.engine.ops.CreateMatViewOperationBuilder;
=======
>>>>>>> 1cb35ad7
import io.questdb.griffin.engine.ops.CreateTableOperationBuilder;
import io.questdb.griffin.model.CopyModel;
import io.questdb.griffin.model.CreateTableColumnModel;
import io.questdb.griffin.model.ExecutionModel;
import io.questdb.griffin.model.ExplainModel;
import io.questdb.griffin.model.ExpressionNode;
import io.questdb.griffin.model.InsertModel;
import io.questdb.griffin.model.QueryColumn;
import io.questdb.griffin.model.QueryModel;
import io.questdb.griffin.model.RenameTableModel;
import io.questdb.griffin.model.WindowColumn;
import io.questdb.griffin.model.WithClauseModel;
<<<<<<< HEAD
import io.questdb.std.CharSequenceHashSet;
=======
>>>>>>> 1cb35ad7
import io.questdb.std.Chars;
import io.questdb.std.GenericLexer;
import io.questdb.std.IntList;
import io.questdb.std.LowerCaseAsciiCharSequenceHashSet;
import io.questdb.std.LowerCaseAsciiCharSequenceIntHashMap;
import io.questdb.std.LowerCaseCharSequenceObjHashMap;
import io.questdb.std.Numbers;
import io.questdb.std.NumericException;
import io.questdb.std.ObjList;
import io.questdb.std.ObjectPool;
import io.questdb.std.Os;
import org.jetbrains.annotations.NotNull;
import org.jetbrains.annotations.Nullable;
import org.jetbrains.annotations.TestOnly;

import static io.questdb.cairo.SqlWalMode.*;
import static io.questdb.griffin.SqlKeywords.*;
import static io.questdb.std.GenericLexer.assertNoDotsAndSlashes;
import static io.questdb.std.GenericLexer.unquote;
<<<<<<< HEAD
import static io.questdb.std.datetime.microtime.TimestampFormatUtils.DAY_FORMAT;
=======
>>>>>>> 1cb35ad7

public class SqlParser {
    public static final int MAX_ORDER_BY_COLUMNS = 1560;
    public static final ExpressionNode ZERO_OFFSET = ExpressionNode.FACTORY.newInstance().of(ExpressionNode.CONSTANT, "'00:00'", 0, 0);
    private static final ExpressionNode ONE = ExpressionNode.FACTORY.newInstance().of(ExpressionNode.CONSTANT, "1", 0, 0);
    private static final LowerCaseAsciiCharSequenceHashSet columnAliasStop = new LowerCaseAsciiCharSequenceHashSet();
    private static final LowerCaseAsciiCharSequenceHashSet groupByStopSet = new LowerCaseAsciiCharSequenceHashSet();
    private static final LowerCaseAsciiCharSequenceIntHashMap joinStartSet = new LowerCaseAsciiCharSequenceIntHashMap();
    private static final LowerCaseAsciiCharSequenceHashSet setOperations = new LowerCaseAsciiCharSequenceHashSet();
    private static final LowerCaseAsciiCharSequenceHashSet tableAliasStop = new LowerCaseAsciiCharSequenceHashSet();
    private final IntList accumulatedColumnPositions = new IntList();
    private final ObjList<QueryColumn> accumulatedColumns = new ObjList<>();
    private final LowerCaseCharSequenceObjHashMap<QueryColumn> aliasMap = new LowerCaseCharSequenceObjHashMap<>();
    private final CharacterStore characterStore;
    private final CharSequence column;
    private final CairoConfiguration configuration;
    private final ObjectPool<CopyModel> copyModelPool;
<<<<<<< HEAD
    private final CreateMatViewOperationBuilder createMatViewOperationBuilder = new CreateMatViewOperationBuilder();
    private final ObjectPool<CreateTableColumnModel> createTableColumnModelPool;
    private final CreateTableOperationBuilder createTableOperationBuilder = createMatViewOperationBuilder.getCreateTableOperationBuilder();
=======
    private final ObjectPool<CreateTableColumnModel> createTableColumnModelPool;
    private final CreateTableOperationBuilder createTableOperationBuilder = new CreateTableOperationBuilder();
>>>>>>> 1cb35ad7
    private final ObjectPool<ExplainModel> explainModelPool;
    private final ObjectPool<ExpressionNode> expressionNodePool;
    private final ExpressionParser expressionParser;
    private final ExpressionTreeBuilder expressionTreeBuilder;
    private final ObjectPool<InsertModel> insertModelPool;
    private final CharSequenceHashSet matViewTables = new CharSequenceHashSet();
    private final SqlOptimiser optimiser;
    private final ObjectPool<QueryColumn> queryColumnPool;
    private final ObjectPool<QueryModel> queryModelPool;
    private final ObjectPool<RenameTableModel> renameTableModelPool;
    private final PostOrderTreeTraversalAlgo.Visitor rewriteConcat0Ref = this::rewriteConcat0;
    private final PostOrderTreeTraversalAlgo.Visitor rewriteCount0Ref = this::rewriteCount0;
    private final PostOrderTreeTraversalAlgo.Visitor rewriteJsonExtractCast0Ref = this::rewriteJsonExtractCast0;
    private final PostOrderTreeTraversalAlgo.Visitor rewritePgCast0Ref = this::rewritePgCast0;
    private final ObjList<ExpressionNode> tempExprNodes = new ObjList<>();
    private final PostOrderTreeTraversalAlgo.Visitor rewriteCase0Ref = this::rewriteCase0;
    private final LowerCaseCharSequenceObjHashMap<WithClauseModel> topLevelWithModel = new LowerCaseCharSequenceObjHashMap<>();
    private final PostOrderTreeTraversalAlgo traversalAlgo;
    private final ObjectPool<WindowColumn> windowColumnPool;
    private final ObjectPool<WithClauseModel> withClauseModelPool;
    private int digit;
    private boolean overClauseMode = false;
    private boolean subQueryMode = false;

    SqlParser(
            CairoConfiguration configuration,
            SqlOptimiser optimiser,
            CharacterStore characterStore,
            ObjectPool<ExpressionNode> expressionNodePool,
            ObjectPool<QueryColumn> queryColumnPool,
            ObjectPool<QueryModel> queryModelPool,
            PostOrderTreeTraversalAlgo traversalAlgo
    ) {
        this.expressionNodePool = expressionNodePool;
        this.queryModelPool = queryModelPool;
        this.queryColumnPool = queryColumnPool;
        this.expressionTreeBuilder = new ExpressionTreeBuilder();
        this.windowColumnPool = new ObjectPool<>(WindowColumn.FACTORY, configuration.getWindowColumnPoolCapacity());
        this.createTableColumnModelPool = new ObjectPool<>(CreateTableColumnModel.FACTORY, configuration.getCreateTableColumnModelPoolCapacity());
        this.renameTableModelPool = new ObjectPool<>(RenameTableModel.FACTORY, configuration.getRenameTableModelPoolCapacity());
        this.withClauseModelPool = new ObjectPool<>(WithClauseModel.FACTORY, configuration.getWithClauseModelPoolCapacity());
        this.insertModelPool = new ObjectPool<>(InsertModel.FACTORY, configuration.getInsertModelPoolCapacity());
        this.copyModelPool = new ObjectPool<>(CopyModel.FACTORY, configuration.getCopyPoolCapacity());
        this.explainModelPool = new ObjectPool<>(ExplainModel.FACTORY, configuration.getExplainPoolCapacity());
        this.configuration = configuration;
        this.traversalAlgo = traversalAlgo;
        this.characterStore = characterStore;
        this.optimiser = optimiser;
        boolean tempCairoSqlLegacyOperatorPrecedence = configuration.getCairoSqlLegacyOperatorPrecedence();
        if (tempCairoSqlLegacyOperatorPrecedence) {
            this.expressionParser = new ExpressionParser(
                    OperatorExpression.getLegacyRegistry(),
                    OperatorExpression.getRegistry(),
                    expressionNodePool,
                    this,
                    characterStore
            );
        } else {
            this.expressionParser = new ExpressionParser(
                    OperatorExpression.getRegistry(),
                    null,
                    expressionNodePool,
                    this,
                    characterStore
            );
        }
        this.digit = 1;
        this.column = "column";
    }

    public static boolean isFullSampleByPeriod(ExpressionNode n) {
        return n != null && (n.type == ExpressionNode.CONSTANT || (n.type == ExpressionNode.LITERAL && isValidSampleByPeriodLetter(n.token)));
    }

    private static void collectTables(QueryModel model, CharSequenceHashSet tableNames) {
        QueryModel m = model;
        do {
            final CharSequence t = m.getTableName();
            if (t != null) {
                tableNames.add(t);
            }

            final ObjList<QueryModel> joinModels = m.getJoinModels();
            for (int i = 0, n = joinModels.size(); i < n; i++) {
                final QueryModel joinModel = joinModels.getQuick(i);
                if (joinModel == m) {
                    continue;
                }
                collectTables(joinModel, tableNames);
            }

            final QueryModel unionModel = m.getUnionModel();
            if (unionModel != null) {
                collectTables(unionModel, tableNames);
            }

            m = m.getNestedModel();
        } while (m != null);
    }

    private static SqlException err(GenericLexer lexer, @Nullable CharSequence tok, @NotNull String msg) {
        return SqlException.parserErr(lexer.lastTokenPosition(), tok, msg);
    }

    private static SqlException errUnexpected(GenericLexer lexer, CharSequence token) {
        return SqlException.unexpectedToken(lexer.lastTokenPosition(), token);
    }

    private static boolean isValidSampleByPeriodLetter(CharSequence token) {
        if (token.length() != 1) return false;
        switch (token.charAt(0)) {
            case 'U':
                // micros
            case 'T':
                // millis
            case 's':
                // seconds
            case 'm':
                // minutes
            case 'h':
                // hours
            case 'd':
                // days
            case 'M':
                // months
            case 'y':
                return true;
            default:
                return false;
        }
    }

    private static void validateShowTransactions(GenericLexer lexer) throws SqlException {
        CharSequence tok = SqlUtil.fetchNext(lexer);
        if (tok != null && isIsolationKeyword(tok)) {
            tok = SqlUtil.fetchNext(lexer);
            if (tok != null && isLevelKeyword(tok)) {
                return;
            }
            throw SqlException.position(tok != null ? lexer.lastTokenPosition() : lexer.getPosition()).put("expected 'level'");
        }
        throw SqlException.position(tok != null ? lexer.lastTokenPosition() : lexer.getPosition()).put("expected 'isolation'");
    }

    private void addConcatArgs(ObjList<ExpressionNode> args, ExpressionNode leaf) {
        if (leaf.type != ExpressionNode.FUNCTION || !isConcatKeyword(leaf.token)) {
            args.add(leaf);
            return;
        }

        // Nested CONCAT. Expand it from CONCAT(x, CONCAT(y, z)) into CONCAT(x, y, z).
        if (leaf.args.size() > 0) {
            args.addAll(leaf.args);
        } else {
            args.add(leaf.rhs);
            args.add(leaf.lhs);
        }
    }

    private void assertNotDot(GenericLexer lexer, CharSequence tok) throws SqlException {
        if (Chars.indexOf(tok, '.') != -1) {
            throw SqlException.$(lexer.lastTokenPosition(), "'.' is not allowed here");
        }
    }

    //prevent full/right from being used as table aliases
    private void checkSupportedJoinType(GenericLexer lexer, CharSequence tok) throws SqlException {
        if (tok != null && (SqlKeywords.isFullKeyword(tok) || SqlKeywords.isRightKeyword(tok))) {
            throw SqlException.$((lexer.lastTokenPosition()), "unsupported join type");
        }
    }

    private CharSequence createColumnAlias(
            ExpressionNode node,
            LowerCaseCharSequenceObjHashMap<QueryColumn> aliasToColumnMap
    ) {
        return SqlUtil.createColumnAlias(
                characterStore,
                unquote(node.token),
                Chars.indexOf(node.token, '.'),
                aliasToColumnMap,
                node.type != ExpressionNode.LITERAL
        );
    }

    private CharSequence createConstColumnAlias(LowerCaseCharSequenceObjHashMap<QueryColumn> aliasToColumnMap) {
        final CharacterStoreEntry characterStoreEntry = characterStore.newEntry();

        characterStoreEntry.put(column);
        int len = characterStoreEntry.length();
        characterStoreEntry.put(digit);

        while (aliasToColumnMap.contains(characterStoreEntry.toImmutable())) {
            characterStoreEntry.trimTo(len);
            digit++;
            characterStoreEntry.put(digit);
        }
        return characterStoreEntry.toImmutable();
    }

    private @NotNull CreateTableColumnModel ensureCreateTableColumnModel(CharSequence columnName, int columnNamePos) {
        CreateTableColumnModel touchUpModel = getCreateTableColumnModel(columnName);
        if (touchUpModel != null) {
            return touchUpModel;
        }
        try {
            return newCreateTableColumnModel(columnName, columnNamePos);
        } catch (SqlException e) {
            throw new AssertionError("createColumnModel should never fail here", e);
        }
    }

    private void expectBy(GenericLexer lexer) throws SqlException {
        if (isByKeyword(tok(lexer, "'by'"))) {
            return;
        }
        throw SqlException.$((lexer.lastTokenPosition()), "'by' expected");
    }

    private ExpressionNode expectExpr(GenericLexer lexer, SqlParserCallback sqlParserCallback) throws SqlException {
        final ExpressionNode n = expr(lexer, (QueryModel) null, sqlParserCallback);
        if (n != null) {
            return n;
        }
        throw SqlException.$(lexer.hasUnparsed() ? lexer.lastTokenPosition() : lexer.getPosition(), "Expression expected");
    }

    private int expectInt(GenericLexer lexer) throws SqlException {
        CharSequence tok = tok(lexer, "integer");
        boolean negative;
        if (Chars.equals(tok, '-')) {
            negative = true;
            tok = tok(lexer, "integer");
        } else {
            negative = false;
        }
        try {
            int result = Numbers.parseInt(tok);
            return negative ? -result : result;
        } catch (NumericException e) {
            throw err(lexer, tok, "bad integer");
        }
    }

    private ExpressionNode expectLiteral(GenericLexer lexer) throws SqlException {
        CharSequence tok = tok(lexer, "literal");
        int pos = lexer.lastTokenPosition();
        SqlKeywords.assertTableNameIsQuotedOrNotAKeyword(tok, pos);
        validateLiteral(pos, tok);
        return nextLiteral(GenericLexer.immutableOf(unquote(tok)), pos);
    }

    private long expectLong(GenericLexer lexer) throws SqlException {
        CharSequence tok = tok(lexer, "long integer");
        boolean negative;
        if (Chars.equals(tok, '-')) {
            negative = true;
            tok = tok(lexer, "long integer");
        } else {
            negative = false;
        }
        try {
            long result = Numbers.parseLong(tok);
            return negative ? -result : result;
        } catch (NumericException e) {
            throw err(lexer, tok, "bad long integer");
        }
    }

    private void expectObservation(GenericLexer lexer) throws SqlException {
        if (isObservationKeyword(tok(lexer, "'observation'"))) {
            return;
        }
        throw SqlException.$((lexer.lastTokenPosition()), "'observation' expected");
    }

    private void expectOffset(GenericLexer lexer) throws SqlException {
        if (isOffsetKeyword(tok(lexer, "'offset'"))) {
            return;
        }
        throw SqlException.$((lexer.lastTokenPosition()), "'offset' expected");
    }

    private void expectSample(GenericLexer lexer, QueryModel model, SqlParserCallback sqlParserCallback) throws SqlException {
        final ExpressionNode n = expr(lexer, (QueryModel) null, sqlParserCallback);
        if (isFullSampleByPeriod(n)) {
            model.setSampleBy(n);
            return;
        }

        // this is complex expression of sample by period. It must follow time unit interval
        // lets preempt the problem where time unit interval is missing, and we hit keyword instead
        final int pos = lexer.lastTokenPosition();
        final CharSequence tok = tok(lexer, "time interval unit");

        if (isValidSampleByPeriodLetter(tok)) {
            model.setSampleBy(n, SqlUtil.nextLiteral(expressionNodePool, tok, pos));
            return;
        }
        throw SqlException.$(pos, "one letter sample by period unit expected");
    }

    private CharSequence expectTableNameOrSubQuery(GenericLexer lexer) throws SqlException {
        return tok(lexer, "table name or sub-query");
    }

    private void expectTo(GenericLexer lexer) throws SqlException {
        if (isToKeyword(tok(lexer, "'to'"))) {
            return;
        }
        throw SqlException.$((lexer.lastTokenPosition()), "'to' expected");
    }

    private void expectTok(GenericLexer lexer, CharSequence tok, CharSequence expected) throws SqlException {
        if (tok == null || !Chars.equalsLowerCaseAscii(tok, expected)) {
            throw SqlException.position(lexer.lastTokenPosition()).put('\'').put(expected).put("' expected");
        }
    }

    private void expectTok(GenericLexer lexer, CharSequence expected) throws SqlException {
        CharSequence tok = optTok(lexer);
        if (tok == null) {
            throw SqlException.position(lexer.getPosition()).put('\'').put(expected).put("' expected");
        }
        expectTok(lexer, tok, expected);
    }

    private void expectTok(GenericLexer lexer, char expected) throws SqlException {
        CharSequence tok = optTok(lexer);
        if (tok == null) {
            throw SqlException.position(lexer.getPosition()).put('\'').put(expected).put("' expected");
        }
        expectTok(tok, lexer.lastTokenPosition(), expected);
    }

    private void expectTok(CharSequence tok, int pos, char expected) throws SqlException {
        if (tok == null || !Chars.equals(tok, expected)) {
            throw SqlException.position(pos).put('\'').put(expected).put("' expected");
        }
    }

    private void expectZone(GenericLexer lexer) throws SqlException {
        if (isZoneKeyword(tok(lexer, "'zone'"))) {
            return;
        }
        throw SqlException.$((lexer.lastTokenPosition()), "'zone' expected");
    }

    private @Nullable CreateTableColumnModel getCreateTableColumnModel(CharSequence columnName) {
        return createTableOperationBuilder.getColumnModel(columnName);
    }

    private boolean isCurrentRow(GenericLexer lexer, CharSequence tok) throws SqlException {
        if (SqlKeywords.isCurrentKeyword(tok)) {
            tok = tok(lexer, "'row'");
            if (SqlKeywords.isRowKeyword(tok)) {
                return true;
            }
            throw SqlException.$(lexer.lastTokenPosition(), "'row' expected");
        }
        return false;
    }

    private boolean isFieldTerm(CharSequence tok) {
        return Chars.equals(tok, ')') || Chars.equals(tok, ',');
    }

    private boolean isUnboundedPreceding(GenericLexer lexer, CharSequence tok) throws SqlException {
        if (SqlKeywords.isUnboundedKeyword(tok)) {
            tok = tok(lexer, "'preceding'");
            if (SqlKeywords.isPrecedingKeyword(tok)) {
                return true;
            }
            throw SqlException.$(lexer.lastTokenPosition(), "'preceding' expected");
        }
        return false;
    }

    private ExpressionNode literal(GenericLexer lexer, CharSequence name) {
        return literal(name, lexer.lastTokenPosition());
    }

    private ExpressionNode literal(CharSequence name, int position) {
        // this can never be null in its current contexts
        // every time this function is called is after lexer.unparse(), which ensures non-null token.
        return expressionNodePool.next().of(ExpressionNode.LITERAL, unquote(name), 0, position);
    }

    private @NotNull CreateTableColumnModel newCreateTableColumnModel(
            CharSequence columnName, int columnNamePos
    ) throws SqlException {
        if (createTableOperationBuilder.getColumnModel(columnName) != null) {
            throw SqlException.duplicateColumn(columnNamePos, columnName);
        }
        CreateTableColumnModel model = createTableColumnModelPool.next();
        model.setColumnNamePos(columnNamePos);
        createTableOperationBuilder.addColumnModel(columnName, model);
        return model;
    }

    private ExpressionNode nextLiteral(CharSequence token, int position) {
        return SqlUtil.nextLiteral(expressionNodePool, token, position);
    }

    private CharSequence notTermTok(GenericLexer lexer) throws SqlException {
        CharSequence tok = tok(lexer, "')' or ','");
        if (isFieldTerm(tok)) {
            throw err(lexer, tok, "missing column definition");
        }
        return tok;
    }

    private CharSequence optTok(GenericLexer lexer) throws SqlException {
        CharSequence tok = SqlUtil.fetchNext(lexer);
        if (tok == null || (subQueryMode && Chars.equals(tok, ')') && !overClauseMode)) {
            return null;
        }
        return tok;
    }

    private QueryModel parseAsSubQueryAndExpectClosingBrace(
            GenericLexer lexer,
            LowerCaseCharSequenceObjHashMap<WithClauseModel> withClauses,
            boolean useTopLevelWithClauses,
            SqlParserCallback sqlParserCallback
    )
            throws SqlException {
        final QueryModel model = parseAsSubQuery(lexer, withClauses, useTopLevelWithClauses, sqlParserCallback);
        expectTok(lexer, ')');
        return model;
    }

    private ExecutionModel parseCopy(GenericLexer lexer, SqlParserCallback sqlParserCallback) throws SqlException {
        if (Chars.isBlank(configuration.getSqlCopyInputRoot())) {
            throw SqlException.$(lexer.lastTokenPosition(), "COPY is disabled ['cairo.sql.copy.root' is not set?]");
        }
        ExpressionNode target = expectExpr(lexer, sqlParserCallback);
        CharSequence tok = tok(lexer, "'from' or 'to' or 'cancel'");

        if (isCancelKeyword(tok)) {
            CopyModel model = copyModelPool.next();
            model.setCancel(true);
            model.setTarget(target);

            tok = optTok(lexer);
            // no more tokens or ';' should indicate end of statement
            if (tok == null || Chars.equals(tok, ';')) {
                return model;
            }
            throw errUnexpected(lexer, tok);
        }

        if (isFromKeyword(tok)) {
            final ExpressionNode fileName = expectExpr(lexer, sqlParserCallback);
            if (fileName.token.length() < 3 && Chars.startsWith(fileName.token, '\'')) {
                throw SqlException.$(fileName.position, "file name expected");
            }

            CopyModel model = copyModelPool.next();
            model.setTarget(target);
            model.setFileName(fileName);

            tok = optTok(lexer);
            if (tok != null && isWithKeyword(tok)) {
                tok = tok(lexer, "copy option");
                while (tok != null && !isSemicolon(tok)) {
                    if (isHeaderKeyword(tok)) {
                        model.setHeader(isTrueKeyword(tok(lexer, "'true' or 'false'")));
                        tok = optTok(lexer);
                    } else if (isPartitionKeyword(tok)) {
                        expectTok(lexer, "by");
                        tok = tok(lexer, "year month day hour");
                        int partitionBy = PartitionBy.fromString(tok);
                        if (partitionBy == -1) {
                            throw SqlException.$(lexer.getPosition(), "'NONE', 'HOUR', 'DAY', 'WEEK', 'MONTH' or 'YEAR' expected");
                        }
                        model.setPartitionBy(partitionBy);
                        tok = optTok(lexer);
                    } else if (isTimestampKeyword(tok)) {
                        tok = tok(lexer, "timestamp column name expected");
                        CharSequence columnName = GenericLexer.immutableOf(unquote(tok));
                        if (!TableUtils.isValidColumnName(columnName, configuration.getMaxFileNameLength())) {
                            throw SqlException.$(lexer.getPosition(), "timestamp column name contains invalid characters");
                        }
                        model.setTimestampColumnName(columnName);
                        tok = optTok(lexer);
                    } else if (isFormatKeyword(tok)) {
                        tok = tok(lexer, "timestamp format expected");
                        CharSequence format = GenericLexer.immutableOf(unquote(tok));
                        model.setTimestampFormat(format);
                        tok = optTok(lexer);
                    } else if (isOnKeyword(tok)) {
                        expectTok(lexer, "error");
                        tok = tok(lexer, "skip_column skip_row abort");
                        if (Chars.equalsIgnoreCase(tok, "skip_column")) {
                            model.setAtomicity(Atomicity.SKIP_COL);
                        } else if (Chars.equalsIgnoreCase(tok, "skip_row")) {
                            model.setAtomicity(Atomicity.SKIP_ROW);
                        } else if (Chars.equalsIgnoreCase(tok, "abort")) {
                            model.setAtomicity(Atomicity.SKIP_ALL);
                        } else {
                            throw SqlException.$(lexer.getPosition(), "invalid 'on error' copy option found");
                        }
                        tok = optTok(lexer);
                    } else if (isDelimiterKeyword(tok)) {
                        tok = tok(lexer, "timestamp character expected");
                        CharSequence delimiter = GenericLexer.immutableOf(unquote(tok));
                        if (delimiter == null || delimiter.length() != 1) {
                            throw SqlException.$(lexer.getPosition(), "delimiter is empty or contains more than 1 character");
                        }
                        char delimiterChar = delimiter.charAt(0);
                        if (delimiterChar > 127) {
                            throw SqlException.$(lexer.getPosition(), "delimiter is not an ascii character");
                        }
                        model.setDelimiter((byte) delimiterChar);
                        tok = optTok(lexer);
                    } else {
                        throw SqlException.$(lexer.lastTokenPosition(), "unexpected option");
                    }
                }
            } else if (tok != null && !SqlKeywords.isSemicolon(tok)) {
                throw SqlException.$(lexer.lastTokenPosition(), "'with' expected");
            }
            return model;
        }
        throw SqlException.$(lexer.lastTokenPosition(), "'from' expected");
    }

    private ExecutionModel parseCreate(
            GenericLexer lexer,
            SqlExecutionContext executionContext,
            SqlParserCallback sqlParserCallback
    ) throws SqlException {
        final CharSequence tok = tok(lexer, "'atomic' or 'table' or 'batch' or 'materialized'");
        if (SqlKeywords.isMaterializedKeyword(tok) && configuration.isMatViewEnabled()) {
            return parseCreateMatView(lexer, executionContext, sqlParserCallback);
        }
        return parseCreateTable(lexer, tok, executionContext, sqlParserCallback);
    }

    private ExecutionModel parseCreateMatView(
            GenericLexer lexer,
            SqlExecutionContext executionContext,
            SqlParserCallback sqlParserCallback
    ) throws SqlException {
        final CreateMatViewOperationBuilder builder = createMatViewOperationBuilder;
        builder.clear();

        expectTok(lexer, "view");
        CharSequence tok = tok(lexer, "view name or 'if'");
        if (SqlKeywords.isIfKeyword(tok)) {
            if (SqlKeywords.isNotKeyword(tok(lexer, "'not'")) && SqlKeywords.isExistsKeyword(tok(lexer, "'exists'"))) {
                createTableOperationBuilder.setIgnoreIfExists(true);
                tok = tok(lexer, "view name");
            } else {
                throw SqlException.$(lexer.lastTokenPosition(), "'if not exists' expected");
            }
        }
        assertTableNameIsQuotedOrNotAKeyword(tok, lexer.lastTokenPosition());
        createTableOperationBuilder.setTableNameExpr(
                nextLiteral(assertNoDotsAndSlashes(unquote(tok), lexer.lastTokenPosition()), lexer.lastTokenPosition()));

        CharSequence baseTableName = null;
        tok = tok(lexer, "'as' or 'with' expected");
        if (SqlKeywords.isWithKeyword(tok)) {
            expectTok(lexer, "base");
            baseTableName = tok(lexer, "base table expected").toString();
            tok = tok(lexer, "'as' expected");
        }

        final QueryModel queryModel;
        if (SqlKeywords.isAsKeyword(tok)) {
            expectTok(lexer, '(');

            final int queryStartPos = lexer.getPosition();

            // parse mat view query
            final QueryModel qm = parseDml(lexer, null, lexer.getPosition(), true, sqlParserCallback);
            final QueryModel nestedModel = qm.getNestedModel();
            if (nestedModel.getSampleByFrom() != null) {
                try {
                    builder.setFromMicros(
                            DAY_FORMAT.parse(unquote(nestedModel.getSampleByFrom().token), configuration.getDefaultDateLocale()));
                } catch (NumericException e) {
                    throw SqlException.position(lexer.getPosition()).put("cannot parse sample by FROM date");
                }
            }
            if (nestedModel.getSampleByTo() != null) {
                try {
                    builder.setToMicros(
                            DAY_FORMAT.parse(unquote(nestedModel.getSampleByTo().token), configuration.getDefaultDateLocale()));
                } catch (NumericException e) {
                    throw SqlException.position(lexer.getPosition()).put("cannot parse sample by TO date");
                }
            }
            if (nestedModel.getSampleByTimezoneName() != null) {
                builder.setTimeZone(unquote(nestedModel.getSampleByTimezoneName().token).toString());
            }
            if (nestedModel.getSampleByOffset() != null) {
                builder.setTimeZoneOffset(unquote(nestedModel.getSampleByOffset().token).toString());
            }

            // optimize mat view query
            queryModel = optimiser.optimise(qm, executionContext, sqlParserCallback);
            queryModel.setIsMatView(true);

            // find mat view query
            final String matViewSql = Chars.toString(lexer.getContent(), queryStartPos, lexer.getPosition() - 1);
            builder.setViewSql(matViewSql);

            // create view columns based on query
            final ObjList<QueryColumn> columns = queryModel.getBottomUpColumns();
            assert columns.size() > 0;

            // we do not know types of columns at this stage
            // compiler must put table together using query metadata.
            for (int i = 0, n = columns.size(); i < n; i++) {
                CreateTableColumnModel model = newCreateTableColumnModel(columns.getQuick(i).getName(), i);
                model.setColumnType(columns.getQuick(i).getColumnType());
            }

            createTableOperationBuilder.setQueryModel(queryModel);
            expectTok(lexer, ')');
        } else {
            throw SqlException.position(lexer.getPosition()).put("'as' expected");
        }

        while ((tok = optTok(lexer)) != null && Chars.equals(tok, ',')) {
            tok = tok(lexer, "'index'");
            if (isIndexKeyword(tok)) {
                parseCreateTableIndexDef(lexer, false);
            } else {
                throw errUnexpected(lexer, tok);
            }
        }

        final ExpressionNode timestamp = parseTimestamp(lexer, tok);
        if (timestamp != null) {
            final CreateTableColumnModel timestampModel = getCreateTableColumnModel(timestamp.token);
            if (timestampModel == null) {
                throw SqlException.position(timestamp.position).put("TIMESTAMP column does not exist [name=").put(timestamp.token).put(']');
            }
            final int timestampType = timestampModel.getColumnType();
            if (timestampType != ColumnType.TIMESTAMP && timestampType != -1) { // type can be -1 for create table as select because types aren't known yet
                throw SqlException.position(timestamp.position).put("TIMESTAMP column expected [actual=").put(ColumnType.nameOf(timestampType)).put(']');
            }
            createTableOperationBuilder.setTimestampExpr(timestamp);
            tok = optTok(lexer);
        }

        final ExpressionNode partitionBy = parseCreateTablePartition(lexer, tok);
        if (partitionBy == null) {
            throw SqlException.position(lexer.getPosition()).put("'partition by' expected");
        }
        if (PartitionBy.fromString(partitionBy.token) == -1) {
            throw SqlException.$(partitionBy.position, "'HOUR', 'DAY', 'WEEK', 'MONTH' or 'YEAR' expected");
        }
        createTableOperationBuilder.setPartitionByExpr(partitionBy);
        tok = optTok(lexer);

        if (tok != null && isInKeyword(tok)) {
            expectTok(lexer, "volume");
            tok = tok(lexer, "path for volume");
            if (Os.isWindows()) {
                throw SqlException.position(lexer.getPosition()).put("'in volume' is not supported on Windows");
            }
            createTableOperationBuilder.setVolumeAlias(GenericLexer.unquote(tok));
            tok = optTok(lexer);
        }

        if (tok != null && !Chars.equals(tok, ';')) {
            throw SqlException.unexpectedToken(lexer.lastTokenPosition(), tok);
        }

        // mat view is always WAL enabled
        createTableOperationBuilder.setWalEnabled(true);

        // find base table if not set explicitly
        if (baseTableName == null) {
            matViewTables.clear();
            collectTables(queryModel, matViewTables);
            if (matViewTables.size() < 1) {
                throw SqlException.$(lexer.lastTokenPosition(), "Missing base table, materialized views have to be based on a table");
            }
            if (matViewTables.size() > 1) {
                throw SqlException.$(lexer.lastTokenPosition(), "More than one table used in query, base table has to be set using 'WITH BASE'");
            }
            baseTableName = matViewTables.get(0);
        }
        final TableToken baseTableToken = executionContext.getTableTokenIfExists(baseTableName);
        if (baseTableToken == null) {
            throw SqlException.tableDoesNotExist(lexer.lastTokenPosition(), baseTableName);
        }
        if (!baseTableToken.isWal()) {
            throw SqlException.$(lexer.lastTokenPosition(), "The base table has to be WAL enabled");
        }
        builder.setBaseTableName(baseTableToken.getTableName());

        // find sampling interval
        CharSequence intervalExpr = null;
        final ExpressionNode sampleBy = queryModel.getSampleBy();
        if (sampleBy != null && sampleBy.type == ExpressionNode.CONSTANT) {
            intervalExpr = sampleBy.token;
        }

        // GROUP BY timestamp_floor(ts) (optimized SAMPLE BY)
        if (intervalExpr == null) {
            final ObjList<QueryColumn> queryColumns = queryModel.getBottomUpColumns();
            for (int i = 0, n = queryColumns.size(); i < n; i++) {
                final QueryColumn queryColumn = queryColumns.getQuick(i);
                final ExpressionNode ast = queryColumn.getAst();
                if (ast.type == ExpressionNode.FUNCTION && Chars.equalsIgnoreCase("timestamp_floor", ast.token)) {
                    intervalExpr = ast.paramCount == 3 ? ast.args.getQuick(2).token : ast.lhs.token;
                    if (timestamp == null) {
                        createTableOperationBuilder.setTimestampExpr(nextLiteral(queryColumn.getName(), ast.position));
                    }
                    break;
                }
            }
        }
        if (intervalExpr == null) {
            throw SqlException.$(lexer.lastTokenPosition(), "Materialized view query requires a sampling interval");
        }

        // parse sampling interval expression
        intervalExpr = GenericLexer.unquote(intervalExpr);
        final int samplingIntervalEnd = TimestampSamplerFactory.findIntervalEndIndex(intervalExpr, lexer.lastTokenPosition());
        assert samplingIntervalEnd < intervalExpr.length();
        final long samplingInterval = TimestampSamplerFactory.parseInterval(intervalExpr, samplingIntervalEnd, lexer.lastTokenPosition());
        assert samplingInterval > 0;
        final char samplingIntervalUnit = intervalExpr.charAt(samplingIntervalEnd);
        builder.setSamplingInterval(samplingInterval);
        builder.setSamplingIntervalUnit(samplingIntervalUnit);

        final ObjList<QueryColumn> columns = queryModel.getBottomUpColumns();
        for (int i = 0, n = columns.size(); i < n; i++) {
            final QueryColumn column = columns.getQuick(i);
            final ExpressionNode ast = column.getAst();
            switch (ast.type) {
                case ExpressionNode.FUNCTION:
                case ExpressionNode.CONSTANT:
                case ExpressionNode.OPERATION:
                    // allowed, nothing to do
                    break;
                case ExpressionNode.LITERAL:
                    // aggregation key, add as dedup key
                    final CreateTableColumnModel model = createTableOperationBuilder.getColumnModel(column.getName());
                    if (model == null) {
                        throw SqlException.$(lexer.lastTokenPosition(), "Missing column [name=" + column.getName() + "]");
                    }
                    model.setIsDedupKey();
                    break;
                default:
                    // TODO: any other type can be allowed?
                    throw SqlException.$(lexer.lastTokenPosition(), "Unsupported materialized view query");
            }
        }
        return builder;
    }

    private ExecutionModel parseCreateTable(
            GenericLexer lexer,
            CharSequence tok,
            SqlExecutionContext executionContext,
            SqlParserCallback sqlParserCallback
    ) throws SqlException {
        CreateTableOperationBuilder builder = createTableOperationBuilder;
        builder.clear();
        builder.setDefaultSymbolCapacity(configuration.getDefaultSymbolCapacity());
        final CharSequence tableName;
        // default to non-atomic, batched, creation
<<<<<<< HEAD
=======
        CharSequence tok = tok(lexer, "'atomic' or 'table' or 'batch'");
>>>>>>> 1cb35ad7
        builder.setBatchSize(configuration.getInsertModelBatchSize());
        boolean atomicSpecified = false;
        boolean batchSpecified = false;
        boolean isDirectCreate = true;

        // if it's a CREATE ATOMIC, we don't accept BATCH
        if (SqlKeywords.isAtomicKeyword(tok)) {
            atomicSpecified = true;
            builder.setBatchSize(-1);
            expectTok(lexer, "table");
            tok = tok(lexer, "table name or 'if'");
        } else if (SqlKeywords.isBatchKeyword(tok)) {
            batchSpecified = true;

            long val = expectLong(lexer);
            if (val > 0) {
                builder.setBatchSize(val);
            } else {
                throw SqlException.$(lexer.lastTokenPosition(), "batch size must be positive integer");
            }

            tok = tok(lexer, "table or o3MaxLag");
            if (SqlKeywords.isO3MaxLagKeyword(tok)) {
                int pos = lexer.getPosition();
                builder.setBatchO3MaxLag(SqlUtil.expectMicros(tok(lexer, "lag value"), pos));
                expectTok(lexer, "table");
            }
            tok = tok(lexer, "table name or 'if'");
        } else if (SqlKeywords.isTableKeyword(tok)) {
            tok = tok(lexer, "table name or 'if'");
        } else {
            throw SqlException.$(lexer.lastTokenPosition(), "expected 'atomic' or 'table' or 'batch'");
        }

        if (SqlKeywords.isIfKeyword(tok)) {
            if (SqlKeywords.isNotKeyword(tok(lexer, "'not'")) && SqlKeywords.isExistsKeyword(tok(lexer, "'exists'"))) {
                builder.setIgnoreIfExists(true);
                tableName = tok(lexer, "table name");
            } else {
                throw SqlException.$(lexer.lastTokenPosition(), "'if not exists' expected");
            }
        } else {
            tableName = tok;
        }
        // validate that table name is not a keyword

        assertTableNameIsQuotedOrNotAKeyword(tableName, lexer.lastTokenPosition());

        builder.setTableNameExpr(nextLiteral(
                assertNoDotsAndSlashes(unquote(tableName), lexer.lastTokenPosition()), lexer.lastTokenPosition()
        ));

        tok = tok(lexer, "'(' or 'as'");

        if (Chars.equals(tok, '(')) {
            tok = tok(lexer, "like");
            if (isLikeKeyword(tok)) {
                builder.setBatchSize(-1);
                parseCreateTableLikeTable(lexer);
                return builder;
            } else {
                lexer.unparseLast();
                parseCreateTableColumns(lexer);
            }
        } else if (isAsKeyword(tok)) {
            isDirectCreate = false;
            parseCreateTableAsSelect(lexer, executionContext, sqlParserCallback);
        } else {
            throw errUnexpected(lexer, tok);
        }

        // if not CREATE ... AS SELECT, make it atomic
        if (isDirectCreate) {
            builder.setBatchSize(-1);
            builder.setBatchO3MaxLag(-1);

            // if we use atomic or batch keywords, then throw an error
            if (atomicSpecified || batchSpecified) {
<<<<<<< HEAD
                throw SqlException.$(
                        lexer.lastTokenPosition(),
                        "'atomic' or 'batch' keywords can only be used in CREATE ... AS SELECT statements."
                );
=======
                throw SqlException.$(lexer.lastTokenPosition(),
                        "'atomic' or 'batch' keywords can only be used in CREATE ... AS SELECT statements.");
>>>>>>> 1cb35ad7
            }
        }

        while ((tok = optTok(lexer)) != null && Chars.equals(tok, ',')) {
            tok = tok(lexer, "'index' or 'cast'");
            if (isIndexKeyword(tok)) {
                parseCreateTableIndexDef(lexer, isDirectCreate);
            } else if (isCastKeyword(tok)) {
                parseCreateTableCastDef(lexer);
            } else {
                throw errUnexpected(lexer, tok);
            }
        }

        ExpressionNode timestamp = parseTimestamp(lexer, tok);
        if (timestamp != null) {
            if (isDirectCreate) {
                CreateTableColumnModel model = builder.getColumnModel(timestamp.token);
                if (model == null) {
                    throw SqlException.position(timestamp.position)
                            .put("invalid designated timestamp column [name=").put(timestamp.token).put(']');
                }
                if (model.getColumnType() != ColumnType.TIMESTAMP) {
                    throw SqlException
                            .position(timestamp.position)
                            .put("TIMESTAMP column expected [actual=").put(ColumnType.nameOf(model.getColumnType()))
                            .put(", columnName=").put(timestamp.token)
                            .put(']');
                }
            }
            builder.setTimestampExpr(timestamp);
            tok = optTok(lexer);
        }

        int walSetting = WAL_NOT_SET;

        ExpressionNode partitionBy = parseCreateTablePartition(lexer, tok);
        if (partitionBy != null) {
            if (builder.getTimestampExpr() == null) {
                throw SqlException.$(partitionBy.position, "partitioning is possible only on tables with designated timestamps");
            }
            if (PartitionBy.fromString(partitionBy.token) == -1) {
                throw SqlException.$(partitionBy.position, "'NONE', 'HOUR', 'DAY', 'MONTH' or 'YEAR' expected");
            }
            builder.setPartitionByExpr(partitionBy);
            tok = optTok(lexer);

            if (tok != null) {
                if (isWalKeyword(tok)) {
                    if (!PartitionBy.isPartitioned(builder.getPartitionByFromExpr())) {
                        throw SqlException.position(lexer.lastTokenPosition())
                                .put("WAL Write Mode can only be used on partitioned tables");
                    }
                    walSetting = WAL_ENABLED;
                    tok = optTok(lexer);
                } else if (isBypassKeyword(tok)) {
                    tok = optTok(lexer);
                    if (tok != null && isWalKeyword(tok)) {
                        walSetting = WAL_DISABLED;
                        tok = optTok(lexer);
                    } else {
                        throw SqlException.position(
                                        tok == null ? lexer.getPosition() : lexer.lastTokenPosition()
                                ).put(" invalid syntax, should be BYPASS WAL but was BYPASS ")
                                .put(tok != null ? tok : "");
                    }
                }
            }
        }
        final boolean isWalEnabled = configuration.isWalSupported()
                && PartitionBy.isPartitioned(builder.getPartitionByFromExpr())
                && ((walSetting == WAL_NOT_SET && configuration.getWalEnabledDefault()) || walSetting == WAL_ENABLED);
        builder.setWalEnabled(isWalEnabled);

        int maxUncommittedRows = configuration.getMaxUncommittedRows();
        long o3MaxLag = configuration.getO3MaxLag();

        if (tok != null && isWithKeyword(tok)) {
            ExpressionNode expr;
            while ((expr = expr(lexer, (QueryModel) null, sqlParserCallback)) != null) {
                if (Chars.equals(expr.token, '=')) {
                    if (isMaxUncommittedRowsKeyword(expr.lhs.token)) {
                        try {
                            maxUncommittedRows = Numbers.parseInt(expr.rhs.token);
                        } catch (NumericException e) {
                            throw SqlException.position(lexer.getPosition())
                                    .put(" could not parse maxUncommittedRows value \"").put(expr.rhs.token).put('"');
                        }
                    } else if (isO3MaxLagKeyword(expr.lhs.token)) {
                        o3MaxLag = SqlUtil.expectMicros(expr.rhs.token, lexer.getPosition());
                    } else {
                        throw SqlException.position(lexer.getPosition()).put(" unrecognized ")
                                .put(expr.lhs.token).put(" after WITH");
                    }
                    tok = optTok(lexer);
                    if (null != tok && Chars.equals(tok, ',')) {
                        CharSequence peek = optTok(lexer);
                        if (peek != null && isInKeyword(peek)) { // in volume
                            tok = peek;
                            break;
                        }
                        lexer.unparseLast();
                        continue;
                    }
                    break;
                }
                throw SqlException.position(lexer.getPosition()).put(" expected parameter after WITH");
            }
        }
        builder.setMaxUncommittedRows(maxUncommittedRows);
        builder.setO3MaxLag(o3MaxLag);

        if (tok != null && isInKeyword(tok)) {
            tok = tok(lexer, "volume");
            if (!isVolumeKeyword(tok)) {
                throw SqlException.position(lexer.getPosition()).put("expected 'volume'");
            }
            tok = tok(lexer, "path for volume");
            if (Os.isWindows()) {
                throw SqlException.position(lexer.getPosition()).put("'in volume' is not supported on Windows");
            }
            builder.setVolumeAlias(unquote(tok));
            tok = optTok(lexer);
        }

        if (tok != null && (isDedupKeyword(tok) || isDeduplicateKeyword(tok))) {
            if (!builder.isWalEnabled()) {
                throw SqlException.position(lexer.getPosition()).put("deduplication is possible only on WAL tables");
            }

            tok = optTok(lexer);
            if (tok == null || !isUpsertKeyword(tok)) {
                throw SqlException.position(lexer.lastTokenPosition()).put("expected 'upsert'");
            }

            tok = optTok(lexer);
            if (tok == null || !isKeysKeyword(tok)) {
                throw SqlException.position(lexer.lastTokenPosition()).put("expected 'keys'");
            }

            boolean timestampColumnFound = false;

            tok = optTok(lexer);
            if (tok != null && Chars.equals(tok, '(')) {
                tok = optTok(lexer);
                int columnListPos = lexer.lastTokenPosition();

                while (tok != null && !Chars.equals(tok, ')')) {
                    validateLiteral(lexer.lastTokenPosition(), tok);
                    final CharSequence columnName = unquote(tok);
                    CreateTableColumnModel model = getCreateTableColumnModel(columnName);
                    if (model == null) {
                        if (isDirectCreate) {
                            throw SqlException.position(lexer.lastTokenPosition())
                                    .put("deduplicate key column not found [column=").put(columnName).put(']');
                        }
                        model = newCreateTableColumnModel(columnName, lexer.lastTokenPosition());
                    } else if (model.isDedupKey() && isDirectCreate) {
                        throw SqlException.position(lexer.lastTokenPosition())
                                .put("duplicate dedup column [column=").put(columnName).put(']');
                    }
                    model.setIsDedupKey();
                    int colIndex = builder.getColumnIndex(columnName);
                    if (colIndex == builder.getTimestampIndex()) {
                        timestampColumnFound = true;
                    }

                    tok = optTok(lexer);
                    if (tok != null && Chars.equals(tok, ',')) {
                        tok = optTok(lexer);
                    }
                }

                if (!timestampColumnFound && isDirectCreate) {
                    throw SqlException.position(columnListPos).put("deduplicate key list must include dedicated timestamp column");
                }

                tok = optTok(lexer);
            } else {
                throw SqlException.position(lexer.getPosition()).put("column list expected");
            }
        }

        boolean expectedTok = tok == null || Chars.equals(tok, ';');
        sqlParserCallback.createTableExt(lexer, executionContext.getSecurityContext(), builder, expectedTok ? null : tok);
        return builder;
    }

    private void parseCreateTableAsSelect(
            GenericLexer lexer,
            SqlExecutionContext executionContext,
            SqlParserCallback sqlParserCallback
    ) throws SqlException {
        expectTok(lexer, '(');
        int startOfSelect = lexer.getPosition();
        QueryModel selectModel = parseDml(lexer, null, startOfSelect, true, sqlParserCallback);
        int endOfSelect = lexer.getPosition() - 1;
        createTableOperationBuilder.setSelectText(lexer.getContent().subSequence(startOfSelect, endOfSelect));
        QueryModel queryModel = optimiser.optimise(selectModel, executionContext, sqlParserCallback);
        assert queryModel.getBottomUpColumns().size() > 0 : "parsing resulted in zero columns";
        createTableOperationBuilder.setQueryModel(queryModel);
        expectTok(lexer, ')');
    }

    private void parseCreateTableCastDef(GenericLexer lexer) throws SqlException {
        if (createTableOperationBuilder.getQueryModel() == null) {
            throw SqlException.$(lexer.lastTokenPosition(), "cast is only supported in 'create table as ...' context");
        }
        expectTok(lexer, '(');
        final ExpressionNode columnName = expectLiteral(lexer);

        CreateTableColumnModel model = ensureCreateTableColumnModel(columnName.token, columnName.position);
        if (model.getColumnType() != ColumnType.UNDEFINED) {
            throw SqlException.$(lexer.lastTokenPosition(), "duplicate cast");
        }
        expectTok(lexer, "as");

        final ExpressionNode columnType = expectLiteral(lexer);
        final int type = toColumnType(lexer, columnType.token);
        model.setCastType(type, columnType.position);

        if (ColumnType.isSymbol(type)) {
            CharSequence tok = tok(lexer, "'capacity', 'nocache', 'cache' or ')'");

            int symbolCapacity;
            int capacityPosition;
            if (isCapacityKeyword(tok)) {
                capacityPosition = lexer.getPosition();
                symbolCapacity = parseSymbolCapacity(lexer);
                tok = tok(lexer, "'nocache', 'cache' or ')'");
            } else {
                capacityPosition = 0;
                symbolCapacity = configuration.getDefaultSymbolCapacity();
            }
            model.setSymbolCapacity(symbolCapacity);

            final boolean isCached;
            if (isNoCacheKeyword(tok)) {
                isCached = false;
            } else if (isCacheKeyword(tok)) {
                isCached = true;
            } else {
                isCached = configuration.getDefaultSymbolCacheFlag();
                lexer.unparseLast();
            }
            model.setSymbolCacheFlag(isCached);

            if (isCached) {
                TableUtils.validateSymbolCapacityCached(true, symbolCapacity, capacityPosition);
            }
        }
        expectTok(lexer, ')');
    }

    private void parseCreateTableColumns(GenericLexer lexer) throws SqlException {
        while (true) {
            CharSequence tok = notTermTok(lexer);
            SqlKeywords.assertTableNameIsQuotedOrNotAKeyword(tok, lexer.lastTokenPosition());
            final CharSequence columnName = GenericLexer.immutableOf(unquote(tok));
            final int columnPosition = lexer.lastTokenPosition();
            final int columnType = toColumnType(lexer, notTermTok(lexer));

            if (!TableUtils.isValidColumnName(columnName, configuration.getMaxFileNameLength())) {
                throw SqlException.$(columnPosition, " new column name contains invalid characters");
            }

            CreateTableColumnModel model = newCreateTableColumnModel(columnName, columnPosition);
            model.setColumnType(columnType);
            model.setSymbolCapacity(configuration.getDefaultSymbolCapacity());

            if (ColumnType.isSymbol(columnType)) {
                tok = tok(lexer, "'capacity', 'nocache', 'cache', 'index' or ')'");

                int symbolCapacity;
                if (isCapacityKeyword(tok)) {
                    // when capacity is not set explicitly, it will default via configuration
                    model.setSymbolCapacity(symbolCapacity = parseSymbolCapacity(lexer));
                    tok = tok(lexer, "'nocache', 'cache', 'index' or ')'");
                } else {
                    symbolCapacity = -1;
                }

                final boolean cacheFlag;
                if (isNoCacheKeyword(tok)) {
                    cacheFlag = false;
                } else if (isCacheKeyword(tok)) {
                    cacheFlag = true;
                } else {
                    cacheFlag = configuration.getDefaultSymbolCacheFlag();
                    lexer.unparseLast();
                }
                model.setSymbolCacheFlag(cacheFlag);
                if (cacheFlag && symbolCapacity != -1) {
                    TableUtils.validateSymbolCapacityCached(true, symbolCapacity, lexer.lastTokenPosition());
                }
                tok = parseCreateTableInlineIndexDef(lexer, model);
            } else {
                tok = null;
            }

            if (tok == null) {
                tok = tok(lexer, "',' or ')'");
            }

            // ignore `PRECISION`
            if (SqlKeywords.isPrecisionKeyword(tok)) {
                tok = tok(lexer, "'NOT' or 'NULL' or ',' or ')'");
            }

            // ignore `NULL` and `NOT NULL`
            if (SqlKeywords.isNotKeyword(tok)) {
                tok = tok(lexer, "'NULL'");
            }

            if (SqlKeywords.isNullKeyword(tok)) {
                tok = tok(lexer, "','");
            }

            if (Chars.equals(tok, ')')) {
                break;
            }

            if (!Chars.equals(tok, ',')) {
                throw err(lexer, tok, "',' or ')' expected");
            }
        }
    }

    private void parseCreateTableIndexDef(GenericLexer lexer, boolean isDirectCreate) throws SqlException {
        expectTok(lexer, '(');
        final ExpressionNode columnName = expectLiteral(lexer);
        final int columnNamePosition = lexer.lastTokenPosition();

        CreateTableColumnModel model = getCreateTableColumnModel(columnName.token);
        if (model == null) {
            if (isDirectCreate) {
                throw SqlException.invalidColumn(columnNamePosition, columnName.token);
            }
            model = newCreateTableColumnModel(columnName.token, columnName.position);
        } else if (model.isIndexed()) {
            throw SqlException.$(columnNamePosition, "duplicate index clause");
        }
        if (isDirectCreate && model.getColumnType() != ColumnType.SYMBOL) {
            throw SqlException
                    .position(columnNamePosition)
                    .put("indexes are supported only for SYMBOL columns [columnName=").put(columnName.token)
                    .put(", columnType=").put(ColumnType.nameOf(model.getColumnType()))
                    .put(']');
        }

        int indexValueBlockSize;
        if (isCapacityKeyword(tok(lexer, "'capacity'"))) {
            int errorPosition = lexer.getPosition();
            indexValueBlockSize = expectInt(lexer);
            TableUtils.validateIndexValueBlockSize(errorPosition, indexValueBlockSize);
            indexValueBlockSize = Numbers.ceilPow2(indexValueBlockSize);
        } else {
            indexValueBlockSize = configuration.getIndexValueBlockSize();
            lexer.unparseLast();
        }
        model.setIndexed(true, columnNamePosition, indexValueBlockSize);
        expectTok(lexer, ')');
    }

    private CharSequence parseCreateTableInlineIndexDef(GenericLexer lexer, CreateTableColumnModel model) throws SqlException {
        CharSequence tok = tok(lexer, "')', or 'index'");

        if (isFieldTerm(tok)) {
            model.setIndexed(false, -1, configuration.getIndexValueBlockSize());
            return tok;
        }

        expectTok(lexer, tok, "index");
        int indexColumnPosition = lexer.lastTokenPosition();

        if (isFieldTerm(tok = tok(lexer, ") | , expected"))) {
            model.setIndexed(true, indexColumnPosition, configuration.getIndexValueBlockSize());
            return tok;
        }

        expectTok(lexer, tok, "capacity");

        int errorPosition = lexer.getPosition();
        int indexValueBlockSize = expectInt(lexer);
        TableUtils.validateIndexValueBlockSize(errorPosition, indexValueBlockSize);
        model.setIndexed(true, indexColumnPosition, Numbers.ceilPow2(indexValueBlockSize));
        return null;
    }

    private void parseCreateTableLikeTable(GenericLexer lexer) throws SqlException {
        CharSequence tok;
        // todo: validate keyword usage
        tok = tok(lexer, "table name");
        createTableOperationBuilder.setLikeTableNameExpr(
                nextLiteral(
                        assertNoDotsAndSlashes(
                                unquote(tok),
                                lexer.lastTokenPosition()
                        ),
                        lexer.lastTokenPosition()
                )
        );
        tok = tok(lexer, ")");
        if (!Chars.equals(tok, ')')) {
            throw errUnexpected(lexer, tok);
        }
        tok = optTok(lexer);
        if (tok != null && !Chars.equals(tok, ';')) {
            throw errUnexpected(lexer, tok);
        }
    }

    private ExpressionNode parseCreateTablePartition(GenericLexer lexer, CharSequence tok) throws SqlException {
        if (tok != null && isPartitionKeyword(tok)) {
            expectTok(lexer, "by");
            return expectLiteral(lexer);
        }
        return null;
    }

    private QueryModel parseDml(
            GenericLexer lexer,
            @Nullable LowerCaseCharSequenceObjHashMap<WithClauseModel> withClauses,
            int modelPosition,
            boolean useTopLevelWithClauses,
            SqlParserCallback sqlParserCallback
    ) throws SqlException {
        QueryModel model = null;
        QueryModel prevModel = null;

        while (true) {
            LowerCaseCharSequenceObjHashMap<WithClauseModel> parentWithClauses = prevModel != null ? prevModel.getWithClauses() : withClauses;
            LowerCaseCharSequenceObjHashMap<WithClauseModel> topWithClauses = useTopLevelWithClauses && model == null ? topLevelWithModel : null;

            QueryModel unionModel = parseDml0(lexer, parentWithClauses, topWithClauses, modelPosition, sqlParserCallback);
            if (prevModel == null) {
                model = unionModel;
                prevModel = model;
            } else {
                prevModel.setUnionModel(unionModel);
                prevModel = unionModel;
            }

            CharSequence tok = optTok(lexer);
            if (tok == null || Chars.equals(tok, ';') || setOperations.excludes(tok)) {
                lexer.unparseLast();
                return model;
            }

            if (prevModel.getNestedModel() != null) {
                if (prevModel.getNestedModel().getOrderByPosition() > 0) {
                    throw SqlException.$(prevModel.getNestedModel().getOrderByPosition(), "unexpected token 'order'");
                }
                if (prevModel.getNestedModel().getLimitPosition() > 0) {
                    throw SqlException.$(prevModel.getNestedModel().getLimitPosition(), "unexpected token 'limit'");
                }
            }

            if (isUnionKeyword(tok)) {
                tok = tok(lexer, "all or select");
                if (isAllKeyword(tok)) {
                    prevModel.setSetOperationType(QueryModel.SET_OPERATION_UNION_ALL);
                    modelPosition = lexer.getPosition();
                } else {
                    prevModel.setSetOperationType(QueryModel.SET_OPERATION_UNION);
                    lexer.unparseLast();
                    modelPosition = lexer.lastTokenPosition();
                }
                continue;
            }

            if (isExceptKeyword(tok)) {
                tok = tok(lexer, "all or select");
                if (isAllKeyword(tok)) {
                    prevModel.setSetOperationType(QueryModel.SET_OPERATION_EXCEPT_ALL);
                    modelPosition = lexer.getPosition();
                } else {
                    prevModel.setSetOperationType(QueryModel.SET_OPERATION_EXCEPT);
                    lexer.unparseLast();
                    modelPosition = lexer.lastTokenPosition();
                }
                continue;
            }

            if (isIntersectKeyword(tok)) {
                tok = tok(lexer, "all or select");
                if (isAllKeyword(tok)) {
                    prevModel.setSetOperationType(QueryModel.SET_OPERATION_INTERSECT_ALL);
                    modelPosition = lexer.getPosition();
                } else {
                    prevModel.setSetOperationType(QueryModel.SET_OPERATION_INTERSECT);
                    lexer.unparseLast();
                    modelPosition = lexer.lastTokenPosition();
                }
            }
        }
    }

    @NotNull
    private QueryModel parseDml0(
            GenericLexer lexer,
            @Nullable LowerCaseCharSequenceObjHashMap<WithClauseModel> parentWithClauses,
            @Nullable LowerCaseCharSequenceObjHashMap<WithClauseModel> topWithClauses,
            int modelPosition,
            SqlParserCallback sqlParserCallback
    ) throws SqlException {
        CharSequence tok;
        QueryModel model = queryModelPool.next();
        model.setModelPosition(modelPosition);
        if (parentWithClauses != null) {
            model.getWithClauses().putAll(parentWithClauses);
        }

        tok = tok(lexer, "'select', 'with' or table name expected");

        if (isWithKeyword(tok)) {
            parseWithClauses(lexer, model.getWithClauses(), sqlParserCallback);
            tok = tok(lexer, "'select' or table name expected");
        } else if (topWithClauses != null) {
            model.getWithClauses().putAll(topWithClauses);
        }

        // [select]
        if (isSelectKeyword(tok)) {
            parseSelectClause(lexer, model, sqlParserCallback);

            tok = optTok(lexer);

            if (tok != null && setOperations.contains(tok)) {
                tok = null;
            }

            if (tok == null || Chars.equals(tok, ';') || Chars.equals(tok, ')')) { //token can also be ';' on query boundary
                QueryModel nestedModel = queryModelPool.next();
                nestedModel.setModelPosition(modelPosition);
                ExpressionNode tableNameExpr = expressionNodePool.next().of(ExpressionNode.FUNCTION, "long_sequence", 0, lexer.lastTokenPosition());
                tableNameExpr.paramCount = 1;
                tableNameExpr.rhs = ONE;
                nestedModel.setTableNameExpr(tableNameExpr);
                model.setSelectModelType(QueryModel.SELECT_MODEL_VIRTUAL);
                model.setNestedModel(nestedModel);
                lexer.unparseLast();
                return model;
            }
        } else if (SqlKeywords.isShowKeyword(tok)) {
            model.setSelectModelType(QueryModel.SELECT_MODEL_SHOW);
            int showKind = -1;
            tok = SqlUtil.fetchNext(lexer);
            if (tok != null) {
                // show tables
                // show columns from tab
                // show partitions from tab
                // show transaction isolation level
                // show transaction_isolation
                // show max_identifier_length
                // show standard_conforming_strings
                // show search_path
                // show datestyle
                // show time zone
                if (isTablesKeyword(tok)) {
                    showKind = QueryModel.SHOW_TABLES;
                } else if (isColumnsKeyword(tok)) {
                    parseFromTable(lexer, model);
                    showKind = QueryModel.SHOW_COLUMNS;
                } else if (isPartitionsKeyword(tok)) {
                    parseFromTable(lexer, model);
                    showKind = QueryModel.SHOW_PARTITIONS;
                } else if (isTransactionKeyword(tok)) {
                    showKind = QueryModel.SHOW_TRANSACTION;
                    validateShowTransactions(lexer);
                } else if (isTransactionIsolation(tok)) {
                    showKind = QueryModel.SHOW_TRANSACTION_ISOLATION_LEVEL;
                } else if (isMaxIdentifierLength(tok)) {
                    showKind = QueryModel.SHOW_MAX_IDENTIFIER_LENGTH;
                } else if (isStandardConformingStrings(tok)) {
                    showKind = QueryModel.SHOW_STANDARD_CONFORMING_STRINGS;
                } else if (isSearchPath(tok)) {
                    showKind = QueryModel.SHOW_SEARCH_PATH;
                } else if (isDateStyleKeyword(tok)) {
                    showKind = QueryModel.SHOW_DATE_STYLE;
                } else if (SqlKeywords.isTimeKeyword(tok)) {
                    tok = SqlUtil.fetchNext(lexer);
                    if (tok != null && SqlKeywords.isZoneKeyword(tok)) {
                        showKind = QueryModel.SHOW_TIME_ZONE;
                    }
                } else if (SqlKeywords.isParametersKeyword(tok)) {
                    showKind = QueryModel.SHOW_PARAMETERS;
                } else if (SqlKeywords.isServerVersionKeyword(tok)) {
                    showKind = QueryModel.SHOW_SERVER_VERSION;
                } else if (SqlKeywords.isServerVersionNumKeyword(tok)) {
                    showKind = QueryModel.SHOW_SERVER_VERSION_NUM;
                } else {
                    showKind = sqlParserCallback.parseShowSql(lexer, model, tok, expressionNodePool);
                }
            }

            if (showKind == -1) {
                throw SqlException.position(lexer.getPosition()).put("expected ")
                        .put("'TABLES', 'COLUMNS FROM <tab>', 'PARTITIONS FROM <tab>', ")
                        .put("'TRANSACTION ISOLATION LEVEL', 'transaction_isolation', ")
                        .put("'max_identifier_length', 'standard_conforming_strings', ")
                        .put("'parameters', 'server_version', 'server_version_num', ")
                        .put("'search_path', 'datestyle', or 'time zone'");
            } else {
                model.setShowKind(showKind);
            }
        } else {
            lexer.unparseLast();
            SqlUtil.addSelectStar(
                    model,
                    queryColumnPool,
                    expressionNodePool
            );
        }

        if (model.getSelectModelType() != QueryModel.SELECT_MODEL_SHOW) {
            QueryModel nestedModel = queryModelPool.next();
            nestedModel.setModelPosition(modelPosition);

            parseFromClause(lexer, nestedModel, model, sqlParserCallback);
            if (nestedModel.getLimitHi() != null || nestedModel.getLimitLo() != null) {
                model.setLimit(nestedModel.getLimitLo(), nestedModel.getLimitHi());
                nestedModel.setLimit(null, null);
            }
            model.setSelectModelType(QueryModel.SELECT_MODEL_CHOOSE);
            model.setNestedModel(nestedModel);
            final ExpressionNode n = nestedModel.getAlias();
            if (n != null) {
                model.setAlias(n);
            }
        }
        return model;
    }

    private QueryModel parseDmlUpdate(GenericLexer lexer, SqlParserCallback sqlParserCallback) throws SqlException {
        // Update QueryModel structure is
        // QueryModel with SET column expressions (updateQueryModel)
        // |-- nested QueryModel of select-virtual or select-choose of data selected for update (fromModel)
        //     |-- nested QueryModel with selected data (nestedModel)
        //         |-- join QueryModels to represent FROM clause
        CharSequence tok;
        final int modelPosition = lexer.getPosition();

        QueryModel updateQueryModel = queryModelPool.next();
        updateQueryModel.setModelType(ExecutionModel.UPDATE);
        updateQueryModel.setModelPosition(modelPosition);
        QueryModel fromModel = queryModelPool.next();
        fromModel.setModelPosition(modelPosition);
        updateQueryModel.setIsUpdate(true);
        fromModel.setIsUpdate(true);
        tok = tok(lexer, "UPDATE, WITH or table name expected");

        // [update]
        if (isUpdateKeyword(tok)) {
            // parse SET statements into updateQueryModel and rhs of SETs into fromModel to select
            parseUpdateClause(lexer, updateQueryModel, fromModel, sqlParserCallback);

            // create nestedModel QueryModel to source rowids for the update
            QueryModel nestedModel = queryModelPool.next();
            nestedModel.setTableNameExpr(fromModel.getTableNameExpr());
            nestedModel.setAlias(updateQueryModel.getAlias());
            nestedModel.setIsUpdate(true);

            // nest nestedModel inside fromModel
            fromModel.setTableNameExpr(null);
            fromModel.setNestedModel(nestedModel);

            // Add WITH clauses if they exist into fromModel
            fromModel.getWithClauses().putAll(topLevelWithModel);

            tok = optTok(lexer);

            // [from]
            if (tok != null && isFromKeyword(tok)) {
                tok = ","; // FROM in Postgres UPDATE statement means cross join
                int joinType;
                int i = 0;
                while (tok != null && (joinType = joinStartSet.get(tok)) != -1) {
                    if (i++ == 1) {
                        throw SqlException.$(lexer.lastTokenPosition(), "JOIN is not supported on UPDATE statement");
                    }
                    // expect multiple [[inner | outer | cross] join]
                    nestedModel.addJoinModel(parseJoin(lexer, tok, joinType, topLevelWithModel, sqlParserCallback));
                    tok = optTok(lexer);
                }
            } else if (tok != null && isSemicolon(tok)) {
                tok = null;
            } else if (tok != null && !isWhereKeyword(tok)) {
                throw SqlException.$(lexer.lastTokenPosition(), "FROM, WHERE or EOF expected");
            }

            // [where]
            if (tok != null && isWhereKeyword(tok)) {
                ExpressionNode expr = expr(lexer, fromModel, sqlParserCallback);
                if (expr != null) {
                    nestedModel.setWhereClause(expr);
                } else {
                    throw SqlException.$((lexer.lastTokenPosition()), "empty where clause");
                }
            } else if (tok != null && !isSemicolon(tok)) {
                throw errUnexpected(lexer, tok);
            }

            updateQueryModel.setNestedModel(fromModel);
        }
        return updateQueryModel;
    }

    // doesn't allow copy, rename
    private ExecutionModel parseExplain(GenericLexer lexer, SqlExecutionContext executionContext, SqlParserCallback sqlParserCallback) throws SqlException {
        CharSequence tok = tok(lexer, "'create', 'format', 'insert', 'update', 'select' or 'with'");

        if (isSelectKeyword(tok)) {
            return parseSelect(lexer, sqlParserCallback);
        }

        if (isCreateKeyword(tok)) {
            return parseCreate(lexer, executionContext, sqlParserCallback);
        }

        if (isUpdateKeyword(tok)) {
            return parseUpdate(lexer, sqlParserCallback);
        }

        if (isInsertKeyword(tok)) {
            return parseInsert(lexer, sqlParserCallback);
        }

        if (isWithKeyword(tok)) {
            return parseWith(lexer, sqlParserCallback);
        }

        return parseSelect(lexer, sqlParserCallback);
    }

    private int parseExplainOptions(GenericLexer lexer, CharSequence prevTok) throws SqlException {
        int parenthesisPos = lexer.getPosition();
        CharSequence explainTok = GenericLexer.immutableOf(prevTok);
        CharSequence tok = tok(lexer, "'create', 'insert', 'update', 'select', 'with' or '('");
        if (Chars.equals(tok, '(')) {
            tok = tok(lexer, "'format'");
            if (isFormatKeyword(tok)) {
                tok = tok(lexer, "'text' or 'json'");
                if (SqlKeywords.isTextKeyword(tok) || SqlKeywords.isJsonKeyword(tok)) {
                    int format = SqlKeywords.isJsonKeyword(tok) ? ExplainModel.FORMAT_JSON : ExplainModel.FORMAT_TEXT;
                    tok = tok(lexer, "')'");
                    if (!Chars.equals(tok, ')')) {
                        throw SqlException.$((lexer.lastTokenPosition()), "unexpected explain option found");
                    }
                    return format;
                } else {
                    throw SqlException.$((lexer.lastTokenPosition()), "unexpected explain format found");
                }
            } else {
                lexer.backTo(parenthesisPos, explainTok);
                return ExplainModel.FORMAT_TEXT;
            }
        } else {
            lexer.unparseLast();
            return ExplainModel.FORMAT_TEXT;
        }
    }

    private void parseFromClause(GenericLexer lexer, QueryModel model, QueryModel masterModel, SqlParserCallback sqlParserCallback) throws SqlException {
        CharSequence tok = expectTableNameOrSubQuery(lexer);
        // expect "(" in case of sub-query

        if (Chars.equals(tok, '(')) {
            QueryModel proposedNested = parseAsSubQueryAndExpectClosingBrace(lexer, masterModel.getWithClauses(), true, sqlParserCallback);
            tok = optTok(lexer);

            // do not collapse aliased sub-queries or those that have timestamp()
            // select * from (table) x
            if (tok == null || (tableAliasStop.contains(tok) && !SqlKeywords.isTimestampKeyword(tok))) {
                final QueryModel target = proposedNested.getNestedModel();
                // when * is artificial, there is no union, there is no "where" clause inside sub-query,
                // e.g. there was no "select * from" we should collapse sub-query to a regular table
                if (
                        proposedNested.isArtificialStar()
                                && proposedNested.getUnionModel() == null
                                && target.getWhereClause() == null
                                && target.getOrderBy().size() == 0
                                && target.getLatestBy().size() == 0
                                && target.getNestedModel() == null
                                && target.getSampleBy() == null
                                && target.getGroupBy().size() == 0
                                && proposedNested.getLimitLo() == null
                                && proposedNested.getLimitHi() == null
                ) {
                    model.setTableNameExpr(target.getTableNameExpr());
                    model.setAlias(target.getAlias());
                    model.setTimestamp(target.getTimestamp());

                    int n = target.getJoinModels().size();
                    for (int i = 1; i < n; i++) {
                        model.addJoinModel(target.getJoinModels().getQuick(i));
                    }
                    proposedNested = null;
                } else {
                    lexer.unparseLast();
                }
            } else {
                lexer.unparseLast();
            }

            if (proposedNested != null) {
                model.setNestedModel(proposedNested);
                model.setNestedModelIsSubQuery(true);
                tok = setModelAliasAndTimestamp(lexer, model);
            }
        } else {
            lexer.unparseLast();
            parseSelectFrom(lexer, model, masterModel.getWithClauses(), sqlParserCallback);
            tok = setModelAliasAndTimestamp(lexer, model);

            // expect [latest by] (deprecated syntax)
            if (tok != null && isLatestKeyword(tok)) {
                parseLatestBy(lexer, model);
                tok = optTok(lexer);
            }
        }

        // expect multiple [[inner | outer | cross] join]
        int joinType;
        while (tok != null && (joinType = joinStartSet.get(tok)) != -1) {
            model.addJoinModel(parseJoin(lexer, tok, joinType, masterModel.getWithClauses(), sqlParserCallback));
            tok = optTok(lexer);
        }

        checkSupportedJoinType(lexer, tok);

        // expect [where]

        if (tok != null && isWhereKeyword(tok)) {
            if (model.getLatestByType() == QueryModel.LATEST_BY_NEW) {
                throw SqlException.$((lexer.lastTokenPosition()), "unexpected where clause after 'latest on'");
            }
            ExpressionNode expr = expr(lexer, model, sqlParserCallback);
            if (expr != null) {
                model.setWhereClause(expr);
                tok = optTok(lexer);
            } else {
                throw SqlException.$((lexer.lastTokenPosition()), "empty where clause");
            }
        }

        // expect [latest by] (new syntax)

        if (tok != null && isLatestKeyword(tok)) {
            if (model.getLatestByType() == QueryModel.LATEST_BY_DEPRECATED) {
                throw SqlException.$((lexer.lastTokenPosition()), "mix of new and deprecated 'latest by' syntax");
            }
            expectTok(lexer, "on");
            parseLatestByNew(lexer, model);
            tok = optTok(lexer);
        }

        // expect [sample by]

        if (tok != null && isSampleKeyword(tok)) {
            expectBy(lexer);
            expectSample(lexer, model, sqlParserCallback);
            tok = optTok(lexer);

            ExpressionNode fromNode = null, toNode = null;
            // support `SAMPLE BY 5m FROM foo TO bah`
            if (tok != null && isFromKeyword(tok)) {
                fromNode = expr(lexer, model, sqlParserCallback);
                if (fromNode == null) {
                    throw SqlException.$(lexer.lastTokenPosition(), "'timestamp' expression expected");
                }
                tok = optTok(lexer);
            }

            if (tok != null && isToKeyword(tok)) {
                toNode = expr(lexer, model, sqlParserCallback);
                if (toNode == null) {
                    throw SqlException.$(lexer.lastTokenPosition(), "'timestamp' expression expected");
                }
                tok = optTok(lexer);
            }

            model.setSampleByFromTo(fromNode, toNode);

            if (tok != null && isFillKeyword(tok)) {
                expectTok(lexer, '(');
                do {
                    final ExpressionNode fillNode = expr(lexer, model, sqlParserCallback);
                    if (fillNode == null) {
                        throw SqlException.$(lexer.lastTokenPosition(), "'none', 'prev', 'mid', 'null' or number expected");
                    }
                    model.addSampleByFill(fillNode);
                    tok = tokIncludingLocalBrace(lexer, "',' or ')'");
                    if (Chars.equals(tok, ')')) {
                        break;
                    }
                    expectTok(tok, lexer.lastTokenPosition(), ',');
                } while (true);

                tok = optTok(lexer);
            }

            if (tok != null && isAlignKeyword(tok)) {
                expectTo(lexer);

                tok = tok(lexer, "'calendar' or 'first observation'");

                if (isCalendarKeyword(tok)) {
                    tok = optTok(lexer);
                    if (tok == null) {
                        model.setSampleByTimezoneName(null);
                        model.setSampleByOffset(ZERO_OFFSET);
                    } else if (isTimeKeyword(tok)) {
                        expectZone(lexer);
                        model.setSampleByTimezoneName(expectExpr(lexer, sqlParserCallback));
                        tok = optTok(lexer);
                        if (tok != null && isWithKeyword(tok)) {
                            tok = parseWithOffset(lexer, model, sqlParserCallback);
                        } else {
                            model.setSampleByOffset(ZERO_OFFSET);
                        }
                    } else if (isWithKeyword(tok)) {
                        tok = parseWithOffset(lexer, model, sqlParserCallback);
                    } else {
                        model.setSampleByTimezoneName(null);
                        model.setSampleByOffset(ZERO_OFFSET);
                    }
                } else if (isFirstKeyword(tok)) {
                    expectObservation(lexer);

                    if (model.getSampleByTo() != null || model.getSampleByFrom() != null) {
                        throw SqlException.$(lexer.getPosition(), "ALIGN TO FIRST OBSERVATION is incompatible with FROM-TO");
                    }

                    model.setSampleByTimezoneName(null);
                    model.setSampleByOffset(null);
                    tok = optTok(lexer);
                } else {
                    throw SqlException.$(lexer.lastTokenPosition(), "'calendar' or 'first observation' expected");
                }
            } else {
                // Set offset according to default config
                if (configuration.getSampleByDefaultAlignmentCalendar()) {
                    model.setSampleByOffset(ZERO_OFFSET);
                } else {
                    model.setSampleByOffset(null);
                }
            }
        }

        // expect [group by]

        if (tok != null && isGroupKeyword(tok)) {
            expectBy(lexer);
            do {
                tokIncludingLocalBrace(lexer, "literal");
                lexer.unparseLast();
                ExpressionNode n = expr(lexer, model, sqlParserCallback);
                if (n == null || (n.type != ExpressionNode.LITERAL && n.type != ExpressionNode.CONSTANT && n.type != ExpressionNode.FUNCTION && n.type != ExpressionNode.OPERATION)) {
                    throw SqlException.$(n == null ? lexer.lastTokenPosition() : n.position, "literal expected");
                }

                model.addGroupBy(n);

                tok = optTok(lexer);
            } while (tok != null && Chars.equals(tok, ','));
        }

        // expect [order by]

        if (tok != null && isOrderKeyword(tok)) {
            model.setOrderByPosition(lexer.lastTokenPosition());
            expectBy(lexer);
            do {
                tokIncludingLocalBrace(lexer, "literal");
                lexer.unparseLast();

                ExpressionNode n = expr(lexer, model, sqlParserCallback);
                if (n == null || (n.type == ExpressionNode.QUERY || n.type == ExpressionNode.SET_OPERATION)) {
                    throw SqlException.$(lexer.lastTokenPosition(), "literal or expression expected");
                }

                if ((n.type == ExpressionNode.CONSTANT && Chars.equals("''", n.token)) ||
                        (n.type == ExpressionNode.LITERAL && n.token.length() == 0)) {
                    throw SqlException.$(lexer.lastTokenPosition(), "non-empty literal or expression expected");
                }

                tok = optTok(lexer);

                if (tok != null && isDescKeyword(tok)) {

                    model.addOrderBy(n, QueryModel.ORDER_DIRECTION_DESCENDING);
                    tok = optTok(lexer);

                } else {

                    model.addOrderBy(n, QueryModel.ORDER_DIRECTION_ASCENDING);

                    if (tok != null && isAscKeyword(tok)) {
                        tok = optTok(lexer);
                    }
                }

                if (model.getOrderBy().size() >= MAX_ORDER_BY_COLUMNS) {
                    throw err(lexer, tok, "Too many columns");
                }

            } while (tok != null && Chars.equals(tok, ','));
        }

        // expect [limit]
        if (tok != null && isLimitKeyword(tok)) {
            model.setLimitPosition(lexer.lastTokenPosition());
            ExpressionNode lo = expr(lexer, model, sqlParserCallback);
            ExpressionNode hi = null;

            tok = optTok(lexer);
            if (tok != null && Chars.equals(tok, ',')) {
                hi = expr(lexer, model, sqlParserCallback);
            } else {
                lexer.unparseLast();
            }
            model.setLimit(lo, hi);
        } else {
            lexer.unparseLast();
        }
    }

    private void parseFromTable(GenericLexer lexer, QueryModel model) throws SqlException {
        CharSequence tok;
        tok = SqlUtil.fetchNext(lexer);
        if (tok == null || !isFromKeyword(tok)) {
            throw SqlException.position(lexer.lastTokenPosition()).put("expected 'from'");
        }
        tok = SqlUtil.fetchNext(lexer);
        if (tok == null) {
            throw SqlException.position(lexer.getPosition()).put("expected a table name");
        }
        final CharSequence tableName = assertNoDotsAndSlashes(unquote(tok), lexer.lastTokenPosition());
        ExpressionNode tableNameExpr = expressionNodePool.next().of(ExpressionNode.LITERAL, tableName, 0, lexer.lastTokenPosition());
        model.setTableNameExpr(tableNameExpr);
    }

    private ExecutionModel parseInsert(GenericLexer lexer, SqlParserCallback sqlParserCallback) throws SqlException {
        final InsertModel model = insertModelPool.next();
        CharSequence tok = tok(lexer, "atomic or into or batch");
        model.setBatchSize(configuration.getInsertModelBatchSize());
        boolean atomicSpecified = false;

        if (SqlKeywords.isAtomicKeyword(tok)) {
            atomicSpecified = true;
            model.setBatchSize(-1);
            tok = tok(lexer, "into");
        }

        if (SqlKeywords.isBatchKeyword(tok)) {
            long val = expectLong(lexer);
            if (val > 0) {
                model.setBatchSize(val);
            } else {
                throw SqlException.$(lexer.lastTokenPosition(), "batch size must be positive integer");
            }

            tok = tok(lexer, "into or o3MaxLag");
            if (SqlKeywords.isO3MaxLagKeyword(tok)) {
                int pos = lexer.getPosition();
                model.setO3MaxLag(SqlUtil.expectMicros(tok(lexer, "lag value"), pos));
                tok = tok(lexer, "into");
            }
        }

        if (!SqlKeywords.isIntoKeyword(tok)) {
            throw SqlException.$(lexer.lastTokenPosition(), "'into' expected");
        }

        tok = tok(lexer, "table name");
        SqlKeywords.assertTableNameIsQuotedOrNotAKeyword(tok, lexer.lastTokenPosition());
        model.setTableName(nextLiteral(assertNoDotsAndSlashes(unquote(tok), lexer.lastTokenPosition()), lexer.lastTokenPosition()));

        tok = tok(lexer, "'(' or 'select'");

        if (Chars.equals(tok, '(')) {
            do {
                tok = tok(lexer, "column");
                if (Chars.equals(tok, ')')) {
                    throw err(lexer, tok, "missing column name");
                }

                SqlKeywords.assertTableNameIsQuotedOrNotAKeyword(tok, lexer.lastTokenPosition());
                model.addColumn(unquote(tok), lexer.lastTokenPosition());

            } while (Chars.equals((tok = tok(lexer, "','")), ','));

            expectTok(tok, lexer.lastTokenPosition(), ')');
            tok = optTok(lexer);
        }

        if (tok == null) {
            throw SqlException.$(lexer.getPosition(), "'select' or 'values' expected");
        }

        if (isSelectKeyword(tok)) {
            model.setSelectKeywordPosition(lexer.lastTokenPosition());
            lexer.unparseLast();
            final QueryModel queryModel = parseDml(lexer, null, lexer.lastTokenPosition(), true, sqlParserCallback);
            model.setQueryModel(queryModel);
            tok = optTok(lexer);
            // no more tokens or ';' should indicate end of statement
            if (tok == null || Chars.equals(tok, ';')) {
                return model;
            }
            throw errUnexpected(lexer, tok);
        }

        // if not INSERT INTO SELECT, make it atomic (select returns early)
        model.setBatchSize(-1);

        // if they used atomic or batch keywords, then throw an error
        if (atomicSpecified) {
            throw SqlException.$(lexer.lastTokenPosition(), "'atomic' keyword can only be used in INSERT INTO SELECT statements.");
        }

        if (isValuesKeyword(tok)) {
            do {
                expectTok(lexer, '(');
                ObjList<ExpressionNode> rowValues = new ObjList<>();
                do {
                    rowValues.add(expectExpr(lexer, sqlParserCallback));
                } while (Chars.equals((tok = tok(lexer, "','")), ','));
                expectTok(tok, lexer.lastTokenPosition(), ')');
                model.addRowTupleValues(rowValues);
                model.addEndOfRowTupleValuesPosition(lexer.lastTokenPosition());
                tok = optTok(lexer);
                // no more tokens or ';' should indicate end of statement
                if (tok == null || Chars.equals(tok, ';')) {
                    return model;
                }
                expectTok(tok, lexer.lastTokenPosition(), ',');
            } while (true);
        }

        throw err(lexer, tok, "'select' or 'values' expected");
    }

    private QueryModel parseJoin(
            GenericLexer lexer,
            CharSequence tok,
            int joinType,
            LowerCaseCharSequenceObjHashMap<WithClauseModel> parent,
            SqlParserCallback sqlParserCallback
    ) throws SqlException {
        QueryModel joinModel = queryModelPool.next();

        int errorPos = lexer.lastTokenPosition();

        if (isNotJoinKeyword(tok) && !Chars.equals(tok, ',')) {
            // not already a join?
            // was it "left" ?
            if (isLeftKeyword(tok)) {
                tok = tok(lexer, "join");
                joinType = QueryModel.JOIN_OUTER;
                if (isOuterKeyword(tok)) {
                    tok = tok(lexer, "join");
                }
            } else {
                tok = tok(lexer, "join");
            }
            if (isNotJoinKeyword(tok)) {
                throw SqlException.position(errorPos).put("'join' expected");
            }
        }

        joinModel.setJoinType(joinType);
        joinModel.setJoinKeywordPosition(errorPos);

        tok = expectTableNameOrSubQuery(lexer);

        if (Chars.equals(tok, '(')) {
            joinModel.setNestedModel(parseAsSubQueryAndExpectClosingBrace(lexer, parent, true, sqlParserCallback));
        } else {
            lexer.unparseLast();
            parseSelectFrom(lexer, joinModel, parent, sqlParserCallback);
        }

        tok = setModelAliasAndGetOptTok(lexer, joinModel);

        if (joinType == QueryModel.JOIN_CROSS && tok != null && isOnKeyword(tok)) {
            throw SqlException.$(lexer.lastTokenPosition(), "Cross joins cannot have join clauses");
        }

        switch (joinType) {
            case QueryModel.JOIN_ASOF:
            case QueryModel.JOIN_LT:
            case QueryModel.JOIN_SPLICE:
                if (tok == null || !isOnKeyword(tok)) {
                    lexer.unparseLast();
                    break;
                }
                // intentional fall through
            case QueryModel.JOIN_INNER:
            case QueryModel.JOIN_OUTER:
                expectTok(lexer, tok, "on");
                try {
                    expressionParser.parseExpr(lexer, expressionTreeBuilder, sqlParserCallback);
                    ExpressionNode expr;
                    switch (expressionTreeBuilder.size()) {
                        case 0:
                            throw SqlException.$(lexer.lastTokenPosition(), "Expression expected");
                        case 1:
                            expr = expressionTreeBuilder.poll();
                            if (expr.type == ExpressionNode.LITERAL) {
                                do {
                                    joinModel.addJoinColumn(expr);
                                } while ((expr = expressionTreeBuilder.poll()) != null);
                            } else {
                                joinModel.setJoinCriteria(rewriteKnownStatements(expr));
                            }
                            break;
                        default:
                            // this code handles "join on (a,b,c)", e.g. list of columns
                            while ((expr = expressionTreeBuilder.poll()) != null) {
                                if (expr.type != ExpressionNode.LITERAL) {
                                    throw SqlException.$(lexer.lastTokenPosition(), "Column name expected");
                                }
                                joinModel.addJoinColumn(expr);
                            }
                            break;
                    }
                } catch (SqlException e) {
                    expressionTreeBuilder.reset();
                    throw e;
                }
                break;
            default:
                lexer.unparseLast();
                break;
        }

        return joinModel;
    }

    private void parseLatestBy(GenericLexer lexer, QueryModel model) throws SqlException {
        CharSequence tok = optTok(lexer);
        if (tok != null) {
            if (isByKeyword(tok)) {
                parseLatestByDeprecated(lexer, model);
                return;
            }
            if (isOnKeyword(tok)) {
                parseLatestByNew(lexer, model);
                return;
            }
        }
        throw SqlException.$((lexer.lastTokenPosition()), "'on' or 'by' expected");
    }

    private void parseLatestByDeprecated(GenericLexer lexer, QueryModel model) throws SqlException {
        // 'latest by' is already parsed at this point

        CharSequence tok;
        do {
            model.addLatestBy(expectLiteral(lexer));
            tok = SqlUtil.fetchNext(lexer);
        } while (Chars.equalsNc(tok, ','));

        model.setLatestByType(QueryModel.LATEST_BY_DEPRECATED);

        if (tok != null) {
            lexer.unparseLast();
        }
    }

    private void parseLatestByNew(GenericLexer lexer, QueryModel model) throws SqlException {
        // 'latest on' is already parsed at this point

        // <timestamp>
        final ExpressionNode timestamp = expectLiteral(lexer);
        model.setTimestamp(timestamp);
        // 'partition by'
        expectTok(lexer, "partition");
        expectTok(lexer, "by");
        // <columns>
        CharSequence tok;
        do {
            model.addLatestBy(expectLiteral(lexer));
            tok = SqlUtil.fetchNext(lexer);
        } while (Chars.equalsNc(tok, ','));

        model.setLatestByType(QueryModel.LATEST_BY_NEW);

        if (tok != null) {
            lexer.unparseLast();
        }
    }

    private ExecutionModel parseRenameStatement(GenericLexer lexer) throws SqlException {
        expectTok(lexer, "table");
        RenameTableModel model = renameTableModelPool.next();

        CharSequence tok = tok(lexer, "from table name");
        SqlKeywords.assertTableNameIsQuotedOrNotAKeyword(tok, lexer.lastTokenPosition());

        model.setFrom(nextLiteral(unquote(tok), lexer.lastTokenPosition()));


        tok = tok(lexer, "to");
        if (Chars.equals(tok, '(')) {
            throw SqlException.$(lexer.lastTokenPosition(), "function call is not allowed here");
        }
        lexer.unparseLast();

        expectTok(lexer, "to");

        tok = tok(lexer, "to table name");
        SqlKeywords.assertTableNameIsQuotedOrNotAKeyword(tok, lexer.lastTokenPosition());
        model.setTo(nextLiteral(unquote(tok), lexer.lastTokenPosition()));

        tok = optTok(lexer);

        if (tok != null && Chars.equals(tok, '(')) {
            throw SqlException.$(lexer.lastTokenPosition(), "function call is not allowed here");
        }

        if (tok != null && !Chars.equals(tok, ';')) {
            throw SqlException.$(lexer.lastTokenPosition(), "debris?");
        }

        return model;
    }

    private ExecutionModel parseSelect(GenericLexer lexer, SqlParserCallback sqlParserCallback) throws SqlException {
        lexer.unparseLast();
        final QueryModel model = parseDml(lexer, null, lexer.lastTokenPosition(), true, sqlParserCallback);
        final CharSequence tok = optTok(lexer);
        if (tok == null || Chars.equals(tok, ';')) {
            return model;
        }
        throw errUnexpected(lexer, tok);
    }

    private void parseSelectClause(GenericLexer lexer, QueryModel model, SqlParserCallback sqlParserCallback) throws SqlException {
        CharSequence tok = tok(lexer, "[distinct] column");

        ExpressionNode expr;
        if (isDistinctKeyword(tok)) {
            model.setDistinct(true);
        } else {
            lexer.unparseLast();
        }

        try {
            boolean hasFrom = false;

            while (true) {
                tok = tok(lexer, "column");
                if (Chars.equals(tok, '*')) {
                    expr = nextLiteral(GenericLexer.immutableOf(tok), lexer.lastTokenPosition());
                } else {
                    // cut off some obvious errors
                    if (isFromKeyword(tok)) {
                        if (accumulatedColumns.size() == 0) {
                            throw SqlException.$(lexer.lastTokenPosition(), "column expression expected");
                        }
                        hasFrom = true;
                        lexer.unparseLast();
                        break;
                    }

                    if (isSelectKeyword(tok)) {
                        throw SqlException.$(lexer.getPosition(), "reserved name");
                    }

                    lexer.unparseLast();
                    expr = expr(lexer, model, sqlParserCallback);

                    if (expr == null) {
                        throw SqlException.$(lexer.lastTokenPosition(), "missing expression");
                    }

                    if (Chars.endsWith(expr.token, '.') && expr.type == ExpressionNode.LITERAL) {
                        throw SqlException.$(expr.position + expr.token.length(), "'*' or column name expected");
                    }
                }

                final CharSequence alias;

                tok = optTok(lexer);

                QueryColumn col;
                final int colPosition = lexer.lastTokenPosition();

                if (tok != null && isOverKeyword(tok)) {
                    // window function
                    expectTok(lexer, '(');
                    overClauseMode = true;//prevent lexer returning ')' ending over clause as null in a sub-query
                    try {
                        WindowColumn winCol = windowColumnPool.next().of(null, expr);
                        col = winCol;

                        tok = tokIncludingLocalBrace(lexer, "'partition' or 'order' or ')'");

                        if (isPartitionKeyword(tok)) {
                            expectTok(lexer, "by");

                            ObjList<ExpressionNode> partitionBy = winCol.getPartitionBy();

                            do {
                                // allow dangling comma by previewing the token
                                tok = tok(lexer, "column name, 'order' or ')'");
                                if (SqlKeywords.isOrderKeyword(tok)) {
                                    if (partitionBy.size() == 0) {
                                        throw SqlException.$(lexer.lastTokenPosition(), "at least one column is expected in `partition by` clause");
                                    }
                                    break;
                                }
                                lexer.unparseLast();
                                partitionBy.add(expectExpr(lexer, sqlParserCallback));
                                tok = tok(lexer, "'order' or ')'");
                            } while (Chars.equals(tok, ','));
                        }

                        if (isOrderKeyword(tok)) {
                            expectTok(lexer, "by");

                            do {
                                final ExpressionNode orderByExpr = expectExpr(lexer, sqlParserCallback);

                                tok = tokIncludingLocalBrace(lexer, "'asc' or 'desc'");

                                if (isDescKeyword(tok)) {
                                    winCol.addOrderBy(orderByExpr, QueryModel.ORDER_DIRECTION_DESCENDING);
                                    tok = tokIncludingLocalBrace(lexer, "',' or ')'");
                                } else {
                                    winCol.addOrderBy(orderByExpr, QueryModel.ORDER_DIRECTION_ASCENDING);
                                    if (isAscKeyword(tok)) {
                                        tok = tokIncludingLocalBrace(lexer, "',' or ')'");
                                    }
                                }
                            } while (Chars.equals(tok, ','));
                        }
                        int framingMode = -1;
                        if (isRowsKeyword(tok)) {
                            framingMode = WindowColumn.FRAMING_ROWS;
                        } else if (isRangeKeyword(tok)) {
                            framingMode = WindowColumn.FRAMING_RANGE;
                        } else if (isGroupsKeyword(tok)) {
                            framingMode = WindowColumn.FRAMING_GROUPS;
                        } else if (!Chars.equals(tok, ')')) {
                            throw SqlException.$(lexer.lastTokenPosition(), "'rows', 'groups', 'range' or ')' expected");
                        }

                    /* PG documentation:
                       The default framing option is RANGE UNBOUNDED PRECEDING, which is the same as RANGE BETWEEN UNBOUNDED PRECEDING AND CURRENT ROW.
                       With ORDER BY, this sets the frame to be all rows from the partition start up through the current row's last ORDER BY peer.
                       Without ORDER BY, this means all rows of the partition are included in the window frame, since all rows become peers of the current row.
                     */

                        if (framingMode != -1) {

                            winCol.setFramingMode(framingMode);

                            if (framingMode == WindowColumn.FRAMING_GROUPS && winCol.getOrderBy().size() == 0) {
                                throw SqlException.$(lexer.lastTokenPosition(), "GROUPS mode requires an ORDER BY clause");
                            }

                            // These keywords define for each row a window (a physical or logical
                            // set of rows) used for calculating the function result. The function is
                            // then applied to all the rows in the window. The window moves through the
                            // query result set or partition from top to bottom.

                        /*
                        { ROWS | GROUPS | RANGE }
                        { BETWEEN
                            { UNBOUNDED PRECEDING
                            | CURRENT ROW
                            | value_expr { PRECEDING | FOLLOWING }
                            }
                            AND
                            { UNBOUNDED FOLLOWING
                            | CURRENT ROW
                            | value_expr { PRECEDING | FOLLOWING }
                            }
                        | { UNBOUNDED PRECEDING
                          | CURRENT ROW
                          | value_expr PRECEDING
                          }
                        }
                        */
                            tok = tok(lexer, "'between', 'unbounded', 'current' or expression");
                            if (isBetweenKeyword(tok)) {

                                // Use the BETWEEN ... AND clause to specify a start point and end point for the window.
                                // The first expression (before AND) defines the start point and the second
                                // expression (after AND) defines the end point.

                                // If you omit BETWEEN and specify only one end point, then Oracle considers it the start
                                // point, and the end point defaults to the current row.

                                tok = tok(lexer, "'unbounded', 'current' or expression");
                                // lo
                                if (isUnboundedPreceding(lexer, tok)) {
                                    // Specify UNBOUNDED PRECEDING to indicate that the window starts at the first
                                    // row of the partition. This is the start point specification and cannot be
                                    // used as an end point specification.
                                    winCol.setRowsLoKind(WindowColumn.PRECEDING, lexer.lastTokenPosition());
                                } else if (isCurrentRow(lexer, tok)) {
                                    // As a start point, CURRENT ROW specifies that the window begins at the current row.
                                    // In this case the end point cannot be value_expr PRECEDING.
                                    winCol.setRowsLoKind(WindowColumn.CURRENT, lexer.lastTokenPosition());
                                } else if (SqlKeywords.isPrecedingKeyword(tok)) {
                                    throw SqlException.$(lexer.lastTokenPosition(), "integer expression expected");
                                } else {
                                    int pos = lexer.lastTokenPosition();
                                    lexer.unparseLast();
                                    winCol.setRowsLoExpr(expectExpr(lexer, sqlParserCallback), pos);
                                    if (framingMode == WindowColumn.FRAMING_RANGE) {
                                        long timeUnit = parseTimeUnit(lexer);
                                        if (timeUnit != -1) {
                                            winCol.setRowsLoExprTimeUnit(timeUnit, lexer.lastTokenPosition());
                                        }
                                    }

                                    tok = tok(lexer, "'preceding' or 'following'");
                                    if (SqlKeywords.isPrecedingKeyword(tok)) {
                                        winCol.setRowsLoKind(WindowColumn.PRECEDING, lexer.lastTokenPosition());
                                    } else if (SqlKeywords.isFollowingKeyword(tok)) {
                                        winCol.setRowsLoKind(WindowColumn.FOLLOWING, lexer.lastTokenPosition());
                                    } else {
                                        throw SqlException.$(lexer.lastTokenPosition(), "'preceding' or 'following' expected");
                                    }
                                }

                                if (winCol.getOrderBy().size() != 1 && winCol.requiresOrderBy()) {//groups mode is validated earlier
                                    throw SqlException.$(lexer.lastTokenPosition(), "RANGE with offset PRECEDING/FOLLOWING requires exactly one ORDER BY column");
                                }

                                tok = tok(lexer, "'and'");

                                if (SqlKeywords.isAndKeyword(tok)) {
                                    tok = tok(lexer, "'unbounded', 'current' or expression");
                                    // hi
                                    if (SqlKeywords.isUnboundedKeyword(tok)) {
                                        tok = tok(lexer, "'following'");
                                        if (SqlKeywords.isFollowingKeyword(tok)) {
                                            // Specify UNBOUNDED FOLLOWING to indicate that the window ends at the
                                            // last row of the partition. This is the end point specification and
                                            // cannot be used as a start point specification.
                                            winCol.setRowsHiKind(WindowColumn.FOLLOWING, lexer.lastTokenPosition());
                                        } else {
                                            throw SqlException.$(lexer.lastTokenPosition(), "'following' expected");
                                        }
                                    } else if (isCurrentRow(lexer, tok)) {
                                        winCol.setRowsHiKind(WindowColumn.CURRENT, lexer.lastTokenPosition());
                                    } else if (SqlKeywords.isPrecedingKeyword(tok) || SqlKeywords.isFollowingKeyword(tok)) {
                                        throw SqlException.$(lexer.lastTokenPosition(), "integer expression expected");
                                    } else {
                                        int pos = lexer.lastTokenPosition();
                                        lexer.unparseLast();
                                        winCol.setRowsHiExpr(expectExpr(lexer, sqlParserCallback), pos);
                                        if (framingMode == WindowColumn.FRAMING_RANGE) {
                                            long timeUnit = parseTimeUnit(lexer);
                                            if (timeUnit != -1) {
                                                winCol.setRowsHiExprTimeUnit(timeUnit, lexer.lastTokenPosition());
                                            }
                                        }

                                        tok = tok(lexer, "'preceding'  'following'");
                                        if (SqlKeywords.isPrecedingKeyword(tok)) {
                                            if (winCol.getRowsLoKind() == WindowColumn.CURRENT) {
                                                // As a start point, CURRENT ROW specifies that the window begins at the current row.
                                                // In this case the end point cannot be value_expr PRECEDING.
                                                throw SqlException.$(lexer.lastTokenPosition(), "start row is CURRENT, end row not must be PRECEDING");
                                            }
                                            winCol.setRowsHiKind(WindowColumn.PRECEDING, lexer.lastTokenPosition());
                                        } else if (SqlKeywords.isFollowingKeyword(tok)) {
                                            winCol.setRowsHiKind(WindowColumn.FOLLOWING, lexer.lastTokenPosition());
                                        } else {
                                            throw SqlException.$(lexer.lastTokenPosition(), "'preceding' or 'following' expected");
                                        }
                                    }
                                } else {
                                    throw SqlException.$(lexer.lastTokenPosition(), "'and' expected");
                                }
                            } else {
                                // If you omit BETWEEN and specify only one end point, then QuestDB considers it the
                                // start point, and the end point defaults to the current row.
                                int pos = lexer.lastTokenPosition();
                                if (isUnboundedPreceding(lexer, tok)) {
                                    winCol.setRowsLoKind(WindowColumn.PRECEDING, lexer.lastTokenPosition());
                                } else if (isCurrentRow(lexer, tok)) {
                                    winCol.setRowsLoKind(WindowColumn.CURRENT, lexer.lastTokenPosition());
                                } else if (SqlKeywords.isPrecedingKeyword(tok) || SqlKeywords.isFollowingKeyword(tok)) {
                                    throw SqlException.$(pos, "integer expression expected");
                                } else {
                                    lexer.unparseLast();
                                    winCol.setRowsLoExpr(expectExpr(lexer, sqlParserCallback), pos);
                                    if (framingMode == WindowColumn.FRAMING_RANGE) {
                                        long timeUnit = parseTimeUnit(lexer);
                                        if (timeUnit != -1) {
                                            winCol.setRowsLoExprTimeUnit(timeUnit, lexer.lastTokenPosition());
                                        }
                                    }
                                    tok = tok(lexer, "'preceding'");
                                    if (SqlKeywords.isPrecedingKeyword(tok)) {
                                        winCol.setRowsLoKind(WindowColumn.PRECEDING, lexer.lastTokenPosition());
                                    } else {
                                        throw SqlException.$(lexer.lastTokenPosition(), "'preceding' expected");
                                    }
                                }

                                winCol.setRowsHiKind(WindowColumn.CURRENT, pos);
                            }

                            if (winCol.getOrderBy().size() != 1 && winCol.requiresOrderBy()) {//groups mode is validated earlier
                                throw SqlException.$(lexer.lastTokenPosition(), "RANGE with offset PRECEDING/FOLLOWING requires exactly one ORDER BY column");
                            }

                            tok = tok(lexer, "'exclude' or ')' expected");

                            if (isExcludeKeyword(tok)) {
                                tok = tok(lexer, "'current', 'group', 'ties' or 'no other' expected");
                                int excludePos = lexer.lastTokenPosition();
                                if (SqlKeywords.isCurrentKeyword(tok)) {
                                    tok = tok(lexer, "'row' expected");
                                    if (SqlKeywords.isRowKeyword(tok)) {
                                        winCol.setExclusionKind(WindowColumn.EXCLUDE_CURRENT_ROW, excludePos);
                                    } else {
                                        throw SqlException.$(lexer.lastTokenPosition(), "'row' expected");
                                    }
                                } else if (SqlKeywords.isGroupKeyword(tok)) {
                                    winCol.setExclusionKind(WindowColumn.EXCLUDE_GROUP, excludePos);
                                } else if (SqlKeywords.isTiesKeyword(tok)) {
                                    winCol.setExclusionKind(WindowColumn.EXCLUDE_TIES, excludePos);
                                } else if (SqlKeywords.isNoKeyword(tok)) {
                                    tok = tok(lexer, "'others' expected");
                                    if (SqlKeywords.isOthersKeyword(tok)) {
                                        winCol.setExclusionKind(WindowColumn.EXCLUDE_NO_OTHERS, excludePos);
                                    } else {
                                        throw SqlException.$(lexer.lastTokenPosition(), "'others' expected");
                                    }
                                } else {
                                    throw SqlException.$(lexer.lastTokenPosition(), "'current', 'group', 'ties' or 'no other' expected");
                                }

                                tok = tok(lexer, "')' expected");
                            }
                        }
                        expectTok(tok, lexer.lastTokenPosition(), ')');
                    } finally {
                        overClauseMode = false;
                    }
                    tok = optTok(lexer);

                } else {
                    if (expr.type == ExpressionNode.QUERY) {
                        throw SqlException.$(expr.position, "query is not expected, did you mean column?");
                    }
                    col = queryColumnPool.next().of(null, expr);
                }

                if (tok != null && columnAliasStop.excludes(tok)) {
                    assertNotDot(lexer, tok);

                    // verify that * wildcard is not aliased

                    if (isAsKeyword(tok)) {
                        tok = tok(lexer, "alias");
                        SqlKeywords.assertTableNameIsQuotedOrNotAKeyword(tok, lexer.lastTokenPosition());
                        CharSequence aliasTok = GenericLexer.immutableOf(tok);
                        validateIdentifier(lexer, aliasTok);
                        alias = unquote(aliasTok);
                    } else {
                        validateIdentifier(lexer, tok);
                        SqlKeywords.assertTableNameIsQuotedOrNotAKeyword(tok, lexer.lastTokenPosition());
                        alias = GenericLexer.immutableOf(unquote(tok));
                    }

                    if (col.getAst().isWildcard()) {
                        throw err(lexer, null, "wildcard cannot have alias");
                    }

                    tok = optTok(lexer);
                    aliasMap.put(alias, col);
                } else {
                    alias = null;
                }

                // correlated sub-queries do not have expr.token values (they are null)
                if (expr.type == ExpressionNode.QUERY) {
                    expr.token = alias;
                }

                if (alias != null) {
                    if (alias.length() == 0) {
                        throw err(lexer, null, "column alias cannot be a blank string");
                    }
                    col.setAlias(alias);
                }

                accumulatedColumns.add(col);
                accumulatedColumnPositions.add(colPosition);

                if (tok == null || Chars.equals(tok, ';') || Chars.equals(tok, ')')) {//accept ending ) in create table as
                    lexer.unparseLast();
                    break;
                }

                if (isFromKeyword(tok)) {
                    hasFrom = true;
                    lexer.unparseLast();
                    break;
                }

                if (setOperations.contains(tok)) {
                    lexer.unparseLast();
                    break;
                }

                if (!Chars.equals(tok, ',')) {
                    throw err(lexer, tok, "',', 'from' or 'over' expected");
                }
            }

            for (int i = 0, n = accumulatedColumns.size(); i < n; i++) {
                QueryColumn qc = accumulatedColumns.getQuick(i);
                if (qc.getAlias() == null) {
                    CharSequence token = qc.getAst().token;
                    if (qc.getAst().isWildcard() && !hasFrom) {
                        throw err(lexer, null, "'from' expected");
                    }
                    CharSequence alias;
                    if (qc.getAst().type == ExpressionNode.CONSTANT && Chars.indexOf(token, '.') != -1) {
                        alias = createConstColumnAlias(aliasMap);
                    } else {
                        alias = createColumnAlias(qc.getAst(), aliasMap);
                    }
                    qc.setAlias(alias);
                    aliasMap.put(alias, qc);
                }
                model.addBottomUpColumn(accumulatedColumnPositions.getQuick(i), qc, false);
            }
        } finally {
            accumulatedColumns.clear();
            accumulatedColumnPositions.clear();
            aliasMap.clear();
        }
    }

    private void parseSelectFrom(
            GenericLexer lexer,
            QueryModel model,
            LowerCaseCharSequenceObjHashMap<WithClauseModel> masterModel,
            SqlParserCallback sqlParserCallback
    ) throws SqlException {
        final ExpressionNode expr = expr(lexer, model, sqlParserCallback);
        if (expr == null) {
            throw SqlException.position(lexer.lastTokenPosition()).put("table name expected");
        }
        CharSequence tableName = expr.token;

        // todo: validate table name for overlap with keywords
        switch (expr.type) {
            case ExpressionNode.LITERAL:
            case ExpressionNode.CONSTANT:
                final ExpressionNode literal = literal(tableName, expr.position);
                final WithClauseModel withClause = masterModel.get(tableName);
                if (withClause != null) {
                    model.setNestedModel(parseWith(lexer, withClause, sqlParserCallback));
                    model.setAlias(literal);
                } else {
                    model.setTableNameExpr(literal);
                }
                break;
            case ExpressionNode.FUNCTION:
                model.setTableNameExpr(expr);
                break;
            default:
                throw SqlException.$(expr.position, "function, literal or constant is expected");
        }
    }

    private int parseSymbolCapacity(GenericLexer lexer) throws SqlException {
        final int errorPosition = lexer.getPosition();
        final int symbolCapacity = expectInt(lexer);
        TableUtils.validateSymbolCapacity(errorPosition, symbolCapacity);
        return Numbers.ceilPow2(symbolCapacity);
    }

    private long parseTimeUnit(GenericLexer lexer) throws SqlException {
        CharSequence tok = tok(lexer, "'preceding' or time unit");
        long unit = -1;
        if (SqlKeywords.isMicrosecondKeyword(tok) || SqlKeywords.isMicrosecondsKeyword(tok)) {
            unit = WindowColumn.ITME_UNIT_MICROSECOND;
        } else if (SqlKeywords.isMillisecondKeyword(tok) || SqlKeywords.isMillisecondsKeyword(tok)) {
            unit = WindowColumn.TIME_UNIT_MILLISECOND;
        } else if (SqlKeywords.isSecondKeyword(tok) || SqlKeywords.isSecondsKeyword(tok)) {
            unit = WindowColumn.TIME_UNIT_SECOND;
        } else if (SqlKeywords.isMinuteKeyword(tok) || SqlKeywords.isMinutesKeyword(tok)) {
            unit = WindowColumn.TIME_UNIT_MINUTE;
        } else if (SqlKeywords.isHourKeyword(tok) || SqlKeywords.isHoursKeyword(tok)) {
            unit = WindowColumn.TIME_UNIT_HOUR;
        } else if (SqlKeywords.isDayKeyword(tok) || SqlKeywords.isDaysKeyword(tok)) {
            unit = WindowColumn.TIME_UNIT_DAY;
        }
        if (unit == -1) {
            lexer.unparseLast();
        }
        return unit;
    }

    private ExpressionNode parseTimestamp(GenericLexer lexer, CharSequence tok) throws SqlException {
        if (tok != null && isTimestampKeyword(tok)) {
            expectTok(lexer, '(');
            final ExpressionNode result = expectLiteral(lexer);
            tokIncludingLocalBrace(lexer, "')'");
            return result;
        }
        return null;
    }

    private ExecutionModel parseUpdate(GenericLexer lexer, SqlParserCallback sqlParserCallback) throws SqlException {
        lexer.unparseLast();
        final QueryModel model = parseDmlUpdate(lexer, sqlParserCallback);
        final CharSequence tok = optTok(lexer);
        if (tok == null || Chars.equals(tok, ';')) {
            return model;
        }
        throw errUnexpected(lexer, tok);
    }

    private void parseUpdateClause(
            GenericLexer lexer,
            QueryModel updateQueryModel,
            QueryModel fromModel,
            SqlParserCallback sqlParserCallback
    ) throws SqlException {
        CharSequence tok = tok(lexer, "table name or alias");
        SqlKeywords.assertTableNameIsQuotedOrNotAKeyword(tok, lexer.lastTokenPosition());
        CharSequence tableName = GenericLexer.immutableOf(unquote(tok));
        ExpressionNode tableNameExpr = ExpressionNode.FACTORY.newInstance().of(ExpressionNode.LITERAL, tableName, 0, 0);
        updateQueryModel.setTableNameExpr(tableNameExpr);
        fromModel.setTableNameExpr(tableNameExpr);

        tok = tok(lexer, "AS, SET or table alias expected");
        if (isAsKeyword(tok)) {
            tok = tok(lexer, "table alias expected");
            if (isSetKeyword(tok)) {
                throw SqlException.$(lexer.lastTokenPosition(), "table alias expected");
            }
        }

        if (!isAsKeyword(tok) && !isSetKeyword(tok)) {
            // This is table alias
            CharSequence tableAlias = GenericLexer.immutableOf(tok);
            SqlKeywords.assertTableNameIsQuotedOrNotAKeyword(tok, lexer.lastTokenPosition());
            ExpressionNode tableAliasExpr = ExpressionNode.FACTORY.newInstance().of(ExpressionNode.LITERAL, tableAlias, 0, 0);
            updateQueryModel.setAlias(tableAliasExpr);
            tok = tok(lexer, "SET expected");
        }

        if (!isSetKeyword(tok)) {
            throw SqlException.$(lexer.lastTokenPosition(), "SET expected");
        }

        while (true) {
            // Column
            tok = tok(lexer, "column name");
            CharSequence col = GenericLexer.immutableOf(unquote(tok));
            int colPosition = lexer.lastTokenPosition();

            expectTok(lexer, "=");

            // Value expression
            ExpressionNode expr = expr(lexer, (QueryModel) null, sqlParserCallback);
            ExpressionNode setColumnExpression = expressionNodePool.next().of(ExpressionNode.LITERAL, col, 0, colPosition);
            updateQueryModel.getUpdateExpressions().add(setColumnExpression);

            QueryColumn valueColumn = queryColumnPool.next().of(col, expr);
            fromModel.addBottomUpColumn(colPosition, valueColumn, false, "in SET clause");

            tok = optTok(lexer);
            if (tok == null) {
                break;
            }

            if (tok.length() != 1 || tok.charAt(0) != ',') {
                lexer.unparseLast();
                break;
            }
        }
    }

    @NotNull
    private ExecutionModel parseWith(GenericLexer lexer, SqlParserCallback sqlParserCallback) throws SqlException {
        parseWithClauses(lexer, topLevelWithModel, sqlParserCallback);
        CharSequence tok = tok(lexer, "'select', 'update' or name expected");
        if (isSelectKeyword(tok)) {
            return parseSelect(lexer, sqlParserCallback);
        }

        if (isUpdateKeyword(tok)) {
            return parseUpdate(lexer, sqlParserCallback);
        }

        if (isInsertKeyword(tok)) {
            return parseInsert(lexer, sqlParserCallback);
        }

        throw SqlException.$(lexer.lastTokenPosition(), "'select' | 'update' | 'insert' expected");
    }

    private QueryModel parseWith(GenericLexer lexer, WithClauseModel wcm, SqlParserCallback sqlParserCallback) throws SqlException {
        QueryModel m = wcm.popModel();
        if (m != null) {
            return m;
        }

        lexer.stash();
        lexer.goToPosition(wcm.getPosition());
        // this will not throw exception because this is second pass over the same sub-query
        // we wouldn't be here is syntax was wrong
        m = parseAsSubQueryAndExpectClosingBrace(lexer, wcm.getWithClauses(), false, sqlParserCallback);
        lexer.unstash();
        return m;
    }

    private void parseWithClauses(GenericLexer lexer, LowerCaseCharSequenceObjHashMap<WithClauseModel> model, SqlParserCallback sqlParserCallback) throws SqlException {
        do {
            ExpressionNode name = expectLiteral(lexer);
            if (name.token.length() == 0) {
                throw SqlException.$(name.position, "empty common table expression name");
            }

            if (model.get(name.token) != null) {
                throw SqlException.$(name.position, "duplicate name");
            }

            expectTok(lexer, "as");
            expectTok(lexer, '(');
            int lo = lexer.lastTokenPosition();
            WithClauseModel wcm = withClauseModelPool.next();
            wcm.of(lo + 1, model, parseAsSubQueryAndExpectClosingBrace(lexer, model, true, sqlParserCallback));
            model.put(name.token, wcm);

            CharSequence tok = optTok(lexer);
            if (tok == null || !Chars.equals(tok, ',')) {
                lexer.unparseLast();
                break;
            }
        } while (true);
    }

    private CharSequence parseWithOffset(GenericLexer lexer, QueryModel model, SqlParserCallback sqlParserCallback) throws SqlException {
        CharSequence tok;
        expectOffset(lexer);
        model.setSampleByOffset(expectExpr(lexer, sqlParserCallback));
        tok = optTok(lexer);
        return tok;
    }

    private ExpressionNode rewriteCase(ExpressionNode parent) throws SqlException {
        traversalAlgo.traverse(parent, rewriteCase0Ref);
        return parent;
    }

    private void rewriteCase0(ExpressionNode node) {
        if (node.type == ExpressionNode.FUNCTION && isCaseKeyword(node.token)) {
            tempExprNodes.clear();
            ExpressionNode literal = null;
            ExpressionNode elseExpr;
            boolean convertToSwitch = true;
            final int paramCount = node.paramCount;

            final int lim;
            if ((paramCount & 1) == 0) {
                elseExpr = node.args.getQuick(0);
                lim = 0;
            } else {
                elseExpr = null;
                lim = -1;
            }

            // args are in inverted order, hence last list item is the first arg
            ExpressionNode first = node.args.getQuick(paramCount - 1);
            if (first.token != null) {
                // simple case of 'case' :) e.g.
                // case x
                //   when 1 then 'A'
                //   ...
                node.token = "switch";
                return;
            }
            int thenRemainder = elseExpr == null ? 0 : 1;
            for (int i = paramCount - 2; i > lim; i--) {
                if ((i & 1) == thenRemainder) {
                    // this is "then" clause, copy it as is
                    tempExprNodes.add(node.args.getQuick(i));
                    continue;
                }
                ExpressionNode where = node.args.getQuick(i);
                if (where.type == ExpressionNode.OPERATION && where.token.charAt(0) == '=') {
                    ExpressionNode thisConstant;
                    ExpressionNode thisLiteral;
                    if (where.lhs.type == ExpressionNode.CONSTANT && where.rhs.type == ExpressionNode.LITERAL) {
                        thisConstant = where.lhs;
                        thisLiteral = where.rhs;
                    } else if (where.lhs.type == ExpressionNode.LITERAL && where.rhs.type == ExpressionNode.CONSTANT) {
                        thisConstant = where.rhs;
                        thisLiteral = where.lhs;
                    } else {
                        convertToSwitch = false;
                        // not supported
                        break;
                    }

                    if (literal == null) {
                        literal = thisLiteral;
                        tempExprNodes.add(thisConstant);
                    } else if (Chars.equals(literal.token, thisLiteral.token)) {
                        tempExprNodes.add(thisConstant);
                    } else {
                        convertToSwitch = false;
                        // not supported
                        break;
                    }
                } else {
                    convertToSwitch = false;
                    // not supported
                    break;
                }
            }

            if (convertToSwitch) {
                int n = tempExprNodes.size();
                node.token = "switch";
                node.args.clear();
                // else expression may not have been provided,
                // in which case it needs to be synthesized
                if (elseExpr == null) {
                    elseExpr = SqlUtil.nextConstant(expressionNodePool, "null", node.position);
                }
                node.args.add(elseExpr);
                for (int i = n - 1; i > -1; i--) {
                    node.args.add(tempExprNodes.getQuick(i));
                }
                node.args.add(literal);
                node.paramCount = n + 2;
            } else {
                // remove the 'null' marker arg
                node.args.remove(paramCount - 1);
                node.paramCount = paramCount - 1;

                // 2 args 'case', e.g. case when x>0 then 1
                if (node.paramCount < 3) {
                    node.rhs = node.args.get(0);
                    node.lhs = node.args.get(1);
                    node.args.clear();
                }
            }
        }
    }

    private ExpressionNode rewriteConcat(ExpressionNode parent) throws SqlException {
        traversalAlgo.traverse(parent, rewriteConcat0Ref);
        return parent;
    }

    private void rewriteConcat0(ExpressionNode node) {
        if (node.type == ExpressionNode.OPERATION && isConcatOperator(node.token)) {
            node.type = ExpressionNode.FUNCTION;
            node.token = CONCAT_FUNC_NAME;
            addConcatArgs(node.args, node.rhs);
            addConcatArgs(node.args, node.lhs);
            node.paramCount = node.args.size();
        }
    }

    private ExpressionNode rewriteCount(ExpressionNode parent) throws SqlException {
        traversalAlgo.traverse(parent, rewriteCount0Ref);
        return parent;
    }

    /**
     * Rewrites count(*) expressions to count().
     *
     * @param node expression node, provided by tree walking algo
     */
    private void rewriteCount0(ExpressionNode node) {
        if (node.type == ExpressionNode.FUNCTION && isCountKeyword(node.token)) {
            if (node.paramCount == 1) {
                // special case, typically something like
                // case value else expression end
                // this can be simplified to "expression" only

                ExpressionNode that = node.rhs;
                if (Chars.equalsNc(that.token, '*')) {
                    if (that.rhs == null && node.lhs == null) {
                        that.paramCount = 0;
                        node.rhs = null;
                        node.paramCount = 0;
                    }
                }
            }
        }
    }

    private ExpressionNode rewriteJsonExtractCast(ExpressionNode parent) throws SqlException {
        traversalAlgo.traverse(parent, rewriteJsonExtractCast0Ref);
        return parent;
    }

    /*
       Rewrites the following:

       select json_extract(json,path)::varchar -> select json_extract(json,path)
       select json_extract(json,path)::double -> select json_extract(json,path,double)
       select json_extract(json,path)::uuid -> select json_extract(json,path)::uuid

       Notes:
        - varchar cast it rewritten in a special way, e.g. removed
        - subset of types is handled more efficiently in the 3-arg function
        - the remaining type casts are not rewritten, e.g. left as is
     */

    private void rewriteJsonExtractCast0(ExpressionNode node) {
        if (node.type == ExpressionNode.FUNCTION && SqlKeywords.isCastKeyword(node.token)) {
            if (node.lhs != null && SqlKeywords.isJsonExtract(node.lhs.token) && node.lhs.paramCount == 2) {
                // rewrite cast such as
                // json_extract(json,path)::type -> json_extract(json,path,type)
                // the ::type is already rewritten as
                // cast(json_extract(json,path) as type)
                //

                // we remove the outer cast and let json_extract() do the cast
                ExpressionNode jsonExtractNode = node.lhs;
                // check if the type is a valid symbol
                ExpressionNode typeNode = node.rhs;
                if (typeNode != null) {
                    int castType = ColumnType.typeOf(typeNode.token);
                    if (castType == ColumnType.VARCHAR) {
                        // redundant cast to varchar, just remove it
                        node.token = jsonExtractNode.token;
                        node.paramCount = jsonExtractNode.paramCount;
                        node.type = jsonExtractNode.type;
                        node.position = jsonExtractNode.position;
                        node.lhs = jsonExtractNode.lhs;
                        node.rhs = jsonExtractNode.rhs;
                        node.args.clear();
                    } else if (JsonExtractTypedFunctionFactory.isIntrusivelyOptimized(castType)) {
                        int type = ColumnType.typeOf(typeNode.token);
                        node.token = jsonExtractNode.token;
                        node.paramCount = 3;
                        node.type = jsonExtractNode.type;
                        node.position = jsonExtractNode.position;
                        node.lhs = null;
                        node.rhs = null;
                        node.args.clear();

                        // args are added in reverse order

                        // type integer
                        CharacterStoreEntry characterStoreEntry = characterStore.newEntry();
                        characterStoreEntry.put(type);
                        node.args.add(
                                expressionNodePool.next().of(
                                        ExpressionNode.CONSTANT,
                                        characterStoreEntry.toImmutable(),
                                        typeNode.precedence,
                                        typeNode.position
                                )
                        );
                        node.args.add(jsonExtractNode.rhs);
                        node.args.add(jsonExtractNode.lhs);
                    }
                }
            }
        }
    }

    private ExpressionNode rewriteKnownStatements(ExpressionNode parent) throws SqlException {
        return rewriteJsonExtractCast(
                rewritePgCast(
                        rewriteConcat(
                                rewriteCase(
                                        rewriteCount(
                                                parent
                                        )
                                )
                        )
                )
        );
    }

    private ExpressionNode rewritePgCast(ExpressionNode parent) throws SqlException {
        traversalAlgo.traverse(parent, rewritePgCast0Ref);
        return parent;
    }

    private void rewritePgCast0(ExpressionNode node) {
        if (node.type == ExpressionNode.OPERATION && SqlKeywords.isColonColon(node.token)) {
            node.token = "cast";
            node.type = ExpressionNode.FUNCTION;
            node.rhs.type = ExpressionNode.CONSTANT;
            // In PG x::float casts x to "double precision" type
            if (SqlKeywords.isFloatKeyword(node.rhs.token) || SqlKeywords.isFloat8Keyword(node.rhs.token)) {
                node.rhs.token = "double";
            } else if (SqlKeywords.isFloat4Keyword(node.rhs.token)) {
                node.rhs.token = "float";
            }
        }
    }

    private CharSequence setModelAliasAndGetOptTok(GenericLexer lexer, QueryModel joinModel) throws SqlException {
        CharSequence tok = optTok(lexer);
        if (tok != null && tableAliasStop.excludes(tok)) {
            checkSupportedJoinType(lexer, tok);
            if (SqlKeywords.isAsKeyword(tok)) {
                tok = tok(lexer, "alias");
            }
            if (tok.length() == 0 || SqlKeywords.isEmptyAlias(tok)) {
                throw SqlException.position(lexer.lastTokenPosition()).put("Empty table alias");
            }
            SqlKeywords.assertTableNameIsQuotedOrNotAKeyword(tok, lexer.lastTokenPosition());
            joinModel.setAlias(literal(lexer, tok));
            tok = optTok(lexer);
        }
        return tok;
    }

    private CharSequence setModelAliasAndTimestamp(GenericLexer lexer, QueryModel model) throws SqlException {
        CharSequence tok;
        tok = setModelAliasAndGetOptTok(lexer, model);

        // expect [timestamp(column)]
        ExpressionNode timestamp = parseTimestamp(lexer, tok);
        if (timestamp != null) {
            model.setTimestamp(timestamp);
            model.setExplicitTimestamp(true);
            tok = optTok(lexer);
        }
        return tok;
    }

    private int toColumnType(GenericLexer lexer, CharSequence tok) throws SqlException {
        final short typeTag = SqlUtil.toPersistedTypeTag(tok, lexer.lastTokenPosition());
        if (ColumnType.GEOHASH == typeTag) {
            expectTok(lexer, '(');
            final int bits = GeoHashUtil.parseGeoHashBits(lexer.lastTokenPosition(), 0, expectLiteral(lexer).token);
            expectTok(lexer, ')');
            return ColumnType.getGeoHashTypeWithBits(bits);
        }
        return typeTag;
    }

    private @NotNull CharSequence tok(GenericLexer lexer, String expectedList) throws SqlException {
        final int pos = lexer.getPosition();
        CharSequence tok = optTok(lexer);
        if (tok == null) {
            throw SqlException.position(pos).put(expectedList).put(" expected");
        }
        return tok;
    }

    private @NotNull CharSequence tokIncludingLocalBrace(GenericLexer lexer, String expectedList) throws SqlException {
        final int pos = lexer.getPosition();
        final CharSequence tok = SqlUtil.fetchNext(lexer);
        if (tok == null) {
            throw SqlException.position(pos).put(expectedList).put(" expected");
        }
        return tok;
    }

    private void validateIdentifier(GenericLexer lexer, CharSequence tok) throws SqlException {
        if (tok == null || tok.length() == 0) {
            throw SqlException.position(lexer.lastTokenPosition()).put("non-empty identifier expected");
        }

        if (Chars.isQuoted(tok)) {
            if (tok.length() == 2) {
                throw SqlException.position(lexer.lastTokenPosition()).put("non-empty identifier expected");
            }
            return;
        }

        char c = tok.charAt(0);

        if (!(Character.isLetter(c) || c == '_')) {
            throw SqlException.position(lexer.lastTokenPosition()).put("identifier should start with a letter or '_'");
        }

        for (int i = 1, n = tok.length(); i < n; i++) {
            c = tok.charAt(i);
            if (!(Character.isLetter(c) ||
                    Character.isDigit(c) ||
                    c == '_' ||
                    c == '$')) {
                throw SqlException.position(lexer.lastTokenPosition()).put("identifier can contain letters, digits, '_' or '$'");
            }
        }
    }

    void clear() {
        queryModelPool.clear();
        queryColumnPool.clear();
        expressionNodePool.clear();
        windowColumnPool.clear();
<<<<<<< HEAD
        createMatViewOperationBuilder.clear();
=======
>>>>>>> 1cb35ad7
        createTableOperationBuilder.clear();
        createTableColumnModelPool.clear();
        renameTableModelPool.clear();
        withClauseModelPool.clear();
        subQueryMode = false;
        characterStore.clear();
        insertModelPool.clear();
        expressionTreeBuilder.reset();
        copyModelPool.clear();
        topLevelWithModel.clear();
        explainModelPool.clear();
        digit = 1;
    }

    ExpressionNode expr(GenericLexer lexer, QueryModel model, SqlParserCallback sqlParserCallback) throws SqlException {
        try {
            expressionTreeBuilder.pushModel(model);
            expressionParser.parseExpr(lexer, expressionTreeBuilder, sqlParserCallback);
            return rewriteKnownStatements(expressionTreeBuilder.poll());
        } catch (SqlException e) {
            expressionTreeBuilder.reset();
            throw e;
        } finally {
            expressionTreeBuilder.popModel();
        }
    }

    // test only
    @TestOnly
    void expr(GenericLexer lexer, ExpressionParserListener listener, SqlParserCallback sqlParserCallback) throws SqlException {
        expressionParser.parseExpr(lexer, listener, sqlParserCallback);
    }

    ExecutionModel parse(GenericLexer lexer, SqlExecutionContext executionContext, SqlParserCallback sqlParserCallback) throws SqlException {
        CharSequence tok = tok(lexer, "'create', 'rename' or 'select'");

        if (isExplainKeyword(tok)) {
            int format = parseExplainOptions(lexer, tok);
            ExecutionModel model = parseExplain(lexer, executionContext, sqlParserCallback);
            ExplainModel explainModel = explainModelPool.next();
            explainModel.setFormat(format);
            explainModel.setModel(model);
            return explainModel;
        }

        if (isSelectKeyword(tok)) {
            return parseSelect(lexer, sqlParserCallback);
        }

        if (isCreateKeyword(tok)) {
            return parseCreate(lexer, executionContext, sqlParserCallback);
        }

        if (isUpdateKeyword(tok)) {
            return parseUpdate(lexer, sqlParserCallback);
        }

        if (isRenameKeyword(tok)) {
            return parseRenameStatement(lexer);
        }

        if (isInsertKeyword(tok)) {
            return parseInsert(lexer, sqlParserCallback);
        }

        if (isCopyKeyword(tok)) {
            return parseCopy(lexer, sqlParserCallback);
        }

        if (isWithKeyword(tok)) {
            return parseWith(lexer, sqlParserCallback);
        }

        if (isFromKeyword(tok)) {
            throw SqlException.$(lexer.lastTokenPosition(), "Did you mean 'select * from'?");
        }

        return parseSelect(lexer, sqlParserCallback);
    }

    QueryModel parseAsSubQuery(
            GenericLexer lexer,
            @Nullable LowerCaseCharSequenceObjHashMap<WithClauseModel> withClauses,
            boolean useTopLevelWithClauses,
            SqlParserCallback sqlParserCallback
    )
            throws SqlException {
        QueryModel model;
        this.subQueryMode = true;
        try {
            model = parseDml(lexer, withClauses, lexer.getPosition(), useTopLevelWithClauses, sqlParserCallback);
        } finally {
            this.subQueryMode = false;
        }
        return model;
    }

    static {
        tableAliasStop.add("where");
        tableAliasStop.add("latest");
        tableAliasStop.add("join");
        tableAliasStop.add("inner");
        tableAliasStop.add("left");
        tableAliasStop.add("outer");
        tableAliasStop.add("asof");
        tableAliasStop.add("splice");
        tableAliasStop.add("lt");
        tableAliasStop.add("cross");
        tableAliasStop.add("sample");
        tableAliasStop.add("order");
        tableAliasStop.add("on");
        tableAliasStop.add("timestamp");
        tableAliasStop.add("limit");
        tableAliasStop.add(")");
        tableAliasStop.add(";");
        tableAliasStop.add("union");
        tableAliasStop.add("group");
        tableAliasStop.add("except");
        tableAliasStop.add("intersect");
        tableAliasStop.add("from");
        //
        columnAliasStop.add("from");
        columnAliasStop.add(",");
        columnAliasStop.add("over");
        columnAliasStop.add("union");
        columnAliasStop.add("except");
        columnAliasStop.add("intersect");
        columnAliasStop.add(")");
        columnAliasStop.add(";");
        //
        groupByStopSet.add("order");
        groupByStopSet.add(")");
        groupByStopSet.add(",");

        joinStartSet.put("left", QueryModel.JOIN_INNER);
        joinStartSet.put("join", QueryModel.JOIN_INNER);
        joinStartSet.put("inner", QueryModel.JOIN_INNER);
        joinStartSet.put("left", QueryModel.JOIN_OUTER);//only left join is supported currently
        joinStartSet.put("cross", QueryModel.JOIN_CROSS);
        joinStartSet.put("asof", QueryModel.JOIN_ASOF);
        joinStartSet.put("splice", QueryModel.JOIN_SPLICE);
        joinStartSet.put("lt", QueryModel.JOIN_LT);
        joinStartSet.put(",", QueryModel.JOIN_CROSS);
        //
        setOperations.add("union");
        setOperations.add("except");
        setOperations.add("intersect");
    }
}<|MERGE_RESOLUTION|>--- conflicted
+++ resolved
@@ -31,11 +31,8 @@
 import io.questdb.cairo.TableUtils;
 import io.questdb.cutlass.text.Atomicity;
 import io.questdb.griffin.engine.functions.json.JsonExtractTypedFunctionFactory;
-<<<<<<< HEAD
 import io.questdb.griffin.engine.groupby.TimestampSamplerFactory;
 import io.questdb.griffin.engine.ops.CreateMatViewOperationBuilder;
-=======
->>>>>>> 1cb35ad7
 import io.questdb.griffin.engine.ops.CreateTableOperationBuilder;
 import io.questdb.griffin.model.CopyModel;
 import io.questdb.griffin.model.CreateTableColumnModel;
@@ -48,10 +45,7 @@
 import io.questdb.griffin.model.RenameTableModel;
 import io.questdb.griffin.model.WindowColumn;
 import io.questdb.griffin.model.WithClauseModel;
-<<<<<<< HEAD
 import io.questdb.std.CharSequenceHashSet;
-=======
->>>>>>> 1cb35ad7
 import io.questdb.std.Chars;
 import io.questdb.std.GenericLexer;
 import io.questdb.std.IntList;
@@ -71,10 +65,7 @@
 import static io.questdb.griffin.SqlKeywords.*;
 import static io.questdb.std.GenericLexer.assertNoDotsAndSlashes;
 import static io.questdb.std.GenericLexer.unquote;
-<<<<<<< HEAD
 import static io.questdb.std.datetime.microtime.TimestampFormatUtils.DAY_FORMAT;
-=======
->>>>>>> 1cb35ad7
 
 public class SqlParser {
     public static final int MAX_ORDER_BY_COLUMNS = 1560;
@@ -92,14 +83,9 @@
     private final CharSequence column;
     private final CairoConfiguration configuration;
     private final ObjectPool<CopyModel> copyModelPool;
-<<<<<<< HEAD
     private final CreateMatViewOperationBuilder createMatViewOperationBuilder = new CreateMatViewOperationBuilder();
     private final ObjectPool<CreateTableColumnModel> createTableColumnModelPool;
     private final CreateTableOperationBuilder createTableOperationBuilder = createMatViewOperationBuilder.getCreateTableOperationBuilder();
-=======
-    private final ObjectPool<CreateTableColumnModel> createTableColumnModelPool;
-    private final CreateTableOperationBuilder createTableOperationBuilder = new CreateTableOperationBuilder();
->>>>>>> 1cb35ad7
     private final ObjectPool<ExplainModel> explainModelPool;
     private final ObjectPool<ExpressionNode> expressionNodePool;
     private final ExpressionParser expressionParser;
@@ -647,6 +633,7 @@
     ) throws SqlException {
         final CreateMatViewOperationBuilder builder = createMatViewOperationBuilder;
         builder.clear();
+        builder.getCreateTableOperationBuilder().setDefaultSymbolCapacity(configuration.getDefaultSymbolCapacity());
 
         expectTok(lexer, "view");
         CharSequence tok = tok(lexer, "view name or 'if'");
@@ -718,7 +705,7 @@
             // compiler must put table together using query metadata.
             for (int i = 0, n = columns.size(); i < n; i++) {
                 CreateTableColumnModel model = newCreateTableColumnModel(columns.getQuick(i).getName(), i);
-                model.setColumnType(columns.getQuick(i).getColumnType());
+                model.setColumnType(ColumnType.UNDEFINED);
             }
 
             createTableOperationBuilder.setQueryModel(queryModel);
@@ -743,10 +730,11 @@
                 throw SqlException.position(timestamp.position).put("TIMESTAMP column does not exist [name=").put(timestamp.token).put(']');
             }
             final int timestampType = timestampModel.getColumnType();
-            if (timestampType != ColumnType.TIMESTAMP && timestampType != -1) { // type can be -1 for create table as select because types aren't known yet
+            if (timestampType != ColumnType.TIMESTAMP && timestampType != ColumnType.UNDEFINED) { // type can be -1 for create table as select because types aren't known yet
                 throw SqlException.position(timestamp.position).put("TIMESTAMP column expected [actual=").put(ColumnType.nameOf(timestampType)).put(']');
             }
             createTableOperationBuilder.setTimestampExpr(timestamp);
+            timestampModel.setIsDedupKey(); // set dedup for timestamp column
             tok = optTok(lexer);
         }
 
@@ -754,8 +742,12 @@
         if (partitionBy == null) {
             throw SqlException.position(lexer.getPosition()).put("'partition by' expected");
         }
-        if (PartitionBy.fromString(partitionBy.token) == -1) {
+        final int partition = PartitionBy.fromString(partitionBy.token);
+        if (partition == -1) {
             throw SqlException.$(partitionBy.position, "'HOUR', 'DAY', 'WEEK', 'MONTH' or 'YEAR' expected");
+        }
+        if (!PartitionBy.isPartitioned(partition)) {
+            throw SqlException.position(0).put("Materialized view has to be partitioned");
         }
         createTableOperationBuilder.setPartitionByExpr(partitionBy);
         tok = optTok(lexer);
@@ -815,6 +807,11 @@
                     intervalExpr = ast.paramCount == 3 ? ast.args.getQuick(2).token : ast.lhs.token;
                     if (timestamp == null) {
                         createTableOperationBuilder.setTimestampExpr(nextLiteral(queryColumn.getName(), ast.position));
+                        final CreateTableColumnModel timestampModel = getCreateTableColumnModel(queryColumn.getName());
+                        if (timestampModel == null) {
+                            throw SqlException.position(ast.position).put("TIMESTAMP column does not exist [name=").put(queryColumn.getName()).put(']');
+                        }
+                        timestampModel.setIsDedupKey(); // set dedup for timestamp column
                     }
                     break;
                 }
@@ -871,10 +868,6 @@
         builder.setDefaultSymbolCapacity(configuration.getDefaultSymbolCapacity());
         final CharSequence tableName;
         // default to non-atomic, batched, creation
-<<<<<<< HEAD
-=======
-        CharSequence tok = tok(lexer, "'atomic' or 'table' or 'batch'");
->>>>>>> 1cb35ad7
         builder.setBatchSize(configuration.getInsertModelBatchSize());
         boolean atomicSpecified = false;
         boolean batchSpecified = false;
@@ -953,15 +946,10 @@
 
             // if we use atomic or batch keywords, then throw an error
             if (atomicSpecified || batchSpecified) {
-<<<<<<< HEAD
                 throw SqlException.$(
                         lexer.lastTokenPosition(),
                         "'atomic' or 'batch' keywords can only be used in CREATE ... AS SELECT statements."
                 );
-=======
-                throw SqlException.$(lexer.lastTokenPosition(),
-                        "'atomic' or 'batch' keywords can only be used in CREATE ... AS SELECT statements.");
->>>>>>> 1cb35ad7
             }
         }
 
@@ -3268,10 +3256,7 @@
         queryColumnPool.clear();
         expressionNodePool.clear();
         windowColumnPool.clear();
-<<<<<<< HEAD
         createMatViewOperationBuilder.clear();
-=======
->>>>>>> 1cb35ad7
         createTableOperationBuilder.clear();
         createTableColumnModelPool.clear();
         renameTableModelPool.clear();
