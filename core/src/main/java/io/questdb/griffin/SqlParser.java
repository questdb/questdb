/*******************************************************************************
 *     ___                  _   ____  ____
 *    / _ \ _   _  ___  ___| |_|  _ \| __ )
 *   | | | | | | |/ _ \/ __| __| | | |  _ \
 *   | |_| | |_| |  __/\__ \ |_| |_| | |_) |
 *    \__\_\\__,_|\___||___/\__|____/|____/
 *
 *  Copyright (c) 2014-2019 Appsicle
 *  Copyright (c) 2019-2024 QuestDB
 *
 *  Licensed under the Apache License, Version 2.0 (the "License");
 *  you may not use this file except in compliance with the License.
 *  You may obtain a copy of the License at
 *
 *  http://www.apache.org/licenses/LICENSE-2.0
 *
 *  Unless required by applicable law or agreed to in writing, software
 *  distributed under the License is distributed on an "AS IS" BASIS,
 *  WITHOUT WARRANTIES OR CONDITIONS OF ANY KIND, either express or implied.
 *  See the License for the specific language governing permissions and
 *  limitations under the License.
 *
 ******************************************************************************/

package io.questdb.griffin;

import io.questdb.cairo.CairoConfiguration;
import io.questdb.cairo.ColumnType;
import io.questdb.cairo.PartitionBy;
import io.questdb.cairo.TableToken;
import io.questdb.cairo.TableUtils;
import io.questdb.cutlass.text.Atomicity;
import io.questdb.griffin.engine.functions.json.JsonExtractTypedFunctionFactory;
import io.questdb.griffin.engine.groupby.TimestampSamplerFactory;
import io.questdb.griffin.engine.ops.CreateMatViewOperationBuilder;
import io.questdb.griffin.engine.ops.CreateTableOperationBuilder;
import io.questdb.griffin.engine.ops.CreateTableOperationBuilderImpl;
import io.questdb.griffin.model.CopyModel;
import io.questdb.griffin.model.CreateTableColumnModel;
import io.questdb.griffin.model.ExecutionModel;
import io.questdb.griffin.model.ExplainModel;
import io.questdb.griffin.model.ExpressionNode;
import io.questdb.griffin.model.InsertModel;
import io.questdb.griffin.model.QueryColumn;
import io.questdb.griffin.model.QueryModel;
import io.questdb.griffin.model.RenameTableModel;
import io.questdb.griffin.model.WindowColumn;
import io.questdb.griffin.model.WithClauseModel;
import io.questdb.std.BufferWindowCharSequence;
import io.questdb.std.CharSequenceHashSet;
import io.questdb.std.Chars;
import io.questdb.std.GenericLexer;
import io.questdb.std.IntList;
import io.questdb.std.LowerCaseAsciiCharSequenceHashSet;
import io.questdb.std.LowerCaseAsciiCharSequenceIntHashMap;
import io.questdb.std.LowerCaseCharSequenceObjHashMap;
import io.questdb.std.Numbers;
import io.questdb.std.NumericException;
import io.questdb.std.ObjList;
import io.questdb.std.ObjectPool;
import io.questdb.std.Os;
import org.jetbrains.annotations.NotNull;
import org.jetbrains.annotations.Nullable;
import org.jetbrains.annotations.TestOnly;

import static io.questdb.cairo.SqlWalMode.*;
import static io.questdb.griffin.SqlKeywords.*;
import static io.questdb.std.GenericLexer.assertNoDotsAndSlashes;
import static io.questdb.std.GenericLexer.unquote;
import static io.questdb.std.datetime.microtime.TimestampFormatUtils.DAY_FORMAT;

public class SqlParser {
    public static final int MAX_ORDER_BY_COLUMNS = 1560;
    public static final ExpressionNode ZERO_OFFSET = ExpressionNode.FACTORY.newInstance().of(ExpressionNode.CONSTANT, "'00:00'", 0, 0);
    private static final ExpressionNode ONE = ExpressionNode.FACTORY.newInstance().of(ExpressionNode.CONSTANT, "1", 0, 0);
    private static final LowerCaseAsciiCharSequenceHashSet columnAliasStop = new LowerCaseAsciiCharSequenceHashSet();
    private static final LowerCaseAsciiCharSequenceHashSet groupByStopSet = new LowerCaseAsciiCharSequenceHashSet();
    private static final LowerCaseAsciiCharSequenceIntHashMap joinStartSet = new LowerCaseAsciiCharSequenceIntHashMap();
    private static final RewriteDeclaredVariablesInExpressionVisitor rewriteDeclaredVariablesInExpressionVisitor = new RewriteDeclaredVariablesInExpressionVisitor();
    private static final LowerCaseAsciiCharSequenceHashSet setOperations = new LowerCaseAsciiCharSequenceHashSet();
    private static final LowerCaseAsciiCharSequenceHashSet tableAliasStop = new LowerCaseAsciiCharSequenceHashSet();
    private final IntList accumulatedColumnPositions = new IntList();
    private final ObjList<QueryColumn> accumulatedColumns = new ObjList<>();
    private final LowerCaseCharSequenceObjHashMap<QueryColumn> aliasMap = new LowerCaseCharSequenceObjHashMap<>();
    private final CharacterStore characterStore;
    private final CharSequence column;
    private final CairoConfiguration configuration;
    private final ObjectPool<CopyModel> copyModelPool;
    private final CreateMatViewOperationBuilder createMatViewOperationBuilder = new CreateMatViewOperationBuilder();
    private final ObjectPool<CreateTableColumnModel> createTableColumnModelPool;
    private final CreateTableOperationBuilderImpl createTableOperationBuilder = createMatViewOperationBuilder.getCreateTableOperationBuilder();
    private final ObjectPool<ExplainModel> explainModelPool;
    private final ObjectPool<ExpressionNode> expressionNodePool;
    private final ExpressionParser expressionParser;
    private final ExpressionTreeBuilder expressionTreeBuilder;
    private final ObjectPool<InsertModel> insertModelPool;
    private final CharSequenceHashSet matViewTables = new CharSequenceHashSet();
    private final SqlOptimiser optimiser;
    private final ObjectPool<QueryColumn> queryColumnPool;
    private final ObjectPool<QueryModel> queryModelPool;
    private final ObjectPool<RenameTableModel> renameTableModelPool;
    private final PostOrderTreeTraversalAlgo.Visitor rewriteConcat0Ref = this::rewriteConcat0;
    private final PostOrderTreeTraversalAlgo.Visitor rewriteCount0Ref = this::rewriteCount0;
    private final PostOrderTreeTraversalAlgo.Visitor rewriteJsonExtractCast0Ref = this::rewriteJsonExtractCast0;
    private final PostOrderTreeTraversalAlgo.Visitor rewritePgCast0Ref = this::rewritePgCast0;
    private final ObjList<ExpressionNode> tempExprNodes = new ObjList<>();
    private final PostOrderTreeTraversalAlgo.Visitor rewriteCase0Ref = this::rewriteCase0;
    private final LowerCaseCharSequenceObjHashMap<WithClauseModel> topLevelWithModel = new LowerCaseCharSequenceObjHashMap<>();
    private final PostOrderTreeTraversalAlgo traversalAlgo;
    private final ObjectPool<WindowColumn> windowColumnPool;
    private final ObjectPool<WithClauseModel> withClauseModelPool;
    private int digit;
    private boolean overClauseMode = false;
    private boolean subQueryMode = false;

    SqlParser(
            CairoConfiguration configuration,
            SqlOptimiser optimiser,
            CharacterStore characterStore,
            ObjectPool<ExpressionNode> expressionNodePool,
            ObjectPool<QueryColumn> queryColumnPool,
            ObjectPool<QueryModel> queryModelPool,
            PostOrderTreeTraversalAlgo traversalAlgo
    ) {
        this.expressionNodePool = expressionNodePool;
        this.queryModelPool = queryModelPool;
        this.queryColumnPool = queryColumnPool;
        this.expressionTreeBuilder = new ExpressionTreeBuilder();
        this.windowColumnPool = new ObjectPool<>(WindowColumn.FACTORY, configuration.getWindowColumnPoolCapacity());
        this.createTableColumnModelPool = new ObjectPool<>(CreateTableColumnModel.FACTORY, configuration.getCreateTableColumnModelPoolCapacity());
        this.renameTableModelPool = new ObjectPool<>(RenameTableModel.FACTORY, configuration.getRenameTableModelPoolCapacity());
        this.withClauseModelPool = new ObjectPool<>(WithClauseModel.FACTORY, configuration.getWithClauseModelPoolCapacity());
        this.insertModelPool = new ObjectPool<>(InsertModel.FACTORY, configuration.getInsertModelPoolCapacity());
        this.copyModelPool = new ObjectPool<>(CopyModel.FACTORY, configuration.getCopyPoolCapacity());
        this.explainModelPool = new ObjectPool<>(ExplainModel.FACTORY, configuration.getExplainPoolCapacity());
        this.configuration = configuration;
        this.traversalAlgo = traversalAlgo;
        this.characterStore = characterStore;
        this.optimiser = optimiser;
        boolean tempCairoSqlLegacyOperatorPrecedence = configuration.getCairoSqlLegacyOperatorPrecedence();
        if (tempCairoSqlLegacyOperatorPrecedence) {
            this.expressionParser = new ExpressionParser(
                    OperatorExpression.getLegacyRegistry(),
                    OperatorExpression.getRegistry(),
                    expressionNodePool,
                    this,
                    characterStore
            );
        } else {
            this.expressionParser = new ExpressionParser(
                    OperatorExpression.getRegistry(),
                    null,
                    expressionNodePool,
                    this,
                    characterStore
            );
        }
        this.digit = 1;
        this.column = "column";
    }

    public static boolean isFullSampleByPeriod(ExpressionNode n) {
        return n != null && (n.type == ExpressionNode.CONSTANT || (n.type == ExpressionNode.LITERAL && isValidSampleByPeriodLetter(n.token)));
    }

    public static boolean isPublicKeyword(CharSequence tok, int len) {
        return len == 6
                && (tok.charAt(0) | 32) == 'p'
                && (tok.charAt(1) | 32) == 'u'
                && (tok.charAt(2) | 32) == 'b'
                && (tok.charAt(3) | 32) == 'l'
                && (tok.charAt(4) | 32) == 'i'
                && (tok.charAt(5) | 32) == 'c';
    }

<<<<<<< HEAD
    private static void collectTables(QueryModel model, CharSequenceHashSet tableNames) {
        QueryModel m = model;
        do {
            final CharSequence t = m.getTableName();
            if (t != null) {
                tableNames.add(t);
            }

            final ObjList<QueryModel> joinModels = m.getJoinModels();
            for (int i = 0, n = joinModels.size(); i < n; i++) {
                final QueryModel joinModel = joinModels.getQuick(i);
                if (joinModel == m) {
                    continue;
                }
                collectTables(joinModel, tableNames);
            }

            final QueryModel unionModel = m.getUnionModel();
            if (unionModel != null) {
                collectTables(unionModel, tableNames);
            }

            m = m.getNestedModel();
        } while (m != null);
=======
    public static ExpressionNode recursiveReplace(ExpressionNode node, ReplacingVisitor visitor) throws SqlException {
        if (node == null) {
            return null;
        }

        switch (node.paramCount) {
            case 0:
                break;
            case 1:
                node.rhs = recursiveReplace(node.rhs, visitor);
                break;
            case 2:
                node.lhs = recursiveReplace(node.lhs, visitor);
                node.rhs = recursiveReplace(node.rhs, visitor);
                break;
            default:
                for (int i = 0; i < node.paramCount; i++) {
                    ExpressionNode arg = node.args.get(i);
                    node.args.set(i, recursiveReplace(arg, visitor));
                }
                break;
        }

        return visitor.visit(node);
>>>>>>> c7cf1bec
    }

    private static SqlException err(GenericLexer lexer, @Nullable CharSequence tok, @NotNull String msg) {
        return SqlException.parserErr(lexer.lastTokenPosition(), tok, msg);
    }

    private static SqlException errUnexpected(GenericLexer lexer, CharSequence token) {
        return SqlException.unexpectedToken(lexer.lastTokenPosition(), token);
    }

    private static SqlException errUnexpected(GenericLexer lexer, CharSequence token, @NotNull CharSequence extraMessage) {
        return SqlException.unexpectedToken(lexer.lastTokenPosition(), token, extraMessage);
    }


    private static boolean isValidSampleByPeriodLetter(CharSequence token) {
        if (token.length() != 1) return false;
        switch (token.charAt(0)) {
            case 'U':
                // micros
            case 'T':
                // millis
            case 's':
                // seconds
            case 'm':
                // minutes
            case 'h':
                // hours
            case 'd':
                // days
            case 'M':
                // months
            case 'y':
                return true;
            default:
                return false;
        }
    }

    private static CreateTableOperationBuilder parseCreateTableExt(
            GenericLexer lexer,
            SqlExecutionContext executionContext,
            SqlParserCallback sqlParserCallback,
            CharSequence tok,
            CreateTableOperationBuilder builder
    ) throws SqlException {
        CharSequence nextToken = (tok == null || Chars.equals(tok, ';')) ? null : tok;
        return sqlParserCallback.parseCreateTableExt(lexer, executionContext.getSecurityContext(), builder, nextToken);
    }

    private static void validateShowTransactions(GenericLexer lexer) throws SqlException {
        CharSequence tok = SqlUtil.fetchNext(lexer);
        if (tok != null && isIsolationKeyword(tok)) {
            tok = SqlUtil.fetchNext(lexer);
            if (tok != null && isLevelKeyword(tok)) {
                return;
            }
            throw SqlException.position(tok != null ? lexer.lastTokenPosition() : lexer.getPosition()).put("expected 'level'");
        }
        throw SqlException.position(tok != null ? lexer.lastTokenPosition() : lexer.getPosition()).put("expected 'isolation'");
    }

    private void addConcatArgs(ObjList<ExpressionNode> args, ExpressionNode leaf) {
        if (leaf.type != ExpressionNode.FUNCTION || !isConcatKeyword(leaf.token)) {
            args.add(leaf);
            return;
        }

        // Nested CONCAT. Expand it from CONCAT(x, CONCAT(y, z)) into CONCAT(x, y, z).
        if (leaf.args.size() > 0) {
            args.addAll(leaf.args);
        } else {
            args.add(leaf.rhs);
            args.add(leaf.lhs);
        }
    }

    private void assertNotDot(GenericLexer lexer, CharSequence tok) throws SqlException {
        if (Chars.indexOfUnquoted(tok, '.') != -1) {
            throw SqlException.$(lexer.lastTokenPosition(), "'.' is not allowed here");
        }
    }

    //prevent full/right from being used as table aliases
    private void checkSupportedJoinType(GenericLexer lexer, CharSequence tok) throws SqlException {
        if (tok != null && (SqlKeywords.isFullKeyword(tok) || SqlKeywords.isRightKeyword(tok))) {
            throw SqlException.$((lexer.lastTokenPosition()), "unsupported join type");
        }
    }

    private CharSequence createColumnAlias(
            ExpressionNode node,
            LowerCaseCharSequenceObjHashMap<QueryColumn> aliasToColumnMap
    ) {
        return SqlUtil.createColumnAlias(
                characterStore,
                unquote(node.token),
                Chars.indexOfUnquoted(node.token, '.'),
                aliasToColumnMap,
                node.type != ExpressionNode.LITERAL
        );
    }

    private CharSequence createConstColumnAlias(LowerCaseCharSequenceObjHashMap<QueryColumn> aliasToColumnMap) {
        final CharacterStoreEntry characterStoreEntry = characterStore.newEntry();

        characterStoreEntry.put(column);
        int len = characterStoreEntry.length();
        characterStoreEntry.put(digit);

        while (aliasToColumnMap.contains(characterStoreEntry.toImmutable())) {
            characterStoreEntry.trimTo(len);
            digit++;
            characterStoreEntry.put(digit);
        }
        return characterStoreEntry.toImmutable();
    }

    private @NotNull CreateTableColumnModel ensureCreateTableColumnModel(CharSequence columnName, int columnNamePos) {
        CreateTableColumnModel touchUpModel = getCreateTableColumnModel(columnName);
        if (touchUpModel != null) {
            return touchUpModel;
        }
        try {
            return newCreateTableColumnModel(columnName, columnNamePos);
        } catch (SqlException e) {
            throw new AssertionError("createColumnModel should never fail here", e);
        }
    }

    private void expectBy(GenericLexer lexer) throws SqlException {
        if (isByKeyword(tok(lexer, "'by'"))) {
            return;
        }
        throw SqlException.$((lexer.lastTokenPosition()), "'by' expected");
    }

    private ExpressionNode expectExpr(GenericLexer lexer, SqlParserCallback sqlParserCallback, LowerCaseCharSequenceObjHashMap<ExpressionNode> decls) throws SqlException {
        final ExpressionNode n = expr(lexer, null, sqlParserCallback, decls);
        if (n != null) {
            return n;
        }
        throw SqlException.$(lexer.hasUnparsed() ? lexer.lastTokenPosition() : lexer.getPosition(), "Expression expected");
    }

    private ExpressionNode expectExpr(GenericLexer lexer, SqlParserCallback sqlParserCallback) throws SqlException {
        return expectExpr(lexer, sqlParserCallback, null);
    }

    private int expectInt(GenericLexer lexer) throws SqlException {
        CharSequence tok = tok(lexer, "integer");
        boolean negative;
        if (Chars.equals(tok, '-')) {
            negative = true;
            tok = tok(lexer, "integer");
        } else {
            negative = false;
        }
        try {
            int result = Numbers.parseInt(tok);
            return negative ? -result : result;
        } catch (NumericException e) {
            throw err(lexer, tok, "bad integer");
        }
    }

    private ExpressionNode expectLiteral(GenericLexer lexer) throws SqlException {
        return expectLiteral(lexer, null);
    }

    private ExpressionNode expectLiteral(GenericLexer lexer, @Nullable LowerCaseCharSequenceObjHashMap<ExpressionNode> decls) throws SqlException {
        CharSequence tok = tok(lexer, "literal");
        int pos = lexer.lastTokenPosition();
        SqlKeywords.assertTableNameIsQuotedOrNotAKeyword(tok, pos);
        validateLiteral(pos, tok);
        return rewriteDeclaredVariables(nextLiteral(GenericLexer.immutableOf(GenericLexer.unquote(tok)), pos), decls, null);
    }

    private long expectLong(GenericLexer lexer) throws SqlException {
        CharSequence tok = tok(lexer, "long integer");
        boolean negative;
        if (Chars.equals(tok, '-')) {
            negative = true;
            tok = tok(lexer, "long integer");
        } else {
            negative = false;
        }
        try {
            long result = Numbers.parseLong(tok);
            return negative ? -result : result;
        } catch (NumericException e) {
            throw err(lexer, tok, "bad long integer");
        }
    }

    private void expectObservation(GenericLexer lexer) throws SqlException {
        if (isObservationKeyword(tok(lexer, "'observation'"))) {
            return;
        }
        throw SqlException.$((lexer.lastTokenPosition()), "'observation' expected");
    }

    private void expectOffset(GenericLexer lexer) throws SqlException {
        if (isOffsetKeyword(tok(lexer, "'offset'"))) {
            return;
        }
        throw SqlException.$((lexer.lastTokenPosition()), "'offset' expected");
    }

    private void expectSample(GenericLexer lexer, QueryModel model, SqlParserCallback sqlParserCallback) throws SqlException {
        final ExpressionNode n = expr(lexer, null, sqlParserCallback, model.getDecls());
        if (isFullSampleByPeriod(n)) {
            model.setSampleBy(n);
            return;
        }

        // this is complex expression of sample by period. It must follow time unit interval
        // lets preempt the problem where time unit interval is missing, and we hit keyword instead
        final int pos = lexer.lastTokenPosition();
        final CharSequence tok = tok(lexer, "time interval unit");

        if (isValidSampleByPeriodLetter(tok)) {
            model.setSampleBy(n, SqlUtil.nextLiteral(expressionNodePool, tok, pos));
            return;
        }
        throw SqlException.$(pos, "one letter sample by period unit expected");
    }

    private CharSequence expectTableNameOrSubQuery(GenericLexer lexer) throws SqlException {
        return tok(lexer, "table name or sub-query");
    }

    private void expectTo(GenericLexer lexer) throws SqlException {
        if (isToKeyword(tok(lexer, "'to'"))) {
            return;
        }
        throw SqlException.$((lexer.lastTokenPosition()), "'to' expected");
    }

    private void expectTok(GenericLexer lexer, CharSequence tok, CharSequence expected) throws SqlException {
        if (tok == null || !Chars.equalsLowerCaseAscii(tok, expected)) {
            throw SqlException.position(lexer.lastTokenPosition()).put('\'').put(expected).put("' expected");
        }
    }

    private void expectTok(GenericLexer lexer, CharSequence expected) throws SqlException {
        CharSequence tok = optTok(lexer);
        if (tok == null) {
            throw SqlException.position(lexer.getPosition()).put('\'').put(expected).put("' expected");
        }
        expectTok(lexer, tok, expected);
    }

    private void expectTok(GenericLexer lexer, char expected) throws SqlException {
        CharSequence tok = optTok(lexer);
        if (tok == null) {
            throw SqlException.position(lexer.getPosition()).put('\'').put(expected).put("' expected");
        }
        expectTok(tok, lexer.lastTokenPosition(), expected);
    }

    private void expectTok(CharSequence tok, int pos, char expected) throws SqlException {
        if (tok == null || !Chars.equals(tok, expected)) {
            throw SqlException.position(pos).put('\'').put(expected).put("' expected");
        }
    }

    private void expectZone(GenericLexer lexer) throws SqlException {
        if (isZoneKeyword(tok(lexer, "'zone'"))) {
            return;
        }
        throw SqlException.$((lexer.lastTokenPosition()), "'zone' expected");
    }

    private @Nullable CreateTableColumnModel getCreateTableColumnModel(CharSequence columnName) {
        return createTableOperationBuilder.getColumnModel(columnName);
    }

    private boolean isCurrentRow(GenericLexer lexer, CharSequence tok) throws SqlException {
        if (SqlKeywords.isCurrentKeyword(tok)) {
            tok = tok(lexer, "'row'");
            if (SqlKeywords.isRowKeyword(tok)) {
                return true;
            }
            throw SqlException.$(lexer.lastTokenPosition(), "'row' expected");
        }
        return false;
    }

    private boolean isFieldTerm(CharSequence tok) {
        return Chars.equals(tok, ')') || Chars.equals(tok, ',');
    }

    private boolean isUnboundedPreceding(GenericLexer lexer, CharSequence tok) throws SqlException {
        if (SqlKeywords.isUnboundedKeyword(tok)) {
            tok = tok(lexer, "'preceding'");
            if (SqlKeywords.isPrecedingKeyword(tok)) {
                return true;
            }
            throw SqlException.$(lexer.lastTokenPosition(), "'preceding' expected");
        }
        return false;
    }

    private ExpressionNode literal(GenericLexer lexer, CharSequence name) {
        return literal(name, lexer.lastTokenPosition());
    }

    private ExpressionNode literal(CharSequence name, int position) {
        // this can never be null in its current contexts
        // every time this function is called is after lexer.unparse(), which ensures non-null token.
        return expressionNodePool.next().of(ExpressionNode.LITERAL, unquote(name), 0, position);
    }

    private @NotNull CreateTableColumnModel newCreateTableColumnModel(
            CharSequence columnName,
            int columnNamePos
    ) throws SqlException {
        if (createTableOperationBuilder.getColumnModel(columnName) != null) {
            throw SqlException.duplicateColumn(columnNamePos, columnName);
        }
        CreateTableColumnModel model = createTableColumnModelPool.next();
        model.setColumnNamePos(columnNamePos);
        createTableOperationBuilder.addColumnModel(columnName, model);
        return model;
    }

    private ExpressionNode nextLiteral(CharSequence token, int position) {
        return SqlUtil.nextLiteral(expressionNodePool, token, position);
    }

    private CharSequence notTermTok(GenericLexer lexer) throws SqlException {
        CharSequence tok = tok(lexer, "')' or ','");
        if (isFieldTerm(tok)) {
            throw err(lexer, tok, "missing column definition");
        }
        return tok;
    }

    private CharSequence optTok(GenericLexer lexer) throws SqlException {
        CharSequence tok = SqlUtil.fetchNext(lexer);
        if (tok == null || (subQueryMode && Chars.equals(tok, ')') && !overClauseMode)) {
            return null;
        }
        return tok;
    }

    private QueryModel parseAsSubQueryAndExpectClosingBrace(
            GenericLexer lexer,
            LowerCaseCharSequenceObjHashMap<WithClauseModel> withClauses,
            boolean useTopLevelWithClauses,
            SqlParserCallback sqlParserCallback,
            LowerCaseCharSequenceObjHashMap<ExpressionNode> decls
    )
            throws SqlException {
        final QueryModel model = parseAsSubQuery(lexer, withClauses, useTopLevelWithClauses, sqlParserCallback, decls);
        expectTok(lexer, ')');
        return model;
    }

    private ExecutionModel parseCopy(GenericLexer lexer, SqlParserCallback sqlParserCallback) throws SqlException {
        if (Chars.isBlank(configuration.getSqlCopyInputRoot())) {
            throw SqlException.$(lexer.lastTokenPosition(), "COPY is disabled ['cairo.sql.copy.root' is not set?]");
        }
        ExpressionNode target = expectExpr(lexer, sqlParserCallback);
        CharSequence tok = tok(lexer, "'from' or 'to' or 'cancel'");

        if (isCancelKeyword(tok)) {
            CopyModel model = copyModelPool.next();
            model.setCancel(true);
            model.setTarget(target);

            tok = optTok(lexer);
            // no more tokens or ';' should indicate end of statement
            if (tok == null || Chars.equals(tok, ';')) {
                return model;
            }
            throw errUnexpected(lexer, tok);
        }

        if (isFromKeyword(tok)) {
            final ExpressionNode fileName = expectExpr(lexer, sqlParserCallback);
            if (fileName.token.length() < 3 && Chars.startsWith(fileName.token, '\'')) {
                throw SqlException.$(fileName.position, "file name expected");
            }

            CopyModel model = copyModelPool.next();
            model.setTarget(target);
            model.setFileName(fileName);

            tok = optTok(lexer);
            if (tok != null && isWithKeyword(tok)) {
                tok = tok(lexer, "copy option");
                while (tok != null && !isSemicolon(tok)) {
                    if (isHeaderKeyword(tok)) {
                        model.setHeader(isTrueKeyword(tok(lexer, "'true' or 'false'")));
                        tok = optTok(lexer);
                    } else if (isPartitionKeyword(tok)) {
                        expectTok(lexer, "by");
                        tok = tok(lexer, "year month day hour");
                        int partitionBy = PartitionBy.fromString(tok);
                        if (partitionBy == -1) {
                            throw SqlException.$(lexer.getPosition(), "'NONE', 'HOUR', 'DAY', 'WEEK', 'MONTH' or 'YEAR' expected");
                        }
                        model.setPartitionBy(partitionBy);
                        tok = optTok(lexer);
                    } else if (isTimestampKeyword(tok)) {
                        tok = tok(lexer, "timestamp column name expected");
                        CharSequence columnName = GenericLexer.immutableOf(unquote(tok));
                        if (!TableUtils.isValidColumnName(columnName, configuration.getMaxFileNameLength())) {
                            throw SqlException.$(lexer.getPosition(), "timestamp column name contains invalid characters");
                        }
                        model.setTimestampColumnName(columnName);
                        tok = optTok(lexer);
                    } else if (isFormatKeyword(tok)) {
                        tok = tok(lexer, "timestamp format expected");
                        CharSequence format = GenericLexer.immutableOf(unquote(tok));
                        model.setTimestampFormat(format);
                        tok = optTok(lexer);
                    } else if (isOnKeyword(tok)) {
                        expectTok(lexer, "error");
                        tok = tok(lexer, "skip_column skip_row abort");
                        if (Chars.equalsIgnoreCase(tok, "skip_column")) {
                            model.setAtomicity(Atomicity.SKIP_COL);
                        } else if (Chars.equalsIgnoreCase(tok, "skip_row")) {
                            model.setAtomicity(Atomicity.SKIP_ROW);
                        } else if (Chars.equalsIgnoreCase(tok, "abort")) {
                            model.setAtomicity(Atomicity.SKIP_ALL);
                        } else {
                            throw SqlException.$(lexer.getPosition(), "invalid 'on error' copy option found");
                        }
                        tok = optTok(lexer);
                    } else if (isDelimiterKeyword(tok)) {
                        tok = tok(lexer, "timestamp character expected");
                        CharSequence delimiter = GenericLexer.immutableOf(unquote(tok));
                        if (delimiter == null || delimiter.length() != 1) {
                            throw SqlException.$(lexer.getPosition(), "delimiter is empty or contains more than 1 character");
                        }
                        char delimiterChar = delimiter.charAt(0);
                        if (delimiterChar > 127) {
                            throw SqlException.$(lexer.getPosition(), "delimiter is not an ascii character");
                        }
                        model.setDelimiter((byte) delimiterChar);
                        tok = optTok(lexer);
                    } else {
                        throw SqlException.$(lexer.lastTokenPosition(), "unexpected option");
                    }
                }
            } else if (tok != null && !SqlKeywords.isSemicolon(tok)) {
                throw SqlException.$(lexer.lastTokenPosition(), "'with' expected");
            }
            return model;
        }
        throw SqlException.$(lexer.lastTokenPosition(), "'from' expected");
    }

    private ExecutionModel parseCreate(
            GenericLexer lexer,
            SqlExecutionContext executionContext,
            SqlParserCallback sqlParserCallback
    ) throws SqlException {
        final CharSequence tok = tok(lexer, "'atomic' or 'table' or 'batch' or 'materialized'");
        if (SqlKeywords.isMaterializedKeyword(tok) && configuration.isMatViewEnabled()) {
            return parseCreateMatView(lexer, executionContext, sqlParserCallback);
        }
        return parseCreateTable(lexer, tok, executionContext, sqlParserCallback);
    }

    private ExecutionModel parseCreateMatView(
            GenericLexer lexer,
            SqlExecutionContext executionContext,
            SqlParserCallback sqlParserCallback
    ) throws SqlException {
        final CreateMatViewOperationBuilder builder = createMatViewOperationBuilder;
        builder.clear();
        builder.getCreateTableOperationBuilder().setDefaultSymbolCapacity(configuration.getDefaultSymbolCapacity());

        expectTok(lexer, "view");
        CharSequence tok = tok(lexer, "view name or 'if'");
        if (SqlKeywords.isIfKeyword(tok)) {
            if (SqlKeywords.isNotKeyword(tok(lexer, "'not'")) && SqlKeywords.isExistsKeyword(tok(lexer, "'exists'"))) {
                createTableOperationBuilder.setIgnoreIfExists(true);
                tok = tok(lexer, "view name");
            } else {
                throw SqlException.$(lexer.lastTokenPosition(), "'if not exists' expected");
            }
        }
        assertTableNameIsQuotedOrNotAKeyword(tok, lexer.lastTokenPosition());
        createTableOperationBuilder.setTableNameExpr(
                nextLiteral(assertNoDotsAndSlashes(unquote(tok), lexer.lastTokenPosition()), lexer.lastTokenPosition()));

        CharSequence baseTableName = null;
        tok = tok(lexer, "'as' or 'with' expected");
        if (SqlKeywords.isWithKeyword(tok)) {
            expectTok(lexer, "base");
            baseTableName = tok(lexer, "base table expected").toString();
            tok = tok(lexer, "'as' expected");
        }

        final QueryModel queryModel;
        if (SqlKeywords.isAsKeyword(tok)) {
            expectTok(lexer, '(');

            final int queryStartPos = lexer.getPosition();

            // parse mat view query
            final QueryModel qm = parseDml(lexer, null, lexer.getPosition(), true, sqlParserCallback);
            final QueryModel nestedModel = qm.getNestedModel();
            if (nestedModel.getSampleByFrom() != null) {
                try {
                    builder.setFromMicros(
                            DAY_FORMAT.parse(unquote(nestedModel.getSampleByFrom().token), configuration.getDefaultDateLocale()));
                } catch (NumericException e) {
                    throw SqlException.position(lexer.getPosition()).put("cannot parse sample by FROM date");
                }
            }
            if (nestedModel.getSampleByTo() != null) {
                try {
                    builder.setToMicros(
                            DAY_FORMAT.parse(unquote(nestedModel.getSampleByTo().token), configuration.getDefaultDateLocale()));
                } catch (NumericException e) {
                    throw SqlException.position(lexer.getPosition()).put("cannot parse sample by TO date");
                }
            }
            if (nestedModel.getSampleByTimezoneName() != null) {
                builder.setTimeZone(unquote(nestedModel.getSampleByTimezoneName().token).toString());
            }
            if (nestedModel.getSampleByOffset() != null) {
                builder.setTimeZoneOffset(unquote(nestedModel.getSampleByOffset().token).toString());
            }

            // optimize mat view query
            queryModel = optimiser.optimise(qm, executionContext, sqlParserCallback);
            queryModel.setIsMatView(true);

            // find mat view query
            final String matViewSql = Chars.toString(lexer.getContent(), queryStartPos, lexer.getPosition() - 1);
            builder.setViewSql(matViewSql);

            // create view columns based on query
            final ObjList<QueryColumn> columns = queryModel.getBottomUpColumns();
            assert columns.size() > 0;

            // we do not know types of columns at this stage
            // compiler must put table together using query metadata.
            for (int i = 0, n = columns.size(); i < n; i++) {
                CreateTableColumnModel model = newCreateTableColumnModel(columns.getQuick(i).getName(), i);
                model.setColumnType(ColumnType.UNDEFINED);
            }

            createTableOperationBuilder.setQueryModel(queryModel);
            expectTok(lexer, ')');
        } else {
            throw SqlException.position(lexer.getPosition()).put("'as' expected");
        }

        while ((tok = optTok(lexer)) != null && Chars.equals(tok, ',')) {
            tok = tok(lexer, "'index'");
            if (isIndexKeyword(tok)) {
                parseCreateTableIndexDef(lexer, false);
            } else {
                throw errUnexpected(lexer, tok);
            }
        }

        final ExpressionNode timestamp = parseTimestamp(lexer, tok);
        if (timestamp != null) {
            final CreateTableColumnModel timestampModel = getCreateTableColumnModel(timestamp.token);
            if (timestampModel == null) {
                throw SqlException.position(timestamp.position).put("TIMESTAMP column does not exist [name=").put(timestamp.token).put(']');
            }
            final int timestampType = timestampModel.getColumnType();
            if (timestampType != ColumnType.TIMESTAMP && timestampType != ColumnType.UNDEFINED) { // type can be -1 for create table as select because types aren't known yet
                throw SqlException.position(timestamp.position).put("TIMESTAMP column expected [actual=").put(ColumnType.nameOf(timestampType)).put(']');
            }
            createTableOperationBuilder.setTimestampExpr(timestamp);
            timestampModel.setIsDedupKey(); // set dedup for timestamp column
            tok = optTok(lexer);
        }

        final ExpressionNode partitionBy = parseCreateTablePartition(lexer, tok);
        if (partitionBy == null) {
            throw SqlException.position(lexer.getPosition()).put("'partition by' expected");
        }
        final int partition = PartitionBy.fromString(partitionBy.token);
        if (partition == -1) {
            throw SqlException.$(partitionBy.position, "'HOUR', 'DAY', 'WEEK', 'MONTH' or 'YEAR' expected");
        }
        if (!PartitionBy.isPartitioned(partition)) {
            throw SqlException.position(0).put("Materialized view has to be partitioned");
        }
        createTableOperationBuilder.setPartitionByExpr(partitionBy);
        tok = optTok(lexer);

        if (tok != null && isInKeyword(tok)) {
            expectTok(lexer, "volume");
            tok = tok(lexer, "path for volume");
            if (Os.isWindows()) {
                throw SqlException.position(lexer.getPosition()).put("'in volume' is not supported on Windows");
            }
            createTableOperationBuilder.setVolumeAlias(GenericLexer.unquote(tok));
            tok = optTok(lexer);
        }

        if (tok != null && !Chars.equals(tok, ';')) {
            throw SqlException.unexpectedToken(lexer.lastTokenPosition(), tok);
        }

        // mat view is always WAL enabled
        createTableOperationBuilder.setWalEnabled(true);

        // find base table if not set explicitly
        if (baseTableName == null) {
            matViewTables.clear();
            collectTables(queryModel, matViewTables);
            if (matViewTables.size() < 1) {
                throw SqlException.$(lexer.lastTokenPosition(), "Missing base table, materialized views have to be based on a table");
            }
            if (matViewTables.size() > 1) {
                throw SqlException.$(lexer.lastTokenPosition(), "More than one table used in query, base table has to be set using 'WITH BASE'");
            }
            baseTableName = matViewTables.get(0);
        }
        final TableToken baseTableToken = executionContext.getTableTokenIfExists(baseTableName);
        if (baseTableToken == null) {
            throw SqlException.tableDoesNotExist(lexer.lastTokenPosition(), baseTableName);
        }
        if (!baseTableToken.isWal()) {
            throw SqlException.$(lexer.lastTokenPosition(), "The base table has to be WAL enabled");
        }
        builder.setBaseTableName(baseTableToken.getTableName());

        // find sampling interval
        CharSequence intervalExpr = null;
        final ExpressionNode sampleBy = queryModel.getSampleBy();
        if (sampleBy != null && sampleBy.type == ExpressionNode.CONSTANT) {
            intervalExpr = sampleBy.token;
        }

        // GROUP BY timestamp_floor(ts) (optimized SAMPLE BY)
        if (intervalExpr == null) {
            final ObjList<QueryColumn> queryColumns = queryModel.getBottomUpColumns();
            for (int i = 0, n = queryColumns.size(); i < n; i++) {
                final QueryColumn queryColumn = queryColumns.getQuick(i);
                final ExpressionNode ast = queryColumn.getAst();
                if (ast.type == ExpressionNode.FUNCTION && Chars.equalsIgnoreCase("timestamp_floor", ast.token)) {
                    intervalExpr = ast.paramCount == 3 ? ast.args.getQuick(2).token : ast.lhs.token;
                    if (timestamp == null) {
                        createTableOperationBuilder.setTimestampExpr(nextLiteral(queryColumn.getName(), ast.position));
                        final CreateTableColumnModel timestampModel = getCreateTableColumnModel(queryColumn.getName());
                        if (timestampModel == null) {
                            throw SqlException.position(ast.position).put("TIMESTAMP column does not exist [name=").put(queryColumn.getName()).put(']');
                        }
                        timestampModel.setIsDedupKey(); // set dedup for timestamp column
                    }
                    break;
                }
            }
        }
        if (intervalExpr == null) {
            throw SqlException.$(lexer.lastTokenPosition(), "Materialized view query requires a sampling interval");
        }

        // parse sampling interval expression
        intervalExpr = GenericLexer.unquote(intervalExpr);
        final int samplingIntervalEnd = TimestampSamplerFactory.findIntervalEndIndex(intervalExpr, lexer.lastTokenPosition());
        assert samplingIntervalEnd < intervalExpr.length();
        final long samplingInterval = TimestampSamplerFactory.parseInterval(intervalExpr, samplingIntervalEnd, lexer.lastTokenPosition());
        assert samplingInterval > 0;
        final char samplingIntervalUnit = intervalExpr.charAt(samplingIntervalEnd);
        builder.setSamplingInterval(samplingInterval);
        builder.setSamplingIntervalUnit(samplingIntervalUnit);

        final ObjList<QueryColumn> columns = queryModel.getBottomUpColumns();
        for (int i = 0, n = columns.size(); i < n; i++) {
            final QueryColumn column = columns.getQuick(i);
            final ExpressionNode ast = column.getAst();
            switch (ast.type) {
                case ExpressionNode.FUNCTION:
                case ExpressionNode.CONSTANT:
                case ExpressionNode.OPERATION:
                    // allowed, nothing to do
                    break;
                case ExpressionNode.LITERAL:
                    // aggregation key, add as dedup key
                    final CreateTableColumnModel model = createTableOperationBuilder.getColumnModel(column.getName());
                    if (model == null) {
                        throw SqlException.$(lexer.lastTokenPosition(), "Missing column [name=" + column.getName() + "]");
                    }
                    model.setIsDedupKey();
                    break;
                default:
                    // TODO: any other type can be allowed?
                    throw SqlException.$(lexer.lastTokenPosition(), "Unsupported materialized view query");
            }
        }
        return builder;
    }

    private ExecutionModel parseCreateTable(
            GenericLexer lexer,
            CharSequence tok,
            SqlExecutionContext executionContext,
            SqlParserCallback sqlParserCallback
    ) throws SqlException {
        CreateTableOperationBuilderImpl builder = createTableOperationBuilder;
        builder.clear();
        builder.setDefaultSymbolCapacity(configuration.getDefaultSymbolCapacity());
        final CharSequence tableName;
        // default to non-atomic, batched, creation
        builder.setBatchSize(configuration.getInsertModelBatchSize());
        boolean atomicSpecified = false;
        boolean batchSpecified = false;
        boolean isDirectCreate = true;

        // if it's a CREATE ATOMIC, we don't accept BATCH
        if (SqlKeywords.isAtomicKeyword(tok)) {
            atomicSpecified = true;
            builder.setBatchSize(-1);
            expectTok(lexer, "table");
            tok = tok(lexer, "table name or 'if'");
        } else if (SqlKeywords.isBatchKeyword(tok)) {
            batchSpecified = true;

            long val = expectLong(lexer);
            if (val > 0) {
                builder.setBatchSize(val);
            } else {
                throw SqlException.$(lexer.lastTokenPosition(), "batch size must be positive integer");
            }

            tok = tok(lexer, "table or o3MaxLag");
            if (SqlKeywords.isO3MaxLagKeyword(tok)) {
                int pos = lexer.getPosition();
                builder.setBatchO3MaxLag(SqlUtil.expectMicros(tok(lexer, "lag value"), pos));
                expectTok(lexer, "table");
            }
            tok = tok(lexer, "table name or 'if'");
        } else if (SqlKeywords.isTableKeyword(tok)) {
            tok = tok(lexer, "table name or 'if'");
        } else {
            throw SqlException.$(lexer.lastTokenPosition(), "expected 'atomic' or 'table' or 'batch'");
        }

        if (SqlKeywords.isIfKeyword(tok)) {
            if (SqlKeywords.isNotKeyword(tok(lexer, "'not'")) && SqlKeywords.isExistsKeyword(tok(lexer, "'exists'"))) {
                builder.setIgnoreIfExists(true);
                tableName = tok(lexer, "table name");
            } else {
                throw SqlException.$(lexer.lastTokenPosition(), "'if not exists' expected");
            }
        } else {
            tableName = tok;
        }
        // validate that table name is not a keyword

        assertTableNameIsQuotedOrNotAKeyword(tableName, lexer.lastTokenPosition());

        builder.setTableNameExpr(nextLiteral(
                assertNoDotsAndSlashes(unquote(tableName), lexer.lastTokenPosition()), lexer.lastTokenPosition()
        ));

        tok = tok(lexer, "'(' or 'as'");

        if (Chars.equals(tok, '(')) {
            tok = tok(lexer, "like");
            if (isLikeKeyword(tok)) {
                builder.setBatchSize(-1);
                parseCreateTableLikeTable(lexer);
                tok = optTok(lexer);
                return parseCreateTableExt(lexer, executionContext, sqlParserCallback, tok, builder);
            } else {
                lexer.unparseLast();
                parseCreateTableColumns(lexer);
            }
        } else if (isAsKeyword(tok)) {
            isDirectCreate = false;
            parseCreateTableAsSelect(lexer, executionContext, sqlParserCallback);
        } else {
            throw errUnexpected(lexer, tok);
        }

        // if not CREATE ... AS SELECT, make it atomic
        if (isDirectCreate) {
            builder.setBatchSize(-1);
            builder.setBatchO3MaxLag(-1);

            // if we use atomic or batch keywords, then throw an error
            if (atomicSpecified || batchSpecified) {
                throw SqlException.$(
                        lexer.lastTokenPosition(),
                        "'atomic' or 'batch' keywords can only be used in CREATE ... AS SELECT statements."
                );
            }
        }

        while ((tok = optTok(lexer)) != null && Chars.equals(tok, ',')) {
            tok = tok(lexer, "'index' or 'cast'");
            if (isIndexKeyword(tok)) {
                parseCreateTableIndexDef(lexer, isDirectCreate);
            } else if (isCastKeyword(tok)) {
                parseCreateTableCastDef(lexer);
            } else {
                throw errUnexpected(lexer, tok);
            }
        }

        ExpressionNode timestamp = parseTimestamp(lexer, tok);
        if (timestamp != null) {
            if (isDirectCreate) {
                CreateTableColumnModel model = builder.getColumnModel(timestamp.token);
                if (model == null) {
                    throw SqlException.position(timestamp.position)
                            .put("invalid designated timestamp column [name=").put(timestamp.token).put(']');
                }
                if (model.getColumnType() != ColumnType.TIMESTAMP) {
                    throw SqlException
                            .position(timestamp.position)
                            .put("TIMESTAMP column expected [actual=").put(ColumnType.nameOf(model.getColumnType()))
                            .put(", columnName=").put(timestamp.token)
                            .put(']');
                }
            }
            builder.setTimestampExpr(timestamp);
            tok = optTok(lexer);
        }

        int walSetting = WAL_NOT_SET;

        ExpressionNode partitionBy = parseCreateTablePartition(lexer, tok);
        if (partitionBy != null) {
            if (builder.getTimestampExpr() == null) {
                throw SqlException.$(partitionBy.position, "partitioning is possible only on tables with designated timestamps");
            }
            if (PartitionBy.fromString(partitionBy.token) == -1) {
                throw SqlException.$(partitionBy.position, "'NONE', 'HOUR', 'DAY', 'WEEK', 'MONTH' or 'YEAR' expected");
            }
            builder.setPartitionByExpr(partitionBy);
            tok = optTok(lexer);

            if (tok != null) {
                if (isWalKeyword(tok)) {
                    if (!PartitionBy.isPartitioned(builder.getPartitionByFromExpr())) {
                        throw SqlException.position(lexer.lastTokenPosition())
                                .put("WAL Write Mode can only be used on partitioned tables");
                    }
                    walSetting = WAL_ENABLED;
                    tok = optTok(lexer);
                } else if (isBypassKeyword(tok)) {
                    tok = optTok(lexer);
                    if (tok != null && isWalKeyword(tok)) {
                        walSetting = WAL_DISABLED;
                        tok = optTok(lexer);
                    } else {
                        throw SqlException.position(
                                        tok == null ? lexer.getPosition() : lexer.lastTokenPosition()
                                ).put(" invalid syntax, should be BYPASS WAL but was BYPASS ")
                                .put(tok != null ? tok : "");
                    }
                }
            }
        }
        final boolean isWalEnabled = configuration.isWalSupported()
                && PartitionBy.isPartitioned(builder.getPartitionByFromExpr())
                && ((walSetting == WAL_NOT_SET && configuration.getWalEnabledDefault()) || walSetting == WAL_ENABLED);
        builder.setWalEnabled(isWalEnabled);

        int maxUncommittedRows = configuration.getMaxUncommittedRows();
        long o3MaxLag = configuration.getO3MaxLag();

        if (tok != null && isWithKeyword(tok)) {
            ExpressionNode expr;
            while ((expr = expr(lexer, (QueryModel) null, sqlParserCallback)) != null) {
                if (Chars.equals(expr.token, '=')) {
                    if (isMaxUncommittedRowsKeyword(expr.lhs.token)) {
                        try {
                            maxUncommittedRows = Numbers.parseInt(expr.rhs.token);
                        } catch (NumericException e) {
                            throw SqlException.position(lexer.getPosition())
                                    .put(" could not parse maxUncommittedRows value \"").put(expr.rhs.token).put('"');
                        }
                    } else if (isO3MaxLagKeyword(expr.lhs.token)) {
                        o3MaxLag = SqlUtil.expectMicros(expr.rhs.token, lexer.getPosition());
                    } else {
                        throw SqlException.position(lexer.getPosition()).put(" unrecognized ")
                                .put(expr.lhs.token).put(" after WITH");
                    }
                    tok = optTok(lexer);
                    if (null != tok && Chars.equals(tok, ',')) {
                        CharSequence peek = optTok(lexer);
                        if (peek != null && isInKeyword(peek)) { // in volume
                            tok = peek;
                            break;
                        }
                        lexer.unparseLast();
                        continue;
                    }
                    break;
                }
                throw SqlException.position(lexer.getPosition()).put(" expected parameter after WITH");
            }
        }
        builder.setMaxUncommittedRows(maxUncommittedRows);
        builder.setO3MaxLag(o3MaxLag);

        if (tok != null && isInKeyword(tok)) {
            tok = tok(lexer, "volume");
            if (!isVolumeKeyword(tok)) {
                throw SqlException.position(lexer.getPosition()).put("expected 'volume'");
            }
            tok = tok(lexer, "path for volume");
            if (Os.isWindows()) {
                throw SqlException.position(lexer.getPosition()).put("'in volume' is not supported on Windows");
            }
            builder.setVolumeAlias(unquote(tok));
            tok = optTok(lexer);
        }

        if (tok != null && (isDedupKeyword(tok) || isDeduplicateKeyword(tok))) {
            if (!builder.isWalEnabled()) {
                throw SqlException.position(lexer.getPosition()).put("deduplication is possible only on WAL tables");
            }

            tok = optTok(lexer);
            if (tok == null || !isUpsertKeyword(tok)) {
                throw SqlException.position(lexer.lastTokenPosition()).put("expected 'upsert'");
            }

            tok = optTok(lexer);
            if (tok == null || !isKeysKeyword(tok)) {
                throw SqlException.position(lexer.lastTokenPosition()).put("expected 'keys'");
            }

            boolean timestampColumnFound = false;

            tok = optTok(lexer);
            if (tok != null && Chars.equals(tok, '(')) {
                tok = optTok(lexer);
                int columnListPos = lexer.lastTokenPosition();

                while (tok != null && !Chars.equals(tok, ')')) {
                    validateLiteral(lexer.lastTokenPosition(), tok);
                    final CharSequence columnName = unquote(tok);
                    CreateTableColumnModel model = getCreateTableColumnModel(columnName);
                    if (model == null) {
                        if (isDirectCreate) {
                            throw SqlException.position(lexer.lastTokenPosition())
                                    .put("deduplicate key column not found [column=").put(columnName).put(']');
                        }
                        model = newCreateTableColumnModel(columnName, lexer.lastTokenPosition());
                    } else if (model.isDedupKey() && isDirectCreate) {
                        throw SqlException.position(lexer.lastTokenPosition())
                                .put("duplicate dedup column [column=").put(columnName).put(']');
                    }
                    model.setIsDedupKey();
                    int colIndex = builder.getColumnIndex(columnName);
                    if (colIndex == builder.getTimestampIndex()) {
                        timestampColumnFound = true;
                    }

                    tok = optTok(lexer);
                    if (tok != null && Chars.equals(tok, ',')) {
                        tok = optTok(lexer);
                    }
                }

                if (!timestampColumnFound && isDirectCreate) {
                    throw SqlException.position(columnListPos).put("deduplicate key list must include dedicated timestamp column");
                }

                tok = optTok(lexer);
            } else {
                throw SqlException.position(lexer.getPosition()).put("column list expected");
            }
        }
        return parseCreateTableExt(lexer, executionContext, sqlParserCallback, tok, builder);
    }

    private void parseCreateTableAsSelect(
            GenericLexer lexer,
            SqlExecutionContext executionContext,
            SqlParserCallback sqlParserCallback
    ) throws SqlException {
        expectTok(lexer, '(');
        int startOfSelect = lexer.getPosition();
        QueryModel selectModel = parseDml(lexer, null, startOfSelect, true, sqlParserCallback, null);
        int endOfSelect = lexer.getPosition() - 1;
        createTableOperationBuilder.setSelectText(lexer.getContent().subSequence(startOfSelect, endOfSelect));
        QueryModel queryModel = optimiser.optimise(selectModel, executionContext, sqlParserCallback);
        assert queryModel.getBottomUpColumns().size() > 0 : "parsing resulted in zero columns";
        createTableOperationBuilder.setQueryModel(queryModel);
        expectTok(lexer, ')');
    }

    private void parseCreateTableCastDef(GenericLexer lexer) throws SqlException {
        if (createTableOperationBuilder.getQueryModel() == null) {
            throw SqlException.$(lexer.lastTokenPosition(), "cast is only supported in 'create table as ...' context");
        }
        expectTok(lexer, '(');
        final ExpressionNode columnName = expectLiteral(lexer);

        CreateTableColumnModel model = ensureCreateTableColumnModel(columnName.token, columnName.position);
        if (model.getColumnType() != ColumnType.UNDEFINED) {
            throw SqlException.$(lexer.lastTokenPosition(), "duplicate cast");
        }
        expectTok(lexer, "as");

        final ExpressionNode columnType = expectLiteral(lexer);
        final int type = toColumnType(lexer, columnType.token);
        model.setCastType(type, columnType.position);

        if (ColumnType.isSymbol(type)) {
            CharSequence tok = tok(lexer, "'capacity', 'nocache', 'cache' or ')'");

            int symbolCapacity;
            int capacityPosition;
            if (isCapacityKeyword(tok)) {
                capacityPosition = lexer.getPosition();
                symbolCapacity = parseSymbolCapacity(lexer);
                tok = tok(lexer, "'nocache', 'cache' or ')'");
            } else {
                capacityPosition = 0;
                symbolCapacity = configuration.getDefaultSymbolCapacity();
            }
            model.setSymbolCapacity(symbolCapacity);

            final boolean isCached;
            if (isNoCacheKeyword(tok)) {
                isCached = false;
            } else if (isCacheKeyword(tok)) {
                isCached = true;
            } else {
                isCached = configuration.getDefaultSymbolCacheFlag();
                lexer.unparseLast();
            }
            model.setSymbolCacheFlag(isCached);

            if (isCached) {
                TableUtils.validateSymbolCapacityCached(true, symbolCapacity, capacityPosition);
            }
        }
        expectTok(lexer, ')');
    }

    private void parseCreateTableColumns(GenericLexer lexer) throws SqlException {
        while (true) {
            CharSequence tok = notTermTok(lexer);
            SqlKeywords.assertTableNameIsQuotedOrNotAKeyword(tok, lexer.lastTokenPosition());
            final CharSequence columnName = GenericLexer.immutableOf(unquote(tok));
            final int columnPosition = lexer.lastTokenPosition();
            final int columnType = toColumnType(lexer, notTermTok(lexer));

            if (!TableUtils.isValidColumnName(columnName, configuration.getMaxFileNameLength())) {
                throw SqlException.$(columnPosition, " new column name contains invalid characters");
            }

            CreateTableColumnModel model = newCreateTableColumnModel(columnName, columnPosition);
            model.setColumnType(columnType);
            model.setSymbolCapacity(configuration.getDefaultSymbolCapacity());

            if (ColumnType.isSymbol(columnType)) {
                tok = tok(lexer, "'capacity', 'nocache', 'cache', 'index' or ')'");

                int symbolCapacity;
                if (isCapacityKeyword(tok)) {
                    // when capacity is not set explicitly, it will default via configuration
                    model.setSymbolCapacity(symbolCapacity = parseSymbolCapacity(lexer));
                    tok = tok(lexer, "'nocache', 'cache', 'index' or ')'");
                } else {
                    symbolCapacity = -1;
                }

                final boolean cacheFlag;
                if (isNoCacheKeyword(tok)) {
                    cacheFlag = false;
                } else if (isCacheKeyword(tok)) {
                    cacheFlag = true;
                } else {
                    cacheFlag = configuration.getDefaultSymbolCacheFlag();
                    lexer.unparseLast();
                }
                model.setSymbolCacheFlag(cacheFlag);
                if (cacheFlag && symbolCapacity != -1) {
                    TableUtils.validateSymbolCapacityCached(true, symbolCapacity, lexer.lastTokenPosition());
                }
                tok = parseCreateTableInlineIndexDef(lexer, model);
            } else {
                tok = null;
            }

            if (tok == null) {
                tok = tok(lexer, "',' or ')'");
            }

            // ignore `PRECISION`
            if (SqlKeywords.isPrecisionKeyword(tok)) {
                tok = tok(lexer, "'NOT' or 'NULL' or ',' or ')'");
            }

            // ignore `NULL` and `NOT NULL`
            if (SqlKeywords.isNotKeyword(tok)) {
                tok = tok(lexer, "'NULL'");
            }

            if (SqlKeywords.isNullKeyword(tok)) {
                tok = tok(lexer, "','");
            }

            if (Chars.equals(tok, ')')) {
                break;
            }

            if (!Chars.equals(tok, ',')) {
                throw err(lexer, tok, "',' or ')' expected");
            }
        }
    }

    private void parseCreateTableIndexDef(GenericLexer lexer, boolean isDirectCreate) throws SqlException {
        expectTok(lexer, '(');
        final ExpressionNode columnName = expectLiteral(lexer);
        final int columnNamePosition = lexer.lastTokenPosition();

        CreateTableColumnModel model = getCreateTableColumnModel(columnName.token);
        if (model == null) {
            if (isDirectCreate) {
                throw SqlException.invalidColumn(columnNamePosition, columnName.token);
            }
            model = newCreateTableColumnModel(columnName.token, columnName.position);
        } else if (model.isIndexed()) {
            throw SqlException.$(columnNamePosition, "duplicate index clause");
        }
        if (isDirectCreate && model.getColumnType() != ColumnType.SYMBOL) {
            throw SqlException
                    .position(columnNamePosition)
                    .put("indexes are supported only for SYMBOL columns [columnName=").put(columnName.token)
                    .put(", columnType=").put(ColumnType.nameOf(model.getColumnType()))
                    .put(']');
        }

        int indexValueBlockSize;
        if (isCapacityKeyword(tok(lexer, "'capacity'"))) {
            int errorPosition = lexer.getPosition();
            indexValueBlockSize = expectInt(lexer);
            TableUtils.validateIndexValueBlockSize(errorPosition, indexValueBlockSize);
            indexValueBlockSize = Numbers.ceilPow2(indexValueBlockSize);
        } else {
            indexValueBlockSize = configuration.getIndexValueBlockSize();
            lexer.unparseLast();
        }
        model.setIndexed(true, columnNamePosition, indexValueBlockSize);
        expectTok(lexer, ')');
    }

    private CharSequence parseCreateTableInlineIndexDef(GenericLexer lexer, CreateTableColumnModel model) throws SqlException {
        CharSequence tok = tok(lexer, "')', or 'index'");

        if (isFieldTerm(tok)) {
            model.setIndexed(false, -1, configuration.getIndexValueBlockSize());
            return tok;
        }

        expectTok(lexer, tok, "index");
        int indexColumnPosition = lexer.lastTokenPosition();

        if (isFieldTerm(tok = tok(lexer, ") | , expected"))) {
            model.setIndexed(true, indexColumnPosition, configuration.getIndexValueBlockSize());
            return tok;
        }

        expectTok(lexer, tok, "capacity");

        int errorPosition = lexer.getPosition();
        int indexValueBlockSize = expectInt(lexer);
        TableUtils.validateIndexValueBlockSize(errorPosition, indexValueBlockSize);
        model.setIndexed(true, indexColumnPosition, Numbers.ceilPow2(indexValueBlockSize));
        return null;
    }

    private void parseCreateTableLikeTable(GenericLexer lexer) throws SqlException {
        CharSequence tok;
        // todo: validate keyword usage
        tok = tok(lexer, "table name");
        createTableOperationBuilder.setLikeTableNameExpr(
                nextLiteral(
                        assertNoDotsAndSlashes(
                                unquote(tok),
                                lexer.lastTokenPosition()
                        ),
                        lexer.lastTokenPosition()
                )
        );
        tok = tok(lexer, ")");
        if (!Chars.equals(tok, ')')) {
            throw errUnexpected(lexer, tok);
        }
    }

    private ExpressionNode parseCreateTablePartition(GenericLexer lexer, CharSequence tok) throws SqlException {
        if (tok != null && isPartitionKeyword(tok)) {
            expectTok(lexer, "by");
            return expectLiteral(lexer);
        }
        return null;
    }

    private void parseDeclare(GenericLexer lexer, QueryModel model, SqlParserCallback sqlParserCallback) throws SqlException {
        int contentLength = lexer.getContent().length();
        while (lexer.getPosition() < contentLength) {
            int pos = lexer.getPosition();

            CharSequence tok = optTok(lexer);

            if (tok == null) {
                break;
            }

            if (tok.charAt(0) == ',') {
                continue;
            }

            if (isSelectKeyword(tok) || !(tok.charAt(0) == '@')) {
                lexer.unparseLast();
                break;
            }

            CharacterStoreEntry cse = characterStore.newEntry();
            cse.put(tok);
            tok = cse.toImmutable();

            CharSequence expectWalrus = optTok(lexer);

            if (expectWalrus == null || !Chars.equals(expectWalrus, ":=")) {
                throw errUnexpected(lexer, expectWalrus, "expected variable assignment operator `:=`");
            }

            lexer.goToPosition(pos);

            ExpressionNode expr = expr(lexer, model, sqlParserCallback, model.getDecls(), tok);

            if (expr == null) {
                throw errUnexpected(lexer, tok, "declaration was empty or could not be parsed");
            }

            if (!Chars.equalsIgnoreCase(expr.lhs.token, tok)) {
                // could be a `DECLARE @x := (1,2,3)` situation
                throw errUnexpected(lexer, tok, "unexpected bind expression - bracket lists are not supported");
            }

            model.getDecls().put(tok, expr);
        }
    }

    private QueryModel parseDml(
            GenericLexer lexer,
            @Nullable LowerCaseCharSequenceObjHashMap<WithClauseModel> withClauses,
            int modelPosition,
            boolean useTopLevelWithClauses,
            SqlParserCallback sqlParserCallback,
            @Nullable LowerCaseCharSequenceObjHashMap<ExpressionNode> decls
    ) throws SqlException {
        QueryModel model = null;
        QueryModel prevModel = null;

        while (true) {
            LowerCaseCharSequenceObjHashMap<WithClauseModel> parentWithClauses = prevModel != null ? prevModel.getWithClauses() : withClauses;
            LowerCaseCharSequenceObjHashMap<WithClauseModel> topWithClauses = useTopLevelWithClauses && model == null ? topLevelWithModel : null;

            QueryModel unionModel = parseDml0(lexer, parentWithClauses, topWithClauses, modelPosition, sqlParserCallback, decls);
            if (prevModel == null) {
                model = unionModel;
                prevModel = model;
            } else {
                prevModel.setUnionModel(unionModel);
                prevModel = unionModel;
            }

            CharSequence tok = optTok(lexer);
            if (tok == null || Chars.equals(tok, ';') || setOperations.excludes(tok)) {
                lexer.unparseLast();
                return model;
            }

            if (prevModel.getNestedModel() != null) {
                if (prevModel.getNestedModel().getOrderByPosition() > 0) {
                    throw SqlException.$(prevModel.getNestedModel().getOrderByPosition(), "unexpected token 'order'");
                }
                if (prevModel.getNestedModel().getLimitPosition() > 0) {
                    throw SqlException.$(prevModel.getNestedModel().getLimitPosition(), "unexpected token 'limit'");
                }
            }

            if (isUnionKeyword(tok)) {
                tok = tok(lexer, "all or select");
                if (isAllKeyword(tok)) {
                    prevModel.setSetOperationType(QueryModel.SET_OPERATION_UNION_ALL);
                    modelPosition = lexer.getPosition();
                } else {
                    prevModel.setSetOperationType(QueryModel.SET_OPERATION_UNION);
                    lexer.unparseLast();
                    modelPosition = lexer.lastTokenPosition();
                }
            }

            if (isExceptKeyword(tok)) {
                tok = tok(lexer, "all or select");
                if (isAllKeyword(tok)) {
                    prevModel.setSetOperationType(QueryModel.SET_OPERATION_EXCEPT_ALL);
                    modelPosition = lexer.getPosition();
                } else {
                    prevModel.setSetOperationType(QueryModel.SET_OPERATION_EXCEPT);
                    lexer.unparseLast();
                    modelPosition = lexer.lastTokenPosition();
                }
            }

            if (isIntersectKeyword(tok)) {
                tok = tok(lexer, "all or select");
                if (isAllKeyword(tok)) {
                    prevModel.setSetOperationType(QueryModel.SET_OPERATION_INTERSECT_ALL);
                    modelPosition = lexer.getPosition();
                } else {
                    prevModel.setSetOperationType(QueryModel.SET_OPERATION_INTERSECT);
                    lexer.unparseLast();
                    modelPosition = lexer.lastTokenPosition();
                }
            }

            // check for decls
            if (prevModel.getDecls() != null && prevModel.getDecls().size() > 0
                    && decls == null) {
                decls = prevModel.getDecls();
            }
        }
    }

    @NotNull
    private QueryModel parseDml0(
            GenericLexer lexer,
            @Nullable LowerCaseCharSequenceObjHashMap<WithClauseModel> parentWithClauses,
            @Nullable LowerCaseCharSequenceObjHashMap<WithClauseModel> topWithClauses,
            int modelPosition,
            SqlParserCallback sqlParserCallback,
            @Nullable LowerCaseCharSequenceObjHashMap<ExpressionNode> decls
    ) throws SqlException {
        CharSequence tok;
        QueryModel model = queryModelPool.next();
        model.setModelPosition(modelPosition);

        // copy decls so nested nodes can use them
        model.copyDeclsFrom(decls);

        if (parentWithClauses != null) {
            model.getWithClauses().putAll(parentWithClauses);
        }

        tok = tok(lexer, "'select', 'with', 'declare' or table name expected");

        // [declare]
        if (isDeclareKeyword(tok)) {
            parseDeclare(lexer, model, sqlParserCallback);
            tok = tok(lexer, "'select', 'with', or table name expected");
        }

        // [with]
        if (isWithKeyword(tok)) {
            parseWithClauses(lexer, model.getWithClauses(), sqlParserCallback, model.getDecls());
            tok = tok(lexer, "'select' or table name expected");
        } else if (topWithClauses != null) {
            model.getWithClauses().putAll(topWithClauses);
        }

        // [select]
        if (isSelectKeyword(tok)) {
            parseSelectClause(lexer, model, sqlParserCallback);

            tok = optTok(lexer);

            if (tok != null && setOperations.contains(tok)) {
                tok = null;
            }

            if (tok == null || Chars.equals(tok, ';') || Chars.equals(tok, ')')) { //token can also be ';' on query boundary
                QueryModel nestedModel = queryModelPool.next();
                nestedModel.setModelPosition(modelPosition);
                ExpressionNode tableNameExpr = expressionNodePool.next().of(ExpressionNode.FUNCTION, "long_sequence", 0, lexer.lastTokenPosition());
                tableNameExpr.paramCount = 1;
                tableNameExpr.rhs = ONE;
                nestedModel.setTableNameExpr(tableNameExpr);
                model.setSelectModelType(QueryModel.SELECT_MODEL_VIRTUAL);
                model.setNestedModel(nestedModel);
                lexer.unparseLast();
                return model;
            }
        } else if (SqlKeywords.isShowKeyword(tok)) {
            model.setSelectModelType(QueryModel.SELECT_MODEL_SHOW);
            int showKind = -1;
            tok = SqlUtil.fetchNext(lexer);
            if (tok != null) {
                // show tables
                // show columns from tab
                // show partitions from tab
                // show transaction isolation level
                // show transaction_isolation
                // show max_identifier_length
                // show standard_conforming_strings
                // show search_path
                // show datestyle
                // show time zone
                // show create table tab
                if (isTablesKeyword(tok)) {
                    showKind = QueryModel.SHOW_TABLES;
                } else if (isColumnsKeyword(tok)) {
                    parseFromTable(lexer, model);
                    showKind = QueryModel.SHOW_COLUMNS;
                } else if (isPartitionsKeyword(tok)) {
                    parseFromTable(lexer, model);
                    showKind = QueryModel.SHOW_PARTITIONS;
                } else if (isTransactionKeyword(tok)) {
                    showKind = QueryModel.SHOW_TRANSACTION;
                    validateShowTransactions(lexer);
                } else if (isTransactionIsolation(tok)) {
                    showKind = QueryModel.SHOW_TRANSACTION_ISOLATION_LEVEL;
                } else if (isMaxIdentifierLength(tok)) {
                    showKind = QueryModel.SHOW_MAX_IDENTIFIER_LENGTH;
                } else if (isStandardConformingStrings(tok)) {
                    showKind = QueryModel.SHOW_STANDARD_CONFORMING_STRINGS;
                } else if (isSearchPath(tok)) {
                    showKind = QueryModel.SHOW_SEARCH_PATH;
                } else if (isDateStyleKeyword(tok)) {
                    showKind = QueryModel.SHOW_DATE_STYLE;
                } else if (SqlKeywords.isTimeKeyword(tok)) {
                    tok = SqlUtil.fetchNext(lexer);
                    if (tok != null && SqlKeywords.isZoneKeyword(tok)) {
                        showKind = QueryModel.SHOW_TIME_ZONE;
                    }
                } else if (SqlKeywords.isParametersKeyword(tok)) {
                    showKind = QueryModel.SHOW_PARAMETERS;
                } else if (SqlKeywords.isServerVersionKeyword(tok)) {
                    showKind = QueryModel.SHOW_SERVER_VERSION;
                } else if (SqlKeywords.isServerVersionNumKeyword(tok)) {
                    showKind = QueryModel.SHOW_SERVER_VERSION_NUM;
                } else if (isCreateKeyword(tok)) {
                    parseShowCreateTable(lexer, model);
                    showKind = QueryModel.SHOW_CREATE_TABLE;
                } else {
                    showKind = sqlParserCallback.parseShowSql(lexer, model, tok, expressionNodePool);
                }
            }

            if (showKind == -1) {
                throw SqlException.position(lexer.getPosition()).put("expected ")
                        .put("'TABLES', 'COLUMNS FROM <tab>', 'PARTITIONS FROM <tab>', ")
                        .put("'TRANSACTION ISOLATION LEVEL', 'transaction_isolation', ")
                        .put("'max_identifier_length', 'standard_conforming_strings', ")
                        .put("'parameters', 'server_version', 'server_version_num', ")
                        .put("'search_path', 'datestyle', or 'time zone'");
            } else {
                model.setShowKind(showKind);
            }
        } else {
            lexer.unparseLast();
            SqlUtil.addSelectStar(
                    model,
                    queryColumnPool,
                    expressionNodePool
            );
        }

        if (model.getSelectModelType() != QueryModel.SELECT_MODEL_SHOW) {
            QueryModel nestedModel = queryModelPool.next();
            nestedModel.setModelPosition(modelPosition);

            parseFromClause(lexer, nestedModel, model, sqlParserCallback);
            if (nestedModel.getLimitHi() != null || nestedModel.getLimitLo() != null) {
                model.setLimit(nestedModel.getLimitLo(), nestedModel.getLimitHi());
                nestedModel.setLimit(null, null);
            }
            model.setSelectModelType(QueryModel.SELECT_MODEL_CHOOSE);
            model.setNestedModel(nestedModel);
            final ExpressionNode n = nestedModel.getAlias();
            if (n != null) {
                model.setAlias(n);
            }
        }
        return model;
    }

    private QueryModel parseDmlUpdate(
            GenericLexer lexer,
            SqlParserCallback sqlParserCallback,
            @Nullable LowerCaseCharSequenceObjHashMap<ExpressionNode> decls
    ) throws SqlException {
        // Update QueryModel structure is
        // QueryModel with SET column expressions (updateQueryModel)
        // |-- nested QueryModel of select-virtual or select-choose of data selected for update (fromModel)
        //     |-- nested QueryModel with selected data (nestedModel)
        //         |-- join QueryModels to represent FROM clause
        CharSequence tok;
        final int modelPosition = lexer.getPosition();

        QueryModel updateQueryModel = queryModelPool.next();
        updateQueryModel.setModelType(ExecutionModel.UPDATE);
        updateQueryModel.setModelPosition(modelPosition);
        QueryModel fromModel = queryModelPool.next();
        fromModel.setModelPosition(modelPosition);
        updateQueryModel.setIsUpdate(true);
        fromModel.setIsUpdate(true);
        tok = tok(lexer, "UPDATE, WITH or table name expected");

        // [update]
        if (isUpdateKeyword(tok)) {
            // parse SET statements into updateQueryModel and rhs of SETs into fromModel to select
            parseUpdateClause(lexer, updateQueryModel, fromModel, sqlParserCallback);

            // create nestedModel QueryModel to source rowids for the update
            QueryModel nestedModel = queryModelPool.next();
            nestedModel.setTableNameExpr(fromModel.getTableNameExpr());
            nestedModel.setAlias(updateQueryModel.getAlias());
            nestedModel.setIsUpdate(true);

            // nest nestedModel inside fromModel
            fromModel.setTableNameExpr(null);
            fromModel.setNestedModel(nestedModel);

            // Add WITH clauses if they exist into fromModel
            fromModel.getWithClauses().putAll(topLevelWithModel);

            tok = optTok(lexer);

            // [from]
            if (tok != null && isFromKeyword(tok)) {
                tok = ","; // FROM in Postgres UPDATE statement means cross join
                int joinType;
                int i = 0;
                while (tok != null && (joinType = joinStartSet.get(tok)) != -1) {
                    if (i++ == 1) {
                        throw SqlException.$(lexer.lastTokenPosition(), "JOIN is not supported on UPDATE statement");
                    }
                    // expect multiple [[inner | outer | cross] join]
                    nestedModel.addJoinModel(parseJoin(lexer, tok, joinType, topLevelWithModel, sqlParserCallback, decls));
                    tok = optTok(lexer);
                }
            } else if (tok != null && isSemicolon(tok)) {
                tok = null;
            } else if (tok != null && !isWhereKeyword(tok)) {
                throw SqlException.$(lexer.lastTokenPosition(), "FROM, WHERE or EOF expected");
            }

            // [where]
            if (tok != null && isWhereKeyword(tok)) {
                ExpressionNode expr = expr(lexer, fromModel, sqlParserCallback, decls);
                if (expr != null) {
                    nestedModel.setWhereClause(expr);
                } else {
                    throw SqlException.$((lexer.lastTokenPosition()), "empty where clause");
                }
            } else if (tok != null && !isSemicolon(tok)) {
                throw errUnexpected(lexer, tok);
            }

            updateQueryModel.setNestedModel(fromModel);
        }
        return updateQueryModel;
    }

    // doesn't allow copy, rename
    private ExecutionModel parseExplain(GenericLexer lexer, SqlExecutionContext executionContext, SqlParserCallback sqlParserCallback) throws SqlException {
        CharSequence tok = tok(lexer, "'create', 'format', 'insert', 'update', 'select' or 'with'");

        if (isSelectKeyword(tok)) {
            return parseSelect(lexer, sqlParserCallback, null);
        }

        if (isCreateKeyword(tok)) {
            return parseCreate(lexer, executionContext, sqlParserCallback);
        }

        if (isUpdateKeyword(tok)) {
            return parseUpdate(lexer, sqlParserCallback, null);
        }

        if (isInsertKeyword(tok)) {
            return parseInsert(lexer, sqlParserCallback, null);
        }

        if (isWithKeyword(tok)) {
            return parseWith(lexer, sqlParserCallback, null);
        }

        return parseSelect(lexer, sqlParserCallback, null);
    }

    private int parseExplainOptions(GenericLexer lexer, CharSequence prevTok) throws SqlException {
        int parenthesisPos = lexer.getPosition();
        CharSequence explainTok = GenericLexer.immutableOf(prevTok);
        CharSequence tok = tok(lexer, "'create', 'insert', 'update', 'select', 'with' or '('");
        if (Chars.equals(tok, '(')) {
            tok = tok(lexer, "'format'");
            if (isFormatKeyword(tok)) {
                tok = tok(lexer, "'text' or 'json'");
                if (SqlKeywords.isTextKeyword(tok) || SqlKeywords.isJsonKeyword(tok)) {
                    int format = SqlKeywords.isJsonKeyword(tok) ? ExplainModel.FORMAT_JSON : ExplainModel.FORMAT_TEXT;
                    tok = tok(lexer, "')'");
                    if (!Chars.equals(tok, ')')) {
                        throw SqlException.$((lexer.lastTokenPosition()), "unexpected explain option found");
                    }
                    return format;
                } else {
                    throw SqlException.$((lexer.lastTokenPosition()), "unexpected explain format found");
                }
            } else {
                lexer.backTo(parenthesisPos, explainTok);
                return ExplainModel.FORMAT_TEXT;
            }
        } else {
            lexer.unparseLast();
            return ExplainModel.FORMAT_TEXT;
        }
    }

    private void parseFromClause(GenericLexer lexer, QueryModel model, QueryModel masterModel, SqlParserCallback sqlParserCallback) throws SqlException {
        CharSequence tok = expectTableNameOrSubQuery(lexer);

        // copy decls down
        model.copyDeclsFrom(masterModel);

        QueryModel proposedNested = null;
        ExpressionNode variableExpr;

        // check for variable as subquery
        if (tok.charAt(0) == '@' && (variableExpr = model.getDecls().get(tok)) != null && variableExpr.rhs != null && variableExpr.rhs.queryModel != null) {
            proposedNested = variableExpr.rhs.queryModel;
        }

        // expect "(" in case of sub-query
        if (Chars.equals(tok, '(') || proposedNested != null) {

            if (proposedNested == null) {
                proposedNested = parseAsSubQueryAndExpectClosingBrace(lexer, masterModel.getWithClauses(), true, sqlParserCallback, model.getDecls());
            }

            tok = optTok(lexer);

            // do not collapse aliased sub-queries or those that have timestamp()
            // select * from (table) x
            if (tok == null || (tableAliasStop.contains(tok) && !SqlKeywords.isTimestampKeyword(tok))) {
                final QueryModel target = proposedNested.getNestedModel();
                // when * is artificial, there is no union, there is no "where" clause inside sub-query,
                // e.g. there was no "select * from" we should collapse sub-query to a regular table
                if (
                        proposedNested.isArtificialStar()
                                && proposedNested.getUnionModel() == null
                                && target.getWhereClause() == null
                                && target.getOrderBy().size() == 0
                                && target.getLatestBy().size() == 0
                                && target.getNestedModel() == null
                                && target.getSampleBy() == null
                                && target.getGroupBy().size() == 0
                                && proposedNested.getLimitLo() == null
                                && proposedNested.getLimitHi() == null
                ) {
                    model.setTableNameExpr(target.getTableNameExpr());
                    model.setAlias(target.getAlias());
                    model.setTimestamp(target.getTimestamp());

                    int n = target.getJoinModels().size();
                    for (int i = 1; i < n; i++) {
                        model.addJoinModel(target.getJoinModels().getQuick(i));
                    }
                    proposedNested = null;
                } else {
                    lexer.unparseLast();
                }
            } else {
                lexer.unparseLast();
            }

            if (proposedNested != null) {
                model.setNestedModel(proposedNested);
                model.setNestedModelIsSubQuery(true);
                tok = setModelAliasAndTimestamp(lexer, model);
            }
        } else {

            lexer.unparseLast();
            parseSelectFrom(lexer, model, masterModel.getWithClauses(), sqlParserCallback);
            tok = setModelAliasAndTimestamp(lexer, model);

            // expect [latest by] (deprecated syntax)
            if (tok != null && isLatestKeyword(tok)) {
                parseLatestBy(lexer, model);
                tok = optTok(lexer);
            }
        }

        // expect multiple [[inner | outer | cross] join]
        int joinType;
        while (tok != null && (joinType = joinStartSet.get(tok)) != -1) {
            model.addJoinModel(parseJoin(lexer, tok, joinType, masterModel.getWithClauses(), sqlParserCallback, model.getDecls()));
            tok = optTok(lexer);
        }

        checkSupportedJoinType(lexer, tok);

        // expect [where]

        if (tok != null && isWhereKeyword(tok)) {
            if (model.getLatestByType() == QueryModel.LATEST_BY_NEW) {
                throw SqlException.$((lexer.lastTokenPosition()), "unexpected where clause after 'latest on'");
            }
            ExpressionNode expr = expr(lexer, model, sqlParserCallback, model.getDecls());
            if (expr != null) {
                model.setWhereClause(expr);
                tok = optTok(lexer);
            } else {
                throw SqlException.$((lexer.lastTokenPosition()), "empty where clause");
            }
        }

        // expect [latest by] (new syntax)

        if (tok != null && isLatestKeyword(tok)) {
            if (model.getLatestByType() == QueryModel.LATEST_BY_DEPRECATED) {
                throw SqlException.$((lexer.lastTokenPosition()), "mix of new and deprecated 'latest by' syntax");
            }
            expectTok(lexer, "on");
            parseLatestByNew(lexer, model);
            tok = optTok(lexer);
        }

        // expect [sample by]

        if (tok != null && isSampleKeyword(tok)) {
            expectBy(lexer);
            expectSample(lexer, model, sqlParserCallback);
            tok = optTok(lexer);

            ExpressionNode fromNode = null, toNode = null;
            // support `SAMPLE BY 5m FROM foo TO bah`
            if (tok != null && isFromKeyword(tok)) {
                fromNode = expr(lexer, model, sqlParserCallback, model.getDecls());
                if (fromNode == null) {
                    throw SqlException.$(lexer.lastTokenPosition(), "'timestamp' expression expected");
                }
                tok = optTok(lexer);
            }

            if (tok != null && isToKeyword(tok)) {
                toNode = expr(lexer, model, sqlParserCallback, model.getDecls());
                if (toNode == null) {
                    throw SqlException.$(lexer.lastTokenPosition(), "'timestamp' expression expected");
                }
                tok = optTok(lexer);
            }

            model.setSampleByFromTo(fromNode, toNode);

            if (tok != null && isFillKeyword(tok)) {
                expectTok(lexer, '(');
                do {
                    final ExpressionNode fillNode = expr(lexer, model, sqlParserCallback, model.getDecls());
                    if (fillNode == null) {
                        throw SqlException.$(lexer.lastTokenPosition(), "'none', 'prev', 'mid', 'null' or number expected");
                    }
                    model.addSampleByFill(fillNode);
                    tok = tokIncludingLocalBrace(lexer, "',' or ')'");
                    if (Chars.equals(tok, ')')) {
                        break;
                    }
                    expectTok(tok, lexer.lastTokenPosition(), ',');
                } while (true);

                tok = optTok(lexer);
            }

            if (tok != null && isAlignKeyword(tok)) {
                expectTo(lexer);

                tok = tok(lexer, "'calendar' or 'first observation'");

                if (isCalendarKeyword(tok)) {
                    tok = optTok(lexer);
                    if (tok == null) {
                        model.setSampleByTimezoneName(null);
                        model.setSampleByOffset(ZERO_OFFSET);
                    } else if (isTimeKeyword(tok)) {
                        expectZone(lexer);
                        model.setSampleByTimezoneName(expectExpr(lexer, sqlParserCallback, model.getDecls()));
                        tok = optTok(lexer);
                        if (tok != null && isWithKeyword(tok)) {
                            tok = parseWithOffset(lexer, model, sqlParserCallback);
                        } else {
                            model.setSampleByOffset(ZERO_OFFSET);
                        }
                    } else if (isWithKeyword(tok)) {
                        tok = parseWithOffset(lexer, model, sqlParserCallback);
                    } else {
                        model.setSampleByTimezoneName(null);
                        model.setSampleByOffset(ZERO_OFFSET);
                    }
                } else if (isFirstKeyword(tok)) {
                    expectObservation(lexer);

                    if (model.getSampleByTo() != null || model.getSampleByFrom() != null) {
                        throw SqlException.$(lexer.getPosition(), "ALIGN TO FIRST OBSERVATION is incompatible with FROM-TO");
                    }

                    model.setSampleByTimezoneName(null);
                    model.setSampleByOffset(null);
                    tok = optTok(lexer);
                } else {
                    throw SqlException.$(lexer.lastTokenPosition(), "'calendar' or 'first observation' expected");
                }
            } else {
                // Set offset according to default config
                if (configuration.getSampleByDefaultAlignmentCalendar()) {
                    model.setSampleByOffset(ZERO_OFFSET);
                } else {
                    model.setSampleByOffset(null);
                }
            }
        }

        // expect [group by]

        if (tok != null && isGroupKeyword(tok)) {
            expectBy(lexer);
            do {
                tokIncludingLocalBrace(lexer, "literal");
                lexer.unparseLast();
                ExpressionNode n = expr(lexer, model, sqlParserCallback, model.getDecls());
                if (n == null || (n.type != ExpressionNode.LITERAL && n.type != ExpressionNode.CONSTANT && n.type != ExpressionNode.FUNCTION && n.type != ExpressionNode.OPERATION)) {
                    throw SqlException.$(n == null ? lexer.lastTokenPosition() : n.position, "literal expected");
                }

                model.addGroupBy(n);

                tok = optTok(lexer);
            } while (tok != null && Chars.equals(tok, ','));
        }

        // expect [order by]

        if (tok != null && isOrderKeyword(tok)) {
            model.setOrderByPosition(lexer.lastTokenPosition());
            expectBy(lexer);
            do {
                tokIncludingLocalBrace(lexer, "literal");
                lexer.unparseLast();

                ExpressionNode n = expr(lexer, model, sqlParserCallback, model.getDecls());
                if (n == null || (n.type == ExpressionNode.QUERY || n.type == ExpressionNode.SET_OPERATION)) {
                    throw SqlException.$(lexer.lastTokenPosition(), "literal or expression expected");
                }

                if ((n.type == ExpressionNode.CONSTANT && Chars.equals("''", n.token)) ||
                        (n.type == ExpressionNode.LITERAL && n.token.length() == 0)) {
                    throw SqlException.$(lexer.lastTokenPosition(), "non-empty literal or expression expected");
                }

                tok = optTok(lexer);

                if (tok != null && isDescKeyword(tok)) {

                    model.addOrderBy(n, QueryModel.ORDER_DIRECTION_DESCENDING);
                    tok = optTok(lexer);

                } else {

                    model.addOrderBy(n, QueryModel.ORDER_DIRECTION_ASCENDING);

                    if (tok != null && isAscKeyword(tok)) {
                        tok = optTok(lexer);
                    }
                }

                if (model.getOrderBy().size() >= MAX_ORDER_BY_COLUMNS) {
                    throw err(lexer, tok, "Too many columns");
                }

            } while (tok != null && Chars.equals(tok, ','));
        }

        // expect [limit]
        if (tok != null && isLimitKeyword(tok)) {
            model.setLimitPosition(lexer.lastTokenPosition());
            ExpressionNode lo = expr(lexer, model, sqlParserCallback, model.getDecls());
            ExpressionNode hi = null;

            tok = optTok(lexer);
            if (tok != null && Chars.equals(tok, ',')) {
                hi = expr(lexer, model, sqlParserCallback, model.getDecls());
            } else {
                lexer.unparseLast();
            }
            model.setLimit(lo, hi);
        } else {
            lexer.unparseLast();
        }
    }

    private void parseFromTable(GenericLexer lexer, QueryModel model) throws SqlException {
        CharSequence tok;
        tok = SqlUtil.fetchNext(lexer);
        if (tok == null || !isFromKeyword(tok)) {
            throw SqlException.position(lexer.lastTokenPosition()).put("expected 'from'");
        }
        parseTableName(lexer, model);
    }

    private ExecutionModel parseInsert(
            GenericLexer lexer,
            SqlParserCallback sqlParserCallback,
            @Nullable LowerCaseCharSequenceObjHashMap<ExpressionNode> decls
    ) throws SqlException {
        final InsertModel model = insertModelPool.next();
        CharSequence tok = tok(lexer, "atomic or into or batch");
        model.setBatchSize(configuration.getInsertModelBatchSize());
        boolean atomicSpecified = false;

        if (SqlKeywords.isAtomicKeyword(tok)) {
            atomicSpecified = true;
            model.setBatchSize(-1);
            tok = tok(lexer, "into");
        }

        if (SqlKeywords.isBatchKeyword(tok)) {
            long val = expectLong(lexer);
            if (val > 0) {
                model.setBatchSize(val);
            } else {
                throw SqlException.$(lexer.lastTokenPosition(), "batch size must be positive integer");
            }

            tok = tok(lexer, "into or o3MaxLag");
            if (SqlKeywords.isO3MaxLagKeyword(tok)) {
                int pos = lexer.getPosition();
                model.setO3MaxLag(SqlUtil.expectMicros(tok(lexer, "lag value"), pos));
                tok = tok(lexer, "into");
            }
        }

        if (!SqlKeywords.isIntoKeyword(tok)) {
            throw SqlException.$(lexer.lastTokenPosition(), "'into' expected");
        }

        tok = tok(lexer, "table name");
        SqlKeywords.assertTableNameIsQuotedOrNotAKeyword(tok, lexer.lastTokenPosition());
        model.setTableName(nextLiteral(assertNoDotsAndSlashes(unquote(tok), lexer.lastTokenPosition()), lexer.lastTokenPosition()));

        tok = tok(lexer, "'(' or 'select'");

        if (Chars.equals(tok, '(')) {
            do {
                tok = tok(lexer, "column");
                if (Chars.equals(tok, ')')) {
                    throw err(lexer, tok, "missing column name");
                }

                SqlKeywords.assertTableNameIsQuotedOrNotAKeyword(tok, lexer.lastTokenPosition());
                model.addColumn(unquote(tok), lexer.lastTokenPosition());

            } while (Chars.equals((tok = tok(lexer, "','")), ','));

            expectTok(tok, lexer.lastTokenPosition(), ')');
            tok = optTok(lexer);
        }

        if (tok == null) {
            throw SqlException.$(lexer.getPosition(), "'select' or 'values' expected");
        }

        if (isSelectKeyword(tok)) {
            model.setSelectKeywordPosition(lexer.lastTokenPosition());
            lexer.unparseLast();
            final QueryModel queryModel = parseDml(lexer, null, lexer.lastTokenPosition(), true, sqlParserCallback, decls);
            model.setQueryModel(queryModel);
            tok = optTok(lexer);
            // no more tokens or ';' should indicate end of statement
            if (tok == null || Chars.equals(tok, ';')) {
                return model;
            }
            throw errUnexpected(lexer, tok);
        }

        // if not INSERT INTO SELECT, make it atomic (select returns early)
        model.setBatchSize(-1);

        // if they used atomic or batch keywords, then throw an error
        if (atomicSpecified) {
            throw SqlException.$(lexer.lastTokenPosition(), "'atomic' keyword can only be used in INSERT INTO SELECT statements.");
        }

        if (isValuesKeyword(tok)) {
            do {
                expectTok(lexer, '(');
                ObjList<ExpressionNode> rowValues = new ObjList<>();
                do {
                    rowValues.add(expectExpr(lexer, sqlParserCallback));
                } while (Chars.equals((tok = tok(lexer, "','")), ','));
                expectTok(tok, lexer.lastTokenPosition(), ')');
                model.addRowTupleValues(rowValues);
                model.addEndOfRowTupleValuesPosition(lexer.lastTokenPosition());
                tok = optTok(lexer);
                // no more tokens or ';' should indicate end of statement
                if (tok == null || Chars.equals(tok, ';')) {
                    return model;
                }
                expectTok(tok, lexer.lastTokenPosition(), ',');
            } while (true);
        }

        throw err(lexer, tok, "'select' or 'values' expected");
    }

    private QueryModel parseJoin(
            GenericLexer lexer,
            CharSequence tok,
            int joinType,
            LowerCaseCharSequenceObjHashMap<WithClauseModel> parent,
            SqlParserCallback sqlParserCallback,
            @Nullable LowerCaseCharSequenceObjHashMap<ExpressionNode> decls
    ) throws SqlException {
        QueryModel joinModel = queryModelPool.next();

        joinModel.copyDeclsFrom(decls);

        int errorPos = lexer.lastTokenPosition();

        if (isNotJoinKeyword(tok) && !Chars.equals(tok, ',')) {
            // not already a join?
            // was it "left" ?
            if (isLeftKeyword(tok)) {
                tok = tok(lexer, "join");
                joinType = QueryModel.JOIN_OUTER;
                if (isOuterKeyword(tok)) {
                    tok = tok(lexer, "join");
                }
            } else {
                tok = tok(lexer, "join");
            }
            if (isNotJoinKeyword(tok)) {
                throw SqlException.position(errorPos).put("'join' expected");
            }
        }

        joinModel.setJoinType(joinType);
        joinModel.setJoinKeywordPosition(errorPos);

        tok = expectTableNameOrSubQuery(lexer);

        if (Chars.equals(tok, '(')) {
            joinModel.setNestedModel(parseAsSubQueryAndExpectClosingBrace(lexer, parent, true, sqlParserCallback, decls));
        } else {
            lexer.unparseLast();
            parseSelectFrom(lexer, joinModel, parent, sqlParserCallback);
        }

        tok = setModelAliasAndGetOptTok(lexer, joinModel);

        if (joinType == QueryModel.JOIN_CROSS && tok != null && isOnKeyword(tok)) {
            throw SqlException.$(lexer.lastTokenPosition(), "Cross joins cannot have join clauses");
        }

        switch (joinType) {
            case QueryModel.JOIN_ASOF:
            case QueryModel.JOIN_LT:
            case QueryModel.JOIN_SPLICE:
                if (tok == null || !isOnKeyword(tok)) {
                    lexer.unparseLast();
                    break;
                }
                // intentional fall through
            case QueryModel.JOIN_INNER:
            case QueryModel.JOIN_OUTER:
                expectTok(lexer, tok, "on");
                try {
                    expressionParser.parseExpr(lexer, expressionTreeBuilder, sqlParserCallback, decls);
                    ExpressionNode expr;
                    switch (expressionTreeBuilder.size()) {
                        case 0:
                            throw SqlException.$(lexer.lastTokenPosition(), "Expression expected");
                        case 1:
                            expr = expressionTreeBuilder.poll();

                            if (expr.type == ExpressionNode.LITERAL) {
                                do {
                                    joinModel.addJoinColumn(expr);
                                } while ((expr = expressionTreeBuilder.poll()) != null);
                            } else {
                                joinModel.setJoinCriteria(rewriteKnownStatements(expr, decls, null));
                            }
                            break;
                        default:
                            // this code handles "join on (a,b,c)", e.g. list of columns
                            while ((expr = expressionTreeBuilder.poll()) != null) {
                                if (expr.type != ExpressionNode.LITERAL) {
                                    throw SqlException.$(lexer.lastTokenPosition(), "Column name expected");
                                }
                                joinModel.addJoinColumn(expr);
                            }
                            break;
                    }
                } catch (SqlException e) {
                    expressionTreeBuilder.reset();
                    throw e;
                }
                break;
            default:
                lexer.unparseLast();
                break;
        }

        return joinModel;
    }

    private void parseLatestBy(GenericLexer lexer, QueryModel model) throws SqlException {
        CharSequence tok = optTok(lexer);
        if (tok != null) {
            if (isByKeyword(tok)) {
                parseLatestByDeprecated(lexer, model);
                return;
            }
            if (isOnKeyword(tok)) {
                parseLatestByNew(lexer, model);
                return;
            }
        }
        throw SqlException.$((lexer.lastTokenPosition()), "'on' or 'by' expected");
    }

    private void parseLatestByDeprecated(GenericLexer lexer, QueryModel model) throws SqlException {
        // 'latest by' is already parsed at this point

        CharSequence tok;
        do {
            model.addLatestBy(expectLiteral(lexer, model.getDecls()));
            tok = SqlUtil.fetchNext(lexer);
        } while (Chars.equalsNc(tok, ','));

        model.setLatestByType(QueryModel.LATEST_BY_DEPRECATED);

        if (tok != null) {
            lexer.unparseLast();
        }
    }

    private void parseLatestByNew(GenericLexer lexer, QueryModel model) throws SqlException {
        // 'latest on' is already parsed at this point

        // <timestamp>
        final ExpressionNode timestamp = expectLiteral(lexer, model.getDecls());
        model.setTimestamp(timestamp);
        // 'partition by'
        expectTok(lexer, "partition");
        expectTok(lexer, "by");
        // <columns>
        CharSequence tok;
        do {
            model.addLatestBy(expectLiteral(lexer, model.getDecls()));
            tok = SqlUtil.fetchNext(lexer);
        } while (Chars.equalsNc(tok, ','));

        model.setLatestByType(QueryModel.LATEST_BY_NEW);

        if (tok != null) {
            lexer.unparseLast();
        }
    }

    private ExecutionModel parseRenameStatement(GenericLexer lexer) throws SqlException {
        expectTok(lexer, "table");
        RenameTableModel model = renameTableModelPool.next();

        CharSequence tok = tok(lexer, "from table name");
        SqlKeywords.assertTableNameIsQuotedOrNotAKeyword(tok, lexer.lastTokenPosition());

        model.setFrom(nextLiteral(unquote(tok), lexer.lastTokenPosition()));


        tok = tok(lexer, "to");
        if (Chars.equals(tok, '(')) {
            throw SqlException.$(lexer.lastTokenPosition(), "function call is not allowed here");
        }
        lexer.unparseLast();

        expectTok(lexer, "to");

        tok = tok(lexer, "to table name");
        SqlKeywords.assertTableNameIsQuotedOrNotAKeyword(tok, lexer.lastTokenPosition());
        model.setTo(nextLiteral(unquote(tok), lexer.lastTokenPosition()));

        tok = optTok(lexer);

        if (tok != null && Chars.equals(tok, '(')) {
            throw SqlException.$(lexer.lastTokenPosition(), "function call is not allowed here");
        }

        if (tok != null && !Chars.equals(tok, ';')) {
            throw SqlException.$(lexer.lastTokenPosition(), "debris?");
        }

        return model;
    }

    private ExecutionModel parseSelect(
            GenericLexer lexer,
            SqlParserCallback sqlParserCallback,
            @Nullable LowerCaseCharSequenceObjHashMap<ExpressionNode> decls
    ) throws SqlException {
        lexer.unparseLast();
        final QueryModel model = parseDml(lexer, null, lexer.lastTokenPosition(), true, sqlParserCallback, decls);
        final CharSequence tok = optTok(lexer);
        if (tok == null || Chars.equals(tok, ';')) {
            return model;
        }
        if (Chars.equals(tok, ":=")) {
            throw errUnexpected(lexer, tok, "perhaps `DECLARE` was misspelled?");
        }
        throw errUnexpected(lexer, tok);
    }

    private void parseSelectClause(GenericLexer lexer, QueryModel model, SqlParserCallback sqlParserCallback) throws SqlException {
        CharSequence tok = tok(lexer, "[distinct] column");

        ExpressionNode expr;
        if (isDistinctKeyword(tok)) {
            model.setDistinct(true);
        } else {
            lexer.unparseLast();
        }

        try {
            boolean hasFrom = false;

            while (true) {
                tok = tok(lexer, "column");
                if (Chars.equals(tok, '*')) {
                    expr = nextLiteral(GenericLexer.immutableOf(tok), lexer.lastTokenPosition());
                } else {
                    // cut off some obvious errors
                    if (isFromKeyword(tok)) {
                        if (accumulatedColumns.size() == 0) {
                            throw SqlException.$(lexer.lastTokenPosition(), "column expression expected");
                        }
                        hasFrom = true;
                        lexer.unparseLast();
                        break;
                    }

                    if (isSelectKeyword(tok)) {
                        throw SqlException.$(lexer.getPosition(), "reserved name");
                    }

                    lexer.unparseLast();
                    expr = expr(lexer, model, sqlParserCallback, model.getDecls());

                    if (expr == null) {
                        throw SqlException.$(lexer.lastTokenPosition(), "missing expression");
                    }

                    if (Chars.endsWith(expr.token, '.') && expr.type == ExpressionNode.LITERAL) {
                        throw SqlException.$(expr.position + expr.token.length(), "'*' or column name expected");
                    }

                }

                final CharSequence alias;

                tok = optTok(lexer);

                QueryColumn col;
                final int colPosition = lexer.lastTokenPosition();

                if (tok != null && isOverKeyword(tok)) {
                    // window function
                    expectTok(lexer, '(');
                    overClauseMode = true;//prevent lexer returning ')' ending over clause as null in a sub-query
                    try {
                        WindowColumn winCol = windowColumnPool.next().of(null, expr);
                        col = winCol;

                        tok = tokIncludingLocalBrace(lexer, "'partition' or 'order' or ')'");

                        if (isPartitionKeyword(tok)) {
                            expectTok(lexer, "by");

                            ObjList<ExpressionNode> partitionBy = winCol.getPartitionBy();

                            do {
                                // allow dangling comma by previewing the token
                                tok = tok(lexer, "column name, 'order' or ')'");
                                if (SqlKeywords.isOrderKeyword(tok)) {
                                    if (partitionBy.size() == 0) {
                                        throw SqlException.$(lexer.lastTokenPosition(), "at least one column is expected in `partition by` clause");
                                    }
                                    break;
                                }
                                lexer.unparseLast();
                                partitionBy.add(expectExpr(lexer, sqlParserCallback, model.getDecls()));
                                tok = tok(lexer, "'order' or ')'");
                            } while (Chars.equals(tok, ','));
                        }

                        if (isOrderKeyword(tok)) {
                            expectTok(lexer, "by");

                            do {
                                final ExpressionNode orderByExpr = expectExpr(lexer, sqlParserCallback, model.getDecls());

                                tok = tokIncludingLocalBrace(lexer, "'asc' or 'desc'");

                                if (isDescKeyword(tok)) {
                                    winCol.addOrderBy(orderByExpr, QueryModel.ORDER_DIRECTION_DESCENDING);
                                    tok = tokIncludingLocalBrace(lexer, "',' or ')'");
                                } else {
                                    winCol.addOrderBy(orderByExpr, QueryModel.ORDER_DIRECTION_ASCENDING);
                                    if (isAscKeyword(tok)) {
                                        tok = tokIncludingLocalBrace(lexer, "',' or ')'");
                                    }
                                }
                            } while (Chars.equals(tok, ','));
                        }
                        int framingMode = -1;
                        if (isRowsKeyword(tok)) {
                            framingMode = WindowColumn.FRAMING_ROWS;
                        } else if (isRangeKeyword(tok)) {
                            framingMode = WindowColumn.FRAMING_RANGE;
                        } else if (isGroupsKeyword(tok)) {
                            framingMode = WindowColumn.FRAMING_GROUPS;
                        } else if (!Chars.equals(tok, ')')) {
                            throw SqlException.$(lexer.lastTokenPosition(), "'rows', 'groups', 'range' or ')' expected");
                        }

                    /* PG documentation:
                       The default framing option is RANGE UNBOUNDED PRECEDING, which is the same as RANGE BETWEEN UNBOUNDED PRECEDING AND CURRENT ROW.
                       With ORDER BY, this sets the frame to be all rows from the partition start up through the current row's last ORDER BY peer.
                       Without ORDER BY, this means all rows of the partition are included in the window frame, since all rows become peers of the current row.
                     */

                        if (framingMode != -1) {

                            winCol.setFramingMode(framingMode);

                            if (framingMode == WindowColumn.FRAMING_GROUPS && winCol.getOrderBy().size() == 0) {
                                throw SqlException.$(lexer.lastTokenPosition(), "GROUPS mode requires an ORDER BY clause");
                            }

                            // These keywords define for each row a window (a physical or logical
                            // set of rows) used for calculating the function result. The function is
                            // then applied to all the rows in the window. The window moves through the
                            // query result set or partition from top to bottom.

                        /*
                        { ROWS | GROUPS | RANGE }
                        { BETWEEN
                            { UNBOUNDED PRECEDING
                            | CURRENT ROW
                            | value_expr { PRECEDING | FOLLOWING }
                            }
                            AND
                            { UNBOUNDED FOLLOWING
                            | CURRENT ROW
                            | value_expr { PRECEDING | FOLLOWING }
                            }
                        | { UNBOUNDED PRECEDING
                          | CURRENT ROW
                          | value_expr PRECEDING
                          }
                        }
                        */
                            tok = tok(lexer, "'between', 'unbounded', 'current' or expression");
                            if (isBetweenKeyword(tok)) {

                                // Use the BETWEEN ... AND clause to specify a start point and end point for the window.
                                // The first expression (before AND) defines the start point and the second
                                // expression (after AND) defines the end point.

                                // If you omit BETWEEN and specify only one end point, then Oracle considers it the start
                                // point, and the end point defaults to the current row.

                                tok = tok(lexer, "'unbounded', 'current' or expression");
                                // lo
                                if (isUnboundedPreceding(lexer, tok)) {
                                    // Specify UNBOUNDED PRECEDING to indicate that the window starts at the first
                                    // row of the partition. This is the start point specification and cannot be
                                    // used as an end point specification.
                                    winCol.setRowsLoKind(WindowColumn.PRECEDING, lexer.lastTokenPosition());
                                } else if (isCurrentRow(lexer, tok)) {
                                    // As a start point, CURRENT ROW specifies that the window begins at the current row.
                                    // In this case the end point cannot be value_expr PRECEDING.
                                    winCol.setRowsLoKind(WindowColumn.CURRENT, lexer.lastTokenPosition());
                                } else if (SqlKeywords.isPrecedingKeyword(tok)) {
                                    throw SqlException.$(lexer.lastTokenPosition(), "integer expression expected");
                                } else {
                                    int pos = lexer.lastTokenPosition();
                                    lexer.unparseLast();
                                    winCol.setRowsLoExpr(expectExpr(lexer, sqlParserCallback, model.getDecls()), pos);
                                    if (framingMode == WindowColumn.FRAMING_RANGE) {
                                        long timeUnit = parseTimeUnit(lexer);
                                        if (timeUnit != -1) {
                                            winCol.setRowsLoExprTimeUnit(timeUnit, lexer.lastTokenPosition());
                                        }
                                    }

                                    tok = tok(lexer, "'preceding' or 'following'");
                                    if (SqlKeywords.isPrecedingKeyword(tok)) {
                                        winCol.setRowsLoKind(WindowColumn.PRECEDING, lexer.lastTokenPosition());
                                    } else if (SqlKeywords.isFollowingKeyword(tok)) {
                                        winCol.setRowsLoKind(WindowColumn.FOLLOWING, lexer.lastTokenPosition());
                                    } else {
                                        throw SqlException.$(lexer.lastTokenPosition(), "'preceding' or 'following' expected");
                                    }
                                }

                                if (winCol.getOrderBy().size() != 1 && winCol.requiresOrderBy()) {//groups mode is validated earlier
                                    throw SqlException.$(lexer.lastTokenPosition(), "RANGE with offset PRECEDING/FOLLOWING requires exactly one ORDER BY column");
                                }

                                tok = tok(lexer, "'and'");

                                if (SqlKeywords.isAndKeyword(tok)) {
                                    tok = tok(lexer, "'unbounded', 'current' or expression");
                                    // hi
                                    if (SqlKeywords.isUnboundedKeyword(tok)) {
                                        tok = tok(lexer, "'following'");
                                        if (SqlKeywords.isFollowingKeyword(tok)) {
                                            // Specify UNBOUNDED FOLLOWING to indicate that the window ends at the
                                            // last row of the partition. This is the end point specification and
                                            // cannot be used as a start point specification.
                                            winCol.setRowsHiKind(WindowColumn.FOLLOWING, lexer.lastTokenPosition());
                                        } else {
                                            throw SqlException.$(lexer.lastTokenPosition(), "'following' expected");
                                        }
                                    } else if (isCurrentRow(lexer, tok)) {
                                        winCol.setRowsHiKind(WindowColumn.CURRENT, lexer.lastTokenPosition());
                                    } else if (SqlKeywords.isPrecedingKeyword(tok) || SqlKeywords.isFollowingKeyword(tok)) {
                                        throw SqlException.$(lexer.lastTokenPosition(), "integer expression expected");
                                    } else {
                                        int pos = lexer.lastTokenPosition();
                                        lexer.unparseLast();
                                        winCol.setRowsHiExpr(expectExpr(lexer, sqlParserCallback, model.getDecls()), pos);
                                        if (framingMode == WindowColumn.FRAMING_RANGE) {
                                            long timeUnit = parseTimeUnit(lexer);
                                            if (timeUnit != -1) {
                                                winCol.setRowsHiExprTimeUnit(timeUnit, lexer.lastTokenPosition());
                                            }
                                        }

                                        tok = tok(lexer, "'preceding'  'following'");
                                        if (SqlKeywords.isPrecedingKeyword(tok)) {
                                            if (winCol.getRowsLoKind() == WindowColumn.CURRENT) {
                                                // As a start point, CURRENT ROW specifies that the window begins at the current row.
                                                // In this case the end point cannot be value_expr PRECEDING.
                                                throw SqlException.$(lexer.lastTokenPosition(), "start row is CURRENT, end row not must be PRECEDING");
                                            }
                                            winCol.setRowsHiKind(WindowColumn.PRECEDING, lexer.lastTokenPosition());
                                        } else if (SqlKeywords.isFollowingKeyword(tok)) {
                                            winCol.setRowsHiKind(WindowColumn.FOLLOWING, lexer.lastTokenPosition());
                                        } else {
                                            throw SqlException.$(lexer.lastTokenPosition(), "'preceding' or 'following' expected");
                                        }
                                    }
                                } else {
                                    throw SqlException.$(lexer.lastTokenPosition(), "'and' expected");
                                }
                            } else {
                                // If you omit BETWEEN and specify only one end point, then QuestDB considers it the
                                // start point, and the end point defaults to the current row.
                                int pos = lexer.lastTokenPosition();
                                if (isUnboundedPreceding(lexer, tok)) {
                                    winCol.setRowsLoKind(WindowColumn.PRECEDING, lexer.lastTokenPosition());
                                } else if (isCurrentRow(lexer, tok)) {
                                    winCol.setRowsLoKind(WindowColumn.CURRENT, lexer.lastTokenPosition());
                                } else if (SqlKeywords.isPrecedingKeyword(tok) || SqlKeywords.isFollowingKeyword(tok)) {
                                    throw SqlException.$(pos, "integer expression expected");
                                } else {
                                    lexer.unparseLast();
                                    winCol.setRowsLoExpr(expectExpr(lexer, sqlParserCallback, model.getDecls()), pos);
                                    if (framingMode == WindowColumn.FRAMING_RANGE) {
                                        long timeUnit = parseTimeUnit(lexer);
                                        if (timeUnit != -1) {
                                            winCol.setRowsLoExprTimeUnit(timeUnit, lexer.lastTokenPosition());
                                        }
                                    }
                                    tok = tok(lexer, "'preceding'");
                                    if (SqlKeywords.isPrecedingKeyword(tok)) {
                                        winCol.setRowsLoKind(WindowColumn.PRECEDING, lexer.lastTokenPosition());
                                    } else {
                                        throw SqlException.$(lexer.lastTokenPosition(), "'preceding' expected");
                                    }
                                }

                                winCol.setRowsHiKind(WindowColumn.CURRENT, pos);
                            }

                            if (winCol.getOrderBy().size() != 1 && winCol.requiresOrderBy()) {//groups mode is validated earlier
                                throw SqlException.$(lexer.lastTokenPosition(), "RANGE with offset PRECEDING/FOLLOWING requires exactly one ORDER BY column");
                            }

                            tok = tok(lexer, "'exclude' or ')' expected");

                            if (isExcludeKeyword(tok)) {
                                tok = tok(lexer, "'current', 'group', 'ties' or 'no other' expected");
                                int excludePos = lexer.lastTokenPosition();
                                if (SqlKeywords.isCurrentKeyword(tok)) {
                                    tok = tok(lexer, "'row' expected");
                                    if (SqlKeywords.isRowKeyword(tok)) {
                                        winCol.setExclusionKind(WindowColumn.EXCLUDE_CURRENT_ROW, excludePos);
                                    } else {
                                        throw SqlException.$(lexer.lastTokenPosition(), "'row' expected");
                                    }
                                } else if (SqlKeywords.isGroupKeyword(tok)) {
                                    winCol.setExclusionKind(WindowColumn.EXCLUDE_GROUP, excludePos);
                                } else if (SqlKeywords.isTiesKeyword(tok)) {
                                    winCol.setExclusionKind(WindowColumn.EXCLUDE_TIES, excludePos);
                                } else if (SqlKeywords.isNoKeyword(tok)) {
                                    tok = tok(lexer, "'others' expected");
                                    if (SqlKeywords.isOthersKeyword(tok)) {
                                        winCol.setExclusionKind(WindowColumn.EXCLUDE_NO_OTHERS, excludePos);
                                    } else {
                                        throw SqlException.$(lexer.lastTokenPosition(), "'others' expected");
                                    }
                                } else {
                                    throw SqlException.$(lexer.lastTokenPosition(), "'current', 'group', 'ties' or 'no other' expected");
                                }

                                tok = tok(lexer, "')' expected");
                            }
                        }
                        expectTok(tok, lexer.lastTokenPosition(), ')');
                    } finally {
                        overClauseMode = false;
                    }
                    tok = optTok(lexer);

                } else {
                    if (expr.type == ExpressionNode.QUERY) {
                        throw SqlException.$(expr.position, "query is not expected, did you mean column?");
                    }
                    col = queryColumnPool.next().of(null, expr);
                }

                if (tok != null && columnAliasStop.excludes(tok)) {
                    assertNotDot(lexer, tok);

                    // verify that * wildcard is not aliased

                    if (isAsKeyword(tok)) {
                        tok = tok(lexer, "alias");
                        SqlKeywords.assertTableNameIsQuotedOrNotAKeyword(tok, lexer.lastTokenPosition());
                        CharSequence aliasTok = GenericLexer.immutableOf(tok);
                        validateIdentifier(lexer, aliasTok);
                        alias = unquote(aliasTok);
                    } else {
                        validateIdentifier(lexer, tok);
                        SqlKeywords.assertTableNameIsQuotedOrNotAKeyword(tok, lexer.lastTokenPosition());
                        alias = GenericLexer.immutableOf(unquote(tok));
                    }

                    if (col.getAst().isWildcard()) {
                        throw err(lexer, null, "wildcard cannot have alias");
                    }

                    tok = optTok(lexer);
                    aliasMap.put(alias, col);
                } else {
                    alias = null;
                }

                // correlated sub-queries do not have expr.token values (they are null)
                if (expr.type == ExpressionNode.QUERY) {
                    expr.token = alias;
                }

                if (alias != null) {
                    if (alias.length() == 0) {
                        throw err(lexer, null, "column alias cannot be a blank string");
                    }
                    col.setAlias(alias);
                }

                accumulatedColumns.add(col);
                accumulatedColumnPositions.add(colPosition);

                if (tok == null || Chars.equals(tok, ';') || Chars.equals(tok, ')')) {//accept ending ) in create table as
                    lexer.unparseLast();
                    break;
                }

                if (isFromKeyword(tok)) {
                    hasFrom = true;
                    lexer.unparseLast();
                    break;
                }

                if (setOperations.contains(tok)) {
                    lexer.unparseLast();
                    break;
                }

                if (!Chars.equals(tok, ',')) {
                    throw err(lexer, tok, "',', 'from' or 'over' expected");
                }
            }

            for (int i = 0, n = accumulatedColumns.size(); i < n; i++) {
                QueryColumn qc = accumulatedColumns.getQuick(i);
                if (qc.getAlias() == null) {
                    CharSequence token = qc.getAst().token;
                    if (qc.getAst().isWildcard() && !hasFrom) {
                        throw err(lexer, null, "'from' expected");
                    }
                    CharSequence alias;
                    if (qc.getAst().type == ExpressionNode.CONSTANT && Chars.indexOfUnquoted(token, '.') != -1) {
                        alias = createConstColumnAlias(aliasMap);
                    } else {
                        alias = createColumnAlias(qc.getAst(), aliasMap);
                    }
                    qc.setAlias(alias);
                    aliasMap.put(alias, qc);
                }
                model.addBottomUpColumn(accumulatedColumnPositions.getQuick(i), qc, false);
            }
        } finally {
            accumulatedColumns.clear();
            accumulatedColumnPositions.clear();
            aliasMap.clear();
        }
    }

    private void parseSelectFrom(
            GenericLexer lexer,
            QueryModel model,
            LowerCaseCharSequenceObjHashMap<WithClauseModel> masterModel,
            SqlParserCallback sqlParserCallback
    ) throws SqlException {
        ExpressionNode expr = expr(lexer, model, sqlParserCallback);

        if (expr == null) {
            throw SqlException.position(lexer.lastTokenPosition()).put("table name expected");
        }

        // check if its a decl
        if (model.getDecls().contains(expr.token)) {
            if (expr.type == ExpressionNode.LITERAL) {
                // replace it if so
                expr = model.getDecls().get(expr.token).rhs;
            } else {
                throw SqlException.$(lexer.lastTokenPosition(), "expected literal table name or subquery");
            }
        }

        CharSequence tableName = expr.token;
        switch (expr.type) {
            case ExpressionNode.LITERAL:
            case ExpressionNode.CONSTANT:
                final WithClauseModel withClause = masterModel.get(tableName);
                if (withClause != null) {
                    model.setNestedModel(parseWith(lexer, withClause, sqlParserCallback, model.getDecls()));
                    model.setAlias(literal(tableName, expr.position));
                } else {
                    int dot = Chars.indexOfUnquoted(tableName, '.');
                    if (dot == -1) {
                        model.setTableNameExpr(literal(tableName, expr.position));
                    } else {
                        if (isPublicKeyword(tableName, dot)) {
                            BufferWindowCharSequence fs = (BufferWindowCharSequence) tableName;
                            fs.shiftLo(dot + 1);
                            model.setTableNameExpr(literal(tableName, expr.position + dot + 1));
                        } else {
                            model.setTableNameExpr(literal(tableName, expr.position));
                        }
                    }
                }
                break;
            case ExpressionNode.FUNCTION:
                model.setTableNameExpr(expr);
                break;
            default:
                throw SqlException.$(expr.position, "function, literal or constant is expected");
        }
    }

    /*
        For use with `SHOW CREATE TABLE my_table`
        Expect that we already checked the `CREATE`.
     */
    private void parseShowCreateTable(GenericLexer lexer, QueryModel model) throws SqlException {
        expectTok(lexer, "table");
        parseTableName(lexer, model);
    }

    private int parseSymbolCapacity(GenericLexer lexer) throws SqlException {
        final int errorPosition = lexer.getPosition();
        final int symbolCapacity = expectInt(lexer);
        TableUtils.validateSymbolCapacity(errorPosition, symbolCapacity);
        return Numbers.ceilPow2(symbolCapacity);
    }

    private void parseTableName(GenericLexer lexer, QueryModel model) throws SqlException {
        CharSequence tok = SqlUtil.fetchNext(lexer);
        if (tok == null) {
            throw SqlException.position(lexer.getPosition()).put("expected a table name");
        }
        final CharSequence tableName = assertNoDotsAndSlashes(unquote(tok), lexer.lastTokenPosition());
        ExpressionNode tableNameExpr = expressionNodePool.next().of(ExpressionNode.LITERAL, tableName, 0, lexer.lastTokenPosition());
        tableNameExpr = rewriteDeclaredVariables(tableNameExpr, model.getDecls(), null);
        model.setTableNameExpr(tableNameExpr);
    }

    private long parseTimeUnit(GenericLexer lexer) throws SqlException {
        CharSequence tok = tok(lexer, "'preceding' or time unit");
        long unit = -1;
        if (SqlKeywords.isMicrosecondKeyword(tok) || SqlKeywords.isMicrosecondsKeyword(tok)) {
            unit = WindowColumn.ITME_UNIT_MICROSECOND;
        } else if (SqlKeywords.isMillisecondKeyword(tok) || SqlKeywords.isMillisecondsKeyword(tok)) {
            unit = WindowColumn.TIME_UNIT_MILLISECOND;
        } else if (SqlKeywords.isSecondKeyword(tok) || SqlKeywords.isSecondsKeyword(tok)) {
            unit = WindowColumn.TIME_UNIT_SECOND;
        } else if (SqlKeywords.isMinuteKeyword(tok) || SqlKeywords.isMinutesKeyword(tok)) {
            unit = WindowColumn.TIME_UNIT_MINUTE;
        } else if (SqlKeywords.isHourKeyword(tok) || SqlKeywords.isHoursKeyword(tok)) {
            unit = WindowColumn.TIME_UNIT_HOUR;
        } else if (SqlKeywords.isDayKeyword(tok) || SqlKeywords.isDaysKeyword(tok)) {
            unit = WindowColumn.TIME_UNIT_DAY;
        }
        if (unit == -1) {
            lexer.unparseLast();
        }
        return unit;
    }

    private ExpressionNode parseTimestamp(GenericLexer lexer, CharSequence tok) throws SqlException {
        if (tok != null && isTimestampKeyword(tok)) {
            expectTok(lexer, '(');
            final ExpressionNode result = expectLiteral(lexer);
            tokIncludingLocalBrace(lexer, "')'");
            return result;
        }
        return null;
    }

    private ExecutionModel parseUpdate(
            GenericLexer lexer,
            SqlParserCallback sqlParserCallback,
            @Nullable LowerCaseCharSequenceObjHashMap<ExpressionNode> decls
    ) throws SqlException {
        lexer.unparseLast();
        final QueryModel model = parseDmlUpdate(lexer, sqlParserCallback, decls);
        final CharSequence tok = optTok(lexer);
        if (tok == null || Chars.equals(tok, ';')) {
            return model;
        }
        throw errUnexpected(lexer, tok);
    }

    private void parseUpdateClause(
            GenericLexer lexer,
            QueryModel updateQueryModel,
            QueryModel fromModel,
            SqlParserCallback sqlParserCallback
    ) throws SqlException {
        CharSequence tok = tok(lexer, "table name or alias");
        SqlKeywords.assertTableNameIsQuotedOrNotAKeyword(tok, lexer.lastTokenPosition());
        CharSequence tableName = GenericLexer.immutableOf(unquote(tok));
        ExpressionNode tableNameExpr = ExpressionNode.FACTORY.newInstance().of(ExpressionNode.LITERAL, tableName, 0, 0);
        updateQueryModel.setTableNameExpr(tableNameExpr);
        fromModel.setTableNameExpr(tableNameExpr);

        tok = tok(lexer, "AS, SET or table alias expected");
        if (isAsKeyword(tok)) {
            tok = tok(lexer, "table alias expected");
            if (isSetKeyword(tok)) {
                throw SqlException.$(lexer.lastTokenPosition(), "table alias expected");
            }
        }

        if (!isAsKeyword(tok) && !isSetKeyword(tok)) {
            // This is table alias
            CharSequence tableAlias = GenericLexer.immutableOf(tok);
            SqlKeywords.assertTableNameIsQuotedOrNotAKeyword(tok, lexer.lastTokenPosition());
            ExpressionNode tableAliasExpr = ExpressionNode.FACTORY.newInstance().of(ExpressionNode.LITERAL, tableAlias, 0, 0);
            updateQueryModel.setAlias(tableAliasExpr);
            tok = tok(lexer, "SET expected");
        }

        if (!isSetKeyword(tok)) {
            throw SqlException.$(lexer.lastTokenPosition(), "SET expected");
        }

        while (true) {
            // Column
            tok = tok(lexer, "column name");
            CharSequence col = GenericLexer.immutableOf(unquote(tok));
            int colPosition = lexer.lastTokenPosition();

            expectTok(lexer, "=");

            // Value expression
            ExpressionNode expr = expr(lexer, (QueryModel) null, sqlParserCallback);
            ExpressionNode setColumnExpression = expressionNodePool.next().of(ExpressionNode.LITERAL, col, 0, colPosition);
            updateQueryModel.getUpdateExpressions().add(setColumnExpression);

            QueryColumn valueColumn = queryColumnPool.next().of(col, expr);
            fromModel.addBottomUpColumn(colPosition, valueColumn, false, "in SET clause");

            tok = optTok(lexer);
            if (tok == null) {
                break;
            }

            if (tok.length() != 1 || tok.charAt(0) != ',') {
                lexer.unparseLast();
                break;
            }
        }
    }

    @SuppressWarnings("SameParameterValue")
    @NotNull
    private ExecutionModel parseWith(
            GenericLexer lexer,
            SqlParserCallback sqlParserCallback,
            @Nullable LowerCaseCharSequenceObjHashMap<ExpressionNode> decls
    ) throws SqlException {
        parseWithClauses(lexer, topLevelWithModel, sqlParserCallback, decls);
        CharSequence tok = tok(lexer, "'select', 'update' or name expected");
        if (isSelectKeyword(tok)) {
            return parseSelect(lexer, sqlParserCallback, decls);
        }

        if (isUpdateKeyword(tok)) {
            return parseUpdate(lexer, sqlParserCallback, decls);
        }

        if (isInsertKeyword(tok)) {
            return parseInsert(lexer, sqlParserCallback, decls);
        }

        throw SqlException.$(lexer.lastTokenPosition(), "'select' | 'update' | 'insert' expected");
    }

    private QueryModel parseWith(GenericLexer lexer, WithClauseModel wcm, SqlParserCallback sqlParserCallback, @Nullable LowerCaseCharSequenceObjHashMap<ExpressionNode> decls) throws SqlException {
        QueryModel m = wcm.popModel();
        if (m != null) {
            return m;
        }

        lexer.stash();
        lexer.goToPosition(wcm.getPosition());
        // this will not throw exception because this is second pass over the same sub-query
        // we wouldn't be here is syntax was wrong
        m = parseAsSubQueryAndExpectClosingBrace(lexer, wcm.getWithClauses(), false, sqlParserCallback, decls);
        lexer.unstash();
        return m;
    }

    private void parseWithClauses(GenericLexer lexer, LowerCaseCharSequenceObjHashMap<WithClauseModel> model, SqlParserCallback sqlParserCallback, @Nullable LowerCaseCharSequenceObjHashMap<ExpressionNode> decls) throws SqlException {
        do {
            ExpressionNode name = expectLiteral(lexer);
            if (name.token.length() == 0) {
                throw SqlException.$(name.position, "empty common table expression name");
            }

            if (model.get(name.token) != null) {
                throw SqlException.$(name.position, "duplicate name");
            }

            expectTok(lexer, "as");
            expectTok(lexer, '(');
            int lo = lexer.lastTokenPosition();
            WithClauseModel wcm = withClauseModelPool.next();
            wcm.of(lo + 1, model, parseAsSubQueryAndExpectClosingBrace(lexer, model, true, sqlParserCallback, decls)); // todo: review passing non-null here
            model.put(name.token, wcm);

            CharSequence tok = optTok(lexer);
            if (tok == null || !Chars.equals(tok, ',')) {
                lexer.unparseLast();
                break;
            }
        } while (true);
    }

    private CharSequence parseWithOffset(GenericLexer lexer, QueryModel model, SqlParserCallback sqlParserCallback) throws SqlException {
        CharSequence tok;
        expectOffset(lexer);
        model.setSampleByOffset(expectExpr(lexer, sqlParserCallback, model.getDecls()));
        tok = optTok(lexer);
        return tok;
    }

    private ExpressionNode rewriteCase(ExpressionNode parent) throws SqlException {
        traversalAlgo.traverse(parent, rewriteCase0Ref);
        return parent;
    }

    private void rewriteCase0(ExpressionNode node) {
        if (node.type == ExpressionNode.FUNCTION && isCaseKeyword(node.token)) {
            tempExprNodes.clear();
            ExpressionNode literal = null;
            ExpressionNode elseExpr;
            boolean convertToSwitch = true;
            final int paramCount = node.paramCount;

            final int lim;
            if ((paramCount & 1) == 0) {
                elseExpr = node.args.getQuick(0);
                lim = 0;
            } else {
                elseExpr = null;
                lim = -1;
            }

            // args are in inverted order, hence last list item is the first arg
            ExpressionNode first = node.args.getQuick(paramCount - 1);
            if (first.token != null) {
                // simple case of 'case' :) e.g.
                // case x
                //   when 1 then 'A'
                //   ...
                node.token = "switch";
                return;
            }
            int thenRemainder = elseExpr == null ? 0 : 1;
            for (int i = paramCount - 2; i > lim; i--) {
                if ((i & 1) == thenRemainder) {
                    // this is "then" clause, copy it as is
                    tempExprNodes.add(node.args.getQuick(i));
                    continue;
                }
                ExpressionNode where = node.args.getQuick(i);
                if (where.type == ExpressionNode.OPERATION && where.token.charAt(0) == '=') {
                    ExpressionNode thisConstant;
                    ExpressionNode thisLiteral;
                    if (where.lhs.type == ExpressionNode.CONSTANT && where.rhs.type == ExpressionNode.LITERAL) {
                        thisConstant = where.lhs;
                        thisLiteral = where.rhs;
                    } else if (where.lhs.type == ExpressionNode.LITERAL && where.rhs.type == ExpressionNode.CONSTANT) {
                        thisConstant = where.rhs;
                        thisLiteral = where.lhs;
                    } else {
                        convertToSwitch = false;
                        // not supported
                        break;
                    }

                    if (literal == null) {
                        literal = thisLiteral;
                        tempExprNodes.add(thisConstant);
                    } else if (Chars.equals(literal.token, thisLiteral.token)) {
                        tempExprNodes.add(thisConstant);
                    } else {
                        convertToSwitch = false;
                        // not supported
                        break;
                    }
                } else {
                    convertToSwitch = false;
                    // not supported
                    break;
                }
            }

            if (convertToSwitch) {
                int n = tempExprNodes.size();
                node.token = "switch";
                node.args.clear();
                // else expression may not have been provided,
                // in which case it needs to be synthesized
                if (elseExpr == null) {
                    elseExpr = SqlUtil.nextConstant(expressionNodePool, "null", node.position);
                }
                node.args.add(elseExpr);
                for (int i = n - 1; i > -1; i--) {
                    node.args.add(tempExprNodes.getQuick(i));
                }
                node.args.add(literal);
                node.paramCount = n + 2;
            } else {
                // remove the 'null' marker arg
                node.args.remove(paramCount - 1);
                node.paramCount = paramCount - 1;

                // 2 args 'case', e.g. case when x>0 then 1
                if (node.paramCount < 3) {
                    node.rhs = node.args.get(0);
                    node.lhs = node.args.get(1);
                    node.args.clear();
                }
            }
        }
    }

    private ExpressionNode rewriteConcat(ExpressionNode parent) throws SqlException {
        traversalAlgo.traverse(parent, rewriteConcat0Ref);
        return parent;
    }

    private void rewriteConcat0(ExpressionNode node) {
        if (node.type == ExpressionNode.OPERATION && isConcatOperator(node.token)) {
            node.type = ExpressionNode.FUNCTION;
            node.token = CONCAT_FUNC_NAME;
            addConcatArgs(node.args, node.rhs);
            addConcatArgs(node.args, node.lhs);
            node.paramCount = node.args.size();
            if (node.paramCount > 2) {
                node.rhs = null;
                node.lhs = null;
            }
        }
    }

    private ExpressionNode rewriteCount(ExpressionNode parent) throws SqlException {
        traversalAlgo.traverse(parent, rewriteCount0Ref);
        return parent;
    }

    /**
     * Rewrites count(*) expressions to count().
     *
     * @param node expression node, provided by tree walking algo
     */
    private void rewriteCount0(ExpressionNode node) {
        if (node.type == ExpressionNode.FUNCTION && isCountKeyword(node.token)) {
            if (node.paramCount == 1) {
                // special case, typically something like
                // case value else expression end
                // this can be simplified to "expression" only

                ExpressionNode that = node.rhs;
                if (Chars.equalsNc(that.token, '*')) {
                    if (that.rhs == null && node.lhs == null) {
                        that.paramCount = 0;
                        node.rhs = null;
                        node.paramCount = 0;
                    }
                }
            }
        }
    }

    private ExpressionNode rewriteDeclaredVariables(
            ExpressionNode expr,
            @Nullable LowerCaseCharSequenceObjHashMap<ExpressionNode> decls,
            @Nullable CharSequence exprTargetVariableName
    ) throws SqlException {
        if (decls == null || decls.size() == 0) { // short circuit null case
            return expr;
        }
        return recursiveReplace(
                expr,
                rewriteDeclaredVariablesInExpressionVisitor.of(decls, exprTargetVariableName)
        );
    }

    private ExpressionNode rewriteJsonExtractCast(ExpressionNode parent) throws SqlException {
        traversalAlgo.traverse(parent, rewriteJsonExtractCast0Ref);
        return parent;
    }

    /*
       Rewrites the following:

       select json_extract(json,path)::varchar -> select json_extract(json,path)
       select json_extract(json,path)::double -> select json_extract(json,path,double)
       select json_extract(json,path)::uuid -> select json_extract(json,path)::uuid

       Notes:
        - varchar cast it rewritten in a special way, e.g. removed
        - subset of types is handled more efficiently in the 3-arg function
        - the remaining type casts are not rewritten, e.g. left as is
     */

    private void rewriteJsonExtractCast0(ExpressionNode node) {
        if (node.type == ExpressionNode.FUNCTION && SqlKeywords.isCastKeyword(node.token)) {
            if (node.lhs != null && SqlKeywords.isJsonExtract(node.lhs.token) && node.lhs.paramCount == 2) {
                // rewrite cast such as
                // json_extract(json,path)::type -> json_extract(json,path,type)
                // the ::type is already rewritten as
                // cast(json_extract(json,path) as type)
                //

                // we remove the outer cast and let json_extract() do the cast
                ExpressionNode jsonExtractNode = node.lhs;
                // check if the type is a valid symbol
                ExpressionNode typeNode = node.rhs;
                if (typeNode != null) {
                    int castType = ColumnType.typeOf(typeNode.token);
                    if (castType == ColumnType.VARCHAR) {
                        // redundant cast to varchar, just remove it
                        node.token = jsonExtractNode.token;
                        node.paramCount = jsonExtractNode.paramCount;
                        node.type = jsonExtractNode.type;
                        node.position = jsonExtractNode.position;
                        node.lhs = jsonExtractNode.lhs;
                        node.rhs = jsonExtractNode.rhs;
                        node.args.clear();
                    } else if (JsonExtractTypedFunctionFactory.isIntrusivelyOptimized(castType)) {
                        int type = ColumnType.typeOf(typeNode.token);
                        node.token = jsonExtractNode.token;
                        node.paramCount = 3;
                        node.type = jsonExtractNode.type;
                        node.position = jsonExtractNode.position;
                        node.lhs = null;
                        node.rhs = null;
                        node.args.clear();

                        // args are added in reverse order

                        // type integer
                        CharacterStoreEntry characterStoreEntry = characterStore.newEntry();
                        characterStoreEntry.put(type);
                        node.args.add(
                                expressionNodePool.next().of(
                                        ExpressionNode.CONSTANT,
                                        characterStoreEntry.toImmutable(),
                                        typeNode.precedence,
                                        typeNode.position
                                )
                        );
                        node.args.add(jsonExtractNode.rhs);
                        node.args.add(jsonExtractNode.lhs);
                    }
                }
            }
        }
    }

    private ExpressionNode rewriteKnownStatements(
            ExpressionNode parent,
            @Nullable LowerCaseCharSequenceObjHashMap<ExpressionNode> decls,
            @Nullable CharSequence exprTargetVariableName
    ) throws SqlException {
        return
                rewriteDeclaredVariables(
                        rewriteJsonExtractCast(
                                rewritePgCast(
                                        rewriteConcat(
                                                rewriteCase(
                                                        rewriteCount(
                                                                parent
                                                        )
                                                )
                                        )
                                )
                        ), decls, exprTargetVariableName);
    }

    private ExpressionNode rewritePgCast(ExpressionNode parent) throws SqlException {
        traversalAlgo.traverse(parent, rewritePgCast0Ref);
        return parent;
    }

    private void rewritePgCast0(ExpressionNode node) {
        if (node.type == ExpressionNode.OPERATION && SqlKeywords.isColonColon(node.token)) {
            node.token = "cast";
            node.type = ExpressionNode.FUNCTION;
            node.rhs.type = ExpressionNode.CONSTANT;
            // In PG x::float casts x to "double precision" type
            if (SqlKeywords.isFloatKeyword(node.rhs.token) || SqlKeywords.isFloat8Keyword(node.rhs.token)) {
                node.rhs.token = "double";
            } else if (SqlKeywords.isFloat4Keyword(node.rhs.token)) {
                node.rhs.token = "float";
            } else if (SqlKeywords.isInt4Keyword(node.rhs.token)) {
                node.rhs.token = "int";
            } else if (SqlKeywords.isInt8Keyword(node.rhs.token)) {
                node.rhs.token = "long";
            } else if (SqlKeywords.isInt2Keyword(node.rhs.token)) {
                node.rhs.token = "short";
            }
        }
    }

    private CharSequence setModelAliasAndGetOptTok(GenericLexer lexer, QueryModel joinModel) throws SqlException {
        CharSequence tok = optTok(lexer);
        if (tok != null && tableAliasStop.excludes(tok)) {
            checkSupportedJoinType(lexer, tok);
            if (SqlKeywords.isAsKeyword(tok)) {
                tok = tok(lexer, "alias");
            }
            if (tok.length() == 0 || SqlKeywords.isEmptyAlias(tok)) {
                throw SqlException.position(lexer.lastTokenPosition()).put("Empty table alias");
            }
            SqlKeywords.assertTableNameIsQuotedOrNotAKeyword(tok, lexer.lastTokenPosition());
            joinModel.setAlias(literal(lexer, tok));
            tok = optTok(lexer);
        }
        return tok;
    }

    private CharSequence setModelAliasAndTimestamp(GenericLexer lexer, QueryModel model) throws SqlException {
        CharSequence tok;
        tok = setModelAliasAndGetOptTok(lexer, model);

        // expect [timestamp(column)]
        ExpressionNode timestamp = parseTimestamp(lexer, tok);
        if (timestamp != null) {
            model.setTimestamp(timestamp);
            model.setExplicitTimestamp(true);
            tok = optTok(lexer);
        }
        return tok;
    }

    private int toColumnType(GenericLexer lexer, CharSequence tok) throws SqlException {
        final short typeTag = SqlUtil.toPersistedTypeTag(tok, lexer.lastTokenPosition());
        if (ColumnType.GEOHASH == typeTag) {
            expectTok(lexer, '(');
            final int bits = GeoHashUtil.parseGeoHashBits(lexer.lastTokenPosition(), 0, expectLiteral(lexer).token);
            expectTok(lexer, ')');
            return ColumnType.getGeoHashTypeWithBits(bits);
        }
        return typeTag;
    }

    private @NotNull CharSequence tok(GenericLexer lexer, String expectedList) throws SqlException {
        final int pos = lexer.getPosition();
        CharSequence tok = optTok(lexer);
        if (tok == null) {
            throw SqlException.position(pos).put(expectedList).put(" expected");
        }
        return tok;
    }

    private @NotNull CharSequence tokIncludingLocalBrace(GenericLexer lexer, String expectedList) throws SqlException {
        final int pos = lexer.getPosition();
        final CharSequence tok = SqlUtil.fetchNext(lexer);
        if (tok == null) {
            throw SqlException.position(pos).put(expectedList).put(" expected");
        }
        return tok;
    }

    private void validateIdentifier(GenericLexer lexer, CharSequence tok) throws SqlException {
        if (tok == null || tok.length() == 0) {
            throw SqlException.position(lexer.lastTokenPosition()).put("non-empty identifier expected");
        }

        if (Chars.isQuoted(tok)) {
            if (tok.length() == 2) {
                throw SqlException.position(lexer.lastTokenPosition()).put("non-empty identifier expected");
            }
            return;
        }

        char c = tok.charAt(0);

        if (!(Character.isLetter(c) || c == '_')) {
            throw SqlException.position(lexer.lastTokenPosition()).put("identifier should start with a letter or '_'");
        }

        for (int i = 1, n = tok.length(); i < n; i++) {
            c = tok.charAt(i);
            if (!(Character.isLetter(c) ||
                    Character.isDigit(c) ||
                    c == '_' ||
                    c == '$')) {
                throw SqlException.position(lexer.lastTokenPosition()).put("identifier can contain letters, digits, '_' or '$'");
            }
        }
    }

    void clear() {
        queryModelPool.clear();
        queryColumnPool.clear();
        expressionNodePool.clear();
        windowColumnPool.clear();
        createMatViewOperationBuilder.clear();
        createTableOperationBuilder.clear();
        createTableColumnModelPool.clear();
        renameTableModelPool.clear();
        withClauseModelPool.clear();
        subQueryMode = false;
        characterStore.clear();
        insertModelPool.clear();
        expressionTreeBuilder.reset();
        copyModelPool.clear();
        topLevelWithModel.clear();
        explainModelPool.clear();
        digit = 1;
    }

    ExpressionNode expr(
            GenericLexer lexer,
            QueryModel model,
            SqlParserCallback sqlParserCallback,
            @Nullable LowerCaseCharSequenceObjHashMap<ExpressionNode> decls,
            @Nullable CharSequence exprTargetVariableName
    ) throws SqlException {
        try {
            expressionTreeBuilder.pushModel(model);
            expressionParser.parseExpr(lexer, expressionTreeBuilder, sqlParserCallback, decls);
            return rewriteKnownStatements(expressionTreeBuilder.poll(), decls, exprTargetVariableName);
        } catch (SqlException e) {
            expressionTreeBuilder.reset();
            throw e;
        } finally {
            expressionTreeBuilder.popModel();
        }
    }

    ExpressionNode expr(GenericLexer lexer, QueryModel model, SqlParserCallback sqlParserCallback, @Nullable LowerCaseCharSequenceObjHashMap<ExpressionNode> decls) throws SqlException {
        return expr(lexer, model, sqlParserCallback, decls, null);
    }

    ExpressionNode expr(GenericLexer lexer, QueryModel model, SqlParserCallback sqlParserCallback) throws SqlException {
        return expr(lexer, model, sqlParserCallback, null, null);
    }

    // test only
    @TestOnly
    void expr(GenericLexer lexer, ExpressionParserListener listener, SqlParserCallback sqlParserCallback) throws SqlException {
        expressionParser.parseExpr(lexer, listener, sqlParserCallback, null);
    }

    ExecutionModel parse(GenericLexer lexer, SqlExecutionContext executionContext, SqlParserCallback sqlParserCallback) throws SqlException {
        CharSequence tok = tok(lexer, "'create', 'rename' or 'select'");

        if (isExplainKeyword(tok)) {
            int format = parseExplainOptions(lexer, tok);
            ExecutionModel model = parseExplain(lexer, executionContext, sqlParserCallback);
            ExplainModel explainModel = explainModelPool.next();
            explainModel.setFormat(format);
            explainModel.setModel(model);
            return explainModel;
        }

        if (isSelectKeyword(tok)) {
            return parseSelect(lexer, sqlParserCallback, null);
        }

        if (isCreateKeyword(tok)) {
            return parseCreate(lexer, executionContext, sqlParserCallback);
        }

        if (isUpdateKeyword(tok)) {
            return parseUpdate(lexer, sqlParserCallback, null);
        }

        if (isRenameKeyword(tok)) {
            return parseRenameStatement(lexer);
        }

        if (isInsertKeyword(tok)) {
            return parseInsert(lexer, sqlParserCallback, null);
        }

        if (isCopyKeyword(tok)) {
            return parseCopy(lexer, sqlParserCallback);
        }

        if (isWithKeyword(tok)) {
            return parseWith(lexer, sqlParserCallback, null);
        }

        if (isFromKeyword(tok)) {
            throw SqlException.$(lexer.lastTokenPosition(), "Did you mean 'select * from'?");
        }

        return parseSelect(lexer, sqlParserCallback, null);
    }

    QueryModel parseAsSubQuery(
            GenericLexer lexer,
            @Nullable LowerCaseCharSequenceObjHashMap<WithClauseModel> withClauses,
            boolean useTopLevelWithClauses,
            SqlParserCallback sqlParserCallback,
            LowerCaseCharSequenceObjHashMap<ExpressionNode> decls
    ) throws SqlException {
        QueryModel model;
        this.subQueryMode = true;
        try {
            model = parseDml(lexer, withClauses, lexer.getPosition(), useTopLevelWithClauses, sqlParserCallback, decls);
        } finally {
            this.subQueryMode = false;
        }
        return model;
    }

    public interface ReplacingVisitor {
        ExpressionNode visit(ExpressionNode node) throws SqlException;
    }

    private static class RewriteDeclaredVariablesInExpressionVisitor implements ReplacingVisitor {
        public LowerCaseCharSequenceObjHashMap<ExpressionNode> decls;
        public CharSequence exprTargetVariableName;
        public boolean hasAtChar;

        @Override
        public ExpressionNode visit(ExpressionNode node) throws SqlException {
            if (node.token == null) {
                return node;
            }

            if ((hasAtChar = node.token.charAt(0) == '@') && exprTargetVariableName != null && (Chars.equalsIgnoreCase(node.token, exprTargetVariableName))) {
                return node;
            }

            if (node.token != null && node.type == ExpressionNode.LITERAL && decls.contains(node.token)) {
                return decls.get(node.token).rhs;
            } else if (hasAtChar) {
                throw SqlException.$(node.position, "tried to use undeclared variable `" + node.token + '`');
            }

            return node;
        }

        ReplacingVisitor of(
                @NotNull LowerCaseCharSequenceObjHashMap<ExpressionNode> decls,
                @Nullable CharSequence exprTargetVariableName
        ) {
            this.decls = decls;
            this.exprTargetVariableName = exprTargetVariableName;
            return this;
        }
    }

    static {
        tableAliasStop.add("where");
        tableAliasStop.add("latest");
        tableAliasStop.add("join");
        tableAliasStop.add("inner");
        tableAliasStop.add("left");
        tableAliasStop.add("outer");
        tableAliasStop.add("asof");
        tableAliasStop.add("splice");
        tableAliasStop.add("lt");
        tableAliasStop.add("cross");
        tableAliasStop.add("sample");
        tableAliasStop.add("order");
        tableAliasStop.add("on");
        tableAliasStop.add("timestamp");
        tableAliasStop.add("limit");
        tableAliasStop.add(")");
        tableAliasStop.add(";");
        tableAliasStop.add("union");
        tableAliasStop.add("group");
        tableAliasStop.add("except");
        tableAliasStop.add("intersect");
        tableAliasStop.add("from");
        //
        columnAliasStop.add("from");
        columnAliasStop.add(",");
        columnAliasStop.add("over");
        columnAliasStop.add("union");
        columnAliasStop.add("except");
        columnAliasStop.add("intersect");
        columnAliasStop.add(")");
        columnAliasStop.add(";");
        //
        groupByStopSet.add("order");
        groupByStopSet.add(")");
        groupByStopSet.add(",");

        joinStartSet.put("left", QueryModel.JOIN_INNER);
        joinStartSet.put("join", QueryModel.JOIN_INNER);
        joinStartSet.put("inner", QueryModel.JOIN_INNER);
        joinStartSet.put("left", QueryModel.JOIN_OUTER);//only left join is supported currently
        joinStartSet.put("cross", QueryModel.JOIN_CROSS);
        joinStartSet.put("asof", QueryModel.JOIN_ASOF);
        joinStartSet.put("splice", QueryModel.JOIN_SPLICE);
        joinStartSet.put("lt", QueryModel.JOIN_LT);
        joinStartSet.put(",", QueryModel.JOIN_CROSS);
        //
        setOperations.add("union");
        setOperations.add("except");
        setOperations.add("intersect");
    }
}<|MERGE_RESOLUTION|>--- conflicted
+++ resolved
@@ -173,32 +173,6 @@
                 && (tok.charAt(5) | 32) == 'c';
     }
 
-<<<<<<< HEAD
-    private static void collectTables(QueryModel model, CharSequenceHashSet tableNames) {
-        QueryModel m = model;
-        do {
-            final CharSequence t = m.getTableName();
-            if (t != null) {
-                tableNames.add(t);
-            }
-
-            final ObjList<QueryModel> joinModels = m.getJoinModels();
-            for (int i = 0, n = joinModels.size(); i < n; i++) {
-                final QueryModel joinModel = joinModels.getQuick(i);
-                if (joinModel == m) {
-                    continue;
-                }
-                collectTables(joinModel, tableNames);
-            }
-
-            final QueryModel unionModel = m.getUnionModel();
-            if (unionModel != null) {
-                collectTables(unionModel, tableNames);
-            }
-
-            m = m.getNestedModel();
-        } while (m != null);
-=======
     public static ExpressionNode recursiveReplace(ExpressionNode node, ReplacingVisitor visitor) throws SqlException {
         if (node == null) {
             return null;
@@ -223,7 +197,32 @@
         }
 
         return visitor.visit(node);
->>>>>>> c7cf1bec
+    }
+
+    private static void collectTables(QueryModel model, CharSequenceHashSet tableNames) {
+        QueryModel m = model;
+        do {
+            final CharSequence t = m.getTableName();
+            if (t != null) {
+                tableNames.add(t);
+            }
+
+            final ObjList<QueryModel> joinModels = m.getJoinModels();
+            for (int i = 0, n = joinModels.size(); i < n; i++) {
+                final QueryModel joinModel = joinModels.getQuick(i);
+                if (joinModel == m) {
+                    continue;
+                }
+                collectTables(joinModel, tableNames);
+            }
+
+            final QueryModel unionModel = m.getUnionModel();
+            if (unionModel != null) {
+                collectTables(unionModel, tableNames);
+            }
+
+            m = m.getNestedModel();
+        } while (m != null);
     }
 
     private static SqlException err(GenericLexer lexer, @Nullable CharSequence tok, @NotNull String msg) {
@@ -730,7 +729,7 @@
             final int queryStartPos = lexer.getPosition();
 
             // parse mat view query
-            final QueryModel qm = parseDml(lexer, null, lexer.getPosition(), true, sqlParserCallback);
+            final QueryModel qm = parseDml(lexer, null, lexer.getPosition(), true, sqlParserCallback, null);
             final QueryModel nestedModel = qm.getNestedModel();
             if (nestedModel.getSampleByFrom() != null) {
                 try {
