--- conflicted
+++ resolved
@@ -144,38 +144,6 @@
         }
     }
 
-    private void initUpdateMemory(int columnCount) {
-        for (int i = updateMemory.size(); i < columnCount; i++) {
-            updateMemory.add(Vm.getCMARWInstance());
-        }
-    }
-
-    private void openPartitionColumnsForUpdate(TableWriter tableWriter, ObjList<MemoryCMARW> updateMemory, int partitionIndex, IntList columnMap) {
-        long partitionTimestamp = tableWriter.getPartitionTimestamp(partitionIndex);
-        RecordMetadata metadata = tableWriter.getMetadata();
-        try {
-            path.concat(tableWriter.getTableName());
-            TableUtils.setPathForPartition(path, tableWriter.getPartitionBy(), partitionTimestamp, false);
-            int pathTrimToLen = path.length();
-
-            for (int i = 0, n = columnMap.size(); i < n; i++) {
-                CharSequence name = metadata.getColumnName(columnMap.get(i));
-                MemoryCMARW colMem = updateMemory.get(i);
-                colMem.close(false);
-                colMem.of(
-                        ff,
-                        dFile(path.trimTo(pathTrimToLen), name),
-                        dataAppendPageSize,
-                        -1,
-                        MemoryTag.MMAP_TABLE_WRITER,
-                        fileOpenOpts
-                );
-            }
-        } finally {
-            path.trimTo(rootLen);
-        }
-    }
-
     private void updateColumnValues(
             RecordMetadata metadata,
             IntList updateToColumnMap,
@@ -236,7 +204,6 @@
             }
         }
     }
-<<<<<<< HEAD
 
     private void initUpdateMemory(int columnCount) {
         for(int i = updateMemory.size(); i < columnCount; i++) {
@@ -254,16 +221,21 @@
 
             for (int i = 0, n = columnMap.size(); i < n; i++) {
                 int columnIndex = columnMap.get(i);
-                CharSequence name = metadata.getColumnName(columnIndex);
+                CharSequence name = metadata.getColumnName(columnMap.get(i));
                 MemoryCMARW colMem = updateMemory.get(i);
                 colMem.close(false);
                 long columnNameTxn = tableWriter.getColumnNameTxn(partitionTimestamp, columnIndex);
-                colMem.of(ff, dFile(path.trimTo(pathTrimToLen), name, columnNameTxn), dataAppendPageSize, -1, MemoryTag.MMAP_TABLE_WRITER);
+                colMem.of(
+                        ff,
+                        dFile(path.trimTo(pathTrimToLen), name, columnNameTxn),
+                        dataAppendPageSize,
+                        -1,
+                        MemoryTag.MMAP_TABLE_WRITER,
+                        fileOpenOpts
+                );
             }
         } finally {
             path.trimTo(rootLen);
         }
     }
-=======
->>>>>>> 5cdff800
 }