--- conflicted
+++ resolved
@@ -37,13 +37,8 @@
 public class SqlException extends Exception implements Sinkable, FlyweightMessageContainer {
     public static final int EXCEPTION_TABLE_DOES_NOT_EXIST = -105;
     private static final StackTraceElement[] EMPTY_STACK_TRACE = {};
-<<<<<<< HEAD
-    private static final int EXCEPTION_TABLE_DOES_NOT_EXIST = -105;
     private static final int EXCEPTION_VIEW_DOES_NOT_EXIST = EXCEPTION_TABLE_DOES_NOT_EXIST - 1;
     private static final int EXCEPTION_MAT_VIEW_DOES_NOT_EXIST = EXCEPTION_VIEW_DOES_NOT_EXIST - 1;
-=======
-    private static final int EXCEPTION_MAT_VIEW_DOES_NOT_EXIST = EXCEPTION_TABLE_DOES_NOT_EXIST - 1;
->>>>>>> 27c807e5
     private static final int EXCEPTION_WAL_RECOVERABLE = EXCEPTION_MAT_VIEW_DOES_NOT_EXIST - 1;
     private static final ThreadLocal<SqlException> tlException = new ThreadLocal<>(SqlException::new);
     private final StringSink message = new StringSink();
