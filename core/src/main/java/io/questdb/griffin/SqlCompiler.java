/*******************************************************************************
 *     ___                  _   ____  ____
 *    / _ \ _   _  ___  ___| |_|  _ \| __ )
 *   | | | | | | |/ _ \/ __| __| | | |  _ \
 *   | |_| | |_| |  __/\__ \ |_| |_| | |_) |
 *    \__\_\\__,_|\___||___/\__|____/|____/
 *
 *  Copyright (c) 2014-2019 Appsicle
 *  Copyright (c) 2019-2022 QuestDB
 *
 *  Licensed under the Apache License, Version 2.0 (the "License");
 *  you may not use this file except in compliance with the License.
 *  You may obtain a copy of the License at
 *
 *  http://www.apache.org/licenses/LICENSE-2.0
 *
 *  Unless required by applicable law or agreed to in writing, software
 *  distributed under the License is distributed on an "AS IS" BASIS,
 *  WITHOUT WARRANTIES OR CONDITIONS OF ANY KIND, either express or implied.
 *  See the License for the specific language governing permissions and
 *  limitations under the License.
 *
 ******************************************************************************/

package io.questdb.griffin;

import io.questdb.MessageBus;
import io.questdb.PropServerConfiguration;
import io.questdb.cairo.*;
import io.questdb.cairo.pool.WriterPool;
import io.questdb.cairo.sql.Record;
import io.questdb.cairo.sql.*;
import io.questdb.cairo.vm.Vm;
import io.questdb.cairo.vm.api.MemoryMARW;
import io.questdb.cairo.wal.TableWriterFrontend;
import io.questdb.cutlass.text.*;
import io.questdb.griffin.engine.functions.catalogue.*;
import io.questdb.griffin.engine.ops.AlterOperationBuilder;
import io.questdb.griffin.engine.ops.CopyFactory;
import io.questdb.griffin.engine.ops.InsertOperationImpl;
import io.questdb.griffin.engine.ops.UpdateOperation;
import io.questdb.griffin.engine.table.ShowColumnsRecordCursorFactory;
import io.questdb.griffin.engine.table.TableListRecordCursorFactory;
import io.questdb.griffin.model.*;
import io.questdb.log.Log;
import io.questdb.log.LogFactory;
import io.questdb.network.PeerDisconnectedException;
import io.questdb.network.PeerIsSlowToReadException;
import io.questdb.std.*;
import io.questdb.std.datetime.DateFormat;
import io.questdb.std.str.Path;
import io.questdb.std.str.StringSink;
import org.jetbrains.annotations.NotNull;
import org.jetbrains.annotations.Nullable;
import org.jetbrains.annotations.TestOnly;

import java.io.Closeable;
import java.util.ServiceLoader;

import static io.questdb.cairo.TableUtils.COLUMN_NAME_TXN_NONE;
import static io.questdb.griffin.SqlKeywords.*;

public class SqlCompiler implements Closeable {
    public static final ObjList<String> sqlControlSymbols = new ObjList<>(8);
    private final static Log LOG = LogFactory.getLog(SqlCompiler.class);
    private static final IntList castGroups = new IntList();
    //null object used to skip null checks in batch method
    private static final BatchCallback EMPTY_CALLBACK = new BatchCallback() {
        @Override
        public void postCompile(SqlCompiler compiler, CompiledQuery cq, CharSequence queryText) {
        }

        @Override
        public void preCompile(SqlCompiler compiler) {
        }
    };
    protected final CairoEngine engine;
    private final GenericLexer lexer;
    private final Path path = new Path();
    private final CharSequenceObjHashMap<KeywordBasedExecutor> keywordBasedExecutors = new CharSequenceObjHashMap<>();
    private final CompiledQueryImpl compiledQuery;
    private final AlterOperationBuilder alterOperationBuilder;
    private final SqlOptimiser optimiser;
    private final SqlParser parser;
    private final ObjectPool<ExpressionNode> sqlNodePool;
    private final CharacterStore characterStore;
    private final ObjectPool<QueryColumn> queryColumnPool;
    private final ObjectPool<QueryModel> queryModelPool;
    private final SqlCodeGenerator codeGenerator;
    private final CairoConfiguration configuration;
    private final Path renamePath = new Path();
    private final DatabaseBackupAgent backupAgent;
    private final DatabaseSnapshotAgent snapshotAgent;
    private final MemoryMARW mem = Vm.getMARWInstance();
    private final BytecodeAssembler asm = new BytecodeAssembler();
    private final MessageBus messageBus;
    private final ListColumnFilter listColumnFilter = new ListColumnFilter();
    private final EntityColumnFilter entityColumnFilter = new EntityColumnFilter();
    private final IntIntHashMap typeCast = new IntIntHashMap();
    private final ObjList<TableWriterFrontend> tableWriters = new ObjList<>();
    private final TableStructureAdapter tableStructureAdapter = new TableStructureAdapter();
    private final FunctionParser functionParser;
    private final ExecutableMethod insertAsSelectMethod = this::insertAsSelect;
    private final TextLoader textLoader;
    private final FilesFacade ff;
    private final TimestampValueRecord partitionFunctionRec = new TimestampValueRecord();
    private final IndexBuilder rebuildIndex = new IndexBuilder();
    private final VacuumColumnVersions vacuumColumnVersions;
    //determines how compiler parses query text
    //true - compiler treats whole input as single query and doesn't stop on ';'. Default mode.
    //false - compiler treats input as list of statements and stops processing statement on ';'. Used in batch processing.
    private boolean isSingleQueryMode = true;
    // Helper var used to pass back count in cases it can't be done via method result.
    private long insertCount;
    private final ExecutableMethod createTableMethod = this::createTable;
    private final MetadataFactory metadataFactory;

    // Exposed for embedded API users.
    public SqlCompiler(CairoEngine engine) {
        this(engine, null, null);
    }

    public SqlCompiler(CairoEngine engine, @Nullable FunctionFactoryCache functionFactoryCache, @Nullable DatabaseSnapshotAgent snapshotAgent) {
        this.engine = engine;
        this.configuration = engine.getConfiguration();
        this.ff = configuration.getFilesFacade();
        this.messageBus = engine.getMessageBus();
        this.sqlNodePool = new ObjectPool<>(ExpressionNode.FACTORY, configuration.getSqlExpressionPoolCapacity());
        this.queryColumnPool = new ObjectPool<>(QueryColumn.FACTORY, configuration.getSqlColumnPoolCapacity());
        this.queryModelPool = new ObjectPool<>(QueryModel.FACTORY, configuration.getSqlModelPoolCapacity());
        this.compiledQuery = new CompiledQueryImpl(engine);
        this.characterStore = new CharacterStore(
                configuration.getSqlCharacterStoreCapacity(),
                configuration.getSqlCharacterStoreSequencePoolCapacity());

        this.metadataFactory = new PooledMetadataFactory(configuration);
        this.lexer = new GenericLexer(configuration.getSqlLexerPoolCapacity());
        this.functionParser = new FunctionParser(
                configuration,
                functionFactoryCache != null
                        ? functionFactoryCache
                        : new FunctionFactoryCache(engine.getConfiguration(), ServiceLoader.load(
                        FunctionFactory.class, FunctionFactory.class.getClassLoader()))
        );
        this.codeGenerator = new SqlCodeGenerator(engine, configuration, functionParser, sqlNodePool);
        this.vacuumColumnVersions = new VacuumColumnVersions(engine);

        // we have cyclical dependency here
        functionParser.setSqlCodeGenerator(codeGenerator);

        this.backupAgent = new DatabaseBackupAgent();
        this.snapshotAgent = snapshotAgent;

        // For each 'this::method' reference java compiles a class
        // We need to minimize repetition of this syntax as each site generates garbage
        final KeywordBasedExecutor compileSet = this::compileSet;
        final KeywordBasedExecutor compileBegin = this::compileBegin;
        final KeywordBasedExecutor compileCommit = this::compileCommit;
        final KeywordBasedExecutor compileRollback = this::compileRollback;
        final KeywordBasedExecutor truncateTables = this::truncateTables;
        final KeywordBasedExecutor alterTable = this::alterTable;
        final KeywordBasedExecutor repairTables = this::repairTables;
        final KeywordBasedExecutor reindexTable = this::reindexTable;
        final KeywordBasedExecutor dropTable = this::dropTable;
        final KeywordBasedExecutor sqlBackup = backupAgent::sqlBackup;
        final KeywordBasedExecutor sqlShow = this::sqlShow;
        final KeywordBasedExecutor vacuumTable = this::vacuum;
        final KeywordBasedExecutor snapshotDatabase = this::snapshotDatabase;
        final KeywordBasedExecutor compileDeallocate = this::compileDeallocate;

        keywordBasedExecutors.put("truncate", truncateTables);
        keywordBasedExecutors.put("TRUNCATE", truncateTables);
        keywordBasedExecutors.put("alter", alterTable);
        keywordBasedExecutors.put("ALTER", alterTable);
        keywordBasedExecutors.put("repair", repairTables);
        keywordBasedExecutors.put("REPAIR", repairTables);
        keywordBasedExecutors.put("reindex", reindexTable);
        keywordBasedExecutors.put("REINDEX", reindexTable);
        keywordBasedExecutors.put("set", compileSet);
        keywordBasedExecutors.put("SET", compileSet);
        keywordBasedExecutors.put("begin", compileBegin);
        keywordBasedExecutors.put("BEGIN", compileBegin);
        keywordBasedExecutors.put("commit", compileCommit);
        keywordBasedExecutors.put("COMMIT", compileCommit);
        keywordBasedExecutors.put("rollback", compileRollback);
        keywordBasedExecutors.put("ROLLBACK", compileRollback);
        keywordBasedExecutors.put("discard", compileSet);
        keywordBasedExecutors.put("DISCARD", compileSet);
        keywordBasedExecutors.put("close", compileSet); //no-op
        keywordBasedExecutors.put("CLOSE", compileSet);  //no-op
        keywordBasedExecutors.put("unlisten", compileSet);  //no-op
        keywordBasedExecutors.put("UNLISTEN", compileSet);  //no-op
        keywordBasedExecutors.put("reset", compileSet);  //no-op
        keywordBasedExecutors.put("RESET", compileSet);  //no-op
        keywordBasedExecutors.put("drop", dropTable);
        keywordBasedExecutors.put("DROP", dropTable);
        keywordBasedExecutors.put("backup", sqlBackup);
        keywordBasedExecutors.put("BACKUP", sqlBackup);
        keywordBasedExecutors.put("show", sqlShow);
        keywordBasedExecutors.put("SHOW", sqlShow);
        keywordBasedExecutors.put("vacuum", vacuumTable);
        keywordBasedExecutors.put("VACUUM", vacuumTable);
        keywordBasedExecutors.put("snapshot", snapshotDatabase);
        keywordBasedExecutors.put("SNAPSHOT", snapshotDatabase);
        keywordBasedExecutors.put("deallocate", compileDeallocate);
        keywordBasedExecutors.put("DEALLOCATE", compileDeallocate);

        configureLexer(lexer);

        final PostOrderTreeTraversalAlgo postOrderTreeTraversalAlgo = new PostOrderTreeTraversalAlgo();
        optimiser = new SqlOptimiser(
                configuration,
                engine,
                characterStore,
                sqlNodePool,
                queryColumnPool,
                queryModelPool,
                postOrderTreeTraversalAlgo,
                functionParser,
                path
        );

        parser = new SqlParser(
                configuration,
                optimiser,
                characterStore,
                sqlNodePool,
                queryColumnPool,
                queryModelPool,
                postOrderTreeTraversalAlgo
        );
        this.textLoader = new TextLoader(engine);
        alterOperationBuilder = new AlterOperationBuilder();
    }

    public static void configureLexer(GenericLexer lexer) {
        for (int i = 0, k = sqlControlSymbols.size(); i < k; i++) {
            lexer.defineSymbol(sqlControlSymbols.getQuick(i));
        }
        for (int i = 0, k = OperatorExpression.operators.size(); i < k; i++) {
            OperatorExpression op = OperatorExpression.operators.getQuick(i);
            if (op.symbol) {
                lexer.defineSymbol(op.token);
            }
        }
    }

    @Override
    public void close() {
        backupAgent.close();
        vacuumColumnVersions.close();
        Misc.free(path);
        Misc.free(renamePath);
        Misc.free(textLoader);
        Misc.free(rebuildIndex);
        Misc.free(codeGenerator);
        Misc.free(mem);
        Misc.freeObjList(tableWriters);
        Misc.free(metadataFactory);
    }

    @NotNull
    public CompiledQuery compile(@NotNull CharSequence query, @NotNull SqlExecutionContext executionContext) throws SqlException {
        clear();
        // these are quick executions that do not require building of a model
        lexer.of(query);
        isSingleQueryMode = true;

        compileInner(executionContext, query);
        return compiledQuery;
    }

    /*
     * Allows processing of batches of sql statements (sql scripts) separated by ';' .
     * Each query is processed in sequence and processing stops on first error and whole batch gets discarded .
     * Noteworthy difference between this and 'normal' query is that all empty queries get ignored, e.g.
     * <br>
     * select 1;<br>
     * ; ;/* comment \*\/;--comment\n; - these get ignored <br>
     * update a set b=c  ; <br>
     * <p>
     * Useful PG doc link :
     *
     * @param query            - block of queries to process
     * @param batchCallback    - callback to perform actions prior to or after batch part compilation, e.g. clear caches or execute command
     * @see <a href="https://www.postgresql.org/docs/current/protocol-flow.html#id-1.10.5.7.4">PostgreSQL documentation</a>
     */
    public void compileBatch(
            @NotNull CharSequence query,
            @NotNull SqlExecutionContext executionContext,
            BatchCallback batchCallback
    ) throws SqlException, PeerIsSlowToReadException, PeerDisconnectedException {

        LOG.info().$("batch [text=").$(query).I$();

        clear();
        lexer.of(query);
        isSingleQueryMode = false;

        if (batchCallback == null) {
            batchCallback = EMPTY_CALLBACK;
        }

        int position;

        while (lexer.hasNext()) {
            //skip over empty statements that'd cause error in parser
            position = getNextValidTokenPosition();
            if (position == -1) {
                return;
            }

            boolean recompileStale = true;
            for (int retries = 0; recompileStale; retries++) {
                try {
                    batchCallback.preCompile(this);
                    clear();//we don't use normal compile here because we can't reset existing lexer
                    CompiledQuery current = compileInner(executionContext, query);
                    //We've to move lexer because some query handlers don't consume all tokens (e.g. SET )
                    //some code in postCompile might need full text of current query
                    CharSequence currentQuery = query.subSequence(position, goToQueryEnd());
                    batchCallback.postCompile(this, current, currentQuery);
                    recompileStale = false;
                } catch (ReaderOutOfDateException e) {
                    if (retries == ReaderOutOfDateException.MAX_RETRY_ATTEMPS) {
                        throw e;
                    }
                    LOG.info().$(e.getFlyweightMessage()).$();
                    // will recompile
                    lexer.restart();
                }
            }
        }
    }

    public void filterPartitions(
            Function function,
            TableReader reader,
            AlterOperationBuilder changePartitionStatement
    ) {
        // Iterate partitions in descending order so if folders are missing on disk
        // removePartition does not fail to determine next minTimestamp
        final int partitionCount = reader.getPartitionCount();
        if (partitionCount > 0) { // table may be empty
            for (int i = partitionCount - 2; i > -1; i--) {
                long partitionTimestamp = reader.getPartitionTimestampByIndex(i);
                partitionFunctionRec.setTimestamp(partitionTimestamp);
                if (function.getBool(partitionFunctionRec)) {
                    changePartitionStatement.ofPartition(partitionTimestamp);
                }
            }

            // remove last partition
            long partitionTimestamp = reader.getPartitionTimestampByIndex(partitionCount - 1);
            partitionFunctionRec.setTimestamp(partitionTimestamp);
            if (function.getBool(partitionFunctionRec)) {
                changePartitionStatement.ofPartition(partitionTimestamp);
            }
        }
    }

    public CairoEngine getEngine() {
        return engine;
    }

    public FunctionFactoryCache getFunctionFactoryCache() {
        return functionParser.getFunctionFactoryCache();
    }

    private static boolean isCompatibleCase(int from, int to) {
        return castGroups.getQuick(ColumnType.tagOf(from)) == castGroups.getQuick(ColumnType.tagOf(to));
    }

    private static void expectKeyword(GenericLexer lexer, CharSequence keyword) throws SqlException {
        CharSequence tok = SqlUtil.fetchNext(lexer);

        if (tok == null) {
            throw SqlException.position(lexer.getPosition()).put('\'').put(keyword).put("' expected");
        }

        if (!Chars.equalsLowerCaseAscii(tok, keyword)) {
            throw SqlException.position(lexer.lastTokenPosition()).put('\'').put(keyword).put("' expected");
        }
    }

    private static CharSequence expectToken(GenericLexer lexer, CharSequence expected) throws SqlException {
        CharSequence tok = SqlUtil.fetchNext(lexer);

        if (tok == null) {
            throw SqlException.position(lexer.getPosition()).put(expected).put(" expected");
        }

        return tok;
    }

    private static CharSequence maybeExpectToken(GenericLexer lexer, CharSequence expected, boolean expect) throws SqlException {
        CharSequence tok = SqlUtil.fetchNext(lexer);

        if (expect && tok == null) {
            throw SqlException.position(lexer.getPosition()).put(expected).put(" expected");
        }

        return tok;
    }

    private CompiledQuery alterSystemLockWriter(SqlExecutionContext executionContext) throws SqlException {
        final int tableNamePosition = lexer.getPosition();
        CharSequence tok = GenericLexer.unquote(expectToken(lexer, "table name"));
        tableExistsOrFail(tableNamePosition, tok, executionContext);
        try {
            CharSequence lockedReason = engine.lockWriter(executionContext.getCairoSecurityContext(), tok, "alterSystem");
            if (lockedReason != WriterPool.OWNERSHIP_REASON_NONE) {
                throw SqlException.$(tableNamePosition, "could not lock, busy [table=`").put(tok).put(", lockedReason=").put(lockedReason).put("`]");
            }
            return compiledQuery.ofLock();
        } catch (CairoException e) {
            throw SqlException.position(tableNamePosition)
                    .put(e.getFlyweightMessage())
                    .put("[errno=").put(e.getErrno()).put(']');
        }
    }

    private CompiledQuery alterSystemUnlockWriter(SqlExecutionContext executionContext) throws SqlException {
        final int tableNamePosition = lexer.getPosition();
        CharSequence tok = GenericLexer.unquote(expectToken(lexer, "table name"));
        tableExistsOrFail(tableNamePosition, tok, executionContext);
        try {
            engine.unlockWriter(executionContext.getCairoSecurityContext(), tok);
            return compiledQuery.ofUnlock();
        } catch (CairoException e) {
            throw SqlException.position(tableNamePosition)
                    .put(e.getFlyweightMessage())
                    .put("[errno=").put(e.getErrno()).put(']');
        }
    }

    private CompiledQuery alterTable(SqlExecutionContext executionContext) throws SqlException {
        CharSequence tok;
        tok = expectToken(lexer, "'table' or 'system'");

        if (SqlKeywords.isTableKeyword(tok)) {
            final int tableNamePosition = lexer.getPosition();
            tok = GenericLexer.unquote(expectToken(lexer, "table name"));
            tableExistsOrFail(tableNamePosition, tok, executionContext);

            String tableName = Chars.toString(tok);
            try (TableRecordMetadata tableMetadata = engine.getMetadata(
                    executionContext.getCairoSecurityContext(),
                    tableName,
                    metadataFactory
            )) {
                tok = expectToken(lexer, "'add', 'alter' or 'drop'");

                if (SqlKeywords.isAddKeyword(tok)) {
                    return alterTableAddColumn(tableNamePosition, tableName, tableMetadata);
                } else if (SqlKeywords.isDropKeyword(tok)) {
                    tok = expectToken(lexer, "'column' or 'partition'");
                    if (SqlKeywords.isColumnKeyword(tok)) {
                        return alterTableDropColumn(tableNamePosition, tableName, tableMetadata);
                    } else if (SqlKeywords.isPartitionKeyword(tok)) {
                        return alterTableDropDetachOrAttachPartition(tableMetadata, tableName, PartitionAction.DROP, executionContext);
                    } else {
                        throw SqlException.$(lexer.lastTokenPosition(), "'column' or 'partition' expected");
                    }
                } else if (SqlKeywords.isRenameKeyword(tok)) {
                    tok = expectToken(lexer, "'column'");
                    if (SqlKeywords.isColumnKeyword(tok)) {
                        return alterTableRenameColumn(tableNamePosition, tableName, tableMetadata);
                    } else {
                        throw SqlException.$(lexer.lastTokenPosition(), "'column' expected");
                    }
                } else if (SqlKeywords.isAttachKeyword(tok)) {
                    tok = expectToken(lexer, "'partition'");
                    if (SqlKeywords.isPartitionKeyword(tok)) {
                        return alterTableDropDetachOrAttachPartition(tableMetadata, tableName, PartitionAction.ATTACH, executionContext);
                    } else {
                        throw SqlException.$(lexer.lastTokenPosition(), "'partition' expected");
                    }
                } else if (SqlKeywords.isDetachKeyword(tok)) {
                    tok = expectToken(lexer, "'partition'");
                    if (SqlKeywords.isPartitionKeyword(tok)) {
                        return alterTableDropDetachOrAttachPartition(tableMetadata, tableName, PartitionAction.DETACH, executionContext);
                    } else {
                        throw SqlException.$(lexer.lastTokenPosition(), "'partition' expected");
                    }
                } else if (SqlKeywords.isAlterKeyword(tok)) {
                    tok = expectToken(lexer, "'column'");
                    if (SqlKeywords.isColumnKeyword(tok)) {
                        final int columnNameNamePosition = lexer.getPosition();
                        tok = expectToken(lexer, "column name");
                        final CharSequence columnName = GenericLexer.immutableOf(tok);
                        tok = expectToken(lexer, "'add index' or 'drop index' or 'cache' or 'nocache'");
                        if (SqlKeywords.isAddKeyword(tok)) {
                            expectKeyword(lexer, "index");
                            tok = SqlUtil.fetchNext(lexer);
                            int indexValueCapacity = -1;

                            if (tok != null && (!isSemicolon(tok))) {
                                if (!SqlKeywords.isCapacityKeyword(tok)) {
                                    throw SqlException.$(lexer.lastTokenPosition(), "'capacity' expected");
                                } else {
                                    tok = expectToken(lexer, "capacity value");
                                    try {
                                        indexValueCapacity = Numbers.parseInt(tok);
                                        if (indexValueCapacity <= 0) {
                                            throw SqlException.$(lexer.lastTokenPosition(), "positive integer literal expected as index capacity");
                                        }
                                    } catch (NumericException e) {
                                        throw SqlException.$(lexer.lastTokenPosition(), "positive integer literal expected as index capacity");
                                    }
                                }
                            }

                            return alterTableColumnAddIndex(tableNamePosition, tableName, columnNameNamePosition, columnName, tableMetadata, indexValueCapacity);
                        } else if (SqlKeywords.isDropKeyword(tok)) {
                            // alter table <table name> alter column drop index
                            expectKeyword(lexer, "index");
                            tok = SqlUtil.fetchNext(lexer);
                            if (tok != null && !isSemicolon(tok)) {
                                throw SqlException.$(lexer.lastTokenPosition(), "unexpected token [").put(tok).put("] while trying to drop index");
                            }
                            return alterTableColumnDropIndex(tableNamePosition, tableName, columnNameNamePosition, columnName, tableMetadata);
                        } else if (SqlKeywords.isCacheKeyword(tok)) {
                            return alterTableColumnCacheFlag(tableNamePosition, tableName, columnName, tableMetadata, true);
                        } else if (SqlKeywords.isNoCacheKeyword(tok)) {
                            return alterTableColumnCacheFlag(tableNamePosition, tableName, columnName, tableMetadata, false);
                        } else {
                            throw SqlException.$(lexer.lastTokenPosition(), "'add', 'drop', 'cache' or 'nocache' expected").put(" found '").put(tok).put('\'');
                        }
                    } else {
                        throw SqlException.$(lexer.lastTokenPosition(), "'column' or 'partition' expected");
                    }
                } else if (SqlKeywords.isSetKeyword(tok)) {
                    tok = expectToken(lexer, "'param'");
                    if (SqlKeywords.isParamKeyword(tok)) {
                        final int paramNameNamePosition = lexer.getPosition();
                        tok = expectToken(lexer, "param name");
                        final CharSequence paramName = GenericLexer.immutableOf(tok);
                        tok = expectToken(lexer, "'='");
                        if (tok.length() == 1 && tok.charAt(0) == '=') {
                            CharSequence value = GenericLexer.immutableOf(SqlUtil.fetchNext(lexer));
                            return alterTableSetParam(paramName, value, paramNameNamePosition, tableName, tableMetadata.getId());
                        } else {
                            throw SqlException.$(lexer.lastTokenPosition(), "'=' expected");
                        }
                    } else {
                        throw SqlException.$(lexer.lastTokenPosition(), "'param' expected");
                    }
                } else {
                    throw SqlException.$(lexer.lastTokenPosition(), "'add', 'drop', 'attach', 'detach', 'set' or 'rename' expected");
                }
            } catch (CairoException e) {
                LOG.info().$("could not alter table [table=").$(tableName).$(", ex=").$((Throwable) e).$();
                throw SqlException.$(lexer.lastTokenPosition(), "table '").put(tableName).put("' could not be altered: ").put(e);
            }
        } else if (SqlKeywords.isSystemKeyword(tok)) {
            tok = expectToken(lexer, "'lock' or 'unlock'");

            if (SqlKeywords.isLockKeyword(tok)) {
                tok = expectToken(lexer, "'writer'");

                if (SqlKeywords.isWriterKeyword(tok)) {
                    return alterSystemLockWriter(executionContext);
                } else {
                    throw SqlException.$(lexer.lastTokenPosition(), "'writer' expected");
                }
            } else if (SqlKeywords.isUnlockKeyword(tok)) {
                tok = expectToken(lexer, "'writer'");

                if (SqlKeywords.isWriterKeyword(tok)) {
                    return alterSystemUnlockWriter(executionContext);
                } else {
                    throw SqlException.$(lexer.lastTokenPosition(), "'writer' expected");
                }
            } else {
                throw SqlException.$(lexer.lastTokenPosition(), "'lock' or 'unlock' expected");
            }
        } else {
            throw SqlException.$(lexer.lastTokenPosition(), "'table' or 'system' expected");
        }
    }

    private CompiledQuery alterTableAddColumn(int tableNamePosition, String tableName, TableRecordMetadata tableMetadata) throws SqlException {
        // add columns to table
        CharSequence tok = SqlUtil.fetchNext(lexer);
        //ignoring `column`
        if (tok != null && !SqlKeywords.isColumnKeyword(tok)) {
            lexer.unparseLast();
        }

        AlterOperationBuilder addColumn = alterOperationBuilder.ofAddColumn(
                tableNamePosition,
                tableName,
                tableMetadata.getId());

        int semicolonPos = -1;
        do {
            tok = maybeExpectToken(lexer, "'column' or column name", semicolonPos < 0);
            if (semicolonPos >= 0) {
                if (tok != null) {
                    throw SqlException.$(lexer.lastTokenPosition(), "',' expected");
                }
                break;
            }

            int index = tableMetadata.getColumnIndexQuiet(tok);
            if (index != -1) {
                throw SqlException.$(lexer.lastTokenPosition(), "column '").put(tok).put("' already exists");
            }

            CharSequence columnName = GenericLexer.immutableOf(GenericLexer.unquote(tok));

            if (!TableUtils.isValidColumnName(columnName, configuration.getMaxFileNameLength())) {
                throw SqlException.$(lexer.lastTokenPosition(), " new column name contains invalid characters");
            }

            tok = expectToken(lexer, "column type");

            int type = ColumnType.tagOf(tok);
            if (type == -1) {
                throw SqlException.$(lexer.lastTokenPosition(), "invalid type");
            }

            if (type == ColumnType.GEOHASH) {
                tok = SqlUtil.fetchNext(lexer);
                if (tok == null || tok.charAt(0) != '(') {
                    throw SqlException.position(lexer.getPosition()).put("missing GEOHASH precision");
                }

                tok = SqlUtil.fetchNext(lexer);
                if (tok != null && tok.charAt(0) != ')') {
                    int geosizeBits = GeoHashUtil.parseGeoHashBits(lexer.lastTokenPosition(), 0, tok);
                    tok = SqlUtil.fetchNext(lexer);
                    if (tok == null || tok.charAt(0) != ')') {
                        if (tok != null) {
                            throw SqlException.position(lexer.lastTokenPosition())
                                    .put("invalid GEOHASH type literal, expected ')'")
                                    .put(" found='").put(tok.charAt(0)).put("'");
                        }
                        throw SqlException.position(lexer.getPosition())
                                .put("invalid GEOHASH type literal, expected ')'");
                    }
                    type = ColumnType.getGeoHashTypeWithBits(geosizeBits);
                } else {
                    throw SqlException.position(lexer.lastTokenPosition())
                            .put("missing GEOHASH precision");
                }
            }

            tok = SqlUtil.fetchNext(lexer);
            final int indexValueBlockCapacity;
            final boolean cache;
            int symbolCapacity;
            final boolean indexed;

            if (ColumnType.isSymbol(type) && tok != null &&
                    !Chars.equals(tok, ',') && !Chars.equals(tok, ';')) {

                if (isCapacityKeyword(tok)) {
                    tok = expectToken(lexer, "symbol capacity");

                    final boolean negative;
                    final int errorPos = lexer.lastTokenPosition();
                    if (Chars.equals(tok, '-')) {
                        negative = true;
                        tok = expectToken(lexer, "symbol capacity");
                    } else {
                        negative = false;
                    }

                    try {
                        symbolCapacity = Numbers.parseInt(tok);
                    } catch (NumericException e) {
                        throw SqlException.$(lexer.lastTokenPosition(), "numeric capacity expected");
                    }

                    if (negative) {
                        symbolCapacity = -symbolCapacity;
                    }

                    TableUtils.validateSymbolCapacity(errorPos, symbolCapacity);

                    tok = SqlUtil.fetchNext(lexer);
                } else {
                    symbolCapacity = configuration.getDefaultSymbolCapacity();
                }


                if (Chars.equalsLowerCaseAsciiNc(tok, "cache")) {
                    cache = true;
                    tok = SqlUtil.fetchNext(lexer);
                } else if (Chars.equalsLowerCaseAsciiNc(tok, "nocache")) {
                    cache = false;
                    tok = SqlUtil.fetchNext(lexer);
                } else {
                    cache = configuration.getDefaultSymbolCacheFlag();
                }

                TableUtils.validateSymbolCapacityCached(cache, symbolCapacity, lexer.lastTokenPosition());

                indexed = Chars.equalsLowerCaseAsciiNc(tok, "index");
                if (indexed) {
                    tok = SqlUtil.fetchNext(lexer);
                }

                if (Chars.equalsLowerCaseAsciiNc(tok, "capacity")) {
                    tok = expectToken(lexer, "symbol index capacity");

                    try {
                        indexValueBlockCapacity = Numbers.parseInt(tok);
                    } catch (NumericException e) {
                        throw SqlException.$(lexer.lastTokenPosition(), "numeric capacity expected");
                    }
                    tok = SqlUtil.fetchNext(lexer);
                } else {
                    indexValueBlockCapacity = configuration.getIndexValueBlockSize();
                }
            } else { //set defaults

                //ignoring `NULL` and `NOT NULL`
                if (tok != null && SqlKeywords.isNotKeyword(tok)) {
                    tok = SqlUtil.fetchNext(lexer);
                }

                if (tok != null && SqlKeywords.isNullKeyword(tok)) {
                    tok = SqlUtil.fetchNext(lexer);
                }

                cache = configuration.getDefaultSymbolCacheFlag();
                indexValueBlockCapacity = configuration.getIndexValueBlockSize();
                symbolCapacity = configuration.getDefaultSymbolCapacity();
                indexed = false;
            }

            addColumn.ofAddColumn(
                    columnName,
                    type,
                    Numbers.ceilPow2(symbolCapacity),
                    cache,
                    indexed,
                    Numbers.ceilPow2(indexValueBlockCapacity)
            );

            if (tok == null || (!isSingleQueryMode && isSemicolon(tok))) {
                break;
            }

            semicolonPos = Chars.equals(tok, ';') ? lexer.lastTokenPosition() : -1;
            if (semicolonPos < 0 && !Chars.equals(tok, ',')) {
                throw SqlException.$(lexer.lastTokenPosition(), "',' expected");
            }

        } while (true);
        return compiledQuery.ofAlter(alterOperationBuilder.build());
    }

    private CompiledQuery alterTableColumnAddIndex(
            int tableNamePosition,
            String tableName,
            int columnNamePosition,
            CharSequence columnName,
            TableRecordMetadata metadata,
            int indexValueBlockSize
    ) throws SqlException {

        if (metadata.getColumnIndexQuiet(columnName) == -1) {
            throw SqlException.invalidColumn(columnNamePosition, columnName);
        }
        if (indexValueBlockSize == -1) {
            indexValueBlockSize = configuration.getIndexValueBlockSize();
        }
        return compiledQuery.ofAlter(
                alterOperationBuilder
                        .ofAddIndex(tableNamePosition, tableName, metadata.getId(), columnName, Numbers.ceilPow2(indexValueBlockSize))
                        .build()
        );
    }

    private CompiledQuery alterTableColumnCacheFlag(
            int tableNamePosition,
            String tableName,
            CharSequence columnName,
            TableRecordMetadata metadata,
            boolean cache
    ) throws SqlException {
        int columnIndex = metadata.getColumnIndexQuiet(columnName);
        if (columnIndex == -1) {
            throw SqlException.invalidColumn(lexer.lastTokenPosition(), columnName);
        }

        if (!ColumnType.isSymbol(metadata.getColumnType(columnIndex))) {
            throw SqlException.$(lexer.lastTokenPosition(), "Invalid column type - Column should be of type symbol");
        }

        return cache ? compiledQuery.ofAlter(
                alterOperationBuilder.ofCacheSymbol(tableNamePosition, tableName, metadata.getId(), columnName).build()
        )
                : compiledQuery.ofAlter(
                alterOperationBuilder.ofRemoveCacheSymbol(tableNamePosition, tableName, metadata.getId(), columnName).build()
        );
    }

    private CompiledQuery alterTableColumnDropIndex(
            int tableNamePosition,
            String tableName,
            int columnNamePosition,
            CharSequence columnName,
            TableRecordMetadata metadata
    ) throws SqlException {
        if (metadata.getColumnIndexQuiet(columnName) == -1) {
            throw SqlException.invalidColumn(columnNamePosition, columnName);
        }
        return compiledQuery.ofAlter(
                alterOperationBuilder
                        .ofDropIndex(tableNamePosition, tableName, metadata.getId(), columnName)
                        .build()
        );
    }

    private CompiledQuery alterTableDropColumn(int tableNamePosition, String tableName, TableRecordMetadata metadata) throws SqlException {
        AlterOperationBuilder dropColumnStatement = alterOperationBuilder.ofDropColumn(tableNamePosition, tableName, metadata.getId());
        int semicolonPos = -1;
        do {
            CharSequence tok = GenericLexer.unquote(maybeExpectToken(lexer, "column name", semicolonPos < 0));
            if (semicolonPos >= 0) {
                if (tok != null) {
                    throw SqlException.$(lexer.lastTokenPosition(), "',' expected");
                }
                break;
            }

            if (metadata.getColumnIndexQuiet(tok) == -1) {
                throw SqlException.invalidColumn(lexer.lastTokenPosition(), tok);
            }

            CharSequence columnName = tok;
            dropColumnStatement.ofDropColumn(columnName);
            tok = SqlUtil.fetchNext(lexer);

            if (tok == null || (!isSingleQueryMode && isSemicolon(tok))) {
                break;
            }

            semicolonPos = Chars.equals(tok, ';') ? lexer.lastTokenPosition() : -1;
            if (semicolonPos < 0 && !Chars.equals(tok, ',')) {
                throw SqlException.$(lexer.lastTokenPosition(), "',' expected");
            }
        } while (true);

        return compiledQuery.ofAlter(alterOperationBuilder.build());
    }

    private CompiledQuery alterTableDropDetachOrAttachPartition(
            TableRecordMetadata tableMetadata,
            String tableName,
            int action,
            SqlExecutionContext executionContext
    ) throws SqlException {
        final int pos = lexer.lastTokenPosition();
        TableReader reader = null;
        if (!tableMetadata.isWalEnabled() || executionContext.isWalApplication()) {
            reader = engine.getReader(executionContext.getCairoSecurityContext(), tableName);
        }

        try {
            if (reader != null && !PartitionBy.isPartitioned(reader.getMetadata().getPartitionBy())) {
                throw SqlException.$(pos, "table is not partitioned");
            }

            final CharSequence tok = expectToken(lexer, "'list' or 'where'");
            if (SqlKeywords.isListKeyword(tok)) {
                return alterTableDropDetachOrAttachPartitionByList(tableMetadata, tableName, reader, pos, action);
            } else if (SqlKeywords.isWhereKeyword(tok)) {
                AlterOperationBuilder alterPartitionStatement;
                switch (action) {
                    case PartitionAction.DROP:
                        alterPartitionStatement = alterOperationBuilder.ofDropPartition(pos, tableName, tableMetadata.getId());
                        break;
                    case PartitionAction.DETACH:
                        alterPartitionStatement = alterOperationBuilder.ofDetachPartition(pos, tableName, tableMetadata.getId());
                        break;
                    default:
                        throw SqlException.$(pos, "WHERE clause can only be used with command DROP PARTITION, or DETACH PARTITION");
                }

                ExpressionNode expr = parser.expr(lexer, (QueryModel) null);
                String designatedTimestampColumnName = null;
                int tsIndex = tableMetadata.getTimestampIndex();
                if (tsIndex >= 0) {
                    designatedTimestampColumnName = tableMetadata.getColumnName(tsIndex);
                }
                if (designatedTimestampColumnName != null) {
                    GenericRecordMetadata metadata = new GenericRecordMetadata();
                    metadata.add(new TableColumnMetadata(designatedTimestampColumnName, 0, ColumnType.TIMESTAMP, null));
                    Function function = functionParser.parseFunction(expr, metadata, executionContext);
                    if (function != null && ColumnType.isBoolean(function.getType())) {
                        function.init(null, executionContext);
                        if (reader != null) {
                            filterPartitions(function, reader, alterPartitionStatement);
                        }
                        return compiledQuery.ofAlter(alterOperationBuilder.build());
                    } else {
                        throw SqlException.$(lexer.lastTokenPosition(), "boolean expression expected");
                    }
                } else {
                    throw SqlException.$(lexer.lastTokenPosition(), "this table does not have a designated timestamp column");
                }
            } else {
                throw SqlException.$(lexer.lastTokenPosition(), "'list' or 'where' expected");
            }
        } finally {
            Misc.free(reader);
        }
    }

    private CompiledQuery alterTableDropDetachOrAttachPartitionByList(
            TableRecordMetadata tableMetadata,
            String tableName,
            @Nullable TableReader reader,
            int pos,
            int action
    ) throws SqlException {
        AlterOperationBuilder partitions;
        switch (action) {
            case PartitionAction.DROP:
                partitions = alterOperationBuilder.ofDropPartition(pos, tableName, tableMetadata.getId());
                break;
            case PartitionAction.DETACH:
                partitions = alterOperationBuilder.ofDetachPartition(pos, tableName, tableMetadata.getId());
                break;
            default:
                // attach
                partitions = alterOperationBuilder.ofAttachPartition(pos, tableName, tableMetadata.getId());
        }
        assert action == PartitionAction.DROP || action == PartitionAction.ATTACH || action == PartitionAction.DETACH;
        int semicolonPos = -1;
        do {
            CharSequence tok = maybeExpectToken(lexer, "partition name", semicolonPos < 0);
            if (semicolonPos >= 0) {
                if (tok != null) {
                    throw SqlException.$(lexer.lastTokenPosition(), "',' expected");
                }
                break;
            }
            if (Chars.equals(tok, ',')) {
                throw SqlException.$(lexer.lastTokenPosition(), "partition name missing");
            }
            final CharSequence unquoted = GenericLexer.unquote(tok);

            // reader == null means it's compilation for WAL table
            // before applyting to WAL writer
            if (reader != null) {
                final long timestamp;
                try {
                    timestamp = PartitionBy.parsePartitionDirName(unquoted, reader.getPartitionedBy());
                } catch (CairoException e) {
                    throw SqlException.$(lexer.lastTokenPosition(), e.getFlyweightMessage())
                            .put("[errno=").put(e.getErrno()).put(']');
                }

                partitions.ofPartition(timestamp);
            }

            tok = SqlUtil.fetchNext(lexer);
            if (tok == null || (!isSingleQueryMode && isSemicolon(tok))) {
                break;
            }

            semicolonPos = Chars.equals(tok, ';') ? lexer.lastTokenPosition() : -1;
            if (semicolonPos < 0 && !Chars.equals(tok, ',')) {
                throw SqlException.$(lexer.lastTokenPosition(), "',' expected");
            }
        } while (true);

        return compiledQuery.ofAlter(alterOperationBuilder.build());
    }

    private CompiledQuery alterTableRenameColumn(int tableNamePosition, String tableName, TableRecordMetadata metadata) throws SqlException {
        AlterOperationBuilder renameColumnStatement = alterOperationBuilder.ofRenameColumn(tableNamePosition, tableName, metadata.getId());
        int hadSemicolonPos = -1;

        do {
            CharSequence tok = GenericLexer.unquote(maybeExpectToken(lexer, "current column name", hadSemicolonPos < 0));
            if (hadSemicolonPos >= 0) {
                if (tok != null) {
                    throw SqlException.$(hadSemicolonPos, "',' expected");
                }
                break;
            }
            int columnIndex = metadata.getColumnIndexQuiet(tok);
            if (columnIndex == -1) {
                throw SqlException.invalidColumn(lexer.lastTokenPosition(), tok);
            }
            CharSequence existingName = GenericLexer.immutableOf(tok);

            tok = expectToken(lexer, "'to' expected");
            if (!SqlKeywords.isToKeyword(tok)) {
                throw SqlException.$(lexer.lastTokenPosition(), "'to' expected'");
            }

            tok = GenericLexer.unquote(expectToken(lexer, "new column name"));
            if (Chars.equals(existingName, tok)) {
                throw SqlException.$(lexer.lastTokenPosition(), "new column name is identical to existing name");
            }

            if (metadata.getColumnIndexQuiet(tok) > -1) {
                throw SqlException.$(lexer.lastTokenPosition(), " column already exists");
            }

            if (!TableUtils.isValidColumnName(tok, configuration.getMaxFileNameLength())) {
                throw SqlException.$(lexer.lastTokenPosition(), " new column name contains invalid characters");
            }

            CharSequence newName = GenericLexer.immutableOf(tok);
            renameColumnStatement.ofRenameColumn(existingName, newName);

            tok = SqlUtil.fetchNext(lexer);

            if (tok == null || (!isSingleQueryMode && isSemicolon(tok))) {
                break;
            }

            hadSemicolonPos = Chars.equals(tok, ';') ? lexer.lastTokenPosition() : -1;
            if (hadSemicolonPos < 0 && !Chars.equals(tok, ',')) {
                throw SqlException.$(lexer.lastTokenPosition(), "',' expected");
            }
        } while (true);
        return compiledQuery.ofAlter(alterOperationBuilder.build());
    }

    private CompiledQuery alterTableSetParam(CharSequence paramName, CharSequence value, int paramNameNamePosition, String tableName, int tableId) throws SqlException {
        if (isMaxUncommittedRowsKeyword(paramName)) {
            int maxUncommittedRows;
            try {
                maxUncommittedRows = Numbers.parseInt(value);
            } catch (NumericException e) {
                throw SqlException.$(paramNameNamePosition, "invalid value [value=").put(value).put(",parameter=").put(paramName).put(']');
            }
            if (maxUncommittedRows < 0) {
                throw SqlException.$(paramNameNamePosition, "maxUncommittedRows must be non negative");
            }
            return compiledQuery.ofAlter(alterOperationBuilder.ofSetParamUncommittedRows(tableName, tableId, maxUncommittedRows).build());
        } else if (isCommitLagKeyword(paramName)) {
            long commitLag = SqlUtil.expectMicros(value, paramNameNamePosition);
            if (commitLag < 0) {
                throw SqlException.$(paramNameNamePosition, "commitLag must be non negative");
            }
            return compiledQuery.ofAlter(alterOperationBuilder.ofSetParamCommitLag(tableName, tableId, commitLag).build());
        } else {
            throw SqlException.$(paramNameNamePosition, "unknown parameter '").put(paramName).put('\'');
        }
    }

    private void cancelTextImport(CopyModel model) throws SqlException {
        assert model.isCancel();

        final TextImportExecutionContext textImportExecutionContext = engine.getTextImportExecutionContext();
        final AtomicBooleanCircuitBreaker circuitBreaker = textImportExecutionContext.getCircuitBreaker();

        long inProgressImportId = textImportExecutionContext.getActiveImportId();
        // The cancellation is based on the best effort, so we don't worry about potential races with imports.
        if (inProgressImportId == TextImportExecutionContext.INACTIVE) {
            throw SqlException.$(0, "No active import to cancel.");
        }
        long importId;
        try {
            CharSequence idString = model.getTarget().token;
            int start = 0;
            int end = idString.length();
            if (Chars.isQuoted(idString)) {
                start = 1;
                end--;
            }
            importId = Numbers.parseHexLong(idString, start, end);
        } catch (NumericException e) {
            throw SqlException.$(0, "Provided id has invalid format.");
        }
        if (inProgressImportId == importId) {
            circuitBreaker.cancel();
        } else {
            throw SqlException.$(0, "Active import has different id.");
        }
    }

    private void clear() {
        sqlNodePool.clear();
        characterStore.clear();
        queryColumnPool.clear();
        queryModelPool.clear();
        optimiser.clear();
        parser.clear();
        backupAgent.clear();
        alterOperationBuilder.clear();
        backupAgent.clear();
        functionParser.clear();
    }

    private CompiledQuery compileBegin(SqlExecutionContext executionContext) {
        return compiledQuery.ofBegin();
    }

    private CompiledQuery compileCommit(SqlExecutionContext executionContext) {
        return compiledQuery.ofCommit();
    }

    private ExecutionModel compileExecutionModel(SqlExecutionContext executionContext) throws SqlException {
        ExecutionModel model = parser.parse(lexer, executionContext);
        switch (model.getModelType()) {
            case ExecutionModel.QUERY:
                return optimiser.optimise((QueryModel) model, executionContext);
            case ExecutionModel.INSERT:
                InsertModel insertModel = (InsertModel) model;
                if (insertModel.getQueryModel() != null) {
                    return validateAndOptimiseInsertAsSelect(insertModel, executionContext);
                } else {
                    return lightlyValidateInsertModel(insertModel);
                }
            case ExecutionModel.UPDATE:
                final QueryModel queryModel = (QueryModel) model;
                try (TableRecordMetadata metadata = engine.getMetadata(
                        executionContext.getCairoSecurityContext(),
                        queryModel.getTableName().token,
                        metadataFactory
                )) {
                    if (!metadata.isWalEnabled() || executionContext.isWalApplication()) {
                        optimiser.optimiseUpdate(queryModel, executionContext, metadata);
                    } else {
                        optimiser.validateUpdateColumns(queryModel, metadata);
                    }
                    return model;
                }
            default:
                return model;
        }
    }

<<<<<<< HEAD
    private CompiledQuery compileInner(@NotNull SqlExecutionContext executionContext, CharSequence query) throws SqlException {
=======
    private CompiledQuery compileInner(@NotNull SqlExecutionContext executionContext) throws SqlException {
        SqlExecutionCircuitBreaker circuitBreaker = executionContext.getCircuitBreaker();
        if (!circuitBreaker.isTimerSet()) {
            circuitBreaker.resetTimer();
        }

>>>>>>> c256ff37
        final CharSequence tok = SqlUtil.fetchNext(lexer);
        if (tok == null) {
            throw SqlException.$(0, "empty query");
        }

        final KeywordBasedExecutor executor = keywordBasedExecutors.get(tok);
        final CompiledQuery cq = executor == null ? compileUsingModel(executionContext) : executor.execute(executionContext);
        final short type = cq.getType();
        if (type == CompiledQuery.ALTER || type == CompiledQuery.UPDATE) {
            cq.withSqlStatement(Chars.toString(query));
        }
        cq.withContext(executionContext);
        return cq;
    }

    private CompiledQuery compileRollback(SqlExecutionContext executionContext) {
        return compiledQuery.ofRollback();
    }

    private CompiledQuery compileSet(SqlExecutionContext executionContext) {
        return compiledQuery.ofSet();
    }

    private CopyFactory compileTextImport(CopyModel model) throws SqlException {
        assert !model.isCancel();

        final CharSequence tableName = GenericLexer.unquote(model.getTarget().token);
        final ExpressionNode fileNameNode = model.getFileName();
        final CharSequence fileName = fileNameNode != null ? GenericLexer.assertNoDots(GenericLexer.unquote(fileNameNode.token), fileNameNode.position) : null;
        assert fileName != null;

        return new CopyFactory(
                messageBus,
                engine.getTextImportExecutionContext(),
                Chars.toString(tableName),
                Chars.toString(fileName),
                model
        );
    }

    private CompiledQuery compileDeallocate(SqlExecutionContext executionContext) throws SqlException {
        CharSequence statementName = GenericLexer.unquote(expectToken(lexer, "statement name"));
        CharSequence tok = SqlUtil.fetchNext(lexer);
        if (tok != null && !Chars.equals(tok, ';')) {
            throw SqlException.$(lexer.lastTokenPosition(), "unexpected token [").put(tok).put("]");
        }
        return compiledQuery.ofDeallocate(statementName);
    }

    @NotNull
    private CompiledQuery compileUsingModel(SqlExecutionContext executionContext) throws SqlException {
        // This method will not populate sql cache directly;
        // factories are assumed to be non-reentrant and once
        // factory is out of this method the caller assumes
        // full ownership over it. In that however caller may
        // choose to return factory back to this or any other
        // instance of compiler for safekeeping

        // lexer would have parsed first token to determine direction of execution flow
        lexer.unparseLast();
        codeGenerator.clear();

        final ExecutionModel executionModel = compileExecutionModel(executionContext);
        switch (executionModel.getModelType()) {
            case ExecutionModel.QUERY:
                LOG.info().$("plan [q=`").$((QueryModel) executionModel).$("`, fd=").$(executionContext.getRequestFd()).$(']').$();
                return compiledQuery.of(generate((QueryModel) executionModel, executionContext));
            case ExecutionModel.CREATE_TABLE:
                return createTableWithRetries(executionModel, executionContext);
            case ExecutionModel.COPY:
                return executeCopy(executionContext, (CopyModel) executionModel);
            case ExecutionModel.RENAME_TABLE:
                final RenameTableModel rtm = (RenameTableModel) executionModel;
                engine.rename(executionContext.getCairoSecurityContext(), path, GenericLexer.unquote(rtm.getFrom().token), renamePath, GenericLexer.unquote(rtm.getTo().token));
                return compiledQuery.ofRenameTable();
            case ExecutionModel.UPDATE:
                final QueryModel updateQueryModel = (QueryModel) executionModel;
                try (TableRecordMetadata metadata = engine.getMetadata(
                        executionContext.getCairoSecurityContext(),
                        updateQueryModel.getTableName().token,
                        metadataFactory
                )) {
                    final UpdateOperation updateOperation = generateUpdate(updateQueryModel, executionContext, metadata);
                    return compiledQuery.ofUpdate(updateOperation);
                }
            default:
                final InsertModel insertModel = (InsertModel) executionModel;
                if (insertModel.getQueryModel() != null) {
                    return executeWithRetries(
                            insertAsSelectMethod,
                            executionModel,
                            configuration.getCreateAsSelectRetryCount(),
                            executionContext
                    );
                } else {
                    return insert(executionModel, executionContext);
                }
        }
    }

    private long copyOrdered(
            TableWriterFrontend writer,
            RecordMetadata metadata,
            RecordCursor cursor,
            RecordToRowCopier copier,
            int cursorTimestampIndex,
            SqlExecutionCircuitBreaker circuitBreaker
    ) {
        long rowCount;

        if (ColumnType.isSymbolOrString(metadata.getColumnType(cursorTimestampIndex))) {
            rowCount = copyOrderedStrTimestamp(writer, cursor, copier, cursorTimestampIndex, circuitBreaker);
        } else {
            rowCount = copyOrdered0(writer, cursor, copier, cursorTimestampIndex, circuitBreaker);
        }
        writer.commit();

        return rowCount;
    }

<<<<<<< HEAD
    private long copyOrdered0(TableWriterFrontend writer, RecordCursor cursor, RecordToRowCopier copier,
                              int cursorTimestampIndex) {
=======
    private long copyOrdered0(TableWriter writer,
                              RecordCursor cursor,
                              RecordToRowCopier copier,
                              int cursorTimestampIndex,
                              SqlExecutionCircuitBreaker circuitBreaker) {
>>>>>>> c256ff37
        long rowCount = 0;
        final Record record = cursor.getRecord();
        while (cursor.hasNext()) {
            circuitBreaker.statefulThrowExceptionIfTripped();
            TableWriter.Row row = writer.newRow(record.getTimestamp(cursorTimestampIndex));
            copier.copy(record, row);
            row.append();
            rowCount++;
        }

        return rowCount;
    }

    private long copyOrderedBatched(
            TableWriterFrontend writer,
            RecordMetadata metadata,
            RecordCursor cursor,
            RecordToRowCopier copier,
            int cursorTimestampIndex,
            long batchSize,
            long commitLag,
            SqlExecutionCircuitBreaker circuitBreaker
    ) {
        long rowCount;
        if (ColumnType.isSymbolOrString(metadata.getColumnType(cursorTimestampIndex))) {
            rowCount = copyOrderedBatchedStrTimestamp(writer, cursor, copier, cursorTimestampIndex, batchSize, commitLag, circuitBreaker);
        } else {
            rowCount = copyOrderedBatched0(writer, cursor, copier, cursorTimestampIndex, batchSize, commitLag, circuitBreaker);
        }
        writer.commit();

        return rowCount;
    }

    //returns number of copied rows
    private long copyOrderedBatched0(
            TableWriterFrontend writer,
            RecordCursor cursor,
            RecordToRowCopier copier,
            int cursorTimestampIndex,
            long batchSize,
            long commitLag,
            SqlExecutionCircuitBreaker circuitBreaker
    ) {
        long deadline = batchSize;
        long rowCount = 0;
        final Record record = cursor.getRecord();
        while (cursor.hasNext()) {
            circuitBreaker.statefulThrowExceptionIfTripped();
            TableWriter.Row row = writer.newRow(record.getTimestamp(cursorTimestampIndex));
            copier.copy(record, row);
            row.append();
            if (++rowCount > deadline) {
                writer.commitWithLag(commitLag);
                deadline = rowCount + batchSize;
            }
        }

        return rowCount;
    }

    //returns number of copied rows
    private long copyOrderedBatchedStrTimestamp(
            TableWriterFrontend writer,
            RecordCursor cursor,
            RecordToRowCopier copier,
            int cursorTimestampIndex,
            long batchSize,
            long commitLag,
            SqlExecutionCircuitBreaker circuitBreaker
    ) {
        long deadline = batchSize;
        long rowCount = 0;
        final Record record = cursor.getRecord();
        while (cursor.hasNext()) {
            circuitBreaker.statefulThrowExceptionIfTripped();
            CharSequence str = record.getStr(cursorTimestampIndex);
            // It's allowed to insert ISO formatted string to timestamp column
            TableWriter.Row row = writer.newRow(SqlUtil.parseFloorPartialTimestamp(str, -1, ColumnType.TIMESTAMP));
            copier.copy(record, row);
            row.append();
            if (++rowCount > deadline) {
                writer.commitWithLag(commitLag);
                deadline = rowCount + batchSize;
            }
        }

        return rowCount;
    }

    //returns number of copied rows
    private long copyOrderedStrTimestamp(
            TableWriterFrontend writer,
            RecordCursor cursor,
            RecordToRowCopier copier,
            int cursorTimestampIndex,
            SqlExecutionCircuitBreaker circuitBreaker
    ) {
        long rowCount = 0;
        final Record record = cursor.getRecord();
        while (cursor.hasNext()) {
            circuitBreaker.statefulThrowExceptionIfTripped();
            final CharSequence str = record.getStr(cursorTimestampIndex);
            // It's allowed to insert ISO formatted string to timestamp column
            TableWriter.Row row = writer.newRow(SqlUtil.implicitCastStrAsTimestamp(str));
            copier.copy(record, row);
            row.append();
            rowCount++;
        }

        return rowCount;
    }

    /**
     * Sets insertCount to number of copied rows.
     */
    private TableWriter copyTableData(
<<<<<<< HEAD
            CairoSecurityContext securityContext, CharSequence tableName, boolean isWalEnabled, RecordCursor cursor,
            RecordMetadata cursorMetadata
=======
            CharSequence tableName,
            RecordCursor cursor,
            RecordMetadata cursorMetadata,
            SqlExecutionCircuitBreaker circuitBreaker
>>>>>>> c256ff37
    ) throws SqlException {
        TableWriter writer = null;
        final TableWriterFrontend writerFrontend;
        if (!isWalEnabled) {
            writerFrontend = writer = new TableWriter(
                    configuration,
                    tableName,
                    messageBus,
                    null,
                    false,
                    DefaultLifecycleManager.INSTANCE,
                    configuration.getRoot(),
                    engine.getMetrics());
        } else {
            writerFrontend = engine.getWalWriter(securityContext, tableName);
        }
        try {
            RecordMetadata writerMetadata = writerFrontend.getMetadata();
            entityColumnFilter.of(writerMetadata.getColumnCount());
            this.insertCount = copyTableData(
                    cursor,
                    cursorMetadata,
                    writerFrontend,
                    writerMetadata,
                    RecordToRowCopierUtils.generateCopier(
                            asm,
                            cursorMetadata,
                            writerMetadata,
                            entityColumnFilter
                    ),
                    circuitBreaker
            );
            return writer;
        } catch (Throwable e) {
            Misc.free(writer);
            throw e;
        } finally {
            if (isWalEnabled) {
                writerFrontend.close();
            }
        }
    }

    /*
     * Returns number of copied rows.
     */
    private long copyTableData(
            RecordCursor cursor,
            RecordMetadata metadata,
            TableWriterFrontend writer,
            RecordMetadata
                    writerMetadata,
            RecordToRowCopier recordToRowCopier,
            SqlExecutionCircuitBreaker circuitBreaker
    ) throws SqlException {
        int timestampIndex = writerMetadata.getTimestampIndex();
        if (timestampIndex == -1) {
            return copyUnordered(cursor, writer, recordToRowCopier, circuitBreaker);
        } else {
            return copyOrdered(writer, metadata, cursor, recordToRowCopier, timestampIndex, circuitBreaker);
        }
    }

    /**
     * Returns number of copied rows.
     */
<<<<<<< HEAD
    private long copyUnordered(RecordCursor cursor, TableWriterFrontend writer, RecordToRowCopier copier) {
=======
    private long copyUnordered(RecordCursor cursor, TableWriter writer, RecordToRowCopier copier, SqlExecutionCircuitBreaker circuitBreaker) {
>>>>>>> c256ff37
        long rowCount = 0;
        final Record record = cursor.getRecord();
        while (cursor.hasNext()) {
            circuitBreaker.statefulThrowExceptionIfTripped();
            TableWriter.Row row = writer.newRow();
            copier.copy(record, row);
            row.append();
            rowCount++;
        }
        writer.commit();

        return rowCount;
    }

    private CompiledQuery createTable(final ExecutionModel model, SqlExecutionContext executionContext) throws
            SqlException {
        final CreateTableModel createTableModel = (CreateTableModel) model;
        final ExpressionNode name = createTableModel.getName();

        // Fast path for CREATE TABLE IF NOT EXISTS in scenario when the table already exists
        if (createTableModel.isIgnoreIfExists()
                &&
                engine.getStatus(executionContext.getCairoSecurityContext(), path,
                        name.token, 0, name.token.length()) != TableUtils.TABLE_DOES_NOT_EXIST) {
            return compiledQuery.ofCreateTable();
        }

        this.insertCount = -1;

        // Slow path with lock attempt
        CharSequence lockedReason = engine.lock(executionContext.getCairoSecurityContext(), name.token, "createTable");
        if (null == lockedReason) {
            TableWriter tableWriter = null;
            boolean newTable = false;
            try {
                if (engine.getStatus(executionContext.getCairoSecurityContext(), path,
                        name.token, 0, name.token.length()) != TableUtils.TABLE_DOES_NOT_EXIST) {
                    if (createTableModel.isIgnoreIfExists()) {
                        return compiledQuery.ofCreateTable();
                    }
                    throw SqlException.$(name.position, "table already exists");
                }
                try {
                    if (createTableModel.getQueryModel() == null) {
                        if (createTableModel.getLikeTableName() != null) {
                            copyTableReaderMetadataToCreateTableModel(executionContext, createTableModel);
                        }
                        engine.createTableUnsafe(executionContext.getCairoSecurityContext(), mem, path, createTableModel);
                        newTable = true;
                    } else {
                        tableWriter = createTableFromCursor(createTableModel, executionContext);
                    }
                } catch (CairoException e) {
                    LOG.error().$("could not create table [error=").$((Throwable) e).$(']').$();
                    if (e.isInterruption()) {
                        throw e;
                    }

                    throw SqlException.$(name.position, "Could not create table. See log for details.");
                }
            } finally {
                engine.unlock(executionContext.getCairoSecurityContext(), name.token, tableWriter, newTable);
            }
        } else {
            throw SqlException.$(name.position, "cannot acquire table lock [lockedReason=").put(lockedReason).put(']');
        }

        if (createTableModel.getQueryModel() == null) {
            return compiledQuery.ofCreateTable();
        } else {
            return compiledQuery.ofCreateTableAsSelect(insertCount);
        }
    }

    private void copyTableReaderMetadataToCreateTableModel(SqlExecutionContext executionContext, CreateTableModel model) throws SqlException {
        ExpressionNode likeTableName = model.getLikeTableName();
        CharSequence likeTableNameToken = likeTableName.token;
        tableExistsOrFail(likeTableName.position, likeTableNameToken, executionContext);
        try (TableReader rdr = engine.getReader(executionContext.getCairoSecurityContext(), likeTableNameToken)) {
            model.setCommitLag(rdr.getCommitLag());
            model.setMaxUncommittedRows(rdr.getMaxUncommittedRows());
            TableReaderMetadata rdrMetadata = rdr.getMetadata();
            for (int i = 0; i < rdrMetadata.getColumnCount(); i++) {
                int columnType = rdrMetadata.getColumnType(i);
                boolean isSymbol = ColumnType.isSymbol(columnType);
                int symbolCapacity = isSymbol ? rdr.getSymbolMapReader(i).getSymbolCapacity() : configuration.getDefaultSymbolCapacity();
                model.addColumn(rdrMetadata.getColumnName(i), columnType, symbolCapacity, rdrMetadata.getColumnHash(i));
                if (isSymbol) {
                    model.cached(rdr.getSymbolMapReader(i).isCached());
                }
                model.setIndexFlags(rdrMetadata.isColumnIndexed(i), rdrMetadata.getIndexValueBlockCapacity(i));
            }
            model.setPartitionBy(SqlUtil.nextLiteral(sqlNodePool, PartitionBy.toString(rdr.getPartitionedBy()), 0));
            if (rdrMetadata.getTimestampIndex() != -1) {
                model.setTimestamp(SqlUtil.nextLiteral(sqlNodePool, rdrMetadata.getColumnName(rdrMetadata.getTimestampIndex()), 0));
            }
            model.setWalEnabled(rdrMetadata.isWalEnabled());
        }
        model.setLikeTableName(null); // resetting like table name as the metadata is copied already at this point.
    }

    @Nullable
    private TableWriter createTableFromCursor(CreateTableModel model, SqlExecutionContext executionContext) throws
            SqlException {
        try (
                final RecordCursorFactory factory = generate(model.getQueryModel(), executionContext);
                final RecordCursor cursor = factory.getCursor(executionContext)
        ) {
            typeCast.clear();
            final RecordMetadata metadata = factory.getMetadata();
            validateTableModelAndCreateTypeCast(model, metadata, typeCast);
            engine.createTableUnsafe(
                    executionContext.getCairoSecurityContext(),
                    mem,
                    path,
                    tableStructureAdapter.of(model, metadata, typeCast)
            );

<<<<<<< HEAD
            final boolean walEnabled = model.isWalEnabled();
            // TODO: if it's WAL enabled, table unlock can happen here, before the data is written

            try {
                return copyTableData(executionContext.getCairoSecurityContext(), model.getName().token, walEnabled, cursor, metadata);
=======
            SqlExecutionCircuitBreaker circuitBreaker = executionContext.getCircuitBreaker();

            try {
                return copyTableData(model.getName().token, cursor, metadata, circuitBreaker);
>>>>>>> c256ff37
            } catch (CairoException e) {
                LOG.error().$(e.getFlyweightMessage()).$(" [errno=").$(e.getErrno()).$(']').$();
                if (removeTableDirectory(model)) {
                    throw e;
                }
                throw SqlException.$(0, "Concurrent modification could not be handled. Failed to clean up. See log for more details.");
            }
        }
    }

    /**
     * Creates new table.
     * <p>
     * Table name must not exist. Existence check relies on directory existence followed by attempt to clarify what
     * that directory is. Sometimes it can be just empty directory, which prevents new table from being created.
     * <p>
     * Table name can be utf8 encoded but must not contain '.' (dot). Dot is used to separate table and field name,
     * where table is uses as an alias.
     * <p>
     * Creating table from column definition looks like:
     * <code>
     * create table x (column_name column_type, ...) [timestamp(column_name)] [partition by ...]
     * </code>
     * For non-partitioned table partition by value would be NONE. For any other type of partition timestamp
     * has to be defined as reference to TIMESTAMP (type) column.
     *
     * @param executionModel   created from parsed sql.
     * @param executionContext provides access to bind variables and authorization module
     * @throws SqlException contains text of error and error position in SQL text.
     */
    private CompiledQuery createTableWithRetries(
            ExecutionModel executionModel,
            SqlExecutionContext executionContext
    ) throws SqlException {
        return executeWithRetries(createTableMethod, executionModel, configuration.getCreateAsSelectRetryCount(), executionContext);
    }

    private CompiledQuery dropTable(SqlExecutionContext executionContext) throws SqlException {
        // expected syntax: DROP TABLE [ IF EXISTS ] name [;]
        expectKeyword(lexer, "table");
        CharSequence tok = SqlUtil.fetchNext(lexer);
        if (tok == null) {
            throw SqlException.$(lexer.lastTokenPosition(), "expected [if exists] table-name");
        }
        boolean hasIfExists = false;
        if (SqlKeywords.isIfKeyword(tok)) {
            tok = SqlUtil.fetchNext(lexer);
            if (tok == null || !SqlKeywords.isExistsKeyword(tok)) {
                throw SqlException.$(lexer.lastTokenPosition(), "expected exists");
            }
            hasIfExists = true;
        } else {
            lexer.unparseLast(); // tok has table name
        }
        final int tableNamePosition = lexer.getPosition();
        CharSequence tableName = GenericLexer.unquote(expectToken(lexer, "table name"));
        tok = SqlUtil.fetchNext(lexer);
        if (tok != null && !Chars.equals(tok, ';')) {
            throw SqlException.$(lexer.lastTokenPosition(), "unexpected token [").put(tok).put("]");
        }
        if (TableUtils.TABLE_DOES_NOT_EXIST == engine.getStatus(executionContext.getCairoSecurityContext(), path, tableName)) {
            if (hasIfExists) {
                return compiledQuery.ofDrop();
            }
            throw SqlException.$(tableNamePosition, "table does not exist [table=").put(tableName).put(']');
        }
        engine.remove(executionContext.getCairoSecurityContext(), path, tableName);
        return compiledQuery.ofDrop();
    }

    @NotNull
    private CompiledQuery executeCopy(SqlExecutionContext executionContext, CopyModel executionModel) throws SqlException {
        executionContext.getCairoSecurityContext().checkWritePermission();
        if (!executionModel.isCancel() && Chars.equalsLowerCaseAscii(executionModel.getFileName().token, "stdin")) {
            // no-op implementation
            setupTextLoaderFromModel(executionModel);
            return compiledQuery.ofCopyRemote(textLoader);
        }
        RecordCursorFactory copyFactory = executeCopy0(executionModel);
        return compiledQuery.ofCopyLocal(copyFactory);
    }

    @Nullable
    private RecordCursorFactory executeCopy0(CopyModel model) throws SqlException {
        try {
            if (model.isCancel()) {
                cancelTextImport(model);
                return null;
            } else {
                if (model.getTimestampColumnName() == null &&
                        ((model.getPartitionBy() != -1 && model.getPartitionBy() != PartitionBy.NONE))) {
                    throw SqlException.$(-1, "invalid option used for import without a designated timestamp (format or partition by)");
                }
                if (model.getTimestampFormat() == null) {
                    model.setTimestampFormat("yyyy-MM-ddTHH:mm:ss.SSSUUUZ");
                }
                if (model.getDelimiter() < 0) {
                    model.setDelimiter((byte) ',');
                }
                return compileTextImport(model);
            }
        } catch (TextImportException | TextException e) {
            LOG.error().$((Throwable) e).$();
            throw SqlException.$(0, e.getMessage());
        }
    }

    private CompiledQuery executeWithRetries(
            ExecutableMethod method,
            ExecutionModel executionModel,
            int retries,
            SqlExecutionContext executionContext
    ) throws SqlException {
        int attemptsLeft = retries;
        do {
            try {
                return method.execute(executionModel, executionContext);
            } catch (ReaderOutOfDateException e) {
                attemptsLeft--;
                clear();
                lexer.restart();
                executionModel = compileExecutionModel(executionContext);
            }
        } while (attemptsLeft > 0);

        throw SqlException.position(0).put("underlying cursor is extremely volatile");
    }

    RecordCursorFactory generate(QueryModel queryModel, SqlExecutionContext executionContext) throws SqlException {
        return codeGenerator.generate(queryModel, executionContext);
    }

    UpdateOperation generateUpdate(QueryModel updateQueryModel, SqlExecutionContext executionContext, TableRecordMetadata metadata) throws SqlException {
        final String updateTableName = updateQueryModel.getUpdateTableName();
        final QueryModel selectQueryModel = updateQueryModel.getNestedModel();
        if (!metadata.isWalEnabled() || executionContext.isWalApplication()) {
            // Update QueryModel structure is
            // QueryModel with SET column expressions
            // |-- QueryModel of select-virtual or select-choose of data selected for update
            final RecordCursorFactory recordCursorFactory = prepareForUpdate(
                    updateTableName,
                    selectQueryModel,
                    updateQueryModel,
                    executionContext
            );

            return new UpdateOperation(
                    updateTableName,
                    selectQueryModel.getTableId(),
                    selectQueryModel.getTableVersion(),
                    lexer.getPosition(),
                    recordCursorFactory
            );
        } else {
            if (selectQueryModel.containsJoin()) {
                throw SqlException.position(0).put("UPDATE statements with join are not supported yet for WAL tables");
            }

            return new UpdateOperation(
                    updateTableName,
                    metadata.getTableId(),
                    metadata.getStructureVersion(),
                    lexer.getPosition()
            );
        }
    }

    private int getNextValidTokenPosition() {
        while (lexer.hasNext()) {
            CharSequence token = SqlUtil.fetchNext(lexer);
            if (token == null) {
                return -1;
            } else if (!isSemicolon(token)) {
                lexer.unparseLast();
                return lexer.lastTokenPosition();
            }
        }

        return -1;
    }

    private int goToQueryEnd() {
        CharSequence token;
        lexer.unparseLast();
        while (lexer.hasNext()) {
            token = SqlUtil.fetchNext(lexer);
            if (token == null || isSemicolon(token)) {
                break;
            }
        }

        return lexer.getPosition();
    }

    private CompiledQuery insert(ExecutionModel executionModel, SqlExecutionContext executionContext) throws SqlException {
        final InsertModel model = (InsertModel) executionModel;
        final ExpressionNode name = model.getTableName();
        tableExistsOrFail(name.position, name.token, executionContext);

        ObjList<Function> valueFunctions = null;
        try (TableRecordMetadata metadata = engine.getMetadata(
                executionContext.getCairoSecurityContext(),
                name.token,
                metadataFactory
        )) {
            metadata.toReaderIndexes();
            final long structureVersion = metadata.getStructureVersion();
            final InsertOperationImpl insertOperation = new InsertOperationImpl(engine, metadata.getTableName(), structureVersion);
            final int metadataTimestampIndex = metadata.getTimestampIndex();
            final ObjList<CharSequence> columnNameList = model.getColumnNameList();
            final int columnSetSize = columnNameList.size();
            for (int tupleIndex = 0, n = model.getRowTupleCount(); tupleIndex < n; tupleIndex++) {
                Function timestampFunction = null;
                listColumnFilter.clear();
                if (columnSetSize > 0) {
                    valueFunctions = new ObjList<>(columnSetSize);
                    for (int i = 0; i < columnSetSize; i++) {
                        int metadataColumnIndex = metadata.getColumnIndexQuiet(columnNameList.getQuick(i));
                        if (metadataColumnIndex > -1) {
                            final ExpressionNode node = model.getRowTupleValues(tupleIndex).getQuick(i);
                            final Function function = functionParser.parseFunction(
                                    node,
                                    GenericRecordMetadata.EMPTY,
                                    executionContext
                            );

                            insertValidateFunctionAndAddToList(
                                    model,
                                    tupleIndex,
                                    valueFunctions,
                                    metadata,
                                    metadataTimestampIndex,
                                    i,
                                    metadataColumnIndex,
                                    function,
                                    node.position,
                                    executionContext.getBindVariableService()
                            );

                            if (metadataTimestampIndex == metadataColumnIndex) {
                                timestampFunction = function;
                            }

                        } else {
                            throw SqlException.invalidColumn(model.getColumnPosition(i), columnNameList.getQuick(i));
                        }
                    }
                } else {
                    final int columnCount = metadata.getColumnCount();
                    final ObjList<ExpressionNode> values = model.getRowTupleValues(tupleIndex);
                    final int valueCount = values.size();
                    if (columnCount != valueCount) {
                        throw SqlException.$(
                                        model.getEndOfRowTupleValuesPosition(tupleIndex),
                                        "row value count does not match column count [expected=").put(columnCount).put(", actual=").put(values.size())
                                .put(", tuple=").put(tupleIndex + 1).put(']');
                    }
                    valueFunctions = new ObjList<>(columnCount);

                    for (int i = 0; i < columnCount; i++) {
                        final ExpressionNode node = values.getQuick(i);

                        Function function = functionParser.parseFunction(node, EmptyRecordMetadata.INSTANCE, executionContext);
                        insertValidateFunctionAndAddToList(
                                model,
                                tupleIndex,
                                valueFunctions,
                                metadata,
                                metadataTimestampIndex,
                                i,
                                i,
                                function,
                                node.position,
                                executionContext.getBindVariableService()
                        );

                        if (metadataTimestampIndex == i) {
                            timestampFunction = function;
                        }
                    }
                }

                // validate timestamp
                if (metadataTimestampIndex > -1 && (timestampFunction == null || ColumnType.isNull(timestampFunction.getType()))) {
                    throw SqlException.$(0, "insert statement must populate timestamp");
                }

                VirtualRecord record = new VirtualRecord(valueFunctions);
                RecordToRowCopier copier = RecordToRowCopierUtils.generateCopier(asm, record, metadata, listColumnFilter);
                insertOperation.addInsertRow(new InsertRowImpl(record, copier, timestampFunction, tupleIndex));
            }
            return compiledQuery.ofInsert(insertOperation);
        } catch (SqlException e) {
            Misc.freeObjList(valueFunctions);
            throw e;
        }
    }

    private CompiledQuery insertAsSelect(ExecutionModel executionModel, SqlExecutionContext executionContext) throws SqlException {
        final InsertModel model = (InsertModel) executionModel;
        final ExpressionNode name = model.getTableName();
        tableExistsOrFail(name.position, name.token, executionContext);
        long insertCount;

        try (
                TableWriterFrontend writer = engine.getTableWriterFrontEnd(executionContext.getCairoSecurityContext(), name.token, "insertAsSelect");
                RecordCursorFactory factory = generate(model.getQueryModel(), executionContext)
        ) {
            final RecordMetadata cursorMetadata = factory.getMetadata();
            // Convert sparse writer metadata into dense
            final RecordMetadata writerMetadata = GenericRecordMetadata.copyDense(writer.getMetadata());
            final int writerTimestampIndex = writerMetadata.getTimestampIndex();
            final int cursorTimestampIndex = cursorMetadata.getTimestampIndex();
            final int cursorColumnCount = cursorMetadata.getColumnCount();

            final RecordToRowCopier copier;
            final ObjList<CharSequence> columnNameList = model.getColumnNameList();
            final int columnSetSize = columnNameList.size();
            int timestampIndexFound = -1;
            if (columnSetSize > 0) {
                // validate type cast

                // clear list column filter to re-populate it again
                listColumnFilter.clear();

                for (int i = 0; i < columnSetSize; i++) {
                    CharSequence columnName = columnNameList.get(i);
                    int index = writerMetadata.getColumnIndexQuiet(columnName);
                    if (index == -1) {
                        throw SqlException.invalidColumn(model.getColumnPosition(i), columnName);
                    }

                    int fromType = cursorMetadata.getColumnType(i);
                    int toType = writerMetadata.getColumnType(index);
                    if (ColumnType.isAssignableFrom(fromType, toType)) {
                        listColumnFilter.add(index + 1);
                    } else {
                        throw SqlException.inconvertibleTypes(
                                model.getColumnPosition(i),
                                fromType,
                                cursorMetadata.getColumnName(i),
                                toType,
                                writerMetadata.getColumnName(i)
                        );
                    }

                    if (index == writerTimestampIndex) {
                        timestampIndexFound = i;
                        if (fromType != ColumnType.TIMESTAMP && fromType != ColumnType.STRING) {
                            throw SqlException.$(name.position, "expected timestamp column but type is ").put(ColumnType.nameOf(fromType));
                        }
                    }
                }

                // fail when target table requires chronological data and cursor cannot provide it
                if (timestampIndexFound < 0 && writerTimestampIndex >= 0) {
                    throw SqlException.$(name.position, "select clause must provide timestamp column");
                }

                copier = RecordToRowCopierUtils.generateCopier(asm, cursorMetadata, writerMetadata, listColumnFilter);
            } else {
                // fail when target table requires chronological data and cursor cannot provide it
                if (writerTimestampIndex > -1 && cursorTimestampIndex == -1) {
                    if (cursorColumnCount <= writerTimestampIndex) {
                        throw SqlException.$(name.position, "select clause must provide timestamp column");
                    } else {
                        int columnType = ColumnType.tagOf(cursorMetadata.getColumnType(writerTimestampIndex));
                        if (columnType != ColumnType.TIMESTAMP && columnType != ColumnType.STRING && columnType != ColumnType.NULL) {
                            throw SqlException.$(name.position, "expected timestamp column but type is ").put(ColumnType.nameOf(columnType));
                        }
                    }
                }

                if (writerTimestampIndex > -1 && cursorTimestampIndex > -1 && writerTimestampIndex != cursorTimestampIndex) {
                    throw SqlException
                            .$(name.position, "designated timestamp of existing table (").put(writerTimestampIndex)
                            .put(") does not match designated timestamp in select query (")
                            .put(cursorTimestampIndex)
                            .put(')');
                }
                timestampIndexFound = writerTimestampIndex;

                final int n = writerMetadata.getColumnCount();
                if (n > cursorMetadata.getColumnCount()) {
                    throw SqlException.$(model.getSelectKeywordPosition(), "not enough columns selected");
                }

                for (int i = 0; i < n; i++) {
                    int fromType = cursorMetadata.getColumnType(i);
                    int toType = writerMetadata.getColumnType(i);
                    if (ColumnType.isAssignableFrom(fromType, toType)) {
                        continue;
                    }

                    // We are going on a limp here. There is nowhere to position this error in our model.
                    // We will try to position on column (i) inside cursor's query model. Assumption is that
                    // it will always have a column, e.g. has been processed by optimiser
                    assert i < model.getQueryModel().getBottomUpColumns().size();
                    throw SqlException.inconvertibleTypes(
                            model.getQueryModel().getBottomUpColumns().getQuick(i).getAst().position,
                            fromType,
                            cursorMetadata.getColumnName(i),
                            toType,
                            writerMetadata.getColumnName(i)
                    );
                }

                entityColumnFilter.of(writerMetadata.getColumnCount());

                copier = RecordToRowCopierUtils.generateCopier(
                        asm,
                        cursorMetadata,
                        writerMetadata,
                        entityColumnFilter
                );
            }

            SqlExecutionCircuitBreaker circuitBreaker = executionContext.getCircuitBreaker();

            try (RecordCursor cursor = factory.getCursor(executionContext)) {
                try {
                    if (writerTimestampIndex == -1) {
                        insertCount = copyUnordered(cursor, writer, copier, circuitBreaker);
                    } else {
                        if (model.getBatchSize() != -1) {
                            insertCount = copyOrderedBatched(
                                    writer,
                                    factory.getMetadata(),
                                    cursor,
                                    copier,
                                    writerTimestampIndex,
                                    model.getBatchSize(),
                                    model.getCommitLag(),
                                    circuitBreaker
                            );
                        } else {
                            insertCount = copyOrdered(writer, factory.getMetadata(), cursor, copier, timestampIndexFound, circuitBreaker);
                        }
                    }
                } catch (Throwable e) {
                    // rollback data when system error occurs
                    writer.rollback();
                    throw e;
                }
            }
        }
        return compiledQuery.ofInsertAsSelect(insertCount);
    }

    private void insertValidateFunctionAndAddToList(
            InsertModel model,
            int tupleIndex,
            ObjList<Function> valueFunctions,
            RecordMetadata metadata,
            int metadataTimestampIndex,
            int insertColumnIndex,
            int metadataColumnIndex,
            Function function,
            int functionPosition,
            BindVariableService bindVariableService
    ) throws SqlException {

        final int columnType = metadata.getColumnType(metadataColumnIndex);
        if (function.isUndefined()) {
            function.assignType(columnType, bindVariableService);
        }

        if (ColumnType.isAssignableFrom(function.getType(), columnType)) {
            if (metadataColumnIndex == metadataTimestampIndex) {
                return;
            }

            valueFunctions.add(function);
            listColumnFilter.add(metadataColumnIndex + 1);
            return;
        }

        throw SqlException.inconvertibleTypes(
                functionPosition,
                function.getType(),
                model.getRowTupleValues(tupleIndex).getQuick(insertColumnIndex).token,
                metadata.getColumnType(metadataColumnIndex),
                metadata.getColumnName(metadataColumnIndex)
        );
    }

    private ExecutionModel lightlyValidateInsertModel(InsertModel model) throws SqlException {
        ExpressionNode tableName = model.getTableName();
        if (tableName.type != ExpressionNode.LITERAL) {
            throw SqlException.$(tableName.position, "literal expected");
        }

        int columnNameListSize = model.getColumnNameList().size();

        if (columnNameListSize > 0) {
            for (int i = 0, n = model.getRowTupleCount(); i < n; i++) {
                if (columnNameListSize != model.getRowTupleValues(i).size()) {
                    throw SqlException.$(
                                    model.getEndOfRowTupleValuesPosition(i),
                                    "row value count does not match column count [expected=").put(columnNameListSize)
                            .put(", actual=").put(model.getRowTupleValues(i).size())
                            .put(", tuple=").put(i + 1)
                            .put(']');
                }
            }
        }

        return model;
    }

    private RecordCursorFactory prepareForUpdate(
            String tableName,
            QueryModel selectQueryModel,
            QueryModel updateQueryModel,
            SqlExecutionContext executionContext
    ) throws SqlException {
        final IntList tableColumnTypes = selectQueryModel.getUpdateTableColumnTypes();
        final ObjList<CharSequence> tableColumnNames = selectQueryModel.getUpdateTableColumnNames();

        RecordCursorFactory updateToDataCursorFactory = codeGenerator.generate(selectQueryModel, executionContext);
        try {
            if (!updateToDataCursorFactory.supportsUpdateRowId(tableName)) {
                // in theory this should never happen because all valid UPDATE statements should result in
                // a query plan with real row ids but better to check to prevent data corruption
                throw SqlException.$(updateQueryModel.getModelPosition(), "Unsupported SQL complexity for the UPDATE statement");
            }

            // Check that updateDataFactoryMetadata match types of table to be updated exactly
            final RecordMetadata updateDataFactoryMetadata = updateToDataCursorFactory.getMetadata();
            for (int i = 0, n = updateDataFactoryMetadata.getColumnCount(); i < n; i++) {
                int virtualColumnType = updateDataFactoryMetadata.getColumnType(i);
                CharSequence updateColumnName = updateDataFactoryMetadata.getColumnName(i);
                int tableColumnIndex = tableColumnNames.indexOf(updateColumnName);
                int tableColumnType = tableColumnTypes.get(tableColumnIndex);

                if (virtualColumnType != tableColumnType) {
                    if (!ColumnType.isSymbol(tableColumnType) || virtualColumnType != ColumnType.STRING) {
                        // get column position
                        ExpressionNode setRhs = updateQueryModel.getNestedModel().getColumns().getQuick(i).getAst();
                        throw SqlException.inconvertibleTypes(setRhs.position, virtualColumnType, "", tableColumnType, updateColumnName);
                    }
                }
            }
            return updateToDataCursorFactory;
        } catch (Throwable th) {
            updateToDataCursorFactory.close();
            throw th;
        }
    }

    private CompiledQuery reindexTable(SqlExecutionContext executionContext) throws SqlException {
        CharSequence tok;
        tok = SqlUtil.fetchNext(lexer);
        if (tok == null || !isTableKeyword(tok)) {
            throw SqlException.$(lexer.lastTokenPosition(), "TABLE expected");
        }

        tok = SqlUtil.fetchNext(lexer);

        if (tok == null || Chars.equals(tok, ',')) {
            throw SqlException.$(lexer.getPosition(), "table name expected");
        }

        if (Chars.isQuoted(tok)) {
            tok = GenericLexer.unquote(tok);
        }
        tableExistsOrFail(lexer.lastTokenPosition(), tok, executionContext);
        CharSequence tableName = tok;
        rebuildIndex.of(path.of(configuration.getRoot()).concat(tableName), configuration);

        tok = SqlUtil.fetchNext(lexer);
        CharSequence columnName = null;

        if (tok != null && SqlKeywords.isColumnKeyword(tok)) {
            tok = SqlUtil.fetchNext(lexer);
            if (Chars.isQuoted(tok)) {
                tok = GenericLexer.unquote(tok);
            }
            if (tok == null || TableUtils.isValidColumnName(tok, configuration.getMaxFileNameLength())) {
                columnName = GenericLexer.immutableOf(tok);
                tok = SqlUtil.fetchNext(lexer);
            }
        }

        CharSequence partition = null;
        if (tok != null && SqlKeywords.isPartitionKeyword(tok)) {
            tok = SqlUtil.fetchNext(lexer);

            if (Chars.isQuoted(tok)) {
                tok = GenericLexer.unquote(tok);
            }
            partition = tok;
            tok = SqlUtil.fetchNext(lexer);
        }

        if (tok == null || !isLockKeyword(tok)) {
            throw SqlException.$(lexer.getPosition(), "LOCK EXCLUSIVE expected");
        }

        tok = SqlUtil.fetchNext(lexer);
        if (tok == null || !isExclusiveKeyword(tok)) {
            throw SqlException.$(lexer.getPosition(), "LOCK EXCLUSIVE expected");
        }

        tok = SqlUtil.fetchNext(lexer);
        if (tok != null && !isSemicolon(tok)) {
            throw SqlException.$(lexer.getPosition(), "EOF expected");
        }

        rebuildIndex.reindex(partition, columnName);
        return compiledQuery.ofRepair();
    }

    private boolean removeTableDirectory(CreateTableModel model) {
        int errno;
        if ((errno = engine.removeDirectory(path, model.getName().token)) == 0) {
            return true;
        }
        LOG.error()
                .$("could not clean up after create table failure [path=").$(path)
                .$(", errno=").$(errno)
                .$(']').$();
        return false;
    }

    private CompiledQuery repairTables(SqlExecutionContext executionContext) throws SqlException {
        CharSequence tok;
        tok = SqlUtil.fetchNext(lexer);
        if (tok == null || !isTableKeyword(tok)) {
            throw SqlException.$(lexer.lastTokenPosition(), "'table' expected");
        }

        do {
            tok = SqlUtil.fetchNext(lexer);

            if (tok == null || Chars.equals(tok, ',')) {
                throw SqlException.$(lexer.getPosition(), "table name expected");
            }

            if (Chars.isQuoted(tok)) {
                tok = GenericLexer.unquote(tok);
            }
            tableExistsOrFail(lexer.lastTokenPosition(), tok, executionContext);
            tok = SqlUtil.fetchNext(lexer);

        } while (tok != null && Chars.equals(tok, ','));
        return compiledQuery.ofRepair();
    }

    // used in tests
    void setEnableJitNullChecks(boolean value) {
        codeGenerator.setEnableJitNullChecks(value);
    }

    void setFullFatJoins(boolean value) {
        codeGenerator.setFullFatJoins(value);
    }

    private void setupTextLoaderFromModel(CopyModel model) {
        textLoader.clear();
        textLoader.setState(TextLoader.ANALYZE_STRUCTURE);
        // todo: configure the following
        //   - what happens when data row errors out, max errors may be?
        //   - we should be able to skip X rows from top, dodgy headers etc.

        textLoader.configureDestination(model.getTarget().token, false, false,
                model.getAtomicity() != -1 ? model.getAtomicity() : Atomicity.SKIP_ROW,
                model.getPartitionBy() < 0 ? PartitionBy.NONE : model.getPartitionBy(),
                model.getTimestampColumnName(), model.getTimestampFormat());
    }

    private CompiledQuery snapshotDatabase(SqlExecutionContext executionContext) throws SqlException {
        executionContext.getCairoSecurityContext().checkWritePermission();
        CharSequence tok = expectToken(lexer, "'prepare' or 'complete'");

        if (Chars.equalsLowerCaseAscii(tok, "prepare")) {
            if (snapshotAgent == null) {
                throw SqlException.position(lexer.lastTokenPosition()).put("Snapshot agent is not configured. Try using different embedded API");
            }
            snapshotAgent.prepareSnapshot(executionContext);
            return compiledQuery.ofSnapshotPrepare();
        }

        if (Chars.equalsLowerCaseAscii(tok, "complete")) {
            if (snapshotAgent == null) {
                throw SqlException.position(lexer.lastTokenPosition()).put("Snapshot agent is not configured. Try using different embedded API");
            }
            snapshotAgent.completeSnapshot();
            return compiledQuery.ofSnapshotComplete();
        }

        throw SqlException.position(lexer.lastTokenPosition()).put("'prepare' or 'complete' expected");
    }

    private CompiledQuery sqlShow(SqlExecutionContext executionContext) throws SqlException {
        CharSequence tok = SqlUtil.fetchNext(lexer);
        if (null != tok) {
            if (isTablesKeyword(tok)) {
                return compiledQuery.of(new TableListRecordCursorFactory(configuration.getFilesFacade(), configuration.getRoot()));
            }
            if (isColumnsKeyword(tok)) {
                return sqlShowColumns(executionContext);
            }

            if (isTransactionKeyword(tok)) {
                return sqlShowTransaction();
            }

            if (isTransactionIsolation(tok)) {
                return compiledQuery.of(new ShowTransactionIsolationLevelCursorFactory());
            }

            if (isMaxIdentifierLength(tok)) {
                return compiledQuery.of(new ShowMaxIdentifierLengthCursorFactory());
            }

            if (isStandardConformingStrings(tok)) {
                return compiledQuery.of(new ShowStandardConformingStringsCursorFactory());
            }

            if (isSearchPath(tok)) {
                return compiledQuery.of(new ShowSearchPathCursorFactory());
            }

            if (isDateStyleKeyword(tok)) {
                return compiledQuery.of(new ShowDateStyleCursorFactory());
            }

            if (SqlKeywords.isTimeKeyword(tok)) {
                tok = SqlUtil.fetchNext(lexer);
                if (tok != null && SqlKeywords.isZoneKeyword(tok)) {
                    return compiledQuery.of(new ShowTimeZoneFactory());
                }
            }
        }

        throw SqlException.position(lexer.lastTokenPosition()).put("expected 'tables', 'columns' or 'time zone'");
    }

    private CompiledQuery sqlShowColumns(SqlExecutionContext executionContext) throws SqlException {
        CharSequence tok;
        tok = SqlUtil.fetchNext(lexer);
        if (null == tok || !isFromKeyword(tok)) {
            throw SqlException.position(lexer.getPosition()).put("expected 'from'");
        }
        tok = SqlUtil.fetchNext(lexer);
        if (null == tok) {
            throw SqlException.position(lexer.getPosition()).put("expected a table name");
        }
        final CharSequence tableName = GenericLexer.assertNoDotsAndSlashes(GenericLexer.unquote(tok), lexer.lastTokenPosition());
        int status = engine.getStatus(executionContext.getCairoSecurityContext(), path, tableName, 0, tableName.length());
        if (status != TableUtils.TABLE_EXISTS) {
            throw SqlException.$(lexer.lastTokenPosition(), "table does not exist [table=").put(tableName).put(']');
        }
        return compiledQuery.of(new ShowColumnsRecordCursorFactory(tableName));
    }

    private CompiledQuery sqlShowTransaction() throws SqlException {
        CharSequence tok = SqlUtil.fetchNext(lexer);
        if (tok != null && isIsolationKeyword(tok)) {
            tok = SqlUtil.fetchNext(lexer);
            if (tok != null && isLevelKeyword(tok)) {
                return compiledQuery.of(new ShowTransactionIsolationLevelCursorFactory());
            }
            throw SqlException.position(tok != null ? lexer.lastTokenPosition() : lexer.getPosition()).put("expected 'level'");
        }
        throw SqlException.position(tok != null ? lexer.lastTokenPosition() : lexer.getPosition()).put("expected 'isolation'");
    }

    private void tableExistsOrFail(int position, CharSequence tableName, SqlExecutionContext executionContext) throws SqlException {
        if (engine.getStatus(executionContext.getCairoSecurityContext(), path, tableName) == TableUtils.TABLE_DOES_NOT_EXIST) {
            throw SqlException.$(position, "table does not exist [table=").put(tableName).put(']');
        }
    }

    @TestOnly
    ExecutionModel testCompileModel(CharSequence query, SqlExecutionContext executionContext) throws SqlException {
        clear();
        lexer.of(query);
        return compileExecutionModel(executionContext);
    }

    // this exposed for testing only
    @TestOnly
    ExpressionNode testParseExpression(CharSequence expression, QueryModel model) throws SqlException {
        clear();
        lexer.of(expression);
        return parser.expr(lexer, model);
    }

    // test only
    @TestOnly
    void testParseExpression(CharSequence expression, ExpressionParserListener listener) throws SqlException {
        clear();
        lexer.of(expression);
        parser.expr(lexer, listener);
    }

    private CompiledQuery truncateTables(SqlExecutionContext executionContext) throws SqlException {
        CharSequence tok;
        tok = SqlUtil.fetchNext(lexer);

        if (tok == null) {
            throw SqlException.$(lexer.getPosition(), "'table' expected");
        }

        if (!isTableKeyword(tok)) {
            throw SqlException.$(lexer.lastTokenPosition(), "'table' expected");
        }

        tok = SqlUtil.fetchNext(lexer);
        if (tok != null && isOnlyKeyword(tok)) {
            tok = SqlUtil.fetchNext(lexer);
        }

        tableWriters.clear();
        try {
            try {
                do {
                    if (tok == null || Chars.equals(tok, ',')) {
                        throw SqlException.$(lexer.getPosition(), "table name expected");
                    }

                    if (Chars.isQuoted(tok)) {
                        tok = GenericLexer.unquote(tok);
                    }
                    tableExistsOrFail(lexer.lastTokenPosition(), tok, executionContext);

                    try {
                        tableWriters.add(engine.getTableWriterFrontEnd(executionContext.getCairoSecurityContext(), tok, "truncateTables"));
                    } catch (CairoException e) {
                        LOG.info().$("table busy [table=").$(tok).$(", e=").$((Throwable) e).$(']').$();
                        throw SqlException.$(lexer.lastTokenPosition(), "table '").put(tok).put("' could not be truncated: ").put(e);
                    }
                    tok = SqlUtil.fetchNext(lexer);
                    if (tok == null || Chars.equals(tok, ';')) {
                        break;
                    }
                    if (Chars.equalsNc(tok, ',')) {
                        tok = SqlUtil.fetchNext(lexer);
                    }

                } while (true);
            } catch (SqlException e) {
                for (int i = 0, n = tableWriters.size(); i < n; i++) {
                    tableWriters.getQuick(i).close();
                }
                throw e;
            }

            for (int i = 0, n = tableWriters.size(); i < n; i++) {
                try (TableWriterFrontend writer = tableWriters.getQuick(i)) {
                    try {
                        if (writer.getMetadata().isWalEnabled()) {
                            writer.truncate();
                        } else if (engine.lockReaders(writer.getTableName())) {
                            try {
                                writer.truncate();
                            } finally {
                                engine.unlockReaders(writer.getTableName());
                            }
                        } else {
                            throw SqlException.$(0, "there is an active query against '").put(writer.getTableName()).put("'. Try again.");
                        }
                    } catch (CairoException | CairoError e) {
                        LOG.error().$("could not truncate [table=").$(writer.getTableName()).$(", e=").$((Sinkable) e).$(']').$();
                        throw e;
                    }
                }
            }
        } finally {
            tableWriters.clear();
        }
        return compiledQuery.ofTruncate();
    }

    private CompiledQuery vacuum(SqlExecutionContext executionContext) throws SqlException {
        executionContext.getCairoSecurityContext().checkWritePermission();
        CharSequence tok = expectToken(lexer, "'table'");
        // It used to be VACUUM PARTITIONS but become VACUUM TABLE
        boolean partitionsKeyword = isPartitionsKeyword(tok);
        if (partitionsKeyword || isTableKeyword(tok)) {
            CharSequence tableName = expectToken(lexer, "table name");
            tableName = GenericLexer.assertNoDotsAndSlashes(GenericLexer.unquote(tableName), lexer.lastTokenPosition());
            int tableNamePos = lexer.lastTokenPosition();
            CharSequence eol = SqlUtil.fetchNext(lexer);
            if (eol == null || Chars.equals(eol, ';')) {
                executionContext.getCairoSecurityContext().checkWritePermission();
                tableExistsOrFail(lexer.lastTokenPosition(), tableName, executionContext);
                try (TableReader rdr = engine.getReader(executionContext.getCairoSecurityContext(), tableName)) {
                    int partitionBy = rdr.getMetadata().getPartitionBy();
                    if (PartitionBy.isPartitioned(partitionBy)) {
                        if (!TableUtils.schedulePurgeO3Partitions(messageBus, rdr.getTableName(), partitionBy)) {
                            throw SqlException.$(
                                    tableNamePos,
                                    "cannot schedule vacuum action, queue is full, please retry " +
                                            "or increase Purge Discovery Queue Capacity"
                            );
                        }
                    } else if (partitionsKeyword) {
                        throw SqlException.$(lexer.lastTokenPosition(), "table '").put(tableName).put("' is not partitioned");
                    }
                    vacuumColumnVersions.run(executionContext, rdr);
                    return compiledQuery.ofVacuum();
                }
            }
            throw SqlException.$(lexer.lastTokenPosition(), "end of line or ';' expected");
        }
        throw SqlException.$(lexer.lastTokenPosition(), "'partitions' expected");
    }

    private InsertModel validateAndOptimiseInsertAsSelect(
            InsertModel model,
            SqlExecutionContext executionContext
    ) throws SqlException {
        final QueryModel queryModel = optimiser.optimise(model.getQueryModel(), executionContext);
        int columnNameListSize = model.getColumnNameList().size();
        if (columnNameListSize > 0 && queryModel.getBottomUpColumns().size() != columnNameListSize) {
            throw SqlException.$(model.getTableName().position, "column count mismatch");
        }
        model.setQueryModel(queryModel);
        return model;
    }

    private void validateTableModelAndCreateTypeCast(
            CreateTableModel model,
            RecordMetadata metadata,
            @Transient IntIntHashMap typeCast) throws SqlException {
        CharSequenceObjHashMap<ColumnCastModel> castModels = model.getColumnCastModels();
        ObjList<CharSequence> castColumnNames = castModels.keys();

        for (int i = 0, n = castColumnNames.size(); i < n; i++) {
            CharSequence columnName = castColumnNames.getQuick(i);
            int index = metadata.getColumnIndexQuiet(columnName);
            // the only reason why columns cannot be found at this stage is
            // concurrent table modification of table structure
            if (index == -1) {
                // Cast isn't going to go away when we re-parse SQL. We must make this
                // permanent error
                throw SqlException.invalidColumn(castModels.get(columnName).getColumnNamePos(), columnName);
            }
            ColumnCastModel ccm = castModels.get(columnName);
            int from = metadata.getColumnType(index);
            int to = ccm.getColumnType();
            if (isCompatibleCase(from, to)) {
                typeCast.put(index, to);
            } else {
                throw SqlException.unsupportedCast(ccm.getColumnTypePos(), columnName, from, to);
            }
        }

        // validate type of timestamp column
        // no need to worry that column will not resolve
        ExpressionNode timestamp = model.getTimestamp();
        if (timestamp != null && metadata.getColumnType(timestamp.token) != ColumnType.TIMESTAMP) {
            throw SqlException.position(timestamp.position).put("TIMESTAMP column expected [actual=").put(ColumnType.nameOf(metadata.getColumnType(timestamp.token))).put(']');
        }

        if (PartitionBy.isPartitioned(model.getPartitionBy()) && model.getTimestampIndex() == -1 && metadata.getTimestampIndex() == -1) {
            throw SqlException.position(0).put("timestamp is not defined");
        }
    }

    @FunctionalInterface
    protected interface KeywordBasedExecutor {
        CompiledQuery execute(SqlExecutionContext executionContext) throws SqlException;
    }

    @FunctionalInterface
    private interface ExecutableMethod {
        CompiledQuery execute(ExecutionModel model, SqlExecutionContext sqlExecutionContext) throws SqlException;
    }

    public final static class PartitionAction {
        public static final int DROP = 1;
        public static final int ATTACH = 2;
        public static final int DETACH = 3;
    }

    private static class TableStructureAdapter implements TableStructure {
        private CreateTableModel model;
        private RecordMetadata metadata;
        private IntIntHashMap typeCast;
        private int timestampIndex;

        @Override
        public int getColumnCount() {
            return model.getColumnCount();
        }

        @Override
        public long getColumnHash(int columnIndex) {
            return metadata.getColumnHash(columnIndex);
        }

        @Override
        public CharSequence getColumnName(int columnIndex) {
            return model.getColumnName(columnIndex);
        }

        @Override
        public int getColumnType(int columnIndex) {
            int castIndex = typeCast.keyIndex(columnIndex);
            if (castIndex < 0) {
                return typeCast.valueAt(castIndex);
            }
            return metadata.getColumnType(columnIndex);
        }

        @Override
        public long getCommitLag() {
            return model.getCommitLag();
        }

        @Override
        public int getIndexBlockCapacity(int columnIndex) {
            return model.getIndexBlockCapacity(columnIndex);
        }

        @Override
        public int getMaxUncommittedRows() {
            return model.getMaxUncommittedRows();
        }

        @Override
        public int getPartitionBy() {
            return model.getPartitionBy();
        }

        @Override
        public boolean getSymbolCacheFlag(int columnIndex) {
            final ColumnCastModel ccm = model.getColumnCastModels().get(metadata.getColumnName(columnIndex));
            if (ccm != null) {
                return ccm.getSymbolCacheFlag();
            }
            return model.getSymbolCacheFlag(columnIndex);
        }

        @Override
        public int getSymbolCapacity(int columnIndex) {
            final ColumnCastModel ccm = model.getColumnCastModels().get(metadata.getColumnName(columnIndex));
            if (ccm != null) {
                return ccm.getSymbolCapacity();
            } else {
                return model.getSymbolCapacity(columnIndex);
            }
        }

        @Override
        public CharSequence getTableName() {
            return model.getTableName();
        }

        @Override
        public int getTimestampIndex() {
            return timestampIndex;
        }

        @Override
        public boolean isWalEnabled() {
            return model.isWalEnabled();
        }

        @Override
        public boolean isIndexed(int columnIndex) {
            return model.isIndexed(columnIndex);
        }

        @Override
        public boolean isSequential(int columnIndex) {
            return model.isSequential(columnIndex);
        }

        TableStructureAdapter of(CreateTableModel model, RecordMetadata metadata, IntIntHashMap typeCast) {
            if (model.getTimestampIndex() != -1) {
                timestampIndex = model.getTimestampIndex();
            } else {
                timestampIndex = metadata.getTimestampIndex();
            }
            this.model = model;
            this.metadata = metadata;
            this.typeCast = typeCast;
            return this;
        }
    }

    private static class TimestampValueRecord implements Record {
        private long value;

        @Override
        public long getTimestamp(int col) {
            return value;
        }

        public void setTimestamp(long value) {
            this.value = value;
        }
    }

    private class DatabaseBackupAgent implements Closeable {
        protected final Path srcPath = new Path();
        private final CharSequenceObjHashMap<RecordToRowCopier> tableBackupRowCopiedCache = new CharSequenceObjHashMap<>();
        private final ObjHashSet<CharSequence> tableNames = new ObjHashSet<>();
        private final Path dstPath = new Path();
        private final StringSink fileNameSink = new StringSink();
        private transient String cachedTmpBackupRoot;
        private transient int changeDirPrefixLen;
        private transient int currDirPrefixLen;
        private final FindVisitor confFilesBackupOnFind = (file, type) -> {
            if (type == Files.DT_FILE) {
                srcPath.of(configuration.getConfRoot()).concat(file).$();
                dstPath.trimTo(currDirPrefixLen).concat(file).$();
                LOG.info().$("backup copying config file [from=").$(srcPath).$(",to=").$(dstPath).I$();
                if (ff.copy(srcPath, dstPath) < 0) {
                    throw CairoException.critical(ff.errno()).put("cannot backup conf file [to=").put(dstPath).put(']');
                }
            }
        };
        private transient SqlExecutionContext currentExecutionContext;
        private final FindVisitor sqlDatabaseBackupOnFind = (pUtf8NameZ, type) -> {
            if (Files.isDir(pUtf8NameZ, type, fileNameSink)) {
                try {
                    backupTable(fileNameSink, currentExecutionContext);
                } catch (CairoException e) {
                    LOG.error()
                            .$("could not backup [path=").$(fileNameSink)
                            .$(", e=").$(e.getFlyweightMessage())
                            .$(", errno=").$(e.getErrno())
                            .$(']').$();
                } catch (SqlException e) {
                    LOG.error()
                            .$("could not backup [path=").$(fileNameSink)
                            .$(", e=").$(e.getFlyweightMessage())
                            .$(']').$();
                }
            }
        };

        public void clear() {
            srcPath.trimTo(0);
            dstPath.trimTo(0);
            cachedTmpBackupRoot = null;
            changeDirPrefixLen = 0;
            currDirPrefixLen = 0;
            tableBackupRowCopiedCache.clear();
            tableNames.clear();
        }

        @Override
        public void close() {
            assert null == currentExecutionContext;
            assert tableNames.isEmpty();
            tableBackupRowCopiedCache.clear();
            Misc.free(srcPath);
            Misc.free(dstPath);
        }

        private void backupTabIndexFile() {
            srcPath.of(configuration.getRoot()).concat(TableUtils.TAB_INDEX_FILE_NAME).$();
            dstPath.trimTo(currDirPrefixLen).concat(TableUtils.TAB_INDEX_FILE_NAME).$();
            LOG.info().$("backup copying file [from=").$(srcPath).$(",to=").$(dstPath).I$();
            if (ff.copy(srcPath, dstPath) < 0) {
                throw CairoException.critical(ff.errno()).put("cannot backup tab index file [to=").put(dstPath).put(']');
            }
        }

        private void backupTable(@NotNull CharSequence tableName, @NotNull SqlExecutionContext executionContext) throws SqlException {
            LOG.info().$("Starting backup of ").$(tableName).$();
            if (null == cachedTmpBackupRoot) {
                if (null == configuration.getBackupRoot()) {
                    throw CairoException.nonCritical().put("Backup is disabled, no backup root directory is configured in the server configuration ['cairo.sql.backup.root' property]");
                }
                srcPath.of(configuration.getBackupRoot()).concat(configuration.getBackupTempDirName()).slash$();
                cachedTmpBackupRoot = Chars.toString(srcPath);
            }

            int renameRootLen = dstPath.length();
            try {
                CairoSecurityContext securityContext = executionContext.getCairoSecurityContext();
                try (TableReader reader = engine.getReader(securityContext, tableName)) {
                    cloneMetaData(tableName, cachedTmpBackupRoot, configuration.getBackupMkDirMode(), reader);
                    try (TableWriter backupWriter = engine.getBackupWriter(securityContext, tableName, cachedTmpBackupRoot)) {
                        RecordMetadata writerMetadata = backupWriter.getMetadata();
                        srcPath.of(tableName).slash().put(reader.getVersion()).$();
                        RecordToRowCopier recordToRowCopier = tableBackupRowCopiedCache.get(srcPath);
                        if (null == recordToRowCopier) {
                            entityColumnFilter.of(writerMetadata.getColumnCount());
                            recordToRowCopier = RecordToRowCopierUtils.generateCopier(
                                    asm,
                                    reader.getMetadata(),
                                    writerMetadata,
                                    entityColumnFilter
                            );
                            tableBackupRowCopiedCache.put(srcPath.toString(), recordToRowCopier);
                        }

                        RecordCursor cursor = reader.getCursor();
                        //statement/query timeout value  is most likely too small for backup operation
                        copyTableData(cursor, reader.getMetadata(), backupWriter, writerMetadata, recordToRowCopier, SqlExecutionCircuitBreaker.NOOP_CIRCUIT_BREAKER);
                        backupWriter.commit();
                    }
                }

                srcPath.of(configuration.getBackupRoot()).concat(configuration.getBackupTempDirName()).concat(tableName).$();
                try {
                    dstPath.trimTo(renameRootLen).concat(tableName).$();
                    TableUtils.renameOrFail(ff, srcPath, dstPath);
                    LOG.info().$("backup complete [table=").$(tableName).$(", to=").$(dstPath).$(']').$();
                } finally {
                    dstPath.trimTo(renameRootLen).$();
                }
            } catch (CairoException | SqlException e) {
                LOG.info()
                        .$("could not backup [table=").$(tableName)
                        .$(", ex=").$(e.getFlyweightMessage())
                        .$(", errno=").$((e instanceof CairoException) ? ((CairoException) e).getErrno() : 0)
                        .$(']').$();
                srcPath.of(cachedTmpBackupRoot).concat(tableName).slash$();
                int errno;
                if ((errno = ff.rmdir(srcPath)) != 0) {
                    LOG.error().$("could not delete directory [path=").$(srcPath).$(", errno=").$(errno).$(']').$();
                }
                throw e;
            }
        }

        private void cdConfRenamePath() {
            mkdir(PropServerConfiguration.CONFIG_DIRECTORY, "could not create backup [conf dir=");
        }

        private void cdDbRenamePath() {
            mkdir(configuration.getDbDirectory(), "could not create backup [db dir=");
        }

        private void cloneMetaData(CharSequence tableName, CharSequence backupRoot, int mkDirMode, TableReader reader) {
            srcPath.of(backupRoot).concat(tableName).slash$();

            if (ff.exists(srcPath)) {
                throw CairoException.nonCritical().put("Backup dir for table \"").put(tableName).put("\" already exists [dir=").put(srcPath).put(']');
            }

            if (ff.mkdirs(srcPath, mkDirMode) != 0) {
                throw CairoException.critical(ff.errno()).put("Could not create [dir=").put(srcPath).put(']');
            }

            int rootLen = srcPath.length();

            TableReaderMetadata sourceMetaData = reader.getMetadata();
            try {
                mem.smallFile(ff, srcPath.trimTo(rootLen).concat(TableUtils.META_FILE_NAME).$(), MemoryTag.MMAP_DEFAULT);
                sourceMetaData.dumpTo(mem);

                // create symbol maps
                srcPath.trimTo(rootLen).$();
                int symbolMapCount = 0;
                for (int i = 0, sz = sourceMetaData.getColumnCount(); i < sz; i++) {
                    if (ColumnType.isSymbol(sourceMetaData.getColumnType(i))) {
                        SymbolMapReader mapReader = reader.getSymbolMapReader(i);
                        MapWriter.createSymbolMapFiles(ff, mem, srcPath, sourceMetaData.getColumnName(i), COLUMN_NAME_TXN_NONE, mapReader.getSymbolCapacity(), mapReader.isCached());
                        symbolMapCount++;
                    }
                }
                mem.smallFile(ff, srcPath.trimTo(rootLen).concat(TableUtils.TXN_FILE_NAME).$(), MemoryTag.MMAP_DEFAULT);
                TableUtils.createTxn(mem, symbolMapCount, 0L, TableUtils.INITIAL_TXN, 0L, sourceMetaData.getStructureVersion(), 0L, 0L);

                mem.smallFile(ff, srcPath.trimTo(rootLen).concat(TableUtils.COLUMN_VERSION_FILE_NAME).$(), MemoryTag.MMAP_DEFAULT);
                TableUtils.createColumnVersionFile(mem);
                srcPath.trimTo(rootLen).concat(TableUtils.TXN_SCOREBOARD_FILE_NAME).$();
            } finally {
                mem.close();
            }
        }

        private void mkdir(CharSequence dir, String errorMessage) {
            dstPath.trimTo(changeDirPrefixLen).concat(dir).slash$();
            currDirPrefixLen = dstPath.length();
            if (ff.mkdirs(dstPath, configuration.getBackupMkDirMode()) != 0) {
                throw CairoException.critical(ff.errno()).put(errorMessage).put(dstPath).put(']');
            }
        }

        private void setupBackupRenamePath() {
            DateFormat format = configuration.getBackupDirTimestampFormat();
            long epochMicros = configuration.getMicrosecondClock().getTicks();
            int n = 0;
            // There is a race here, two threads could try and create the same backupRenamePath,
            // only one will succeed the other will throw a CairoException. Maybe it should be serialised
            dstPath.of(configuration.getBackupRoot()).slash();
            int plen = dstPath.length();
            do {
                dstPath.trimTo(plen);
                format.format(epochMicros, configuration.getDefaultDateLocale(), null, dstPath);
                if (n > 0) {
                    dstPath.put('.').put(n);
                }
                dstPath.slash$();
                n++;
            } while (ff.exists(dstPath));

            if (ff.mkdirs(dstPath, configuration.getBackupMkDirMode()) != 0) {
                throw CairoException.critical(ff.errno()).put("could not create backup [dir=").put(dstPath).put(']');
            }
            changeDirPrefixLen = dstPath.length();
        }

        private CompiledQuery sqlBackup(SqlExecutionContext executionContext) throws SqlException {
            executionContext.getCairoSecurityContext().checkWritePermission();
            if (null == configuration.getBackupRoot()) {
                throw CairoException.nonCritical().put("Backup is disabled, no backup root directory is configured in the server configuration ['cairo.sql.backup.root' property]");
            }
            final CharSequence tok = SqlUtil.fetchNext(lexer);
            if (null != tok) {
                if (isTableKeyword(tok)) {
                    return sqlTableBackup(executionContext);
                }
                if (isDatabaseKeyword(tok)) {
                    return sqlDatabaseBackup(executionContext);
                }
            }
            throw SqlException.position(lexer.lastTokenPosition()).put("expected 'table' or 'database'");
        }

        private CompiledQuery sqlDatabaseBackup(SqlExecutionContext executionContext) {
            currentExecutionContext = executionContext;
            try {
                setupBackupRenamePath();
                cdDbRenamePath();
                ff.iterateDir(srcPath.of(configuration.getRoot()).$(), sqlDatabaseBackupOnFind);
                backupTabIndexFile();
                cdConfRenamePath();
                ff.iterateDir(srcPath.of(configuration.getConfRoot()).$(), confFilesBackupOnFind);
                return compiledQuery.ofBackupTable();
            } finally {
                currentExecutionContext = null;
            }
        }

        private CompiledQuery sqlTableBackup(SqlExecutionContext executionContext) throws SqlException {
            setupBackupRenamePath();
            cdDbRenamePath();

            try {
                tableNames.clear();
                while (true) {
                    CharSequence tok = SqlUtil.fetchNext(lexer);
                    if (null == tok) {
                        throw SqlException.position(lexer.getPosition()).put("expected a table name");
                    }
                    final CharSequence tableName = GenericLexer.assertNoDotsAndSlashes(GenericLexer.unquote(tok), lexer.lastTokenPosition());
                    int status = engine.getStatus(executionContext.getCairoSecurityContext(), srcPath, tableName, 0, tableName.length());
                    if (status != TableUtils.TABLE_EXISTS) {
                        throw SqlException.$(lexer.lastTokenPosition(), "table does not exist [table=").put(tableName).put(']');
                    }
                    tableNames.add(tableName);

                    tok = SqlUtil.fetchNext(lexer);
                    if (null == tok || Chars.equals(tok, ';')) {
                        break;
                    }
                    if (!Chars.equals(tok, ',')) {
                        throw SqlException.position(lexer.lastTokenPosition()).put("expected ','");
                    }
                }

                for (int n = 0; n < tableNames.size(); n++) {
                    backupTable(tableNames.get(n), executionContext);
                }

                return compiledQuery.ofBackupTable();
            } finally {
                tableNames.clear();
            }
        }
    }

    static {
        castGroups.extendAndSet(ColumnType.BOOLEAN, 2);
        castGroups.extendAndSet(ColumnType.BYTE, 1);
        castGroups.extendAndSet(ColumnType.SHORT, 1);
        castGroups.extendAndSet(ColumnType.CHAR, 1);
        castGroups.extendAndSet(ColumnType.INT, 1);
        castGroups.extendAndSet(ColumnType.LONG, 1);
        castGroups.extendAndSet(ColumnType.FLOAT, 1);
        castGroups.extendAndSet(ColumnType.DOUBLE, 1);
        castGroups.extendAndSet(ColumnType.DATE, 1);
        castGroups.extendAndSet(ColumnType.TIMESTAMP, 1);
        castGroups.extendAndSet(ColumnType.STRING, 3);
        castGroups.extendAndSet(ColumnType.SYMBOL, 3);
        castGroups.extendAndSet(ColumnType.BINARY, 4);

        sqlControlSymbols.add("(");
        sqlControlSymbols.add(";");
        sqlControlSymbols.add(")");
        sqlControlSymbols.add(",");
        sqlControlSymbols.add("/*");
        sqlControlSymbols.add("*/");
        sqlControlSymbols.add("--");
        sqlControlSymbols.add("[");
        sqlControlSymbols.add("]");
    }
}<|MERGE_RESOLUTION|>--- conflicted
+++ resolved
@@ -1134,16 +1134,11 @@
         }
     }
 
-<<<<<<< HEAD
     private CompiledQuery compileInner(@NotNull SqlExecutionContext executionContext, CharSequence query) throws SqlException {
-=======
-    private CompiledQuery compileInner(@NotNull SqlExecutionContext executionContext) throws SqlException {
         SqlExecutionCircuitBreaker circuitBreaker = executionContext.getCircuitBreaker();
         if (!circuitBreaker.isTimerSet()) {
             circuitBreaker.resetTimer();
         }
-
->>>>>>> c256ff37
         final CharSequence tok = SqlUtil.fetchNext(lexer);
         if (tok == null) {
             throw SqlException.$(0, "empty query");
@@ -1264,16 +1259,11 @@
         return rowCount;
     }
 
-<<<<<<< HEAD
-    private long copyOrdered0(TableWriterFrontend writer, RecordCursor cursor, RecordToRowCopier copier,
-                              int cursorTimestampIndex) {
-=======
-    private long copyOrdered0(TableWriter writer,
+    private long copyOrdered0(TableWriterFrontend writer,
                               RecordCursor cursor,
                               RecordToRowCopier copier,
                               int cursorTimestampIndex,
                               SqlExecutionCircuitBreaker circuitBreaker) {
->>>>>>> c256ff37
         long rowCount = 0;
         final Record record = cursor.getRecord();
         while (cursor.hasNext()) {
@@ -1391,15 +1381,9 @@
      * Sets insertCount to number of copied rows.
      */
     private TableWriter copyTableData(
-<<<<<<< HEAD
             CairoSecurityContext securityContext, CharSequence tableName, boolean isWalEnabled, RecordCursor cursor,
-            RecordMetadata cursorMetadata
-=======
-            CharSequence tableName,
-            RecordCursor cursor,
             RecordMetadata cursorMetadata,
             SqlExecutionCircuitBreaker circuitBreaker
->>>>>>> c256ff37
     ) throws SqlException {
         TableWriter writer = null;
         final TableWriterFrontend writerFrontend;
@@ -1466,11 +1450,7 @@
     /**
      * Returns number of copied rows.
      */
-<<<<<<< HEAD
-    private long copyUnordered(RecordCursor cursor, TableWriterFrontend writer, RecordToRowCopier copier) {
-=======
-    private long copyUnordered(RecordCursor cursor, TableWriter writer, RecordToRowCopier copier, SqlExecutionCircuitBreaker circuitBreaker) {
->>>>>>> c256ff37
+    private long copyUnordered(RecordCursor cursor, TableWriterFrontend writer, RecordToRowCopier copier, SqlExecutionCircuitBreaker circuitBreaker) {
         long rowCount = 0;
         final Record record = cursor.getRecord();
         while (cursor.hasNext()) {
@@ -1589,18 +1569,12 @@
                     tableStructureAdapter.of(model, metadata, typeCast)
             );
 
-<<<<<<< HEAD
+            SqlExecutionCircuitBreaker circuitBreaker = executionContext.getCircuitBreaker();
             final boolean walEnabled = model.isWalEnabled();
             // TODO: if it's WAL enabled, table unlock can happen here, before the data is written
 
             try {
-                return copyTableData(executionContext.getCairoSecurityContext(), model.getName().token, walEnabled, cursor, metadata);
-=======
-            SqlExecutionCircuitBreaker circuitBreaker = executionContext.getCircuitBreaker();
-
-            try {
-                return copyTableData(model.getName().token, cursor, metadata, circuitBreaker);
->>>>>>> c256ff37
+                return copyTableData(executionContext.getCairoSecurityContext(), model.getName().token, walEnabled, cursor, metadata, circuitBreaker);
             } catch (CairoException e) {
                 LOG.error().$(e.getFlyweightMessage()).$(" [errno=").$(e.getErrno()).$(']').$();
                 if (removeTableDirectory(model)) {
