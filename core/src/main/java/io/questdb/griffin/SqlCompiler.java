--- conflicted
+++ resolved
@@ -2745,8 +2745,6 @@
     }
 
     @SuppressWarnings({"unused"})
-<<<<<<< HEAD
-=======
     protected CompiledQuery unknownDropColumnSuffix(
             SecurityContext securityContext,
             CharSequence tok,
@@ -2757,7 +2755,6 @@
     }
 
     @SuppressWarnings({"unused"})
->>>>>>> aea87e2b
     protected CompiledQuery unknownDropStatement(SqlExecutionContext executionContext, CharSequence tok) throws SqlException {
         if (tok == null) {
             throw SqlException.position(lexer.getPosition()).put("'table' expected");
