/*******************************************************************************
 *     ___                  _   ____  ____
 *    / _ \ _   _  ___  ___| |_|  _ \| __ )
 *   | | | | | | |/ _ \/ __| __| | | |  _ \
 *   | |_| | |_| |  __/\__ \ |_| |_| | |_) |
 *    \__\_\\__,_|\___||___/\__|____/|____/
 *
 *  Copyright (c) 2014-2019 Appsicle
 *  Copyright (c) 2019-2022 QuestDB
 *
 *  Licensed under the Apache License, Version 2.0 (the "License");
 *  you may not use this file except in compliance with the License.
 *  You may obtain a copy of the License at
 *
 *  http://www.apache.org/licenses/LICENSE-2.0
 *
 *  Unless required by applicable law or agreed to in writing, software
 *  distributed under the License is distributed on an "AS IS" BASIS,
 *  WITHOUT WARRANTIES OR CONDITIONS OF ANY KIND, either express or implied.
 *  See the License for the specific language governing permissions and
 *  limitations under the License.
 *
 ******************************************************************************/

package io.questdb.griffin;

import io.questdb.MessageBus;
import io.questdb.PropServerConfiguration;
import io.questdb.cairo.*;
import io.questdb.cairo.pool.WriterPool;
import io.questdb.cairo.sql.Record;
import io.questdb.cairo.sql.*;
import io.questdb.cairo.vm.Vm;
import io.questdb.cairo.vm.api.MemoryMARW;
import io.questdb.cutlass.text.*;
import io.questdb.griffin.engine.functions.cast.CastCharToStrFunctionFactory;
import io.questdb.griffin.engine.functions.cast.CastStrToGeoHashFunctionFactory;
import io.questdb.griffin.engine.functions.catalogue.*;
import io.questdb.griffin.engine.ops.AlterOperationBuilder;
import io.questdb.griffin.engine.ops.CopyFactory;
import io.questdb.griffin.engine.ops.InsertOperationImpl;
import io.questdb.griffin.engine.ops.UpdateOperation;
import io.questdb.griffin.engine.table.ShowColumnsRecordCursorFactory;
import io.questdb.griffin.engine.table.TableListRecordCursorFactory;
import io.questdb.griffin.model.*;
import io.questdb.log.Log;
import io.questdb.log.LogFactory;
import io.questdb.network.PeerDisconnectedException;
import io.questdb.network.PeerIsSlowToReadException;
import io.questdb.std.*;
import io.questdb.std.datetime.DateFormat;
import io.questdb.std.str.Path;
import io.questdb.std.str.StringSink;
import org.jetbrains.annotations.NotNull;
import org.jetbrains.annotations.Nullable;
import org.jetbrains.annotations.TestOnly;

import java.io.Closeable;
import java.util.ServiceLoader;

import static io.questdb.cairo.TableUtils.COLUMN_NAME_TXN_NONE;
import static io.questdb.griffin.SqlKeywords.*;

public class SqlCompiler implements Closeable {
    public static final ObjList<String> sqlControlSymbols = new ObjList<>(8);
    private final static Log LOG = LogFactory.getLog(SqlCompiler.class);
    private static final IntList castGroups = new IntList();
    private static final CastCharToStrFunctionFactory CHAR_TO_STR_FUNCTION_FACTORY = new CastCharToStrFunctionFactory();
    //null object used to skip null checks in batch method
    private static final BatchCallback EMPTY_CALLBACK = new BatchCallback() {
        @Override
        public void postCompile(SqlCompiler compiler, CompiledQuery cq, CharSequence queryText) {
        }

        @Override
        public void preCompile(SqlCompiler compiler) {
        }
    };
    protected final CairoEngine engine;
    private final GenericLexer lexer;
    private final Path path = new Path();
    private final CharSequenceObjHashMap<KeywordBasedExecutor> keywordBasedExecutors = new CharSequenceObjHashMap<>();
    private final CompiledQueryImpl compiledQuery;
    private final AlterOperationBuilder alterOperationBuilder;
    private final SqlOptimiser optimiser;
    private final SqlParser parser;
    private final ObjectPool<ExpressionNode> sqlNodePool;
    private final CharacterStore characterStore;
    private final ObjectPool<QueryColumn> queryColumnPool;
    private final ObjectPool<QueryModel> queryModelPool;
    private final SqlCodeGenerator codeGenerator;
    private final CairoConfiguration configuration;
    private final Path renamePath = new Path();
    private final DatabaseBackupAgent backupAgent;
    private final DatabaseSnapshotAgent snapshotAgent;
    private final MemoryMARW mem = Vm.getMARWInstance();
    private final BytecodeAssembler asm = new BytecodeAssembler();
    private final MessageBus messageBus;
    private final ListColumnFilter listColumnFilter = new ListColumnFilter();
    private final EntityColumnFilter entityColumnFilter = new EntityColumnFilter();
    private final IntIntHashMap typeCast = new IntIntHashMap();
    private final ObjList<TableWriter> tableWriters = new ObjList<>();
    private final TableStructureAdapter tableStructureAdapter = new TableStructureAdapter();
    private final FunctionParser functionParser;
    private final ExecutableMethod insertAsSelectMethod = this::insertAsSelect;
    private final TextLoader textLoader;
    private final FilesFacade ff;
    private final TimestampValueRecord partitionFunctionRec = new TimestampValueRecord();
    private final IndexBuilder rebuildIndex = new IndexBuilder();
    private final VacuumColumnVersions vacuumColumnVersions;
    //determines how compiler parses query text
    //true - compiler treats whole input as single query and doesn't stop on ';'. Default mode.
    //false - compiler treats input as list of statements and stops processing statement on ';'. Used in batch processing.
    private boolean isSingleQueryMode = true;
    // Helper var used to pass back count in cases it can't be done via method result.
    private long insertCount;
    private final ExecutableMethod createTableMethod = this::createTable;
    private final MetadataFactory metadataFactory;

    // Exposed for embedded API users.
    public SqlCompiler(CairoEngine engine) {
        this(engine, null, null);
    }

    public SqlCompiler(CairoEngine engine, @Nullable FunctionFactoryCache functionFactoryCache, @Nullable DatabaseSnapshotAgent snapshotAgent) {
        this.engine = engine;
        this.configuration = engine.getConfiguration();
        this.ff = configuration.getFilesFacade();
        this.messageBus = engine.getMessageBus();
        this.sqlNodePool = new ObjectPool<>(ExpressionNode.FACTORY, configuration.getSqlExpressionPoolCapacity());
        this.queryColumnPool = new ObjectPool<>(QueryColumn.FACTORY, configuration.getSqlColumnPoolCapacity());
        this.queryModelPool = new ObjectPool<>(QueryModel.FACTORY, configuration.getSqlModelPoolCapacity());
        this.compiledQuery = new CompiledQueryImpl(engine);
        this.characterStore = new CharacterStore(
                configuration.getSqlCharacterStoreCapacity(),
                configuration.getSqlCharacterStoreSequencePoolCapacity());

        this.metadataFactory = new PooledMetadataFactory(configuration);
        this.lexer = new GenericLexer(configuration.getSqlLexerPoolCapacity());
        this.functionParser = new FunctionParser(
                configuration,
                functionFactoryCache != null
                        ? functionFactoryCache
                        : new FunctionFactoryCache(engine.getConfiguration(), ServiceLoader.load(
                        FunctionFactory.class, FunctionFactory.class.getClassLoader()))
        );
        this.codeGenerator = new SqlCodeGenerator(engine, configuration, functionParser, sqlNodePool);
        this.vacuumColumnVersions = new VacuumColumnVersions(engine);

        // we have cyclical dependency here
        functionParser.setSqlCodeGenerator(codeGenerator);

        this.backupAgent = new DatabaseBackupAgent();
        this.snapshotAgent = snapshotAgent;

        // For each 'this::method' reference java compiles a class
        // We need to minimize repetition of this syntax as each site generates garbage
        final KeywordBasedExecutor compileSet = this::compileSet;
        final KeywordBasedExecutor compileBegin = this::compileBegin;
        final KeywordBasedExecutor compileCommit = this::compileCommit;
        final KeywordBasedExecutor compileRollback = this::compileRollback;
        final KeywordBasedExecutor truncateTables = this::truncateTables;
        final KeywordBasedExecutor alterTable = this::alterTable;
        final KeywordBasedExecutor repairTables = this::repairTables;
        final KeywordBasedExecutor reindexTable = this::reindexTable;
        final KeywordBasedExecutor dropTable = this::dropTable;
        final KeywordBasedExecutor sqlBackup = backupAgent::sqlBackup;
        final KeywordBasedExecutor sqlShow = this::sqlShow;
        final KeywordBasedExecutor vacuumTable = this::vacuum;
        final KeywordBasedExecutor snapshotDatabase = this::snapshotDatabase;

        keywordBasedExecutors.put("truncate", truncateTables);
        keywordBasedExecutors.put("TRUNCATE", truncateTables);
        keywordBasedExecutors.put("alter", alterTable);
        keywordBasedExecutors.put("ALTER", alterTable);
        keywordBasedExecutors.put("repair", repairTables);
        keywordBasedExecutors.put("REPAIR", repairTables);
        keywordBasedExecutors.put("reindex", reindexTable);
        keywordBasedExecutors.put("REINDEX", reindexTable);
        keywordBasedExecutors.put("set", compileSet);
        keywordBasedExecutors.put("SET", compileSet);
        keywordBasedExecutors.put("begin", compileBegin);
        keywordBasedExecutors.put("BEGIN", compileBegin);
        keywordBasedExecutors.put("commit", compileCommit);
        keywordBasedExecutors.put("COMMIT", compileCommit);
        keywordBasedExecutors.put("rollback", compileRollback);
        keywordBasedExecutors.put("ROLLBACK", compileRollback);
        keywordBasedExecutors.put("discard", compileSet);
        keywordBasedExecutors.put("DISCARD", compileSet);
        keywordBasedExecutors.put("close", compileSet); //no-op
        keywordBasedExecutors.put("CLOSE", compileSet);  //no-op
        keywordBasedExecutors.put("unlisten", compileSet);  //no-op
        keywordBasedExecutors.put("UNLISTEN", compileSet);  //no-op
        keywordBasedExecutors.put("reset", compileSet);  //no-op
        keywordBasedExecutors.put("RESET", compileSet);  //no-op
        keywordBasedExecutors.put("drop", dropTable);
        keywordBasedExecutors.put("DROP", dropTable);
        keywordBasedExecutors.put("backup", sqlBackup);
        keywordBasedExecutors.put("BACKUP", sqlBackup);
        keywordBasedExecutors.put("show", sqlShow);
        keywordBasedExecutors.put("SHOW", sqlShow);
        keywordBasedExecutors.put("vacuum", vacuumTable);
        keywordBasedExecutors.put("VACUUM", vacuumTable);
        keywordBasedExecutors.put("snapshot", snapshotDatabase);
        keywordBasedExecutors.put("SNAPSHOT", snapshotDatabase);

        configureLexer(lexer);

        final PostOrderTreeTraversalAlgo postOrderTreeTraversalAlgo = new PostOrderTreeTraversalAlgo();
        optimiser = new SqlOptimiser(
                configuration,
                engine,
                characterStore,
                sqlNodePool,
                queryColumnPool,
                queryModelPool,
                postOrderTreeTraversalAlgo,
                functionParser,
                path
        );

        parser = new SqlParser(
                configuration,
                optimiser,
                characterStore,
                sqlNodePool,
                queryColumnPool,
                queryModelPool,
                postOrderTreeTraversalAlgo
        );
        this.textLoader = new TextLoader(engine);
        alterOperationBuilder = new AlterOperationBuilder();
    }

    // Creates data type converter.
    // INT and LONG NaN values are cast to their representation rather than Double or Float NaN.
    public static RecordToRowCopier assembleRecordToRowCopier(BytecodeAssembler asm, ColumnTypes from, RecordMetadata to, ColumnFilter toColumnFilter) {
        int timestampIndex = to.getTimestampIndex();
        asm.init(RecordToRowCopier.class);
        asm.setupPool();
        int thisClassIndex = asm.poolClass(asm.poolUtf8("io/questdb/griffin/rowcopier"));
        int interfaceClassIndex = asm.poolClass(RecordToRowCopier.class);

        int rGetInt = asm.poolInterfaceMethod(Record.class, "getInt", "(I)I");
        int rGetGeoInt = asm.poolInterfaceMethod(Record.class, "getGeoInt", "(I)I");
        int rGetLong = asm.poolInterfaceMethod(Record.class, "getLong", "(I)J");
        int rGetGeoLong = asm.poolInterfaceMethod(Record.class, "getGeoLong", "(I)J");
        int rGetLong256 = asm.poolInterfaceMethod(Record.class, "getLong256A", "(I)Lio/questdb/std/Long256;");
        int rGetLong128Hi = asm.poolInterfaceMethod(Record.class, "getLong128Hi", "(I)J");
        int rGetLong128Lo = asm.poolInterfaceMethod(Record.class, "getLong128Lo", "(I)J");
        int rGetDate = asm.poolInterfaceMethod(Record.class, "getDate", "(I)J");
        int rGetTimestamp = asm.poolInterfaceMethod(Record.class, "getTimestamp", "(I)J");
        //
        int rGetByte = asm.poolInterfaceMethod(Record.class, "getByte", "(I)B");
        int rGetGeoByte = asm.poolInterfaceMethod(Record.class, "getGeoByte", "(I)B");
        int rGetShort = asm.poolInterfaceMethod(Record.class, "getShort", "(I)S");
        int rGetGeoShort = asm.poolInterfaceMethod(Record.class, "getGeoShort", "(I)S");
        int rGetChar = asm.poolInterfaceMethod(Record.class, "getChar", "(I)C");
        int rGetBool = asm.poolInterfaceMethod(Record.class, "getBool", "(I)Z");
        int rGetFloat = asm.poolInterfaceMethod(Record.class, "getFloat", "(I)F");
        int rGetDouble = asm.poolInterfaceMethod(Record.class, "getDouble", "(I)D");
        int rGetSym = asm.poolInterfaceMethod(Record.class, "getSym", "(I)Ljava/lang/CharSequence;");
        int rGetStr = asm.poolInterfaceMethod(Record.class, "getStr", "(I)Ljava/lang/CharSequence;");
        int rGetBin = asm.poolInterfaceMethod(Record.class, "getBin", "(I)Lio/questdb/std/BinarySequence;");
        //
        int wPutInt = asm.poolInterfaceMethod(TableWriter.Row.class, "putInt", "(II)V");
        int wPutLong = asm.poolInterfaceMethod(TableWriter.Row.class, "putLong", "(IJ)V");
        int wPutLong256 = asm.poolInterfaceMethod(TableWriter.Row.class, "putLong256", "(ILio/questdb/std/Long256;)V");
<<<<<<< HEAD
        int wPutLong128 = asm.poolInterfaceMethod(TableWriter.Row.class, "putLong128BigEndian", "(IJJ)V");
=======
        int wPutLong128 = asm.poolInterfaceMethod(TableWriter.Row.class, "putLong128LittleEndian", "(IJJ)V");
>>>>>>> fbc71d19
        int wPutDate = asm.poolInterfaceMethod(TableWriter.Row.class, "putDate", "(IJ)V");
        int wPutTimestamp = asm.poolInterfaceMethod(TableWriter.Row.class, "putTimestamp", "(IJ)V");
        //
        int wPutByte = asm.poolInterfaceMethod(TableWriter.Row.class, "putByte", "(IB)V");
        int wPutShort = asm.poolInterfaceMethod(TableWriter.Row.class, "putShort", "(IS)V");
        int wPutBool = asm.poolInterfaceMethod(TableWriter.Row.class, "putBool", "(IZ)V");
        int wPutFloat = asm.poolInterfaceMethod(TableWriter.Row.class, "putFloat", "(IF)V");
        int wPutDouble = asm.poolInterfaceMethod(TableWriter.Row.class, "putDouble", "(ID)V");
        int wPutSym = asm.poolInterfaceMethod(TableWriter.Row.class, "putSym", "(ILjava/lang/CharSequence;)V");
        int wPutSymChar = asm.poolInterfaceMethod(TableWriter.Row.class, "putSym", "(IC)V");
        int wPutStr = asm.poolInterfaceMethod(TableWriter.Row.class, "putStr", "(ILjava/lang/CharSequence;)V");
        int wPutGeoStr = asm.poolInterfaceMethod(TableWriter.Row.class, "putGeoStr", "(ILjava/lang/CharSequence;)V");
        int wPutTimestampStr = asm.poolInterfaceMethod(TableWriter.Row.class, "putTimestamp", "(ILjava/lang/CharSequence;)V");
        int wPutStrChar = asm.poolInterfaceMethod(TableWriter.Row.class, "putStr", "(IC)V");
        int wPutChar = asm.poolInterfaceMethod(TableWriter.Row.class, "putChar", "(IC)V");
        int wPutBin = asm.poolInterfaceMethod(TableWriter.Row.class, "putBin", "(ILio/questdb/std/BinarySequence;)V");
        int truncateGeoHashTypes = asm.poolMethod(ColumnType.class, "truncateGeoHashTypes", "(JII)J");
        int encodeCharAsGeoByte = asm.poolMethod(GeoHashes.class, "encodeChar", "(C)B");

        int checkDoubleBounds = asm.poolMethod(RecordToRowCopierUtils.class, "checkDoubleBounds", "(DDDIII)V");
        int checkLongBounds = asm.poolMethod(RecordToRowCopierUtils.class, "checkLongBounds", "(JJJIII)V");

        int maxDoubleFloat = asm.poolDoubleConst(Float.MAX_VALUE);
        int minDoubleFloat = asm.poolDoubleConst(-Float.MAX_VALUE);
        int maxDoubleLong = asm.poolDoubleConst(Long.MAX_VALUE);
        int minDoubleLong = asm.poolDoubleConst(Long.MIN_VALUE);
        int maxDoubleInt = asm.poolDoubleConst(Integer.MAX_VALUE);
        int minDoubleInt = asm.poolDoubleConst(Integer.MIN_VALUE);
        int maxDoubleShort = asm.poolDoubleConst(Short.MAX_VALUE);
        int minDoubleShort = asm.poolDoubleConst(Short.MIN_VALUE);
        int maxDoubleByte = asm.poolDoubleConst(Byte.MAX_VALUE);
        int minDoubleByte = asm.poolDoubleConst(Byte.MIN_VALUE);

        int maxLongInt = asm.poolLongConst(Integer.MAX_VALUE);
        int minLongInt = asm.poolLongConst(Integer.MIN_VALUE);
        int maxLongShort = asm.poolLongConst(Short.MAX_VALUE);
        int minLongShort = asm.poolLongConst(Short.MIN_VALUE);
        int maxLongByte = asm.poolLongConst(Byte.MAX_VALUE);
        int minLongByte = asm.poolLongConst(Byte.MIN_VALUE);

        int copyNameIndex = asm.poolUtf8("copy");
        int copySigIndex = asm.poolUtf8("(Lio/questdb/cairo/sql/Record;Lio/questdb/cairo/TableWriter$Row;)V");

        asm.finishPool();
        asm.defineClass(thisClassIndex);
        asm.interfaceCount(1);
        asm.putShort(interfaceClassIndex);
        asm.fieldCount(0);
        asm.methodCount(2);
        asm.defineDefaultConstructor();

        asm.startMethod(copyNameIndex, copySigIndex, 15, 3);

        int n = toColumnFilter.getColumnCount();
        for (int i = 0; i < n; i++) {

            final int toColumnIndex = toColumnFilter.getColumnIndexFactored(i);
            // do not copy timestamp, it will be copied externally to this helper

            if (toColumnIndex == timestampIndex) {
                continue;
            }

            final int toColumnType = to.getColumnType(toColumnIndex);
            final int fromColumnType = from.getColumnType(i);
            final int toColumnTypeTag = ColumnType.tagOf(toColumnType);
            final int toColumnWriterIndex = to.getWriterIndex(toColumnIndex);

            asm.aload(2);
            asm.iconst(toColumnWriterIndex);
            asm.aload(1);
            asm.iconst(i);

            int fromColumnTypeTag = ColumnType.tagOf(fromColumnType);
            if (fromColumnTypeTag == ColumnType.NULL) {
                fromColumnTypeTag = toColumnTypeTag;
            }
            switch (fromColumnTypeTag) {
                case ColumnType.INT:
                    asm.invokeInterface(rGetInt);
                    switch (toColumnTypeTag) {
                        case ColumnType.LONG:
                            asm.i2l();
                            asm.invokeInterface(wPutLong, 3);
                            break;
                        case ColumnType.DATE:
                            asm.i2l();
                            asm.invokeInterface(wPutDate, 3);
                            break;
                        case ColumnType.TIMESTAMP:
                            asm.i2l();
                            asm.invokeInterface(wPutTimestamp, 3);
                            break;
                        case ColumnType.SHORT:
                            addCheckIntBoundsCall(asm, checkLongBounds, minLongShort, maxLongShort, fromColumnType, toColumnTypeTag, toColumnWriterIndex);
                            asm.i2s();
                            asm.invokeInterface(wPutShort, 2);
                            break;
                        case ColumnType.BYTE:
                            addCheckIntBoundsCall(asm, checkLongBounds, minLongByte, maxLongByte, fromColumnType, toColumnTypeTag, toColumnWriterIndex);
                            asm.i2b();
                            asm.invokeInterface(wPutByte, 2);
                            break;
                        case ColumnType.FLOAT:
                            asm.i2f();
                            asm.invokeInterface(wPutFloat, 2);
                            break;
                        case ColumnType.DOUBLE:
                            asm.i2d();
                            asm.invokeInterface(wPutDouble, 3);
                            break;
                        default:
                            asm.invokeInterface(wPutInt, 2);
                            break;
                    }
                    break;
                case ColumnType.LONG:
                    asm.invokeInterface(rGetLong);
                    switch (toColumnTypeTag) {
                        case ColumnType.INT:
                            addCheckLongBoundsCall(asm, checkLongBounds, minLongInt, maxLongInt, fromColumnType, toColumnTypeTag, toColumnWriterIndex);
                            asm.l2i();
                            asm.invokeInterface(wPutInt, 2);
                            break;
                        case ColumnType.DATE:
                            asm.invokeInterface(wPutDate, 3);
                            break;
                        case ColumnType.TIMESTAMP:
                            asm.invokeInterface(wPutTimestamp, 3);
                            break;
                        case ColumnType.SHORT:
                            addCheckLongBoundsCall(asm, checkLongBounds, minLongShort, maxLongShort, fromColumnType, toColumnTypeTag, toColumnWriterIndex);
                            asm.l2i();
                            asm.i2s();
                            asm.invokeInterface(wPutShort, 2);
                            break;
                        case ColumnType.BYTE:
                            addCheckLongBoundsCall(asm, checkLongBounds, minLongByte, maxLongByte, fromColumnType, toColumnTypeTag, toColumnWriterIndex);
                            asm.l2i();
                            asm.i2b();
                            asm.invokeInterface(wPutByte, 2);
                            break;
                        case ColumnType.FLOAT:
                            asm.l2f();
                            asm.invokeInterface(wPutFloat, 2);
                            break;
                        case ColumnType.DOUBLE:
                            asm.l2d();
                            asm.invokeInterface(wPutDouble, 3);
                            break;
                        default:
                            asm.invokeInterface(wPutLong, 3);
                            break;
                    }
                    break;
                case ColumnType.DATE:
                    asm.invokeInterface(rGetDate);
                    switch (toColumnTypeTag) {
                        case ColumnType.INT:
                            asm.l2i();
                            asm.invokeInterface(wPutInt, 2);
                            break;
                        case ColumnType.LONG:
                            asm.invokeInterface(wPutLong, 3);
                            break;
                        case ColumnType.TIMESTAMP:
                            asm.invokeInterface(wPutTimestamp, 3);
                            break;
                        case ColumnType.SHORT:
                            asm.l2i();
                            asm.i2s();
                            asm.invokeInterface(wPutShort, 2);
                            break;
                        case ColumnType.BYTE:
                            asm.l2i();
                            asm.i2b();
                            asm.invokeInterface(wPutByte, 2);
                            break;
                        case ColumnType.FLOAT:
                            asm.l2f();
                            asm.invokeInterface(wPutFloat, 2);
                            break;
                        case ColumnType.DOUBLE:
                            asm.l2d();
                            asm.invokeInterface(wPutDouble, 3);
                            break;
                        default:
                            asm.invokeInterface(wPutDate, 3);
                            break;
                    }
                    break;
                case ColumnType.TIMESTAMP:
                    asm.invokeInterface(rGetTimestamp);
                    switch (toColumnTypeTag) {
                        case ColumnType.INT:
                            asm.l2i();
                            asm.invokeInterface(wPutInt, 2);
                            break;
                        case ColumnType.LONG:
                            asm.invokeInterface(wPutLong, 3);
                            break;
                        case ColumnType.SHORT:
                            asm.l2i();
                            asm.i2s();
                            asm.invokeInterface(wPutShort, 2);
                            break;
                        case ColumnType.BYTE:
                            asm.l2i();
                            asm.i2b();
                            asm.invokeInterface(wPutByte, 2);
                            break;
                        case ColumnType.FLOAT:
                            asm.l2f();
                            asm.invokeInterface(wPutFloat, 2);
                            break;
                        case ColumnType.DOUBLE:
                            asm.l2d();
                            asm.invokeInterface(wPutDouble, 3);
                            break;
                        case ColumnType.DATE:
                            asm.invokeInterface(wPutDate, 3);
                            break;
                        default:
                            asm.invokeInterface(wPutTimestamp, 3);
                            break;
                    }
                    break;
                case ColumnType.BYTE:
                    asm.invokeInterface(rGetByte);
                    switch (toColumnTypeTag) {
                        case ColumnType.INT:
                            asm.invokeInterface(wPutInt, 2);
                            break;
                        case ColumnType.LONG:
                            asm.i2l();
                            asm.invokeInterface(wPutLong, 3);
                            break;
                        case ColumnType.DATE:
                            asm.i2l();
                            asm.invokeInterface(wPutDate, 3);
                            break;
                        case ColumnType.TIMESTAMP:
                            asm.i2l();
                            asm.invokeInterface(wPutTimestamp, 3);
                            break;
                        case ColumnType.SHORT:
                            asm.i2s();
                            asm.invokeInterface(wPutShort, 2);
                            break;
                        case ColumnType.FLOAT:
                            asm.i2f();
                            asm.invokeInterface(wPutFloat, 2);
                            break;
                        case ColumnType.DOUBLE:
                            asm.i2d();
                            asm.invokeInterface(wPutDouble, 3);
                            break;
                        default:
                            asm.invokeInterface(wPutByte, 2);
                            break;
                    }
                    break;
                case ColumnType.SHORT:
                    asm.invokeInterface(rGetShort);
                    switch (toColumnTypeTag) {
                        case ColumnType.INT:
                            asm.invokeInterface(wPutInt, 2);
                            break;
                        case ColumnType.LONG:
                            asm.i2l();
                            asm.invokeInterface(wPutLong, 3);
                            break;
                        case ColumnType.DATE:
                            asm.i2l();
                            asm.invokeInterface(wPutDate, 3);
                            break;
                        case ColumnType.TIMESTAMP:
                            asm.i2l();
                            asm.invokeInterface(wPutTimestamp, 3);
                            break;
                        case ColumnType.BYTE:
                            addCheckIntBoundsCall(asm, checkLongBounds, minLongByte, maxLongByte, fromColumnType, toColumnTypeTag, toColumnWriterIndex);
                            asm.i2b();
                            asm.invokeInterface(wPutByte, 2);
                            break;
                        case ColumnType.FLOAT:
                            asm.i2f();
                            asm.invokeInterface(wPutFloat, 2);
                            break;
                        case ColumnType.DOUBLE:
                            asm.i2d();
                            asm.invokeInterface(wPutDouble, 3);
                            break;
                        default:
                            asm.invokeInterface(wPutShort, 2);
                            break;
                    }
                    break;
                case ColumnType.BOOLEAN:
                    asm.invokeInterface(rGetBool);
                    asm.invokeInterface(wPutBool, 2);
                    break;
                case ColumnType.FLOAT:
                    asm.invokeInterface(rGetFloat);
                    switch (toColumnTypeTag) {
                        case ColumnType.INT:
                            addCheckFloatBoundsCall(asm, checkDoubleBounds, minDoubleInt, maxDoubleInt, fromColumnType, toColumnTypeTag, toColumnWriterIndex);
                            asm.f2i();
                            asm.invokeInterface(wPutInt, 2);
                            break;
                        case ColumnType.LONG:
                            addCheckFloatBoundsCall(asm, checkDoubleBounds, minDoubleLong, maxDoubleLong, fromColumnType, toColumnTypeTag, toColumnWriterIndex);
                            asm.f2l();
                            asm.invokeInterface(wPutLong, 3);
                            break;
                        case ColumnType.DATE:
                            addCheckFloatBoundsCall(asm, checkDoubleBounds, minDoubleLong, maxDoubleLong, fromColumnType, toColumnTypeTag, toColumnWriterIndex);
                            asm.f2l();
                            asm.invokeInterface(wPutDate, 3);
                            break;
                        case ColumnType.TIMESTAMP:
                            addCheckFloatBoundsCall(asm, checkDoubleBounds, minDoubleLong, maxDoubleLong, fromColumnType, toColumnTypeTag, toColumnWriterIndex);
                            asm.f2l();
                            asm.invokeInterface(wPutTimestamp, 3);
                            break;
                        case ColumnType.SHORT:
                            addCheckFloatBoundsCall(asm, checkDoubleBounds, minDoubleShort, maxDoubleShort, fromColumnType, toColumnTypeTag, toColumnWriterIndex);
                            asm.f2i();
                            asm.i2s();
                            asm.invokeInterface(wPutShort, 2);
                            break;
                        case ColumnType.BYTE:
                            addCheckFloatBoundsCall(asm, checkDoubleBounds, minDoubleByte, maxDoubleByte, fromColumnType, toColumnTypeTag, toColumnWriterIndex);
                            asm.f2i();
                            asm.i2b();
                            asm.invokeInterface(wPutByte, 2);
                            break;
                        case ColumnType.DOUBLE:
                            asm.f2d();
                            asm.invokeInterface(wPutDouble, 3);
                            break;
                        default:
                            asm.invokeInterface(wPutFloat, 2);
                            break;
                    }
                    break;
                case ColumnType.DOUBLE:
                    asm.invokeInterface(rGetDouble);
                    switch (toColumnTypeTag) {
                        case ColumnType.INT:
                            addCheckDoubleBoundsCall(asm, checkDoubleBounds, minDoubleInt, maxDoubleInt, fromColumnType, toColumnTypeTag, toColumnWriterIndex);
                            asm.d2i();
                            asm.invokeInterface(wPutInt, 2);
                            break;
                        case ColumnType.LONG:
                            addCheckDoubleBoundsCall(asm, checkDoubleBounds, minDoubleLong, maxDoubleLong, fromColumnType, toColumnTypeTag, toColumnWriterIndex);
                            asm.d2l();
                            asm.invokeInterface(wPutLong, 3);
                            break;
                        case ColumnType.DATE:
                            addCheckDoubleBoundsCall(asm, checkDoubleBounds, minDoubleLong, maxDoubleLong, fromColumnType, toColumnTypeTag, toColumnWriterIndex);
                            asm.d2l();
                            asm.invokeInterface(wPutDate, 3);
                            break;
                        case ColumnType.TIMESTAMP:
                            addCheckDoubleBoundsCall(asm, checkDoubleBounds, minDoubleLong, maxDoubleLong, fromColumnType, toColumnTypeTag, toColumnWriterIndex);
                            asm.d2l();
                            asm.invokeInterface(wPutTimestamp, 3);
                            break;
                        case ColumnType.SHORT:
                            addCheckDoubleBoundsCall(asm, checkDoubleBounds, minDoubleShort, maxDoubleShort, fromColumnType, toColumnTypeTag, toColumnWriterIndex);
                            asm.d2i();
                            asm.i2s();
                            asm.invokeInterface(wPutShort, 2);
                            break;
                        case ColumnType.BYTE:
                            addCheckDoubleBoundsCall(asm, checkDoubleBounds, minDoubleByte, maxDoubleByte, fromColumnType, toColumnTypeTag, toColumnWriterIndex);
                            asm.d2i();
                            asm.i2b();
                            asm.invokeInterface(wPutByte, 2);
                            break;
                        case ColumnType.FLOAT:
                            addCheckDoubleBoundsCall(asm, checkDoubleBounds, minDoubleFloat, maxDoubleFloat, fromColumnType, toColumnTypeTag, toColumnWriterIndex);
                            asm.d2f();
                            asm.invokeInterface(wPutFloat, 2);
                            break;
                        default:
                            asm.invokeInterface(wPutDouble, 3);
                            break;
                    }
                    break;
                case ColumnType.CHAR:
                    asm.invokeInterface(rGetChar);
                    switch (toColumnTypeTag) {
                        case ColumnType.STRING:
                            asm.invokeInterface(wPutStrChar, 2);
                            break;
                        case ColumnType.SYMBOL:
                            asm.invokeInterface(wPutSymChar, 2);
                            break;
                        case ColumnType.GEOBYTE:
                            asm.invokeStatic(encodeCharAsGeoByte);
                            if (ColumnType.getGeoHashBits(toColumnType) < 5) {
                                asm.i2l();
                                asm.iconst(ColumnType.getGeoHashTypeWithBits(5));
                                asm.iconst(toColumnType);
                                asm.invokeStatic(truncateGeoHashTypes);
                                asm.l2i();
                                asm.i2b();
                            }
                            asm.invokeInterface(wPutByte, 2);
                            break;
                        default:
                            asm.invokeInterface(wPutChar, 2);
                            break;
                    }
                    break;
                case ColumnType.SYMBOL:
                    asm.invokeInterface(rGetSym);
                    if (toColumnTypeTag == ColumnType.STRING) {
                        asm.invokeInterface(wPutStr, 2);
                    } else {
                        asm.invokeInterface(wPutSym, 2);
                    }
                    break;
                case ColumnType.STRING:
                    asm.invokeInterface(rGetStr);
                    switch (toColumnTypeTag) {
                        case ColumnType.SYMBOL:
                            asm.invokeInterface(wPutSym, 2);
                            break;
                        case ColumnType.TIMESTAMP:
                            asm.invokeInterface(wPutTimestampStr, 2);
                            break;
                        case ColumnType.GEOBYTE:
                        case ColumnType.GEOSHORT:
                        case ColumnType.GEOINT:
                        case ColumnType.GEOLONG:
                            asm.invokeInterface(wPutGeoStr, 2);
                            break;
                        default:
                            asm.invokeInterface(wPutStr, 2);
                            break;
                    }
                    break;
                case ColumnType.BINARY:
                    asm.invokeInterface(rGetBin);
                    asm.invokeInterface(wPutBin, 2);
                    break;
                case ColumnType.LONG256:
                    asm.invokeInterface(rGetLong256);
                    asm.invokeInterface(wPutLong256, 2);
                    break;
                case ColumnType.LONG128:

                    asm.invokeInterface(rGetLong128Hi);
                    asm.aload(1);
                    asm.iconst(i);
                    asm.invokeInterface(rGetLong128Lo);
                    asm.invokeInterface(wPutLong128, 5);
                    break;
                case ColumnType.GEOBYTE:
                    asm.invokeInterface(rGetGeoByte, 1);
                    if (fromColumnType != toColumnType && (fromColumnType != ColumnType.NULL && fromColumnType != ColumnType.GEOBYTE)) {
                        // truncate within the same storage type
                        asm.i2l();
                        asm.iconst(fromColumnType);
                        asm.iconst(toColumnType);
                        asm.invokeStatic(truncateGeoHashTypes);
                        asm.l2i();
                        asm.i2b();
                    }
                    asm.invokeInterface(wPutByte, 2);
                    break;
                case ColumnType.GEOSHORT:
                    asm.invokeInterface(rGetGeoShort, 1);
                    if (ColumnType.tagOf(toColumnType) == ColumnType.GEOBYTE) {
                        asm.i2l();
                        asm.iconst(fromColumnType);
                        asm.iconst(toColumnType);
                        asm.invokeStatic(truncateGeoHashTypes);
                        asm.l2i();
                        asm.i2b();
                        asm.invokeInterface(wPutByte, 2);
                    } else if (fromColumnType != toColumnType && fromColumnType != ColumnType.NULL && fromColumnType != ColumnType.GEOSHORT) {
                        asm.i2l();
                        asm.iconst(fromColumnType);
                        asm.iconst(toColumnType);
                        asm.invokeStatic(truncateGeoHashTypes);
                        asm.l2i();
                        asm.i2s();
                        asm.invokeInterface(wPutShort, 2);
                    } else {
                        asm.invokeInterface(wPutShort, 2);
                    }
                    break;
                case ColumnType.GEOINT:
                    asm.invokeInterface(rGetGeoInt, 1);
                    switch (ColumnType.tagOf(toColumnType)) {
                        case ColumnType.GEOBYTE:
                            asm.i2l();
                            asm.iconst(fromColumnType);
                            asm.iconst(toColumnType);
                            asm.invokeStatic(truncateGeoHashTypes);
                            asm.l2i();
                            asm.i2b();
                            asm.invokeInterface(wPutByte, 2);
                            break;
                        case ColumnType.GEOSHORT:
                            asm.i2l();
                            asm.iconst(fromColumnType);
                            asm.iconst(toColumnType);
                            asm.invokeStatic(truncateGeoHashTypes);
                            asm.l2i();
                            asm.i2s();
                            asm.invokeInterface(wPutShort, 2);
                            break;
                        default:
                            if (fromColumnType != toColumnType && fromColumnType != ColumnType.NULL && fromColumnType != ColumnType.GEOINT) {
                                asm.i2l();
                                asm.iconst(fromColumnType);
                                asm.iconst(toColumnType);
                                asm.invokeStatic(truncateGeoHashTypes);
                                asm.l2i();
                            }
                            asm.invokeInterface(wPutInt, 2);
                            break;
                    }
                    break;
                case ColumnType.GEOLONG:
                    asm.invokeInterface(rGetGeoLong, 1);
                    switch (ColumnType.tagOf(toColumnType)) {
                        case ColumnType.GEOBYTE:
                            asm.iconst(fromColumnType);
                            asm.iconst(toColumnType);
                            asm.invokeStatic(truncateGeoHashTypes);
                            asm.l2i();
                            asm.i2b();
                            asm.invokeInterface(wPutByte, 2);
                            break;
                        case ColumnType.GEOSHORT:
                            asm.iconst(fromColumnType);
                            asm.iconst(toColumnType);
                            asm.invokeStatic(truncateGeoHashTypes);
                            asm.l2i();
                            asm.i2s();
                            asm.invokeInterface(wPutShort, 2);
                            break;
                        case ColumnType.GEOINT:
                            asm.iconst(fromColumnType);
                            asm.iconst(toColumnType);
                            asm.invokeStatic(truncateGeoHashTypes);
                            asm.l2i();
                            asm.invokeInterface(wPutInt, 2);
                            break;
                        default:
                            if (fromColumnType != toColumnType && fromColumnType != ColumnType.NULL && fromColumnType != ColumnType.GEOLONG) {
                                asm.iconst(fromColumnType);
                                asm.iconst(toColumnType);
                                asm.invokeStatic(truncateGeoHashTypes);
                            }
                            asm.invokeInterface(wPutLong, 3);
                            break;
                    }
                    break;
                default:
                    break;
            }
        }

        asm.return_();
        asm.endMethodCode();

        // exceptions
        asm.putShort(0);

        // we have to add stack map table as branch target
        // jvm requires it

        // attributes: 0 (void, no stack verification)
        asm.putShort(0);

        asm.endMethod();

        // class attribute count
        asm.putShort(0);

        return asm.newInstance();
    }

    public static void configureLexer(GenericLexer lexer) {
        for (int i = 0, k = sqlControlSymbols.size(); i < k; i++) {
            lexer.defineSymbol(sqlControlSymbols.getQuick(i));
        }
        for (int i = 0, k = OperatorExpression.operators.size(); i < k; i++) {
            OperatorExpression op = OperatorExpression.operators.getQuick(i);
            if (op.symbol) {
                lexer.defineSymbol(op.token);
            }
        }
    }

    @Override
    public void close() {
        backupAgent.close();
        codeGenerator.close();
        vacuumColumnVersions.close();
        Misc.free(path);
        Misc.free(renamePath);
        Misc.free(textLoader);
        Misc.free(rebuildIndex);
        Misc.free(metadataFactory);
    }

    @NotNull
    public CompiledQuery compile(@NotNull CharSequence query, @NotNull SqlExecutionContext executionContext) throws SqlException {
        clear();
        // these are quick executions that do not require building of a model
        lexer.of(query);
        isSingleQueryMode = true;

        compileInner(executionContext);
        compiledQuery.withContext(executionContext);
        return compiledQuery;
    }

    /*
     * Allows processing of batches of sql statements (sql scripts) separated by ';' .
     * Each query is processed in sequence and processing stops on first error and whole batch gets discarded .
     * Noteworthy difference between this and 'normal' query is that all empty queries get ignored, e.g.
     * <br>
     * select 1;<br>
     * ; ;/* comment \*\/;--comment\n; - these get ignored <br>
     * update a set b=c  ; <br>
     * <p>
     * Useful PG doc link :
     *
     * @param query            - block of queries to process
     * @param batchCallback    - callback to perform actions prior to or after batch part compilation, e.g. clear caches or execute command
     * @see <a href="https://www.postgresql.org/docs/current/protocol-flow.html#id-1.10.5.7.4">PostgreSQL documentation</a>
     */
    public void compileBatch(
            @NotNull CharSequence query,
            @NotNull SqlExecutionContext executionContext,
            BatchCallback batchCallback
    ) throws SqlException, PeerIsSlowToReadException, PeerDisconnectedException {

        LOG.info().$("batch [text=").$(query).I$();

        clear();
        lexer.of(query);
        isSingleQueryMode = false;

        if (batchCallback == null) {
            batchCallback = EMPTY_CALLBACK;
        }

        int position;

        while (lexer.hasNext()) {
            //skip over empty statements that'd cause error in parser
            position = getNextValidTokenPosition();
            if (position == -1) {
                return;
            }

            boolean recompileStale = true;
            do {
                try {
                    batchCallback.preCompile(this);
                    clear();//we don't use normal compile here because we can't reset existing lexer
                    CompiledQuery current = compileInner(executionContext);
                    //We've to move lexer because some query handlers don't consume all tokens (e.g. SET )
                    //some code in postCompile might need full text of current query
                    CharSequence currentQuery = query.subSequence(position, goToQueryEnd());
                    batchCallback.postCompile(this, current, currentQuery);
                    recompileStale = false;
                } catch (ReaderOutOfDateException e) {
                    LOG.info().$(e.getFlyweightMessage()).$();
                    // will recompile
                    lexer.restart();
                }
            } while (recompileStale);
        }
    }

    public void filterPartitions(
            Function function,
            TableReader reader,
            AlterOperationBuilder changePartitionStatement
    ) {
        // Iterate partitions in descending order so if folders are missing on disk
        // removePartition does not fail to determine next minTimestamp
        // Last partition cannot be dropped, exclude it from the list
        // TODO: allow to drop last partition
        for (int i = reader.getPartitionCount() - 2; i > -1; i--) {
            long partitionTimestamp = reader.getPartitionTimestampByIndex(i);
            partitionFunctionRec.setTimestamp(partitionTimestamp);
            if (function.getBool(partitionFunctionRec)) {
                changePartitionStatement.ofPartition(partitionTimestamp);
            }
        }
    }

    public CairoEngine getEngine() {
        return engine;
    }

    public FunctionFactoryCache getFunctionFactoryCache() {
        return functionParser.getFunctionFactoryCache();
    }

    private static void addCheckDoubleBoundsCall(BytecodeAssembler asm, int checkDoubleBounds, int min, int max, int fromColumnType, int toColumnType, int toColumnIndex) {
        asm.dup2();

        invokeCheckMethod(asm, checkDoubleBounds, min, max, fromColumnType, toColumnType, toColumnIndex);
    }

    private static void addCheckFloatBoundsCall(BytecodeAssembler asm, int checkDoubleBounds, int min, int max, int fromColumnType, int toColumnType, int toColumnIndex) {
        asm.dup();
        asm.f2d();

        invokeCheckMethod(asm, checkDoubleBounds, min, max, fromColumnType, toColumnType, toColumnIndex);
    }

    private static void addCheckLongBoundsCall(BytecodeAssembler asm, int checkLongBounds, int min, int max, int fromColumnType, int toColumnType, int toColumnIndex) {
        asm.dup2();

        invokeCheckMethod(asm, checkLongBounds, min, max, fromColumnType, toColumnType, toColumnIndex);
    }

    private static void addCheckIntBoundsCall(BytecodeAssembler asm, int checkLongBounds, int min, int max, int fromColumnType, int toColumnType, int toColumnIndex) {
        asm.dup();
        asm.i2l();

        invokeCheckMethod(asm, checkLongBounds, min, max, fromColumnType, toColumnType, toColumnIndex);
    }

    private static void invokeCheckMethod(BytecodeAssembler asm, int checkBounds, int min, int max, int fromColumnType, int toColumnType, int toColumnIndex) {
        asm.ldc2_w(min);
        asm.ldc2_w(max);
        asm.iconst(fromColumnType);
        asm.iconst(toColumnType);
        asm.iconst(toColumnIndex);
        asm.invokeStatic(checkBounds);
    }

    private static boolean isCompatibleCase(int from, int to) {
        return castGroups.getQuick(ColumnType.tagOf(from)) == castGroups.getQuick(ColumnType.tagOf(to));
    }

    private static void expectKeyword(GenericLexer lexer, CharSequence keyword) throws SqlException {
        CharSequence tok = SqlUtil.fetchNext(lexer);

        if (tok == null) {
            throw SqlException.position(lexer.getPosition()).put('\'').put(keyword).put("' expected");
        }

        if (!Chars.equalsLowerCaseAscii(tok, keyword)) {
            throw SqlException.position(lexer.lastTokenPosition()).put('\'').put(keyword).put("' expected");
        }
    }

    private static CharSequence expectToken(GenericLexer lexer, CharSequence expected) throws SqlException {
        CharSequence tok = SqlUtil.fetchNext(lexer);

        if (tok == null) {
            throw SqlException.position(lexer.getPosition()).put(expected).put(" expected");
        }

        return tok;
    }

    private static CharSequence maybeExpectToken(GenericLexer lexer, CharSequence expected, boolean expect) throws SqlException {
        CharSequence tok = SqlUtil.fetchNext(lexer);

        if (expect && tok == null) {
            throw SqlException.position(lexer.getPosition()).put(expected).put(" expected");
        }

        return tok;
    }

    private CompiledQuery alterSystemLockWriter(SqlExecutionContext executionContext) throws SqlException {
        final int tableNamePosition = lexer.getPosition();
        CharSequence tok = GenericLexer.unquote(expectToken(lexer, "table name"));
        tableExistsOrFail(tableNamePosition, tok, executionContext);
        try {
            CharSequence lockedReason = engine.lockWriter(tok, "alterSystem");
            if (lockedReason != WriterPool.OWNERSHIP_REASON_NONE) {
                throw SqlException.$(tableNamePosition, "could not lock, busy [table=`").put(tok).put(", lockedReason=").put(lockedReason).put("`]");
            }
            return compiledQuery.ofLock();
        } catch (CairoException e) {
            throw SqlException.position(tableNamePosition)
                    .put(e.getFlyweightMessage())
                    .put("[errno=").put(e.getErrno()).put(']');
        }
    }

    private CompiledQuery alterSystemUnlockWriter(SqlExecutionContext executionContext) throws SqlException {
        final int tableNamePosition = lexer.getPosition();
        CharSequence tok = GenericLexer.unquote(expectToken(lexer, "table name"));
        tableExistsOrFail(tableNamePosition, tok, executionContext);
        try {
            engine.unlockWriter(tok);
            return compiledQuery.ofUnlock();
        } catch (CairoException e) {
            throw SqlException.position(tableNamePosition)
                    .put(e.getFlyweightMessage())
                    .put("[errno=").put(e.getErrno()).put(']');
        }
    }

    private CompiledQuery alterTable(SqlExecutionContext executionContext) throws SqlException {
        CharSequence tok;
        tok = expectToken(lexer, "'table' or 'system'");

        if (SqlKeywords.isTableKeyword(tok)) {
            final int tableNamePosition = lexer.getPosition();
            tok = GenericLexer.unquote(expectToken(lexer, "table name"));
            tableExistsOrFail(tableNamePosition, tok, executionContext);

            CharSequence name = GenericLexer.immutableOf(tok);
            try (TableReader reader = engine.getReaderForStatement(executionContext, name, "alter table")) {
                String tableName = reader.getTableName();
                TableReaderMetadata tableMetadata = reader.getMetadata();
                tok = expectToken(lexer, "'add', 'alter' or 'drop'");

                if (SqlKeywords.isAddKeyword(tok)) {
                    return alterTableAddColumn(tableNamePosition, tableName, tableMetadata);
                } else if (SqlKeywords.isDropKeyword(tok)) {
                    tok = expectToken(lexer, "'column' or 'partition'");
                    if (SqlKeywords.isColumnKeyword(tok)) {
                        return alterTableDropColumn(tableNamePosition, tableName, tableMetadata);
                    } else if (SqlKeywords.isPartitionKeyword(tok)) {
                        return alterTableDropOrAttachPartition(reader, PartitionAction.DROP, executionContext);
                    } else {
                        throw SqlException.$(lexer.lastTokenPosition(), "'column' or 'partition' expected");
                    }
                } else if (SqlKeywords.isAttachKeyword(tok)) {
                    tok = expectToken(lexer, "'partition'");
                    if (SqlKeywords.isPartitionKeyword(tok)) {
                        return alterTableDropOrAttachPartition(reader, PartitionAction.ATTACH, executionContext);
                    } else {
                        throw SqlException.$(lexer.lastTokenPosition(), "'partition' expected");
                    }
                } else if (SqlKeywords.isRenameKeyword(tok)) {
                    tok = expectToken(lexer, "'column'");
                    if (SqlKeywords.isColumnKeyword(tok)) {
                        return alterTableRenameColumn(tableNamePosition, tableName, tableMetadata);
                    } else {
                        throw SqlException.$(lexer.lastTokenPosition(), "'column' expected");
                    }
                } else if (SqlKeywords.isAlterKeyword(tok)) {
                    tok = expectToken(lexer, "'column'");
                    if (SqlKeywords.isColumnKeyword(tok)) {
                        final int columnNameNamePosition = lexer.getPosition();
                        tok = expectToken(lexer, "column name");
                        final CharSequence columnName = GenericLexer.immutableOf(tok);
                        tok = expectToken(lexer, "'add index' or 'drop index' or 'cache' or 'nocache'");
                        if (SqlKeywords.isAddKeyword(tok)) {
                            expectKeyword(lexer, "index");
                            tok = SqlUtil.fetchNext(lexer);
                            int indexValueCapacity = -1;

                            if (tok != null && (!isSemicolon(tok))) {
                                if (!SqlKeywords.isCapacityKeyword(tok)) {
                                    throw SqlException.$(lexer.lastTokenPosition(), "'capacity' expected");
                                } else {
                                    tok = expectToken(lexer, "capacity value");
                                    try {
                                        indexValueCapacity = Numbers.parseInt(tok);
                                        if (indexValueCapacity <= 0) {
                                            throw SqlException.$(lexer.lastTokenPosition(), "positive integer literal expected as index capacity");
                                        }
                                    } catch (NumericException e) {
                                        throw SqlException.$(lexer.lastTokenPosition(), "positive integer literal expected as index capacity");
                                    }
                                }
                            }

                            return alterTableColumnAddIndex(tableNamePosition, tableName, columnNameNamePosition, columnName, tableMetadata, indexValueCapacity);
                        } else if (SqlKeywords.isDropKeyword(tok)) {
                            // alter table <table name> alter column drop index
                            expectKeyword(lexer, "index");
                            tok = SqlUtil.fetchNext(lexer);
                            if (tok != null && !isSemicolon(tok)) {
                                throw SqlException.$(lexer.lastTokenPosition(), "unexpected token [").put(tok).put("] while trying to drop index");
                            }
                            return alterTableColumnDropIndex(tableNamePosition, tableName, columnNameNamePosition, columnName, tableMetadata);
                        } else if (SqlKeywords.isCacheKeyword(tok)) {
                            return alterTableColumnCacheFlag(tableNamePosition, tableName, columnName, reader, true);
                        } else if (SqlKeywords.isNoCacheKeyword(tok)) {
                            return alterTableColumnCacheFlag(tableNamePosition, tableName, columnName, reader, false);
                        } else {
                            throw SqlException.$(lexer.lastTokenPosition(), "'add', 'drop', 'cache' or 'nocache' expected").put(" found '").put(tok).put('\'');
                        }
                    } else {
                        throw SqlException.$(lexer.lastTokenPosition(), "'column' or 'partition' expected");
                    }

                } else if (SqlKeywords.isSetKeyword(tok)) {
                    tok = expectToken(lexer, "'param'");
                    if (SqlKeywords.isParamKeyword(tok)) {
                        final int paramNameNamePosition = lexer.getPosition();
                        tok = expectToken(lexer, "param name");
                        final CharSequence paramName = GenericLexer.immutableOf(tok);
                        tok = expectToken(lexer, "'='");
                        if (tok.length() == 1 && tok.charAt(0) == '=') {
                            CharSequence value = GenericLexer.immutableOf(SqlUtil.fetchNext(lexer));
                            return alterTableSetParam(paramName, value, paramNameNamePosition, tableName, tableMetadata.getId());
                        } else {
                            throw SqlException.$(lexer.lastTokenPosition(), "'=' expected");
                        }
                    } else {
                        throw SqlException.$(lexer.lastTokenPosition(), "'param' expected");
                    }
                } else {
                    throw SqlException.$(lexer.lastTokenPosition(), "'add', 'drop', 'attach', 'set' or 'rename' expected");
                }
            } catch (CairoException e) {
                LOG.info().$("could not alter table [table=").$(name).$(", ex=").$((Throwable) e).$();
                throw SqlException.$(lexer.lastTokenPosition(), "table '").put(name).put("' could not be altered: ").put(e);
            }
        } else if (SqlKeywords.isSystemKeyword(tok)) {
            tok = expectToken(lexer, "'lock' or 'unlock'");

            if (SqlKeywords.isLockKeyword(tok)) {
                tok = expectToken(lexer, "'writer'");

                if (SqlKeywords.isWriterKeyword(tok)) {
                    return alterSystemLockWriter(executionContext);
                } else {
                    throw SqlException.$(lexer.lastTokenPosition(), "'writer' expected");
                }
            } else if (SqlKeywords.isUnlockKeyword(tok)) {
                tok = expectToken(lexer, "'writer'");

                if (SqlKeywords.isWriterKeyword(tok)) {
                    return alterSystemUnlockWriter(executionContext);
                } else {
                    throw SqlException.$(lexer.lastTokenPosition(), "'writer' expected");
                }
            } else {
                throw SqlException.$(lexer.lastTokenPosition(), "'lock' or 'unlock' expected");
            }
        } else {
            throw SqlException.$(lexer.lastTokenPosition(), "'table' or 'system' expected");
        }
    }

    private CompiledQuery alterTableAddColumn(int tableNamePosition, String tableName, TableReaderMetadata tableMetadata) throws SqlException {
        // add columns to table
        CharSequence tok = SqlUtil.fetchNext(lexer);
        //ignoring `column`
        if (tok != null && !SqlKeywords.isColumnKeyword(tok)) {
            lexer.unparseLast();
        }

        AlterOperationBuilder addColumn = alterOperationBuilder.ofAddColumn(
                tableNamePosition,
                tableName,
                tableMetadata.getId());

        int semicolonPos = -1;
        do {
            tok = maybeExpectToken(lexer, "'column' or column name", semicolonPos < 0);
            if (semicolonPos >= 0) {
                if (tok != null) {
                    throw SqlException.$(lexer.lastTokenPosition(), "',' expected");
                }
                break;
            }

            int index = tableMetadata.getColumnIndexQuiet(tok);
            if (index != -1) {
                throw SqlException.$(lexer.lastTokenPosition(), "column '").put(tok).put("' already exists");
            }

            CharSequence columnName = GenericLexer.immutableOf(GenericLexer.unquote(tok));

            if (!TableUtils.isValidColumnName(columnName, configuration.getMaxFileNameLength())) {
                throw SqlException.$(lexer.lastTokenPosition(), " new column name contains invalid characters");
            }

            tok = expectToken(lexer, "column type");

            int type = ColumnType.tagOf(tok);
            if (type == -1) {
                throw SqlException.$(lexer.lastTokenPosition(), "invalid type");
            }

            if (type == ColumnType.GEOHASH) {
                tok = SqlUtil.fetchNext(lexer);
                if (tok == null || tok.charAt(0) != '(') {
                    throw SqlException.position(lexer.getPosition()).put("missing GEOHASH precision");
                }

                tok = SqlUtil.fetchNext(lexer);
                if (tok != null && tok.charAt(0) != ')') {
                    int geosizeBits = GeoHashUtil.parseGeoHashBits(lexer.lastTokenPosition(), 0, tok);
                    tok = SqlUtil.fetchNext(lexer);
                    if (tok == null || tok.charAt(0) != ')') {
                        if (tok != null) {
                            throw SqlException.position(lexer.lastTokenPosition())
                                    .put("invalid GEOHASH type literal, expected ')'")
                                    .put(" found='").put(tok.charAt(0)).put("'");
                        }
                        throw SqlException.position(lexer.getPosition())
                                .put("invalid GEOHASH type literal, expected ')'");
                    }
                    type = ColumnType.getGeoHashTypeWithBits(geosizeBits);
                } else {
                    throw SqlException.position(lexer.lastTokenPosition())
                            .put("missing GEOHASH precision");
                }
            }

            tok = SqlUtil.fetchNext(lexer);
            final int indexValueBlockCapacity;
            final boolean cache;
            int symbolCapacity;
            final boolean indexed;

            if (ColumnType.isSymbol(type) && tok != null &&
                    !Chars.equals(tok, ',') && !Chars.equals(tok, ';')) {

                if (isCapacityKeyword(tok)) {
                    tok = expectToken(lexer, "symbol capacity");

                    final boolean negative;
                    final int errorPos = lexer.lastTokenPosition();
                    if (Chars.equals(tok, '-')) {
                        negative = true;
                        tok = expectToken(lexer, "symbol capacity");
                    } else {
                        negative = false;
                    }

                    try {
                        symbolCapacity = Numbers.parseInt(tok);
                    } catch (NumericException e) {
                        throw SqlException.$(lexer.lastTokenPosition(), "numeric capacity expected");
                    }

                    if (negative) {
                        symbolCapacity = -symbolCapacity;
                    }

                    TableUtils.validateSymbolCapacity(errorPos, symbolCapacity);

                    tok = SqlUtil.fetchNext(lexer);
                } else {
                    symbolCapacity = configuration.getDefaultSymbolCapacity();
                }


                if (Chars.equalsLowerCaseAsciiNc(tok, "cache")) {
                    cache = true;
                    tok = SqlUtil.fetchNext(lexer);
                } else if (Chars.equalsLowerCaseAsciiNc(tok, "nocache")) {
                    cache = false;
                    tok = SqlUtil.fetchNext(lexer);
                } else {
                    cache = configuration.getDefaultSymbolCacheFlag();
                }

                TableUtils.validateSymbolCapacityCached(cache, symbolCapacity, lexer.lastTokenPosition());

                indexed = Chars.equalsLowerCaseAsciiNc(tok, "index");
                if (indexed) {
                    tok = SqlUtil.fetchNext(lexer);
                }

                if (Chars.equalsLowerCaseAsciiNc(tok, "capacity")) {
                    tok = expectToken(lexer, "symbol index capacity");

                    try {
                        indexValueBlockCapacity = Numbers.parseInt(tok);
                    } catch (NumericException e) {
                        throw SqlException.$(lexer.lastTokenPosition(), "numeric capacity expected");
                    }
                    tok = SqlUtil.fetchNext(lexer);
                } else {
                    indexValueBlockCapacity = configuration.getIndexValueBlockSize();
                }
            } else { //set defaults

                //ignoring `NULL` and `NOT NULL`
                if (tok != null && SqlKeywords.isNotKeyword(tok)) {
                    tok = SqlUtil.fetchNext(lexer);
                }

                if (tok != null && SqlKeywords.isNullKeyword(tok)) {
                    tok = SqlUtil.fetchNext(lexer);
                }

                cache = configuration.getDefaultSymbolCacheFlag();
                indexValueBlockCapacity = configuration.getIndexValueBlockSize();
                symbolCapacity = configuration.getDefaultSymbolCapacity();
                indexed = false;
            }

            addColumn.ofAddColumn(
                    columnName,
                    type,
                    Numbers.ceilPow2(symbolCapacity),
                    cache,
                    indexed,
                    Numbers.ceilPow2(indexValueBlockCapacity)
            );

            if (tok == null || (!isSingleQueryMode && isSemicolon(tok))) {
                break;
            }

            semicolonPos = Chars.equals(tok, ';') ? lexer.lastTokenPosition() : -1;
            if (semicolonPos < 0 && !Chars.equals(tok, ',')) {
                throw SqlException.$(lexer.lastTokenPosition(), "',' expected");
            }

        } while (true);
        return compiledQuery.ofAlter(alterOperationBuilder.build());
    }

    private CompiledQuery alterTableColumnAddIndex(
            int tableNamePosition,
            String tableName,
            int columnNamePosition,
            CharSequence columnName,
            TableReaderMetadata metadata,
            int indexValueBlockSize
    ) throws SqlException {

        if (metadata.getColumnIndexQuiet(columnName) == -1) {
            throw SqlException.invalidColumn(columnNamePosition, columnName);
        }
        if (indexValueBlockSize == -1) {
            indexValueBlockSize = configuration.getIndexValueBlockSize();
        }
        return compiledQuery.ofAlter(
                alterOperationBuilder
                        .ofAddIndex(tableNamePosition, tableName, metadata.getId(), columnName, Numbers.ceilPow2(indexValueBlockSize))
                        .build()
        );
    }

    private CompiledQuery alterTableColumnDropIndex(
            int tableNamePosition,
            String tableName,
            int columnNamePosition,
            CharSequence columnName,
            TableReaderMetadata metadata
    ) throws SqlException {
        if (metadata.getColumnIndexQuiet(columnName) == -1) {
            throw SqlException.invalidColumn(columnNamePosition, columnName);
        }
        return compiledQuery.ofAlter(
                alterOperationBuilder
                        .ofDropIndex(tableNamePosition, tableName, metadata.getId(), columnName)
                        .build()
        );
    }

    private CompiledQuery alterTableColumnCacheFlag(
            int tableNamePosition,
            String tableName,
            CharSequence columnName,
            TableReader reader,
            boolean cache
    ) throws SqlException {
        TableReaderMetadata metadata = reader.getMetadata();
        int columnIndex = metadata.getColumnIndexQuiet(columnName);
        if (columnIndex == -1) {
            throw SqlException.invalidColumn(lexer.lastTokenPosition(), columnName);
        }

        if (!ColumnType.isSymbol(metadata.getColumnType(columnIndex))) {
            throw SqlException.$(lexer.lastTokenPosition(), "Invalid column type - Column should be of type symbol");
        }

        return cache ? compiledQuery.ofAlter(
                alterOperationBuilder.ofCacheSymbol(tableNamePosition, tableName, metadata.getId(), columnName).build()
        )
                : compiledQuery.ofAlter(
                alterOperationBuilder.ofRemoveCacheSymbol(tableNamePosition, tableName, metadata.getId(), columnName).build()
        );
    }

    private CompiledQuery alterTableDropColumn(int tableNamePosition, String tableName, TableReaderMetadata metadata) throws SqlException {
        AlterOperationBuilder dropColumnStatement = alterOperationBuilder.ofDropColumn(tableNamePosition, tableName, metadata.getId());
        int semicolonPos = -1;
        do {
            CharSequence tok = GenericLexer.unquote(maybeExpectToken(lexer, "column name", semicolonPos < 0));
            if (semicolonPos >= 0) {
                if (tok != null) {
                    throw SqlException.$(lexer.lastTokenPosition(), "',' expected");
                }
                break;
            }

            if (metadata.getColumnIndexQuiet(tok) == -1) {
                throw SqlException.invalidColumn(lexer.lastTokenPosition(), tok);
            }

            CharSequence columnName = tok;
            dropColumnStatement.ofDropColumn(columnName);
            tok = SqlUtil.fetchNext(lexer);

            if (tok == null || (!isSingleQueryMode && isSemicolon(tok))) {
                break;
            }

            semicolonPos = Chars.equals(tok, ';') ? lexer.lastTokenPosition() : -1;
            if (semicolonPos < 0 && !Chars.equals(tok, ',')) {
                throw SqlException.$(lexer.lastTokenPosition(), "',' expected");
            }
        } while (true);

        return compiledQuery.ofAlter(alterOperationBuilder.build());
    }

    private CompiledQuery alterTableDropOrAttachPartition(TableReader reader, int action, SqlExecutionContext executionContext)
            throws SqlException {
        final int pos = lexer.lastTokenPosition();
        TableReaderMetadata readerMetadata = reader.getMetadata();
        if (readerMetadata.getPartitionBy() == PartitionBy.NONE) {
            throw SqlException.$(pos, "table is not partitioned");
        }

        String tableName = reader.getTableName();
        final CharSequence tok = expectToken(lexer, "'list' or 'where'");
        if (SqlKeywords.isListKeyword(tok)) {
            return alterTableDropOrAttachPartitionByList(reader, pos, action);
        } else if (SqlKeywords.isWhereKeyword(tok)) {
            if (action != PartitionAction.DROP) {
                throw SqlException.$(pos, "WHERE clause can only be used with DROP PARTITION command");
            }
            AlterOperationBuilder alterPartitionStatement = alterOperationBuilder.ofDropPartition(pos, tableName, reader.getMetadata().getId());
            ExpressionNode expr = parser.expr(lexer, (QueryModel) null);
            String designatedTimestampColumnName = null;
            int tsIndex = readerMetadata.getTimestampIndex();
            if (tsIndex >= 0) {
                designatedTimestampColumnName = readerMetadata.getColumnName(tsIndex);
            }
            if (designatedTimestampColumnName != null) {
                GenericRecordMetadata metadata = new GenericRecordMetadata();
                metadata.add(new TableColumnMetadata(designatedTimestampColumnName, 0, ColumnType.TIMESTAMP, null));
                Function function = functionParser.parseFunction(expr, metadata, executionContext);
                if (function != null && ColumnType.isBoolean(function.getType())) {
                    function.init(null, executionContext);
                    filterPartitions(function, reader, alterPartitionStatement);
                    return compiledQuery.ofAlter(alterOperationBuilder.build());
                } else {
                    throw SqlException.$(lexer.lastTokenPosition(), "boolean expression expected");
                }
            } else {
                throw SqlException.$(lexer.lastTokenPosition(), "this table does not have a designated timestamp column");
            }
        } else {
            throw SqlException.$(lexer.lastTokenPosition(), "'list' or 'where' expected");
        }
    }

    private CompiledQuery alterTableDropOrAttachPartitionByList(TableReader reader, int pos, int action) throws SqlException {
        String tableName = reader.getTableName();
        AlterOperationBuilder partitions;
        if (action == PartitionAction.DROP) {
            partitions = alterOperationBuilder.ofDropPartition(pos, tableName, reader.getMetadata().getId());
        } else {
            partitions = alterOperationBuilder.ofAttachPartition(pos, tableName, reader.getMetadata().getId());
        }
        assert action == PartitionAction.DROP || action == PartitionAction.ATTACH;
        int semicolonPos = -1;
        do {
            CharSequence tok = maybeExpectToken(lexer, "partition name", semicolonPos < 0);
            if (semicolonPos >= 0) {
                if (tok != null) {
                    throw SqlException.$(lexer.lastTokenPosition(), "',' expected");
                }
                break;
            }
            if (Chars.equals(tok, ',')) {
                throw SqlException.$(lexer.lastTokenPosition(), "partition name missing");
            }
            final CharSequence unquoted = GenericLexer.unquote(tok);

            final long timestamp;
            try {
                timestamp = PartitionBy.parsePartitionDirName(unquoted, reader.getPartitionedBy());
            } catch (CairoException e) {
                throw SqlException.$(lexer.lastTokenPosition(), e.getFlyweightMessage())
                        .put("[errno=").put(e.getErrno()).put(']');
            }

            partitions.ofPartition(timestamp);
            tok = SqlUtil.fetchNext(lexer);

            if (tok == null || (!isSingleQueryMode && isSemicolon(tok))) {
                break;
            }

            semicolonPos = Chars.equals(tok, ';') ? lexer.lastTokenPosition() : -1;
            if (semicolonPos < 0 && !Chars.equals(tok, ',')) {
                throw SqlException.$(lexer.lastTokenPosition(), "',' expected");
            }
        } while (true);

        return compiledQuery.ofAlter(alterOperationBuilder.build());
    }

    private CompiledQuery alterTableRenameColumn(int tableNamePosition, String tableName, TableReaderMetadata metadata) throws SqlException {
        AlterOperationBuilder renameColumnStatement = alterOperationBuilder.ofRenameColumn(tableNamePosition, tableName, metadata.getId());
        int hadSemicolonPos = -1;

        do {
            CharSequence tok = GenericLexer.unquote(maybeExpectToken(lexer, "current column name", hadSemicolonPos < 0));
            if (hadSemicolonPos >= 0) {
                if (tok != null) {
                    throw SqlException.$(hadSemicolonPos, "',' expected");
                }
                break;
            }
            int columnIndex = metadata.getColumnIndexQuiet(tok);
            if (columnIndex == -1) {
                throw SqlException.invalidColumn(lexer.lastTokenPosition(), tok);
            }
            CharSequence existingName = GenericLexer.immutableOf(tok);

            tok = expectToken(lexer, "'to' expected");
            if (!SqlKeywords.isToKeyword(tok)) {
                throw SqlException.$(lexer.lastTokenPosition(), "'to' expected'");
            }

            tok = GenericLexer.unquote(expectToken(lexer, "new column name"));
            if (Chars.equals(existingName, tok)) {
                throw SqlException.$(lexer.lastTokenPosition(), "new column name is identical to existing name");
            }

            if (metadata.getColumnIndexQuiet(tok) > -1) {
                throw SqlException.$(lexer.lastTokenPosition(), " column already exists");
            }

            if (!TableUtils.isValidColumnName(tok, configuration.getMaxFileNameLength())) {
                throw SqlException.$(lexer.lastTokenPosition(), " new column name contains invalid characters");
            }

            CharSequence newName = GenericLexer.immutableOf(tok);
            renameColumnStatement.ofRenameColumn(existingName, newName);

            tok = SqlUtil.fetchNext(lexer);

            if (tok == null || (!isSingleQueryMode && isSemicolon(tok))) {
                break;
            }

            hadSemicolonPos = Chars.equals(tok, ';') ? lexer.lastTokenPosition() : -1;
            if (hadSemicolonPos < 0 && !Chars.equals(tok, ',')) {
                throw SqlException.$(lexer.lastTokenPosition(), "',' expected");
            }
        } while (true);
        return compiledQuery.ofAlter(alterOperationBuilder.build());
    }

    private CompiledQuery alterTableSetParam(CharSequence paramName, CharSequence value, int paramNameNamePosition, String tableName, int tableId) throws SqlException {
        if (isMaxUncommittedRowsParam(paramName)) {
            int maxUncommittedRows;
            try {
                maxUncommittedRows = Numbers.parseInt(value);
            } catch (NumericException e) {
                throw SqlException.$(paramNameNamePosition, "invalid value [value=").put(value).put(",parameter=").put(paramName).put(']');
            }
            if (maxUncommittedRows < 0) {
                throw SqlException.$(paramNameNamePosition, "maxUncommittedRows must be non negative");
            }
            return compiledQuery.ofAlter(alterOperationBuilder.ofSetParamUncommittedRows(tableName, tableId, maxUncommittedRows).build());
        } else if (isCommitLag(paramName)) {
            long commitLag = SqlUtil.expectMicros(value, paramNameNamePosition);
            if (commitLag < 0) {
                throw SqlException.$(paramNameNamePosition, "commitLag must be non negative");
            }
            return compiledQuery.ofAlter(alterOperationBuilder.ofSetParamCommitLag(tableName, tableId, commitLag).build());
        } else {
            throw SqlException.$(paramNameNamePosition, "unknown parameter '").put(paramName).put('\'');
        }
    }

    private void clear() {
        sqlNodePool.clear();
        characterStore.clear();
        queryColumnPool.clear();
        queryModelPool.clear();
        optimiser.clear();
        parser.clear();
        backupAgent.clear();
        alterOperationBuilder.clear();
        backupAgent.clear();
        functionParser.clear();
    }

    private CompiledQuery compileBegin(SqlExecutionContext executionContext) {
        return compiledQuery.ofBegin();
    }

    private CompiledQuery compileCommit(SqlExecutionContext executionContext) {
        return compiledQuery.ofCommit();
    }

    private ExecutionModel compileExecutionModel(SqlExecutionContext executionContext) throws SqlException {
        ExecutionModel model = parser.parse(lexer, executionContext);
        switch (model.getModelType()) {
            case ExecutionModel.QUERY:
                return optimiser.optimise((QueryModel) model, executionContext);
            case ExecutionModel.INSERT:
                InsertModel insertModel = (InsertModel) model;
                if (insertModel.getQueryModel() != null) {
                    return validateAndOptimiseInsertAsSelect(insertModel, executionContext);
                } else {
                    return lightlyValidateInsertModel(insertModel);
                }
            case ExecutionModel.UPDATE:
                optimiser.optimiseUpdate((QueryModel) model, executionContext);
                return model;
            default:
                return model;
        }
    }

    private CompiledQuery compileInner(@NotNull SqlExecutionContext executionContext) throws SqlException {
        final CharSequence tok = SqlUtil.fetchNext(lexer);

        if (tok == null) {
            throw SqlException.$(0, "empty query");
        }

        // Save execution context in resulting Compiled Query
        // it may be used for Alter Table statement execution
        compiledQuery.withContext(executionContext);
        final KeywordBasedExecutor executor = keywordBasedExecutors.get(tok);
        if (executor == null) {
            return compileUsingModel(executionContext);
        }
        return executor.execute(executionContext);
    }

    private CompiledQuery compileRollback(SqlExecutionContext executionContext) {
        return compiledQuery.ofRollback();
    }

    private CompiledQuery compileSet(SqlExecutionContext executionContext) {
        return compiledQuery.ofSet();
    }

    @NotNull
    private CompiledQuery compileUsingModel(SqlExecutionContext executionContext) throws SqlException {
        // This method will not populate sql cache directly;
        // factories are assumed to be non-reentrant and once
        // factory is out of this method the caller assumes
        // full ownership over it. In that however caller may
        // choose to return factory back to this or any other
        // instance of compiler for safekeeping

        // lexer would have parsed first token to determine direction of execution flow
        lexer.unparseLast();
        codeGenerator.clear();

        ExecutionModel executionModel = compileExecutionModel(executionContext);
        switch (executionModel.getModelType()) {
            case ExecutionModel.QUERY:
                LOG.info().$("plan [q=`").$((QueryModel) executionModel).$("`, fd=").$(executionContext.getRequestFd()).$(']').$();
                return compiledQuery.of(generate((QueryModel) executionModel, executionContext));
            case ExecutionModel.CREATE_TABLE:
                return createTableWithRetries(executionModel, executionContext);
            case ExecutionModel.COPY:
                return executeCopy(executionContext, (CopyModel) executionModel);
            case ExecutionModel.RENAME_TABLE:
                final RenameTableModel rtm = (RenameTableModel) executionModel;
                engine.rename(executionContext.getCairoSecurityContext(), path, GenericLexer.unquote(rtm.getFrom().token), renamePath, GenericLexer.unquote(rtm.getTo().token));
                return compiledQuery.ofRenameTable();
            case ExecutionModel.UPDATE:
                final QueryModel updateQueryModel = (QueryModel) executionModel;
                UpdateOperation updateStatement = generateUpdate(updateQueryModel, executionContext);
                return compiledQuery.ofUpdate(updateStatement);
            default:
                InsertModel insertModel = (InsertModel) executionModel;
                if (insertModel.getQueryModel() != null) {
                    return executeWithRetries(
                            insertAsSelectMethod,
                            executionModel,
                            configuration.getCreateAsSelectRetryCount(),
                            executionContext
                    );
                } else {
                    return insert(executionModel, executionContext);
                }
        }
    }

    private long copyOrdered(TableWriterFrontend writer, RecordMetadata metadata, RecordCursor cursor, RecordToRowCopier
            copier, int cursorTimestampIndex) {
        long rowCount;

        if (ColumnType.isSymbolOrString(metadata.getColumnType(cursorTimestampIndex))) {
            rowCount = copyOrderedStrTimestamp(writer, cursor, copier, cursorTimestampIndex);
        } else {
            rowCount = copyOrdered0(writer, cursor, copier, cursorTimestampIndex);
        }
        writer.commit();

        return rowCount;
    }

    private long copyOrdered0(TableWriterFrontend writer, RecordCursor cursor, RecordToRowCopier copier,
                              int cursorTimestampIndex) {
        long rowCount = 0;
        final Record record = cursor.getRecord();
        while (cursor.hasNext()) {
            TableWriter.Row row = writer.newRow(record.getTimestamp(cursorTimestampIndex));
            copier.copy(record, row);
            row.append();
            rowCount++;
        }

        return rowCount;
    }

    private long copyOrderedBatched(
            TableWriterFrontend writer,
            RecordMetadata metadata,
            RecordCursor cursor,
            RecordToRowCopier copier,
            int cursorTimestampIndex,
            long batchSize,
            long commitLag
    ) {
        long rowCount;
        if (ColumnType.isSymbolOrString(metadata.getColumnType(cursorTimestampIndex))) {
            rowCount = copyOrderedBatchedStrTimestamp(writer, cursor, copier, cursorTimestampIndex, batchSize, commitLag);
        } else {
            rowCount = copyOrderedBatched0(writer, cursor, copier, cursorTimestampIndex, batchSize, commitLag);
        }
        writer.commit();

        return rowCount;
    }

    //returns number of copied rows
    private long copyOrderedBatched0(
            TableWriterFrontend writer,
            RecordCursor cursor,
            RecordToRowCopier copier,
            int cursorTimestampIndex,
            long batchSize,
            long commitLag
    ) {
        long deadline = batchSize;
        long rowCount = 0;
        final Record record = cursor.getRecord();
        while (cursor.hasNext()) {
            TableWriter.Row row = writer.newRow(record.getTimestamp(cursorTimestampIndex));
            copier.copy(record, row);
            row.append();
            if (++rowCount > deadline) {
                writer.commitWithLag(commitLag);
                deadline = rowCount + batchSize;
            }
        }

        return rowCount;
    }

    //returns number of copied rows
    private long copyOrderedBatchedStrTimestamp(
            TableWriterFrontend writer,
            RecordCursor cursor,
            RecordToRowCopier copier,
            int cursorTimestampIndex,
            long batchSize,
            long commitLag
    ) {
        long deadline = batchSize;
        long rowCount = 0;
        final Record record = cursor.getRecord();
        while (cursor.hasNext()) {
            CharSequence str = record.getStr(cursorTimestampIndex);
            try {
                // It's allowed to insert ISO formatted string to timestamp column
                TableWriter.Row row = writer.newRow(IntervalUtils.parseFloorPartialDate(str));
                copier.copy(record, row);
                row.append();
                if (++rowCount > deadline) {
                    writer.commitWithLag(commitLag);
                    deadline = rowCount + batchSize;
                }
            } catch (NumericException numericException) {
                throw CairoException.instance(0).put("Invalid timestamp: ").put(str);
            }
        }

        return rowCount;
    }

    //returns number of copied rows
    private long copyOrderedStrTimestamp(TableWriterFrontend writer, RecordCursor cursor, RecordToRowCopier copier,
                                         int cursorTimestampIndex) {
        long rowCount = 0;
        final Record record = cursor.getRecord();
        while (cursor.hasNext()) {
            final CharSequence str = record.getStr(cursorTimestampIndex);
            try {
                // It's allowed to insert ISO formatted string to timestamp column
                TableWriter.Row row = writer.newRow(IntervalUtils.parseFloorPartialDate(str));
                copier.copy(record, row);
                row.append();
                rowCount++;
            } catch (NumericException numericException) {
                throw CairoException.instance(0).put("Invalid timestamp: ").put(str);
            }
        }

        return rowCount;
    }

    @Nullable
    private RecordCursorFactory executeCopy0(SqlExecutionContext executionContext, CopyModel model) throws SqlException {
        try {
            if (model.isCancel()) {
                cancelTextImport(model);
                return null;
            } else {
                if (model.getTimestampColumnName() == null &&
                        ((model.getPartitionBy() != -1 && model.getPartitionBy() != PartitionBy.NONE))) {
                    throw SqlException.$(-1, "invalid option used for import without a designated timestamp (format or partition by)");
                }
                if (model.getTimestampFormat() == null) {
                    model.setTimestampFormat("yyyy-MM-ddTHH:mm:ss.SSSUUUZ");
                }
                if (model.getDelimiter() < 0) {
                    model.setDelimiter((byte) ',');
                }
                return compileTextImport(model);
            }
        } catch (TextImportException | TextException e) {
            LOG.error().$((Throwable) e).$();
            throw SqlException.$(0, e.getMessage());
        }
    }

    private void cancelTextImport(CopyModel model) throws SqlException {
        assert model.isCancel();

        final TextImportExecutionContext textImportExecutionContext = engine.getTextImportExecutionContext();
        final AtomicBooleanCircuitBreaker circuitBreaker = textImportExecutionContext.getCircuitBreaker();

        long inProgressImportId = textImportExecutionContext.getActiveImportId();
        // The cancellation is based on the best effort, so we don't worry about potential races with imports.
        if (inProgressImportId == TextImportExecutionContext.INACTIVE) {
            throw SqlException.$(0, "No active import to cancel.");
        }
        long importId;
        try {
            CharSequence idString = model.getTarget().token;
            int start = 0;
            int end = idString.length();
            if (Chars.isQuoted(idString)) {
                start = 1;
                end--;
            }
            importId = Numbers.parseHexLong(idString, start, end);
        } catch (NumericException e) {
            throw SqlException.$(0, "Provided id has invalid format.");
        }
        if (inProgressImportId == importId) {
            circuitBreaker.cancel();
        } else {
            throw SqlException.$(0, "Active import has different id.");
        }
    }

    private CopyFactory compileTextImport(CopyModel model) throws SqlException {
        assert !model.isCancel();

        final CharSequence tableName = GenericLexer.unquote(model.getTarget().token);
        final ExpressionNode fileNameNode = model.getFileName();
        final CharSequence fileName = fileNameNode != null ? GenericLexer.assertNoDots(GenericLexer.unquote(fileNameNode.token), fileNameNode.position) : null;
        assert fileName != null;

        return new CopyFactory(
                messageBus,
                engine.getTextImportExecutionContext(),
                Chars.toString(tableName),
                Chars.toString(fileName),
                model
        );
    }

    /**
     * Sets insertCount to number of copied rows.
     */
    private TableWriter copyTableData(CairoSecurityContext securityContext, CharSequence tableName, boolean isWalEnabled, RecordCursor cursor, RecordMetadata cursorMetadata) {
        TableWriter writer = null;
        final TableWriterFrontend writerFrontend;
        if (!isWalEnabled) {
            writerFrontend = writer = new TableWriter(
                    configuration,
                    tableName,
                    messageBus,
                    null,
                    false,
                    DefaultLifecycleManager.INSTANCE,
                    configuration.getRoot(),
                    engine.getMetrics());
        } else {
            writerFrontend = engine.getWalWriter(securityContext, tableName);
        }

        try {
            RecordMetadata writerMetadata = writerFrontend.getMetadata();
            entityColumnFilter.of(writerMetadata.getColumnCount());
            RecordToRowCopier recordToRowCopier = assembleRecordToRowCopier(asm, cursorMetadata, writerMetadata, entityColumnFilter);
            this.insertCount = copyTableData(cursor, cursorMetadata, writerFrontend, writerMetadata, recordToRowCopier);
            return writer;
        } catch (Throwable e) {
            Misc.free(writer);
            throw e;
        } finally {
            if (isWalEnabled) {
                writerFrontend.close();
            }
        }
    }

    /**
     * Returns number of copied rows.
     */
    private long copyTableData(RecordCursor cursor, RecordMetadata metadata, TableWriterFrontend writer, RecordMetadata
            writerMetadata, RecordToRowCopier recordToRowCopier) {
        int timestampIndex = writerMetadata.getTimestampIndex();
        if (timestampIndex == -1) {
            return copyUnordered(cursor, writer, recordToRowCopier);
        } else {
            return copyOrdered(writer, metadata, cursor, recordToRowCopier, timestampIndex);
        }
    }

    /**
     * Returns number of copied rows.
     */
    private long copyUnordered(RecordCursor cursor, TableWriterFrontend writer, RecordToRowCopier copier) {
        long rowCount = 0;
        final Record record = cursor.getRecord();
        while (cursor.hasNext()) {
            TableWriter.Row row = writer.newRow();
            copier.copy(record, row);
            row.append();
            rowCount++;
        }
        writer.commit();

        return rowCount;
    }

    private CompiledQuery createTable(final ExecutionModel model, SqlExecutionContext executionContext) throws
            SqlException {
        final CreateTableModel createTableModel = (CreateTableModel) model;
        final ExpressionNode name = createTableModel.getName();

        // Fast path for CREATE TABLE IF NOT EXISTS in scenario when the table already exists
        if (createTableModel.isIgnoreIfExists()
                &&
                engine.getStatus(executionContext.getCairoSecurityContext(), path,
                        name.token, 0, name.token.length()) != TableUtils.TABLE_DOES_NOT_EXIST) {
            return compiledQuery.ofCreateTable();
        }

        this.insertCount = -1;

        // Slow path with lock attempt
        CharSequence lockedReason = engine.lock(executionContext.getCairoSecurityContext(), name.token, "createTable");
        if (null == lockedReason) {
            TableWriter tableWriter = null;
            boolean newTable = false;
            try {
                if (engine.getStatus(executionContext.getCairoSecurityContext(), path,
                        name.token, 0, name.token.length()) != TableUtils.TABLE_DOES_NOT_EXIST) {
                    if (createTableModel.isIgnoreIfExists()) {
                        return compiledQuery.ofCreateTable();
                    }
                    throw SqlException.$(name.position, "table already exists");
                }
                try {
                    if (createTableModel.getQueryModel() == null) {
                        engine.createTableUnsafe(executionContext.getCairoSecurityContext(), mem, path, createTableModel);
                        newTable = true;
                    } else {
                        tableWriter = createTableFromCursor(createTableModel, executionContext);
                    }
                } catch (CairoException e) {
                    LOG.error().$("could not create table [error=").$((Throwable) e).$(']').$();
                    throw SqlException.$(name.position, "Could not create table. See log for details.");
                }
            } finally {
                engine.unlock(executionContext.getCairoSecurityContext(), name.token, tableWriter, newTable);
            }
        } else {
            throw SqlException.$(name.position, "cannot acquire table lock [lockedReason=").put(lockedReason).put(']');
        }

        if (createTableModel.getQueryModel() == null) {
            return compiledQuery.ofCreateTable();
        } else {
            return compiledQuery.ofCreateTableAsSelect(insertCount);
        }
    }

    @Nullable
    private TableWriter createTableFromCursor(CreateTableModel model, SqlExecutionContext executionContext) throws
            SqlException {
        try (
                final RecordCursorFactory factory = generate(model.getQueryModel(), executionContext);
                final RecordCursor cursor = factory.getCursor(executionContext)
        ) {
            typeCast.clear();
            final RecordMetadata metadata = factory.getMetadata();
            validateTableModelAndCreateTypeCast(model, metadata, typeCast);
            engine.createTableUnsafe(
                    executionContext.getCairoSecurityContext(),
                    mem,
                    path,
                    tableStructureAdapter.of(model, metadata, typeCast)
            );
            boolean wallEnabled = model.isWallEnabled();
            // TODO: if it's WAL enabled, table unlock can happen here, before the data is written

            try {
                return copyTableData(executionContext.getCairoSecurityContext(), model.getName().token, wallEnabled, cursor, metadata);
            } catch (CairoException e) {
                LOG.error().$(e.getFlyweightMessage()).$(" [errno=").$(e.getErrno()).$(']').$();
                if (removeTableDirectory(model)) {
                    throw e;
                }
                throw SqlException.$(0, "Concurrent modification could not be handled. Failed to clean up. See log for more details.");
            }
        }
    }

    /**
     * Creates new table.
     * <p>
     * Table name must not exist. Existence check relies on directory existence followed by attempt to clarify what
     * that directory is. Sometimes it can be just empty directory, which prevents new table from being created.
     * <p>
     * Table name can be utf8 encoded but must not contain '.' (dot). Dot is used to separate table and field name,
     * where table is uses as an alias.
     * <p>
     * Creating table from column definition looks like:
     * <code>
     * create table x (column_name column_type, ...) [timestamp(column_name)] [partition by ...]
     * </code>
     * For non-partitioned table partition by value would be NONE. For any other type of partition timestamp
     * has to be defined as reference to TIMESTAMP (type) column.
     *
     * @param executionModel   created from parsed sql.
     * @param executionContext provides access to bind variables and authorization module
     * @throws SqlException contains text of error and error position in SQL text.
     */
    private CompiledQuery createTableWithRetries(
            ExecutionModel executionModel,
            SqlExecutionContext executionContext
    ) throws SqlException {
        return executeWithRetries(createTableMethod, executionModel, configuration.getCreateAsSelectRetryCount(), executionContext);
    }

    private CompiledQuery dropTable(SqlExecutionContext executionContext) throws SqlException {
        // expected syntax: DROP TABLE [ IF EXISTS ] name [;]
        expectKeyword(lexer, "table");
        CharSequence tok = SqlUtil.fetchNext(lexer);
        if (tok == null) {
            throw SqlException.$(lexer.lastTokenPosition(), "expected [if exists] table-name");
        }
        boolean hasIfExists = false;
        if (SqlKeywords.isIfKeyword(tok)) {
            tok = SqlUtil.fetchNext(lexer);
            if (tok == null || !SqlKeywords.isExistsKeyword(tok)) {
                throw SqlException.$(lexer.lastTokenPosition(), "expected exists");
            }
            hasIfExists = true;
        } else {
            lexer.unparseLast(); // tok has table name
        }
        final int tableNamePosition = lexer.getPosition();
        CharSequence tableName = GenericLexer.unquote(expectToken(lexer, "table name"));
        tok = SqlUtil.fetchNext(lexer);
        if (tok != null && !Chars.equals(tok, ';')) {
            throw SqlException.$(lexer.lastTokenPosition(), "unexpected token [").put(tok).put("]");
        }
        if (TableUtils.TABLE_DOES_NOT_EXIST == engine.getStatus(executionContext.getCairoSecurityContext(), path, tableName)) {
            if (hasIfExists) {
                return compiledQuery.ofDrop();
            }
            throw SqlException
                    .$(tableNamePosition, "table '")
                    .put(tableName)
                    .put("' does not exist");
        }
        engine.remove(executionContext.getCairoSecurityContext(), path, tableName);
        return compiledQuery.ofDrop();
    }

    @NotNull
    private CompiledQuery executeCopy(SqlExecutionContext executionContext, CopyModel executionModel) throws SqlException {
        executionContext.getCairoSecurityContext().checkWritePermission();
        if (!executionModel.isCancel() && Chars.equalsLowerCaseAscii(executionModel.getFileName().token, "stdin")) {
            // no-op implementation
            setupTextLoaderFromModel(executionModel);
            return compiledQuery.ofCopyRemote(textLoader);
        }
        RecordCursorFactory copyFactory = executeCopy0(executionContext, executionModel);
        return compiledQuery.ofCopyLocal(copyFactory);
    }

    private CompiledQuery executeWithRetries(
            ExecutableMethod method,
            ExecutionModel executionModel,
            int retries,
            SqlExecutionContext executionContext
    ) throws SqlException {
        int attemptsLeft = retries;
        do {
            try {
                return method.execute(executionModel, executionContext);
            } catch (ReaderOutOfDateException e) {
                attemptsLeft--;
                clear();
                lexer.restart();
                executionModel = compileExecutionModel(executionContext);
            }
        } while (attemptsLeft > 0);

        throw SqlException.position(0).put("underlying cursor is extremely volatile");
    }

    RecordCursorFactory generate(QueryModel queryModel, SqlExecutionContext executionContext) throws SqlException {
        return codeGenerator.generate(queryModel, executionContext);
    }

    UpdateOperation generateUpdate(QueryModel updateQueryModel, SqlExecutionContext executionContext) throws SqlException {
        // Update QueryModel structure is
        // QueryModel with SET column expressions
        // |-- QueryModel of select-virtual or select-choose of data selected for update
        final QueryModel selectQueryModel = updateQueryModel.getNestedModel();
        final RecordCursorFactory recordCursorFactory = prepareForUpdate(
                updateQueryModel.getUpdateTableName(),
                selectQueryModel,
                updateQueryModel,
                executionContext
        );

        return new UpdateOperation(
                updateQueryModel.getUpdateTableName(),
                selectQueryModel.getTableId(),
                selectQueryModel.getTableVersion(),
                lexer.getPosition(),
                recordCursorFactory
        );
    }

    private int getNextValidTokenPosition() {
        while (lexer.hasNext()) {
            CharSequence token = SqlUtil.fetchNext(lexer);
            if (token == null) {
                return -1;
            } else if (!isSemicolon(token)) {
                lexer.unparseLast();
                return lexer.lastTokenPosition();
            }
        }

        return -1;
    }

    private int goToQueryEnd() {
        CharSequence token;
        lexer.unparseLast();
        while (lexer.hasNext()) {
            token = SqlUtil.fetchNext(lexer);
            if (token == null || isSemicolon(token)) {
                break;
            }
        }

        return lexer.getPosition();
    }

    private CompiledQuery insert(ExecutionModel executionModel, SqlExecutionContext executionContext) throws SqlException {
        final InsertModel model = (InsertModel) executionModel;
        final ExpressionNode name = model.getTableName();
        tableExistsOrFail(name.position, name.token, executionContext);

        ObjList<Function> valueFunctions = null;
        try (TableRecordMetadata metadata = engine.getMetadata(
                executionContext.getCairoSecurityContext(),
                name.token,
                metadataFactory
        )) {
            final long structureVersion = metadata.getStructureVersion();
            final InsertOperationImpl insertOperation = new InsertOperationImpl(engine, metadata.getTableName(), structureVersion);
            final int writerTimestampIndex = metadata.getTimestampIndex();
            final ObjList<CharSequence> columnNameList = model.getColumnNameList();
            final int columnSetSize = columnNameList.size();
            for (int t = 0, n = model.getRowTupleCount(); t < n; t++) {
                Function timestampFunction = null;
                listColumnFilter.clear();
                if (columnSetSize > 0) {
                    valueFunctions = new ObjList<>(columnSetSize);
                    for (int i = 0; i < columnSetSize; i++) {
                        int index = metadata.getColumnIndexQuiet(columnNameList.getQuick(i));
                        if (index > -1) {
                            final ExpressionNode node = model.getRowTupleValues(t).getQuick(i);

                            Function function = functionParser.parseFunction(
                                    node,
                                    GenericRecordMetadata.EMPTY,
                                    executionContext
                            );

                            function = validateAndConsume(
                                    model,
                                    t,
                                    valueFunctions,
                                    metadata,
                                    writerTimestampIndex,
                                    i,
                                    index,
                                    function,
                                    node.position,
                                    executionContext.getBindVariableService()
                            );

                            if (writerTimestampIndex == index) {
                                timestampFunction = function;
                            }

                        } else {
                            throw SqlException.invalidColumn(model.getColumnPosition(i), columnNameList.getQuick(i));
                        }
                    }
                } else {
                    final int columnCount = metadata.getColumnCount();
                    final ObjList<ExpressionNode> values = model.getRowTupleValues(t);
                    final int valueCount = values.size();
                    if (columnCount != valueCount) {
                        throw SqlException.$(
                                        model.getEndOfRowTupleValuesPosition(t),
                                        "row value count does not match column count [expected=").put(columnCount).put(", actual=").put(values.size())
                                .put(", tuple=").put(t + 1).put(']');
                    }
                    valueFunctions = new ObjList<>(columnCount);

                    for (int i = 0; i < columnCount; i++) {
                        final ExpressionNode node = values.getQuick(i);

                        Function function = functionParser.parseFunction(node, EmptyRecordMetadata.INSTANCE, executionContext);
                        validateAndConsume(
                                model,
                                t,
                                valueFunctions,
                                metadata,
                                writerTimestampIndex,
                                i,
                                i,
                                function,
                                node.position,
                                executionContext.getBindVariableService()
                        );

                        if (writerTimestampIndex == i) {
                            timestampFunction = function;
                        }
                    }
                }

                // validate timestamp
                if (writerTimestampIndex > -1 && (timestampFunction == null || ColumnType.isNull(timestampFunction.getType()))) {
                    throw SqlException.$(0, "insert statement must populate timestamp");
                }

                VirtualRecord record = new VirtualRecord(valueFunctions);
                RecordToRowCopier copier = assembleRecordToRowCopier(asm, record, metadata, listColumnFilter);
                insertOperation.addInsertRow(new InsertRowImpl(record, copier, timestampFunction));
            }
            return compiledQuery.ofInsert(insertOperation);
        } catch (SqlException e) {
            Misc.freeObjList(valueFunctions);
            throw e;
        }
    }

    private CompiledQuery insertAsSelect(ExecutionModel executionModel, SqlExecutionContext executionContext) throws SqlException {
        final InsertModel model = (InsertModel) executionModel;
        final ExpressionNode name = model.getTableName();
        tableExistsOrFail(name.position, name.token, executionContext);
        long insertCount;

        try (TableWriterFrontend writer = engine.getTableWriterFrontEnd(executionContext.getCairoSecurityContext(), name.token, "insertAsSelect");
             RecordCursorFactory factory = generate(model.getQueryModel(), executionContext)) {

            final RecordMetadata cursorMetadata = factory.getMetadata();
            // Convert sparse writer metadata into dense
            final RecordMetadata writerMetadata = GenericRecordMetadata.copyDense(writer.getMetadata());
            final int writerTimestampIndex = writerMetadata.getTimestampIndex();
            final int cursorTimestampIndex = cursorMetadata.getTimestampIndex();
            final int cursorColumnCount = cursorMetadata.getColumnCount();

            final RecordToRowCopier copier;
            final ObjList<CharSequence> columnNameList = model.getColumnNameList();
            final int columnSetSize = columnNameList.size();
            int timestampIndexFound = -1;
            if (columnSetSize > 0) {
                // validate type cast

                // clear list column filter to re-populate it again
                listColumnFilter.clear();

                for (int i = 0; i < columnSetSize; i++) {
                    CharSequence columnName = columnNameList.get(i);
                    int index = writerMetadata.getColumnIndexQuiet(columnName);
                    if (index == -1) {
                        throw SqlException.invalidColumn(model.getColumnPosition(i), columnName);
                    }

                    int fromType = cursorMetadata.getColumnType(i);
                    int toType = writerMetadata.getColumnType(index);
                    if (ColumnType.isAssignableFrom(fromType, toType)) {
                        listColumnFilter.add(index + 1);
                    } else {
                        throw SqlException.inconvertibleTypes(
                                model.getColumnPosition(i),
                                fromType,
                                cursorMetadata.getColumnName(i),
                                toType,
                                writerMetadata.getColumnName(i)
                        );
                    }

                    if (index == writerTimestampIndex) {
                        timestampIndexFound = i;
                        if (fromType != ColumnType.TIMESTAMP && fromType != ColumnType.STRING) {
                            throw SqlException.$(name.position, "expected timestamp column but type is ").put(ColumnType.nameOf(fromType));
                        }
                    }
                }

                // fail when target table requires chronological data and cursor cannot provide it
                if (timestampIndexFound < 0 && writerTimestampIndex >= 0) {
                    throw SqlException.$(name.position, "select clause must provide timestamp column");
                }

                copier = assembleRecordToRowCopier(asm, cursorMetadata, writerMetadata, listColumnFilter);
            } else {
                // fail when target table requires chronological data and cursor cannot provide it
                if (writerTimestampIndex > -1 && cursorTimestampIndex == -1) {
                    if (cursorColumnCount <= writerTimestampIndex) {
                        throw SqlException.$(name.position, "select clause must provide timestamp column");
                    } else {
                        int columnType = ColumnType.tagOf(cursorMetadata.getColumnType(writerTimestampIndex));
                        if (columnType != ColumnType.TIMESTAMP && columnType != ColumnType.STRING && columnType != ColumnType.NULL) {
                            throw SqlException.$(name.position, "expected timestamp column but type is ").put(ColumnType.nameOf(columnType));
                        }
                    }
                }

                if (writerTimestampIndex > -1 && cursorTimestampIndex > -1 && writerTimestampIndex != cursorTimestampIndex) {
                    throw SqlException.$(name.position, "designated timestamp of existing table (").put(writerTimestampIndex).put(") does not match designated timestamp in select query (").put(cursorTimestampIndex).put(')');
                }
                timestampIndexFound = writerTimestampIndex;

                final int n = writerMetadata.getColumnCount();
                if (n > cursorMetadata.getColumnCount()) {
                    throw SqlException.$(model.getSelectKeywordPosition(), "not enough columns selected");
                }

                for (int i = 0; i < n; i++) {
                    int fromType = cursorMetadata.getColumnType(i);
                    int toType = writerMetadata.getColumnType(i);
                    if (ColumnType.isAssignableFrom(fromType, toType)) {
                        continue;
                    }

                    // We are going on a limp here. There is nowhere to position this error in our model.
                    // We will try to position on column (i) inside cursor's query model. Assumption is that
                    // it will always have a column, e.g. has been processed by optimiser
                    assert i < model.getQueryModel().getBottomUpColumns().size();
                    throw SqlException.inconvertibleTypes(
                            model.getQueryModel().getBottomUpColumns().getQuick(i).getAst().position,
                            fromType,
                            cursorMetadata.getColumnName(i),
                            toType,
                            writerMetadata.getColumnName(i)
                    );
                }

                entityColumnFilter.of(writerMetadata.getColumnCount());

                copier = assembleRecordToRowCopier(asm, cursorMetadata, writerMetadata, entityColumnFilter);
            }

            try (RecordCursor cursor = factory.getCursor(executionContext)) {
                try {
                    if (writerTimestampIndex == -1) {
                        insertCount = copyUnordered(cursor, writer, copier);
                    } else {
                        if (model.getBatchSize() != -1) {
                            insertCount = copyOrderedBatched(
                                    writer,
                                    factory.getMetadata(),
                                    cursor,
                                    copier,
                                    writerTimestampIndex,
                                    model.getBatchSize(),
                                    model.getCommitLag()
                            );
                        } else {
                            insertCount = copyOrdered(writer, factory.getMetadata(), cursor, copier, timestampIndexFound);
                        }
                    }
                } catch (Throwable e) {
                    // rollback data when system error occurs
                    writer.rollback();
                    throw e;
                }
            }
        }
        return compiledQuery.ofInsertAsSelect(insertCount);
    }

    private ExecutionModel lightlyValidateInsertModel(InsertModel model) throws SqlException {
        ExpressionNode tableName = model.getTableName();
        if (tableName.type != ExpressionNode.LITERAL) {
            throw SqlException.$(tableName.position, "literal expected");
        }

        int columnNameListSize = model.getColumnNameList().size();

        if (columnNameListSize > 0) {
            for (int i = 0, n = model.getRowTupleCount(); i < n; i++) {
                if (columnNameListSize != model.getRowTupleValues(i).size()) {
                    throw SqlException.$(
                                    model.getEndOfRowTupleValuesPosition(i),
                                    "row value count does not match column count [expected=").put(columnNameListSize)
                            .put(", actual=").put(model.getRowTupleValues(i).size())
                            .put(", tuple=").put(i + 1)
                            .put(']');
                }
            }
        }

        return model;
    }

    private RecordCursorFactory prepareForUpdate(
            String tableName,
            QueryModel selectQueryModel,
            QueryModel updateQueryModel,
            SqlExecutionContext executionContext
    ) throws SqlException {
        final IntList tableColumnTypes = selectQueryModel.getUpdateTableColumnTypes();
        final ObjList<CharSequence> tableColumnNames = selectQueryModel.getUpdateTableColumnNames();

        RecordCursorFactory updateToDataCursorFactory = codeGenerator.generate(selectQueryModel, executionContext);
        try {
            if (!updateToDataCursorFactory.supportsUpdateRowId(tableName)) {
                // in theory this should never happen because all valid UPDATE statements should result in
                // a query plan with real row ids but better to check to prevent data corruption
                throw SqlException.$(updateQueryModel.getModelPosition(), "Unsupported SQL complexity for the UPDATE statement");
            }

            // Check that updateDataFactoryMetadata match types of table to be updated exactly
            final RecordMetadata updateDataFactoryMetadata = updateToDataCursorFactory.getMetadata();
            for (int i = 0, n = updateDataFactoryMetadata.getColumnCount(); i < n; i++) {
                int virtualColumnType = updateDataFactoryMetadata.getColumnType(i);
                CharSequence updateColumnName = updateDataFactoryMetadata.getColumnName(i);
                int tableColumnIndex = tableColumnNames.indexOf(updateColumnName);
                int tableColumnType = tableColumnTypes.get(tableColumnIndex);

                if (virtualColumnType != tableColumnType) {
                    if (!ColumnType.isSymbol(tableColumnType) || virtualColumnType != ColumnType.STRING) {
                        // get column position
                        ExpressionNode setRhs = updateQueryModel.getNestedModel().getColumns().getQuick(i).getAst();
                        throw SqlException.inconvertibleTypes(setRhs.position, virtualColumnType, "", tableColumnType, updateColumnName);
                    }
                }
            }
            return updateToDataCursorFactory;
        } catch (Throwable th) {
            updateToDataCursorFactory.close();
            throw th;
        }
    }

    private CompiledQuery reindexTable(SqlExecutionContext executionContext) throws SqlException {
        CharSequence tok;
        tok = SqlUtil.fetchNext(lexer);
        if (tok == null || !isTableKeyword(tok)) {
            throw SqlException.$(lexer.lastTokenPosition(), "TABLE expected");
        }

        tok = SqlUtil.fetchNext(lexer);

        if (tok == null || Chars.equals(tok, ',')) {
            throw SqlException.$(lexer.getPosition(), "table name expected");
        }

        if (Chars.isQuoted(tok)) {
            tok = GenericLexer.unquote(tok);
        }
        tableExistsOrFail(lexer.lastTokenPosition(), tok, executionContext);
        CharSequence tableName = tok;
        rebuildIndex.of(path.of(configuration.getRoot()).concat(tableName), configuration);

        tok = SqlUtil.fetchNext(lexer);
        CharSequence columnName = null;

        if (tok != null && SqlKeywords.isColumnKeyword(tok)) {
            tok = SqlUtil.fetchNext(lexer);
            if (Chars.isQuoted(tok)) {
                tok = GenericLexer.unquote(tok);
            }
            if (tok == null || TableUtils.isValidColumnName(tok, configuration.getMaxFileNameLength())) {
                columnName = GenericLexer.immutableOf(tok);
                tok = SqlUtil.fetchNext(lexer);
            }
        }

        CharSequence partition = null;
        if (tok != null && SqlKeywords.isPartitionKeyword(tok)) {
            tok = SqlUtil.fetchNext(lexer);

            if (Chars.isQuoted(tok)) {
                tok = GenericLexer.unquote(tok);
            }
            partition = tok;
            tok = SqlUtil.fetchNext(lexer);
        }

        if (tok == null || !isLockKeyword(tok)) {
            throw SqlException.$(lexer.getPosition(), "LOCK EXCLUSIVE expected");
        }

        tok = SqlUtil.fetchNext(lexer);
        if (tok == null || !isExclusiveKeyword(tok)) {
            throw SqlException.$(lexer.getPosition(), "LOCK EXCLUSIVE expected");
        }

        tok = SqlUtil.fetchNext(lexer);
        if (tok != null && !isSemicolon(tok)) {
            throw SqlException.$(lexer.getPosition(), "EOF expected");
        }

        rebuildIndex.reindex(partition, columnName);
        return compiledQuery.ofRepair();
    }

    private boolean removeTableDirectory(CreateTableModel model) {
        int errno;
        if ((errno = engine.removeDirectory(path, model.getName().token)) == 0) {
            return true;
        }
        LOG.error()
                .$("could not clean up after create table failure [path=").$(path)
                .$(", errno=").$(errno)
                .$(']').$();
        return false;
    }

    private CompiledQuery repairTables(SqlExecutionContext executionContext) throws SqlException {
        CharSequence tok;
        tok = SqlUtil.fetchNext(lexer);
        if (tok == null || !isTableKeyword(tok)) {
            throw SqlException.$(lexer.lastTokenPosition(), "'table' expected");
        }

        do {
            tok = SqlUtil.fetchNext(lexer);

            if (tok == null || Chars.equals(tok, ',')) {
                throw SqlException.$(lexer.getPosition(), "table name expected");
            }

            if (Chars.isQuoted(tok)) {
                tok = GenericLexer.unquote(tok);
            }
            tableExistsOrFail(lexer.lastTokenPosition(), tok, executionContext);
            tok = SqlUtil.fetchNext(lexer);

        } while (tok != null && Chars.equals(tok, ','));
        return compiledQuery.ofRepair();
    }

    // used in tests
    void setEnableJitNullChecks(boolean value) {
        codeGenerator.setEnableJitNullChecks(value);
    }

    void setFullFatJoins(boolean value) {
        codeGenerator.setFullFatJoins(value);
    }

    private void setupTextLoaderFromModel(CopyModel model) {
        textLoader.clear();
        textLoader.setState(TextLoader.ANALYZE_STRUCTURE);
        // todo: configure the following
        //   - what happens when data row errors out, max errors may be?
        //   - we should be able to skip X rows from top, dodgy headers etc.

        textLoader.configureDestination(model.getTarget().token, false, false,
                model.getAtomicity() != -1 ? model.getAtomicity() : Atomicity.SKIP_ROW,
                model.getPartitionBy() < 0 ? PartitionBy.NONE : model.getPartitionBy(),
                model.getTimestampColumnName(), model.getTimestampFormat());
    }

    private CompiledQuery snapshotDatabase(SqlExecutionContext executionContext) throws SqlException {
        executionContext.getCairoSecurityContext().checkWritePermission();
        CharSequence tok = expectToken(lexer, "'prepare' or 'complete'");

        if (Chars.equalsLowerCaseAscii(tok, "prepare")) {
            if (snapshotAgent == null) {
                throw SqlException.position(lexer.lastTokenPosition()).put("Snapshot agent is not configured. Try using different embedded API");
            }
            snapshotAgent.prepareSnapshot(executionContext);
            return compiledQuery.ofSnapshotPrepare();
        }

        if (Chars.equalsLowerCaseAscii(tok, "complete")) {
            if (snapshotAgent == null) {
                throw SqlException.position(lexer.lastTokenPosition()).put("Snapshot agent is not configured. Try using different embedded API");
            }
            snapshotAgent.completeSnapshot();
            return compiledQuery.ofSnapshotComplete();
        }

        throw SqlException.position(lexer.lastTokenPosition()).put("'prepare' or 'complete' expected");
    }

    private CompiledQuery sqlShow(SqlExecutionContext executionContext) throws SqlException {
        CharSequence tok = SqlUtil.fetchNext(lexer);
        if (null != tok) {
            if (isTablesKeyword(tok)) {
                return compiledQuery.of(new TableListRecordCursorFactory(configuration.getFilesFacade(), configuration.getRoot()));
            }
            if (isColumnsKeyword(tok)) {
                return sqlShowColumns(executionContext);
            }

            if (isTransactionKeyword(tok)) {
                return sqlShowTransaction();
            }

            if (isTransactionIsolationKeyword(tok)) {
                return compiledQuery.of(new ShowTransactionIsolationLevelCursorFactory());
            }

            if (isMaxIdentifierLengthKeyword(tok)) {
                return compiledQuery.of(new ShowMaxIdentifierLengthCursorFactory());
            }

            if (isStandardConformingStringsKeyword(tok)) {
                return compiledQuery.of(new ShowStandardConformingStringsCursorFactory());
            }

            if (isSearchPath(tok)) {
                return compiledQuery.of(new ShowSearchPathCursorFactory());
            }

            if (isDateStyle(tok)) {
                return compiledQuery.of(new ShowDateStyleCursorFactory());
            }

            if (SqlKeywords.isTimeKeyword(tok)) {
                tok = SqlUtil.fetchNext(lexer);
                if (tok != null && SqlKeywords.isZoneKeyword(tok)) {
                    return compiledQuery.of(new ShowTimeZoneFactory());
                }
            }
        }

        throw SqlException.position(lexer.lastTokenPosition()).put("expected 'tables', 'columns' or 'time zone'");
    }

    private CompiledQuery sqlShowColumns(SqlExecutionContext executionContext) throws SqlException {
        CharSequence tok;
        tok = SqlUtil.fetchNext(lexer);
        if (null == tok || !isFromKeyword(tok)) {
            throw SqlException.position(lexer.getPosition()).put("expected 'from'");
        }
        tok = SqlUtil.fetchNext(lexer);
        if (null == tok) {
            throw SqlException.position(lexer.getPosition()).put("expected a table name");
        }
        final CharSequence tableName = GenericLexer.assertNoDotsAndSlashes(GenericLexer.unquote(tok), lexer.lastTokenPosition());
        int status = engine.getStatus(executionContext.getCairoSecurityContext(), path, tableName, 0, tableName.length());
        if (status != TableUtils.TABLE_EXISTS) {
            throw SqlException.position(lexer.lastTokenPosition()).put('\'').put(tableName).put("' is not a valid table");
        }
        return compiledQuery.of(new ShowColumnsRecordCursorFactory(tableName));
    }

    private CompiledQuery sqlShowTransaction() throws SqlException {
        CharSequence tok = SqlUtil.fetchNext(lexer);
        if (tok != null && isIsolationKeyword(tok)) {
            tok = SqlUtil.fetchNext(lexer);
            if (tok != null && isLevelKeyword(tok)) {
                return compiledQuery.of(new ShowTransactionIsolationLevelCursorFactory());
            }
            throw SqlException.position(tok != null ? lexer.lastTokenPosition() : lexer.getPosition()).put("expected 'level'");
        }
        throw SqlException.position(tok != null ? lexer.lastTokenPosition() : lexer.getPosition()).put("expected 'isolation'");
    }

    private void tableExistsOrFail(int position, CharSequence tableName, SqlExecutionContext executionContext) throws SqlException {
        if (engine.getStatus(executionContext.getCairoSecurityContext(), path, tableName) == TableUtils.TABLE_DOES_NOT_EXIST) {
            throw SqlException.$(position, "table '").put(tableName).put("' does not exist");
        }
    }

    @TestOnly
    ExecutionModel testCompileModel(CharSequence query, SqlExecutionContext executionContext) throws SqlException {
        clear();
        lexer.of(query);
        return compileExecutionModel(executionContext);
    }

    // this exposed for testing only
    @TestOnly
    ExpressionNode testParseExpression(CharSequence expression, QueryModel model) throws SqlException {
        clear();
        lexer.of(expression);
        return parser.expr(lexer, model);
    }

    // test only
    @TestOnly
    void testParseExpression(CharSequence expression, ExpressionParserListener listener) throws SqlException {
        clear();
        lexer.of(expression);
        parser.expr(lexer, listener);
    }

    private CompiledQuery truncateTables(SqlExecutionContext executionContext) throws SqlException {
        CharSequence tok;
        tok = SqlUtil.fetchNext(lexer);

        if (tok == null) {
            throw SqlException.$(lexer.getPosition(), "'table' expected");
        }

        if (!isTableKeyword(tok)) {
            throw SqlException.$(lexer.lastTokenPosition(), "'table' expected");
        }

        tok = SqlUtil.fetchNext(lexer);
        if (tok != null && isOnlyKeyword(tok)) {
            tok = SqlUtil.fetchNext(lexer);
        }

        tableWriters.clear();
        try {
            try {
                do {
                    if (tok == null || Chars.equals(tok, ',')) {
                        throw SqlException.$(lexer.getPosition(), "table name expected");
                    }

                    if (Chars.isQuoted(tok)) {
                        tok = GenericLexer.unquote(tok);
                    }
                    tableExistsOrFail(lexer.lastTokenPosition(), tok, executionContext);

                    try {
                        tableWriters.add(engine.getWriter(executionContext.getCairoSecurityContext(), tok, "truncateTables"));
                    } catch (CairoException e) {
                        LOG.info().$("table busy [table=").$(tok).$(", e=").$((Throwable) e).$(']').$();
                        throw SqlException.$(lexer.lastTokenPosition(), "table '").put(tok).put("' could not be truncated: ").put(e);
                    }
                    tok = SqlUtil.fetchNext(lexer);
                    if (tok == null || Chars.equals(tok, ';')) {
                        break;
                    }
                    if (Chars.equalsNc(tok, ',')) {
                        tok = SqlUtil.fetchNext(lexer);
                    }

                } while (true);
            } catch (SqlException e) {
                for (int i = 0, n = tableWriters.size(); i < n; i++) {
                    tableWriters.getQuick(i).close();
                }
                throw e;
            }

            for (int i = 0, n = tableWriters.size(); i < n; i++) {
                try (TableWriter writer = tableWriters.getQuick(i)) {
                    try {
                        if (engine.lockReaders(writer.getTableName())) {
                            try {
                                writer.truncate();
                            } finally {
                                engine.unlockReaders(writer.getTableName());
                            }
                        } else {
                            throw SqlException.$(0, "there is an active query against '").put(writer.getTableName()).put("'. Try again.");
                        }
                    } catch (CairoException | CairoError e) {
                        LOG.error().$("could not truncate [table=").$(writer.getTableName()).$(", e=").$((Sinkable) e).$(']').$();
                        throw e;
                    }
                }
            }
        } finally {
            tableWriters.clear();
        }
        return compiledQuery.ofTruncate();
    }

    private CompiledQuery vacuum(SqlExecutionContext executionContext) throws SqlException {
        executionContext.getCairoSecurityContext().checkWritePermission();
        CharSequence tok = expectToken(lexer, "'table'");
        // It used to be VACUUM PARTITIONS but become VACUUM TABLE
        boolean partitionsKeyword = isPartitionsKeyword(tok);
        if (partitionsKeyword || isTableKeyword(tok)) {
            CharSequence tableName = expectToken(lexer, "table name");
            tableName = GenericLexer.assertNoDotsAndSlashes(GenericLexer.unquote(tableName), lexer.lastTokenPosition());
            int tableNamePos = lexer.lastTokenPosition();
            CharSequence eol = SqlUtil.fetchNext(lexer);
            if (eol == null || Chars.equals(eol, ';')) {
                executionContext.getCairoSecurityContext().checkWritePermission();
                tableExistsOrFail(lexer.lastTokenPosition(), tableName, executionContext);
                try (TableReader rdr = engine.getReader(executionContext.getCairoSecurityContext(), tableName)) {
                    int partitionBy = rdr.getMetadata().getPartitionBy();
                    if (PartitionBy.isPartitioned(partitionBy)) {
                        if (!TableUtils.schedulePurgeO3Partitions(messageBus, rdr.getTableName(), partitionBy)) {
                            throw SqlException.$(
                                    tableNamePos,
                                    "cannot schedule vacuum action, queue is full, please retry " +
                                            "or increase Purge Discovery Queue Capacity"
                            );
                        }
                    } else if (partitionsKeyword) {
                        throw SqlException.$(lexer.lastTokenPosition(), "table '").put(tableName).put("' is not partitioned");
                    }
                    vacuumColumnVersions.run(executionContext, rdr);
                    return compiledQuery.ofVacuum();
                }
            }
            throw SqlException.$(lexer.lastTokenPosition(), "end of line or ';' expected");
        }
        throw SqlException.$(lexer.lastTokenPosition(), "'partitions' expected");
    }

    private Function validateAndConsume(
            InsertModel model,
            int tupleIndex,
            ObjList<Function> valueFunctions,
            RecordMetadata metadata,
            int writerTimestampIndex,
            int bottomUpColumnIndex,
            int metadataColumnIndex,
            Function function,
            int functionPosition,
            BindVariableService bindVariableService
    ) throws SqlException {

        final int columnType = metadata.getColumnType(metadataColumnIndex);
        if (function.isUndefined()) {
            function.assignType(columnType, bindVariableService);
        }

        if (ColumnType.isAssignableFrom(function.getType(), columnType)) {
            if (metadataColumnIndex == writerTimestampIndex) {
                return function;
            }
            if (ColumnType.isGeoHash(columnType)) {
                switch (ColumnType.tagOf(function.getType())) {
                    case ColumnType.GEOBYTE:
                    case ColumnType.GEOSHORT:
                    case ColumnType.GEOINT:
                    case ColumnType.GEOLONG:
                        break;
                    case ColumnType.CHAR:
                        function = CHAR_TO_STR_FUNCTION_FACTORY.newInstance(function);
                        // fall through to STRING
                    default:
                        function = CastStrToGeoHashFunctionFactory.newInstance(functionPosition, columnType, function);
                        break;
                }
            }
            valueFunctions.add(function);
            listColumnFilter.add(metadataColumnIndex + 1);
            return function;
        }

        throw SqlException.inconvertibleTypes(
                functionPosition,
                function.getType(),
                model.getRowTupleValues(tupleIndex).getQuick(bottomUpColumnIndex).token,
                metadata.getColumnType(metadataColumnIndex),
                metadata.getColumnName(metadataColumnIndex)
        );
    }

    private InsertModel validateAndOptimiseInsertAsSelect(
            InsertModel model,
            SqlExecutionContext executionContext
    ) throws SqlException {
        final QueryModel queryModel = optimiser.optimise(model.getQueryModel(), executionContext);
        int columnNameListSize = model.getColumnNameList().size();
        if (columnNameListSize > 0 && queryModel.getBottomUpColumns().size() != columnNameListSize) {
            throw SqlException.$(model.getTableName().position, "column count mismatch");
        }
        model.setQueryModel(queryModel);
        return model;
    }

    private void validateTableModelAndCreateTypeCast(
            CreateTableModel model,
            RecordMetadata metadata,
            @Transient IntIntHashMap typeCast) throws SqlException {
        CharSequenceObjHashMap<ColumnCastModel> castModels = model.getColumnCastModels();
        ObjList<CharSequence> castColumnNames = castModels.keys();

        for (int i = 0, n = castColumnNames.size(); i < n; i++) {
            CharSequence columnName = castColumnNames.getQuick(i);
            int index = metadata.getColumnIndexQuiet(columnName);
            // the only reason why columns cannot be found at this stage is
            // concurrent table modification of table structure
            if (index == -1) {
                // Cast isn't going to go away when we re-parse SQL. We must make this
                // permanent error
                throw SqlException.invalidColumn(castModels.get(columnName).getColumnNamePos(), columnName);
            }
            ColumnCastModel ccm = castModels.get(columnName);
            int from = metadata.getColumnType(index);
            int to = ccm.getColumnType();
            if (isCompatibleCase(from, to)) {
                typeCast.put(index, to);
            } else {
                throw SqlException.unsupportedCast(ccm.getColumnTypePos(), columnName, from, to);
            }
        }

        // validate type of timestamp column
        // no need to worry that column will not resolve
        ExpressionNode timestamp = model.getTimestamp();
        if (timestamp != null && metadata.getColumnType(timestamp.token) != ColumnType.TIMESTAMP) {
            throw SqlException.position(timestamp.position).put("TIMESTAMP column expected [actual=").put(ColumnType.nameOf(metadata.getColumnType(timestamp.token))).put(']');
        }

        if (PartitionBy.isPartitioned(model.getPartitionBy()) && model.getTimestampIndex() == -1 && metadata.getTimestampIndex() == -1) {
            throw SqlException.position(0).put("timestamp is not defined");
        }
    }

    @FunctionalInterface
    protected interface KeywordBasedExecutor {
        CompiledQuery execute(SqlExecutionContext executionContext) throws SqlException;
    }

    @FunctionalInterface
    private interface ExecutableMethod {
        CompiledQuery execute(ExecutionModel model, SqlExecutionContext sqlExecutionContext) throws SqlException;
    }

    public interface RecordToRowCopier {
        void copy(Record record, TableWriter.Row row);
    }

    public static class RecordToRowCopierUtils {
        private RecordToRowCopierUtils() {
        }

        //used by copier
        @SuppressWarnings("unused")
        static void checkDoubleBounds(double value, double min, double max, int fromType, int toType, int toColumnIndex) throws SqlException {
            if (toType == ColumnType.FLOAT && Double.isInfinite(value)) {
                // infinity in double should be able to be cast to float, since they have the same mathematical meaning
                return;
            }
            if (value < min || value > max) {
                throw SqlException.inconvertibleValue(toColumnIndex, value, fromType, toType);
            }
        }

        //used by copier
        @SuppressWarnings("unused")
        static void checkLongBounds(long value, long min, long max, int fromType, int toType, int toColumnIndex) throws SqlException {
            if (value < min || value > max) {
                throw SqlException.inconvertibleValue(toColumnIndex, value, fromType, toType);
            }
        }
    }

    public final static class PartitionAction {
        public static final int DROP = 1;
        public static final int ATTACH = 2;
    }

    private static class TableStructureAdapter implements TableStructure {
        private CreateTableModel model;
        private RecordMetadata metadata;
        private IntIntHashMap typeCast;
        private int timestampIndex;

        @Override
        public int getColumnCount() {
            return model.getColumnCount();
        }

        @Override
        public CharSequence getColumnName(int columnIndex) {
            return model.getColumnName(columnIndex);
        }

        @Override
        public int getColumnType(int columnIndex) {
            int castIndex = typeCast.keyIndex(columnIndex);
            if (castIndex < 0) {
                return typeCast.valueAt(castIndex);
            }
            return metadata.getColumnType(columnIndex);
        }

        @Override
        public long getColumnHash(int columnIndex) {
            return metadata.getColumnHash(columnIndex);
        }

        @Override
        public int getIndexBlockCapacity(int columnIndex) {
            return model.getIndexBlockCapacity(columnIndex);
        }

        @Override
        public boolean isIndexed(int columnIndex) {
            return model.isIndexed(columnIndex);
        }

        @Override
        public boolean isSequential(int columnIndex) {
            return model.isSequential(columnIndex);
        }

        @Override
        public int getPartitionBy() {
            return model.getPartitionBy();
        }

        @Override
        public boolean getSymbolCacheFlag(int columnIndex) {
            final ColumnCastModel ccm = model.getColumnCastModels().get(metadata.getColumnName(columnIndex));
            if (ccm != null) {
                return ccm.getSymbolCacheFlag();
            }
            return model.getSymbolCacheFlag(columnIndex);
        }

        @Override
        public int getSymbolCapacity(int columnIndex) {
            final ColumnCastModel ccm = model.getColumnCastModels().get(metadata.getColumnName(columnIndex));
            if (ccm != null) {
                return ccm.getSymbolCapacity();
            } else {
                return model.getSymbolCapacity(columnIndex);
            }
        }

        @Override
        public CharSequence getTableName() {
            return model.getTableName();
        }

        @Override
        public int getTimestampIndex() {
            return timestampIndex;
        }

        @Override
        public int getMaxUncommittedRows() {
            return model.getMaxUncommittedRows();
        }

        @Override
        public long getCommitLag() {
            return model.getCommitLag();
        }

        @Override
        public boolean isWallEnabled() {
            return model.isWallEnabled();
        }

        TableStructureAdapter of(CreateTableModel model, RecordMetadata metadata, IntIntHashMap typeCast) {
            if (model.getTimestampIndex() != -1) {
                timestampIndex = model.getTimestampIndex();
            } else {
                timestampIndex = metadata.getTimestampIndex();
            }
            this.model = model;
            this.metadata = metadata;
            this.typeCast = typeCast;
            return this;
        }
    }

    private static class TimestampValueRecord implements Record {
        private long value;

        @Override
        public long getTimestamp(int col) {
            return value;
        }

        public void setTimestamp(long value) {
            this.value = value;
        }
    }

    private class DatabaseBackupAgent implements Closeable {
        protected final Path srcPath = new Path();
        private final CharSequenceObjHashMap<RecordToRowCopier> tableBackupRowCopiedCache = new CharSequenceObjHashMap<>();
        private final ObjHashSet<CharSequence> tableNames = new ObjHashSet<>();
        private final Path dstPath = new Path();
        private final StringSink fileNameSink = new StringSink();
        private transient String cachedTmpBackupRoot;
        private transient int changeDirPrefixLen;
        private transient int currDirPrefixLen;
        private final FindVisitor confFilesBackupOnFind = (file, type) -> {
            if (type == Files.DT_FILE) {
                srcPath.of(configuration.getConfRoot()).concat(file).$();
                dstPath.trimTo(currDirPrefixLen).concat(file).$();
                LOG.info().$("backup copying config file [from=").$(srcPath).$(",to=").$(dstPath).I$();
                if (ff.copy(srcPath, dstPath) < 0) {
                    throw CairoException.instance(ff.errno()).put("cannot backup conf file [to=").put(dstPath).put(']');
                }
            }
        };
        private transient SqlExecutionContext currentExecutionContext;
        private final FindVisitor sqlDatabaseBackupOnFind = (pUtf8NameZ, type) -> {
            if (Files.isDir(pUtf8NameZ, type, fileNameSink)) {
                try {
                    backupTable(fileNameSink, currentExecutionContext);
                } catch (CairoException e) {
                    LOG.error()
                            .$("could not backup [path=").$(fileNameSink)
                            .$(", e=").$(e.getFlyweightMessage())
                            .$(", errno=").$(e.getErrno())
                            .$(']').$();
                }
            }
        };

        public void clear() {
            srcPath.trimTo(0);
            dstPath.trimTo(0);
            cachedTmpBackupRoot = null;
            changeDirPrefixLen = 0;
            currDirPrefixLen = 0;
            tableBackupRowCopiedCache.clear();
            tableNames.clear();
        }

        @Override
        public void close() {
            assert null == currentExecutionContext;
            assert tableNames.isEmpty();
            tableBackupRowCopiedCache.clear();
            Misc.free(srcPath);
            Misc.free(dstPath);
        }

        private void backupTabIndexFile() {
            srcPath.of(configuration.getRoot()).concat(TableUtils.TAB_INDEX_FILE_NAME).$();
            dstPath.trimTo(currDirPrefixLen).concat(TableUtils.TAB_INDEX_FILE_NAME).$();
            LOG.info().$("backup copying file [from=").$(srcPath).$(",to=").$(dstPath).I$();
            if (ff.copy(srcPath, dstPath) < 0) {
                throw CairoException.instance(ff.errno()).put("cannot backup tab index file [to=").put(dstPath).put(']');
            }
        }

        private void backupTable(@NotNull CharSequence tableName, @NotNull SqlExecutionContext executionContext) {
            LOG.info().$("Starting backup of ").$(tableName).$();
            if (null == cachedTmpBackupRoot) {
                if (null == configuration.getBackupRoot()) {
                    throw CairoException.instance(0).put("Backup is disabled, no backup root directory is configured in the server configuration ['cairo.sql.backup.root' property]");
                }
                srcPath.of(configuration.getBackupRoot()).concat(configuration.getBackupTempDirName()).slash$();
                cachedTmpBackupRoot = Chars.toString(srcPath);
            }

            int renameRootLen = dstPath.length();
            try {
                CairoSecurityContext securityContext = executionContext.getCairoSecurityContext();
                try (TableReader reader = engine.getReader(securityContext, tableName)) {
                    cloneMetaData(tableName, cachedTmpBackupRoot, configuration.getBackupMkDirMode(), reader);
                    try (TableWriter backupWriter = engine.getBackupWriter(securityContext, tableName, cachedTmpBackupRoot)) {
                        RecordMetadata writerMetadata = backupWriter.getMetadata();
                        srcPath.of(tableName).slash().put(reader.getVersion()).$();
                        RecordToRowCopier recordToRowCopier = tableBackupRowCopiedCache.get(srcPath);
                        if (null == recordToRowCopier) {
                            entityColumnFilter.of(writerMetadata.getColumnCount());
                            recordToRowCopier = assembleRecordToRowCopier(asm, reader.getMetadata(), writerMetadata, entityColumnFilter);
                            tableBackupRowCopiedCache.put(srcPath.toString(), recordToRowCopier);
                        }

                        RecordCursor cursor = reader.getCursor();
                        copyTableData(cursor, reader.getMetadata(), backupWriter, writerMetadata, recordToRowCopier);
                        backupWriter.commit();
                    }
                }

                srcPath.of(configuration.getBackupRoot()).concat(configuration.getBackupTempDirName()).concat(tableName).$();
                try {
                    dstPath.trimTo(renameRootLen).concat(tableName).$();
                    TableUtils.renameOrFail(ff, srcPath, dstPath);
                    LOG.info().$("backup complete [table=").$(tableName).$(", to=").$(dstPath).$(']').$();
                } finally {
                    dstPath.trimTo(renameRootLen).$();
                }
            } catch (CairoException ex) {
                LOG.info()
                        .$("could not backup [table=").$(tableName)
                        .$(", ex=").$(ex.getFlyweightMessage())
                        .$(", errno=").$(ex.getErrno())
                        .$(']').$();
                srcPath.of(cachedTmpBackupRoot).concat(tableName).slash$();
                int errno;
                if ((errno = ff.rmdir(srcPath)) != 0) {
                    LOG.error().$("could not delete directory [path=").$(srcPath).$(", errno=").$(errno).$(']').$();
                }
                throw ex;
            }
        }

        private void cdConfRenamePath() {
            mkdir(PropServerConfiguration.CONFIG_DIRECTORY, "could not create backup [conf dir=");
        }

        private void cdDbRenamePath() {
            mkdir(configuration.getDbDirectory(), "could not create backup [db dir=");
        }

        private void cloneMetaData(CharSequence tableName, CharSequence backupRoot, int mkDirMode, TableReader reader) {
            srcPath.of(backupRoot).concat(tableName).slash$();

            if (ff.exists(srcPath)) {
                throw CairoException.instance(0).put("Backup dir for table \"").put(tableName).put("\" already exists [dir=").put(srcPath).put(']');
            }

            if (ff.mkdirs(srcPath, mkDirMode) != 0) {
                throw CairoException.instance(ff.errno()).put("Could not create [dir=").put(srcPath).put(']');
            }

            int rootLen = srcPath.length();

            TableReaderMetadata sourceMetaData = reader.getMetadata();
            try {
                mem.smallFile(ff, srcPath.trimTo(rootLen).concat(TableUtils.META_FILE_NAME).$(), MemoryTag.MMAP_DEFAULT);
                sourceMetaData.dumpTo(mem);

                // create symbol maps
                srcPath.trimTo(rootLen).$();
                int symbolMapCount = 0;
                for (int i = 0, sz = sourceMetaData.getColumnCount(); i < sz; i++) {
                    if (ColumnType.isSymbol(sourceMetaData.getColumnType(i))) {
                        SymbolMapReader mapReader = reader.getSymbolMapReader(i);
                        MapWriter.createSymbolMapFiles(ff, mem, srcPath, sourceMetaData.getColumnName(i), COLUMN_NAME_TXN_NONE, mapReader.getSymbolCapacity(), mapReader.isCached());
                        symbolMapCount++;
                    }
                }
                mem.smallFile(ff, srcPath.trimTo(rootLen).concat(TableUtils.TXN_FILE_NAME).$(), MemoryTag.MMAP_DEFAULT);
                TableUtils.createTxn(mem, symbolMapCount, 0L, TableUtils.INITIAL_TXN, 0L, sourceMetaData.getStructureVersion(), 0L, 0L);

                mem.smallFile(ff, srcPath.trimTo(rootLen).concat(TableUtils.COLUMN_VERSION_FILE_NAME).$(), MemoryTag.MMAP_DEFAULT);
                TableUtils.createColumnVersionFile(mem);
                srcPath.trimTo(rootLen).concat(TableUtils.TXN_SCOREBOARD_FILE_NAME).$();
            } finally {
                mem.close();
            }
        }

        private void mkdir(CharSequence dir, String errorMessage) {
            dstPath.trimTo(changeDirPrefixLen).concat(dir).slash$();
            currDirPrefixLen = dstPath.length();
            if (ff.mkdirs(dstPath, configuration.getBackupMkDirMode()) != 0) {
                throw CairoException.instance(ff.errno()).put(errorMessage).put(dstPath).put(']');
            }
        }

        private void setupBackupRenamePath() {
            DateFormat format = configuration.getBackupDirTimestampFormat();
            long epochMicros = configuration.getMicrosecondClock().getTicks();
            int n = 0;
            // There is a race here, two threads could try and create the same backupRenamePath,
            // only one will succeed the other will throw a CairoException. Maybe it should be serialised
            dstPath.of(configuration.getBackupRoot()).slash();
            int plen = dstPath.length();
            do {
                dstPath.trimTo(plen);
                format.format(epochMicros, configuration.getDefaultDateLocale(), null, dstPath);
                if (n > 0) {
                    dstPath.put('.').put(n);
                }
                dstPath.slash$();
                n++;
            } while (ff.exists(dstPath));

            if (ff.mkdirs(dstPath, configuration.getBackupMkDirMode()) != 0) {
                throw CairoException.instance(ff.errno()).put("could not create backup [dir=").put(dstPath).put(']');
            }
            changeDirPrefixLen = dstPath.length();
        }

        private CompiledQuery sqlBackup(SqlExecutionContext executionContext) throws SqlException {
            executionContext.getCairoSecurityContext().checkWritePermission();
            if (null == configuration.getBackupRoot()) {
                throw CairoException.instance(0).put("Backup is disabled, no backup root directory is configured in the server configuration ['cairo.sql.backup.root' property]");
            }
            final CharSequence tok = SqlUtil.fetchNext(lexer);
            if (null != tok) {
                if (isTableKeyword(tok)) {
                    return sqlTableBackup(executionContext);
                }
                if (isDatabaseKeyword(tok)) {
                    return sqlDatabaseBackup(executionContext);
                }
            }
            throw SqlException.position(lexer.lastTokenPosition()).put("expected 'table' or 'database'");
        }

        private CompiledQuery sqlDatabaseBackup(SqlExecutionContext executionContext) {
            currentExecutionContext = executionContext;
            try {
                setupBackupRenamePath();
                cdDbRenamePath();
                ff.iterateDir(srcPath.of(configuration.getRoot()).$(), sqlDatabaseBackupOnFind);
                backupTabIndexFile();
                cdConfRenamePath();
                ff.iterateDir(srcPath.of(configuration.getConfRoot()).$(), confFilesBackupOnFind);
                return compiledQuery.ofBackupTable();
            } finally {
                currentExecutionContext = null;
            }
        }

        private CompiledQuery sqlTableBackup(SqlExecutionContext executionContext) throws SqlException {
            setupBackupRenamePath();
            cdDbRenamePath();

            try {
                tableNames.clear();
                while (true) {
                    CharSequence tok = SqlUtil.fetchNext(lexer);
                    if (null == tok) {
                        throw SqlException.position(lexer.getPosition()).put("expected a table name");
                    }
                    final CharSequence tableName = GenericLexer.assertNoDotsAndSlashes(GenericLexer.unquote(tok), lexer.lastTokenPosition());
                    int status = engine.getStatus(executionContext.getCairoSecurityContext(), srcPath, tableName, 0, tableName.length());
                    if (status != TableUtils.TABLE_EXISTS) {
                        throw SqlException.position(lexer.lastTokenPosition()).put('\'').put(tableName).put("' is not  a valid table");
                    }
                    tableNames.add(tableName);

                    tok = SqlUtil.fetchNext(lexer);
                    if (null == tok || Chars.equals(tok, ';')) {
                        break;
                    }
                    if (!Chars.equals(tok, ',')) {
                        throw SqlException.position(lexer.lastTokenPosition()).put("expected ','");
                    }
                }

                for (int n = 0; n < tableNames.size(); n++) {
                    backupTable(tableNames.get(n), executionContext);
                }

                return compiledQuery.ofBackupTable();
            } finally {
                tableNames.clear();
            }
        }
    }

    static {
        castGroups.extendAndSet(ColumnType.BOOLEAN, 2);
        castGroups.extendAndSet(ColumnType.BYTE, 1);
        castGroups.extendAndSet(ColumnType.SHORT, 1);
        castGroups.extendAndSet(ColumnType.CHAR, 1);
        castGroups.extendAndSet(ColumnType.INT, 1);
        castGroups.extendAndSet(ColumnType.LONG, 1);
        castGroups.extendAndSet(ColumnType.FLOAT, 1);
        castGroups.extendAndSet(ColumnType.DOUBLE, 1);
        castGroups.extendAndSet(ColumnType.DATE, 1);
        castGroups.extendAndSet(ColumnType.TIMESTAMP, 1);
        castGroups.extendAndSet(ColumnType.STRING, 3);
        castGroups.extendAndSet(ColumnType.SYMBOL, 3);
        castGroups.extendAndSet(ColumnType.BINARY, 4);

        sqlControlSymbols.add("(");
        sqlControlSymbols.add(";");
        sqlControlSymbols.add(")");
        sqlControlSymbols.add(",");
        sqlControlSymbols.add("/*");
        sqlControlSymbols.add("*/");
        sqlControlSymbols.add("--");
        sqlControlSymbols.add("[");
        sqlControlSymbols.add("]");
    }
}<|MERGE_RESOLUTION|>--- conflicted
+++ resolved
@@ -266,11 +266,7 @@
         int wPutInt = asm.poolInterfaceMethod(TableWriter.Row.class, "putInt", "(II)V");
         int wPutLong = asm.poolInterfaceMethod(TableWriter.Row.class, "putLong", "(IJ)V");
         int wPutLong256 = asm.poolInterfaceMethod(TableWriter.Row.class, "putLong256", "(ILio/questdb/std/Long256;)V");
-<<<<<<< HEAD
-        int wPutLong128 = asm.poolInterfaceMethod(TableWriter.Row.class, "putLong128BigEndian", "(IJJ)V");
-=======
         int wPutLong128 = asm.poolInterfaceMethod(TableWriter.Row.class, "putLong128LittleEndian", "(IJJ)V");
->>>>>>> fbc71d19
         int wPutDate = asm.poolInterfaceMethod(TableWriter.Row.class, "putDate", "(IJ)V");
         int wPutTimestamp = asm.poolInterfaceMethod(TableWriter.Row.class, "putTimestamp", "(IJ)V");
         //
@@ -723,6 +719,14 @@
                 case ColumnType.LONG256:
                     asm.invokeInterface(rGetLong256);
                     asm.invokeInterface(wPutLong256, 2);
+                    break;
+                case ColumnType.LONG128:
+
+                    asm.invokeInterface(rGetLong128Hi);
+                    asm.aload(1);
+                    asm.iconst(i);
+                    asm.invokeInterface(rGetLong128Lo);
+                    asm.invokeInterface(wPutLong128, 5);
                     break;
                 case ColumnType.LONG128:
 
