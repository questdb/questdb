--- conflicted
+++ resolved
@@ -2881,7 +2881,6 @@
         private final StringSink sink = new StringSink();
         private final Path srcPath = new Path();
         private final CharSequenceObjHashMap<RecordToRowCopier> tableBackupRowCopiedCache = new CharSequenceObjHashMap<>();
-<<<<<<< HEAD
         private final ObjHashSet<TableToken> tableNames = new ObjHashSet<>();
         private final ObjList<TableToken> tableTokenBucket = new ObjList<>();
         private final BackupFileFindVisitor txnSeqFilesBackupOnFind = new BackupFileFindVisitor();
@@ -2889,22 +2888,6 @@
         private transient SqlExecutionContext currentExecutionContext;
         private transient int dstCurrDirLen;
         private transient int dstPathRoot;
-=======
-        private final ObjHashSet<TableToken> tableTokens = new ObjHashSet<>();
-        private transient String cachedTmpBackupRoot;
-        private transient int changeDirPrefixLen;
-        private transient int currDirPrefixLen;
-        private final FindVisitor confFilesBackupOnFind = (file, type) -> {
-            if (type == Files.DT_FILE) {
-                srcPath.of(configuration.getConfRoot()).concat(file).$();
-                dstPath.trimTo(currDirPrefixLen).concat(file).$();
-                LOG.info().$("backup copying config file [from=").$(srcPath).$(",to=").$(dstPath).I$();
-                if (ff.copy(srcPath, dstPath) < 0) {
-                    throw CairoException.critical(ff.errno()).put("cannot backup conf file [to=").put(dstPath).put(']');
-                }
-            }
-        };
->>>>>>> 16bd5b7a
 
         public void clear() {
             auxPath.trimTo(0);
@@ -2925,20 +2908,7 @@
             Misc.free(dstPath);
         }
 
-<<<<<<< HEAD
         private void backupTable(@NotNull TableToken tableToken, @NotNull SqlExecutionContext executionContext) {
-=======
-        private void backupTabIndexFile() {
-            srcPath.of(configuration.getRoot()).concat(TableUtils.TAB_INDEX_FILE_NAME).$();
-            dstPath.trimTo(currDirPrefixLen).concat(TableUtils.TAB_INDEX_FILE_NAME).$();
-            LOG.info().$("backup copying file [from=").$(srcPath).$(",to=").$(dstPath).I$();
-            if (ff.copy(srcPath, dstPath) < 0) {
-                throw CairoException.critical(ff.errno()).put("cannot backup tab index file [to=").put(dstPath).put(']');
-            }
-        }
-
-        private void backupTable(@NotNull TableToken tableToken) {
->>>>>>> 16bd5b7a
             LOG.info().$("starting backup of ").$(tableToken).$();
 
             // the table is copied to a TMP folder and then this folder is moved to the final destination (dstPath)
@@ -2955,7 +2925,6 @@
             auxPath.of(cachedBackupTmpRoot).concat(tableToken).slash$();
             int tableRootLen = auxPath.length();
             try {
-<<<<<<< HEAD
                 CairoEngine contextEngine = executionContext.getCairoEngine();
                 try (TableReader reader = contextEngine.getReader(executionContext.getCairoSecurityContext(), tableToken)) { // acquire reader lock
                     if (ff.exists(auxPath)) {
@@ -3023,11 +2992,6 @@
 
                     // copy the data
                     try (TableWriter backupWriter = contextEngine.getBackupWriter(executionContext.getCairoSecurityContext(), tableToken, cachedBackupTmpRoot)) {
-=======
-                try (TableReader reader = engine.getReader(tableToken)) {
-                    cloneMetaData(tableName, cachedTmpBackupRoot, configuration.getBackupMkDirMode(), reader);
-                    try (TableWriter backupWriter = engine.getBackupWriter(tableToken, cachedTmpBackupRoot)) {
->>>>>>> 16bd5b7a
                         RecordMetadata writerMetadata = backupWriter.getMetadata();
                         srcPath.of(tableName).slash().put(reader.getVersion()).$();
                         RecordToRowCopier recordToRowCopier = tableBackupRowCopiedCache.get(srcPath);
@@ -3070,63 +3034,9 @@
             }
         }
 
-<<<<<<< HEAD
         private void mkBackupDstDir(CharSequence dir, String errorMessage) {
             dstPath.trimTo(dstPathRoot).concat(dir).slash$();
             dstCurrDirLen = dstPath.length();
-=======
-        private void cdConfRenamePath() {
-            mkdir(PropServerConfiguration.CONFIG_DIRECTORY, "could not create backup [conf dir=");
-        }
-
-        private void cdDbRenamePath() {
-            mkdir(configuration.getDbDirectory(), "could not create backup [db dir=");
-        }
-
-        private void cloneMetaData(CharSequence tableName, CharSequence backupRoot, int mkDirMode, TableReader reader) {
-            TableToken tableToken = engine.verifyTableName(tableName);
-            srcPath.of(backupRoot).concat(tableToken).slash$();
-
-            if (ff.exists(srcPath)) {
-                throw CairoException.nonCritical().put("Backup dir for table \"").put(tableName).put("\" already exists [dir=").put(srcPath).put(']');
-            }
-
-            if (ff.mkdirs(srcPath, mkDirMode) != 0) {
-                throw CairoException.critical(ff.errno()).put("Could not create [dir=").put(srcPath).put(']');
-            }
-
-            int rootLen = srcPath.length();
-
-            TableReaderMetadata sourceMetaData = reader.getMetadata();
-            try {
-                mem.smallFile(ff, srcPath.trimTo(rootLen).concat(TableUtils.META_FILE_NAME).$(), MemoryTag.MMAP_DEFAULT);
-                sourceMetaData.dumpTo(mem);
-
-                // create symbol maps
-                srcPath.trimTo(rootLen).$();
-                int symbolMapCount = 0;
-                for (int i = 0, sz = sourceMetaData.getColumnCount(); i < sz; i++) {
-                    if (ColumnType.isSymbol(sourceMetaData.getColumnType(i))) {
-                        SymbolMapReader mapReader = reader.getSymbolMapReader(i);
-                        MapWriter.createSymbolMapFiles(ff, mem, srcPath, sourceMetaData.getColumnName(i), COLUMN_NAME_TXN_NONE, mapReader.getSymbolCapacity(), mapReader.isCached());
-                        symbolMapCount++;
-                    }
-                }
-                mem.smallFile(ff, srcPath.trimTo(rootLen).concat(TableUtils.TXN_FILE_NAME).$(), MemoryTag.MMAP_DEFAULT);
-                TableUtils.createTxn(mem, symbolMapCount, 0L, 0L, TableUtils.INITIAL_TXN, 0L, sourceMetaData.getStructureVersion(), 0L, 0L);
-
-                mem.smallFile(ff, srcPath.trimTo(rootLen).concat(TableUtils.COLUMN_VERSION_FILE_NAME).$(), MemoryTag.MMAP_DEFAULT);
-                TableUtils.createColumnVersionFile(mem);
-                srcPath.trimTo(rootLen).concat(TableUtils.TXN_SCOREBOARD_FILE_NAME).$();
-            } finally {
-                mem.close();
-            }
-        }
-
-        private void mkdir(CharSequence dir, String errorMessage) {
-            dstPath.trimTo(changeDirPrefixLen).concat(dir).slash$();
-            currDirPrefixLen = dstPath.length();
->>>>>>> 16bd5b7a
             if (ff.mkdirs(dstPath, configuration.getBackupMkDirMode()) != 0) {
                 throw CairoException.critical(ff.errno()).put(errorMessage).put(dstPath).put(']');
             }
@@ -3173,7 +3083,6 @@
         }
 
         private CompiledQuery sqlDatabaseBackup(SqlExecutionContext executionContext) {
-<<<<<<< HEAD
             currentExecutionContext = executionContext;
             try {
                 mkBackupDstRoot();
@@ -3219,20 +3128,7 @@
                 return compiledQuery.ofBackupTable();
             } finally {
                 currentExecutionContext = null;
-=======
-            tableTokens.clear();
-            setupBackupRenamePath();
-            cdDbRenamePath();
-            engine.getTableTokens(tableTokens, false);
-            executionContext.getSecurityContext().authorizeTableBackup(tableTokens);
-            for (int i = 0, n = tableTokens.size(); i < n; i++) {
-                backupTable(tableTokens.get(i));
->>>>>>> 16bd5b7a
-            }
-            backupTabIndexFile();
-            cdConfRenamePath();
-            ff.iterateDir(srcPath.of(configuration.getConfRoot()).$(), confFilesBackupOnFind);
-            return compiledQuery.ofBackupTable();
+            }
         }
 
         private CompiledQuery sqlTableBackup(SqlExecutionContext executionContext) throws SqlException {
@@ -3247,12 +3143,7 @@
                     }
                     CharSequence tableName = GenericLexer.assertNoDotsAndSlashes(GenericLexer.unquote(tok), lexer.lastTokenPosition());
                     TableToken tableToken = tableExistsOrFail(lexer.lastTokenPosition(), tableName, executionContext);
-<<<<<<< HEAD
                     tableNames.add(tableToken);
-=======
-                    tableTokens.add(tableToken);
-
->>>>>>> 16bd5b7a
                     tok = SqlUtil.fetchNext(lexer);
                     if (null == tok || Chars.equals(tok, ';')) {
                         break;
@@ -3261,20 +3152,12 @@
                         throw SqlException.position(lexer.lastTokenPosition()).put("expected ','");
                     }
                 }
-<<<<<<< HEAD
                 for (int i = 0, n = tableNames.size(); i < n; i++) {
                     backupTable(tableNames.get(i), executionContext);
-=======
-
-                executionContext.getSecurityContext().authorizeTableBackup(tableTokens);
-
-                for (int n = 0; n < tableTokens.size(); n++) {
-                    backupTable(tableTokens.get(n));
->>>>>>> 16bd5b7a
                 }
                 return compiledQuery.ofBackupTable();
             } finally {
-                tableTokens.clear();
+                tableNames.clear();
             }
         }
 
