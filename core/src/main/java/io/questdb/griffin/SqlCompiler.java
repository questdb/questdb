/*******************************************************************************
 *     ___                  _   ____  ____
 *    / _ \ _   _  ___  ___| |_|  _ \| __ )
 *   | | | | | | |/ _ \/ __| __| | | |  _ \
 *   | |_| | |_| |  __/\__ \ |_| |_| | |_) |
 *    \__\_\\__,_|\___||___/\__|____/|____/
 *
 *  Copyright (c) 2014-2019 Appsicle
 *  Copyright (c) 2019-2023 QuestDB
 *
 *  Licensed under the Apache License, Version 2.0 (the "License");
 *  you may not use this file except in compliance with the License.
 *  You may obtain a copy of the License at
 *
 *  http://www.apache.org/licenses/LICENSE-2.0
 *
 *  Unless required by applicable law or agreed to in writing, software
 *  distributed under the License is distributed on an "AS IS" BASIS,
 *  WITHOUT WARRANTIES OR CONDITIONS OF ANY KIND, either express or implied.
 *  See the License for the specific language governing permissions and
 *  limitations under the License.
 *
 ******************************************************************************/

package io.questdb.griffin;

import io.questdb.*;
import io.questdb.cairo.*;
import io.questdb.cairo.sql.Record;
import io.questdb.cairo.sql.*;
import io.questdb.cairo.vm.Vm;
import io.questdb.cairo.vm.api.MemoryMARW;
import io.questdb.cairo.wal.WalUtils;
import io.questdb.cairo.wal.WalWriterMetadata;
import io.questdb.cutlass.text.Atomicity;
import io.questdb.cutlass.text.TextLoader;
import io.questdb.griffin.engine.functions.catalogue.*;
import io.questdb.griffin.engine.ops.*;
import io.questdb.griffin.engine.table.ShowColumnsRecordCursorFactory;
import io.questdb.griffin.engine.table.ShowPartitionsRecordCursorFactory;
import io.questdb.griffin.engine.table.TableListRecordCursorFactory;
import io.questdb.griffin.model.*;
import io.questdb.log.Log;
import io.questdb.log.LogFactory;
import io.questdb.network.PeerDisconnectedException;
import io.questdb.network.PeerIsSlowToReadException;
import io.questdb.network.QueryPausedException;
import io.questdb.std.*;
import io.questdb.std.datetime.DateFormat;
import io.questdb.std.str.Path;
import io.questdb.std.str.StringSink;
import org.jetbrains.annotations.NotNull;
import org.jetbrains.annotations.Nullable;
import org.jetbrains.annotations.TestOnly;

import java.io.Closeable;

import static io.questdb.cairo.TableUtils.COLUMN_NAME_TXN_NONE;
import static io.questdb.cairo.wal.WalUtils.WAL_FORMAT_VERSION;
import static io.questdb.griffin.SqlKeywords.*;

public class SqlCompiler implements Closeable {
    static final ObjList<String> sqlControlSymbols = new ObjList<>(8);
    //null object used to skip null checks in batch method
    private static final BatchCallback EMPTY_CALLBACK = new BatchCallback() {
        @Override
        public void postCompile(SqlCompiler compiler, CompiledQuery cq, CharSequence queryText) {
        }

        @Override
        public void preCompile(SqlCompiler compiler) {
        }
    };
    private final static Log LOG = LogFactory.getLog(SqlCompiler.class);
    private static final IntList castGroups = new IntList();
    protected final AlterOperationBuilder alterOperationBuilder;
    protected final SqlCodeGenerator codeGenerator;
    protected final CompiledQueryImpl compiledQuery;
    protected final CairoConfiguration configuration;
    protected final CairoEngine engine;
    protected final LowerCaseAsciiCharSequenceObjHashMap<KeywordBasedExecutor> keywordBasedExecutors = new LowerCaseAsciiCharSequenceObjHashMap<>();
    protected final GenericLexer lexer;
    protected final SqlOptimiser optimiser;
    protected final Path path = new Path();
    private final BytecodeAssembler asm = new BytecodeAssembler();
    private final DatabaseBackupAgent backupAgent;
    private final CharacterStore characterStore;
    private final DropStatementCompiler dropStmtCompiler = new DropStatementCompiler();
    private final EntityColumnFilter entityColumnFilter = new EntityColumnFilter();
    private final FilesFacade ff;
    private final FunctionParser functionParser;
    private final ListColumnFilter listColumnFilter = new ListColumnFilter();
    private final ExecutableMethod insertAsSelectMethod = this::insertAsSelect;
    private final MemoryMARW mem = Vm.getMARWInstance();
    private final MessageBus messageBus;
    private final SqlParser parser;
    private final TimestampValueRecord partitionFunctionRec = new TimestampValueRecord();
    private final QueryBuilder queryBuilder = new QueryBuilder();
    private final ObjectPool<QueryColumn> queryColumnPool;
    private final ObjectPool<QueryModel> queryModelPool;
    private final IndexBuilder rebuildIndex;
    private final Path renamePath = new Path();
    private final DatabaseSnapshotAgent snapshotAgent;
    private final ObjectPool<ExpressionNode> sqlNodePool;
    private final TableStructureAdapter tableStructureAdapter = new TableStructureAdapter();
    private final ObjList<TableWriterAPI> tableWriters = new ObjList<>();
    private final TextLoader textLoader;
    private final IntIntHashMap typeCast = new IntIntHashMap();
    private final VacuumColumnVersions vacuumColumnVersions;
    protected CharSequence query;
    protected boolean queryContainsSecret;
    protected long queryLogfd;
    protected boolean queryLogged;
    // Helper var used to pass back count in cases it can't be done via method result.
    private long insertCount;
    private final ExecutableMethod createTableMethod = this::createTable;
    //determines how compiler parses query text
    //true - compiler treats whole input as single query and doesn't stop on ';'. Default mode.
    //false - compiler treats input as list of statements and stops processing statement on ';'. Used in batch processing.
    private boolean isSingleQueryMode = true;

    // Exposed for embedded API users.
    public SqlCompiler(CairoEngine engine) {
        this(engine, null, null);
    }

    public SqlCompiler(CairoEngine engine, @Nullable DatabaseSnapshotAgent snapshotAgent) {
        this(engine, engine.getFunctionFactoryCache(), snapshotAgent);
    }

    public SqlCompiler(CairoEngine engine, @Nullable FunctionFactoryCache functionFactoryCache, @Nullable DatabaseSnapshotAgent snapshotAgent) {
        this.engine = engine;
        this.configuration = engine.getConfiguration();
        this.ff = configuration.getFilesFacade();
        this.messageBus = engine.getMessageBus();
        this.rebuildIndex = new IndexBuilder(configuration);
        this.sqlNodePool = new ObjectPool<>(ExpressionNode.FACTORY, configuration.getSqlExpressionPoolCapacity());
        this.queryColumnPool = new ObjectPool<>(QueryColumn.FACTORY, configuration.getSqlColumnPoolCapacity());
        this.queryModelPool = new ObjectPool<>(QueryModel.FACTORY, configuration.getSqlModelPoolCapacity());
        this.compiledQuery = new CompiledQueryImpl(engine);
        this.characterStore = new CharacterStore(
                configuration.getSqlCharacterStoreCapacity(),
                configuration.getSqlCharacterStoreSequencePoolCapacity());

        this.lexer = new GenericLexer(configuration.getSqlLexerPoolCapacity());
        this.functionParser = new FunctionParser(
                configuration,
                functionFactoryCache != null ? functionFactoryCache : engine.getFunctionFactoryCache()
        );
        this.codeGenerator = new SqlCodeGenerator(engine, configuration, functionParser, sqlNodePool);
        this.vacuumColumnVersions = new VacuumColumnVersions(engine);

        // we have cyclical dependency here
        functionParser.setSqlCodeGenerator(codeGenerator);

        this.backupAgent = new DatabaseBackupAgent();
        this.snapshotAgent = snapshotAgent;

        registerKeywordBasedExecutors();

        configureLexer(lexer);

        final PostOrderTreeTraversalAlgo postOrderTreeTraversalAlgo = new PostOrderTreeTraversalAlgo();

        optimiser = newSqlOptimiser(
                configuration,
                characterStore,
                sqlNodePool,
                queryColumnPool,
                queryModelPool,
                postOrderTreeTraversalAlgo,
                functionParser,
                path
        );

        parser = new SqlParser(
                configuration,
                optimiser,
                characterStore,
                sqlNodePool,
                queryColumnPool,
                queryModelPool,
                postOrderTreeTraversalAlgo
        );

        textLoader = new TextLoader(engine);
        alterOperationBuilder = new AlterOperationBuilder();

    }

    // public for testing
    public static void expectKeyword(GenericLexer lexer, CharSequence keyword) throws SqlException {
        CharSequence tok = SqlUtil.fetchNext(lexer);

        if (tok == null) {
            throw SqlException.position(lexer.getPosition()).put('\'').put(keyword).put("' expected");
        }

        if (!Chars.equalsLowerCaseAscii(tok, keyword)) {
            throw SqlException.position(lexer.lastTokenPosition()).put('\'').put(keyword).put("' expected");
        }
    }

    @Override
    public void close() {
        Misc.free(backupAgent);
        Misc.free(dropStmtCompiler);
        Misc.free(vacuumColumnVersions);
        Misc.free(path);
        Misc.free(renamePath);
        Misc.free(textLoader);
        Misc.free(rebuildIndex);
        Misc.free(codeGenerator);
        Misc.free(mem);
        Misc.freeObjList(tableWriters);
    }

    @NotNull
    public CompiledQuery compile(@NotNull CharSequence query, @Transient @NotNull SqlExecutionContext executionContext) throws SqlException {
        clear();
        // these are quick executions that do not require building of a model
        lexer.of(query);
        isSingleQueryMode = true;

        compileInner(executionContext, query, true);
        return compiledQuery;
    }

    /**
     * Allows processing of batches of sql statements (sql scripts) separated by ';' .
     * Each query is processed in sequence and processing stops on first error and whole batch gets discarded.
     * Noteworthy difference between this and 'normal' query is that all empty queries get ignored, e.g.
     * <br>
     * select 1;<br>
     * ; ;/* comment \*\/;--comment\n; - these get ignored <br>
     * update a set b=c  ; <br>
     * <p>
     * Useful PG doc link :
     *
     * @param query            - block of queries to process
     * @param executionContext - SQL execution context
     * @param batchCallback    - callback to perform actions prior to or after batch part compilation, e.g. clear caches or execute command
     * @throws SqlException              - in case of syntax error
     * @throws PeerDisconnectedException - when peer is disconnected
     * @throws PeerIsSlowToReadException - when peer is too slow
     * @throws QueryPausedException      - when query is paused
     * @see <a href="https://www.postgresql.org/docs/current/protocol-flow.html#id-1.10.5.7.4">PostgreSQL documentation</a>
     */
    public void compileBatch(
            @NotNull CharSequence query,
            @NotNull SqlExecutionContext executionContext,
            BatchCallback batchCallback
    ) throws PeerIsSlowToReadException, PeerDisconnectedException, QueryPausedException, SqlException {
        clear();
        lexer.of(query);
        isSingleQueryMode = false;

        if (batchCallback == null) {
            batchCallback = EMPTY_CALLBACK;
        }

        int position;

        while (lexer.hasNext()) {
            // skip over empty statements that'd cause error in parser
            position = getNextValidTokenPosition();
            if (position == -1) {
                return;
            }

            boolean recompileStale = true;
            for (int retries = 0; recompileStale; retries++) {
                try {
                    batchCallback.preCompile(this);
                    clear(); // we don't use normal compile here because we can't reset existing lexer
<<<<<<< HEAD
                    compileInner(executionContext, query);
                    // We've to move lexer because some query handlers don't consume all tokens (e.g. SET )
                    // some code in postCompile might need full text of current query
                    CharSequence currentQuery = query.subSequence(position, goToQueryEnd());
                    batchCallback.postCompile(this, compiledQuery, currentQuery);
=======

                    CompiledQuery current;
                    CharSequence currentQuery;

                    try {
                        current = compileInner(executionContext, query, false);
                    } finally {
                        currentQuery = query.subSequence(position, goToQueryEnd());
                        // try to log query even if exception is thrown 
                        logQuery(currentQuery);
                    }
                    // We've to move lexer because some query handlers don't consume all tokens (e.g. SET )
                    // some code in postCompile might need full text of current query
                    batchCallback.postCompile(this, current, currentQuery);
>>>>>>> b3a537fa
                    recompileStale = false;
                } catch (TableReferenceOutOfDateException e) {
                    if (retries == TableReferenceOutOfDateException.MAX_RETRY_ATTEMPS) {
                        throw e;
                    }
                    LOG.info().$(e.getFlyweightMessage()).$();
                    // will recompile
                    lexer.restart();
                }
            }
        }
    }

    public CairoEngine getEngine() {
        return engine;
    }

    public FunctionFactoryCache getFunctionFactoryCache() {
        return functionParser.getFunctionFactoryCache();
    }

    public QueryBuilder query() {
        queryBuilder.clear();
        return queryBuilder;
    }

    // used in tests
    public void setEnableJitNullChecks(boolean value) {
        codeGenerator.setEnableJitNullChecks(value);
    }

    @TestOnly
    public void setFullFatJoins(boolean value) {
        codeGenerator.setFullFatJoins(value);
    }

    public boolean shouldLog(KeywordBasedExecutor executor) {
        return true;
    }

    @TestOnly
    public ExecutionModel testCompileModel(CharSequence query, SqlExecutionContext executionContext) throws SqlException {
        clear();
        lexer.of(query);
        return compileExecutionModel(executionContext);
    }

    @TestOnly
    public ExpressionNode testParseExpression(CharSequence expression, QueryModel model) throws SqlException {
        clear();
        lexer.of(expression);
        return parser.expr(lexer, model);
    }

    // test only
    @TestOnly
    public void testParseExpression(CharSequence expression, ExpressionParserListener listener) throws SqlException {
        clear();
        lexer.of(expression);
        parser.expr(lexer, listener);
    }

    private static void configureLexer(GenericLexer lexer) {
        for (int i = 0, k = sqlControlSymbols.size(); i < k; i++) {
            lexer.defineSymbol(sqlControlSymbols.getQuick(i));
        }
        for (int i = 0, k = OperatorExpression.operators.size(); i < k; i++) {
            OperatorExpression op = OperatorExpression.operators.getQuick(i);
            if (op.symbol) {
                lexer.defineSymbol(op.token);
            }
        }
    }

    private static boolean isCompatibleCase(int from, int to) {
        return castGroups.getQuick(ColumnType.tagOf(from)) == castGroups.getQuick(ColumnType.tagOf(to));
    }

    private void alterTable(SqlExecutionContext executionContext) throws SqlException {
        CharSequence tok = SqlUtil.fetchNext(lexer);
        if (tok == null || !SqlKeywords.isTableKeyword(tok)) {
            unknownAlterStatement(executionContext, tok);
            return;
        }
        logQuery();
        final int tableNamePosition = lexer.getPosition();
        tok = GenericLexer.unquote(expectToken(lexer, "table name"));
        final TableToken tableToken = tableExistsOrFail(tableNamePosition, tok, executionContext);
        final SecurityContext securityContext = executionContext.getSecurityContext();

        try (TableRecordMetadata tableMetadata = executionContext.getMetadata(tableToken)) {
            String expectedTokenDescription = "'add', 'alter', 'attach', 'detach', 'drop', 'resume', 'rename', 'set' or 'squash'";
            tok = expectToken(lexer, expectedTokenDescription);

            if (SqlKeywords.isAddKeyword(tok)) {
                securityContext.authorizeAlterTableAddColumn(tableToken);
<<<<<<< HEAD
                final CompiledQuery cq = alterTableAddColumn(tableNamePosition, tableToken, tableMetadata);
                securityContext.onColumnsAdded(tableToken, cq.getAlterOperation().getExtraStrInfo());
=======
                return alterTableAddColumn(tableNamePosition, tableToken, tableMetadata);
>>>>>>> b3a537fa
            } else if (SqlKeywords.isDropKeyword(tok)) {
                tok = expectToken(lexer, "'column' or 'partition'");
                if (SqlKeywords.isColumnKeyword(tok)) {
                    alterTableDropColumn(executionContext.getSecurityContext(), tableNamePosition, tableToken, tableMetadata);
                } else if (SqlKeywords.isPartitionKeyword(tok)) {
                    securityContext.authorizeAlterTableDropPartition(tableToken);
                    alterTableDropDetachOrAttachPartition(tableMetadata, tableToken, PartitionAction.DROP, executionContext);
                } else {
                    throw SqlException.$(lexer.lastTokenPosition(), "'column' or 'partition' expected");
                }
            } else if (SqlKeywords.isRenameKeyword(tok)) {
                tok = expectToken(lexer, "'column'");
                if (SqlKeywords.isColumnKeyword(tok)) {
                    alterTableRenameColumn(securityContext, tableNamePosition, tableToken, tableMetadata);
                } else {
                    throw SqlException.$(lexer.lastTokenPosition(), "'column' expected");
                }
            } else if (SqlKeywords.isAttachKeyword(tok)) {
                tok = expectToken(lexer, "'partition'");
                if (SqlKeywords.isPartitionKeyword(tok)) {
                    securityContext.authorizeAlterTableAttachPartition(tableToken);
                    alterTableDropDetachOrAttachPartition(tableMetadata, tableToken, PartitionAction.ATTACH, executionContext);
                } else {
                    throw SqlException.$(lexer.lastTokenPosition(), "'partition' expected");
                }
            } else if (SqlKeywords.isDetachKeyword(tok)) {
                tok = expectToken(lexer, "'partition'");
                if (SqlKeywords.isPartitionKeyword(tok)) {
                    securityContext.authorizeAlterTableDetachPartition(tableToken);
                    alterTableDropDetachOrAttachPartition(tableMetadata, tableToken, PartitionAction.DETACH, executionContext);
                } else {
                    throw SqlException.$(lexer.lastTokenPosition(), "'partition' expected");
                }
            } else if (SqlKeywords.isAlterKeyword(tok)) {
                tok = expectToken(lexer, "'column'");
                if (SqlKeywords.isColumnKeyword(tok)) {
                    final int columnNamePosition = lexer.getPosition();
                    tok = expectToken(lexer, "column name");
                    final CharSequence columnName = GenericLexer.immutableOf(tok);
                    tok = expectToken(lexer, "'add index' or 'drop index' or 'cache' or 'nocache'");
                    if (SqlKeywords.isAddKeyword(tok)) {
                        expectKeyword(lexer, "index");
                        tok = SqlUtil.fetchNext(lexer);
                        int indexValueCapacity = -1;

                        if (tok != null && (!isSemicolon(tok))) {
                            if (!SqlKeywords.isCapacityKeyword(tok)) {
                                throw SqlException.$(lexer.lastTokenPosition(), "'capacity' expected");
                            } else {
                                tok = expectToken(lexer, "capacity value");
                                try {
                                    indexValueCapacity = Numbers.parseInt(tok);
                                    if (indexValueCapacity <= 0) {
                                        throw SqlException.$(lexer.lastTokenPosition(), "positive integer literal expected as index capacity");
                                    }
                                } catch (NumericException e) {
                                    throw SqlException.$(lexer.lastTokenPosition(), "positive integer literal expected as index capacity");
                                }
                            }
                        }

                        alterTableColumnAddIndex(
                                securityContext,
                                tableNamePosition,
                                tableToken,
                                columnNamePosition,
                                columnName,
                                tableMetadata,
                                indexValueCapacity
                        );

                    } else if (SqlKeywords.isDropKeyword(tok)) {
                        // alter table <table name> alter column drop index
                        expectKeyword(lexer, "index");
                        tok = SqlUtil.fetchNext(lexer);
                        if (tok != null && !isSemicolon(tok)) {
                            throw SqlException.$(lexer.lastTokenPosition(), "unexpected token [").put(tok).put("] while trying to drop index");
                        }
                        alterTableColumnDropIndex(
                                securityContext,
                                tableNamePosition,
                                tableToken,
                                columnNamePosition,
                                columnName,
                                tableMetadata
                        );
                    } else if (SqlKeywords.isCacheKeyword(tok)) {
                        alterTableColumnCacheFlag(
                                securityContext,
                                tableNamePosition,
                                tableToken,
                                columnName,
                                tableMetadata,
                                true
                        );
                    } else if (SqlKeywords.isNoCacheKeyword(tok)) {
                        alterTableColumnCacheFlag(
                                securityContext,
                                tableNamePosition,
                                tableToken,
                                columnName,
                                tableMetadata,
                                false
                        );
                    } else {
                        throw SqlException.$(lexer.lastTokenPosition(), "'add', 'drop', 'cache' or 'nocache' expected").put(" found '").put(tok).put('\'');
                    }
                } else {
                    throw SqlException.$(lexer.lastTokenPosition(), "'column' or 'partition' expected");
                }
            } else if (SqlKeywords.isSetKeyword(tok)) {
                tok = expectToken(lexer, "'param' or 'type'");
                if (SqlKeywords.isParamKeyword(tok)) {
                    final int paramNamePosition = lexer.getPosition();
                    tok = expectToken(lexer, "param name");
                    final CharSequence paramName = GenericLexer.immutableOf(tok);
                    tok = expectToken(lexer, "'='");
                    if (tok.length() == 1 && tok.charAt(0) == '=') {
                        CharSequence value = GenericLexer.immutableOf(SqlUtil.fetchNext(lexer));
                        alterTableSetParam(paramName, value, paramNamePosition, tableToken, tableNamePosition, tableMetadata.getTableId());
                    } else {
                        throw SqlException.$(lexer.lastTokenPosition(), "'=' expected");
                    }
                } else if (SqlKeywords.isTypeKeyword(tok)) {
                    tok = expectToken(lexer, "'bypass' or 'wal'");
                    if (SqlKeywords.isBypassKeyword(tok)) {
                        tok = expectToken(lexer, "'wal'");
                        if (SqlKeywords.isWalKeyword(tok)) {
                            alterTableSetType(executionContext, tableNamePosition, tableToken, (byte) 0);
                        } else {
                            throw SqlException.$(lexer.lastTokenPosition(), "'wal' expected");
                        }
                    } else if (SqlKeywords.isWalKeyword(tok)) {
                        alterTableSetType(executionContext, tableNamePosition, tableToken, (byte) 1);
                    } else {
                        throw SqlException.$(lexer.lastTokenPosition(), "'bypass' or 'wal' expected");
                    }
                } else {
                    throw SqlException.$(lexer.lastTokenPosition(), "'param' or 'type' expected");
                }
            } else if (SqlKeywords.isResumeKeyword(tok)) {
                tok = expectToken(lexer, "'wal'");
                if (!SqlKeywords.isWalKeyword(tok)) {
                    throw SqlException.$(lexer.lastTokenPosition(), "'wal' expected");
                }

                tok = SqlUtil.fetchNext(lexer); // optional from part
                long fromTxn = -1;
                if (tok != null) {
                    if (SqlKeywords.isFromKeyword(tok)) {
                        tok = expectToken(lexer, "'transaction' or 'txn'");
                        if (!(SqlKeywords.isTransactionKeyword(tok) || SqlKeywords.isTxnKeyword(tok))) {
                            throw SqlException.$(lexer.lastTokenPosition(), "'transaction' or 'txn' expected");
                        }
                        CharSequence txnValue = expectToken(lexer, "transaction value");
                        try {
                            fromTxn = Numbers.parseLong(txnValue);
                        } catch (NumericException e) {
                            throw SqlException.$(lexer.lastTokenPosition(), "invalid value [value=").put(txnValue).put(']');
                        }
                    } else {
                        throw SqlException.$(lexer.lastTokenPosition(), "'from' expected");
                    }
                }
                if (!engine.isWalTable(tableToken)) {
                    throw SqlException.$(lexer.lastTokenPosition(), tableToken.getTableName()).put(" is not a WAL table.");
                }
                alterTableResume(tableNamePosition, tableToken, fromTxn, executionContext);
            } else if (SqlKeywords.isSquashKeyword(tok)) {
                securityContext.authorizeAlterTableDropPartition(tableToken);
                tok = expectToken(lexer, "'partitions'");
                if (SqlKeywords.isPartitionsKeyword(tok)) {
                    compiledQuery.ofAlter(alterOperationBuilder.ofSquashPartitions(tableNamePosition, tableToken).build());
                } else {
                    throw SqlException.$(lexer.lastTokenPosition(), "'partitions' expected");
                }
            } else if (SqlKeywords.isDedupKeyword(tok) || SqlKeywords.isDeduplicateKeyword(tok)) {
                executionContext.getSecurityContext().authorizeAlterTableSetDedup(tableToken);
                tok = expectToken(lexer, "'dedup columns'");

                if (SqlKeywords.isDisableKeyword(tok)) {
                    AlterOperationBuilder setDedup = alterOperationBuilder.ofDedupDisable(
                            tableNamePosition,
                            tableToken
                    );
                    compiledQuery.ofAlter(setDedup.build());
                } else {
                    lexer.unparseLast();
                    alterTableDedupEnable(tableNamePosition, tableToken, tableMetadata, lexer);
                }
            } else {
                throw SqlException.$(lexer.lastTokenPosition(), expectedTokenDescription).put(" expected");
            }
        } catch (CairoException e) {
            LOG.info().$("could not alter table [table=").$(tableToken.getTableName()).$(", ex=").$((Throwable) e).$();
            e.position(lexer.lastTokenPosition());
            throw e;
        }
    }

    private CompiledQuery alterTableAddColumn(
            int tableNamePosition,
            TableToken tableToken,
            TableRecordMetadata tableMetadata
    ) throws SqlException {
        // add columns to table
        CharSequence tok = SqlUtil.fetchNext(lexer);
        //ignoring `column`
        if (tok != null && !SqlKeywords.isColumnKeyword(tok)) {
            lexer.unparseLast();
        }

        AlterOperationBuilder addColumn = alterOperationBuilder.ofAddColumn(
                tableNamePosition,
                tableToken,
                tableMetadata.getTableId()
        );

        int semicolonPos = -1;
        do {
            tok = maybeExpectToken(lexer, "'column' or column name", semicolonPos < 0);
            if (semicolonPos >= 0) {
                if (tok != null) {
                    throw SqlException.$(lexer.lastTokenPosition(), "',' expected");
                }
                break;
            }

            int index = tableMetadata.getColumnIndexQuiet(tok);
            if (index != -1) {
                throw SqlException.$(lexer.lastTokenPosition(), "column '").put(tok).put("' already exists");
            }

            CharSequence columnName = GenericLexer.immutableOf(GenericLexer.unquote(tok));
            int columnNamePosition = lexer.lastTokenPosition();

            if (!TableUtils.isValidColumnName(columnName, configuration.getMaxFileNameLength())) {
                throw SqlException.$(lexer.lastTokenPosition(), " new column name contains invalid characters");
            }

            tok = expectToken(lexer, "column type");

            int type = ColumnType.tagOf(tok);
            if (type == -1) {
                throw SqlException.$(lexer.lastTokenPosition(), "invalid type");
            }

            if (type == ColumnType.GEOHASH) {
                tok = SqlUtil.fetchNext(lexer);
                if (tok == null || tok.charAt(0) != '(') {
                    throw SqlException.position(lexer.getPosition()).put("missing GEOHASH precision");
                }

                tok = SqlUtil.fetchNext(lexer);
                if (tok != null && tok.charAt(0) != ')') {
                    int geoHashBits = GeoHashUtil.parseGeoHashBits(lexer.lastTokenPosition(), 0, tok);
                    tok = SqlUtil.fetchNext(lexer);
                    if (tok == null || tok.charAt(0) != ')') {
                        if (tok != null) {
                            throw SqlException.position(lexer.lastTokenPosition())
                                    .put("invalid GEOHASH type literal, expected ')'")
                                    .put(" found='").put(tok.charAt(0)).put("'");
                        }
                        throw SqlException.position(lexer.getPosition())
                                .put("invalid GEOHASH type literal, expected ')'");
                    }
                    type = ColumnType.getGeoHashTypeWithBits(geoHashBits);
                } else {
                    throw SqlException.position(lexer.lastTokenPosition())
                            .put("missing GEOHASH precision");
                }
            }

            tok = SqlUtil.fetchNext(lexer);
            final int indexValueBlockCapacity;
            final boolean cache;
            int symbolCapacity;
            final boolean indexed;

            if (
                    ColumnType.isSymbol(type)
                            && tok != null
                            &&
                            !Chars.equals(tok, ',')
                            && !Chars.equals(tok, ';')
            ) {

                if (isCapacityKeyword(tok)) {
                    tok = expectToken(lexer, "symbol capacity");

                    final boolean negative;
                    final int errorPos = lexer.lastTokenPosition();
                    if (Chars.equals(tok, '-')) {
                        negative = true;
                        tok = expectToken(lexer, "symbol capacity");
                    } else {
                        negative = false;
                    }

                    try {
                        symbolCapacity = Numbers.parseInt(tok);
                    } catch (NumericException e) {
                        throw SqlException.$(lexer.lastTokenPosition(), "numeric capacity expected");
                    }

                    if (negative) {
                        symbolCapacity = -symbolCapacity;
                    }

                    TableUtils.validateSymbolCapacity(errorPos, symbolCapacity);

                    tok = SqlUtil.fetchNext(lexer);
                } else {
                    symbolCapacity = configuration.getDefaultSymbolCapacity();
                }

                if (Chars.equalsLowerCaseAsciiNc("cache", tok)) {
                    cache = true;
                    tok = SqlUtil.fetchNext(lexer);
                } else if (Chars.equalsLowerCaseAsciiNc("nocache", tok)) {
                    cache = false;
                    tok = SqlUtil.fetchNext(lexer);
                } else {
                    cache = configuration.getDefaultSymbolCacheFlag();
                }

                TableUtils.validateSymbolCapacityCached(cache, symbolCapacity, lexer.lastTokenPosition());

                indexed = Chars.equalsLowerCaseAsciiNc("index", tok);
                if (indexed) {
                    tok = SqlUtil.fetchNext(lexer);
                }

                if (Chars.equalsLowerCaseAsciiNc("capacity", tok)) {
                    tok = expectToken(lexer, "symbol index capacity");

                    try {
                        indexValueBlockCapacity = Numbers.parseInt(tok);
                    } catch (NumericException e) {
                        throw SqlException.$(lexer.lastTokenPosition(), "numeric capacity expected");
                    }
                    tok = SqlUtil.fetchNext(lexer);
                } else {
                    indexValueBlockCapacity = configuration.getIndexValueBlockSize();
                }
            } else { //set defaults

                //ignoring `NULL` and `NOT NULL`
                if (tok != null && SqlKeywords.isNotKeyword(tok)) {
                    tok = SqlUtil.fetchNext(lexer);
                }

                if (tok != null && SqlKeywords.isNullKeyword(tok)) {
                    tok = SqlUtil.fetchNext(lexer);
                }

                cache = configuration.getDefaultSymbolCacheFlag();
                indexValueBlockCapacity = configuration.getIndexValueBlockSize();
                symbolCapacity = configuration.getDefaultSymbolCapacity();
                indexed = false;
            }

            addColumn.addColumnToList(
                    columnName,
                    columnNamePosition,
                    type,
                    Numbers.ceilPow2(symbolCapacity),
                    cache,
                    indexed,
                    Numbers.ceilPow2(indexValueBlockCapacity),
                    false
            );

            if (tok == null || (!isSingleQueryMode && isSemicolon(tok))) {
                break;
            }

            semicolonPos = Chars.equals(tok, ';') ? lexer.lastTokenPosition() : -1;
            if (semicolonPos < 0 && !Chars.equals(tok, ',')) {
                throw SqlException.$(lexer.lastTokenPosition(), "',' expected");
            }
        } while (true);
        return compiledQuery.ofAlter(alterOperationBuilder.build());
    }

    private void alterTableColumnAddIndex(
            SecurityContext securityContext,
            int tableNamePosition,
            TableToken tableToken,
            int columnNamePosition,
            CharSequence columnName,
            TableRecordMetadata metadata,
            int indexValueBlockSize
    ) throws SqlException {

        if (metadata.getColumnIndexQuiet(columnName) == -1) {
            throw SqlException.invalidColumn(columnNamePosition, columnName);
        }

        if (indexValueBlockSize == -1) {
            indexValueBlockSize = configuration.getIndexValueBlockSize();
        }

        alterOperationBuilder.ofAddIndex(
                tableNamePosition,
                tableToken,
                metadata.getTableId(),
                columnName,
                Numbers.ceilPow2(indexValueBlockSize)
        );
        securityContext.authorizeAlterTableAddIndex(tableToken, alterOperationBuilder.getExtraStrInfo());
        compiledQuery.ofAlter(alterOperationBuilder.build());
    }

    private void alterTableColumnCacheFlag(
            SecurityContext securityContext,
            int tableNamePosition,
            TableToken tableToken,
            CharSequence columnName,
            TableRecordMetadata metadata,
            boolean cache
    ) throws SqlException {
        int columnIndex = metadata.getColumnIndexQuiet(columnName);
        if (columnIndex == -1) {
            throw SqlException.invalidColumn(lexer.lastTokenPosition(), columnName);
        }

        if (!ColumnType.isSymbol(metadata.getColumnType(columnIndex))) {
            throw SqlException.$(lexer.lastTokenPosition(), "Invalid column type - Column should be of type symbol");
        }

        if (cache) {
            alterOperationBuilder.ofCacheSymbol(tableNamePosition, tableToken, metadata.getTableId(), columnName);
        } else {
            alterOperationBuilder.ofRemoveCacheSymbol(tableNamePosition, tableToken, metadata.getTableId(), columnName);
        }

        securityContext.authorizeAlterTableAlterColumnCache(tableToken, alterOperationBuilder.getExtraStrInfo());
        compiledQuery.ofAlter(alterOperationBuilder.build());
    }

    private void alterTableColumnDropIndex(
            SecurityContext securityContext,
            int tableNamePosition,
            TableToken tableToken,
            int columnNamePosition,
            CharSequence columnName,
            TableRecordMetadata metadata
    ) throws SqlException {
        if (metadata.getColumnIndexQuiet(columnName) == -1) {
            throw SqlException.invalidColumn(columnNamePosition, columnName);
        }
        alterOperationBuilder.ofDropIndex(tableNamePosition, tableToken, metadata.getTableId(), columnName, columnNamePosition);
        securityContext.authorizeAlterTableDropIndex(tableToken, alterOperationBuilder.getExtraStrInfo());
        compiledQuery.ofAlter(alterOperationBuilder.build());
    }

    private void alterTableDedupEnable(
            int tableNamePosition,
            TableToken tableToken,
            TableRecordMetadata tableMetadata,
            GenericLexer lexer
    ) throws SqlException {
        if (!tableMetadata.isWalEnabled()) {
            throw SqlException.$(tableNamePosition, "deduplication is only supported for WAL tables");
        }
        AlterOperationBuilder setDedup = alterOperationBuilder.ofDedupEnable(
                tableNamePosition,
                tableToken
        );
        CharSequence tok = SqlUtil.fetchNext(lexer);

        boolean tsIncludedInDedupColumns = false;
        int dedupColumns = 0;

        if (tok == null || !isUpsertKeyword(tok)) {
            throw SqlException.position(lexer.getPosition()).put("expected 'upsert'");
        }

        tok = SqlUtil.fetchNext(lexer);
        if (tok == null || !isKeysKeyword(tok)) {
            throw SqlException.position(lexer.getPosition()).put("expected 'keys'");
        }

        tok = SqlUtil.fetchNext(lexer);
        if (tok != null && Chars.equals(tok, '(')) {
            tok = SqlUtil.fetchNext(lexer);

            while (tok != null && !Chars.equals(tok, ')')) {
                final CharSequence columnName = tok;

                validateLiteral(lexer.getPosition(), tok);
                int colIndex = tableMetadata.getColumnIndexQuiet(columnName);
                if (colIndex < 0) {
                    throw SqlException.position(lexer.getPosition()).put("deduplicate column not found [column=").put(columnName).put(']');
                }

                if (colIndex == tableMetadata.getTimestampIndex()) {
                    tsIncludedInDedupColumns = true;
                } else {
                    int columnType = tableMetadata.getColumnType(colIndex);
                    if (!ColumnType.isInt(columnType) && !ColumnType.isSymbol(columnType)) {
                        throw SqlException.position(lexer.getPosition()).put("deduplicate key column can only be INT or SYMBOL type [column=").put(columnName)
                                .put(", type=").put(ColumnType.nameOf(columnType)).put(']');
                    }
                }
                setDedup.setDedupKeyFlag(tableMetadata.getWriterIndex(colIndex));
                dedupColumns++;

                tok = SqlUtil.fetchNext(lexer);
                if (tok != null && Chars.equals(tok, ',')) {
                    tok = SqlUtil.fetchNext(lexer);
                }
            }

            if (tok == null || !Chars.equals(tok, ')')) {
                throw SqlException.position(lexer.getPosition()).put("')' expected");
            }

            if (!tsIncludedInDedupColumns) {
                throw SqlException.position(lexer.getPosition()).put("deduplicate key list must include dedicated timestamp column");
            }

            if (dedupColumns > 0 && !configuration.isMultiKeyDedupEnabled()) {
                throw SqlException.position(lexer.getPosition()).put("multiple key deduplication is not supported");
            }

        } else {
            throw SqlException.$(lexer.getPosition(), "deduplication column list expected");
        }
        compiledQuery.ofAlter(setDedup.build());
    }

    private void alterTableDropColumn(
            SecurityContext securityContext,
            int tableNamePosition,
            TableToken tableToken,
            TableRecordMetadata metadata
    ) throws SqlException {
        AlterOperationBuilder dropColumnStatement = alterOperationBuilder.ofDropColumn(tableNamePosition, tableToken, metadata.getTableId());
        int semicolonPos = -1;
        do {
            CharSequence tok = GenericLexer.unquote(maybeExpectToken(lexer, "column name", semicolonPos < 0));
            if (semicolonPos >= 0) {
                if (tok != null) {
                    throw SqlException.$(lexer.lastTokenPosition(), "',' expected");
                }
                break;
            }

            if (metadata.getColumnIndexQuiet(tok) == -1) {
                throw SqlException.invalidColumn(lexer.lastTokenPosition(), tok);
            }

            CharSequence columnName = tok;
            dropColumnStatement.ofDropColumn(columnName);
            tok = SqlUtil.fetchNext(lexer);

            if (tok == null || (!isSingleQueryMode && isSemicolon(tok))) {
                break;
            }

            semicolonPos = Chars.equals(tok, ';') ? lexer.lastTokenPosition() : -1;
            if (semicolonPos < 0 && !Chars.equals(tok, ',')) {
                unknownDropColumnSuffix(securityContext, tok, tableToken, dropColumnStatement);
                return;
            }
        } while (true);

        securityContext.authorizeAlterTableDropColumn(tableToken, dropColumnStatement.getExtraStrInfo());
        compiledQuery.ofAlter(alterOperationBuilder.build());
    }

    private void alterTableDropDetachOrAttachPartition(
            TableRecordMetadata tableMetadata,
            TableToken tableToken,
            int action,
            SqlExecutionContext executionContext
    ) throws SqlException {
        final int pos = lexer.lastTokenPosition();
        TableReader reader = null;
        if (!tableMetadata.isWalEnabled() || executionContext.isWalApplication()) {
            reader = executionContext.getReader(tableToken);
        }

        try {
            if (reader != null && !PartitionBy.isPartitioned(reader.getMetadata().getPartitionBy())) {
                throw SqlException.$(pos, "table is not partitioned");
            }

            final CharSequence tok = expectToken(lexer, "'list' or 'where'");
            if (SqlKeywords.isListKeyword(tok)) {
                alterTableDropDetachOrAttachPartitionByList(tableMetadata, tableToken, reader, pos, action);
            } else if (SqlKeywords.isWhereKeyword(tok)) {
                AlterOperationBuilder alterOperationBuilder;
                switch (action) {
                    case PartitionAction.DROP:
                        alterOperationBuilder = this.alterOperationBuilder.ofDropPartition(pos, tableToken, tableMetadata.getTableId());
                        break;
                    case PartitionAction.DETACH:
                        alterOperationBuilder = this.alterOperationBuilder.ofDetachPartition(pos, tableToken, tableMetadata.getTableId());
                        break;
                    default:
                        throw SqlException.$(pos, "WHERE clause can only be used with command DROP PARTITION, or DETACH PARTITION");
                }

                final int functionPosition = lexer.getPosition();
                ExpressionNode expr = parser.expr(lexer, (QueryModel) null);
                String designatedTimestampColumnName = null;
                int tsIndex = tableMetadata.getTimestampIndex();
                if (tsIndex >= 0) {
                    designatedTimestampColumnName = tableMetadata.getColumnName(tsIndex);
                }
                if (designatedTimestampColumnName != null) {
                    GenericRecordMetadata metadata = new GenericRecordMetadata();
                    metadata.add(new TableColumnMetadata(designatedTimestampColumnName, ColumnType.TIMESTAMP, null));
                    Function function = functionParser.parseFunction(expr, metadata, executionContext);
                    try {
                        if (function != null && ColumnType.isBoolean(function.getType())) {
                            function.init(null, executionContext);
                            if (reader != null) {
                                int affected = filterPartitions(function, functionPosition, reader, alterOperationBuilder);
                                if (affected == 0) {
                                    throw SqlException.$(functionPosition, "no partitions matched WHERE clause");
                                }
                            }
                            compiledQuery.ofAlter(this.alterOperationBuilder.build());
                        } else {
                            throw SqlException.$(lexer.lastTokenPosition(), "boolean expression expected");
                        }
                    } finally {
                        Misc.free(function);
                    }
                } else {
                    throw SqlException.$(lexer.lastTokenPosition(), "this table does not have a designated timestamp column");
                }
            } else {
                throw SqlException.$(lexer.lastTokenPosition(), "'list' or 'where' expected");
            }
        } finally {
            Misc.free(reader);
        }
    }

    private void alterTableDropDetachOrAttachPartitionByList(
            TableRecordMetadata tableMetadata,
            TableToken tableToken,
            @Nullable TableReader reader,
            int pos,
            int action
    ) throws SqlException {
        final AlterOperationBuilder alterOperationBuilder;
        switch (action) {
            case PartitionAction.DROP:
                alterOperationBuilder = this.alterOperationBuilder.ofDropPartition(pos, tableToken, tableMetadata.getTableId());
                break;
            case PartitionAction.DETACH:
                alterOperationBuilder = this.alterOperationBuilder.ofDetachPartition(pos, tableToken, tableMetadata.getTableId());
                break;
            case PartitionAction.ATTACH:
                // attach
                alterOperationBuilder = this.alterOperationBuilder.ofAttachPartition(pos, tableToken, tableMetadata.getTableId());
                break;
            default:
                alterOperationBuilder = null;
                assert false;
        }

        int semicolonPos = -1;
        do {
            CharSequence tok = maybeExpectToken(lexer, "partition name", semicolonPos < 0);
            if (semicolonPos >= 0) {
                if (tok != null) {
                    throw SqlException.$(lexer.lastTokenPosition(), "',' expected");
                }
                break;
            }
            if (Chars.equals(tok, ',') || Chars.equals(tok, ';')) {
                throw SqlException.$(lexer.lastTokenPosition(), "partition name missing");
            }
            final CharSequence partitionName = GenericLexer.unquote(tok); // potentially a full timestamp, or part of it
            final int lastPosition = lexer.lastTokenPosition();

            // reader == null means it's compilation for WAL table
            // before applying to WAL writer
            if (reader != null) {
                try {
                    long timestamp = PartitionBy.parsePartitionDirName(partitionName, reader.getPartitionedBy(), 0, -1);
                    alterOperationBuilder.addPartitionToList(timestamp, lastPosition);
                } catch (CairoException e) {
                    throw SqlException.$(lexer.lastTokenPosition(), e.getFlyweightMessage());
                }
            }

            tok = SqlUtil.fetchNext(lexer);
            if (tok == null || (!isSingleQueryMode && isSemicolon(tok))) {
                break;
            }

            semicolonPos = Chars.equals(tok, ';') ? lexer.lastTokenPosition() : -1;
            if (semicolonPos < 0 && !Chars.equals(tok, ',')) {
                throw SqlException.$(lexer.lastTokenPosition(), "',' expected");
            }
        } while (true);

        compiledQuery.ofAlter(alterOperationBuilder.build());
    }

    private void alterTableRenameColumn(
            SecurityContext securityContext,
            int tableNamePosition,
            TableToken tableToken,
            TableRecordMetadata metadata
    ) throws SqlException {
        AlterOperationBuilder renameColumnStatement = alterOperationBuilder.ofRenameColumn(tableNamePosition, tableToken, metadata.getTableId());
        int hadSemicolonPos = -1;

        do {
            CharSequence tok = GenericLexer.unquote(maybeExpectToken(lexer, "current column name", hadSemicolonPos < 0));
            if (hadSemicolonPos >= 0) {
                if (tok != null) {
                    throw SqlException.$(hadSemicolonPos, "',' expected");
                }
                break;
            }
            int columnIndex = metadata.getColumnIndexQuiet(tok);
            if (columnIndex == -1) {
                throw SqlException.invalidColumn(lexer.lastTokenPosition(), tok);
            }
            CharSequence existingName = GenericLexer.immutableOf(tok);

            tok = expectToken(lexer, "'to' expected");
            if (!SqlKeywords.isToKeyword(tok)) {
                throw SqlException.$(lexer.lastTokenPosition(), "'to' expected'");
            }

            tok = GenericLexer.unquote(expectToken(lexer, "new column name"));
            if (Chars.equals(existingName, tok)) {
                throw SqlException.$(lexer.lastTokenPosition(), "new column name is identical to existing name");
            }

            if (metadata.getColumnIndexQuiet(tok) > -1) {
                throw SqlException.$(lexer.lastTokenPosition(), " column already exists");
            }

            if (!TableUtils.isValidColumnName(tok, configuration.getMaxFileNameLength())) {
                throw SqlException.$(lexer.lastTokenPosition(), " new column name contains invalid characters");
            }

            CharSequence newName = GenericLexer.immutableOf(tok);
            renameColumnStatement.ofRenameColumn(existingName, newName);

            tok = SqlUtil.fetchNext(lexer);

            if (tok == null || (!isSingleQueryMode && isSemicolon(tok))) {
                break;
            }

            hadSemicolonPos = Chars.equals(tok, ';') ? lexer.lastTokenPosition() : -1;
            if (hadSemicolonPos < 0 && !Chars.equals(tok, ',')) {
                throw SqlException.$(lexer.lastTokenPosition(), "',' expected");
            }
        } while (true);
        securityContext.authorizeAlterTableRenameColumn(tableToken, alterOperationBuilder.getExtraStrInfo());
        compiledQuery.ofAlter(alterOperationBuilder.build());
    }

    private void alterTableResume(int tableNamePosition, TableToken tableToken, long resumeFromTxn, SqlExecutionContext executionContext) {
        try {
            engine.getTableSequencerAPI().resumeTable(tableToken, resumeFromTxn);
            executionContext.storeTelemetry(TelemetrySystemEvent.WAL_APPLY_RESUME, TelemetryOrigin.WAL_APPLY);
            compiledQuery.ofTableResume();
        } catch (CairoException ex) {
            LOG.critical().$("table resume failed [table=").$(tableToken)
                    .$(", error=").$(ex.getFlyweightMessage())
                    .$(", errno=").$(ex.getErrno())
                    .I$();
            ex.position(tableNamePosition);
            throw ex;
        }
    }

    private void alterTableSetParam(CharSequence paramName, CharSequence value, int paramNamePosition, TableToken tableToken, int tableNamePosition, int tableId) throws SqlException {
        if (isMaxUncommittedRowsKeyword(paramName)) {
            int maxUncommittedRows;
            try {
                maxUncommittedRows = Numbers.parseInt(value);
            } catch (NumericException e) {
                throw SqlException.$(paramNamePosition, "invalid value [value=").put(value).put(",parameter=").put(paramName).put(']');
            }
            if (maxUncommittedRows < 0) {
                throw SqlException.$(paramNamePosition, "maxUncommittedRows must be non negative");
            }
            compiledQuery.ofAlter(alterOperationBuilder.ofSetParamUncommittedRows(tableNamePosition, tableToken, tableId, maxUncommittedRows).build());
        } else if (isO3MaxLagKeyword(paramName)) {
            long o3MaxLag = SqlUtil.expectMicros(value, paramNamePosition);
            if (o3MaxLag < 0) {
                throw SqlException.$(paramNamePosition, "o3MaxLag must be non negative");
            }
            compiledQuery.ofAlter(alterOperationBuilder.ofSetO3MaxLag(tableNamePosition, tableToken, tableId, o3MaxLag).build());
        } else {
            throw SqlException.$(paramNamePosition, "unknown parameter '").put(paramName).put('\'');
        }
    }

    private void alterTableSetType(
            SqlExecutionContext executionContext,
            int pos,
            TableToken tableToken,
            byte walFlag
    ) throws SqlException {
        executionContext.getSecurityContext().authorizeAlterTableSetType(tableToken);
        try {
            try (TableReader reader = engine.getReader(tableToken)) {
                if (reader != null && !PartitionBy.isPartitioned(reader.getMetadata().getPartitionBy())) {
                    throw SqlException.$(pos, "Cannot convert non-partitioned table");
                }
            }

            path.of(configuration.getRoot()).concat(tableToken.getDirName());
            TableUtils.createConvertFile(ff, path, walFlag);
            compiledQuery.ofTableSetType();
        } catch (CairoException e) {
            throw SqlException.position(pos)
                    .put(e.getFlyweightMessage())
                    .put("[errno=").put(e.getErrno()).put(']');
        }
    }

    private void compileBegin(SqlExecutionContext executionContext) {
        compiledQuery.ofBegin();
    }

    private void compileCommit(SqlExecutionContext executionContext) {
        compiledQuery.ofCommit();
    }

    private RecordCursorFactory compileCopy(SecurityContext securityContext, CopyModel model) throws SqlException {
        assert !model.isCancel();

        securityContext.authorizeCopy();

        if (model.getTimestampColumnName() == null &&
                ((model.getPartitionBy() != -1 && model.getPartitionBy() != PartitionBy.NONE))) {
            throw SqlException.$(-1, "invalid option used for import without a designated timestamp (format or partition by)");
        }
        if (model.getDelimiter() < 0) {
            model.setDelimiter((byte) ',');
        }

        final CharSequence tableName = GenericLexer.unquote(model.getTarget().token);
        final ExpressionNode fileNameNode = model.getFileName();
        final CharSequence fileName = fileNameNode != null ? GenericLexer.assertNoDots(GenericLexer.unquote(fileNameNode.token), fileNameNode.position) : null;
        assert fileName != null;

        return new CopyFactory(
                messageBus,
                engine.getCopyContext(),
                Chars.toString(tableName),
                Chars.toString(fileName),
                model
        );
    }

    private RecordCursorFactory compileCopyCancel(SqlExecutionContext executionContext, CopyModel model) throws SqlException {
        assert model.isCancel();

        long cancelCopyID;
        String cancelCopyIDStr = Chars.toString(GenericLexer.unquote(model.getTarget().token));
        try {
            cancelCopyID = Numbers.parseHexLong(cancelCopyIDStr);

        } catch (NumericException e) {
            throw SqlException.$(0, "copy cancel ID format is invalid: '").put(cancelCopyIDStr).put('\'');
        }
        return new CopyCancelFactory(
                engine.getCopyContext(),
                cancelCopyID,
                cancelCopyIDStr,
                query()
                        .$("select * from '")
                        .$(engine.getConfiguration().getSystemTableNamePrefix())
                        .$("text_import_log' where id = '")
                        .$(cancelCopyIDStr)
                        .$("' limit -1")
                        .compile(executionContext).getRecordCursorFactory()
        );
    }

    private void compileDeallocate(SqlExecutionContext executionContext) throws SqlException {
        CharSequence statementName = GenericLexer.unquote(expectToken(lexer, "statement name"));
        CharSequence tok = SqlUtil.fetchNext(lexer);
        if (tok != null && !Chars.equals(tok, ';')) {
            throw SqlException.$(lexer.lastTokenPosition(), "unexpected token [").put(tok).put("]");
        }
        compiledQuery.ofDeallocate(statementName);
    }

    private ExecutionModel compileExecutionModel(SqlExecutionContext executionContext) throws SqlException {
        ExecutionModel model = parser.parse(lexer, executionContext);

        if (ExecutionModel.EXPLAIN != model.getModelType()) {
            return compileExecutionModel0(executionContext, model);
        } else {
            ExplainModel explainModel = (ExplainModel) model;
            explainModel.setModel(compileExecutionModel0(executionContext, explainModel.getInnerExecutionModel()));
            return explainModel;
        }
    }

    private ExecutionModel compileExecutionModel0(SqlExecutionContext executionContext, ExecutionModel model) throws SqlException {
        switch (model.getModelType()) {
            case ExecutionModel.QUERY:
                return optimiser.optimise((QueryModel) model, executionContext);
            case ExecutionModel.INSERT: {
                InsertModel insertModel = (InsertModel) model;
                if (insertModel.getQueryModel() != null) {
                    validateAndOptimiseInsertAsSelect(executionContext, insertModel);
                } else {
                    lightlyValidateInsertModel(insertModel);
                }
                final TableToken tableToken = engine.getTableTokenIfExists(insertModel.getTableName());
                executionContext.getSecurityContext().authorizeInsert(tableToken, insertModel.getColumnNameList());
                return insertModel;
            }
            case ExecutionModel.UPDATE:
                final QueryModel queryModel = (QueryModel) model;
                TableToken tableToken = executionContext.getTableToken(queryModel.getTableName());
                try (TableRecordMetadata metadata = executionContext.getMetadata(tableToken)) {
                    optimiser.optimiseUpdate(queryModel, executionContext, metadata);
                    return model;
                }
            default:
                return model;
        }
    }

<<<<<<< HEAD
    private void compileInner(@Transient @NotNull SqlExecutionContext executionContext, CharSequence query) throws SqlException {
=======
    private CompiledQuery compileInner(@NotNull SqlExecutionContext executionContext, CharSequence query, boolean doLog) throws SqlException {
>>>>>>> b3a537fa
        SqlExecutionCircuitBreaker circuitBreaker = executionContext.getCircuitBreaker();
        if (!circuitBreaker.isTimerSet()) {
            circuitBreaker.resetTimer();
        }
        final CharSequence tok = SqlUtil.fetchNext(lexer);
        if (tok == null) {
            throw SqlException.$(0, "empty query");
        }

        final KeywordBasedExecutor executor = keywordBasedExecutors.get(tok);
<<<<<<< HEAD
        if (executor != null) {
            executor.execute(executionContext);
        }

        // executor is allowed to give up on the execution and fallback to standard behaviour
        if (executor == null || compiledQuery.getType() == CompiledQuery.NONE) {
            compileUsingModel(executionContext);
=======
        CompiledQuery cq = null;
        this.queryLogged = !doLog;
        this.queryContainsSecret = false;
        executionContext.containsSecret(false);
        if (doLog) {
            this.query = query;
            this.queryLogfd = executionContext.getRequestFd();
        }

        if (executor != null) {
            if (shouldLog(executor)) {
                logQuery();
            }
            // an executor can return null as a fallback to execution model
            cq = executor.execute(executionContext);
        }
        if (cq == null) {
            logQuery();
            cq = compileUsingModel(executionContext);
>>>>>>> b3a537fa
        }
        final short type = compiledQuery.getType();
        if ((type == CompiledQuery.ALTER || type == CompiledQuery.UPDATE) && !executionContext.isWalApplication()) {
            compiledQuery.withSqlStatement(Chars.toString(query));
        }
        compiledQuery.withContext(executionContext);
    }

    private void compileRollback(SqlExecutionContext executionContext) {
        compiledQuery.ofRollback();
    }

    private void compileSet(SqlExecutionContext executionContext) {
        compiledQuery.ofSet();
    }

    private void compileUsingModel(SqlExecutionContext executionContext) throws SqlException {
        // This method will not populate sql cache directly;
        // factories are assumed to be non-reentrant and once
        // factory is out of this method the caller assumes
        // full ownership over it. In that however caller may
        // choose to return factory back to this or any other
        // instance of compiler for safekeeping

        // lexer would have parsed first token to determine direction of execution flow
        lexer.unparseLast();
        codeGenerator.clear();

        final ExecutionModel executionModel = compileExecutionModel(executionContext);
        switch (executionModel.getModelType()) {
            case ExecutionModel.QUERY:
                LOG.info().$("plan [q=`").$((QueryModel) executionModel).$("`, fd=").$(executionContext.getRequestFd()).$(']').$();
                compiledQuery.of(generate((QueryModel) executionModel, executionContext));
                break;
            case ExecutionModel.CREATE_TABLE:
                createTableWithRetries(executionModel, executionContext);
                break;
            case ExecutionModel.COPY:
                copy(executionContext, (CopyModel) executionModel);
                break;
            case ExecutionModel.RENAME_TABLE:
                final RenameTableModel rtm = (RenameTableModel) executionModel;
                engine.rename(executionContext.getSecurityContext(), path, mem, GenericLexer.unquote(rtm.getFrom().token), renamePath, GenericLexer.unquote(rtm.getTo().token));
                compiledQuery.ofRenameTable();
                break;
            case ExecutionModel.UPDATE:
                final QueryModel updateQueryModel = (QueryModel) executionModel;
                TableToken tableToken = executionContext.getTableToken(updateQueryModel.getTableName());
                try (TableRecordMetadata metadata = executionContext.getMetadata(tableToken)) {
                    final UpdateOperation updateOperation = generateUpdate(updateQueryModel, executionContext, metadata);
                    compiledQuery.ofUpdate(updateOperation);
                }
                break;
            case ExecutionModel.EXPLAIN:
                compiledQuery.ofExplain(generateExplain((ExplainModel) executionModel, executionContext));
                break;
            default:
                final InsertModel insertModel = (InsertModel) executionModel;
                if (insertModel.getQueryModel() != null) {
                    executeWithRetries(
                            insertAsSelectMethod,
                            executionModel,
                            configuration.getCreateAsSelectRetryCount(),
                            executionContext
                    );
                } else {
                    insert(executionModel, executionContext);
                }
                break;
        }
    }

    private void copy(SqlExecutionContext executionContext, CopyModel copyModel) throws SqlException {
        if (!copyModel.isCancel() && Chars.equalsLowerCaseAscii(copyModel.getFileName().token, "stdin")) {
            // no-op implementation
            executionContext.getSecurityContext().authorizeCopy();
            setupTextLoaderFromModel(copyModel);
            compiledQuery.ofCopyRemote(textLoader);
        } else {
            final RecordCursorFactory copyFactory;
            if (copyModel.isCancel()) {
                copyFactory = compileCopyCancel(executionContext, copyModel);
            } else {
                copyFactory = compileCopy(executionContext.getSecurityContext(), copyModel);
            }
            compiledQuery.ofPseudoSelect(copyFactory);
        }
    }

    private long copyOrdered(
            TableWriterAPI writer,
            RecordMetadata metadata,
            RecordCursor cursor,
            RecordToRowCopier copier,
            int cursorTimestampIndex,
            SqlExecutionCircuitBreaker circuitBreaker
    ) {
        long rowCount;

        if (ColumnType.isSymbolOrString(metadata.getColumnType(cursorTimestampIndex))) {
            rowCount = copyOrderedStrTimestamp(writer, cursor, copier, cursorTimestampIndex, circuitBreaker);
        } else {
            rowCount = copyOrdered0(writer, cursor, copier, cursorTimestampIndex, circuitBreaker);
        }
        writer.commit();

        return rowCount;
    }

    private long copyOrdered0(TableWriterAPI writer,
                              RecordCursor cursor,
                              RecordToRowCopier copier,
                              int cursorTimestampIndex,
                              SqlExecutionCircuitBreaker circuitBreaker) {
        long rowCount = 0;
        final Record record = cursor.getRecord();
        while (cursor.hasNext()) {
            circuitBreaker.statefulThrowExceptionIfTripped();
            TableWriter.Row row = writer.newRow(record.getTimestamp(cursorTimestampIndex));
            copier.copy(record, row);
            row.append();
            rowCount++;
        }

        return rowCount;
    }

    private long copyOrderedBatched(
            TableWriterAPI writer,
            RecordMetadata metadata,
            RecordCursor cursor,
            RecordToRowCopier copier,
            int cursorTimestampIndex,
            long batchSize,
            long o3MaxLag,
            SqlExecutionCircuitBreaker circuitBreaker
    ) {
        long rowCount;
        if (ColumnType.isSymbolOrString(metadata.getColumnType(cursorTimestampIndex))) {
            rowCount = copyOrderedBatchedStrTimestamp(writer, cursor, copier, cursorTimestampIndex, batchSize, o3MaxLag, circuitBreaker);
        } else {
            rowCount = copyOrderedBatched0(writer, cursor, copier, cursorTimestampIndex, batchSize, o3MaxLag, circuitBreaker);
        }
        writer.commit();

        return rowCount;
    }

    //returns number of copied rows
    private long copyOrderedBatched0(
            TableWriterAPI writer,
            RecordCursor cursor,
            RecordToRowCopier copier,
            int cursorTimestampIndex,
            long batchSize,
            long o3MaxLag,
            SqlExecutionCircuitBreaker circuitBreaker
    ) {
        long deadline = batchSize;
        long rowCount = 0;
        final Record record = cursor.getRecord();
        while (cursor.hasNext()) {
            circuitBreaker.statefulThrowExceptionIfTripped();
            TableWriter.Row row = writer.newRow(record.getTimestamp(cursorTimestampIndex));
            copier.copy(record, row);
            row.append();
            if (++rowCount > deadline) {
                writer.ic(o3MaxLag);
                deadline = rowCount + batchSize;
            }
        }

        return rowCount;
    }

    //returns number of copied rows
    private long copyOrderedBatchedStrTimestamp(
            TableWriterAPI writer,
            RecordCursor cursor,
            RecordToRowCopier copier,
            int cursorTimestampIndex,
            long batchSize,
            long o3MaxLag,
            SqlExecutionCircuitBreaker circuitBreaker
    ) {
        long deadline = batchSize;
        long rowCount = 0;
        final Record record = cursor.getRecord();
        while (cursor.hasNext()) {
            circuitBreaker.statefulThrowExceptionIfTripped();
            CharSequence str = record.getStr(cursorTimestampIndex);
            // It's allowed to insert ISO formatted string to timestamp column
            TableWriter.Row row = writer.newRow(SqlUtil.parseFloorPartialTimestamp(str, -1, ColumnType.TIMESTAMP));
            copier.copy(record, row);
            row.append();
            if (++rowCount > deadline) {
                writer.ic(o3MaxLag);
                deadline = rowCount + batchSize;
            }
        }

        return rowCount;
    }

    //returns number of copied rows
    private long copyOrderedStrTimestamp(
            TableWriterAPI writer,
            RecordCursor cursor,
            RecordToRowCopier copier,
            int cursorTimestampIndex,
            SqlExecutionCircuitBreaker circuitBreaker
    ) {
        long rowCount = 0;
        final Record record = cursor.getRecord();
        while (cursor.hasNext()) {
            circuitBreaker.statefulThrowExceptionIfTripped();
            final CharSequence str = record.getStr(cursorTimestampIndex);
            // It's allowed to insert ISO formatted string to timestamp column
            TableWriter.Row row = writer.newRow(SqlUtil.implicitCastStrAsTimestamp(str));
            copier.copy(record, row);
            row.append();
            rowCount++;
        }

        return rowCount;
    }

    /*
     * Returns number of copied rows.
     */
    private long copyTableData(
            RecordCursor cursor,
            RecordMetadata metadata,
            TableWriterAPI writer,
            RecordMetadata writerMetadata,
            RecordToRowCopier recordToRowCopier,
            SqlExecutionCircuitBreaker circuitBreaker
    ) {
        int timestampIndex = writerMetadata.getTimestampIndex();
        if (timestampIndex == -1) {
            return copyUnordered(cursor, writer, recordToRowCopier, circuitBreaker);
        } else {
            return copyOrdered(writer, metadata, cursor, recordToRowCopier, timestampIndex, circuitBreaker);
        }
    }

    /**
     * Sets insertCount to number of copied rows.
     */
    private void copyTableDataAndUnlock(
            TableToken tableToken,
            boolean isWalEnabled,
            RecordCursor cursor,
            RecordMetadata cursorMetadata,
            int position,
            SqlExecutionCircuitBreaker circuitBreaker
    ) throws SqlException {
        TableWriterAPI writerAPI = null;
        TableWriter writer = null;

        try {
            if (!isWalEnabled) {
                writerAPI = writer = new TableWriter(
                        configuration,
                        tableToken,
                        messageBus,
                        null,
                        false,
                        DefaultLifecycleManager.INSTANCE,
                        configuration.getRoot(),
                        engine.getMetrics()
                );
            } else {
                writerAPI = engine.getTableWriterAPI(tableToken, "create as select");
            }

            RecordMetadata writerMetadata = writerAPI.getMetadata();
            entityColumnFilter.of(writerMetadata.getColumnCount());
            this.insertCount = copyTableData(
                    cursor,
                    cursorMetadata,
                    writerAPI,
                    writerMetadata,
                    RecordToRowCopierUtils.generateCopier(
                            asm,
                            cursorMetadata,
                            writerMetadata,
                            entityColumnFilter
                    ),
                    circuitBreaker
            );
        } catch (CairoException e) {
            LOG.error().$("could not create table [error=").$((Throwable) e).I$();
            // Close writer, the table will be removed
            writerAPI = Misc.free(writerAPI);
            writer = null;
            if (e.isInterruption()) {
                throw e;
            }
            throw SqlException.$(position, "Could not create table. See log for details.");
        } finally {
            if (isWalEnabled) {
                Misc.free(writerAPI);
            } else {
                engine.unlock(tableToken, writer, false);
            }
        }
    }

    private void copyTableReaderMetadataToCreateTableModel(SqlExecutionContext executionContext, CreateTableModel model) throws SqlException {
        ExpressionNode likeTableName = model.getLikeTableName();
        CharSequence likeTableNameToken = likeTableName.token;
        TableToken tableToken = executionContext.getTableToken(likeTableNameToken);
        try (TableReader rdr = executionContext.getReader(tableToken)) {
            model.setO3MaxLag(rdr.getO3MaxLag());
            model.setMaxUncommittedRows(rdr.getMaxUncommittedRows());
            TableReaderMetadata rdrMetadata = rdr.getMetadata();
            for (int i = 0; i < rdrMetadata.getColumnCount(); i++) {
                int columnType = rdrMetadata.getColumnType(i);
                boolean isSymbol = ColumnType.isSymbol(columnType);
                int symbolCapacity = isSymbol ? rdr.getSymbolMapReader(i).getSymbolCapacity() : configuration.getDefaultSymbolCapacity();
                model.addColumn(rdrMetadata.getColumnName(i), columnType, symbolCapacity);
                if (isSymbol) {
                    model.cached(rdr.getSymbolMapReader(i).isCached());
                }
                model.setIndexFlags(rdrMetadata.isColumnIndexed(i), rdrMetadata.getIndexValueBlockCapacity(i));
            }
            model.setPartitionBy(SqlUtil.nextLiteral(sqlNodePool, PartitionBy.toString(rdr.getPartitionedBy()), 0));
            if (rdrMetadata.getTimestampIndex() != -1) {
                model.setTimestamp(SqlUtil.nextLiteral(sqlNodePool, rdrMetadata.getColumnName(rdrMetadata.getTimestampIndex()), 0));
            }
            model.setWalEnabled(configuration.isWalSupported() && rdrMetadata.isWalEnabled());
        }
        model.setLikeTableName(null); // resetting like table name as the metadata is copied already at this point.
    }

    /**
     * Returns number of copied rows.
     */
    private long copyUnordered(
            RecordCursor cursor,
            TableWriterAPI writer,
            RecordToRowCopier copier,
            SqlExecutionCircuitBreaker circuitBreaker
    ) {
        long rowCount = 0;
        final Record record = cursor.getRecord();
        while (cursor.hasNext()) {
            circuitBreaker.statefulThrowExceptionIfTripped();
            TableWriter.Row row = writer.newRow();
            copier.copy(record, row);
            row.append();
            rowCount++;
        }
        writer.commit();

        return rowCount;
    }

    private void createTable(final ExecutionModel model, SqlExecutionContext executionContext) throws SqlException {
        final CreateTableModel createTableModel = (CreateTableModel) model;
        final ExpressionNode name = createTableModel.getName();
        TableToken tableToken = executionContext.getTableTokenIfExists(name.token);

        // Fast path for CREATE TABLE IF NOT EXISTS in scenario when the table already exists
        int status = executionContext.getTableStatus(path, tableToken);
        if (createTableModel.isIgnoreIfExists() && status != TableUtils.TABLE_DOES_NOT_EXIST) {
            compiledQuery.ofCreateTable(tableToken);
        } else if (status != TableUtils.TABLE_DOES_NOT_EXIST) {
            throw SqlException.$(name.position, "table already exists");
        } else {

            // create table (...) ... in volume volumeAlias;
            CharSequence volumeAlias = createTableModel.getVolumeAlias();
            if (volumeAlias != null) {
                CharSequence volumePath = configuration.getVolumeDefinitions().resolveAlias(volumeAlias);
                if (volumePath != null) {
                    if (!ff.isDirOrSoftLinkDir(path.of(volumePath).$())) {
                        throw CairoException.critical(0).put("not a valid path for volume [alias=").put(volumeAlias).put(", path=").put(path).put(']');
                    }
                } else {
                    throw SqlException.position(0).put("volume alias is not allowed [alias=").put(volumeAlias).put(']');
                }
            }

            this.insertCount = -1;
            if (createTableModel.getQueryModel() == null) {
                try {
                    if (createTableModel.getLikeTableName() != null) {
                        copyTableReaderMetadataToCreateTableModel(executionContext, createTableModel);
                    }
                    if (volumeAlias == null) {
                        tableToken = engine.createTable(
                                executionContext.getSecurityContext(),
                                mem,
                                path,
                                createTableModel.isIgnoreIfExists(),
                                createTableModel,
                                false);
                    } else {
                        tableToken = engine.createTableInVolume(
                                executionContext.getSecurityContext(),
                                mem,
                                path,
                                createTableModel.isIgnoreIfExists(),
                                createTableModel,
                                false);
                    }
                } catch (EntryUnavailableException e) {
                    throw SqlException.$(name.position, "table already exists");
                } catch (CairoException e) {
                    LOG.error().$("could not create table [error=").$((Throwable) e).I$();
                    if (e.isInterruption()) {
                        throw e;
                    }
                    throw SqlException.$(name.position, "Could not create table, ").put(e.getFlyweightMessage());
                }
            } else {
                tableToken = createTableFromCursorExecutor(createTableModel, executionContext, name.position, volumeAlias);
            }

            if (createTableModel.getQueryModel() == null) {
                compiledQuery.ofCreateTable(tableToken);
            } else {
                compiledQuery.ofCreateTableAsSelect(tableToken, insertCount);
            }
        }
    }

    private TableToken createTableFromCursorExecutor(
            CreateTableModel model,
            SqlExecutionContext executionContext,
            int position,
            CharSequence volumeAlias
    ) throws SqlException {
        try (
                final RecordCursorFactory factory = generate(model.getQueryModel(), executionContext);
                final RecordCursor cursor = factory.getCursor(executionContext)
        ) {
            typeCast.clear();
            final RecordMetadata metadata = factory.getMetadata();
            validateTableModelAndCreateTypeCast(model, metadata, typeCast);
            boolean keepLock = !model.isWalEnabled();

            final TableToken tableToken;

            if (volumeAlias == null) {
                tableToken = engine.createTable(
                        executionContext.getSecurityContext(),
                        mem,
                        path,
                        false,
                        tableStructureAdapter.of(model, metadata, typeCast),
                        keepLock
                );
            } else {
                tableToken = engine.createTableInVolume(
                        executionContext.getSecurityContext(),
                        mem,
                        path,
                        false,
                        tableStructureAdapter.of(model, metadata, typeCast),
                        keepLock
                );
            }

            SqlExecutionCircuitBreaker circuitBreaker = executionContext.getCircuitBreaker();
            try {
                copyTableDataAndUnlock(tableToken, model.isWalEnabled(), cursor, metadata, position, circuitBreaker);
            } catch (CairoException e) {
                LOG.error().$(e.getFlyweightMessage()).$(" [errno=").$(e.getErrno()).$(']').$();
                engine.drop(path, tableToken);
                engine.unlockTableName(tableToken);
                throw e;
            }
            return tableToken;
        }
    }

    /**
     * Creates new table.
     * <p>
     * Table name must not exist. Existence check relies on directory existence followed by attempt to clarify what
     * that directory is. Sometimes it can be just empty directory, which prevents new table from being created.
     * <p>
     * Table name can be utf8 encoded but must not contain '.' (dot). Dot is used to separate table and field name,
     * where table is uses as an alias.
     * <p>
     * Creating table from column definition looks like:
     * <code>
     * create table x (column_name column_type, ...) [timestamp(column_name)] [partition by ...]
     * </code>
     * For non-partitioned table partition by value would be NONE. For any other type of partition timestamp
     * has to be defined as reference to TIMESTAMP (type) column.
     *
     * @param executionModel   created from parsed sql.
     * @param executionContext provides access to bind variables and authorization module
     * @throws SqlException contains text of error and error position in SQL text.
     */
    private void createTableWithRetries(
            ExecutionModel executionModel,
            SqlExecutionContext executionContext
    ) throws SqlException {
        executeWithRetries(createTableMethod, executionModel, configuration.getCreateAsSelectRetryCount(), executionContext);
    }

    private void executeWithRetries(
            ExecutableMethod method,
            ExecutionModel executionModel,
            int retries,
            SqlExecutionContext executionContext
    ) throws SqlException {
        int attemptsLeft = retries;
        do {
            try {
                method.execute(executionModel, executionContext);
                return;
            } catch (TableReferenceOutOfDateException e) {
                attemptsLeft--;
                clear();
                lexer.restart();
                executionModel = compileExecutionModel(executionContext);
            }
        } while (attemptsLeft > 0);

        throw SqlException.position(0).put("underlying cursor is extremely volatile");
    }

    private int filterPartitions(
            Function function,
            int functionPosition,
            TableReader reader,
            AlterOperationBuilder changePartitionStatement
    ) {
        int affectedPartitions = 0;
        // Iterate partitions in descending order so if folders are missing on disk
        // removePartition does not fail to determine next minTimestamp
        final int partitionCount = reader.getPartitionCount();
        if (partitionCount > 0) { // table may be empty
            for (int i = partitionCount - 2; i > -1; i--) {
                long partitionTimestamp = reader.getPartitionTimestampByIndex(i);
                partitionFunctionRec.setTimestamp(partitionTimestamp);
                if (function.getBool(partitionFunctionRec)) {
                    changePartitionStatement.addPartitionToList(partitionTimestamp, functionPosition);
                    affectedPartitions++;
                }
            }

            // do action on last partition at the end, it's more expensive than others
            long partitionTimestamp = reader.getPartitionTimestampByIndex(partitionCount - 1);
            partitionFunctionRec.setTimestamp(partitionTimestamp);
            if (function.getBool(partitionFunctionRec)) {
                changePartitionStatement.addPartitionToList(partitionTimestamp, functionPosition);
                affectedPartitions++;
            }
        }
        return affectedPartitions;
    }

    private RecordCursorFactory generateExplain(ExplainModel model, SqlExecutionContext executionContext) throws SqlException {
        if (model.getInnerExecutionModel().getModelType() == ExecutionModel.UPDATE) {
            QueryModel updateQueryModel = model.getInnerExecutionModel().getQueryModel();
            final QueryModel selectQueryModel = updateQueryModel.getNestedModel();
            final RecordCursorFactory recordCursorFactory = prepareForUpdate(
                    updateQueryModel.getUpdateTableToken(),
                    selectQueryModel,
                    updateQueryModel,
                    executionContext
            );

            return codeGenerator.generateExplain(updateQueryModel, recordCursorFactory, model.getFormat());
        } else {
            return codeGenerator.generateExplain(model, executionContext);
        }
    }

    private UpdateOperation generateUpdate(QueryModel updateQueryModel, SqlExecutionContext executionContext, TableRecordMetadata metadata) throws SqlException {
        TableToken updateTableToken = updateQueryModel.getUpdateTableToken();
        final QueryModel selectQueryModel = updateQueryModel.getNestedModel();

        // Update QueryModel structure is
        // QueryModel with SET column expressions
        // |-- QueryModel of select-virtual or select-choose of data selected for update
        final RecordCursorFactory recordCursorFactory = prepareForUpdate(
                updateTableToken,
                selectQueryModel,
                updateQueryModel,
                executionContext
        );

        if (!metadata.isWalEnabled() || executionContext.isWalApplication()) {
            return new UpdateOperation(
                    updateTableToken,
                    selectQueryModel.getTableId(),
                    selectQueryModel.getMetadataVersion(),
                    lexer.getPosition(),
                    recordCursorFactory
            );
        } else {
            recordCursorFactory.close();

            if (selectQueryModel.containsJoin()) {
                throw SqlException.position(0).put("UPDATE statements with join are not supported yet for WAL tables");
            }

            return new UpdateOperation(
                    updateTableToken,
                    metadata.getTableId(),
                    metadata.getMetadataVersion(),
                    lexer.getPosition()
            );
        }
    }

    private int getNextValidTokenPosition() {
        while (lexer.hasNext()) {
            CharSequence token = SqlUtil.fetchNext(lexer);
            if (token == null) {
                return -1;
            } else if (!isSemicolon(token)) {
                lexer.unparseLast();
                return lexer.lastTokenPosition();
            }
        }

        return -1;
    }

    private int goToQueryEnd() {
        CharSequence token;
        lexer.unparseLast();
        while (lexer.hasNext()) {
            token = SqlUtil.fetchNext(lexer);
            if (token == null || isSemicolon(token)) {
                break;
            }
        }

        return lexer.getPosition();
    }

    private void insert(ExecutionModel executionModel, SqlExecutionContext executionContext) throws SqlException {
        final InsertModel model = (InsertModel) executionModel;
        final ExpressionNode tableNameExpr = model.getTableNameExpr();
        ObjList<Function> valueFunctions = null;
        TableToken token = tableExistsOrFail(tableNameExpr.position, tableNameExpr.token, executionContext);

        try (TableRecordMetadata metadata = engine.getMetadata(token)) {
            final long metadataVersion = metadata.getMetadataVersion();
            final InsertOperationImpl insertOperation = new InsertOperationImpl(engine, metadata.getTableToken(), metadataVersion);
            final int metadataTimestampIndex = metadata.getTimestampIndex();
            final ObjList<CharSequence> columnNameList = model.getColumnNameList();
            final int columnSetSize = columnNameList.size();

            for (int tupleIndex = 0, n = model.getRowTupleCount(); tupleIndex < n; tupleIndex++) {
                Function timestampFunction = null;
                listColumnFilter.clear();
                if (columnSetSize > 0) {
                    valueFunctions = new ObjList<>(columnSetSize);
                    for (int i = 0; i < columnSetSize; i++) {
                        int metadataColumnIndex = metadata.getColumnIndexQuiet(columnNameList.getQuick(i));
                        if (metadataColumnIndex > -1) {
                            final ExpressionNode node = model.getRowTupleValues(tupleIndex).getQuick(i);
                            final Function function = functionParser.parseFunction(
                                    node,
                                    EmptyRecordMetadata.INSTANCE,
                                    executionContext
                            );

                            insertValidateFunctionAndAddToList(
                                    model,
                                    tupleIndex,
                                    valueFunctions,
                                    metadata,
                                    metadataTimestampIndex,
                                    i,
                                    metadataColumnIndex,
                                    function,
                                    node.position,
                                    executionContext.getBindVariableService()
                            );

                            if (metadataTimestampIndex == metadataColumnIndex) {
                                timestampFunction = function;
                            }

                        } else {
                            throw SqlException.invalidColumn(model.getColumnPosition(i), columnNameList.getQuick(i));
                        }
                    }
                } else {
                    final int columnCount = metadata.getColumnCount();
                    final ObjList<ExpressionNode> values = model.getRowTupleValues(tupleIndex);
                    final int valueCount = values.size();
                    if (columnCount != valueCount) {
                        throw SqlException.$(
                                        model.getEndOfRowTupleValuesPosition(tupleIndex),
                                        "row value count does not match column count [expected=").put(columnCount).put(", actual=").put(values.size())
                                .put(", tuple=").put(tupleIndex + 1).put(']');
                    }
                    valueFunctions = new ObjList<>(columnCount);

                    for (int i = 0; i < columnCount; i++) {
                        final ExpressionNode node = values.getQuick(i);

                        Function function = functionParser.parseFunction(node, EmptyRecordMetadata.INSTANCE, executionContext);
                        insertValidateFunctionAndAddToList(
                                model,
                                tupleIndex,
                                valueFunctions,
                                metadata,
                                metadataTimestampIndex,
                                i,
                                i,
                                function,
                                node.position,
                                executionContext.getBindVariableService()
                        );

                        if (metadataTimestampIndex == i) {
                            timestampFunction = function;
                        }
                    }
                }

                // validate timestamp
                if (metadataTimestampIndex > -1 && (timestampFunction == null || ColumnType.isNull(timestampFunction.getType()))) {
                    throw SqlException.$(0, "insert statement must populate timestamp");
                }

                VirtualRecord record = new VirtualRecord(valueFunctions);
                RecordToRowCopier copier = RecordToRowCopierUtils.generateCopier(asm, record, metadata, listColumnFilter);
                insertOperation.addInsertRow(new InsertRowImpl(record, copier, timestampFunction, tupleIndex));
            }

            insertOperation.setColumnNames(columnNameList);

            compiledQuery.ofInsert(insertOperation);
        } catch (SqlException e) {
            Misc.freeObjList(valueFunctions);
            throw e;
        }
    }

    private void insertAsSelect(ExecutionModel executionModel, SqlExecutionContext executionContext) throws SqlException {
        final InsertModel model = (InsertModel) executionModel;
        final ExpressionNode tableNameExpr = model.getTableNameExpr();

        TableToken tableToken = tableExistsOrFail(tableNameExpr.position, tableNameExpr.token, executionContext);
        long insertCount;

        try (
                TableWriterAPI writer = engine.getTableWriterAPI(tableToken, "insertAsSelect");
                RecordCursorFactory factory = generate(model.getQueryModel(), executionContext)
        ) {
            final RecordMetadata cursorMetadata = factory.getMetadata();
            // Convert sparse writer metadata into dense
            final RecordMetadata writerMetadata = GenericRecordMetadata.copyDense(writer.getMetadata());
            final int writerTimestampIndex = writerMetadata.getTimestampIndex();
            final int cursorTimestampIndex = cursorMetadata.getTimestampIndex();
            final int cursorColumnCount = cursorMetadata.getColumnCount();

            final RecordToRowCopier copier;
            final ObjList<CharSequence> columnNameList = model.getColumnNameList();
            final int columnSetSize = columnNameList.size();
            int timestampIndexFound = -1;
            if (columnSetSize > 0) {
                // validate type cast

                // clear list column filter to re-populate it again
                listColumnFilter.clear();

                for (int i = 0; i < columnSetSize; i++) {
                    CharSequence columnName = columnNameList.get(i);
                    int index = writerMetadata.getColumnIndexQuiet(columnName);
                    if (index == -1) {
                        throw SqlException.invalidColumn(model.getColumnPosition(i), columnName);
                    }

                    int fromType = cursorMetadata.getColumnType(i);
                    int toType = writerMetadata.getColumnType(index);
                    if (ColumnType.isAssignableFrom(fromType, toType)) {
                        listColumnFilter.add(index + 1);
                    } else {
                        throw SqlException.inconvertibleTypes(
                                model.getColumnPosition(i),
                                fromType,
                                cursorMetadata.getColumnName(i),
                                toType,
                                writerMetadata.getColumnName(i)
                        );
                    }

                    if (index == writerTimestampIndex) {
                        timestampIndexFound = i;
                        if (fromType != ColumnType.TIMESTAMP && fromType != ColumnType.STRING) {
                            throw SqlException.$(tableNameExpr.position, "expected timestamp column but type is ").put(ColumnType.nameOf(fromType));
                        }
                    }
                }

                // fail when target table requires chronological data and cursor cannot provide it
                if (timestampIndexFound < 0 && writerTimestampIndex >= 0) {
                    throw SqlException.$(tableNameExpr.position, "select clause must provide timestamp column");
                }

                copier = RecordToRowCopierUtils.generateCopier(asm, cursorMetadata, writerMetadata, listColumnFilter);
            } else {
                // fail when target table requires chronological data and cursor cannot provide it
                if (writerTimestampIndex > -1 && cursorTimestampIndex == -1) {
                    if (cursorColumnCount <= writerTimestampIndex) {
                        throw SqlException.$(tableNameExpr.position, "select clause must provide timestamp column");
                    } else {
                        int columnType = ColumnType.tagOf(cursorMetadata.getColumnType(writerTimestampIndex));
                        if (columnType != ColumnType.TIMESTAMP && columnType != ColumnType.STRING && columnType != ColumnType.NULL) {
                            throw SqlException.$(tableNameExpr.position, "expected timestamp column but type is ").put(ColumnType.nameOf(columnType));
                        }
                    }
                }

                if (writerTimestampIndex > -1 && cursorTimestampIndex > -1 && writerTimestampIndex != cursorTimestampIndex) {
                    throw SqlException
                            .$(tableNameExpr.position, "designated timestamp of existing table (").put(writerTimestampIndex)
                            .put(") does not match designated timestamp in select query (")
                            .put(cursorTimestampIndex)
                            .put(')');
                }
                timestampIndexFound = writerTimestampIndex;

                final int n = writerMetadata.getColumnCount();
                if (n > cursorMetadata.getColumnCount()) {
                    throw SqlException.$(model.getSelectKeywordPosition(), "not enough columns selected");
                }

                for (int i = 0; i < n; i++) {
                    int fromType = cursorMetadata.getColumnType(i);
                    int toType = writerMetadata.getColumnType(i);
                    if (ColumnType.isAssignableFrom(fromType, toType)) {
                        continue;
                    }

                    // We are going on a limp here. There is nowhere to position this error in our model.
                    // We will try to position on column (i) inside cursor's query model. Assumption is that
                    // it will always have a column, e.g. has been processed by optimiser
                    assert i < model.getQueryModel().getBottomUpColumns().size();
                    throw SqlException.inconvertibleTypes(
                            model.getQueryModel().getBottomUpColumns().getQuick(i).getAst().position,
                            fromType,
                            cursorMetadata.getColumnName(i),
                            toType,
                            writerMetadata.getColumnName(i)
                    );
                }

                entityColumnFilter.of(writerMetadata.getColumnCount());

                copier = RecordToRowCopierUtils.generateCopier(
                        asm,
                        cursorMetadata,
                        writerMetadata,
                        entityColumnFilter
                );
            }

            SqlExecutionCircuitBreaker circuitBreaker = executionContext.getCircuitBreaker();

            try (RecordCursor cursor = factory.getCursor(executionContext)) {
                try {
                    if (writerTimestampIndex == -1) {
                        insertCount = copyUnordered(cursor, writer, copier, circuitBreaker);
                    } else {
                        if (model.getBatchSize() != -1) {
                            insertCount = copyOrderedBatched(
                                    writer,
                                    factory.getMetadata(),
                                    cursor,
                                    copier,
                                    writerTimestampIndex,
                                    model.getBatchSize(),
                                    model.getO3MaxLag(),
                                    circuitBreaker
                            );
                        } else {
                            insertCount = copyOrdered(writer, factory.getMetadata(), cursor, copier, timestampIndexFound, circuitBreaker);
                        }
                    }
                } catch (Throwable e) {
                    // rollback data when system error occurs
                    writer.rollback();
                    throw e;
                }
            }
        }
        compiledQuery.ofInsertAsSelect(insertCount);
    }

    private void insertValidateFunctionAndAddToList(
            InsertModel model,
            int tupleIndex,
            ObjList<Function> valueFunctions,
            RecordMetadata metadata,
            int metadataTimestampIndex,
            int insertColumnIndex,
            int metadataColumnIndex,
            Function function,
            int functionPosition,
            BindVariableService bindVariableService
    ) throws SqlException {

        final int columnType = metadata.getColumnType(metadataColumnIndex);
        if (function.isUndefined()) {
            function.assignType(columnType, bindVariableService);
        }

        if (ColumnType.isAssignableFrom(function.getType(), columnType)) {
            if (metadataColumnIndex == metadataTimestampIndex) {
                return;
            }

            valueFunctions.add(function);
            listColumnFilter.add(metadataColumnIndex + 1);
            return;
        }

        throw SqlException.inconvertibleTypes(
                functionPosition,
                function.getType(),
                model.getRowTupleValues(tupleIndex).getQuick(insertColumnIndex).token,
                metadata.getColumnType(metadataColumnIndex),
                metadata.getColumnName(metadataColumnIndex)
        );
    }

    private void lightlyValidateInsertModel(InsertModel model) throws SqlException {
        ExpressionNode tableNameExpr = model.getTableNameExpr();
        if (tableNameExpr.type != ExpressionNode.LITERAL) {
            throw SqlException.$(tableNameExpr.position, "literal expected");
        }

        int columnNameListSize = model.getColumnNameList().size();

        if (columnNameListSize > 0) {
            for (int i = 0, n = model.getRowTupleCount(); i < n; i++) {
                if (columnNameListSize != model.getRowTupleValues(i).size()) {
                    throw SqlException.$(
                                    model.getEndOfRowTupleValuesPosition(i),
                                    "row value count does not match column count [expected=").put(columnNameListSize)
                            .put(", actual=").put(model.getRowTupleValues(i).size())
                            .put(", tuple=").put(i + 1)
                            .put(']');
                }
            }
        }
    }

    private RecordCursorFactory prepareForUpdate(
            TableToken tableToken,
            @Transient QueryModel selectQueryModel,
            @Transient QueryModel updateQueryModel,
            @Transient SqlExecutionContext executionContext
    ) throws SqlException {
        final IntList tableColumnTypes = selectQueryModel.getUpdateTableColumnTypes();
        final ObjList<CharSequence> tableColumnNames = selectQueryModel.getUpdateTableColumnNames();

        RecordCursorFactory updateToDataCursorFactory = generateFactory(selectQueryModel, executionContext);
        try {
            if (!updateToDataCursorFactory.supportsUpdateRowId(tableToken)) {
                // in theory this should never happen because all valid UPDATE statements should result in
                // a query plan with real row ids but better to check to prevent data corruption
                throw SqlException.$(updateQueryModel.getModelPosition(), "Unsupported SQL complexity for the UPDATE statement");
            }

            // Check that updateDataFactoryMetadata match types of table to be updated exactly
            final RecordMetadata updateDataFactoryMetadata = updateToDataCursorFactory.getMetadata();
            for (int i = 0, n = updateDataFactoryMetadata.getColumnCount(); i < n; i++) {
                int virtualColumnType = updateDataFactoryMetadata.getColumnType(i);
                CharSequence updateColumnName = updateDataFactoryMetadata.getColumnName(i);
                int tableColumnIndex = tableColumnNames.indexOf(updateColumnName);
                int tableColumnType = tableColumnTypes.get(tableColumnIndex);

                if (virtualColumnType != tableColumnType) {
                    if (!ColumnType.isSymbolOrString(tableColumnType) || !ColumnType.isAssignableFrom(virtualColumnType, ColumnType.STRING)) {
                        // get column position
                        ExpressionNode setRhs = updateQueryModel.getNestedModel().getColumns().getQuick(i).getAst();
                        throw SqlException.inconvertibleTypes(setRhs.position, virtualColumnType, "", tableColumnType, updateColumnName);
                    }
                }
            }
            return updateToDataCursorFactory;
        } catch (Throwable th) {
            updateToDataCursorFactory.close();
            throw th;
        }
    }

    private void reindexTable(SqlExecutionContext executionContext) throws SqlException {
        CharSequence tok;
        tok = SqlUtil.fetchNext(lexer);
        if (tok == null || !isTableKeyword(tok)) {
            throw SqlException.$(lexer.lastTokenPosition(), "TABLE expected");
        }

        tok = SqlUtil.fetchNext(lexer);

        if (tok == null || Chars.equals(tok, ',')) {
            throw SqlException.$(lexer.getPosition(), "table name expected");
        }

        if (Chars.isQuoted(tok)) {
            tok = GenericLexer.unquote(tok);
        }
        TableToken tableToken = tableExistsOrFail(lexer.lastTokenPosition(), tok, executionContext);
        rebuildIndex.of(path.of(configuration.getRoot()).concat(tableToken.getDirName()));

        tok = SqlUtil.fetchNext(lexer);
        CharSequence columnName = null;

        if (tok != null && SqlKeywords.isColumnKeyword(tok)) {
            tok = SqlUtil.fetchNext(lexer);
            if (Chars.isQuoted(tok)) {
                tok = GenericLexer.unquote(tok);
            }
            if (tok == null || TableUtils.isValidColumnName(tok, configuration.getMaxFileNameLength())) {
                columnName = GenericLexer.immutableOf(tok);
                tok = SqlUtil.fetchNext(lexer);
            }
        }

        CharSequence partition = null;
        if (tok != null && SqlKeywords.isPartitionKeyword(tok)) {
            tok = SqlUtil.fetchNext(lexer);

            if (Chars.isQuoted(tok)) {
                tok = GenericLexer.unquote(tok);
            }
            partition = tok;
            tok = SqlUtil.fetchNext(lexer);
        }

        if (tok == null || !isLockKeyword(tok)) {
            throw SqlException.$(lexer.getPosition(), "LOCK EXCLUSIVE expected");
        }

        tok = SqlUtil.fetchNext(lexer);
        if (tok == null || !isExclusiveKeyword(tok)) {
            throw SqlException.$(lexer.getPosition(), "LOCK EXCLUSIVE expected");
        }

        tok = SqlUtil.fetchNext(lexer);
        if (tok != null && !isSemicolon(tok)) {
            throw SqlException.$(lexer.getPosition(), "EOF expected");
        }

        executionContext.getSecurityContext().authorizeTableReindex(tableToken, columnName);
        rebuildIndex.reindex(partition, columnName);
        compiledQuery.ofRepair();
    }

    private void setupTextLoaderFromModel(CopyModel model) {
        textLoader.clear();
        textLoader.setState(TextLoader.ANALYZE_STRUCTURE);
        // todo: configure the following
        //   - what happens when data row errors out, max errors may be?
        //   - we should be able to skip X rows from top, dodgy headers etc.

        textLoader.configureDestination(
                model.getTarget().token,
                false,
                model.getAtomicity() != -1 ? model.getAtomicity() : Atomicity.SKIP_ROW,
                model.getPartitionBy() < 0 ? PartitionBy.NONE : model.getPartitionBy(),
                model.getTimestampColumnName(), model.getTimestampFormat()
        );
    }

    private void snapshotDatabase(SqlExecutionContext executionContext) throws SqlException {
        executionContext.getSecurityContext().authorizeDatabaseSnapshot();
        CharSequence tok = expectToken(lexer, "'prepare' or 'complete'");

        if (Chars.equalsLowerCaseAscii(tok, "prepare")) {
            if (snapshotAgent == null) {
                throw SqlException.position(lexer.lastTokenPosition()).put("Snapshot agent is not configured. Try using different embedded API");
            }
            snapshotAgent.prepareSnapshot(executionContext);
            compiledQuery.ofSnapshotPrepare();
        } else if (Chars.equalsLowerCaseAscii(tok, "complete")) {
            if (snapshotAgent == null) {
                throw SqlException.position(lexer.lastTokenPosition()).put("Snapshot agent is not configured. Try using different embedded API");
            }
            snapshotAgent.completeSnapshot();
            compiledQuery.ofSnapshotComplete();
        } else {
            throw SqlException.position(lexer.lastTokenPosition()).put("'prepare' or 'complete' expected");
        }
    }

    private void sqlShow(SqlExecutionContext executionContext) throws SqlException {
        CharSequence tok = SqlUtil.fetchNext(lexer);
        if (tok != null) {
            // show tables
            // show columns from tab
            // show partitions from tab
            // show transaction isolation level
            // show transaction_isolation
            // show max_identifier_length
            // show standard_conforming_strings
            // show search_path
            // show datestyle
            // show time zone
            RecordCursorFactory factory = null;
            if (isTablesKeyword(tok)) {
                factory = new TableListRecordCursorFactory();
            } else if (isColumnsKeyword(tok)) {
                factory = new ShowColumnsRecordCursorFactory(sqlShowFromTable(executionContext));
            } else if (isPartitionsKeyword(tok)) {
                factory = new ShowPartitionsRecordCursorFactory(sqlShowFromTable(executionContext));
            } else if (isTransactionKeyword(tok)) {
                factory = sqlShowTransaction();
            } else if (isTransactionIsolation(tok)) {
                factory = new ShowTransactionIsolationLevelCursorFactory();
            } else if (isMaxIdentifierLength(tok)) {
                factory = new ShowMaxIdentifierLengthCursorFactory();
            } else if (isStandardConformingStrings(tok)) {
                factory = new ShowStandardConformingStringsCursorFactory();
            } else if (isSearchPath(tok)) {
                factory = new ShowSearchPathCursorFactory();
            } else if (isDateStyleKeyword(tok)) {
                factory = new ShowDateStyleCursorFactory();
            } else if (SqlKeywords.isTimeKeyword(tok)) {
                tok = SqlUtil.fetchNext(lexer);
                if (tok != null && SqlKeywords.isZoneKeyword(tok)) {
                    factory = new ShowTimeZoneFactory();
                }
            } else {
                factory = unknownShowStatement(executionContext, tok);
            }
            if (factory != null) {
                tok = SqlUtil.fetchNext(lexer);
                if (tok == null || Chars.equals(tok, ';')) {
                    compiledQuery.of(factory);
                    return;
                } else {
                    Misc.free(factory);
                    throw SqlException.position(lexer.lastTokenPosition()).put("unexpected token [").put(tok).put(']');
                }
            }
        }
        throw SqlException.position(lexer.lastTokenPosition()).put("expected ")
                .put("'TABLES', 'COLUMNS FROM <tab>', 'PARTITIONS FROM <tab>', ")
                .put("'TRANSACTION ISOLATION LEVEL', 'transaction_isolation', ")
                .put("'max_identifier_length', 'standard_conforming_strings', ")
                .put("'search_path', 'datestyle', or 'time zone'");
    }

    private TableToken sqlShowFromTable(SqlExecutionContext executionContext) throws SqlException {
        CharSequence tok;
        tok = SqlUtil.fetchNext(lexer);
        if (tok == null || !isFromKeyword(tok)) {
            throw SqlException.position(lexer.getPosition()).put("expected 'from'");
        }
        tok = SqlUtil.fetchNext(lexer);
        if (tok == null) {
            throw SqlException.position(lexer.getPosition()).put("expected a table name");
        }
        final CharSequence tableName = GenericLexer.assertNoDotsAndSlashes(GenericLexer.unquote(tok), lexer.lastTokenPosition());
        return tableExistsOrFail(lexer.lastTokenPosition(), tableName, executionContext);
    }

    private RecordCursorFactory sqlShowTransaction() throws SqlException {
        CharSequence tok = SqlUtil.fetchNext(lexer);
        if (tok != null && isIsolationKeyword(tok)) {
            tok = SqlUtil.fetchNext(lexer);
            if (tok != null && isLevelKeyword(tok)) {
                return new ShowTransactionIsolationLevelCursorFactory();
            }
            throw SqlException.position(tok != null ? lexer.lastTokenPosition() : lexer.getPosition()).put("expected 'level'");
        }
        throw SqlException.position(tok != null ? lexer.lastTokenPosition() : lexer.getPosition()).put("expected 'isolation'");
    }

    private TableToken tableExistsOrFail(int position, CharSequence tableName, SqlExecutionContext executionContext) throws SqlException {
        TableToken tableToken = executionContext.getTableTokenIfExists(tableName);
        if (executionContext.getTableStatus(path, tableToken) != TableUtils.TABLE_EXISTS) {
            throw SqlException.tableDoesNotExist(position, tableName);
        }
        return tableToken;
    }

    private void truncateTables(SqlExecutionContext executionContext) throws SqlException {
        CharSequence tok;
        tok = SqlUtil.fetchNext(lexer);

        if (tok == null) {
            throw SqlException.$(lexer.getPosition(), "TABLE expected");
        }

        if (!isTableKeyword(tok)) {
            throw SqlException.$(lexer.lastTokenPosition(), "TABLE expected");
        }

        tok = SqlUtil.fetchNext(lexer);
        if (tok != null && isOnlyKeyword(tok)) {
            tok = SqlUtil.fetchNext(lexer);
        }

        if (tok != null && isWithKeyword(tok)) {
            throw SqlException.$(lexer.lastTokenPosition(), "table name expected");
        }

        tableWriters.clear();
        try {
            do {
                if (tok == null || Chars.equals(tok, ',')) {
                    throw SqlException.$(lexer.getPosition(), "table name expected");
                }

                if (Chars.isQuoted(tok)) {
                    tok = GenericLexer.unquote(tok);
                }
                TableToken tableToken = tableExistsOrFail(lexer.lastTokenPosition(), tok, executionContext);
                executionContext.getSecurityContext().authorizeTableTruncate(tableToken);
                try {
                    tableWriters.add(engine.getTableWriterAPI(tableToken, "truncateTables"));
                } catch (CairoException e) {
                    LOG.info().$("table busy [table=").$(tok).$(", e=").$((Throwable) e).I$();
                    throw SqlException.$(lexer.lastTokenPosition(), "table '").put(tok).put("' could not be truncated: ").put(e);
                }
                tok = SqlUtil.fetchNext(lexer);
                if (tok == null || Chars.equals(tok, ';') || isKeepKeyword(tok)) {
                    break;
                }
                if (!Chars.equalsNc(tok, ',')) {
                    throw SqlException.$(lexer.getPosition(), "',' or 'keep' expected");
                }

                tok = SqlUtil.fetchNext(lexer);
                if (tok != null && isKeepKeyword(tok)) {
                    throw SqlException.$(lexer.getPosition(), "table name expected");
                }
            } while (true);

            boolean keepSymbolTables = false;
            if (tok != null && isKeepKeyword(tok)) {
                tok = SqlUtil.fetchNext(lexer);
                if (tok == null || !isSymbolKeyword(tok)) {
                    throw SqlException.$(lexer.lastTokenPosition(), "SYMBOL expected");
                }
                tok = SqlUtil.fetchNext(lexer);
                if (tok == null || !isMapsKeyword(tok)) {
                    throw SqlException.$(lexer.lastTokenPosition(), "MAPS expected");
                }
                keepSymbolTables = true;
                tok = SqlUtil.fetchNext(lexer);
            }

            if (tok != null && !Chars.equals(tok, ';')) {
                throw SqlException.$(lexer.lastTokenPosition(), "unexpected [token='").put(tok).put("']");
            }

            for (int i = 0, n = tableWriters.size(); i < n; i++) {
                final TableWriterAPI writer = tableWriters.getQuick(i);
                try {
                    if (writer.getMetadata().isWalEnabled()) {
                        writer.truncateSoft();
                    } else {
                        TableToken tableToken = writer.getTableToken();
                        if (engine.lockReaders(tableToken)) {
                            try {
                                if (keepSymbolTables) {
                                    writer.truncateSoft();
                                } else {
                                    writer.truncate();
                                }
                            } finally {
                                engine.unlockReaders(tableToken);
                            }
                        } else {
                            throw SqlException.$(0, "there is an active query against '").put(tableToken).put("'. Try again.");
                        }
                    }
                } catch (CairoException | CairoError e) {
                    LOG.error().$("could not truncate [table=").$(writer.getTableToken()).$(", e=").$((Sinkable) e).$(']').$();
                    throw e;
                }
            }
        } finally {
            for (int i = 0, n = tableWriters.size(); i < n; i++) {
                tableWriters.getQuick(i).close();
            }
            tableWriters.clear();
        }
        compiledQuery.ofTruncate();
    }

    private void vacuum(SqlExecutionContext executionContext) throws SqlException {
        CharSequence tok = expectToken(lexer, "'table'");
        // It used to be VACUUM PARTITIONS but become VACUUM TABLE
        boolean partitionsKeyword = isPartitionsKeyword(tok);
        if (partitionsKeyword || isTableKeyword(tok)) {
            CharSequence tableName = expectToken(lexer, "table name");
            tableName = GenericLexer.assertNoDotsAndSlashes(GenericLexer.unquote(tableName), lexer.lastTokenPosition());
            int tableNamePos = lexer.lastTokenPosition();
            CharSequence eol = SqlUtil.fetchNext(lexer);
            if (eol == null || Chars.equals(eol, ';')) {
                TableToken tableToken = tableExistsOrFail(lexer.lastTokenPosition(), tableName, executionContext);
                try (TableReader rdr = executionContext.getReader(tableToken)) {
                    int partitionBy = rdr.getMetadata().getPartitionBy();
                    if (PartitionBy.isPartitioned(partitionBy)) {
                        executionContext.getSecurityContext().authorizeTableVacuum(rdr.getTableToken());
                        if (!TableUtils.schedulePurgeO3Partitions(messageBus, rdr.getTableToken(), partitionBy)) {
                            throw SqlException.$(
                                    tableNamePos,
                                    "cannot schedule vacuum action, queue is full, please retry " +
                                            "or increase Purge Discovery Queue Capacity"
                            );
                        }
                    } else if (partitionsKeyword) {
                        throw SqlException.$(lexer.lastTokenPosition(), "table '").put(tableName).put("' is not partitioned");
                    }
                    vacuumColumnVersions.run(rdr);
                    compiledQuery.ofVacuum();
                }
            } else {
                throw SqlException.$(lexer.lastTokenPosition(), "end of line or ';' expected");
            }
        } else {
            throw SqlException.$(lexer.lastTokenPosition(), "'partitions' expected");
        }
    }

    private void validateAndOptimiseInsertAsSelect(SqlExecutionContext executionContext, InsertModel model) throws SqlException {
        final QueryModel queryModel = optimiser.optimise(model.getQueryModel(), executionContext);
        int columnNameListSize = model.getColumnNameList().size();
        if (columnNameListSize > 0 && queryModel.getBottomUpColumns().size() != columnNameListSize) {
            throw SqlException.$(model.getTableNameExpr().position, "column count mismatch");
        }
        model.setQueryModel(queryModel);
    }

    private void validateTableModelAndCreateTypeCast(
            @Transient CreateTableModel model,
            @Transient RecordMetadata metadata,
            @Transient IntIntHashMap typeCast
    ) throws SqlException {
        CharSequenceObjHashMap<ColumnCastModel> castModels = model.getColumnCastModels();
        ObjList<CharSequence> castColumnNames = castModels.keys();

        for (int i = 0, n = castColumnNames.size(); i < n; i++) {
            CharSequence columnName = castColumnNames.getQuick(i);
            int index = metadata.getColumnIndexQuiet(columnName);
            ColumnCastModel ccm = castModels.get(columnName);
            // the only reason why columns cannot be found at this stage is
            // concurrent table modification of table structure
            if (index == -1) {
                // Cast isn't going to go away when we re-parse SQL. We must make this
                // permanent error
                throw SqlException.invalidColumn(ccm.getColumnNamePos(), columnName);
            }
            int from = metadata.getColumnType(index);
            int to = ccm.getColumnType();
            if (isCompatibleCase(from, to)) {
                int modelColumnIndex = model.getColumnIndex(columnName);
                if (!ColumnType.isSymbol(to) && model.isIndexed(modelColumnIndex)) {
                    throw SqlException.$(ccm.getColumnTypePos(), "indexes are supported only for SYMBOL columns: ").put(columnName);
                }
                typeCast.put(index, to);
            } else {
                throw SqlException.unsupportedCast(ccm.getColumnTypePos(), columnName, from, to);
            }
        }

        // validate that all indexes are specified only on columns with symbol type
        for (int i = 0, n = model.getColumnCount(); i < n; i++) {
            CharSequence columnName = model.getColumnName(i);
            ColumnCastModel ccm = castModels.get(columnName);
            if (ccm != null) {
                // We already checked this column when validating casts.
                continue;
            }
            int index = metadata.getColumnIndexQuiet(columnName);
            assert index > -1 : "wtf? " + columnName;
            if (!ColumnType.isSymbol(metadata.getColumnType(index)) && model.isIndexed(i)) {
                throw SqlException.$(0, "indexes are supported only for SYMBOL columns: ").put(columnName);
            }
        }

        // validate type of timestamp column
        // no need to worry that column will not resolve
        ExpressionNode timestamp = model.getTimestamp();
        if (timestamp != null && metadata.getColumnType(timestamp.token) != ColumnType.TIMESTAMP) {
            throw SqlException.position(timestamp.position)
                    .put("TIMESTAMP column expected [actual=").put(ColumnType.nameOf(metadata.getColumnType(timestamp.token)))
                    .put(']');
        }

        if (PartitionBy.isPartitioned(model.getPartitionBy()) && model.getTimestampIndex() == -1 && metadata.getTimestampIndex() == -1) {
            throw SqlException.position(0).put("timestamp is not defined");
        }
    }

    protected static CharSequence expectToken(GenericLexer lexer, CharSequence expected) throws SqlException {
        CharSequence tok = SqlUtil.fetchNext(lexer);

        if (tok == null) {
            throw SqlException.position(lexer.getPosition()).put(expected).put(" expected");
        }

        return tok;
    }

    protected static CharSequence maybeExpectToken(GenericLexer lexer, CharSequence expected, boolean expect) throws SqlException {
        CharSequence tok = SqlUtil.fetchNext(lexer);

        if (expect && tok == null) {
            throw SqlException.position(lexer.getPosition()).put(expected).put(" expected");
        }

        return tok;
    }

    protected void clear() {
        sqlNodePool.clear();
        characterStore.clear();
        queryColumnPool.clear();
        queryModelPool.clear();
        optimiser.clear();
        parser.clear();
        backupAgent.clear();
        alterOperationBuilder.clear();
        backupAgent.clear();
        functionParser.clear();
        query = null;
        queryLogged = false;
        queryLogfd = -1;
        queryContainsSecret = false;
    }

    RecordCursorFactory generate(
            @Transient QueryModel queryModel,
            @Transient SqlExecutionContext executionContext
    ) throws SqlException {
        return generateFactory(queryModel, executionContext);
    }

    protected RecordCursorFactory generateFactory(QueryModel selectQueryModel, SqlExecutionContext executionContext) throws SqlException {
        return codeGenerator.generate(selectQueryModel, executionContext);
    }

    @NotNull
    protected SqlOptimiser newSqlOptimiser(CairoConfiguration configuration,
                                           CharacterStore characterStore,
                                           ObjectPool<ExpressionNode> sqlNodePool,
                                           ObjectPool<QueryColumn> queryColumnPool,
                                           ObjectPool<QueryModel> queryModelPool,
                                           PostOrderTreeTraversalAlgo postOrderTreeTraversalAlgo,
                                           FunctionParser functionParser,
                                           Path path) {
        return new SqlOptimiser(
                configuration,
                characterStore,
                sqlNodePool,
                queryColumnPool,
                queryModelPool,
                postOrderTreeTraversalAlgo,
                functionParser,
                path
        );
    }

    protected void logQuery(CharSequence currentQuery) {
        if (!queryContainsSecret) {
            queryLogged = true;
            LOG.info().$("parse [fd=").$(queryLogfd).$(", q=").utf8(currentQuery).I$();
        }
    }

    protected void logQuery() {
        if (!queryLogged && !queryContainsSecret) {
            queryLogged = true;
            LOG.info().$("parse [fd=").$(queryLogfd).$(", q=").utf8(query).I$();
        }
    }

    protected void registerKeywordBasedExecutors() {
        // For each 'this::method' reference java compiles a class
        // We need to minimize repetition of this syntax as each site generates garbage
        final KeywordBasedExecutor compileSet = this::compileSet;
        final KeywordBasedExecutor compileBegin = this::compileBegin;
        final KeywordBasedExecutor compileCommit = this::compileCommit;
        final KeywordBasedExecutor compileRollback = this::compileRollback;
        final KeywordBasedExecutor truncateTables = this::truncateTables;
        final KeywordBasedExecutor alterTable = this::alterTable;
        final KeywordBasedExecutor reindexTable = this::reindexTable;
        final KeywordBasedExecutor dropStatement = dropStmtCompiler::executorSelector;
        final KeywordBasedExecutor sqlBackup = backupAgent::sqlBackup;
        final KeywordBasedExecutor sqlShow = this::sqlShow;
        final KeywordBasedExecutor vacuumTable = this::vacuum;
        final KeywordBasedExecutor snapshotDatabase = this::snapshotDatabase;
        final KeywordBasedExecutor compileDeallocate = this::compileDeallocate;

        keywordBasedExecutors.put("truncate", truncateTables);
        keywordBasedExecutors.put("alter", alterTable);
        keywordBasedExecutors.put("reindex", reindexTable);
        keywordBasedExecutors.put("set", compileSet);
        keywordBasedExecutors.put("begin", compileBegin);
        keywordBasedExecutors.put("commit", compileCommit);
        keywordBasedExecutors.put("rollback", compileRollback);
        keywordBasedExecutors.put("discard", compileSet);
        keywordBasedExecutors.put("close", compileSet); //no-op
        keywordBasedExecutors.put("unlisten", compileSet);  //no-op
        keywordBasedExecutors.put("reset", compileSet);  //no-op
        keywordBasedExecutors.put("drop", dropStatement);
        keywordBasedExecutors.put("backup", sqlBackup);
        keywordBasedExecutors.put("show", sqlShow);
        keywordBasedExecutors.put("vacuum", vacuumTable);
        keywordBasedExecutors.put("snapshot", snapshotDatabase);
        keywordBasedExecutors.put("deallocate", compileDeallocate);
    }

    protected void unknownAlterStatement(SqlExecutionContext executionContext, CharSequence tok) throws SqlException {
        if (tok == null) {
            throw SqlException.position(lexer.getPosition()).put("'table' expected");
        }
        throw SqlException.position(lexer.lastTokenPosition()).put("'table' expected");
    }

    protected void unknownDropColumnSuffix(
            @Transient SecurityContext securityContext,
            CharSequence tok,
            TableToken tableToken,
            AlterOperationBuilder dropColumnStatement
    ) throws SqlException {
        throw SqlException.$(lexer.lastTokenPosition(), "',' expected");
    }

    protected void unknownDropStatement(SqlExecutionContext executionContext, CharSequence tok) throws SqlException {
        if (tok == null) {
            throw SqlException.position(lexer.getPosition()).put("'table' or 'all tables' expected");
        }
        throw SqlException.position(lexer.lastTokenPosition()).put("'table' or 'all tables' expected");
    }

    protected void unknownDropTableSuffix(
            SqlExecutionContext executionContext,
            CharSequence tok,
            CharSequence tableName,
            int tableNamePosition,
            boolean hasIfExists
    ) throws SqlException {
        throw SqlException.$(lexer.lastTokenPosition(), "unexpected token [").put(tok).put(']');
    }

    protected RecordCursorFactory unknownShowStatement(
            SqlExecutionContext executionContext,
            CharSequence tok
    ) throws SqlException {
        return null; // no-op
    }

    @FunctionalInterface
    private interface ExecutableMethod {
        void execute(ExecutionModel model, SqlExecutionContext sqlExecutionContext) throws SqlException;
    }

    @FunctionalInterface
    protected interface KeywordBasedExecutor {
        void execute(SqlExecutionContext executionContext) throws SqlException;
    }

    public final static class PartitionAction {
        public static final int ATTACH = 2;
        public static final int DETACH = 3;
        public static final int DROP = 1;
    }

    private static class TableStructureAdapter implements TableStructure {
        private RecordMetadata metadata;
        private CreateTableModel model;
        private int timestampIndex;
        private IntIntHashMap typeCast;

        @Override
        public int getColumnCount() {
            return model.getColumnCount();
        }

        @Override
        public CharSequence getColumnName(int columnIndex) {
            return model.getColumnName(columnIndex);
        }

        @Override
        public int getColumnType(int columnIndex) {
            int castIndex = typeCast.keyIndex(columnIndex);
            if (castIndex < 0) {
                return typeCast.valueAt(castIndex);
            }
            return metadata.getColumnType(columnIndex);
        }

        @Override
        public int getIndexBlockCapacity(int columnIndex) {
            return model.getIndexBlockCapacity(columnIndex);
        }

        @Override
        public int getMaxUncommittedRows() {
            return model.getMaxUncommittedRows();
        }

        @Override
        public long getO3MaxLag() {
            return model.getO3MaxLag();
        }

        @Override
        public int getPartitionBy() {
            return model.getPartitionBy();
        }

        @Override
        public boolean getSymbolCacheFlag(int columnIndex) {
            final ColumnCastModel ccm = model.getColumnCastModels().get(metadata.getColumnName(columnIndex));
            if (ccm != null) {
                return ccm.getSymbolCacheFlag();
            }
            return model.getSymbolCacheFlag(columnIndex);
        }

        @Override
        public int getSymbolCapacity(int columnIndex) {
            final ColumnCastModel ccm = model.getColumnCastModels().get(metadata.getColumnName(columnIndex));
            if (ccm != null) {
                return ccm.getSymbolCapacity();
            } else {
                return model.getSymbolCapacity(columnIndex);
            }
        }

        @Override
        public CharSequence getTableName() {
            return model.getTableName();
        }

        @Override
        public int getTimestampIndex() {
            return timestampIndex;
        }

        @Override
        public boolean isDedupKey(int columnIndex) {
            return model.isDedupKey(columnIndex);
        }

        @Override
        public boolean isIndexed(int columnIndex) {
            return model.isIndexed(columnIndex);
        }

        @Override
        public boolean isSequential(int columnIndex) {
            return model.isSequential(columnIndex);
        }

        @Override
        public boolean isWalEnabled() {
            return model.isWalEnabled();
        }

        TableStructureAdapter of(CreateTableModel model, RecordMetadata metadata, IntIntHashMap typeCast) {
            if (model.getTimestampIndex() != -1) {
                timestampIndex = model.getTimestampIndex();
            } else {
                timestampIndex = metadata.getTimestampIndex();
            }
            this.model = model;
            this.metadata = metadata;
            this.typeCast = typeCast;
            return this;
        }
    }

    private static class TimestampValueRecord implements Record {
        private long value;

        @Override
        public long getTimestamp(int col) {
            return value;
        }

        public void setTimestamp(long value) {
            this.value = value;
        }
    }

    private class DatabaseBackupAgent implements Closeable {
        private final Path auxPath = new Path();
        private final Path dstPath = new Path();
        private final StringSink sink = new StringSink();
        private final Path srcPath = new Path();
        private final CharSequenceObjHashMap<RecordToRowCopier> tableBackupRowCopiedCache = new CharSequenceObjHashMap<>();
        private final ObjHashSet<TableToken> tableTokenBucket = new ObjHashSet<>();
        private final ObjHashSet<TableToken> tableTokens = new ObjHashSet<>();
        private transient String cachedBackupTmpRoot;
        private transient int dstCurrDirLen;
        private transient int dstPathRoot;

        public void clear() {
            auxPath.trimTo(0);
            srcPath.trimTo(0);
            dstPath.trimTo(0);
            cachedBackupTmpRoot = null;
            dstPathRoot = 0;
            dstCurrDirLen = 0;
            tableBackupRowCopiedCache.clear();
            tableTokens.clear();
        }

        @Override
        public void close() {
            tableBackupRowCopiedCache.clear();
            Misc.free(auxPath);
            Misc.free(srcPath);
            Misc.free(dstPath);
        }

        private void backupTable(@NotNull TableToken tableToken) {
            LOG.info().$("starting backup of ").$(tableToken).$();

            // the table is copied to a TMP folder and then this folder is moved to the final destination (dstPath)
            if (null == cachedBackupTmpRoot) {
                if (null == configuration.getBackupRoot()) {
                    throw CairoException.nonCritical()
                            .put("backup is disabled, server.conf property 'cairo.sql.backup.root' is not set");
                }
                auxPath.of(configuration.getBackupRoot()).concat(configuration.getBackupTempDirName()).slash$();
                cachedBackupTmpRoot = Chars.toString(auxPath); // absolute path to the TMP folder
            }

            String tableName = tableToken.getTableName();
            auxPath.of(cachedBackupTmpRoot).concat(tableToken).slash$();
            int tableRootLen = auxPath.length();
            try {
                try (TableReader reader = engine.getReader(tableToken)) { // acquire reader lock
                    if (ff.exists(auxPath)) {
                        throw CairoException.nonCritical()
                                .put("backup dir already exists [path=").put(auxPath)
                                .put(", table=").put(tableName)
                                .put(']');
                    }

                    // clone metadata

                    // create TMP folder
                    if (ff.mkdirs(auxPath, configuration.getBackupMkDirMode()) != 0) {
                        throw CairoException.critical(ff.errno()).put("could not create [dir=").put(auxPath).put(']');
                    }

                    // backup table metadata files to TMP folder
                    try {
                        TableReaderMetadata metadata = reader.getMetadata();

                        // _meta
                        mem.smallFile(ff, auxPath.trimTo(tableRootLen).concat(TableUtils.META_FILE_NAME).$(), MemoryTag.MMAP_DEFAULT);
                        metadata.dumpTo(mem);

                        // create symbol maps
                        auxPath.trimTo(tableRootLen).$();
                        int symbolMapCount = 0;
                        for (int i = 0, sz = metadata.getColumnCount(); i < sz; i++) {
                            if (ColumnType.isSymbol(metadata.getColumnType(i))) {
                                SymbolMapReader mapReader = reader.getSymbolMapReader(i);
                                MapWriter.createSymbolMapFiles(
                                        ff,
                                        mem,
                                        auxPath,
                                        metadata.getColumnName(i),
                                        COLUMN_NAME_TXN_NONE,
                                        mapReader.getSymbolCapacity(),
                                        mapReader.isCached());
                                symbolMapCount++;
                            }
                        }

                        // _txn
                        mem.smallFile(ff, auxPath.trimTo(tableRootLen).concat(TableUtils.TXN_FILE_NAME).$(), MemoryTag.MMAP_DEFAULT);
                        TableUtils.createTxn(mem, symbolMapCount, 0L, 0L, TableUtils.INITIAL_TXN, 0L, metadata.getMetadataVersion(), 0L, 0L);

                        // _cv
                        mem.smallFile(ff, auxPath.trimTo(tableRootLen).concat(TableUtils.COLUMN_VERSION_FILE_NAME).$(), MemoryTag.MMAP_DEFAULT);
                        TableUtils.createColumnVersionFile(mem);

                        if (tableToken.isWal()) {
                            // _name
                            mem.smallFile(ff, auxPath.trimTo(tableRootLen).concat(TableUtils.TABLE_NAME_FILE).$(), MemoryTag.MMAP_DEFAULT);
                            TableUtils.createTableNameFile(mem, tableToken.getTableName());

                            // initialise txn_seq folder
                            auxPath.trimTo(tableRootLen).concat(WalUtils.SEQ_DIR).slash$();
                            if (ff.mkdirs(auxPath, configuration.getBackupMkDirMode()) != 0) {
                                throw CairoException.critical(ff.errno()).put("Cannot create [path=").put(auxPath).put(']');
                            }
                            int len = auxPath.length();
                            // _wal_index.d
                            mem.smallFile(ff, auxPath.concat(WalUtils.WAL_INDEX_FILE_NAME).$(), MemoryTag.MMAP_DEFAULT);
                            mem.putLong(0L);
                            mem.close(true, Vm.TRUNCATE_TO_POINTER);
                            // _txnlog
                            mem.smallFile(ff, auxPath.trimTo(len).concat(WalUtils.TXNLOG_FILE_NAME).$(), MemoryTag.MMAP_DEFAULT);
                            mem.putInt(WAL_FORMAT_VERSION);
                            mem.putLong(0L);
                            mem.putLong(0L);
                            mem.close(true, Vm.TRUNCATE_TO_POINTER);
                            // _txnlog.meta.i
                            mem.smallFile(ff, auxPath.trimTo(len).concat(WalUtils.TXNLOG_FILE_NAME_META_INX).$(), MemoryTag.MMAP_DEFAULT);
                            mem.putLong(0L);
                            mem.close(true, Vm.TRUNCATE_TO_POINTER);
                            // _txnlog.meta.d
                            mem.smallFile(ff, auxPath.trimTo(len).concat(WalUtils.TXNLOG_FILE_NAME_META_VAR).$(), MemoryTag.MMAP_DEFAULT);
                            mem.close(true, Vm.TRUNCATE_TO_POINTER);
                            // _meta
                            mem.smallFile(ff, auxPath.trimTo(len).concat(TableUtils.META_FILE_NAME).$(), MemoryTag.MMAP_DEFAULT);
                            WalWriterMetadata.syncToMetaFile(
                                    mem,
                                    metadata.getMetadataVersion(),
                                    metadata.getColumnCount(),
                                    metadata.getTimestampIndex(),
                                    metadata.getTableId(),
                                    false,
                                    metadata
                            );
                            mem.close(true, Vm.TRUNCATE_TO_POINTER);
                        }
                    } finally {
                        mem.close();
                    }

                    // copy the data
                    try (TableWriter backupWriter = engine.getBackupWriter(tableToken, cachedBackupTmpRoot)) {
                        RecordMetadata writerMetadata = backupWriter.getMetadata();
                        srcPath.of(tableName).slash().put(reader.getMetadataVersion()).$();
                        RecordToRowCopier recordToRowCopier = tableBackupRowCopiedCache.get(srcPath);
                        if (null == recordToRowCopier) {
                            entityColumnFilter.of(writerMetadata.getColumnCount());
                            recordToRowCopier = RecordToRowCopierUtils.generateCopier(
                                    asm,
                                    reader.getMetadata(),
                                    writerMetadata,
                                    entityColumnFilter
                            );
                            tableBackupRowCopiedCache.put(srcPath.toString(), recordToRowCopier);
                        }
                        RecordCursor cursor = reader.getCursor();
                        //statement/query timeout value  is most likely too small for backup operation
                        copyTableData(cursor, reader.getMetadata(), backupWriter, writerMetadata, recordToRowCopier, SqlExecutionCircuitBreaker.NOOP_CIRCUIT_BREAKER);
                        backupWriter.commit();
                    }
                } // release reader lock
                int renameRootLen = dstPath.length();
                try {
                    dstPath.trimTo(renameRootLen).concat(tableToken).$();
                    TableUtils.renameOrFail(ff, auxPath.trimTo(tableRootLen).$(), dstPath);
                    LOG.info().$("backup complete [table=").utf8(tableName).$(", to=").utf8(dstPath).I$();
                } finally {
                    dstPath.trimTo(renameRootLen).$();
                }
            } catch (CairoException e) {
                LOG.info()
                        .$("could not backup [table=").utf8(tableName)
                        .$(", ex=").$(e.getFlyweightMessage())
                        .$(", errno=").$(e.getErrno())
                        .$(']').$();
                auxPath.of(cachedBackupTmpRoot).concat(tableToken).slash$();
                int errno;
                if ((errno = ff.rmdir(auxPath)) != 0) {
                    LOG.error().$("could not delete directory [path=").utf8(auxPath).$(", errno=").$(errno).I$();
                }
                throw e;
            }
        }

        private void mkBackupDstDir(CharSequence dir, String errorMessage) {
            dstPath.trimTo(dstPathRoot).concat(dir).slash$();
            dstCurrDirLen = dstPath.length();
            if (ff.mkdirs(dstPath, configuration.getBackupMkDirMode()) != 0) {
                throw CairoException.critical(ff.errno()).put(errorMessage).put(dstPath).put(']');
            }
        }

        private void mkBackupDstRoot() {
            DateFormat format = configuration.getBackupDirTimestampFormat();
            long epochMicros = configuration.getMicrosecondClock().getTicks();
            dstPath.of(configuration.getBackupRoot()).slash();
            int plen = dstPath.length();
            int n = 0;
            // There is a race here, two threads could try and create the same dstPath,
            // only one will succeed the other will throw a CairoException. It could be serialised
            do {
                dstPath.trimTo(plen);
                format.format(epochMicros, configuration.getDefaultDateLocale(), null, dstPath);
                if (n > 0) {
                    dstPath.put('.').put(n);
                }
                dstPath.slash$();
                n++;
            } while (ff.exists(dstPath));
            if (ff.mkdirs(dstPath, configuration.getBackupMkDirMode()) != 0) {
                // the winner will succeed the looser thread will get this exception
                throw CairoException.critical(ff.errno()).put("could not create backup [dir=").put(dstPath).put(']');
            }
            dstPathRoot = dstPath.length();
        }

        private void sqlBackup(SqlExecutionContext executionContext) throws SqlException {
            if (null == configuration.getBackupRoot()) {
                throw CairoException.nonCritical().put("backup is disabled, server.conf property 'cairo.sql.backup.root' is not set");
            }
            CharSequence tok = SqlUtil.fetchNext(lexer);
            if (null != tok) {
                if (isTableKeyword(tok)) {
                    sqlTableBackup(executionContext);
                    return;
                }
                if (isDatabaseKeyword(tok)) {
                    sqlDatabaseBackup(executionContext);
                    return;
                }
            }
            throw SqlException.position(lexer.lastTokenPosition()).put("expected 'table' or 'database'");
        }

        private void sqlDatabaseBackup(SqlExecutionContext executionContext) {
            mkBackupDstRoot();
            mkBackupDstDir(configuration.getDbDirectory(), "could not create backup [db dir=");

            // backup tables
            engine.getTableTokens(tableTokenBucket, false);
            executionContext.getSecurityContext().authorizeTableBackup(tableTokens);
            for (int i = 0, n = tableTokenBucket.size(); i < n; i++) {
                backupTable(tableTokenBucket.get(i));
            }

            srcPath.of(configuration.getRoot()).$();
            int srcLen = srcPath.length();

            // backup table registry file (tables.d.<last>)
            int version = TableNameRegistryFileStore.findLastTablesFileVersion(ff, srcPath, sink);
            srcPath.trimTo(srcLen).concat(WalUtils.TABLE_REGISTRY_NAME_FILE).put('.').put(version).$();
            dstPath.trimTo(dstCurrDirLen).concat(WalUtils.TABLE_REGISTRY_NAME_FILE).put(".0").$(); // reset to 0
            LOG.info().$("backup copying file [from=").utf8(srcPath).$(", to=").utf8(dstPath).I$();
            if (ff.copy(srcPath, dstPath) < 0) {
                throw CairoException.critical(ff.errno())
                        .put("cannot backup table registry file [from=").put(srcPath)
                        .put(", to=").put(dstPath)
                        .put(']');
            }

            // backup table index file (_tab_index.d)
            srcPath.trimTo(srcLen).concat(TableUtils.TAB_INDEX_FILE_NAME).$();
            dstPath.trimTo(dstCurrDirLen).concat(TableUtils.TAB_INDEX_FILE_NAME).$();
            LOG.info().$("backup copying file [from=").utf8(srcPath).$(", to=").utf8(dstPath).I$();
            if (ff.copy(srcPath, dstPath) < 0) {
                throw CairoException.critical(ff.errno())
                        .put("cannot backup table index file [from=").put(srcPath)
                        .put(", to=").put(dstPath)
                        .put(']');
            }

            // backup conf directory
            mkBackupDstDir(PropServerConfiguration.CONFIG_DIRECTORY, "could not create backup [conf dir=");
            ff.copyRecursive(srcPath.of(configuration.getConfRoot()).$(), auxPath.of(dstPath).$(), configuration.getMkDirMode());
            compiledQuery.ofBackupTable();
        }

        private void sqlTableBackup(SqlExecutionContext executionContext) throws SqlException {
            mkBackupDstRoot();
            mkBackupDstDir(configuration.getDbDirectory(), "could not create backup [db dir=");
            try {
                tableTokens.clear();
                while (true) {
                    CharSequence tok = SqlUtil.fetchNext(lexer);
                    if (null == tok) {
                        throw SqlException.position(lexer.getPosition()).put("expected a table name");
                    }
                    final CharSequence tableName = GenericLexer.assertNoDotsAndSlashes(GenericLexer.unquote(tok), lexer.lastTokenPosition());
                    TableToken tableToken = tableExistsOrFail(lexer.lastTokenPosition(), tableName, executionContext);
                    tableTokens.add(tableToken);
                    tok = SqlUtil.fetchNext(lexer);
                    if (null == tok || Chars.equals(tok, ';')) {
                        break;
                    }
                    if (!Chars.equals(tok, ',')) {
                        throw SqlException.position(lexer.lastTokenPosition()).put("expected ','");
                    }
                }

                executionContext.getSecurityContext().authorizeTableBackup(tableTokens);

                for (int i = 0, n = tableTokens.size(); i < n; i++) {
                    backupTable(tableTokens.get(i));
                }

                compiledQuery.ofBackupTable();

            } finally {
                tableTokens.clear();
            }
        }
    }

    private class DropStatementCompiler implements Closeable {
        private final CharSequenceObjHashMap<String> dropTablesFailedList = new CharSequenceObjHashMap<>();
        private final ObjHashSet<TableToken> dropTablesList = new ObjHashSet<>();

        @Override
        public void close() {
            dropTablesList.clear();
            dropTablesFailedList.clear();
        }

        private void dropAllTables(SqlExecutionContext executionContext) {
            // collect table names
            dropTablesFailedList.clear();
            dropTablesList.clear();
            engine.getTableTokens(dropTablesList, false);
            SecurityContext securityContext = executionContext.getSecurityContext();
            TableToken tableToken;
            for (int i = 0, n = dropTablesList.size(); i < n; i++) {
                tableToken = dropTablesList.get(i);
                if (!isSystemTable(tableToken)) {
                    securityContext.authorizeTableDrop(tableToken);
                    try {
                        engine.drop(path, tableToken);
                    } catch (CairoException report) {
                        // it will fail when there are readers/writers and lock cannot be acquired
                        dropTablesFailedList.put(tableToken.getTableName(), report.getMessage());
                    }
                }
            }
            if (dropTablesFailedList.size() > 0) {
                CairoException ex = CairoException.nonCritical().put("failed to drop tables [");
                CharSequence tableName;
                String reason;
                ObjList<CharSequence> keys = dropTablesFailedList.keys();
                for (int i = 0, n = keys.size(); i < n; i++) {
                    tableName = keys.get(i);
                    reason = dropTablesFailedList.get(tableName);
                    ex.put('\'').put(tableName).put("': ").put(reason);
                    if (i + 1 < n) {
                        ex.put(", ");
                    }
                }
                throw ex.put(']');
            }
            compiledQuery.ofDrop();
        }

        private void dropTable(
                SqlExecutionContext executionContext,
                CharSequence tableName,
                int tableNamePosition,
                boolean hasIfExists
        ) throws SqlException {
            TableToken tableToken = executionContext.getTableTokenIfExists(tableName);
            if (executionContext.getTableStatus(path, tableToken) != TableUtils.TABLE_EXISTS) {
                if (hasIfExists) {
                    compiledQuery.ofDrop();
                } else {
                    throw SqlException.tableDoesNotExist(tableNamePosition, tableName);
                }
            } else {
                executionContext.getSecurityContext().authorizeTableDrop(tableToken);
                engine.drop(path, tableToken);
                compiledQuery.ofDrop();
            }
        }

        private void executorSelector(SqlExecutionContext executionContext) throws SqlException {
            // the selected method depends on the second token, we have already seen DROP
            CharSequence tok = SqlUtil.fetchNext(lexer);
            if (tok != null) {
                // DROP TABLE [ IF EXISTS ] name [;]
                if (SqlKeywords.isTableKeyword(tok)) {
                    tok = SqlUtil.fetchNext(lexer);
                    if (tok == null) {
                        throw parseErrorExpected("IF EXISTS table-name");
                    }
                    boolean hasIfExists = false;
                    if (SqlKeywords.isIfKeyword(tok)) {
                        tok = SqlUtil.fetchNext(lexer);
                        if (tok == null || !SqlKeywords.isExistsKeyword(tok)) {
                            throw parseErrorExpected("EXISTS table-name");
                        }
                        hasIfExists = true;
                    } else {
                        lexer.unparseLast(); // tok has table name
                    }
                    final int tableNamePosition = lexer.getPosition();
                    final CharSequence tableName = GenericLexer.unquote(expectToken(lexer, "table-name"));
                    tok = SqlUtil.fetchNext(lexer);
                    if (tok == null || Chars.equals(tok, ';')) {
                        dropTable(executionContext, tableName, tableNamePosition, hasIfExists);
                        return;
                    }
                    unknownDropTableSuffix(executionContext, tok, tableName, tableNamePosition, hasIfExists);
                } else if (SqlKeywords.isAllKeyword(tok)) {
                    // DROP ALL TABLES [;]
                    tok = SqlUtil.fetchNext(lexer);
                    if (tok != null && SqlKeywords.isTablesKeyword(tok)) {
                        tok = SqlUtil.fetchNext(lexer);
                        if (tok == null || Chars.equals(tok, ';')) {
                            dropAllTables(executionContext);
                            return;
                        }
                        throw parseErrorExpected("[;]");
                    } else {
                        throw SqlException.position(lexer.lastTokenPosition()).put("'tables' expected");
                    }
                }
            }
            unknownDropStatement(executionContext, tok);
        }

        private boolean isSystemTable(TableToken tableToken) {
            return Chars.startsWith(tableToken.getTableName(), configuration.getSystemTableNamePrefix()) ||
                    Chars.equals(tableToken.getTableName(), TelemetryConfigLogger.TELEMETRY_CONFIG_TABLE_NAME);
        }

        private SqlException parseErrorExpected(CharSequence expected) {
            return SqlException.$(lexer.lastTokenPosition(), "expected ").put(expected);
        }
    }

    public class QueryBuilder implements Mutable {
        private final StringSink sink = new StringSink();

        public QueryBuilder $(CharSequence value) {
            sink.put(value);
            return this;
        }

        public QueryBuilder $(int value) {
            sink.put(value);
            return this;
        }

        @Override
        public void clear() {
            sink.clear();
        }

        public CompiledQuery compile(SqlExecutionContext executionContext) throws SqlException {
            return SqlCompiler.this.compile(sink, executionContext);
        }

        @Override
        public String toString() {
            return sink.toString();
        }
    }

    static {
        castGroups.extendAndSet(ColumnType.BOOLEAN, 2);
        castGroups.extendAndSet(ColumnType.BYTE, 1);
        castGroups.extendAndSet(ColumnType.SHORT, 1);
        castGroups.extendAndSet(ColumnType.CHAR, 1);
        castGroups.extendAndSet(ColumnType.INT, 1);
        castGroups.extendAndSet(ColumnType.LONG, 1);
        castGroups.extendAndSet(ColumnType.FLOAT, 1);
        castGroups.extendAndSet(ColumnType.DOUBLE, 1);
        castGroups.extendAndSet(ColumnType.DATE, 1);
        castGroups.extendAndSet(ColumnType.TIMESTAMP, 1);
        castGroups.extendAndSet(ColumnType.STRING, 3);
        castGroups.extendAndSet(ColumnType.SYMBOL, 3);
        castGroups.extendAndSet(ColumnType.BINARY, 4);

        sqlControlSymbols.add("(");
        sqlControlSymbols.add(";");
        sqlControlSymbols.add(")");
        sqlControlSymbols.add(",");
        sqlControlSymbols.add("/*");
        sqlControlSymbols.add("*/");
        sqlControlSymbols.add("--");
        sqlControlSymbols.add("[");
        sqlControlSymbols.add("]");
    }
}<|MERGE_RESOLUTION|>--- conflicted
+++ resolved
@@ -273,19 +273,11 @@
                 try {
                     batchCallback.preCompile(this);
                     clear(); // we don't use normal compile here because we can't reset existing lexer
-<<<<<<< HEAD
-                    compileInner(executionContext, query);
-                    // We've to move lexer because some query handlers don't consume all tokens (e.g. SET )
-                    // some code in postCompile might need full text of current query
-                    CharSequence currentQuery = query.subSequence(position, goToQueryEnd());
-                    batchCallback.postCompile(this, compiledQuery, currentQuery);
-=======
-
-                    CompiledQuery current;
+                    
                     CharSequence currentQuery;
 
                     try {
-                        current = compileInner(executionContext, query, false);
+                        compileInner(executionContext, query, false);
                     } finally {
                         currentQuery = query.subSequence(position, goToQueryEnd());
                         // try to log query even if exception is thrown 
@@ -293,8 +285,7 @@
                     }
                     // We've to move lexer because some query handlers don't consume all tokens (e.g. SET )
                     // some code in postCompile might need full text of current query
-                    batchCallback.postCompile(this, current, currentQuery);
->>>>>>> b3a537fa
+                    batchCallback.postCompile(this, compiledQuery, currentQuery);
                     recompileStale = false;
                 } catch (TableReferenceOutOfDateException e) {
                     if (retries == TableReferenceOutOfDateException.MAX_RETRY_ATTEMPS) {
@@ -391,12 +382,7 @@
 
             if (SqlKeywords.isAddKeyword(tok)) {
                 securityContext.authorizeAlterTableAddColumn(tableToken);
-<<<<<<< HEAD
-                final CompiledQuery cq = alterTableAddColumn(tableNamePosition, tableToken, tableMetadata);
-                securityContext.onColumnsAdded(tableToken, cq.getAlterOperation().getExtraStrInfo());
-=======
-                return alterTableAddColumn(tableNamePosition, tableToken, tableMetadata);
->>>>>>> b3a537fa
+                alterTableAddColumn(tableNamePosition, tableToken, tableMetadata);
             } else if (SqlKeywords.isDropKeyword(tok)) {
                 tok = expectToken(lexer, "'column' or 'partition'");
                 if (SqlKeywords.isColumnKeyword(tok)) {
@@ -1334,11 +1320,7 @@
         }
     }
 
-<<<<<<< HEAD
-    private void compileInner(@Transient @NotNull SqlExecutionContext executionContext, CharSequence query) throws SqlException {
-=======
-    private CompiledQuery compileInner(@NotNull SqlExecutionContext executionContext, CharSequence query, boolean doLog) throws SqlException {
->>>>>>> b3a537fa
+    private void compileInner(@Transient @NotNull SqlExecutionContext executionContext, CharSequence query, boolean doLog) throws SqlException {
         SqlExecutionCircuitBreaker circuitBreaker = executionContext.getCircuitBreaker();
         if (!circuitBreaker.isTimerSet()) {
             circuitBreaker.resetTimer();
@@ -1349,16 +1331,6 @@
         }
 
         final KeywordBasedExecutor executor = keywordBasedExecutors.get(tok);
-<<<<<<< HEAD
-        if (executor != null) {
-            executor.execute(executionContext);
-        }
-
-        // executor is allowed to give up on the execution and fallback to standard behaviour
-        if (executor == null || compiledQuery.getType() == CompiledQuery.NONE) {
-            compileUsingModel(executionContext);
-=======
-        CompiledQuery cq = null;
         this.queryLogged = !doLog;
         this.queryContainsSecret = false;
         executionContext.containsSecret(false);
@@ -1372,12 +1344,12 @@
                 logQuery();
             }
             // an executor can return null as a fallback to execution model
-            cq = executor.execute(executionContext);
-        }
-        if (cq == null) {
+            executor.execute(executionContext);
+        }
+        // executor is allowed to give up on the execution and fallback to standard behaviour
+        if (executor == null || compiledQuery.getType() == CompiledQuery.NONE) {
             logQuery();
-            cq = compileUsingModel(executionContext);
->>>>>>> b3a537fa
+            compileUsingModel(executionContext);
         }
         final short type = compiledQuery.getType();
         if ((type == CompiledQuery.ALTER || type == CompiledQuery.UPDATE) && !executionContext.isWalApplication()) {
