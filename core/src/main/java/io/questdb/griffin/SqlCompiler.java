--- conflicted
+++ resolved
@@ -40,259 +40,7 @@
 
     void compileBatch(CharSequence queryText, SqlExecutionContext sqlExecutionContext, BatchCallback batchCallback) throws PeerIsSlowToReadException, PeerDisconnectedException, QueryPausedException, SqlException;
 
-<<<<<<< HEAD
-        @Override
-        public void preCompile(SqlCompiler compiler) {
-        }
-    };
-    private final static Log LOG = LogFactory.getLog(SqlCompiler.class);
-    private static final IntList castGroups = new IntList();
-    protected final AlterOperationBuilder alterOperationBuilder;
-    protected final SqlCodeGenerator codeGenerator;
-    protected final CompiledQueryImpl compiledQuery;
-    protected final CairoConfiguration configuration;
-    protected final CairoEngine engine;
-    protected final LowerCaseAsciiCharSequenceObjHashMap<KeywordBasedExecutor> keywordBasedExecutors = new LowerCaseAsciiCharSequenceObjHashMap<>();
-    protected final GenericLexer lexer;
-    protected final SqlOptimiser optimiser;
-    protected final Path path = new Path();
-    private final BytecodeAssembler asm = new BytecodeAssembler();
-    private final DatabaseBackupAgent backupAgent;
-    private final CharacterStore characterStore;
-    private final DropStatementCompiler dropStmtCompiler = new DropStatementCompiler();
-    private final EntityColumnFilter entityColumnFilter = new EntityColumnFilter();
-    private final FilesFacade ff;
-    private final FunctionParser functionParser;
-    private final ListColumnFilter listColumnFilter = new ListColumnFilter();
-    private final ExecutableMethod insertAsSelectMethod = this::insertAsSelect;
-    private final MemoryMARW mem = Vm.getMARWInstance();
-    private final MessageBus messageBus;
-    private final SqlParser parser;
-    private final TimestampValueRecord partitionFunctionRec = new TimestampValueRecord();
-    private final QueryBuilder queryBuilder = new QueryBuilder();
-    private final ObjectPool<QueryColumn> queryColumnPool;
-    private final ObjectPool<QueryModel> queryModelPool;
-    private final IndexBuilder rebuildIndex;
-    private final Path renamePath = new Path();
-    private final DatabaseSnapshotAgent snapshotAgent;
-    private final ObjectPool<ExpressionNode> sqlNodePool;
-    private final TableStructureAdapter tableStructureAdapter = new TableStructureAdapter();
-    private final ObjList<TableWriterAPI> tableWriters = new ObjList<>();
-    private final TextLoader textLoader;
-    private final IntIntHashMap typeCast = new IntIntHashMap();
-    private final VacuumColumnVersions vacuumColumnVersions;
-    protected CharSequence query;
-    protected boolean queryContainsSecret;
-    protected long queryLogfd;
-    protected boolean queryLogged;
-    // Helper var used to pass back count in cases it can't be done via method result.
-    private long insertCount;
-    private final ExecutableMethod createTableMethod = this::createTable;
-    //determines how compiler parses query text
-    //true - compiler treats whole input as single query and doesn't stop on ';'. Default mode.
-    //false - compiler treats input as list of statements and stops processing statement on ';'. Used in batch processing.
-    private boolean isSingleQueryMode = true;
-
-    // Exposed for embedded API users.
-    public SqlCompiler(CairoEngine engine) {
-        this(engine, null, null);
-    }
-
-    public SqlCompiler(CairoEngine engine, @Nullable DatabaseSnapshotAgent snapshotAgent) {
-        this(engine, engine.getFunctionFactoryCache(), snapshotAgent);
-    }
-
-    public SqlCompiler(CairoEngine engine, @Nullable FunctionFactoryCache functionFactoryCache, @Nullable DatabaseSnapshotAgent snapshotAgent) {
-        this.engine = engine;
-        this.configuration = engine.getConfiguration();
-        this.ff = configuration.getFilesFacade();
-        this.messageBus = engine.getMessageBus();
-        this.rebuildIndex = new IndexBuilder(configuration);
-        this.sqlNodePool = new ObjectPool<>(ExpressionNode.FACTORY, configuration.getSqlExpressionPoolCapacity());
-        this.queryColumnPool = new ObjectPool<>(QueryColumn.FACTORY, configuration.getSqlColumnPoolCapacity());
-        this.queryModelPool = new ObjectPool<>(QueryModel.FACTORY, configuration.getSqlModelPoolCapacity());
-        this.compiledQuery = new CompiledQueryImpl(engine);
-        this.characterStore = new CharacterStore(
-                configuration.getSqlCharacterStoreCapacity(),
-                configuration.getSqlCharacterStoreSequencePoolCapacity());
-
-        this.lexer = new GenericLexer(configuration.getSqlLexerPoolCapacity());
-        this.functionParser = new FunctionParser(
-                configuration,
-                functionFactoryCache != null ? functionFactoryCache : engine.getFunctionFactoryCache()
-        );
-        this.codeGenerator = new SqlCodeGenerator(engine, configuration, functionParser, sqlNodePool);
-        this.vacuumColumnVersions = new VacuumColumnVersions(engine);
-
-        // we have cyclical dependency here
-        functionParser.setSqlCodeGenerator(codeGenerator);
-
-        this.backupAgent = new DatabaseBackupAgent();
-        this.snapshotAgent = snapshotAgent;
-
-        registerKeywordBasedExecutors();
-
-        configureLexer(lexer);
-
-        final PostOrderTreeTraversalAlgo postOrderTreeTraversalAlgo = new PostOrderTreeTraversalAlgo();
-
-        optimiser = newSqlOptimiser(
-                configuration,
-                characterStore,
-                sqlNodePool,
-                queryColumnPool,
-                queryModelPool,
-                postOrderTreeTraversalAlgo,
-                functionParser,
-                path
-        );
-
-        parser = new SqlParser(
-                configuration,
-                optimiser,
-                characterStore,
-                sqlNodePool,
-                queryColumnPool,
-                queryModelPool,
-                postOrderTreeTraversalAlgo
-        );
-
-        textLoader = new TextLoader(engine);
-        alterOperationBuilder = new AlterOperationBuilder();
-
-    }
-
-    // public for testing
-    public static void expectKeyword(GenericLexer lexer, CharSequence keyword) throws SqlException {
-        CharSequence tok = SqlUtil.fetchNext(lexer);
-
-        if (tok == null) {
-            throw SqlException.position(lexer.getPosition()).put('\'').put(keyword).put("' expected");
-        }
-
-        if (!Chars.equalsLowerCaseAscii(tok, keyword)) {
-            throw SqlException.position(lexer.lastTokenPosition()).put('\'').put(keyword).put("' expected");
-        }
-    }
-
-    @Override
-    public void close() {
-        Misc.free(backupAgent);
-        Misc.free(dropStmtCompiler);
-        Misc.free(vacuumColumnVersions);
-        Misc.free(path);
-        Misc.free(renamePath);
-        Misc.free(textLoader);
-        Misc.free(rebuildIndex);
-        Misc.free(codeGenerator);
-        Misc.free(mem);
-        Misc.freeObjList(tableWriters);
-    }
-
-    @NotNull
-    public CompiledQuery compile(@NotNull CharSequence query, @Transient @NotNull SqlExecutionContext executionContext) throws SqlException {
-        clear();
-        // these are quick executions that do not require building of a model
-        lexer.of(query);
-        isSingleQueryMode = true;
-
-        compileInner(executionContext, query, true);
-        return compiledQuery;
-    }
-
-    /**
-     * Allows processing of batches of sql statements (sql scripts) separated by ';' .
-     * Each query is processed in sequence and processing stops on first error and whole batch gets discarded.
-     * Noteworthy difference between this and 'normal' query is that all empty queries get ignored, e.g.
-     * <br>
-     * select 1;<br>
-     * ; ;/* comment \*\/;--comment\n; - these get ignored <br>
-     * update a set b=c  ; <br>
-     * <p>
-     * Useful PG doc link :
-     *
-     * @param query            - block of queries to process
-     * @param executionContext - SQL execution context
-     * @param batchCallback    - callback to perform actions prior to or after batch part compilation, e.g. clear caches or execute command
-     * @throws SqlException              - in case of syntax error
-     * @throws PeerDisconnectedException - when peer is disconnected
-     * @throws PeerIsSlowToReadException - when peer is too slow
-     * @throws QueryPausedException      - when query is paused
-     * @see <a href="https://www.postgresql.org/docs/current/protocol-flow.html#id-1.10.5.7.4">PostgreSQL documentation</a>
-     */
-    public void compileBatch(
-            @NotNull CharSequence query,
-            @NotNull SqlExecutionContext executionContext,
-            BatchCallback batchCallback
-    ) throws PeerIsSlowToReadException, PeerDisconnectedException, QueryPausedException, SqlException {
-        clear();
-        lexer.of(query);
-        isSingleQueryMode = false;
-
-        if (batchCallback == null) {
-            batchCallback = EMPTY_CALLBACK;
-        }
-
-        int position;
-
-        while (lexer.hasNext()) {
-            // skip over empty statements that'd cause error in parser
-            position = getNextValidTokenPosition();
-            if (position == -1) {
-                return;
-            }
-
-            boolean recompileStale = true;
-            for (int retries = 0; recompileStale; retries++) {
-                try {
-                    batchCallback.preCompile(this);
-                    clear(); // we don't use normal compile here because we can't reset existing lexer
-                    
-                    CharSequence currentQuery;
-
-                    try {
-                        compileInner(executionContext, query, false);
-                    } finally {
-                        currentQuery = query.subSequence(position, goToQueryEnd());
-                        // try to log query even if exception is thrown 
-                        logQuery(currentQuery);
-                    }
-                    // We've to move lexer because some query handlers don't consume all tokens (e.g. SET )
-                    // some code in postCompile might need full text of current query
-                    batchCallback.postCompile(this, compiledQuery, currentQuery);
-                    recompileStale = false;
-                } catch (TableReferenceOutOfDateException e) {
-                    if (retries == TableReferenceOutOfDateException.MAX_RETRY_ATTEMPS) {
-                        throw e;
-                    }
-                    LOG.info().$(e.getFlyweightMessage()).$();
-                    // will recompile
-                    lexer.restart();
-                }
-            }
-        }
-    }
-
-    public CairoEngine getEngine() {
-        return engine;
-    }
-
-    public FunctionFactoryCache getFunctionFactoryCache() {
-        return functionParser.getFunctionFactoryCache();
-    }
-
-    public QueryBuilder query() {
-        queryBuilder.clear();
-        return queryBuilder;
-    }
-
-    // used in tests
-    public void setEnableJitNullChecks(boolean value) {
-        codeGenerator.setEnableJitNullChecks(value);
-    }
-=======
     QueryBuilder query();
->>>>>>> 83dacadf
 
     @TestOnly
     void setEnableJitNullChecks(boolean value);
@@ -304,3204 +52,8 @@
     ExecutionModel testCompileModel(CharSequence query, SqlExecutionContext executionContext) throws SqlException;
 
     @TestOnly
-<<<<<<< HEAD
-    public void testParseExpression(CharSequence expression, ExpressionParserListener listener) throws SqlException {
-        clear();
-        lexer.of(expression);
-        parser.expr(lexer, listener);
-    }
-
-    private static void configureLexer(GenericLexer lexer) {
-        for (int i = 0, k = sqlControlSymbols.size(); i < k; i++) {
-            lexer.defineSymbol(sqlControlSymbols.getQuick(i));
-        }
-        for (int i = 0, k = OperatorExpression.operators.size(); i < k; i++) {
-            OperatorExpression op = OperatorExpression.operators.getQuick(i);
-            if (op.symbol) {
-                lexer.defineSymbol(op.token);
-            }
-        }
-    }
-
-    private static boolean isCompatibleCase(int from, int to) {
-        return castGroups.getQuick(ColumnType.tagOf(from)) == castGroups.getQuick(ColumnType.tagOf(to));
-    }
-
-    private void alterTable(SqlExecutionContext executionContext) throws SqlException {
-        CharSequence tok = SqlUtil.fetchNext(lexer);
-        if (tok == null || !SqlKeywords.isTableKeyword(tok)) {
-            unknownAlterStatement(executionContext, tok);
-            return;
-        }
-        logQuery();
-        final int tableNamePosition = lexer.getPosition();
-        tok = GenericLexer.unquote(expectToken(lexer, "table name"));
-        final TableToken tableToken = tableExistsOrFail(tableNamePosition, tok, executionContext);
-        final SecurityContext securityContext = executionContext.getSecurityContext();
-
-        try (TableRecordMetadata tableMetadata = executionContext.getMetadata(tableToken)) {
-            String expectedTokenDescription = "'add', 'alter', 'attach', 'detach', 'drop', 'resume', 'rename', 'set' or 'squash'";
-            tok = expectToken(lexer, expectedTokenDescription);
-
-            if (SqlKeywords.isAddKeyword(tok)) {
-                securityContext.authorizeAlterTableAddColumn(tableToken);
-                alterTableAddColumn(tableNamePosition, tableToken, tableMetadata);
-            } else if (SqlKeywords.isDropKeyword(tok)) {
-                tok = expectToken(lexer, "'column' or 'partition'");
-                if (SqlKeywords.isColumnKeyword(tok)) {
-                    alterTableDropColumn(executionContext.getSecurityContext(), tableNamePosition, tableToken, tableMetadata);
-                } else if (SqlKeywords.isPartitionKeyword(tok)) {
-                    securityContext.authorizeAlterTableDropPartition(tableToken);
-                    alterTableDropDetachOrAttachPartition(tableMetadata, tableToken, PartitionAction.DROP, executionContext);
-                } else {
-                    throw SqlException.$(lexer.lastTokenPosition(), "'column' or 'partition' expected");
-                }
-            } else if (SqlKeywords.isRenameKeyword(tok)) {
-                tok = expectToken(lexer, "'column'");
-                if (SqlKeywords.isColumnKeyword(tok)) {
-                    alterTableRenameColumn(securityContext, tableNamePosition, tableToken, tableMetadata);
-                } else {
-                    throw SqlException.$(lexer.lastTokenPosition(), "'column' expected");
-                }
-            } else if (SqlKeywords.isAttachKeyword(tok)) {
-                tok = expectToken(lexer, "'partition'");
-                if (SqlKeywords.isPartitionKeyword(tok)) {
-                    securityContext.authorizeAlterTableAttachPartition(tableToken);
-                    alterTableDropDetachOrAttachPartition(tableMetadata, tableToken, PartitionAction.ATTACH, executionContext);
-                } else {
-                    throw SqlException.$(lexer.lastTokenPosition(), "'partition' expected");
-                }
-            } else if (SqlKeywords.isDetachKeyword(tok)) {
-                tok = expectToken(lexer, "'partition'");
-                if (SqlKeywords.isPartitionKeyword(tok)) {
-                    securityContext.authorizeAlterTableDetachPartition(tableToken);
-                    alterTableDropDetachOrAttachPartition(tableMetadata, tableToken, PartitionAction.DETACH, executionContext);
-                } else {
-                    throw SqlException.$(lexer.lastTokenPosition(), "'partition' expected");
-                }
-            } else if (SqlKeywords.isAlterKeyword(tok)) {
-                tok = expectToken(lexer, "'column'");
-                if (SqlKeywords.isColumnKeyword(tok)) {
-                    final int columnNamePosition = lexer.getPosition();
-                    tok = expectToken(lexer, "column name");
-                    final CharSequence columnName = GenericLexer.immutableOf(tok);
-                    tok = expectToken(lexer, "'add index' or 'drop index' or 'cache' or 'nocache'");
-                    if (SqlKeywords.isAddKeyword(tok)) {
-                        expectKeyword(lexer, "index");
-                        tok = SqlUtil.fetchNext(lexer);
-                        int indexValueCapacity = -1;
-
-                        if (tok != null && (!isSemicolon(tok))) {
-                            if (!SqlKeywords.isCapacityKeyword(tok)) {
-                                throw SqlException.$(lexer.lastTokenPosition(), "'capacity' expected");
-                            } else {
-                                tok = expectToken(lexer, "capacity value");
-                                try {
-                                    indexValueCapacity = Numbers.parseInt(tok);
-                                    if (indexValueCapacity <= 0) {
-                                        throw SqlException.$(lexer.lastTokenPosition(), "positive integer literal expected as index capacity");
-                                    }
-                                } catch (NumericException e) {
-                                    throw SqlException.$(lexer.lastTokenPosition(), "positive integer literal expected as index capacity");
-                                }
-                            }
-                        }
-
-                        alterTableColumnAddIndex(
-                                securityContext,
-                                tableNamePosition,
-                                tableToken,
-                                columnNamePosition,
-                                columnName,
-                                tableMetadata,
-                                indexValueCapacity
-                        );
-
-                    } else if (SqlKeywords.isDropKeyword(tok)) {
-                        // alter table <table name> alter column drop index
-                        expectKeyword(lexer, "index");
-                        tok = SqlUtil.fetchNext(lexer);
-                        if (tok != null && !isSemicolon(tok)) {
-                            throw SqlException.$(lexer.lastTokenPosition(), "unexpected token [").put(tok).put("] while trying to drop index");
-                        }
-                        alterTableColumnDropIndex(
-                                securityContext,
-                                tableNamePosition,
-                                tableToken,
-                                columnNamePosition,
-                                columnName,
-                                tableMetadata
-                        );
-                    } else if (SqlKeywords.isCacheKeyword(tok)) {
-                        alterTableColumnCacheFlag(
-                                securityContext,
-                                tableNamePosition,
-                                tableToken,
-                                columnName,
-                                tableMetadata,
-                                true
-                        );
-                    } else if (SqlKeywords.isNoCacheKeyword(tok)) {
-                        alterTableColumnCacheFlag(
-                                securityContext,
-                                tableNamePosition,
-                                tableToken,
-                                columnName,
-                                tableMetadata,
-                                false
-                        );
-                    } else {
-                        throw SqlException.$(lexer.lastTokenPosition(), "'add', 'drop', 'cache' or 'nocache' expected").put(" found '").put(tok).put('\'');
-                    }
-                } else {
-                    throw SqlException.$(lexer.lastTokenPosition(), "'column' or 'partition' expected");
-                }
-            } else if (SqlKeywords.isSetKeyword(tok)) {
-                tok = expectToken(lexer, "'param' or 'type'");
-                if (SqlKeywords.isParamKeyword(tok)) {
-                    final int paramNamePosition = lexer.getPosition();
-                    tok = expectToken(lexer, "param name");
-                    final CharSequence paramName = GenericLexer.immutableOf(tok);
-                    tok = expectToken(lexer, "'='");
-                    if (tok.length() == 1 && tok.charAt(0) == '=') {
-                        CharSequence value = GenericLexer.immutableOf(SqlUtil.fetchNext(lexer));
-                        alterTableSetParam(paramName, value, paramNamePosition, tableToken, tableNamePosition, tableMetadata.getTableId());
-                    } else {
-                        throw SqlException.$(lexer.lastTokenPosition(), "'=' expected");
-                    }
-                } else if (SqlKeywords.isTypeKeyword(tok)) {
-                    tok = expectToken(lexer, "'bypass' or 'wal'");
-                    if (SqlKeywords.isBypassKeyword(tok)) {
-                        tok = expectToken(lexer, "'wal'");
-                        if (SqlKeywords.isWalKeyword(tok)) {
-                            alterTableSetType(executionContext, tableNamePosition, tableToken, (byte) 0);
-                        } else {
-                            throw SqlException.$(lexer.lastTokenPosition(), "'wal' expected");
-                        }
-                    } else if (SqlKeywords.isWalKeyword(tok)) {
-                        alterTableSetType(executionContext, tableNamePosition, tableToken, (byte) 1);
-                    } else {
-                        throw SqlException.$(lexer.lastTokenPosition(), "'bypass' or 'wal' expected");
-                    }
-                } else {
-                    throw SqlException.$(lexer.lastTokenPosition(), "'param' or 'type' expected");
-                }
-            } else if (SqlKeywords.isResumeKeyword(tok)) {
-                tok = expectToken(lexer, "'wal'");
-                if (!SqlKeywords.isWalKeyword(tok)) {
-                    throw SqlException.$(lexer.lastTokenPosition(), "'wal' expected");
-                }
-
-                tok = SqlUtil.fetchNext(lexer); // optional from part
-                long fromTxn = -1;
-                if (tok != null) {
-                    if (SqlKeywords.isFromKeyword(tok)) {
-                        tok = expectToken(lexer, "'transaction' or 'txn'");
-                        if (!(SqlKeywords.isTransactionKeyword(tok) || SqlKeywords.isTxnKeyword(tok))) {
-                            throw SqlException.$(lexer.lastTokenPosition(), "'transaction' or 'txn' expected");
-                        }
-                        CharSequence txnValue = expectToken(lexer, "transaction value");
-                        try {
-                            fromTxn = Numbers.parseLong(txnValue);
-                        } catch (NumericException e) {
-                            throw SqlException.$(lexer.lastTokenPosition(), "invalid value [value=").put(txnValue).put(']');
-                        }
-                    } else {
-                        throw SqlException.$(lexer.lastTokenPosition(), "'from' expected");
-                    }
-                }
-                if (!engine.isWalTable(tableToken)) {
-                    throw SqlException.$(lexer.lastTokenPosition(), tableToken.getTableName()).put(" is not a WAL table.");
-                }
-                alterTableResume(tableNamePosition, tableToken, fromTxn, executionContext);
-            } else if (SqlKeywords.isSquashKeyword(tok)) {
-                securityContext.authorizeAlterTableDropPartition(tableToken);
-                tok = expectToken(lexer, "'partitions'");
-                if (SqlKeywords.isPartitionsKeyword(tok)) {
-                    compiledQuery.ofAlter(alterOperationBuilder.ofSquashPartitions(tableNamePosition, tableToken).build());
-                } else {
-                    throw SqlException.$(lexer.lastTokenPosition(), "'partitions' expected");
-                }
-            } else if (SqlKeywords.isDedupKeyword(tok) || SqlKeywords.isDeduplicateKeyword(tok)) {
-                executionContext.getSecurityContext().authorizeAlterTableSetDedup(tableToken);
-                tok = expectToken(lexer, "'dedup columns'");
-
-                if (SqlKeywords.isDisableKeyword(tok)) {
-                    AlterOperationBuilder setDedup = alterOperationBuilder.ofDedupDisable(
-                            tableNamePosition,
-                            tableToken
-                    );
-                    compiledQuery.ofAlter(setDedup.build());
-                } else {
-                    lexer.unparseLast();
-                    alterTableDedupEnable(tableNamePosition, tableToken, tableMetadata, lexer);
-                }
-            } else {
-                throw SqlException.$(lexer.lastTokenPosition(), expectedTokenDescription).put(" expected");
-            }
-        } catch (CairoException e) {
-            LOG.info().$("could not alter table [table=").$(tableToken.getTableName()).$(", ex=").$((Throwable) e).$();
-            e.position(lexer.lastTokenPosition());
-            throw e;
-        }
-    }
-
-    private CompiledQuery alterTableAddColumn(
-            int tableNamePosition,
-            TableToken tableToken,
-            TableRecordMetadata tableMetadata
-    ) throws SqlException {
-        // add columns to table
-        CharSequence tok = SqlUtil.fetchNext(lexer);
-        //ignoring `column`
-        if (tok != null && !SqlKeywords.isColumnKeyword(tok)) {
-            lexer.unparseLast();
-        }
-
-        AlterOperationBuilder addColumn = alterOperationBuilder.ofAddColumn(
-                tableNamePosition,
-                tableToken,
-                tableMetadata.getTableId()
-        );
-
-        int semicolonPos = -1;
-        do {
-            tok = maybeExpectToken(lexer, "'column' or column name", semicolonPos < 0);
-            if (semicolonPos >= 0) {
-                if (tok != null) {
-                    throw SqlException.$(lexer.lastTokenPosition(), "',' expected");
-                }
-                break;
-            }
-
-            int index = tableMetadata.getColumnIndexQuiet(tok);
-            if (index != -1) {
-                throw SqlException.$(lexer.lastTokenPosition(), "column '").put(tok).put("' already exists");
-            }
-
-            CharSequence columnName = GenericLexer.immutableOf(GenericLexer.unquote(tok));
-            int columnNamePosition = lexer.lastTokenPosition();
-
-            if (!TableUtils.isValidColumnName(columnName, configuration.getMaxFileNameLength())) {
-                throw SqlException.$(lexer.lastTokenPosition(), " new column name contains invalid characters");
-            }
-
-            tok = expectToken(lexer, "column type");
-
-            int type = ColumnType.tagOf(tok);
-            if (type == -1) {
-                throw SqlException.$(lexer.lastTokenPosition(), "invalid type");
-            }
-
-            if (type == ColumnType.GEOHASH) {
-                tok = SqlUtil.fetchNext(lexer);
-                if (tok == null || tok.charAt(0) != '(') {
-                    throw SqlException.position(lexer.getPosition()).put("missing GEOHASH precision");
-                }
-
-                tok = SqlUtil.fetchNext(lexer);
-                if (tok != null && tok.charAt(0) != ')') {
-                    int geoHashBits = GeoHashUtil.parseGeoHashBits(lexer.lastTokenPosition(), 0, tok);
-                    tok = SqlUtil.fetchNext(lexer);
-                    if (tok == null || tok.charAt(0) != ')') {
-                        if (tok != null) {
-                            throw SqlException.position(lexer.lastTokenPosition())
-                                    .put("invalid GEOHASH type literal, expected ')'")
-                                    .put(" found='").put(tok.charAt(0)).put("'");
-                        }
-                        throw SqlException.position(lexer.getPosition())
-                                .put("invalid GEOHASH type literal, expected ')'");
-                    }
-                    type = ColumnType.getGeoHashTypeWithBits(geoHashBits);
-                } else {
-                    throw SqlException.position(lexer.lastTokenPosition())
-                            .put("missing GEOHASH precision");
-                }
-            }
-
-            tok = SqlUtil.fetchNext(lexer);
-            final int indexValueBlockCapacity;
-            final boolean cache;
-            int symbolCapacity;
-            final boolean indexed;
-
-            if (
-                    ColumnType.isSymbol(type)
-                            && tok != null
-                            &&
-                            !Chars.equals(tok, ',')
-                            && !Chars.equals(tok, ';')
-            ) {
-
-                if (isCapacityKeyword(tok)) {
-                    tok = expectToken(lexer, "symbol capacity");
-
-                    final boolean negative;
-                    final int errorPos = lexer.lastTokenPosition();
-                    if (Chars.equals(tok, '-')) {
-                        negative = true;
-                        tok = expectToken(lexer, "symbol capacity");
-                    } else {
-                        negative = false;
-                    }
-
-                    try {
-                        symbolCapacity = Numbers.parseInt(tok);
-                    } catch (NumericException e) {
-                        throw SqlException.$(lexer.lastTokenPosition(), "numeric capacity expected");
-                    }
-
-                    if (negative) {
-                        symbolCapacity = -symbolCapacity;
-                    }
-
-                    TableUtils.validateSymbolCapacity(errorPos, symbolCapacity);
-
-                    tok = SqlUtil.fetchNext(lexer);
-                } else {
-                    symbolCapacity = configuration.getDefaultSymbolCapacity();
-                }
-
-                if (Chars.equalsLowerCaseAsciiNc("cache", tok)) {
-                    cache = true;
-                    tok = SqlUtil.fetchNext(lexer);
-                } else if (Chars.equalsLowerCaseAsciiNc("nocache", tok)) {
-                    cache = false;
-                    tok = SqlUtil.fetchNext(lexer);
-                } else {
-                    cache = configuration.getDefaultSymbolCacheFlag();
-                }
-
-                TableUtils.validateSymbolCapacityCached(cache, symbolCapacity, lexer.lastTokenPosition());
-
-                indexed = Chars.equalsLowerCaseAsciiNc("index", tok);
-                if (indexed) {
-                    tok = SqlUtil.fetchNext(lexer);
-                }
-
-                if (Chars.equalsLowerCaseAsciiNc("capacity", tok)) {
-                    tok = expectToken(lexer, "symbol index capacity");
-
-                    try {
-                        indexValueBlockCapacity = Numbers.parseInt(tok);
-                    } catch (NumericException e) {
-                        throw SqlException.$(lexer.lastTokenPosition(), "numeric capacity expected");
-                    }
-                    tok = SqlUtil.fetchNext(lexer);
-                } else {
-                    indexValueBlockCapacity = configuration.getIndexValueBlockSize();
-                }
-            } else { //set defaults
-
-                //ignoring `NULL` and `NOT NULL`
-                if (tok != null && SqlKeywords.isNotKeyword(tok)) {
-                    tok = SqlUtil.fetchNext(lexer);
-                }
-
-                if (tok != null && SqlKeywords.isNullKeyword(tok)) {
-                    tok = SqlUtil.fetchNext(lexer);
-                }
-
-                cache = configuration.getDefaultSymbolCacheFlag();
-                indexValueBlockCapacity = configuration.getIndexValueBlockSize();
-                symbolCapacity = configuration.getDefaultSymbolCapacity();
-                indexed = false;
-            }
-
-            addColumn.addColumnToList(
-                    columnName,
-                    columnNamePosition,
-                    type,
-                    Numbers.ceilPow2(symbolCapacity),
-                    cache,
-                    indexed,
-                    Numbers.ceilPow2(indexValueBlockCapacity),
-                    false
-            );
-
-            if (tok == null || (!isSingleQueryMode && isSemicolon(tok))) {
-                break;
-            }
-
-            semicolonPos = Chars.equals(tok, ';') ? lexer.lastTokenPosition() : -1;
-            if (semicolonPos < 0 && !Chars.equals(tok, ',')) {
-                throw SqlException.$(lexer.lastTokenPosition(), "',' expected");
-            }
-        } while (true);
-        return compiledQuery.ofAlter(alterOperationBuilder.build());
-    }
-
-    private void alterTableColumnAddIndex(
-            SecurityContext securityContext,
-            int tableNamePosition,
-            TableToken tableToken,
-            int columnNamePosition,
-            CharSequence columnName,
-            TableRecordMetadata metadata,
-            int indexValueBlockSize
-    ) throws SqlException {
-
-        if (metadata.getColumnIndexQuiet(columnName) == -1) {
-            throw SqlException.invalidColumn(columnNamePosition, columnName);
-        }
-
-        if (indexValueBlockSize == -1) {
-            indexValueBlockSize = configuration.getIndexValueBlockSize();
-        }
-
-        alterOperationBuilder.ofAddIndex(
-                tableNamePosition,
-                tableToken,
-                metadata.getTableId(),
-                columnName,
-                Numbers.ceilPow2(indexValueBlockSize)
-        );
-        securityContext.authorizeAlterTableAddIndex(tableToken, alterOperationBuilder.getExtraStrInfo());
-        compiledQuery.ofAlter(alterOperationBuilder.build());
-    }
-
-    private void alterTableColumnCacheFlag(
-            SecurityContext securityContext,
-            int tableNamePosition,
-            TableToken tableToken,
-            CharSequence columnName,
-            TableRecordMetadata metadata,
-            boolean cache
-    ) throws SqlException {
-        int columnIndex = metadata.getColumnIndexQuiet(columnName);
-        if (columnIndex == -1) {
-            throw SqlException.invalidColumn(lexer.lastTokenPosition(), columnName);
-        }
-
-        if (!ColumnType.isSymbol(metadata.getColumnType(columnIndex))) {
-            throw SqlException.$(lexer.lastTokenPosition(), "Invalid column type - Column should be of type symbol");
-        }
-
-        if (cache) {
-            alterOperationBuilder.ofCacheSymbol(tableNamePosition, tableToken, metadata.getTableId(), columnName);
-        } else {
-            alterOperationBuilder.ofRemoveCacheSymbol(tableNamePosition, tableToken, metadata.getTableId(), columnName);
-        }
-
-        securityContext.authorizeAlterTableAlterColumnCache(tableToken, alterOperationBuilder.getExtraStrInfo());
-        compiledQuery.ofAlter(alterOperationBuilder.build());
-    }
-
-    private void alterTableColumnDropIndex(
-            SecurityContext securityContext,
-            int tableNamePosition,
-            TableToken tableToken,
-            int columnNamePosition,
-            CharSequence columnName,
-            TableRecordMetadata metadata
-    ) throws SqlException {
-        if (metadata.getColumnIndexQuiet(columnName) == -1) {
-            throw SqlException.invalidColumn(columnNamePosition, columnName);
-        }
-        alterOperationBuilder.ofDropIndex(tableNamePosition, tableToken, metadata.getTableId(), columnName, columnNamePosition);
-        securityContext.authorizeAlterTableDropIndex(tableToken, alterOperationBuilder.getExtraStrInfo());
-        compiledQuery.ofAlter(alterOperationBuilder.build());
-    }
-
-    private void alterTableDedupEnable(
-            int tableNamePosition,
-            TableToken tableToken,
-            TableRecordMetadata tableMetadata,
-            GenericLexer lexer
-    ) throws SqlException {
-        if (!tableMetadata.isWalEnabled()) {
-            throw SqlException.$(tableNamePosition, "deduplication is only supported for WAL tables");
-        }
-        AlterOperationBuilder setDedup = alterOperationBuilder.ofDedupEnable(
-                tableNamePosition,
-                tableToken
-        );
-        CharSequence tok = SqlUtil.fetchNext(lexer);
-
-        boolean tsIncludedInDedupColumns = false;
-        int dedupColumns = 0;
-
-        if (tok == null || !isUpsertKeyword(tok)) {
-            throw SqlException.position(lexer.getPosition()).put("expected 'upsert'");
-        }
-
-        tok = SqlUtil.fetchNext(lexer);
-        if (tok == null || !isKeysKeyword(tok)) {
-            throw SqlException.position(lexer.getPosition()).put("expected 'keys'");
-        }
-
-        tok = SqlUtil.fetchNext(lexer);
-        if (tok != null && Chars.equals(tok, '(')) {
-            tok = SqlUtil.fetchNext(lexer);
-
-            while (tok != null && !Chars.equals(tok, ')')) {
-                final CharSequence columnName = tok;
-
-                validateLiteral(lexer.getPosition(), tok);
-                int colIndex = tableMetadata.getColumnIndexQuiet(columnName);
-                if (colIndex < 0) {
-                    throw SqlException.position(lexer.getPosition()).put("deduplicate column not found [column=").put(columnName).put(']');
-                }
-
-                if (colIndex == tableMetadata.getTimestampIndex()) {
-                    tsIncludedInDedupColumns = true;
-                } else {
-                    int columnType = tableMetadata.getColumnType(colIndex);
-                    if (!ColumnType.isInt(columnType) && !ColumnType.isSymbol(columnType)) {
-                        throw SqlException.position(lexer.getPosition()).put("deduplicate key column can only be INT or SYMBOL type [column=").put(columnName)
-                                .put(", type=").put(ColumnType.nameOf(columnType)).put(']');
-                    }
-                }
-                setDedup.setDedupKeyFlag(tableMetadata.getWriterIndex(colIndex));
-                dedupColumns++;
-
-                tok = SqlUtil.fetchNext(lexer);
-                if (tok != null && Chars.equals(tok, ',')) {
-                    tok = SqlUtil.fetchNext(lexer);
-                }
-            }
-
-            if (tok == null || !Chars.equals(tok, ')')) {
-                throw SqlException.position(lexer.getPosition()).put("')' expected");
-            }
-
-            if (!tsIncludedInDedupColumns) {
-                throw SqlException.position(lexer.getPosition()).put("deduplicate key list must include dedicated timestamp column");
-            }
-
-            if (dedupColumns > 0 && !configuration.isMultiKeyDedupEnabled()) {
-                throw SqlException.position(lexer.getPosition()).put("multiple key deduplication is not supported");
-            }
-
-        } else {
-            throw SqlException.$(lexer.getPosition(), "deduplication column list expected");
-        }
-        compiledQuery.ofAlter(setDedup.build());
-    }
-
-    private void alterTableDropColumn(
-            SecurityContext securityContext,
-            int tableNamePosition,
-            TableToken tableToken,
-            TableRecordMetadata metadata
-    ) throws SqlException {
-        AlterOperationBuilder dropColumnStatement = alterOperationBuilder.ofDropColumn(tableNamePosition, tableToken, metadata.getTableId());
-        int semicolonPos = -1;
-        do {
-            CharSequence tok = GenericLexer.unquote(maybeExpectToken(lexer, "column name", semicolonPos < 0));
-            if (semicolonPos >= 0) {
-                if (tok != null) {
-                    throw SqlException.$(lexer.lastTokenPosition(), "',' expected");
-                }
-                break;
-            }
-
-            if (metadata.getColumnIndexQuiet(tok) == -1) {
-                throw SqlException.invalidColumn(lexer.lastTokenPosition(), tok);
-            }
-
-            CharSequence columnName = tok;
-            dropColumnStatement.ofDropColumn(columnName);
-            tok = SqlUtil.fetchNext(lexer);
-
-            if (tok == null || (!isSingleQueryMode && isSemicolon(tok))) {
-                break;
-            }
-
-            semicolonPos = Chars.equals(tok, ';') ? lexer.lastTokenPosition() : -1;
-            if (semicolonPos < 0 && !Chars.equals(tok, ',')) {
-                unknownDropColumnSuffix(securityContext, tok, tableToken, dropColumnStatement);
-                return;
-            }
-        } while (true);
-
-        securityContext.authorizeAlterTableDropColumn(tableToken, dropColumnStatement.getExtraStrInfo());
-        compiledQuery.ofAlter(alterOperationBuilder.build());
-    }
-
-    private void alterTableDropDetachOrAttachPartition(
-            TableRecordMetadata tableMetadata,
-            TableToken tableToken,
-            int action,
-            SqlExecutionContext executionContext
-    ) throws SqlException {
-        final int pos = lexer.lastTokenPosition();
-        TableReader reader = null;
-        if (!tableMetadata.isWalEnabled() || executionContext.isWalApplication()) {
-            reader = executionContext.getReader(tableToken);
-        }
-
-        try {
-            if (reader != null && !PartitionBy.isPartitioned(reader.getMetadata().getPartitionBy())) {
-                throw SqlException.$(pos, "table is not partitioned");
-            }
-
-            final CharSequence tok = expectToken(lexer, "'list' or 'where'");
-            if (SqlKeywords.isListKeyword(tok)) {
-                alterTableDropDetachOrAttachPartitionByList(tableMetadata, tableToken, reader, pos, action);
-            } else if (SqlKeywords.isWhereKeyword(tok)) {
-                AlterOperationBuilder alterOperationBuilder;
-                switch (action) {
-                    case PartitionAction.DROP:
-                        alterOperationBuilder = this.alterOperationBuilder.ofDropPartition(pos, tableToken, tableMetadata.getTableId());
-                        break;
-                    case PartitionAction.DETACH:
-                        alterOperationBuilder = this.alterOperationBuilder.ofDetachPartition(pos, tableToken, tableMetadata.getTableId());
-                        break;
-                    default:
-                        throw SqlException.$(pos, "WHERE clause can only be used with command DROP PARTITION, or DETACH PARTITION");
-                }
-
-                final int functionPosition = lexer.getPosition();
-                ExpressionNode expr = parser.expr(lexer, (QueryModel) null);
-                String designatedTimestampColumnName = null;
-                int tsIndex = tableMetadata.getTimestampIndex();
-                if (tsIndex >= 0) {
-                    designatedTimestampColumnName = tableMetadata.getColumnName(tsIndex);
-                }
-                if (designatedTimestampColumnName != null) {
-                    GenericRecordMetadata metadata = new GenericRecordMetadata();
-                    metadata.add(new TableColumnMetadata(designatedTimestampColumnName, ColumnType.TIMESTAMP, null));
-                    Function function = functionParser.parseFunction(expr, metadata, executionContext);
-                    try {
-                        if (function != null && ColumnType.isBoolean(function.getType())) {
-                            function.init(null, executionContext);
-                            if (reader != null) {
-                                int affected = filterPartitions(function, functionPosition, reader, alterOperationBuilder);
-                                if (affected == 0) {
-                                    throw SqlException.$(functionPosition, "no partitions matched WHERE clause");
-                                }
-                            }
-                            compiledQuery.ofAlter(this.alterOperationBuilder.build());
-                        } else {
-                            throw SqlException.$(lexer.lastTokenPosition(), "boolean expression expected");
-                        }
-                    } finally {
-                        Misc.free(function);
-                    }
-                } else {
-                    throw SqlException.$(lexer.lastTokenPosition(), "this table does not have a designated timestamp column");
-                }
-            } else {
-                throw SqlException.$(lexer.lastTokenPosition(), "'list' or 'where' expected");
-            }
-        } finally {
-            Misc.free(reader);
-        }
-    }
-
-    private void alterTableDropDetachOrAttachPartitionByList(
-            TableRecordMetadata tableMetadata,
-            TableToken tableToken,
-            @Nullable TableReader reader,
-            int pos,
-            int action
-    ) throws SqlException {
-        final AlterOperationBuilder alterOperationBuilder;
-        switch (action) {
-            case PartitionAction.DROP:
-                alterOperationBuilder = this.alterOperationBuilder.ofDropPartition(pos, tableToken, tableMetadata.getTableId());
-                break;
-            case PartitionAction.DETACH:
-                alterOperationBuilder = this.alterOperationBuilder.ofDetachPartition(pos, tableToken, tableMetadata.getTableId());
-                break;
-            case PartitionAction.ATTACH:
-                // attach
-                alterOperationBuilder = this.alterOperationBuilder.ofAttachPartition(pos, tableToken, tableMetadata.getTableId());
-                break;
-            default:
-                alterOperationBuilder = null;
-                assert false;
-        }
-
-        int semicolonPos = -1;
-        do {
-            CharSequence tok = maybeExpectToken(lexer, "partition name", semicolonPos < 0);
-            if (semicolonPos >= 0) {
-                if (tok != null) {
-                    throw SqlException.$(lexer.lastTokenPosition(), "',' expected");
-                }
-                break;
-            }
-            if (Chars.equals(tok, ',') || Chars.equals(tok, ';')) {
-                throw SqlException.$(lexer.lastTokenPosition(), "partition name missing");
-            }
-            final CharSequence partitionName = GenericLexer.unquote(tok); // potentially a full timestamp, or part of it
-            final int lastPosition = lexer.lastTokenPosition();
-
-            // reader == null means it's compilation for WAL table
-            // before applying to WAL writer
-            if (reader != null) {
-                try {
-                    long timestamp = PartitionBy.parsePartitionDirName(partitionName, reader.getPartitionedBy(), 0, -1);
-                    alterOperationBuilder.addPartitionToList(timestamp, lastPosition);
-                } catch (CairoException e) {
-                    throw SqlException.$(lexer.lastTokenPosition(), e.getFlyweightMessage());
-                }
-            }
-
-            tok = SqlUtil.fetchNext(lexer);
-            if (tok == null || (!isSingleQueryMode && isSemicolon(tok))) {
-                break;
-            }
-
-            semicolonPos = Chars.equals(tok, ';') ? lexer.lastTokenPosition() : -1;
-            if (semicolonPos < 0 && !Chars.equals(tok, ',')) {
-                throw SqlException.$(lexer.lastTokenPosition(), "',' expected");
-            }
-        } while (true);
-
-        compiledQuery.ofAlter(alterOperationBuilder.build());
-    }
-
-    private void alterTableRenameColumn(
-            SecurityContext securityContext,
-            int tableNamePosition,
-            TableToken tableToken,
-            TableRecordMetadata metadata
-    ) throws SqlException {
-        AlterOperationBuilder renameColumnStatement = alterOperationBuilder.ofRenameColumn(tableNamePosition, tableToken, metadata.getTableId());
-        int hadSemicolonPos = -1;
-
-        do {
-            CharSequence tok = GenericLexer.unquote(maybeExpectToken(lexer, "current column name", hadSemicolonPos < 0));
-            if (hadSemicolonPos >= 0) {
-                if (tok != null) {
-                    throw SqlException.$(hadSemicolonPos, "',' expected");
-                }
-                break;
-            }
-            int columnIndex = metadata.getColumnIndexQuiet(tok);
-            if (columnIndex == -1) {
-                throw SqlException.invalidColumn(lexer.lastTokenPosition(), tok);
-            }
-            CharSequence existingName = GenericLexer.immutableOf(tok);
-
-            tok = expectToken(lexer, "'to' expected");
-            if (!SqlKeywords.isToKeyword(tok)) {
-                throw SqlException.$(lexer.lastTokenPosition(), "'to' expected'");
-            }
-
-            tok = GenericLexer.unquote(expectToken(lexer, "new column name"));
-            if (Chars.equals(existingName, tok)) {
-                throw SqlException.$(lexer.lastTokenPosition(), "new column name is identical to existing name");
-            }
-
-            if (metadata.getColumnIndexQuiet(tok) > -1) {
-                throw SqlException.$(lexer.lastTokenPosition(), " column already exists");
-            }
-
-            if (!TableUtils.isValidColumnName(tok, configuration.getMaxFileNameLength())) {
-                throw SqlException.$(lexer.lastTokenPosition(), " new column name contains invalid characters");
-            }
-
-            CharSequence newName = GenericLexer.immutableOf(tok);
-            renameColumnStatement.ofRenameColumn(existingName, newName);
-
-            tok = SqlUtil.fetchNext(lexer);
-
-            if (tok == null || (!isSingleQueryMode && isSemicolon(tok))) {
-                break;
-            }
-
-            hadSemicolonPos = Chars.equals(tok, ';') ? lexer.lastTokenPosition() : -1;
-            if (hadSemicolonPos < 0 && !Chars.equals(tok, ',')) {
-                throw SqlException.$(lexer.lastTokenPosition(), "',' expected");
-            }
-        } while (true);
-        securityContext.authorizeAlterTableRenameColumn(tableToken, alterOperationBuilder.getExtraStrInfo());
-        compiledQuery.ofAlter(alterOperationBuilder.build());
-    }
-
-    private void alterTableResume(int tableNamePosition, TableToken tableToken, long resumeFromTxn, SqlExecutionContext executionContext) {
-        try {
-            engine.getTableSequencerAPI().resumeTable(tableToken, resumeFromTxn);
-            executionContext.storeTelemetry(TelemetrySystemEvent.WAL_APPLY_RESUME, TelemetryOrigin.WAL_APPLY);
-            compiledQuery.ofTableResume();
-        } catch (CairoException ex) {
-            LOG.critical().$("table resume failed [table=").$(tableToken)
-                    .$(", error=").$(ex.getFlyweightMessage())
-                    .$(", errno=").$(ex.getErrno())
-                    .I$();
-            ex.position(tableNamePosition);
-            throw ex;
-        }
-    }
-
-    private void alterTableSetParam(CharSequence paramName, CharSequence value, int paramNamePosition, TableToken tableToken, int tableNamePosition, int tableId) throws SqlException {
-        if (isMaxUncommittedRowsKeyword(paramName)) {
-            int maxUncommittedRows;
-            try {
-                maxUncommittedRows = Numbers.parseInt(value);
-            } catch (NumericException e) {
-                throw SqlException.$(paramNamePosition, "invalid value [value=").put(value).put(",parameter=").put(paramName).put(']');
-            }
-            if (maxUncommittedRows < 0) {
-                throw SqlException.$(paramNamePosition, "maxUncommittedRows must be non negative");
-            }
-            compiledQuery.ofAlter(alterOperationBuilder.ofSetParamUncommittedRows(tableNamePosition, tableToken, tableId, maxUncommittedRows).build());
-        } else if (isO3MaxLagKeyword(paramName)) {
-            long o3MaxLag = SqlUtil.expectMicros(value, paramNamePosition);
-            if (o3MaxLag < 0) {
-                throw SqlException.$(paramNamePosition, "o3MaxLag must be non negative");
-            }
-            compiledQuery.ofAlter(alterOperationBuilder.ofSetO3MaxLag(tableNamePosition, tableToken, tableId, o3MaxLag).build());
-        } else {
-            throw SqlException.$(paramNamePosition, "unknown parameter '").put(paramName).put('\'');
-        }
-    }
-
-    private void alterTableSetType(
-            SqlExecutionContext executionContext,
-            int pos,
-            TableToken tableToken,
-            byte walFlag
-    ) throws SqlException {
-        executionContext.getSecurityContext().authorizeAlterTableSetType(tableToken);
-        try {
-            try (TableReader reader = engine.getReader(tableToken)) {
-                if (reader != null && !PartitionBy.isPartitioned(reader.getMetadata().getPartitionBy())) {
-                    throw SqlException.$(pos, "Cannot convert non-partitioned table");
-                }
-            }
-
-            path.of(configuration.getRoot()).concat(tableToken.getDirName());
-            TableUtils.createConvertFile(ff, path, walFlag);
-            compiledQuery.ofTableSetType();
-        } catch (CairoException e) {
-            throw SqlException.position(pos)
-                    .put(e.getFlyweightMessage())
-                    .put("[errno=").put(e.getErrno()).put(']');
-        }
-    }
-
-    private void compileBegin(SqlExecutionContext executionContext) {
-        compiledQuery.ofBegin();
-    }
-
-    private void compileCommit(SqlExecutionContext executionContext) {
-        compiledQuery.ofCommit();
-    }
-
-    private RecordCursorFactory compileCopy(SecurityContext securityContext, CopyModel model) throws SqlException {
-        assert !model.isCancel();
-
-        securityContext.authorizeCopy();
-
-        if (model.getTimestampColumnName() == null &&
-                ((model.getPartitionBy() != -1 && model.getPartitionBy() != PartitionBy.NONE))) {
-            throw SqlException.$(-1, "invalid option used for import without a designated timestamp (format or partition by)");
-        }
-        if (model.getDelimiter() < 0) {
-            model.setDelimiter((byte) ',');
-        }
-
-        final CharSequence tableName = GenericLexer.unquote(model.getTarget().token);
-        final ExpressionNode fileNameNode = model.getFileName();
-        final CharSequence fileName = fileNameNode != null ? GenericLexer.assertNoDots(GenericLexer.unquote(fileNameNode.token), fileNameNode.position) : null;
-        assert fileName != null;
-
-        return new CopyFactory(
-                messageBus,
-                engine.getCopyContext(),
-                Chars.toString(tableName),
-                Chars.toString(fileName),
-                model
-        );
-    }
-
-    private RecordCursorFactory compileCopyCancel(SqlExecutionContext executionContext, CopyModel model) throws SqlException {
-        assert model.isCancel();
-
-        long cancelCopyID;
-        String cancelCopyIDStr = Chars.toString(GenericLexer.unquote(model.getTarget().token));
-        try {
-            cancelCopyID = Numbers.parseHexLong(cancelCopyIDStr);
-
-        } catch (NumericException e) {
-            throw SqlException.$(0, "copy cancel ID format is invalid: '").put(cancelCopyIDStr).put('\'');
-        }
-        return new CopyCancelFactory(
-                engine.getCopyContext(),
-                cancelCopyID,
-                cancelCopyIDStr,
-                query()
-                        .$("select * from '")
-                        .$(engine.getConfiguration().getSystemTableNamePrefix())
-                        .$("text_import_log' where id = '")
-                        .$(cancelCopyIDStr)
-                        .$("' limit -1")
-                        .compile(executionContext).getRecordCursorFactory()
-        );
-    }
-
-    private void compileDeallocate(SqlExecutionContext executionContext) throws SqlException {
-        CharSequence statementName = GenericLexer.unquote(expectToken(lexer, "statement name"));
-        CharSequence tok = SqlUtil.fetchNext(lexer);
-        if (tok != null && !Chars.equals(tok, ';')) {
-            throw SqlException.$(lexer.lastTokenPosition(), "unexpected token [").put(tok).put("]");
-        }
-        compiledQuery.ofDeallocate(statementName);
-    }
-
-    private ExecutionModel compileExecutionModel(SqlExecutionContext executionContext) throws SqlException {
-        ExecutionModel model = parser.parse(lexer, executionContext);
-
-        if (ExecutionModel.EXPLAIN != model.getModelType()) {
-            return compileExecutionModel0(executionContext, model);
-        } else {
-            ExplainModel explainModel = (ExplainModel) model;
-            explainModel.setModel(compileExecutionModel0(executionContext, explainModel.getInnerExecutionModel()));
-            return explainModel;
-        }
-    }
-
-    private ExecutionModel compileExecutionModel0(SqlExecutionContext executionContext, ExecutionModel model) throws SqlException {
-        switch (model.getModelType()) {
-            case ExecutionModel.QUERY:
-                return optimiser.optimise((QueryModel) model, executionContext);
-            case ExecutionModel.INSERT: {
-                InsertModel insertModel = (InsertModel) model;
-                if (insertModel.getQueryModel() != null) {
-                    validateAndOptimiseInsertAsSelect(executionContext, insertModel);
-                } else {
-                    lightlyValidateInsertModel(insertModel);
-                }
-                final TableToken tableToken = engine.getTableTokenIfExists(insertModel.getTableName());
-                executionContext.getSecurityContext().authorizeInsert(tableToken, insertModel.getColumnNameList());
-                return insertModel;
-            }
-            case ExecutionModel.UPDATE:
-                final QueryModel queryModel = (QueryModel) model;
-                TableToken tableToken = executionContext.getTableToken(queryModel.getTableName());
-                try (TableRecordMetadata metadata = executionContext.getMetadata(tableToken)) {
-                    optimiser.optimiseUpdate(queryModel, executionContext, metadata);
-                    return model;
-                }
-            default:
-                return model;
-        }
-    }
-
-    private void compileInner(@Transient @NotNull SqlExecutionContext executionContext, CharSequence query, boolean doLog) throws SqlException {
-        SqlExecutionCircuitBreaker circuitBreaker = executionContext.getCircuitBreaker();
-        if (!circuitBreaker.isTimerSet()) {
-            circuitBreaker.resetTimer();
-        }
-        final CharSequence tok = SqlUtil.fetchNext(lexer);
-        if (tok == null) {
-            throw SqlException.$(0, "empty query");
-        }
-
-        final KeywordBasedExecutor executor = keywordBasedExecutors.get(tok);
-        this.queryLogged = !doLog;
-        this.queryContainsSecret = false;
-        executionContext.containsSecret(false);
-        if (doLog) {
-            this.query = query;
-            this.queryLogfd = executionContext.getRequestFd();
-        }
-
-        if (executor != null) {
-            if (shouldLog(executor)) {
-                logQuery();
-            }
-            // an executor can return null as a fallback to execution model
-            executor.execute(executionContext);
-        }
-        // executor is allowed to give up on the execution and fallback to standard behaviour
-        if (executor == null || compiledQuery.getType() == CompiledQuery.NONE) {
-            logQuery();
-            compileUsingModel(executionContext);
-        }
-        final short type = compiledQuery.getType();
-        if ((type == CompiledQuery.ALTER || type == CompiledQuery.UPDATE) && !executionContext.isWalApplication()) {
-            compiledQuery.withSqlStatement(Chars.toString(query));
-        }
-        compiledQuery.withContext(executionContext);
-    }
-
-    private void compileRollback(SqlExecutionContext executionContext) {
-        compiledQuery.ofRollback();
-    }
-
-    private void compileSet(SqlExecutionContext executionContext) {
-        compiledQuery.ofSet();
-    }
-
-    private void compileUsingModel(SqlExecutionContext executionContext) throws SqlException {
-        // This method will not populate sql cache directly;
-        // factories are assumed to be non-reentrant and once
-        // factory is out of this method the caller assumes
-        // full ownership over it. In that however caller may
-        // choose to return factory back to this or any other
-        // instance of compiler for safekeeping
-
-        // lexer would have parsed first token to determine direction of execution flow
-        lexer.unparseLast();
-        codeGenerator.clear();
-
-        final ExecutionModel executionModel = compileExecutionModel(executionContext);
-        switch (executionModel.getModelType()) {
-            case ExecutionModel.QUERY:
-                LOG.info().$("plan [q=`").$((QueryModel) executionModel).$("`, fd=").$(executionContext.getRequestFd()).$(']').$();
-                compiledQuery.of(generate((QueryModel) executionModel, executionContext));
-                break;
-            case ExecutionModel.CREATE_TABLE:
-                createTableWithRetries(executionModel, executionContext);
-                break;
-            case ExecutionModel.COPY:
-                copy(executionContext, (CopyModel) executionModel);
-                break;
-            case ExecutionModel.RENAME_TABLE:
-                final RenameTableModel rtm = (RenameTableModel) executionModel;
-                engine.rename(executionContext.getSecurityContext(), path, mem, GenericLexer.unquote(rtm.getFrom().token), renamePath, GenericLexer.unquote(rtm.getTo().token));
-                compiledQuery.ofRenameTable();
-                break;
-            case ExecutionModel.UPDATE:
-                final QueryModel updateQueryModel = (QueryModel) executionModel;
-                TableToken tableToken = executionContext.getTableToken(updateQueryModel.getTableName());
-                try (TableRecordMetadata metadata = executionContext.getMetadata(tableToken)) {
-                    final UpdateOperation updateOperation = generateUpdate(updateQueryModel, executionContext, metadata);
-                    compiledQuery.ofUpdate(updateOperation);
-                }
-                break;
-            case ExecutionModel.EXPLAIN:
-                compiledQuery.ofExplain(generateExplain((ExplainModel) executionModel, executionContext));
-                break;
-            default:
-                final InsertModel insertModel = (InsertModel) executionModel;
-                if (insertModel.getQueryModel() != null) {
-                    executeWithRetries(
-                            insertAsSelectMethod,
-                            executionModel,
-                            configuration.getCreateAsSelectRetryCount(),
-                            executionContext
-                    );
-                } else {
-                    insert(executionModel, executionContext);
-                }
-                break;
-        }
-    }
-
-    private void copy(SqlExecutionContext executionContext, CopyModel copyModel) throws SqlException {
-        if (!copyModel.isCancel() && Chars.equalsLowerCaseAscii(copyModel.getFileName().token, "stdin")) {
-            // no-op implementation
-            executionContext.getSecurityContext().authorizeCopy();
-            setupTextLoaderFromModel(copyModel);
-            compiledQuery.ofCopyRemote(textLoader);
-        } else {
-            final RecordCursorFactory copyFactory;
-            if (copyModel.isCancel()) {
-                copyFactory = compileCopyCancel(executionContext, copyModel);
-            } else {
-                copyFactory = compileCopy(executionContext.getSecurityContext(), copyModel);
-            }
-            compiledQuery.ofPseudoSelect(copyFactory);
-        }
-    }
-
-    private long copyOrdered(
-            TableWriterAPI writer,
-            RecordMetadata metadata,
-            RecordCursor cursor,
-            RecordToRowCopier copier,
-            int cursorTimestampIndex,
-            SqlExecutionCircuitBreaker circuitBreaker
-    ) {
-        long rowCount;
-
-        if (ColumnType.isSymbolOrString(metadata.getColumnType(cursorTimestampIndex))) {
-            rowCount = copyOrderedStrTimestamp(writer, cursor, copier, cursorTimestampIndex, circuitBreaker);
-        } else {
-            rowCount = copyOrdered0(writer, cursor, copier, cursorTimestampIndex, circuitBreaker);
-        }
-        writer.commit();
-
-        return rowCount;
-    }
-
-    private long copyOrdered0(TableWriterAPI writer,
-                              RecordCursor cursor,
-                              RecordToRowCopier copier,
-                              int cursorTimestampIndex,
-                              SqlExecutionCircuitBreaker circuitBreaker) {
-        long rowCount = 0;
-        final Record record = cursor.getRecord();
-        while (cursor.hasNext()) {
-            circuitBreaker.statefulThrowExceptionIfTripped();
-            TableWriter.Row row = writer.newRow(record.getTimestamp(cursorTimestampIndex));
-            copier.copy(record, row);
-            row.append();
-            rowCount++;
-        }
-
-        return rowCount;
-    }
-
-    private long copyOrderedBatched(
-            TableWriterAPI writer,
-            RecordMetadata metadata,
-            RecordCursor cursor,
-            RecordToRowCopier copier,
-            int cursorTimestampIndex,
-            long batchSize,
-            long o3MaxLag,
-            SqlExecutionCircuitBreaker circuitBreaker
-    ) {
-        long rowCount;
-        if (ColumnType.isSymbolOrString(metadata.getColumnType(cursorTimestampIndex))) {
-            rowCount = copyOrderedBatchedStrTimestamp(writer, cursor, copier, cursorTimestampIndex, batchSize, o3MaxLag, circuitBreaker);
-        } else {
-            rowCount = copyOrderedBatched0(writer, cursor, copier, cursorTimestampIndex, batchSize, o3MaxLag, circuitBreaker);
-        }
-        writer.commit();
-
-        return rowCount;
-    }
-
-    //returns number of copied rows
-    private long copyOrderedBatched0(
-            TableWriterAPI writer,
-            RecordCursor cursor,
-            RecordToRowCopier copier,
-            int cursorTimestampIndex,
-            long batchSize,
-            long o3MaxLag,
-            SqlExecutionCircuitBreaker circuitBreaker
-    ) {
-        long deadline = batchSize;
-        long rowCount = 0;
-        final Record record = cursor.getRecord();
-        while (cursor.hasNext()) {
-            circuitBreaker.statefulThrowExceptionIfTripped();
-            TableWriter.Row row = writer.newRow(record.getTimestamp(cursorTimestampIndex));
-            copier.copy(record, row);
-            row.append();
-            if (++rowCount > deadline) {
-                writer.ic(o3MaxLag);
-                deadline = rowCount + batchSize;
-            }
-        }
-
-        return rowCount;
-    }
-
-    //returns number of copied rows
-    private long copyOrderedBatchedStrTimestamp(
-            TableWriterAPI writer,
-            RecordCursor cursor,
-            RecordToRowCopier copier,
-            int cursorTimestampIndex,
-            long batchSize,
-            long o3MaxLag,
-            SqlExecutionCircuitBreaker circuitBreaker
-    ) {
-        long deadline = batchSize;
-        long rowCount = 0;
-        final Record record = cursor.getRecord();
-        while (cursor.hasNext()) {
-            circuitBreaker.statefulThrowExceptionIfTripped();
-            CharSequence str = record.getStr(cursorTimestampIndex);
-            // It's allowed to insert ISO formatted string to timestamp column
-            TableWriter.Row row = writer.newRow(SqlUtil.parseFloorPartialTimestamp(str, -1, ColumnType.TIMESTAMP));
-            copier.copy(record, row);
-            row.append();
-            if (++rowCount > deadline) {
-                writer.ic(o3MaxLag);
-                deadline = rowCount + batchSize;
-            }
-        }
-
-        return rowCount;
-    }
-
-    //returns number of copied rows
-    private long copyOrderedStrTimestamp(
-            TableWriterAPI writer,
-            RecordCursor cursor,
-            RecordToRowCopier copier,
-            int cursorTimestampIndex,
-            SqlExecutionCircuitBreaker circuitBreaker
-    ) {
-        long rowCount = 0;
-        final Record record = cursor.getRecord();
-        while (cursor.hasNext()) {
-            circuitBreaker.statefulThrowExceptionIfTripped();
-            final CharSequence str = record.getStr(cursorTimestampIndex);
-            // It's allowed to insert ISO formatted string to timestamp column
-            TableWriter.Row row = writer.newRow(SqlUtil.implicitCastStrAsTimestamp(str));
-            copier.copy(record, row);
-            row.append();
-            rowCount++;
-        }
-
-        return rowCount;
-    }
-
-    /*
-     * Returns number of copied rows.
-     */
-    private long copyTableData(
-            RecordCursor cursor,
-            RecordMetadata metadata,
-            TableWriterAPI writer,
-            RecordMetadata writerMetadata,
-            RecordToRowCopier recordToRowCopier,
-            SqlExecutionCircuitBreaker circuitBreaker
-    ) {
-        int timestampIndex = writerMetadata.getTimestampIndex();
-        if (timestampIndex == -1) {
-            return copyUnordered(cursor, writer, recordToRowCopier, circuitBreaker);
-        } else {
-            return copyOrdered(writer, metadata, cursor, recordToRowCopier, timestampIndex, circuitBreaker);
-        }
-    }
-
-    /**
-     * Sets insertCount to number of copied rows.
-     */
-    private void copyTableDataAndUnlock(
-            TableToken tableToken,
-            boolean isWalEnabled,
-            RecordCursor cursor,
-            RecordMetadata cursorMetadata,
-            int position,
-            SqlExecutionCircuitBreaker circuitBreaker
-    ) throws SqlException {
-        TableWriterAPI writerAPI = null;
-        TableWriter writer = null;
-
-        try {
-            if (!isWalEnabled) {
-                writerAPI = writer = new TableWriter(
-                        configuration,
-                        tableToken,
-                        messageBus,
-                        null,
-                        false,
-                        DefaultLifecycleManager.INSTANCE,
-                        configuration.getRoot(),
-                        engine.getMetrics()
-                );
-            } else {
-                writerAPI = engine.getTableWriterAPI(tableToken, "create as select");
-            }
-
-            RecordMetadata writerMetadata = writerAPI.getMetadata();
-            entityColumnFilter.of(writerMetadata.getColumnCount());
-            this.insertCount = copyTableData(
-                    cursor,
-                    cursorMetadata,
-                    writerAPI,
-                    writerMetadata,
-                    RecordToRowCopierUtils.generateCopier(
-                            asm,
-                            cursorMetadata,
-                            writerMetadata,
-                            entityColumnFilter
-                    ),
-                    circuitBreaker
-            );
-        } catch (CairoException e) {
-            LOG.error().$("could not create table [error=").$((Throwable) e).I$();
-            // Close writer, the table will be removed
-            writerAPI = Misc.free(writerAPI);
-            writer = null;
-            if (e.isInterruption()) {
-                throw e;
-            }
-            throw SqlException.$(position, "Could not create table. See log for details.");
-        } finally {
-            if (isWalEnabled) {
-                Misc.free(writerAPI);
-            } else {
-                engine.unlock(tableToken, writer, false);
-            }
-        }
-    }
-
-    private void copyTableReaderMetadataToCreateTableModel(SqlExecutionContext executionContext, CreateTableModel model) throws SqlException {
-        ExpressionNode likeTableName = model.getLikeTableName();
-        CharSequence likeTableNameToken = likeTableName.token;
-        TableToken tableToken = executionContext.getTableToken(likeTableNameToken);
-        try (TableReader rdr = executionContext.getReader(tableToken)) {
-            model.setO3MaxLag(rdr.getO3MaxLag());
-            model.setMaxUncommittedRows(rdr.getMaxUncommittedRows());
-            TableReaderMetadata rdrMetadata = rdr.getMetadata();
-            for (int i = 0; i < rdrMetadata.getColumnCount(); i++) {
-                int columnType = rdrMetadata.getColumnType(i);
-                boolean isSymbol = ColumnType.isSymbol(columnType);
-                int symbolCapacity = isSymbol ? rdr.getSymbolMapReader(i).getSymbolCapacity() : configuration.getDefaultSymbolCapacity();
-                model.addColumn(rdrMetadata.getColumnName(i), columnType, symbolCapacity);
-                if (isSymbol) {
-                    model.cached(rdr.getSymbolMapReader(i).isCached());
-                }
-                model.setIndexFlags(rdrMetadata.isColumnIndexed(i), rdrMetadata.getIndexValueBlockCapacity(i));
-            }
-            model.setPartitionBy(SqlUtil.nextLiteral(sqlNodePool, PartitionBy.toString(rdr.getPartitionedBy()), 0));
-            if (rdrMetadata.getTimestampIndex() != -1) {
-                model.setTimestamp(SqlUtil.nextLiteral(sqlNodePool, rdrMetadata.getColumnName(rdrMetadata.getTimestampIndex()), 0));
-            }
-            model.setWalEnabled(configuration.isWalSupported() && rdrMetadata.isWalEnabled());
-        }
-        model.setLikeTableName(null); // resetting like table name as the metadata is copied already at this point.
-    }
-
-    /**
-     * Returns number of copied rows.
-     */
-    private long copyUnordered(
-            RecordCursor cursor,
-            TableWriterAPI writer,
-            RecordToRowCopier copier,
-            SqlExecutionCircuitBreaker circuitBreaker
-    ) {
-        long rowCount = 0;
-        final Record record = cursor.getRecord();
-        while (cursor.hasNext()) {
-            circuitBreaker.statefulThrowExceptionIfTripped();
-            TableWriter.Row row = writer.newRow();
-            copier.copy(record, row);
-            row.append();
-            rowCount++;
-        }
-        writer.commit();
-
-        return rowCount;
-    }
-
-    private void createTable(final ExecutionModel model, SqlExecutionContext executionContext) throws SqlException {
-        final CreateTableModel createTableModel = (CreateTableModel) model;
-        final ExpressionNode name = createTableModel.getName();
-        TableToken tableToken = executionContext.getTableTokenIfExists(name.token);
-
-        // Fast path for CREATE TABLE IF NOT EXISTS in scenario when the table already exists
-        int status = executionContext.getTableStatus(path, tableToken);
-        if (createTableModel.isIgnoreIfExists() && status != TableUtils.TABLE_DOES_NOT_EXIST) {
-            compiledQuery.ofCreateTable(tableToken);
-        } else if (status != TableUtils.TABLE_DOES_NOT_EXIST) {
-            throw SqlException.$(name.position, "table already exists");
-        } else {
-
-            // create table (...) ... in volume volumeAlias;
-            CharSequence volumeAlias = createTableModel.getVolumeAlias();
-            if (volumeAlias != null) {
-                CharSequence volumePath = configuration.getVolumeDefinitions().resolveAlias(volumeAlias);
-                if (volumePath != null) {
-                    if (!ff.isDirOrSoftLinkDir(path.of(volumePath).$())) {
-                        throw CairoException.critical(0).put("not a valid path for volume [alias=").put(volumeAlias).put(", path=").put(path).put(']');
-                    }
-                } else {
-                    throw SqlException.position(0).put("volume alias is not allowed [alias=").put(volumeAlias).put(']');
-                }
-            }
-
-            this.insertCount = -1;
-            if (createTableModel.getQueryModel() == null) {
-                try {
-                    if (createTableModel.getLikeTableName() != null) {
-                        copyTableReaderMetadataToCreateTableModel(executionContext, createTableModel);
-                    }
-                    if (volumeAlias == null) {
-                        tableToken = engine.createTable(
-                                executionContext.getSecurityContext(),
-                                mem,
-                                path,
-                                createTableModel.isIgnoreIfExists(),
-                                createTableModel,
-                                false);
-                    } else {
-                        tableToken = engine.createTableInVolume(
-                                executionContext.getSecurityContext(),
-                                mem,
-                                path,
-                                createTableModel.isIgnoreIfExists(),
-                                createTableModel,
-                                false);
-                    }
-                } catch (EntryUnavailableException e) {
-                    throw SqlException.$(name.position, "table already exists");
-                } catch (CairoException e) {
-                    LOG.error().$("could not create table [error=").$((Throwable) e).I$();
-                    if (e.isInterruption()) {
-                        throw e;
-                    }
-                    throw SqlException.$(name.position, "Could not create table, ").put(e.getFlyweightMessage());
-                }
-            } else {
-                tableToken = createTableFromCursorExecutor(createTableModel, executionContext, name.position, volumeAlias);
-            }
-
-            if (createTableModel.getQueryModel() == null) {
-                compiledQuery.ofCreateTable(tableToken);
-            } else {
-                compiledQuery.ofCreateTableAsSelect(tableToken, insertCount);
-            }
-        }
-    }
-
-    private TableToken createTableFromCursorExecutor(
-            CreateTableModel model,
-            SqlExecutionContext executionContext,
-            int position,
-            CharSequence volumeAlias
-    ) throws SqlException {
-        try (
-                final RecordCursorFactory factory = generate(model.getQueryModel(), executionContext);
-                final RecordCursor cursor = factory.getCursor(executionContext)
-        ) {
-            typeCast.clear();
-            final RecordMetadata metadata = factory.getMetadata();
-            validateTableModelAndCreateTypeCast(model, metadata, typeCast);
-            boolean keepLock = !model.isWalEnabled();
-
-            final TableToken tableToken;
-
-            if (volumeAlias == null) {
-                tableToken = engine.createTable(
-                        executionContext.getSecurityContext(),
-                        mem,
-                        path,
-                        false,
-                        tableStructureAdapter.of(model, metadata, typeCast),
-                        keepLock
-                );
-            } else {
-                tableToken = engine.createTableInVolume(
-                        executionContext.getSecurityContext(),
-                        mem,
-                        path,
-                        false,
-                        tableStructureAdapter.of(model, metadata, typeCast),
-                        keepLock
-                );
-            }
-
-            SqlExecutionCircuitBreaker circuitBreaker = executionContext.getCircuitBreaker();
-            try {
-                copyTableDataAndUnlock(tableToken, model.isWalEnabled(), cursor, metadata, position, circuitBreaker);
-            } catch (CairoException e) {
-                LOG.error().$(e.getFlyweightMessage()).$(" [errno=").$(e.getErrno()).$(']').$();
-                engine.drop(path, tableToken);
-                engine.unlockTableName(tableToken);
-                throw e;
-            }
-            return tableToken;
-        }
-    }
-
-    /**
-     * Creates new table.
-     * <p>
-     * Table name must not exist. Existence check relies on directory existence followed by attempt to clarify what
-     * that directory is. Sometimes it can be just empty directory, which prevents new table from being created.
-     * <p>
-     * Table name can be utf8 encoded but must not contain '.' (dot). Dot is used to separate table and field name,
-     * where table is uses as an alias.
-     * <p>
-     * Creating table from column definition looks like:
-     * <code>
-     * create table x (column_name column_type, ...) [timestamp(column_name)] [partition by ...]
-     * </code>
-     * For non-partitioned table partition by value would be NONE. For any other type of partition timestamp
-     * has to be defined as reference to TIMESTAMP (type) column.
-     *
-     * @param executionModel   created from parsed sql.
-     * @param executionContext provides access to bind variables and authorization module
-     * @throws SqlException contains text of error and error position in SQL text.
-     */
-    private void createTableWithRetries(
-            ExecutionModel executionModel,
-            SqlExecutionContext executionContext
-    ) throws SqlException {
-        executeWithRetries(createTableMethod, executionModel, configuration.getCreateAsSelectRetryCount(), executionContext);
-    }
-
-    private void executeWithRetries(
-            ExecutableMethod method,
-            ExecutionModel executionModel,
-            int retries,
-            SqlExecutionContext executionContext
-    ) throws SqlException {
-        int attemptsLeft = retries;
-        do {
-            try {
-                method.execute(executionModel, executionContext);
-                return;
-            } catch (TableReferenceOutOfDateException e) {
-                attemptsLeft--;
-                clear();
-                lexer.restart();
-                executionModel = compileExecutionModel(executionContext);
-            }
-        } while (attemptsLeft > 0);
-
-        throw SqlException.position(0).put("underlying cursor is extremely volatile");
-    }
-
-    private int filterPartitions(
-            Function function,
-            int functionPosition,
-            TableReader reader,
-            AlterOperationBuilder changePartitionStatement
-    ) {
-        int affectedPartitions = 0;
-        // Iterate partitions in descending order so if folders are missing on disk
-        // removePartition does not fail to determine next minTimestamp
-        final int partitionCount = reader.getPartitionCount();
-        if (partitionCount > 0) { // table may be empty
-            for (int i = partitionCount - 2; i > -1; i--) {
-                long partitionTimestamp = reader.getPartitionTimestampByIndex(i);
-                partitionFunctionRec.setTimestamp(partitionTimestamp);
-                if (function.getBool(partitionFunctionRec)) {
-                    changePartitionStatement.addPartitionToList(partitionTimestamp, functionPosition);
-                    affectedPartitions++;
-                }
-            }
-
-            // do action on last partition at the end, it's more expensive than others
-            long partitionTimestamp = reader.getPartitionTimestampByIndex(partitionCount - 1);
-            partitionFunctionRec.setTimestamp(partitionTimestamp);
-            if (function.getBool(partitionFunctionRec)) {
-                changePartitionStatement.addPartitionToList(partitionTimestamp, functionPosition);
-                affectedPartitions++;
-            }
-        }
-        return affectedPartitions;
-    }
-
-    private RecordCursorFactory generateExplain(ExplainModel model, SqlExecutionContext executionContext) throws SqlException {
-        if (model.getInnerExecutionModel().getModelType() == ExecutionModel.UPDATE) {
-            QueryModel updateQueryModel = model.getInnerExecutionModel().getQueryModel();
-            final QueryModel selectQueryModel = updateQueryModel.getNestedModel();
-            final RecordCursorFactory recordCursorFactory = prepareForUpdate(
-                    updateQueryModel.getUpdateTableToken(),
-                    selectQueryModel,
-                    updateQueryModel,
-                    executionContext
-            );
-
-            return codeGenerator.generateExplain(updateQueryModel, recordCursorFactory, model.getFormat());
-        } else {
-            return codeGenerator.generateExplain(model, executionContext);
-        }
-    }
-
-    private UpdateOperation generateUpdate(QueryModel updateQueryModel, SqlExecutionContext executionContext, TableRecordMetadata metadata) throws SqlException {
-        TableToken updateTableToken = updateQueryModel.getUpdateTableToken();
-        final QueryModel selectQueryModel = updateQueryModel.getNestedModel();
-
-        // Update QueryModel structure is
-        // QueryModel with SET column expressions
-        // |-- QueryModel of select-virtual or select-choose of data selected for update
-        final RecordCursorFactory recordCursorFactory = prepareForUpdate(
-                updateTableToken,
-                selectQueryModel,
-                updateQueryModel,
-                executionContext
-        );
-
-        if (!metadata.isWalEnabled() || executionContext.isWalApplication()) {
-            return new UpdateOperation(
-                    updateTableToken,
-                    selectQueryModel.getTableId(),
-                    selectQueryModel.getMetadataVersion(),
-                    lexer.getPosition(),
-                    recordCursorFactory
-            );
-        } else {
-            recordCursorFactory.close();
-
-            if (selectQueryModel.containsJoin()) {
-                throw SqlException.position(0).put("UPDATE statements with join are not supported yet for WAL tables");
-            }
-
-            return new UpdateOperation(
-                    updateTableToken,
-                    metadata.getTableId(),
-                    metadata.getMetadataVersion(),
-                    lexer.getPosition()
-            );
-        }
-    }
-
-    private int getNextValidTokenPosition() {
-        while (lexer.hasNext()) {
-            CharSequence token = SqlUtil.fetchNext(lexer);
-            if (token == null) {
-                return -1;
-            } else if (!isSemicolon(token)) {
-                lexer.unparseLast();
-                return lexer.lastTokenPosition();
-            }
-        }
-
-        return -1;
-    }
-
-    private int goToQueryEnd() {
-        CharSequence token;
-        lexer.unparseLast();
-        while (lexer.hasNext()) {
-            token = SqlUtil.fetchNext(lexer);
-            if (token == null || isSemicolon(token)) {
-                break;
-            }
-        }
-
-        return lexer.getPosition();
-    }
-
-    private void insert(ExecutionModel executionModel, SqlExecutionContext executionContext) throws SqlException {
-        final InsertModel model = (InsertModel) executionModel;
-        final ExpressionNode tableNameExpr = model.getTableNameExpr();
-        ObjList<Function> valueFunctions = null;
-        TableToken token = tableExistsOrFail(tableNameExpr.position, tableNameExpr.token, executionContext);
-
-        try (TableRecordMetadata metadata = engine.getMetadata(token)) {
-            final long metadataVersion = metadata.getMetadataVersion();
-            final InsertOperationImpl insertOperation = new InsertOperationImpl(engine, metadata.getTableToken(), metadataVersion);
-            final int metadataTimestampIndex = metadata.getTimestampIndex();
-            final ObjList<CharSequence> columnNameList = model.getColumnNameList();
-            final int columnSetSize = columnNameList.size();
-
-            for (int tupleIndex = 0, n = model.getRowTupleCount(); tupleIndex < n; tupleIndex++) {
-                Function timestampFunction = null;
-                listColumnFilter.clear();
-                if (columnSetSize > 0) {
-                    valueFunctions = new ObjList<>(columnSetSize);
-                    for (int i = 0; i < columnSetSize; i++) {
-                        int metadataColumnIndex = metadata.getColumnIndexQuiet(columnNameList.getQuick(i));
-                        if (metadataColumnIndex > -1) {
-                            final ExpressionNode node = model.getRowTupleValues(tupleIndex).getQuick(i);
-                            final Function function = functionParser.parseFunction(
-                                    node,
-                                    EmptyRecordMetadata.INSTANCE,
-                                    executionContext
-                            );
-
-                            insertValidateFunctionAndAddToList(
-                                    model,
-                                    tupleIndex,
-                                    valueFunctions,
-                                    metadata,
-                                    metadataTimestampIndex,
-                                    i,
-                                    metadataColumnIndex,
-                                    function,
-                                    node.position,
-                                    executionContext.getBindVariableService()
-                            );
-
-                            if (metadataTimestampIndex == metadataColumnIndex) {
-                                timestampFunction = function;
-                            }
-
-                        } else {
-                            throw SqlException.invalidColumn(model.getColumnPosition(i), columnNameList.getQuick(i));
-                        }
-                    }
-                } else {
-                    final int columnCount = metadata.getColumnCount();
-                    final ObjList<ExpressionNode> values = model.getRowTupleValues(tupleIndex);
-                    final int valueCount = values.size();
-                    if (columnCount != valueCount) {
-                        throw SqlException.$(
-                                        model.getEndOfRowTupleValuesPosition(tupleIndex),
-                                        "row value count does not match column count [expected=").put(columnCount).put(", actual=").put(values.size())
-                                .put(", tuple=").put(tupleIndex + 1).put(']');
-                    }
-                    valueFunctions = new ObjList<>(columnCount);
-
-                    for (int i = 0; i < columnCount; i++) {
-                        final ExpressionNode node = values.getQuick(i);
-
-                        Function function = functionParser.parseFunction(node, EmptyRecordMetadata.INSTANCE, executionContext);
-                        insertValidateFunctionAndAddToList(
-                                model,
-                                tupleIndex,
-                                valueFunctions,
-                                metadata,
-                                metadataTimestampIndex,
-                                i,
-                                i,
-                                function,
-                                node.position,
-                                executionContext.getBindVariableService()
-                        );
-
-                        if (metadataTimestampIndex == i) {
-                            timestampFunction = function;
-                        }
-                    }
-                }
-
-                // validate timestamp
-                if (metadataTimestampIndex > -1 && (timestampFunction == null || ColumnType.isNull(timestampFunction.getType()))) {
-                    throw SqlException.$(0, "insert statement must populate timestamp");
-                }
-
-                VirtualRecord record = new VirtualRecord(valueFunctions);
-                RecordToRowCopier copier = RecordToRowCopierUtils.generateCopier(asm, record, metadata, listColumnFilter);
-                insertOperation.addInsertRow(new InsertRowImpl(record, copier, timestampFunction, tupleIndex));
-            }
-
-            insertOperation.setColumnNames(columnNameList);
-
-            compiledQuery.ofInsert(insertOperation);
-        } catch (SqlException e) {
-            Misc.freeObjList(valueFunctions);
-            throw e;
-        }
-    }
-
-    private void insertAsSelect(ExecutionModel executionModel, SqlExecutionContext executionContext) throws SqlException {
-        final InsertModel model = (InsertModel) executionModel;
-        final ExpressionNode tableNameExpr = model.getTableNameExpr();
-
-        TableToken tableToken = tableExistsOrFail(tableNameExpr.position, tableNameExpr.token, executionContext);
-        long insertCount;
-
-        try (
-                TableWriterAPI writer = engine.getTableWriterAPI(tableToken, "insertAsSelect");
-                RecordCursorFactory factory = generate(model.getQueryModel(), executionContext)
-        ) {
-            final RecordMetadata cursorMetadata = factory.getMetadata();
-            // Convert sparse writer metadata into dense
-            final RecordMetadata writerMetadata = GenericRecordMetadata.copyDense(writer.getMetadata());
-            final int writerTimestampIndex = writerMetadata.getTimestampIndex();
-            final int cursorTimestampIndex = cursorMetadata.getTimestampIndex();
-            final int cursorColumnCount = cursorMetadata.getColumnCount();
-
-            final RecordToRowCopier copier;
-            final ObjList<CharSequence> columnNameList = model.getColumnNameList();
-            final int columnSetSize = columnNameList.size();
-            int timestampIndexFound = -1;
-            if (columnSetSize > 0) {
-                // validate type cast
-
-                // clear list column filter to re-populate it again
-                listColumnFilter.clear();
-
-                for (int i = 0; i < columnSetSize; i++) {
-                    CharSequence columnName = columnNameList.get(i);
-                    int index = writerMetadata.getColumnIndexQuiet(columnName);
-                    if (index == -1) {
-                        throw SqlException.invalidColumn(model.getColumnPosition(i), columnName);
-                    }
-
-                    int fromType = cursorMetadata.getColumnType(i);
-                    int toType = writerMetadata.getColumnType(index);
-                    if (ColumnType.isAssignableFrom(fromType, toType)) {
-                        listColumnFilter.add(index + 1);
-                    } else {
-                        throw SqlException.inconvertibleTypes(
-                                model.getColumnPosition(i),
-                                fromType,
-                                cursorMetadata.getColumnName(i),
-                                toType,
-                                writerMetadata.getColumnName(i)
-                        );
-                    }
-
-                    if (index == writerTimestampIndex) {
-                        timestampIndexFound = i;
-                        if (fromType != ColumnType.TIMESTAMP && fromType != ColumnType.STRING) {
-                            throw SqlException.$(tableNameExpr.position, "expected timestamp column but type is ").put(ColumnType.nameOf(fromType));
-                        }
-                    }
-                }
-
-                // fail when target table requires chronological data and cursor cannot provide it
-                if (timestampIndexFound < 0 && writerTimestampIndex >= 0) {
-                    throw SqlException.$(tableNameExpr.position, "select clause must provide timestamp column");
-                }
-
-                copier = RecordToRowCopierUtils.generateCopier(asm, cursorMetadata, writerMetadata, listColumnFilter);
-            } else {
-                // fail when target table requires chronological data and cursor cannot provide it
-                if (writerTimestampIndex > -1 && cursorTimestampIndex == -1) {
-                    if (cursorColumnCount <= writerTimestampIndex) {
-                        throw SqlException.$(tableNameExpr.position, "select clause must provide timestamp column");
-                    } else {
-                        int columnType = ColumnType.tagOf(cursorMetadata.getColumnType(writerTimestampIndex));
-                        if (columnType != ColumnType.TIMESTAMP && columnType != ColumnType.STRING && columnType != ColumnType.NULL) {
-                            throw SqlException.$(tableNameExpr.position, "expected timestamp column but type is ").put(ColumnType.nameOf(columnType));
-                        }
-                    }
-                }
-
-                if (writerTimestampIndex > -1 && cursorTimestampIndex > -1 && writerTimestampIndex != cursorTimestampIndex) {
-                    throw SqlException
-                            .$(tableNameExpr.position, "designated timestamp of existing table (").put(writerTimestampIndex)
-                            .put(") does not match designated timestamp in select query (")
-                            .put(cursorTimestampIndex)
-                            .put(')');
-                }
-                timestampIndexFound = writerTimestampIndex;
-
-                final int n = writerMetadata.getColumnCount();
-                if (n > cursorMetadata.getColumnCount()) {
-                    throw SqlException.$(model.getSelectKeywordPosition(), "not enough columns selected");
-                }
-
-                for (int i = 0; i < n; i++) {
-                    int fromType = cursorMetadata.getColumnType(i);
-                    int toType = writerMetadata.getColumnType(i);
-                    if (ColumnType.isAssignableFrom(fromType, toType)) {
-                        continue;
-                    }
-
-                    // We are going on a limp here. There is nowhere to position this error in our model.
-                    // We will try to position on column (i) inside cursor's query model. Assumption is that
-                    // it will always have a column, e.g. has been processed by optimiser
-                    assert i < model.getQueryModel().getBottomUpColumns().size();
-                    throw SqlException.inconvertibleTypes(
-                            model.getQueryModel().getBottomUpColumns().getQuick(i).getAst().position,
-                            fromType,
-                            cursorMetadata.getColumnName(i),
-                            toType,
-                            writerMetadata.getColumnName(i)
-                    );
-                }
-
-                entityColumnFilter.of(writerMetadata.getColumnCount());
-
-                copier = RecordToRowCopierUtils.generateCopier(
-                        asm,
-                        cursorMetadata,
-                        writerMetadata,
-                        entityColumnFilter
-                );
-            }
-
-            SqlExecutionCircuitBreaker circuitBreaker = executionContext.getCircuitBreaker();
-
-            try (RecordCursor cursor = factory.getCursor(executionContext)) {
-                try {
-                    if (writerTimestampIndex == -1) {
-                        insertCount = copyUnordered(cursor, writer, copier, circuitBreaker);
-                    } else {
-                        if (model.getBatchSize() != -1) {
-                            insertCount = copyOrderedBatched(
-                                    writer,
-                                    factory.getMetadata(),
-                                    cursor,
-                                    copier,
-                                    writerTimestampIndex,
-                                    model.getBatchSize(),
-                                    model.getO3MaxLag(),
-                                    circuitBreaker
-                            );
-                        } else {
-                            insertCount = copyOrdered(writer, factory.getMetadata(), cursor, copier, timestampIndexFound, circuitBreaker);
-                        }
-                    }
-                } catch (Throwable e) {
-                    // rollback data when system error occurs
-                    writer.rollback();
-                    throw e;
-                }
-            }
-        }
-        compiledQuery.ofInsertAsSelect(insertCount);
-    }
-
-    private void insertValidateFunctionAndAddToList(
-            InsertModel model,
-            int tupleIndex,
-            ObjList<Function> valueFunctions,
-            RecordMetadata metadata,
-            int metadataTimestampIndex,
-            int insertColumnIndex,
-            int metadataColumnIndex,
-            Function function,
-            int functionPosition,
-            BindVariableService bindVariableService
-    ) throws SqlException {
-
-        final int columnType = metadata.getColumnType(metadataColumnIndex);
-        if (function.isUndefined()) {
-            function.assignType(columnType, bindVariableService);
-        }
-
-        if (ColumnType.isAssignableFrom(function.getType(), columnType)) {
-            if (metadataColumnIndex == metadataTimestampIndex) {
-                return;
-            }
-
-            valueFunctions.add(function);
-            listColumnFilter.add(metadataColumnIndex + 1);
-            return;
-        }
-
-        throw SqlException.inconvertibleTypes(
-                functionPosition,
-                function.getType(),
-                model.getRowTupleValues(tupleIndex).getQuick(insertColumnIndex).token,
-                metadata.getColumnType(metadataColumnIndex),
-                metadata.getColumnName(metadataColumnIndex)
-        );
-    }
-
-    private void lightlyValidateInsertModel(InsertModel model) throws SqlException {
-        ExpressionNode tableNameExpr = model.getTableNameExpr();
-        if (tableNameExpr.type != ExpressionNode.LITERAL) {
-            throw SqlException.$(tableNameExpr.position, "literal expected");
-        }
-
-        int columnNameListSize = model.getColumnNameList().size();
-
-        if (columnNameListSize > 0) {
-            for (int i = 0, n = model.getRowTupleCount(); i < n; i++) {
-                if (columnNameListSize != model.getRowTupleValues(i).size()) {
-                    throw SqlException.$(
-                                    model.getEndOfRowTupleValuesPosition(i),
-                                    "row value count does not match column count [expected=").put(columnNameListSize)
-                            .put(", actual=").put(model.getRowTupleValues(i).size())
-                            .put(", tuple=").put(i + 1)
-                            .put(']');
-                }
-            }
-        }
-    }
-
-    private RecordCursorFactory prepareForUpdate(
-            TableToken tableToken,
-            @Transient QueryModel selectQueryModel,
-            @Transient QueryModel updateQueryModel,
-            @Transient SqlExecutionContext executionContext
-    ) throws SqlException {
-        final IntList tableColumnTypes = selectQueryModel.getUpdateTableColumnTypes();
-        final ObjList<CharSequence> tableColumnNames = selectQueryModel.getUpdateTableColumnNames();
-
-        RecordCursorFactory updateToDataCursorFactory = generateFactory(selectQueryModel, executionContext);
-        try {
-            if (!updateToDataCursorFactory.supportsUpdateRowId(tableToken)) {
-                // in theory this should never happen because all valid UPDATE statements should result in
-                // a query plan with real row ids but better to check to prevent data corruption
-                throw SqlException.$(updateQueryModel.getModelPosition(), "Unsupported SQL complexity for the UPDATE statement");
-            }
-
-            // Check that updateDataFactoryMetadata match types of table to be updated exactly
-            final RecordMetadata updateDataFactoryMetadata = updateToDataCursorFactory.getMetadata();
-            for (int i = 0, n = updateDataFactoryMetadata.getColumnCount(); i < n; i++) {
-                int virtualColumnType = updateDataFactoryMetadata.getColumnType(i);
-                CharSequence updateColumnName = updateDataFactoryMetadata.getColumnName(i);
-                int tableColumnIndex = tableColumnNames.indexOf(updateColumnName);
-                int tableColumnType = tableColumnTypes.get(tableColumnIndex);
-
-                if (virtualColumnType != tableColumnType) {
-                    if (!ColumnType.isSymbolOrString(tableColumnType) || !ColumnType.isAssignableFrom(virtualColumnType, ColumnType.STRING)) {
-                        // get column position
-                        ExpressionNode setRhs = updateQueryModel.getNestedModel().getColumns().getQuick(i).getAst();
-                        throw SqlException.inconvertibleTypes(setRhs.position, virtualColumnType, "", tableColumnType, updateColumnName);
-                    }
-                }
-            }
-            return updateToDataCursorFactory;
-        } catch (Throwable th) {
-            updateToDataCursorFactory.close();
-            throw th;
-        }
-    }
-
-    private void reindexTable(SqlExecutionContext executionContext) throws SqlException {
-        CharSequence tok;
-        tok = SqlUtil.fetchNext(lexer);
-        if (tok == null || !isTableKeyword(tok)) {
-            throw SqlException.$(lexer.lastTokenPosition(), "TABLE expected");
-        }
-
-        tok = SqlUtil.fetchNext(lexer);
-
-        if (tok == null || Chars.equals(tok, ',')) {
-            throw SqlException.$(lexer.getPosition(), "table name expected");
-        }
-
-        if (Chars.isQuoted(tok)) {
-            tok = GenericLexer.unquote(tok);
-        }
-        TableToken tableToken = tableExistsOrFail(lexer.lastTokenPosition(), tok, executionContext);
-        rebuildIndex.of(path.of(configuration.getRoot()).concat(tableToken.getDirName()));
-
-        tok = SqlUtil.fetchNext(lexer);
-        CharSequence columnName = null;
-
-        if (tok != null && SqlKeywords.isColumnKeyword(tok)) {
-            tok = SqlUtil.fetchNext(lexer);
-            if (Chars.isQuoted(tok)) {
-                tok = GenericLexer.unquote(tok);
-            }
-            if (tok == null || TableUtils.isValidColumnName(tok, configuration.getMaxFileNameLength())) {
-                columnName = GenericLexer.immutableOf(tok);
-                tok = SqlUtil.fetchNext(lexer);
-            }
-        }
-
-        CharSequence partition = null;
-        if (tok != null && SqlKeywords.isPartitionKeyword(tok)) {
-            tok = SqlUtil.fetchNext(lexer);
-
-            if (Chars.isQuoted(tok)) {
-                tok = GenericLexer.unquote(tok);
-            }
-            partition = tok;
-            tok = SqlUtil.fetchNext(lexer);
-        }
-
-        if (tok == null || !isLockKeyword(tok)) {
-            throw SqlException.$(lexer.getPosition(), "LOCK EXCLUSIVE expected");
-        }
-
-        tok = SqlUtil.fetchNext(lexer);
-        if (tok == null || !isExclusiveKeyword(tok)) {
-            throw SqlException.$(lexer.getPosition(), "LOCK EXCLUSIVE expected");
-        }
-
-        tok = SqlUtil.fetchNext(lexer);
-        if (tok != null && !isSemicolon(tok)) {
-            throw SqlException.$(lexer.getPosition(), "EOF expected");
-        }
-
-        executionContext.getSecurityContext().authorizeTableReindex(tableToken, columnName);
-        rebuildIndex.reindex(partition, columnName);
-        compiledQuery.ofRepair();
-    }
-
-    private void setupTextLoaderFromModel(CopyModel model) {
-        textLoader.clear();
-        textLoader.setState(TextLoader.ANALYZE_STRUCTURE);
-        // todo: configure the following
-        //   - what happens when data row errors out, max errors may be?
-        //   - we should be able to skip X rows from top, dodgy headers etc.
-
-        textLoader.configureDestination(
-                model.getTarget().token,
-                false,
-                model.getAtomicity() != -1 ? model.getAtomicity() : Atomicity.SKIP_ROW,
-                model.getPartitionBy() < 0 ? PartitionBy.NONE : model.getPartitionBy(),
-                model.getTimestampColumnName(), model.getTimestampFormat()
-        );
-    }
-
-    private void snapshotDatabase(SqlExecutionContext executionContext) throws SqlException {
-        executionContext.getSecurityContext().authorizeDatabaseSnapshot();
-        CharSequence tok = expectToken(lexer, "'prepare' or 'complete'");
-
-        if (Chars.equalsLowerCaseAscii(tok, "prepare")) {
-            if (snapshotAgent == null) {
-                throw SqlException.position(lexer.lastTokenPosition()).put("Snapshot agent is not configured. Try using different embedded API");
-            }
-            snapshotAgent.prepareSnapshot(executionContext);
-            compiledQuery.ofSnapshotPrepare();
-        } else if (Chars.equalsLowerCaseAscii(tok, "complete")) {
-            if (snapshotAgent == null) {
-                throw SqlException.position(lexer.lastTokenPosition()).put("Snapshot agent is not configured. Try using different embedded API");
-            }
-            snapshotAgent.completeSnapshot();
-            compiledQuery.ofSnapshotComplete();
-        } else {
-            throw SqlException.position(lexer.lastTokenPosition()).put("'prepare' or 'complete' expected");
-        }
-    }
-
-    private void sqlShow(SqlExecutionContext executionContext) throws SqlException {
-        CharSequence tok = SqlUtil.fetchNext(lexer);
-        if (tok != null) {
-            // show tables
-            // show columns from tab
-            // show partitions from tab
-            // show transaction isolation level
-            // show transaction_isolation
-            // show max_identifier_length
-            // show standard_conforming_strings
-            // show search_path
-            // show datestyle
-            // show time zone
-            RecordCursorFactory factory = null;
-            if (isTablesKeyword(tok)) {
-                factory = new TableListRecordCursorFactory();
-            } else if (isColumnsKeyword(tok)) {
-                factory = new ShowColumnsRecordCursorFactory(sqlShowFromTable(executionContext));
-            } else if (isPartitionsKeyword(tok)) {
-                factory = new ShowPartitionsRecordCursorFactory(sqlShowFromTable(executionContext));
-            } else if (isTransactionKeyword(tok)) {
-                factory = sqlShowTransaction();
-            } else if (isTransactionIsolation(tok)) {
-                factory = new ShowTransactionIsolationLevelCursorFactory();
-            } else if (isMaxIdentifierLength(tok)) {
-                factory = new ShowMaxIdentifierLengthCursorFactory();
-            } else if (isStandardConformingStrings(tok)) {
-                factory = new ShowStandardConformingStringsCursorFactory();
-            } else if (isSearchPath(tok)) {
-                factory = new ShowSearchPathCursorFactory();
-            } else if (isDateStyleKeyword(tok)) {
-                factory = new ShowDateStyleCursorFactory();
-            } else if (SqlKeywords.isTimeKeyword(tok)) {
-                tok = SqlUtil.fetchNext(lexer);
-                if (tok != null && SqlKeywords.isZoneKeyword(tok)) {
-                    factory = new ShowTimeZoneFactory();
-                }
-            } else {
-                factory = unknownShowStatement(executionContext, tok);
-            }
-            if (factory != null) {
-                tok = SqlUtil.fetchNext(lexer);
-                if (tok == null || Chars.equals(tok, ';')) {
-                    compiledQuery.of(factory);
-                    return;
-                } else {
-                    Misc.free(factory);
-                    throw SqlException.position(lexer.lastTokenPosition()).put("unexpected token [").put(tok).put(']');
-                }
-            }
-        }
-        throw SqlException.position(lexer.lastTokenPosition()).put("expected ")
-                .put("'TABLES', 'COLUMNS FROM <tab>', 'PARTITIONS FROM <tab>', ")
-                .put("'TRANSACTION ISOLATION LEVEL', 'transaction_isolation', ")
-                .put("'max_identifier_length', 'standard_conforming_strings', ")
-                .put("'search_path', 'datestyle', or 'time zone'");
-    }
-
-    private TableToken sqlShowFromTable(SqlExecutionContext executionContext) throws SqlException {
-        CharSequence tok;
-        tok = SqlUtil.fetchNext(lexer);
-        if (tok == null || !isFromKeyword(tok)) {
-            throw SqlException.position(lexer.getPosition()).put("expected 'from'");
-        }
-        tok = SqlUtil.fetchNext(lexer);
-        if (tok == null) {
-            throw SqlException.position(lexer.getPosition()).put("expected a table name");
-        }
-        final CharSequence tableName = GenericLexer.assertNoDotsAndSlashes(GenericLexer.unquote(tok), lexer.lastTokenPosition());
-        return tableExistsOrFail(lexer.lastTokenPosition(), tableName, executionContext);
-    }
-
-    private RecordCursorFactory sqlShowTransaction() throws SqlException {
-        CharSequence tok = SqlUtil.fetchNext(lexer);
-        if (tok != null && isIsolationKeyword(tok)) {
-            tok = SqlUtil.fetchNext(lexer);
-            if (tok != null && isLevelKeyword(tok)) {
-                return new ShowTransactionIsolationLevelCursorFactory();
-            }
-            throw SqlException.position(tok != null ? lexer.lastTokenPosition() : lexer.getPosition()).put("expected 'level'");
-        }
-        throw SqlException.position(tok != null ? lexer.lastTokenPosition() : lexer.getPosition()).put("expected 'isolation'");
-    }
-
-    private TableToken tableExistsOrFail(int position, CharSequence tableName, SqlExecutionContext executionContext) throws SqlException {
-        TableToken tableToken = executionContext.getTableTokenIfExists(tableName);
-        if (executionContext.getTableStatus(path, tableToken) != TableUtils.TABLE_EXISTS) {
-            throw SqlException.tableDoesNotExist(position, tableName);
-        }
-        return tableToken;
-    }
-
-    private void truncateTables(SqlExecutionContext executionContext) throws SqlException {
-        CharSequence tok;
-        tok = SqlUtil.fetchNext(lexer);
-
-        if (tok == null) {
-            throw SqlException.$(lexer.getPosition(), "TABLE expected");
-        }
-
-        if (!isTableKeyword(tok)) {
-            throw SqlException.$(lexer.lastTokenPosition(), "TABLE expected");
-        }
-
-        tok = SqlUtil.fetchNext(lexer);
-        if (tok != null && isOnlyKeyword(tok)) {
-            tok = SqlUtil.fetchNext(lexer);
-        }
-
-        if (tok != null && isWithKeyword(tok)) {
-            throw SqlException.$(lexer.lastTokenPosition(), "table name expected");
-        }
-
-        tableWriters.clear();
-        try {
-            do {
-                if (tok == null || Chars.equals(tok, ',')) {
-                    throw SqlException.$(lexer.getPosition(), "table name expected");
-                }
-
-                if (Chars.isQuoted(tok)) {
-                    tok = GenericLexer.unquote(tok);
-                }
-                TableToken tableToken = tableExistsOrFail(lexer.lastTokenPosition(), tok, executionContext);
-                executionContext.getSecurityContext().authorizeTableTruncate(tableToken);
-                try {
-                    tableWriters.add(engine.getTableWriterAPI(tableToken, "truncateTables"));
-                } catch (CairoException e) {
-                    LOG.info().$("table busy [table=").$(tok).$(", e=").$((Throwable) e).I$();
-                    throw SqlException.$(lexer.lastTokenPosition(), "table '").put(tok).put("' could not be truncated: ").put(e);
-                }
-                tok = SqlUtil.fetchNext(lexer);
-                if (tok == null || Chars.equals(tok, ';') || isKeepKeyword(tok)) {
-                    break;
-                }
-                if (!Chars.equalsNc(tok, ',')) {
-                    throw SqlException.$(lexer.getPosition(), "',' or 'keep' expected");
-                }
-
-                tok = SqlUtil.fetchNext(lexer);
-                if (tok != null && isKeepKeyword(tok)) {
-                    throw SqlException.$(lexer.getPosition(), "table name expected");
-                }
-            } while (true);
-
-            boolean keepSymbolTables = false;
-            if (tok != null && isKeepKeyword(tok)) {
-                tok = SqlUtil.fetchNext(lexer);
-                if (tok == null || !isSymbolKeyword(tok)) {
-                    throw SqlException.$(lexer.lastTokenPosition(), "SYMBOL expected");
-                }
-                tok = SqlUtil.fetchNext(lexer);
-                if (tok == null || !isMapsKeyword(tok)) {
-                    throw SqlException.$(lexer.lastTokenPosition(), "MAPS expected");
-                }
-                keepSymbolTables = true;
-                tok = SqlUtil.fetchNext(lexer);
-            }
-
-            if (tok != null && !Chars.equals(tok, ';')) {
-                throw SqlException.$(lexer.lastTokenPosition(), "unexpected [token='").put(tok).put("']");
-            }
-
-            for (int i = 0, n = tableWriters.size(); i < n; i++) {
-                final TableWriterAPI writer = tableWriters.getQuick(i);
-                try {
-                    if (writer.getMetadata().isWalEnabled()) {
-                        writer.truncateSoft();
-                    } else {
-                        TableToken tableToken = writer.getTableToken();
-                        if (engine.lockReaders(tableToken)) {
-                            try {
-                                if (keepSymbolTables) {
-                                    writer.truncateSoft();
-                                } else {
-                                    writer.truncate();
-                                }
-                            } finally {
-                                engine.unlockReaders(tableToken);
-                            }
-                        } else {
-                            throw SqlException.$(0, "there is an active query against '").put(tableToken).put("'. Try again.");
-                        }
-                    }
-                } catch (CairoException | CairoError e) {
-                    LOG.error().$("could not truncate [table=").$(writer.getTableToken()).$(", e=").$((Sinkable) e).$(']').$();
-                    throw e;
-                }
-            }
-        } finally {
-            for (int i = 0, n = tableWriters.size(); i < n; i++) {
-                tableWriters.getQuick(i).close();
-            }
-            tableWriters.clear();
-        }
-        compiledQuery.ofTruncate();
-    }
-
-    private void vacuum(SqlExecutionContext executionContext) throws SqlException {
-        CharSequence tok = expectToken(lexer, "'table'");
-        // It used to be VACUUM PARTITIONS but become VACUUM TABLE
-        boolean partitionsKeyword = isPartitionsKeyword(tok);
-        if (partitionsKeyword || isTableKeyword(tok)) {
-            CharSequence tableName = expectToken(lexer, "table name");
-            tableName = GenericLexer.assertNoDotsAndSlashes(GenericLexer.unquote(tableName), lexer.lastTokenPosition());
-            int tableNamePos = lexer.lastTokenPosition();
-            CharSequence eol = SqlUtil.fetchNext(lexer);
-            if (eol == null || Chars.equals(eol, ';')) {
-                TableToken tableToken = tableExistsOrFail(lexer.lastTokenPosition(), tableName, executionContext);
-                try (TableReader rdr = executionContext.getReader(tableToken)) {
-                    int partitionBy = rdr.getMetadata().getPartitionBy();
-                    if (PartitionBy.isPartitioned(partitionBy)) {
-                        executionContext.getSecurityContext().authorizeTableVacuum(rdr.getTableToken());
-                        if (!TableUtils.schedulePurgeO3Partitions(messageBus, rdr.getTableToken(), partitionBy)) {
-                            throw SqlException.$(
-                                    tableNamePos,
-                                    "cannot schedule vacuum action, queue is full, please retry " +
-                                            "or increase Purge Discovery Queue Capacity"
-                            );
-                        }
-                    } else if (partitionsKeyword) {
-                        throw SqlException.$(lexer.lastTokenPosition(), "table '").put(tableName).put("' is not partitioned");
-                    }
-                    vacuumColumnVersions.run(rdr);
-                    compiledQuery.ofVacuum();
-                }
-            } else {
-                throw SqlException.$(lexer.lastTokenPosition(), "end of line or ';' expected");
-            }
-        } else {
-            throw SqlException.$(lexer.lastTokenPosition(), "'partitions' expected");
-        }
-    }
-
-    private void validateAndOptimiseInsertAsSelect(SqlExecutionContext executionContext, InsertModel model) throws SqlException {
-        final QueryModel queryModel = optimiser.optimise(model.getQueryModel(), executionContext);
-        int columnNameListSize = model.getColumnNameList().size();
-        if (columnNameListSize > 0 && queryModel.getBottomUpColumns().size() != columnNameListSize) {
-            throw SqlException.$(model.getTableNameExpr().position, "column count mismatch");
-        }
-        model.setQueryModel(queryModel);
-    }
-
-    private void validateTableModelAndCreateTypeCast(
-            @Transient CreateTableModel model,
-            @Transient RecordMetadata metadata,
-            @Transient IntIntHashMap typeCast
-    ) throws SqlException {
-        CharSequenceObjHashMap<ColumnCastModel> castModels = model.getColumnCastModels();
-        ObjList<CharSequence> castColumnNames = castModels.keys();
-
-        for (int i = 0, n = castColumnNames.size(); i < n; i++) {
-            CharSequence columnName = castColumnNames.getQuick(i);
-            int index = metadata.getColumnIndexQuiet(columnName);
-            ColumnCastModel ccm = castModels.get(columnName);
-            // the only reason why columns cannot be found at this stage is
-            // concurrent table modification of table structure
-            if (index == -1) {
-                // Cast isn't going to go away when we re-parse SQL. We must make this
-                // permanent error
-                throw SqlException.invalidColumn(ccm.getColumnNamePos(), columnName);
-            }
-            int from = metadata.getColumnType(index);
-            int to = ccm.getColumnType();
-            if (isCompatibleCase(from, to)) {
-                int modelColumnIndex = model.getColumnIndex(columnName);
-                if (!ColumnType.isSymbol(to) && model.isIndexed(modelColumnIndex)) {
-                    throw SqlException.$(ccm.getColumnTypePos(), "indexes are supported only for SYMBOL columns: ").put(columnName);
-                }
-                typeCast.put(index, to);
-            } else {
-                throw SqlException.unsupportedCast(ccm.getColumnTypePos(), columnName, from, to);
-            }
-        }
-
-        // validate that all indexes are specified only on columns with symbol type
-        for (int i = 0, n = model.getColumnCount(); i < n; i++) {
-            CharSequence columnName = model.getColumnName(i);
-            ColumnCastModel ccm = castModels.get(columnName);
-            if (ccm != null) {
-                // We already checked this column when validating casts.
-                continue;
-            }
-            int index = metadata.getColumnIndexQuiet(columnName);
-            assert index > -1 : "wtf? " + columnName;
-            if (!ColumnType.isSymbol(metadata.getColumnType(index)) && model.isIndexed(i)) {
-                throw SqlException.$(0, "indexes are supported only for SYMBOL columns: ").put(columnName);
-            }
-        }
-
-        // validate type of timestamp column
-        // no need to worry that column will not resolve
-        ExpressionNode timestamp = model.getTimestamp();
-        if (timestamp != null && metadata.getColumnType(timestamp.token) != ColumnType.TIMESTAMP) {
-            throw SqlException.position(timestamp.position)
-                    .put("TIMESTAMP column expected [actual=").put(ColumnType.nameOf(metadata.getColumnType(timestamp.token)))
-                    .put(']');
-        }
-
-        if (PartitionBy.isPartitioned(model.getPartitionBy()) && model.getTimestampIndex() == -1 && metadata.getTimestampIndex() == -1) {
-            throw SqlException.position(0).put("timestamp is not defined");
-        }
-    }
-
-    protected static CharSequence expectToken(GenericLexer lexer, CharSequence expected) throws SqlException {
-        CharSequence tok = SqlUtil.fetchNext(lexer);
-
-        if (tok == null) {
-            throw SqlException.position(lexer.getPosition()).put(expected).put(" expected");
-        }
-
-        return tok;
-    }
-
-    protected static CharSequence maybeExpectToken(GenericLexer lexer, CharSequence expected, boolean expect) throws SqlException {
-        CharSequence tok = SqlUtil.fetchNext(lexer);
-
-        if (expect && tok == null) {
-            throw SqlException.position(lexer.getPosition()).put(expected).put(" expected");
-        }
-
-        return tok;
-    }
-
-    protected void clear() {
-        sqlNodePool.clear();
-        characterStore.clear();
-        queryColumnPool.clear();
-        queryModelPool.clear();
-        optimiser.clear();
-        parser.clear();
-        backupAgent.clear();
-        alterOperationBuilder.clear();
-        backupAgent.clear();
-        functionParser.clear();
-        query = null;
-        queryLogged = false;
-        queryLogfd = -1;
-        queryContainsSecret = false;
-    }
-
-    RecordCursorFactory generate(
-            @Transient QueryModel queryModel,
-            @Transient SqlExecutionContext executionContext
-    ) throws SqlException {
-        return generateFactory(queryModel, executionContext);
-    }
-
-    protected RecordCursorFactory generateFactory(QueryModel selectQueryModel, SqlExecutionContext executionContext) throws SqlException {
-        return codeGenerator.generate(selectQueryModel, executionContext);
-    }
-
-    @NotNull
-    protected SqlOptimiser newSqlOptimiser(CairoConfiguration configuration,
-                                           CharacterStore characterStore,
-                                           ObjectPool<ExpressionNode> sqlNodePool,
-                                           ObjectPool<QueryColumn> queryColumnPool,
-                                           ObjectPool<QueryModel> queryModelPool,
-                                           PostOrderTreeTraversalAlgo postOrderTreeTraversalAlgo,
-                                           FunctionParser functionParser,
-                                           Path path) {
-        return new SqlOptimiser(
-                configuration,
-                characterStore,
-                sqlNodePool,
-                queryColumnPool,
-                queryModelPool,
-                postOrderTreeTraversalAlgo,
-                functionParser,
-                path
-        );
-    }
-
-    protected void logQuery(CharSequence currentQuery) {
-        if (!queryContainsSecret) {
-            queryLogged = true;
-            LOG.info().$("parse [fd=").$(queryLogfd).$(", q=").utf8(currentQuery).I$();
-        }
-    }
-
-    protected void logQuery() {
-        if (!queryLogged && !queryContainsSecret) {
-            queryLogged = true;
-            LOG.info().$("parse [fd=").$(queryLogfd).$(", q=").utf8(query).I$();
-        }
-    }
-
-    protected void registerKeywordBasedExecutors() {
-        // For each 'this::method' reference java compiles a class
-        // We need to minimize repetition of this syntax as each site generates garbage
-        final KeywordBasedExecutor compileSet = this::compileSet;
-        final KeywordBasedExecutor compileBegin = this::compileBegin;
-        final KeywordBasedExecutor compileCommit = this::compileCommit;
-        final KeywordBasedExecutor compileRollback = this::compileRollback;
-        final KeywordBasedExecutor truncateTables = this::truncateTables;
-        final KeywordBasedExecutor alterTable = this::alterTable;
-        final KeywordBasedExecutor reindexTable = this::reindexTable;
-        final KeywordBasedExecutor dropStatement = dropStmtCompiler::executorSelector;
-        final KeywordBasedExecutor sqlBackup = backupAgent::sqlBackup;
-        final KeywordBasedExecutor sqlShow = this::sqlShow;
-        final KeywordBasedExecutor vacuumTable = this::vacuum;
-        final KeywordBasedExecutor snapshotDatabase = this::snapshotDatabase;
-        final KeywordBasedExecutor compileDeallocate = this::compileDeallocate;
-
-        keywordBasedExecutors.put("truncate", truncateTables);
-        keywordBasedExecutors.put("alter", alterTable);
-        keywordBasedExecutors.put("reindex", reindexTable);
-        keywordBasedExecutors.put("set", compileSet);
-        keywordBasedExecutors.put("begin", compileBegin);
-        keywordBasedExecutors.put("commit", compileCommit);
-        keywordBasedExecutors.put("rollback", compileRollback);
-        keywordBasedExecutors.put("discard", compileSet);
-        keywordBasedExecutors.put("close", compileSet); //no-op
-        keywordBasedExecutors.put("unlisten", compileSet);  //no-op
-        keywordBasedExecutors.put("reset", compileSet);  //no-op
-        keywordBasedExecutors.put("drop", dropStatement);
-        keywordBasedExecutors.put("backup", sqlBackup);
-        keywordBasedExecutors.put("show", sqlShow);
-        keywordBasedExecutors.put("vacuum", vacuumTable);
-        keywordBasedExecutors.put("snapshot", snapshotDatabase);
-        keywordBasedExecutors.put("deallocate", compileDeallocate);
-    }
-
-    protected void unknownAlterStatement(SqlExecutionContext executionContext, CharSequence tok) throws SqlException {
-        if (tok == null) {
-            throw SqlException.position(lexer.getPosition()).put("'table' expected");
-        }
-        throw SqlException.position(lexer.lastTokenPosition()).put("'table' expected");
-    }
-
-    protected void unknownDropColumnSuffix(
-            @Transient SecurityContext securityContext,
-            CharSequence tok,
-            TableToken tableToken,
-            AlterOperationBuilder dropColumnStatement
-    ) throws SqlException {
-        throw SqlException.$(lexer.lastTokenPosition(), "',' expected");
-    }
-
-    protected void unknownDropStatement(SqlExecutionContext executionContext, CharSequence tok) throws SqlException {
-        if (tok == null) {
-            throw SqlException.position(lexer.getPosition()).put("'table' or 'all tables' expected");
-        }
-        throw SqlException.position(lexer.lastTokenPosition()).put("'table' or 'all tables' expected");
-    }
-
-    protected void unknownDropTableSuffix(
-            SqlExecutionContext executionContext,
-            CharSequence tok,
-            CharSequence tableName,
-            int tableNamePosition,
-            boolean hasIfExists
-    ) throws SqlException {
-        throw SqlException.$(lexer.lastTokenPosition(), "unexpected token [").put(tok).put(']');
-    }
-
-    protected RecordCursorFactory unknownShowStatement(
-            SqlExecutionContext executionContext,
-            CharSequence tok
-    ) throws SqlException {
-        return null; // no-op
-    }
-
-    @FunctionalInterface
-    private interface ExecutableMethod {
-        void execute(ExecutionModel model, SqlExecutionContext sqlExecutionContext) throws SqlException;
-    }
-
-    @FunctionalInterface
-    protected interface KeywordBasedExecutor {
-        void execute(SqlExecutionContext executionContext) throws SqlException;
-    }
-
-    public final static class PartitionAction {
-        public static final int ATTACH = 2;
-        public static final int DETACH = 3;
-        public static final int DROP = 1;
-    }
-
-    private static class TableStructureAdapter implements TableStructure {
-        private RecordMetadata metadata;
-        private CreateTableModel model;
-        private int timestampIndex;
-        private IntIntHashMap typeCast;
-
-        @Override
-        public int getColumnCount() {
-            return model.getColumnCount();
-        }
-
-        @Override
-        public CharSequence getColumnName(int columnIndex) {
-            return model.getColumnName(columnIndex);
-        }
-
-        @Override
-        public int getColumnType(int columnIndex) {
-            int castIndex = typeCast.keyIndex(columnIndex);
-            if (castIndex < 0) {
-                return typeCast.valueAt(castIndex);
-            }
-            return metadata.getColumnType(columnIndex);
-        }
-
-        @Override
-        public int getIndexBlockCapacity(int columnIndex) {
-            return model.getIndexBlockCapacity(columnIndex);
-        }
-
-        @Override
-        public int getMaxUncommittedRows() {
-            return model.getMaxUncommittedRows();
-        }
-
-        @Override
-        public long getO3MaxLag() {
-            return model.getO3MaxLag();
-        }
-
-        @Override
-        public int getPartitionBy() {
-            return model.getPartitionBy();
-        }
-
-        @Override
-        public boolean getSymbolCacheFlag(int columnIndex) {
-            final ColumnCastModel ccm = model.getColumnCastModels().get(metadata.getColumnName(columnIndex));
-            if (ccm != null) {
-                return ccm.getSymbolCacheFlag();
-            }
-            return model.getSymbolCacheFlag(columnIndex);
-        }
-
-        @Override
-        public int getSymbolCapacity(int columnIndex) {
-            final ColumnCastModel ccm = model.getColumnCastModels().get(metadata.getColumnName(columnIndex));
-            if (ccm != null) {
-                return ccm.getSymbolCapacity();
-            } else {
-                return model.getSymbolCapacity(columnIndex);
-            }
-        }
-
-        @Override
-        public CharSequence getTableName() {
-            return model.getTableName();
-        }
-
-        @Override
-        public int getTimestampIndex() {
-            return timestampIndex;
-        }
-
-        @Override
-        public boolean isDedupKey(int columnIndex) {
-            return model.isDedupKey(columnIndex);
-        }
-
-        @Override
-        public boolean isIndexed(int columnIndex) {
-            return model.isIndexed(columnIndex);
-        }
-
-        @Override
-        public boolean isSequential(int columnIndex) {
-            return model.isSequential(columnIndex);
-        }
-
-        @Override
-        public boolean isWalEnabled() {
-            return model.isWalEnabled();
-        }
-
-        TableStructureAdapter of(CreateTableModel model, RecordMetadata metadata, IntIntHashMap typeCast) {
-            if (model.getTimestampIndex() != -1) {
-                timestampIndex = model.getTimestampIndex();
-            } else {
-                timestampIndex = metadata.getTimestampIndex();
-            }
-            this.model = model;
-            this.metadata = metadata;
-            this.typeCast = typeCast;
-            return this;
-        }
-    }
-
-    private static class TimestampValueRecord implements Record {
-        private long value;
-
-        @Override
-        public long getTimestamp(int col) {
-            return value;
-        }
-
-        public void setTimestamp(long value) {
-            this.value = value;
-        }
-    }
-
-    private class DatabaseBackupAgent implements Closeable {
-        private final Path auxPath = new Path();
-        private final Path dstPath = new Path();
-        private final StringSink sink = new StringSink();
-        private final Path srcPath = new Path();
-        private final CharSequenceObjHashMap<RecordToRowCopier> tableBackupRowCopiedCache = new CharSequenceObjHashMap<>();
-        private final ObjHashSet<TableToken> tableTokenBucket = new ObjHashSet<>();
-        private final ObjHashSet<TableToken> tableTokens = new ObjHashSet<>();
-        private transient String cachedBackupTmpRoot;
-        private transient int dstCurrDirLen;
-        private transient int dstPathRoot;
-
-        public void clear() {
-            auxPath.trimTo(0);
-            srcPath.trimTo(0);
-            dstPath.trimTo(0);
-            cachedBackupTmpRoot = null;
-            dstPathRoot = 0;
-            dstCurrDirLen = 0;
-            tableBackupRowCopiedCache.clear();
-            tableTokens.clear();
-        }
-
-        @Override
-        public void close() {
-            tableBackupRowCopiedCache.clear();
-            Misc.free(auxPath);
-            Misc.free(srcPath);
-            Misc.free(dstPath);
-        }
-
-        private void backupTable(@NotNull TableToken tableToken) {
-            LOG.info().$("starting backup of ").$(tableToken).$();
-
-            // the table is copied to a TMP folder and then this folder is moved to the final destination (dstPath)
-            if (null == cachedBackupTmpRoot) {
-                if (null == configuration.getBackupRoot()) {
-                    throw CairoException.nonCritical()
-                            .put("backup is disabled, server.conf property 'cairo.sql.backup.root' is not set");
-                }
-                auxPath.of(configuration.getBackupRoot()).concat(configuration.getBackupTempDirName()).slash$();
-                cachedBackupTmpRoot = Chars.toString(auxPath); // absolute path to the TMP folder
-            }
-
-            String tableName = tableToken.getTableName();
-            auxPath.of(cachedBackupTmpRoot).concat(tableToken).slash$();
-            int tableRootLen = auxPath.length();
-            try {
-                try (TableReader reader = engine.getReader(tableToken)) { // acquire reader lock
-                    if (ff.exists(auxPath)) {
-                        throw CairoException.nonCritical()
-                                .put("backup dir already exists [path=").put(auxPath)
-                                .put(", table=").put(tableName)
-                                .put(']');
-                    }
-
-                    // clone metadata
-
-                    // create TMP folder
-                    if (ff.mkdirs(auxPath, configuration.getBackupMkDirMode()) != 0) {
-                        throw CairoException.critical(ff.errno()).put("could not create [dir=").put(auxPath).put(']');
-                    }
-
-                    // backup table metadata files to TMP folder
-                    try {
-                        TableReaderMetadata metadata = reader.getMetadata();
-
-                        // _meta
-                        mem.smallFile(ff, auxPath.trimTo(tableRootLen).concat(TableUtils.META_FILE_NAME).$(), MemoryTag.MMAP_DEFAULT);
-                        metadata.dumpTo(mem);
-
-                        // create symbol maps
-                        auxPath.trimTo(tableRootLen).$();
-                        int symbolMapCount = 0;
-                        for (int i = 0, sz = metadata.getColumnCount(); i < sz; i++) {
-                            if (ColumnType.isSymbol(metadata.getColumnType(i))) {
-                                SymbolMapReader mapReader = reader.getSymbolMapReader(i);
-                                MapWriter.createSymbolMapFiles(
-                                        ff,
-                                        mem,
-                                        auxPath,
-                                        metadata.getColumnName(i),
-                                        COLUMN_NAME_TXN_NONE,
-                                        mapReader.getSymbolCapacity(),
-                                        mapReader.isCached());
-                                symbolMapCount++;
-                            }
-                        }
-
-                        // _txn
-                        mem.smallFile(ff, auxPath.trimTo(tableRootLen).concat(TableUtils.TXN_FILE_NAME).$(), MemoryTag.MMAP_DEFAULT);
-                        TableUtils.createTxn(mem, symbolMapCount, 0L, 0L, TableUtils.INITIAL_TXN, 0L, metadata.getMetadataVersion(), 0L, 0L);
-
-                        // _cv
-                        mem.smallFile(ff, auxPath.trimTo(tableRootLen).concat(TableUtils.COLUMN_VERSION_FILE_NAME).$(), MemoryTag.MMAP_DEFAULT);
-                        TableUtils.createColumnVersionFile(mem);
-
-                        if (tableToken.isWal()) {
-                            // _name
-                            mem.smallFile(ff, auxPath.trimTo(tableRootLen).concat(TableUtils.TABLE_NAME_FILE).$(), MemoryTag.MMAP_DEFAULT);
-                            TableUtils.createTableNameFile(mem, tableToken.getTableName());
-
-                            // initialise txn_seq folder
-                            auxPath.trimTo(tableRootLen).concat(WalUtils.SEQ_DIR).slash$();
-                            if (ff.mkdirs(auxPath, configuration.getBackupMkDirMode()) != 0) {
-                                throw CairoException.critical(ff.errno()).put("Cannot create [path=").put(auxPath).put(']');
-                            }
-                            int len = auxPath.length();
-                            // _wal_index.d
-                            mem.smallFile(ff, auxPath.concat(WalUtils.WAL_INDEX_FILE_NAME).$(), MemoryTag.MMAP_DEFAULT);
-                            mem.putLong(0L);
-                            mem.close(true, Vm.TRUNCATE_TO_POINTER);
-                            // _txnlog
-                            mem.smallFile(ff, auxPath.trimTo(len).concat(WalUtils.TXNLOG_FILE_NAME).$(), MemoryTag.MMAP_DEFAULT);
-                            mem.putInt(WAL_FORMAT_VERSION);
-                            mem.putLong(0L);
-                            mem.putLong(0L);
-                            mem.close(true, Vm.TRUNCATE_TO_POINTER);
-                            // _txnlog.meta.i
-                            mem.smallFile(ff, auxPath.trimTo(len).concat(WalUtils.TXNLOG_FILE_NAME_META_INX).$(), MemoryTag.MMAP_DEFAULT);
-                            mem.putLong(0L);
-                            mem.close(true, Vm.TRUNCATE_TO_POINTER);
-                            // _txnlog.meta.d
-                            mem.smallFile(ff, auxPath.trimTo(len).concat(WalUtils.TXNLOG_FILE_NAME_META_VAR).$(), MemoryTag.MMAP_DEFAULT);
-                            mem.close(true, Vm.TRUNCATE_TO_POINTER);
-                            // _meta
-                            mem.smallFile(ff, auxPath.trimTo(len).concat(TableUtils.META_FILE_NAME).$(), MemoryTag.MMAP_DEFAULT);
-                            WalWriterMetadata.syncToMetaFile(
-                                    mem,
-                                    metadata.getMetadataVersion(),
-                                    metadata.getColumnCount(),
-                                    metadata.getTimestampIndex(),
-                                    metadata.getTableId(),
-                                    false,
-                                    metadata
-                            );
-                            mem.close(true, Vm.TRUNCATE_TO_POINTER);
-                        }
-                    } finally {
-                        mem.close();
-                    }
-
-                    // copy the data
-                    try (TableWriter backupWriter = engine.getBackupWriter(tableToken, cachedBackupTmpRoot)) {
-                        RecordMetadata writerMetadata = backupWriter.getMetadata();
-                        srcPath.of(tableName).slash().put(reader.getMetadataVersion()).$();
-                        RecordToRowCopier recordToRowCopier = tableBackupRowCopiedCache.get(srcPath);
-                        if (null == recordToRowCopier) {
-                            entityColumnFilter.of(writerMetadata.getColumnCount());
-                            recordToRowCopier = RecordToRowCopierUtils.generateCopier(
-                                    asm,
-                                    reader.getMetadata(),
-                                    writerMetadata,
-                                    entityColumnFilter
-                            );
-                            tableBackupRowCopiedCache.put(srcPath.toString(), recordToRowCopier);
-                        }
-                        RecordCursor cursor = reader.getCursor();
-                        //statement/query timeout value  is most likely too small for backup operation
-                        copyTableData(cursor, reader.getMetadata(), backupWriter, writerMetadata, recordToRowCopier, SqlExecutionCircuitBreaker.NOOP_CIRCUIT_BREAKER);
-                        backupWriter.commit();
-                    }
-                } // release reader lock
-                int renameRootLen = dstPath.length();
-                try {
-                    dstPath.trimTo(renameRootLen).concat(tableToken).$();
-                    TableUtils.renameOrFail(ff, auxPath.trimTo(tableRootLen).$(), dstPath);
-                    LOG.info().$("backup complete [table=").utf8(tableName).$(", to=").utf8(dstPath).I$();
-                } finally {
-                    dstPath.trimTo(renameRootLen).$();
-                }
-            } catch (CairoException e) {
-                LOG.info()
-                        .$("could not backup [table=").utf8(tableName)
-                        .$(", ex=").$(e.getFlyweightMessage())
-                        .$(", errno=").$(e.getErrno())
-                        .$(']').$();
-                auxPath.of(cachedBackupTmpRoot).concat(tableToken).slash$();
-                int errno;
-                if ((errno = ff.rmdir(auxPath)) != 0) {
-                    LOG.error().$("could not delete directory [path=").utf8(auxPath).$(", errno=").$(errno).I$();
-                }
-                throw e;
-            }
-        }
-
-        private void mkBackupDstDir(CharSequence dir, String errorMessage) {
-            dstPath.trimTo(dstPathRoot).concat(dir).slash$();
-            dstCurrDirLen = dstPath.length();
-            if (ff.mkdirs(dstPath, configuration.getBackupMkDirMode()) != 0) {
-                throw CairoException.critical(ff.errno()).put(errorMessage).put(dstPath).put(']');
-            }
-        }
-
-        private void mkBackupDstRoot() {
-            DateFormat format = configuration.getBackupDirTimestampFormat();
-            long epochMicros = configuration.getMicrosecondClock().getTicks();
-            dstPath.of(configuration.getBackupRoot()).slash();
-            int plen = dstPath.length();
-            int n = 0;
-            // There is a race here, two threads could try and create the same dstPath,
-            // only one will succeed the other will throw a CairoException. It could be serialised
-            do {
-                dstPath.trimTo(plen);
-                format.format(epochMicros, configuration.getDefaultDateLocale(), null, dstPath);
-                if (n > 0) {
-                    dstPath.put('.').put(n);
-                }
-                dstPath.slash$();
-                n++;
-            } while (ff.exists(dstPath));
-            if (ff.mkdirs(dstPath, configuration.getBackupMkDirMode()) != 0) {
-                // the winner will succeed the looser thread will get this exception
-                throw CairoException.critical(ff.errno()).put("could not create backup [dir=").put(dstPath).put(']');
-            }
-            dstPathRoot = dstPath.length();
-        }
-
-        private void sqlBackup(SqlExecutionContext executionContext) throws SqlException {
-            if (null == configuration.getBackupRoot()) {
-                throw CairoException.nonCritical().put("backup is disabled, server.conf property 'cairo.sql.backup.root' is not set");
-            }
-            CharSequence tok = SqlUtil.fetchNext(lexer);
-            if (null != tok) {
-                if (isTableKeyword(tok)) {
-                    sqlTableBackup(executionContext);
-                    return;
-                }
-                if (isDatabaseKeyword(tok)) {
-                    sqlDatabaseBackup(executionContext);
-                    return;
-                }
-            }
-            throw SqlException.position(lexer.lastTokenPosition()).put("expected 'table' or 'database'");
-        }
-
-        private void sqlDatabaseBackup(SqlExecutionContext executionContext) {
-            mkBackupDstRoot();
-            mkBackupDstDir(configuration.getDbDirectory(), "could not create backup [db dir=");
-
-            // backup tables
-            engine.getTableTokens(tableTokenBucket, false);
-            executionContext.getSecurityContext().authorizeTableBackup(tableTokens);
-            for (int i = 0, n = tableTokenBucket.size(); i < n; i++) {
-                backupTable(tableTokenBucket.get(i));
-            }
-
-            srcPath.of(configuration.getRoot()).$();
-            int srcLen = srcPath.length();
-
-            // backup table registry file (tables.d.<last>)
-            int version = TableNameRegistryFileStore.findLastTablesFileVersion(ff, srcPath, sink);
-            srcPath.trimTo(srcLen).concat(WalUtils.TABLE_REGISTRY_NAME_FILE).put('.').put(version).$();
-            dstPath.trimTo(dstCurrDirLen).concat(WalUtils.TABLE_REGISTRY_NAME_FILE).put(".0").$(); // reset to 0
-            LOG.info().$("backup copying file [from=").utf8(srcPath).$(", to=").utf8(dstPath).I$();
-            if (ff.copy(srcPath, dstPath) < 0) {
-                throw CairoException.critical(ff.errno())
-                        .put("cannot backup table registry file [from=").put(srcPath)
-                        .put(", to=").put(dstPath)
-                        .put(']');
-            }
-
-            // backup table index file (_tab_index.d)
-            srcPath.trimTo(srcLen).concat(TableUtils.TAB_INDEX_FILE_NAME).$();
-            dstPath.trimTo(dstCurrDirLen).concat(TableUtils.TAB_INDEX_FILE_NAME).$();
-            LOG.info().$("backup copying file [from=").utf8(srcPath).$(", to=").utf8(dstPath).I$();
-            if (ff.copy(srcPath, dstPath) < 0) {
-                throw CairoException.critical(ff.errno())
-                        .put("cannot backup table index file [from=").put(srcPath)
-                        .put(", to=").put(dstPath)
-                        .put(']');
-            }
-
-            // backup conf directory
-            mkBackupDstDir(PropServerConfiguration.CONFIG_DIRECTORY, "could not create backup [conf dir=");
-            ff.copyRecursive(srcPath.of(configuration.getConfRoot()).$(), auxPath.of(dstPath).$(), configuration.getMkDirMode());
-            compiledQuery.ofBackupTable();
-        }
-
-        private void sqlTableBackup(SqlExecutionContext executionContext) throws SqlException {
-            mkBackupDstRoot();
-            mkBackupDstDir(configuration.getDbDirectory(), "could not create backup [db dir=");
-            try {
-                tableTokens.clear();
-                while (true) {
-                    CharSequence tok = SqlUtil.fetchNext(lexer);
-                    if (null == tok) {
-                        throw SqlException.position(lexer.getPosition()).put("expected a table name");
-                    }
-                    final CharSequence tableName = GenericLexer.assertNoDotsAndSlashes(GenericLexer.unquote(tok), lexer.lastTokenPosition());
-                    TableToken tableToken = tableExistsOrFail(lexer.lastTokenPosition(), tableName, executionContext);
-                    tableTokens.add(tableToken);
-                    tok = SqlUtil.fetchNext(lexer);
-                    if (null == tok || Chars.equals(tok, ';')) {
-                        break;
-                    }
-                    if (!Chars.equals(tok, ',')) {
-                        throw SqlException.position(lexer.lastTokenPosition()).put("expected ','");
-                    }
-                }
-
-                executionContext.getSecurityContext().authorizeTableBackup(tableTokens);
-
-                for (int i = 0, n = tableTokens.size(); i < n; i++) {
-                    backupTable(tableTokens.get(i));
-                }
-
-                compiledQuery.ofBackupTable();
-
-            } finally {
-                tableTokens.clear();
-            }
-        }
-    }
-
-    private class DropStatementCompiler implements Closeable {
-        private final CharSequenceObjHashMap<String> dropTablesFailedList = new CharSequenceObjHashMap<>();
-        private final ObjHashSet<TableToken> dropTablesList = new ObjHashSet<>();
-
-        @Override
-        public void close() {
-            dropTablesList.clear();
-            dropTablesFailedList.clear();
-        }
-
-        private void dropAllTables(SqlExecutionContext executionContext) {
-            // collect table names
-            dropTablesFailedList.clear();
-            dropTablesList.clear();
-            engine.getTableTokens(dropTablesList, false);
-            SecurityContext securityContext = executionContext.getSecurityContext();
-            TableToken tableToken;
-            for (int i = 0, n = dropTablesList.size(); i < n; i++) {
-                tableToken = dropTablesList.get(i);
-                if (!isSystemTable(tableToken)) {
-                    securityContext.authorizeTableDrop(tableToken);
-                    try {
-                        engine.drop(path, tableToken);
-                    } catch (CairoException report) {
-                        // it will fail when there are readers/writers and lock cannot be acquired
-                        dropTablesFailedList.put(tableToken.getTableName(), report.getMessage());
-                    }
-                }
-            }
-            if (dropTablesFailedList.size() > 0) {
-                CairoException ex = CairoException.nonCritical().put("failed to drop tables [");
-                CharSequence tableName;
-                String reason;
-                ObjList<CharSequence> keys = dropTablesFailedList.keys();
-                for (int i = 0, n = keys.size(); i < n; i++) {
-                    tableName = keys.get(i);
-                    reason = dropTablesFailedList.get(tableName);
-                    ex.put('\'').put(tableName).put("': ").put(reason);
-                    if (i + 1 < n) {
-                        ex.put(", ");
-                    }
-                }
-                throw ex.put(']');
-            }
-            compiledQuery.ofDrop();
-        }
-
-        private void dropTable(
-                SqlExecutionContext executionContext,
-                CharSequence tableName,
-                int tableNamePosition,
-                boolean hasIfExists
-        ) throws SqlException {
-            TableToken tableToken = executionContext.getTableTokenIfExists(tableName);
-            if (executionContext.getTableStatus(path, tableToken) != TableUtils.TABLE_EXISTS) {
-                if (hasIfExists) {
-                    compiledQuery.ofDrop();
-                } else {
-                    throw SqlException.tableDoesNotExist(tableNamePosition, tableName);
-                }
-            } else {
-                executionContext.getSecurityContext().authorizeTableDrop(tableToken);
-                engine.drop(path, tableToken);
-                compiledQuery.ofDrop();
-            }
-        }
-
-        private void executorSelector(SqlExecutionContext executionContext) throws SqlException {
-            // the selected method depends on the second token, we have already seen DROP
-            CharSequence tok = SqlUtil.fetchNext(lexer);
-            if (tok != null) {
-                // DROP TABLE [ IF EXISTS ] name [;]
-                if (SqlKeywords.isTableKeyword(tok)) {
-                    tok = SqlUtil.fetchNext(lexer);
-                    if (tok == null) {
-                        throw parseErrorExpected("IF EXISTS table-name");
-                    }
-                    boolean hasIfExists = false;
-                    if (SqlKeywords.isIfKeyword(tok)) {
-                        tok = SqlUtil.fetchNext(lexer);
-                        if (tok == null || !SqlKeywords.isExistsKeyword(tok)) {
-                            throw parseErrorExpected("EXISTS table-name");
-                        }
-                        hasIfExists = true;
-                    } else {
-                        lexer.unparseLast(); // tok has table name
-                    }
-                    final int tableNamePosition = lexer.getPosition();
-                    final CharSequence tableName = GenericLexer.unquote(expectToken(lexer, "table-name"));
-                    tok = SqlUtil.fetchNext(lexer);
-                    if (tok == null || Chars.equals(tok, ';')) {
-                        dropTable(executionContext, tableName, tableNamePosition, hasIfExists);
-                        return;
-                    }
-                    unknownDropTableSuffix(executionContext, tok, tableName, tableNamePosition, hasIfExists);
-                } else if (SqlKeywords.isAllKeyword(tok)) {
-                    // DROP ALL TABLES [;]
-                    tok = SqlUtil.fetchNext(lexer);
-                    if (tok != null && SqlKeywords.isTablesKeyword(tok)) {
-                        tok = SqlUtil.fetchNext(lexer);
-                        if (tok == null || Chars.equals(tok, ';')) {
-                            dropAllTables(executionContext);
-                            return;
-                        }
-                        throw parseErrorExpected("[;]");
-                    } else {
-                        throw SqlException.position(lexer.lastTokenPosition()).put("'tables' expected");
-                    }
-                }
-            }
-            unknownDropStatement(executionContext, tok);
-        }
-
-        private boolean isSystemTable(TableToken tableToken) {
-            return Chars.startsWith(tableToken.getTableName(), configuration.getSystemTableNamePrefix()) ||
-                    Chars.equals(tableToken.getTableName(), TelemetryConfigLogger.TELEMETRY_CONFIG_TABLE_NAME);
-        }
-
-        private SqlException parseErrorExpected(CharSequence expected) {
-            return SqlException.$(lexer.lastTokenPosition(), "expected ").put(expected);
-        }
-    }
-
-    public class QueryBuilder implements Mutable {
-        private final StringSink sink = new StringSink();
-
-        public QueryBuilder $(CharSequence value) {
-            sink.put(value);
-            return this;
-        }
-
-        public QueryBuilder $(int value) {
-            sink.put(value);
-            return this;
-        }
-
-        @Override
-        public void clear() {
-            sink.clear();
-        }
-
-        public CompiledQuery compile(SqlExecutionContext executionContext) throws SqlException {
-            return SqlCompiler.this.compile(sink, executionContext);
-        }
-
-        @Override
-        public String toString() {
-            return sink.toString();
-        }
-    }
-
-    static {
-        castGroups.extendAndSet(ColumnType.BOOLEAN, 2);
-        castGroups.extendAndSet(ColumnType.BYTE, 1);
-        castGroups.extendAndSet(ColumnType.SHORT, 1);
-        castGroups.extendAndSet(ColumnType.CHAR, 1);
-        castGroups.extendAndSet(ColumnType.INT, 1);
-        castGroups.extendAndSet(ColumnType.LONG, 1);
-        castGroups.extendAndSet(ColumnType.FLOAT, 1);
-        castGroups.extendAndSet(ColumnType.DOUBLE, 1);
-        castGroups.extendAndSet(ColumnType.DATE, 1);
-        castGroups.extendAndSet(ColumnType.TIMESTAMP, 1);
-        castGroups.extendAndSet(ColumnType.STRING, 3);
-        castGroups.extendAndSet(ColumnType.SYMBOL, 3);
-        castGroups.extendAndSet(ColumnType.BINARY, 4);
-
-        sqlControlSymbols.add("(");
-        sqlControlSymbols.add(";");
-        sqlControlSymbols.add(")");
-        sqlControlSymbols.add(",");
-        sqlControlSymbols.add("/*");
-        sqlControlSymbols.add("*/");
-        sqlControlSymbols.add("--");
-        sqlControlSymbols.add("[");
-        sqlControlSymbols.add("]");
-    }
-=======
     ExpressionNode testParseExpression(CharSequence expression, QueryModel model) throws SqlException;
 
     @TestOnly
     void testParseExpression(CharSequence expression, ExpressionParserListener listener) throws SqlException;
->>>>>>> 83dacadf
 }