/*******************************************************************************
 *     ___                  _   ____  ____
 *    / _ \ _   _  ___  ___| |_|  _ \| __ )
 *   | | | | | | |/ _ \/ __| __| | | |  _ \
 *   | |_| | |_| |  __/\__ \ |_| |_| | |_) |
 *    \__\_\\__,_|\___||___/\__|____/|____/
 *
 *  Copyright (c) 2014-2019 Appsicle
 *  Copyright (c) 2019-2020 QuestDB
 *
 *  Licensed under the Apache License, Version 2.0 (the "License");
 *  you may not use this file except in compliance with the License.
 *  You may obtain a copy of the License at
 *
 *  http://www.apache.org/licenses/LICENSE-2.0
 *
 *  Unless required by applicable law or agreed to in writing, software
 *  distributed under the License is distributed on an "AS IS" BASIS,
 *  WITHOUT WARRANTIES OR CONDITIONS OF ANY KIND, either express or implied.
 *  See the License for the specific language governing permissions and
 *  limitations under the License.
 *
 ******************************************************************************/

package io.questdb.griffin;

import io.questdb.MessageBus;
import io.questdb.cairo.*;
import io.questdb.cairo.sql.*;
import io.questdb.cutlass.text.Atomicity;
import io.questdb.cutlass.text.TextException;
import io.questdb.cutlass.text.TextLoader;
import io.questdb.griffin.engine.functions.catalogue.ShowSearchPathCursorFactory;
import io.questdb.griffin.engine.functions.catalogue.ShowStandardConformingStringsCursorFactory;
import io.questdb.griffin.engine.functions.catalogue.ShowTransactionIsolationLevelCursorFactory;
import io.questdb.griffin.engine.table.ShowColumnsRecordCursorFactory;
import io.questdb.griffin.engine.table.TableListRecordCursorFactory;
import io.questdb.griffin.model.*;
import io.questdb.log.Log;
import io.questdb.log.LogFactory;
import io.questdb.std.*;
import io.questdb.std.datetime.DateFormat;
import io.questdb.std.str.NativeLPSZ;
import io.questdb.std.str.Path;
import org.jetbrains.annotations.NotNull;
import org.jetbrains.annotations.Nullable;

import java.io.Closeable;
import java.util.ServiceLoader;

import static io.questdb.griffin.SqlKeywords.*;


public class SqlCompiler implements Closeable {
    public final static class PartitionAction {
        public static final int NONE = 0;
        public static final int DROP = 1;
        public static final int ATTACH = 2;
    }

    public static final ObjList<String> sqlControlSymbols = new ObjList<>(8);
    private final static Log LOG = LogFactory.getLog(SqlCompiler.class);
    private static final IntList castGroups = new IntList();
    protected final GenericLexer lexer;
    protected final Path path = new Path();
    protected final CairoEngine engine;
    protected final CharSequenceObjHashMap<KeywordBasedExecutor> keywordBasedExecutors = new CharSequenceObjHashMap<>();
    protected final CompiledQueryImpl compiledQuery = new CompiledQueryImpl();
    private final SqlOptimiser optimiser;
    private final SqlParser parser;
    private final ObjectPool<ExpressionNode> sqlNodePool;
    private final CharacterStore characterStore;
    private final ObjectPool<QueryColumn> queryColumnPool;
    private final ObjectPool<QueryModel> queryModelPool;
    private final SqlCodeGenerator codeGenerator;
    private final CairoConfiguration configuration;
    private final Path renamePath = new Path();
    private final AppendMemory mem = new AppendMemory();
    private final BytecodeAssembler asm = new BytecodeAssembler();
    private final MessageBus messageBus;
    private final ListColumnFilter listColumnFilter = new ListColumnFilter();
    private final EntityColumnFilter entityColumnFilter = new EntityColumnFilter();
    private final IntIntHashMap typeCast = new IntIntHashMap();
    private final ObjList<TableWriter> tableWriters = new ObjList<>();
    private final TableStructureAdapter tableStructureAdapter = new TableStructureAdapter();
    private final FunctionParser functionParser;
    private final ExecutableMethod insertAsSelectMethod = this::insertAsSelect;
    private final ExecutableMethod createTableMethod = this::createTable;
    private final TextLoader textLoader;
    private final FilesFacade ff;
    private final ObjHashSet<CharSequence> tableNames = new ObjHashSet<>();
    private final NativeLPSZ nativeLPSZ = new NativeLPSZ();
    private final CharSequenceObjHashMap<RecordToRowCopier> tableBackupRowCopieCache = new CharSequenceObjHashMap<>();
    private transient SqlExecutionContext currentExecutionContext;
    private transient String cachedTmpBackupRoot;
    private final FindVisitor sqlDatabaseBackupOnFind = (file, type) -> {
        nativeLPSZ.of(file);
        if (type == Files.DT_DIR && nativeLPSZ.charAt(0) != '.') {
            try {
                backupTable(nativeLPSZ, currentExecutionContext);
            } catch (CairoException ex) {
                LOG.error()
                        .$("could not backup [path=").$(nativeLPSZ)
                        .$(", ex=").$(ex.getFlyweightMessage())
                        .$(", errno=").$(ex.getErrno())
                        .$(']').$();
            }
        }
    };

    public SqlCompiler(CairoEngine engine) {
        this(engine, engine.getMessageBus(), null);
    }

    public SqlCompiler(CairoEngine engine, @Nullable MessageBus messageBus, @Nullable FunctionFactoryCache functionFactoryCache) {
        this.engine = engine;
        this.configuration = engine.getConfiguration();
        this.ff = configuration.getFilesFacade();
        this.messageBus = messageBus;
        this.sqlNodePool = new ObjectPool<>(ExpressionNode.FACTORY, configuration.getSqlExpressionPoolCapacity());
        this.queryColumnPool = new ObjectPool<>(QueryColumn.FACTORY, configuration.getSqlColumnPoolCapacity());
        this.queryModelPool = new ObjectPool<>(QueryModel.FACTORY, configuration.getSqlModelPoolCapacity());
        this.characterStore = new CharacterStore(
                configuration.getSqlCharacterStoreCapacity(),
                configuration.getSqlCharacterStoreSequencePoolCapacity());
        this.lexer = new GenericLexer(configuration.getSqlLexerPoolCapacity());
        this.functionParser = new FunctionParser(
                configuration,
                functionFactoryCache != null ? functionFactoryCache : new FunctionFactoryCache(engine.getConfiguration(), ServiceLoader.load(FunctionFactory.class))
        );
        this.codeGenerator = new SqlCodeGenerator(engine, configuration, functionParser);

        // we have cyclical dependency here
        functionParser.setSqlCodeGenerator(codeGenerator);

        // For each 'this::method' reference java compiles a class
        // We need to minimize repetition of this syntax as each site generates garbage
        final KeywordBasedExecutor compileSet = this::compileSet;
        final KeywordBasedExecutor truncateTables = this::truncateTables;
        final KeywordBasedExecutor alterTable = this::alterTable;
        final KeywordBasedExecutor repairTables = this::repairTables;
        final KeywordBasedExecutor dropTable = this::dropTable;
        final KeywordBasedExecutor sqlBackup = this::sqlBackup;
        final KeywordBasedExecutor sqlShow = this::sqlShow;

        keywordBasedExecutors.put("truncate", truncateTables);
        keywordBasedExecutors.put("TRUNCATE", truncateTables);
        keywordBasedExecutors.put("alter", alterTable);
        keywordBasedExecutors.put("ALTER", alterTable);
        keywordBasedExecutors.put("repair", repairTables);
        keywordBasedExecutors.put("REPAIR", repairTables);
        keywordBasedExecutors.put("set", compileSet);
        keywordBasedExecutors.put("SET", compileSet);
        keywordBasedExecutors.put("begin", compileSet);
        keywordBasedExecutors.put("BEGIN", compileSet);
        keywordBasedExecutors.put("commit", compileSet);
        keywordBasedExecutors.put("COMMIT", compileSet);
        keywordBasedExecutors.put("rollback", compileSet);
        keywordBasedExecutors.put("ROLLBACK", compileSet);
        keywordBasedExecutors.put("discard", compileSet);
        keywordBasedExecutors.put("DISCARD", compileSet);
        keywordBasedExecutors.put("drop", dropTable);
        keywordBasedExecutors.put("DROP", dropTable);
        keywordBasedExecutors.put("backup", sqlBackup);
        keywordBasedExecutors.put("BACKUP", sqlBackup);
        keywordBasedExecutors.put("show", sqlShow);
        keywordBasedExecutors.put("SHOW", sqlShow);

        configureLexer(lexer);

        final PostOrderTreeTraversalAlgo postOrderTreeTraversalAlgo = new PostOrderTreeTraversalAlgo();
        optimiser = new SqlOptimiser(
                configuration,
                engine,
                characterStore,
                sqlNodePool,
                queryColumnPool,
                queryModelPool,
                postOrderTreeTraversalAlgo,
                functionParser,
                path
        );

        parser = new SqlParser(
                configuration,
                optimiser,
                characterStore,
                sqlNodePool,
                queryColumnPool,
                queryModelPool,
                postOrderTreeTraversalAlgo
        );
        this.textLoader = new TextLoader(engine);
    }

    public static void configureLexer(GenericLexer lexer) {
        for (int i = 0, k = sqlControlSymbols.size(); i < k; i++) {
            lexer.defineSymbol(sqlControlSymbols.getQuick(i));
        }
        for (int i = 0, k = OperatorExpression.operators.size(); i < k; i++) {
            OperatorExpression op = OperatorExpression.operators.getQuick(i);
            if (op.symbol) {
                lexer.defineSymbol(op.token);
            }
        }
    }

    public static boolean isAssignableFrom(int to, int from) {
        return to == from
                || (from >= ColumnType.BYTE
                && to >= ColumnType.BYTE
                && to <= ColumnType.DOUBLE
                && from < to)
                || (from == ColumnType.STRING && to == ColumnType.SYMBOL)
                || (from == ColumnType.SYMBOL && to == ColumnType.STRING)
                || (from == ColumnType.CHAR && to == ColumnType.SYMBOL)
                || (from == ColumnType.CHAR && to == ColumnType.STRING)
                || (from == ColumnType.STRING && to == ColumnType.TIMESTAMP);
    }

    @Override
    public void close() {
        assert null == currentExecutionContext;
        assert tableNames.isEmpty();
        Misc.free(path);
        Misc.free(renamePath);
        Misc.free(textLoader);
    }

    @NotNull
    public CompiledQuery compile(@NotNull CharSequence query, @NotNull SqlExecutionContext executionContext) throws SqlException {
        clear();
        //
        // these are quick executions that do not require building of a model
        //
        lexer.of(query);

        final CharSequence tok = SqlUtil.fetchNext(lexer);

        if (tok == null) {
            throw SqlException.$(0, "empty query");
        }

        final KeywordBasedExecutor executor = keywordBasedExecutors.get(tok);
        if (executor == null) {
            return compileUsingModel(executionContext);
        }
        return executor.execute(executionContext);
    }

    public CairoEngine getEngine() {
        return engine;
    }

    public FunctionFactoryCache getFunctionFactoryCache() {
        return functionParser.getFunctionFactoryCache();
    }

    // Creates data type converter.
    // INT and LONG NaN values are cast to their representation rather than Double or Float NaN.
    private static RecordToRowCopier assembleRecordToRowCopier(BytecodeAssembler asm, ColumnTypes from, RecordMetadata to, ColumnFilter toColumnFilter) {
        int timestampIndex = to.getTimestampIndex();
        asm.init(RecordToRowCopier.class);
        asm.setupPool();
        int thisClassIndex = asm.poolClass(asm.poolUtf8("io/questdb/griffin/rowcopier"));
        int interfaceClassIndex = asm.poolClass(RecordToRowCopier.class);

        int rGetInt = asm.poolInterfaceMethod(Record.class, "getInt", "(I)I");
        int rGetLong = asm.poolInterfaceMethod(Record.class, "getLong", "(I)J");
        int rGetLong256 = asm.poolInterfaceMethod(Record.class, "getLong256A", "(I)Lio/questdb/std/Long256;");
        int rGetDate = asm.poolInterfaceMethod(Record.class, "getDate", "(I)J");
        int rGetTimestamp = asm.poolInterfaceMethod(Record.class, "getTimestamp", "(I)J");
        //
        int rGetByte = asm.poolInterfaceMethod(Record.class, "getByte", "(I)B");
        int rGetShort = asm.poolInterfaceMethod(Record.class, "getShort", "(I)S");
        int rGetChar = asm.poolInterfaceMethod(Record.class, "getChar", "(I)C");
        int rGetBool = asm.poolInterfaceMethod(Record.class, "getBool", "(I)Z");
        int rGetFloat = asm.poolInterfaceMethod(Record.class, "getFloat", "(I)F");
        int rGetDouble = asm.poolInterfaceMethod(Record.class, "getDouble", "(I)D");
        int rGetSym = asm.poolInterfaceMethod(Record.class, "getSym", "(I)Ljava/lang/CharSequence;");
        int rGetStr = asm.poolInterfaceMethod(Record.class, "getStr", "(I)Ljava/lang/CharSequence;");
        int rGetBin = asm.poolInterfaceMethod(Record.class, "getBin", "(I)Lio/questdb/std/BinarySequence;");
        //
        int wPutInt = asm.poolMethod(TableWriter.Row.class, "putInt", "(II)V");
        int wPutLong = asm.poolMethod(TableWriter.Row.class, "putLong", "(IJ)V");
        int wPutLong256 = asm.poolMethod(TableWriter.Row.class, "putLong256", "(ILio/questdb/std/Long256;)V");
        int wPutDate = asm.poolMethod(TableWriter.Row.class, "putDate", "(IJ)V");
        int wPutTimestamp = asm.poolMethod(TableWriter.Row.class, "putTimestamp", "(IJ)V");
        //
        int wPutByte = asm.poolMethod(TableWriter.Row.class, "putByte", "(IB)V");
        int wPutShort = asm.poolMethod(TableWriter.Row.class, "putShort", "(IS)V");
        int wPutBool = asm.poolMethod(TableWriter.Row.class, "putBool", "(IZ)V");
        int wPutFloat = asm.poolMethod(TableWriter.Row.class, "putFloat", "(IF)V");
        int wPutDouble = asm.poolMethod(TableWriter.Row.class, "putDouble", "(ID)V");
        int wPutSym = asm.poolMethod(TableWriter.Row.class, "putSym", "(ILjava/lang/CharSequence;)V");
        int wPutSymChar = asm.poolMethod(TableWriter.Row.class, "putSym", "(IC)V");
        int wPutStr = asm.poolMethod(TableWriter.Row.class, "putStr", "(ILjava/lang/CharSequence;)V");
        int wPutTimestampStr = asm.poolMethod(TableWriter.Row.class, "putTimestamp", "(ILjava/lang/CharSequence;)V");
        int wPutStrChar = asm.poolMethod(TableWriter.Row.class, "putStr", "(IC)V");
        int wPutChar = asm.poolMethod(TableWriter.Row.class, "putChar", "(IC)V");
        int wPutBin = asm.poolMethod(TableWriter.Row.class, "putBin", "(ILio/questdb/std/BinarySequence;)V");

        int copyNameIndex = asm.poolUtf8("copy");
        int copySigIndex = asm.poolUtf8("(Lio/questdb/cairo/sql/Record;Lio/questdb/cairo/TableWriter$Row;)V");

        asm.finishPool();
        asm.defineClass(thisClassIndex);
        asm.interfaceCount(1);
        asm.putShort(interfaceClassIndex);
        asm.fieldCount(0);
        asm.methodCount(2);
        asm.defineDefaultConstructor();

        asm.startMethod(copyNameIndex, copySigIndex, 4, 3);

        int n = toColumnFilter.getColumnCount();
        for (int i = 0; i < n; i++) {

            final int toColumnIndex = toColumnFilter.getColumnIndexFactored(i);
            // do not copy timestamp, it will be copied externally to this helper

            if (toColumnIndex == timestampIndex) {
                continue;
            }

            asm.aload(2);
            asm.iconst(toColumnIndex);
            asm.aload(1);
            asm.iconst(i);


            switch (from.getColumnType(i)) {
                case ColumnType.INT:
                    asm.invokeInterface(rGetInt, 1);
                    switch (to.getColumnType(toColumnIndex)) {
                        case ColumnType.LONG:
                            asm.i2l();
                            asm.invokeVirtual(wPutLong);
                            break;
                        case ColumnType.DATE:
                            asm.i2l();
                            asm.invokeVirtual(wPutDate);
                            break;
                        case ColumnType.TIMESTAMP:
                            asm.i2l();
                            asm.invokeVirtual(wPutTimestamp);
                            break;
                        case ColumnType.SHORT:
                            asm.i2s();
                            asm.invokeVirtual(wPutShort);
                            break;
                        case ColumnType.BYTE:
                            asm.i2b();
                            asm.invokeVirtual(wPutByte);
                            break;
                        case ColumnType.FLOAT:
                            asm.i2f();
                            asm.invokeVirtual(wPutFloat);
                            break;
                        case ColumnType.DOUBLE:
                            asm.i2d();
                            asm.invokeVirtual(wPutDouble);
                            break;
                        default:
                            asm.invokeVirtual(wPutInt);
                            break;
                    }
                    break;
                case ColumnType.LONG:
                    asm.invokeInterface(rGetLong, 1);
                    switch (to.getColumnType(toColumnIndex)) {
                        case ColumnType.INT:
                            asm.l2i();
                            asm.invokeVirtual(wPutInt);
                            break;
                        case ColumnType.DATE:
                            asm.invokeVirtual(wPutDate);
                            break;
                        case ColumnType.TIMESTAMP:
                            asm.invokeVirtual(wPutTimestamp);
                            break;
                        case ColumnType.SHORT:
                            asm.l2i();
                            asm.i2s();
                            asm.invokeVirtual(wPutShort);
                            break;
                        case ColumnType.BYTE:
                            asm.l2i();
                            asm.i2b();
                            asm.invokeVirtual(wPutByte);
                            break;
                        case ColumnType.FLOAT:
                            asm.l2f();
                            asm.invokeVirtual(wPutFloat);
                            break;
                        case ColumnType.DOUBLE:
                            asm.l2d();
                            asm.invokeVirtual(wPutDouble);
                            break;
                        default:
                            asm.invokeVirtual(wPutLong);
                            break;
                    }
                    break;
                case ColumnType.DATE:
                    asm.invokeInterface(rGetDate, 1);
                    switch (to.getColumnType(toColumnIndex)) {
                        case ColumnType.INT:
                            asm.l2i();
                            asm.invokeVirtual(wPutInt);
                            break;
                        case ColumnType.LONG:
                            asm.invokeVirtual(wPutLong);
                            break;
                        case ColumnType.TIMESTAMP:
                            asm.invokeVirtual(wPutTimestamp);
                            break;
                        case ColumnType.SHORT:
                            asm.l2i();
                            asm.i2s();
                            asm.invokeVirtual(wPutShort);
                            break;
                        case ColumnType.BYTE:
                            asm.l2i();
                            asm.i2b();
                            asm.invokeVirtual(wPutByte);
                            break;
                        case ColumnType.FLOAT:
                            asm.l2f();
                            asm.invokeVirtual(wPutFloat);
                            break;
                        case ColumnType.DOUBLE:
                            asm.l2d();
                            asm.invokeVirtual(wPutDouble);
                            break;
                        default:
                            asm.invokeVirtual(wPutDate);
                            break;
                    }
                    break;
                case ColumnType.TIMESTAMP:
                    asm.invokeInterface(rGetTimestamp, 1);
                    switch (to.getColumnType(toColumnIndex)) {
                        case ColumnType.INT:
                            asm.l2i();
                            asm.invokeVirtual(wPutInt);
                            break;
                        case ColumnType.LONG:
                            asm.invokeVirtual(wPutLong);
                            break;
                        case ColumnType.SHORT:
                            asm.l2i();
                            asm.i2s();
                            asm.invokeVirtual(wPutShort);
                            break;
                        case ColumnType.BYTE:
                            asm.l2i();
                            asm.i2b();
                            asm.invokeVirtual(wPutByte);
                            break;
                        case ColumnType.FLOAT:
                            asm.l2f();
                            asm.invokeVirtual(wPutFloat);
                            break;
                        case ColumnType.DOUBLE:
                            asm.l2d();
                            asm.invokeVirtual(wPutDouble);
                            break;
                        case ColumnType.DATE:
                            asm.invokeVirtual(wPutDate);
                            break;
                        default:
                            asm.invokeVirtual(wPutTimestamp);
                            break;
                    }
                    break;
                case ColumnType.BYTE:
                    asm.invokeInterface(rGetByte, 1);
                    switch (to.getColumnType(toColumnIndex)) {
                        case ColumnType.INT:
                            asm.invokeVirtual(wPutInt);
                            break;
                        case ColumnType.LONG:
                            asm.i2l();
                            asm.invokeVirtual(wPutLong);
                            break;
                        case ColumnType.DATE:
                            asm.i2l();
                            asm.invokeVirtual(wPutDate);
                            break;
                        case ColumnType.TIMESTAMP:
                            asm.i2l();
                            asm.invokeVirtual(wPutTimestamp);
                            break;
                        case ColumnType.SHORT:
                            asm.i2s();
                            asm.invokeVirtual(wPutShort);
                            break;
                        case ColumnType.FLOAT:
                            asm.i2f();
                            asm.invokeVirtual(wPutFloat);
                            break;
                        case ColumnType.DOUBLE:
                            asm.i2d();
                            asm.invokeVirtual(wPutDouble);
                            break;
                        default:
                            asm.invokeVirtual(wPutByte);
                            break;
                    }
                    break;
                case ColumnType.SHORT:
                    asm.invokeInterface(rGetShort, 1);
                    switch (to.getColumnType(toColumnIndex)) {
                        case ColumnType.INT:
                            asm.invokeVirtual(wPutInt);
                            break;
                        case ColumnType.LONG:
                            asm.i2l();
                            asm.invokeVirtual(wPutLong);
                            break;
                        case ColumnType.DATE:
                            asm.i2l();
                            asm.invokeVirtual(wPutDate);
                            break;
                        case ColumnType.TIMESTAMP:
                            asm.i2l();
                            asm.invokeVirtual(wPutTimestamp);
                            break;
                        case ColumnType.BYTE:
                            asm.i2b();
                            asm.invokeVirtual(wPutByte);
                            break;
                        case ColumnType.FLOAT:
                            asm.i2f();
                            asm.invokeVirtual(wPutFloat);
                            break;
                        case ColumnType.DOUBLE:
                            asm.i2d();
                            asm.invokeVirtual(wPutDouble);
                            break;
                        default:
                            asm.invokeVirtual(wPutShort);
                            break;
                    }
                    break;
                case ColumnType.BOOLEAN:
                    asm.invokeInterface(rGetBool, 1);
                    asm.invokeVirtual(wPutBool);
                    break;
                case ColumnType.FLOAT:
                    asm.invokeInterface(rGetFloat, 1);
                    switch (to.getColumnType(toColumnIndex)) {
                        case ColumnType.INT:
                            asm.f2i();
                            asm.invokeVirtual(wPutInt);
                            break;
                        case ColumnType.LONG:
                            asm.f2l();
                            asm.invokeVirtual(wPutLong);
                            break;
                        case ColumnType.DATE:
                            asm.f2l();
                            asm.invokeVirtual(wPutDate);
                            break;
                        case ColumnType.TIMESTAMP:
                            asm.f2l();
                            asm.invokeVirtual(wPutTimestamp);
                            break;
                        case ColumnType.SHORT:
                            asm.f2i();
                            asm.i2s();
                            asm.invokeVirtual(wPutShort);
                            break;
                        case ColumnType.BYTE:
                            asm.f2i();
                            asm.i2b();
                            asm.invokeVirtual(wPutByte);
                            break;
                        case ColumnType.DOUBLE:
                            asm.f2d();
                            asm.invokeVirtual(wPutDouble);
                            break;
                        default:
                            asm.invokeVirtual(wPutFloat);
                            break;
                    }
                    break;
                case ColumnType.DOUBLE:
                    asm.invokeInterface(rGetDouble, 1);
                    switch (to.getColumnType(toColumnIndex)) {
                        case ColumnType.INT:
                            asm.d2i();
                            asm.invokeVirtual(wPutInt);
                            break;
                        case ColumnType.LONG:
                            asm.d2l();
                            asm.invokeVirtual(wPutLong);
                            break;
                        case ColumnType.DATE:
                            asm.d2l();
                            asm.invokeVirtual(wPutDate);
                            break;
                        case ColumnType.TIMESTAMP:
                            asm.d2l();
                            asm.invokeVirtual(wPutTimestamp);
                            break;
                        case ColumnType.SHORT:
                            asm.d2i();
                            asm.i2s();
                            asm.invokeVirtual(wPutShort);
                            break;
                        case ColumnType.BYTE:
                            asm.d2i();
                            asm.i2b();
                            asm.invokeVirtual(wPutByte);
                            break;
                        case ColumnType.FLOAT:
                            asm.d2f();
                            asm.invokeVirtual(wPutFloat);
                            break;
                        default:
                            asm.invokeVirtual(wPutDouble);
                            break;
                    }
                    break;
                case ColumnType.CHAR:
                    asm.invokeInterface(rGetChar, 1);
                    switch (to.getColumnType(toColumnIndex)) {
                        case ColumnType.STRING:
                            asm.invokeVirtual(wPutStrChar);
                            break;
                        case ColumnType.SYMBOL:
                            asm.invokeVirtual(wPutSymChar);
                            break;
                        default:
                            asm.invokeVirtual(wPutChar);
                            break;
                    }
                    break;
                case ColumnType.SYMBOL:
                    asm.invokeInterface(rGetSym, 1);
                    if (to.getColumnType(toColumnIndex) == ColumnType.STRING) {
                        asm.invokeVirtual(wPutStr);
                    } else {
                        asm.invokeVirtual(wPutSym);
                    }
                    break;
                case ColumnType.STRING:
                    asm.invokeInterface(rGetStr, 1);
                    switch (to.getColumnType(toColumnIndex)) {
                        case ColumnType.SYMBOL:
                            asm.invokeVirtual(wPutSym);
                            break;
                        case ColumnType.TIMESTAMP:
                            asm.invokeVirtual(wPutTimestampStr);
                            break;
                        default:
                            asm.invokeVirtual(wPutStr);
                            break;
                    }
                    break;
                case ColumnType.BINARY:
                    asm.invokeInterface(rGetBin, 1);
                    asm.invokeVirtual(wPutBin);
                    break;
                case ColumnType.LONG256:
                    asm.invokeInterface(rGetLong256, 1);
                    asm.invokeVirtual(wPutLong256);
                    break;
                default:
                    break;
            }
        }

        asm.return_();
        asm.endMethodCode();

        // exceptions
        asm.putShort(0);

        // we have to add stack map table as branch target
        // jvm requires it

        // attributes: 0 (void, no stack verification)
        asm.putShort(0);

        asm.endMethod();

        // class attribute count
        asm.putShort(0);

        return asm.newInstance();
    }

    private static boolean isCompatibleCase(int from, int to) {
        return castGroups.getQuick(from) == castGroups.getQuick(to);
    }

    private static void expectKeyword(GenericLexer lexer, CharSequence keyword) throws SqlException {
        CharSequence tok = SqlUtil.fetchNext(lexer);

        if (tok == null) {
            throw SqlException.position(lexer.getPosition()).put('\'').put(keyword).put("' expected");
        }

        if (!Chars.equalsLowerCaseAscii(tok, keyword)) {
            throw SqlException.position(lexer.lastTokenPosition()).put('\'').put(keyword).put("' expected");
        }
    }

    private static CharSequence expectToken(GenericLexer lexer, CharSequence expected) throws SqlException {
        CharSequence tok = SqlUtil.fetchNext(lexer);

        if (tok == null) {
            throw SqlException.position(lexer.getPosition()).put(expected).put(" expected");
        }

        return tok;
    }

    private void alterSystemLockWriter(SqlExecutionContext executionContext) throws SqlException {
        final int tableNamePosition = lexer.getPosition();
        CharSequence tok = GenericLexer.unquote(expectToken(lexer, "table name"));
        tableExistsOrFail(tableNamePosition, tok, executionContext);
        try {
            if (!engine.lockWriter(tok)) {
                throw SqlException.$(tableNamePosition, "could not lock, busy [table=`").put(tok).put("`]");
            }
        } catch (CairoException e) {
            throw SqlException.position(tableNamePosition)
                    .put(e.getFlyweightMessage())
                    .put("[errno=").put(e.getErrno()).put(']');
        }
    }

    private void alterSystemUnlockWriter(SqlExecutionContext executionContext) throws SqlException {
        final int tableNamePosition = lexer.getPosition();
        CharSequence tok = GenericLexer.unquote(expectToken(lexer, "table name"));
        tableExistsOrFail(tableNamePosition, tok, executionContext);
        try {
            engine.unlockWriter(tok);
        } catch (CairoException e) {
            throw SqlException.position(tableNamePosition)
                    .put(e.getFlyweightMessage())
                    .put("[errno=").put(e.getErrno()).put(']');
        }
    }

    private CompiledQuery alterTable(SqlExecutionContext executionContext) throws SqlException {
        CharSequence tok;
        tok = expectToken(lexer, "'table' or 'system'");

        if (SqlKeywords.isTableKeyword(tok)) {
            final int tableNamePosition = lexer.getPosition();

            tok = GenericLexer.unquote(expectToken(lexer, "table name"));

            tableExistsOrFail(tableNamePosition, tok, executionContext);

            CharSequence tableName = GenericLexer.immutableOf(tok);
            try (TableWriter writer = engine.getWriter(executionContext.getCairoSecurityContext(), tableName)) {

                tok = expectToken(lexer, "'add', 'alter' or 'drop'");

                if (SqlKeywords.isAddKeyword(tok)) {
                    alterTableAddColumn(tableNamePosition, writer);
                } else if (SqlKeywords.isDropKeyword(tok)) {
                    tok = expectToken(lexer, "'column' or 'partition'");
                    if (SqlKeywords.isColumnKeyword(tok)) {
                        alterTableDropColumn(tableNamePosition, writer);
                    } else if (SqlKeywords.isPartitionKeyword(tok)) {
<<<<<<< HEAD
                        alterTableDropOrAttachPartition(writer, PartitionAction.DROP);
                    } else {
                        throw SqlException.$(lexer.lastTokenPosition(), "'column' or 'partition' expected");
                    }
                } else if (SqlKeywords.isAttachKeyword(tok)) {
                    tok = expectToken(lexer, "'partition'");
                    if (SqlKeywords.isPartitionKeyword(tok)) {
                        alterTableDropOrAttachPartition(writer, PartitionAction.ATTACH);
=======
                        alterTableDropPartition(writer, executionContext);
>>>>>>> a292c070
                    } else {
                        throw SqlException.$(lexer.lastTokenPosition(), "'column' or 'partition' expected");
                    }
                } else if (SqlKeywords.isRenameKeyword(tok)) {
                    tok = expectToken(lexer, "'column'");
                    if (SqlKeywords.isColumnKeyword(tok)) {
                        alterTableRenameColumn(tableNamePosition, writer);
                    } else {
                        throw SqlException.$(lexer.lastTokenPosition(), "'column' expected");
                    }
                } else if (SqlKeywords.isAlterKeyword(tok)) {
                    tok = expectToken(lexer, "'column'");
                    if (SqlKeywords.isColumnKeyword(tok)) {
                        final int columnNameNamePosition = lexer.getPosition();
                        tok = expectToken(lexer, "column name");
                        final CharSequence columnName = GenericLexer.immutableOf(tok);
                        tok = expectToken(lexer, "'add index' or 'cache' or 'nocache'");
                        if (SqlKeywords.isAddKeyword(tok)) {
                            expectKeyword(lexer, "index");
                            alterTableColumnAddIndex(tableNamePosition, columnNameNamePosition, columnName, writer);
                        } else {
                            if (SqlKeywords.isCacheKeyword(tok)) {
                                alterTableColumnCacheFlag(tableNamePosition, columnName, writer, true);
                            } else if (SqlKeywords.isNoCacheKeyword(tok)) {
                                alterTableColumnCacheFlag(tableNamePosition, columnName, writer, false);
                            } else {
                                throw SqlException.$(lexer.lastTokenPosition(), "'cache' or 'nocache' expected");
                            }
                        }
                    } else {
                        throw SqlException.$(lexer.lastTokenPosition(), "'column' or 'partition' expected");
                    }

                } else {
                    throw SqlException.$(lexer.lastTokenPosition(), "'add', 'drop', 'attach' or 'rename' expected");
                }
            } catch (CairoException e) {
                LOG.info().$("could not alter table [table=").$(tableName).$(", ex=").$((Sinkable) e).$();
                throw SqlException.$(tableNamePosition, "table '").put(tableName).put("' could not be altered: ").put(e);
            }
        } else if (SqlKeywords.isSystemKeyword(tok)) {
            tok = expectToken(lexer, "'lock' or 'unlock'");

            if (SqlKeywords.isLockKeyword(tok)) {
                tok = expectToken(lexer, "'writer'");

                if (SqlKeywords.isWriterKeyword(tok)) {
                    alterSystemLockWriter(executionContext);
                }
            } else if (SqlKeywords.isUnlockKeyword(tok)) {
                tok = expectToken(lexer, "'writer'");

                if (SqlKeywords.isWriterKeyword(tok)) {
                    alterSystemUnlockWriter(executionContext);
                }
            } else {
                throw SqlException.$(lexer.lastTokenPosition(), "'lock' or 'unlock' expected");
            }
        } else {
            throw SqlException.$(lexer.lastTokenPosition(), "'table' or 'system' expected");
        }
        return compiledQuery.ofAlter();
    }

    private void alterTableAddColumn(int tableNamePosition, TableWriter writer) throws SqlException {
        // add columns to table

        CharSequence tok = SqlUtil.fetchNext(lexer);
        //ignoring `column`
        if (tok != null && !SqlKeywords.isColumnKeyword(tok)) {
            lexer.unparse();
        }

        do {
            tok = expectToken(lexer, "'column' or column name");

            int index = writer.getMetadata().getColumnIndexQuiet(tok);
            if (index != -1) {
                throw SqlException.$(lexer.lastTokenPosition(), "column '").put(tok).put("' already exists");
            }

            CharSequence columnName = GenericLexer.immutableOf(GenericLexer.unquote(tok));

            if (!TableUtils.isValidColumnName(columnName)) {
                throw SqlException.$(lexer.lastTokenPosition(), " new column name contains invalid characters");
            }

            tok = expectToken(lexer, "column type");

            int type = ColumnType.columnTypeOf(tok);
            if (type == -1) {
                throw SqlException.$(lexer.lastTokenPosition(), "invalid type");
            }

            tok = SqlUtil.fetchNext(lexer);

            final int indexValueBlockCapacity;
            final boolean cache;
            int symbolCapacity;
            final boolean indexed;

            if (type == ColumnType.SYMBOL && tok != null && !Chars.equals(tok, ',')) {

                if (isCapacityKeyword(tok)) {
                    tok = expectToken(lexer, "symbol capacity");

                    final boolean negative;
                    final int errorPos = lexer.lastTokenPosition();
                    if (Chars.equals(tok, '-')) {
                        negative = true;
                        tok = expectToken(lexer, "symbol capacity");
                    } else {
                        negative = false;
                    }

                    try {
                        symbolCapacity = Numbers.parseInt(tok);
                    } catch (NumericException e) {
                        throw SqlException.$(lexer.lastTokenPosition(), "numeric capacity expected");
                    }

                    if (negative) {
                        symbolCapacity = -symbolCapacity;
                    }

                    TableUtils.validateSymbolCapacity(errorPos, symbolCapacity);

                    tok = SqlUtil.fetchNext(lexer);
                } else {
                    symbolCapacity = configuration.getDefaultSymbolCapacity();
                }


                if (Chars.equalsLowerCaseAsciiNc(tok, "cache")) {
                    cache = true;
                    tok = SqlUtil.fetchNext(lexer);
                } else if (Chars.equalsLowerCaseAsciiNc(tok, "nocache")) {
                    cache = false;
                    tok = SqlUtil.fetchNext(lexer);
                } else {
                    cache = configuration.getDefaultSymbolCacheFlag();
                }

                TableUtils.validateSymbolCapacityCached(cache, symbolCapacity, lexer.lastTokenPosition());

                indexed = Chars.equalsLowerCaseAsciiNc(tok, "index");
                if (indexed) {
                    tok = SqlUtil.fetchNext(lexer);
                }

                if (Chars.equalsLowerCaseAsciiNc(tok, "capacity")) {
                    tok = expectToken(lexer, "symbol index capacity");

                    try {
                        indexValueBlockCapacity = Numbers.parseInt(tok);
                    } catch (NumericException e) {
                        throw SqlException.$(lexer.lastTokenPosition(), "numeric capacity expected");
                    }
                    tok = SqlUtil.fetchNext(lexer);
                } else {
                    indexValueBlockCapacity = configuration.getIndexValueBlockSize();
                }
            } else {

                //ignoring `NULL` and `NOT NULL`
                if (tok != null && SqlKeywords.isNotKeyword(tok)) {
                    tok = SqlUtil.fetchNext(lexer);
                }

                if (tok != null && SqlKeywords.isNullKeyword(tok)) {
                    tok = SqlUtil.fetchNext(lexer);
                }

                cache = configuration.getDefaultSymbolCacheFlag();
                indexValueBlockCapacity = configuration.getIndexValueBlockSize();
                symbolCapacity = configuration.getDefaultSymbolCapacity();
                indexed = false;
            }

            try {
                writer.addColumn(
                        columnName,
                        type,
                        Numbers.ceilPow2(symbolCapacity),
                        cache, indexed,
                        Numbers.ceilPow2(indexValueBlockCapacity),
                        false
                );
            } catch (CairoException e) {
                LOG.error().$("Cannot add column '").$(writer.getName()).$('.').$(columnName).$("'. Exception: ").$((Sinkable) e).$();
                throw SqlException.$(tableNamePosition, "could add column [error=").put(e.getFlyweightMessage())
                        .put(", errno=").put(e.getErrno())
                        .put(']');
            }

            if (tok == null) {
                break;
            }

            if (!Chars.equals(tok, ',')) {
                throw SqlException.$(lexer.lastTokenPosition(), "',' expected");
            }

        } while (true);
    }

    private void alterTableColumnAddIndex(int tableNamePosition, int columnNamePosition, CharSequence columnName, TableWriter w) throws SqlException {
        try {
            if (w.getMetadata().getColumnIndexQuiet(columnName) == -1) {
                throw SqlException.invalidColumn(columnNamePosition, columnName);
            }
            w.addIndex(columnName, configuration.getIndexValueBlockSize());
        } catch (CairoException e) {
            throw SqlException.position(tableNamePosition).put(e.getFlyweightMessage())
                    .put("[errno=").put(e.getErrno()).put(']');
        }
    }

    private void alterTableColumnCacheFlag(int tableNamePosition, CharSequence columnName, TableWriter writer, boolean cache) throws SqlException {
        try {
            RecordMetadata metadata = writer.getMetadata();

            int columnIndex = metadata.getColumnIndexQuiet(columnName);
            if (columnIndex == -1) {
                throw SqlException.invalidColumn(lexer.lastTokenPosition(), columnName);
            }

            if (metadata.getColumnType(columnIndex) != ColumnType.SYMBOL) {
                throw SqlException.$(lexer.lastTokenPosition(), "Invalid column type - Column should be of type symbol");
            }

            writer.changeCacheFlag(columnIndex, cache);
        } catch (CairoException e) {
            throw SqlException.position(tableNamePosition).put(e.getFlyweightMessage())
                    .put("[errno=").put(e.getErrno()).put(']');
        }
    }

    private void alterTableDropColumn(int tableNamePosition, TableWriter writer) throws SqlException {
        RecordMetadata metadata = writer.getMetadata();

        do {
            CharSequence tok = GenericLexer.unquote(expectToken(lexer, "column name"));

            if (metadata.getColumnIndexQuiet(tok) == -1) {
                throw SqlException.invalidColumn(lexer.lastTokenPosition(), tok);
            }

            try {
                writer.removeColumn(tok);
            } catch (CairoException e) {
                LOG.error().$("cannot drop column '").$(writer.getName()).$('.').$(tok).$("'. Exception: ").$((Sinkable) e).$();
                throw SqlException.$(tableNamePosition, "cannot drop column. Try again later [errno=").put(e.getErrno()).put(']');
            }

            tok = SqlUtil.fetchNext(lexer);

            if (tok == null) {
                break;
            }

            if (!Chars.equals(tok, ',')) {
                throw SqlException.$(lexer.lastTokenPosition(), "',' expected");
            }
        } while (true);
    }

<<<<<<< HEAD
    private void alterTableDropOrAttachPartition(TableWriter writer, int action) throws SqlException {
=======
    private void alterTableDropPartition(TableWriter writer, SqlExecutionContext executionContext) throws SqlException {
>>>>>>> a292c070
        final int pos = lexer.lastTokenPosition();
        final CharSequence tok = expectToken(lexer, "'list' or 'where'");
        if (SqlKeywords.isListKeyword(tok)) {
            alterTableDropOrAttachPartitionByList(writer, action);
        } else if (SqlKeywords.isWhereKeyword(tok)) {
            ExpressionNode expr = parser.expr(lexer, (QueryModel) null);
            String designatedTimestampColumnName = writer.getDesignatedTimestampColumnName();
            if (designatedTimestampColumnName != null) {
                GenericRecordMetadata metadata = new GenericRecordMetadata();
                metadata.add(new TableColumnMetadata(designatedTimestampColumnName, ColumnType.TIMESTAMP, null));
                Function function = functionParser.parseFunction(expr, metadata, currentExecutionContext);
                if (function != null && function.getType() == ColumnType.BOOLEAN) {
                    function.init(null, executionContext);
                    writer.removePartition(function, pos);
                } else {
                    throw SqlException.$(lexer.lastTokenPosition(), "boolean expression expected");
                }
            } else {
                throw SqlException.$(lexer.lastTokenPosition(), "this table does not have a designated timestamp column");
            }
        } else {
            throw SqlException.$(lexer.lastTokenPosition(), "'list' or 'where' expected");
        }
    }

    private void alterTableDropOrAttachPartitionByList(TableWriter writer, int action) throws SqlException {
        do {
            CharSequence tok = expectToken(lexer, "partition name");
            if (Chars.equals(tok, ',')) {
                throw SqlException.$(lexer.lastTokenPosition(), "partition name missing");
            }
            final CharSequence unquoted = GenericLexer.unquote(tok);

            final long timestamp;
            try {
                timestamp = writer.partitionNameToTimestamp(unquoted);
            } catch (CairoException e) {
                throw SqlException.$(lexer.lastTokenPosition(), e.getFlyweightMessage())
                        .put("[errno=").put(e.getErrno()).put(']');
            }

            switch (action) {
                case PartitionAction.DROP:
                    if (!writer.removePartition(timestamp)) {
                        throw SqlException.$(lexer.lastTokenPosition(), "could not remove partition '").put(unquoted).put('\'');
                    }
                    break;
                case PartitionAction.ATTACH:
                    if (writer.attachPartition(timestamp) != StatusCode.OK) {
                        throw SqlException.$(lexer.lastTokenPosition(), "could not attach partition '").put(unquoted).put('\'');
                    }
                    break;
                default:
                    throw SqlException.$(lexer.lastTokenPosition(), "unsupported partition action");
            }

            tok = SqlUtil.fetchNext(lexer);

            if (tok == null || Chars.equals(tok, ';')) {
                break;
            }

            if (!Chars.equals(tok, ',')) {
                throw SqlException.$(lexer.lastTokenPosition(), "',' expected");
            }
        } while (true);
    }

    private void alterTableRenameColumn(int tableNamePosition, TableWriter writer) throws SqlException {
        RecordMetadata metadata = writer.getMetadata();

        do {
            CharSequence tok = GenericLexer.unquote(expectToken(lexer, "current column name"));
            if (metadata.getColumnIndexQuiet(tok) == -1) {
                throw SqlException.invalidColumn(lexer.lastTokenPosition(), tok);
            }
            CharSequence existingName = GenericLexer.immutableOf(tok);

            tok = expectToken(lexer, "'to' expected");
            if (!SqlKeywords.isToKeyword(tok)) {
                throw SqlException.$(lexer.lastTokenPosition(), "'to' expected'");
            }

            tok = GenericLexer.unquote(expectToken(lexer, "new column name"));
            if (Chars.equals(existingName, tok)) {
                throw SqlException.$(lexer.lastTokenPosition(), "new column name is identical to existing name");
            }

            if (metadata.getColumnIndexQuiet(tok) > -1) {
                throw SqlException.$(lexer.lastTokenPosition(), " column already exists");
            }

            if (!TableUtils.isValidColumnName(tok)) {
                throw SqlException.$(lexer.lastTokenPosition(), " new column name contains invalid characters");
            }

            CharSequence newName = GenericLexer.immutableOf(tok);
            try {
                writer.renameColumn(existingName, newName);
            } catch (CairoException e) {
                LOG.error().$("cannot rename column '").$(writer.getName()).$('.').$(tok).$("'. Exception: ").$((Sinkable) e).$();
                throw SqlException.$(tableNamePosition, "cannot rename column. Try again later [errno=").put(e.getErrno()).put(']');
            }

            tok = SqlUtil.fetchNext(lexer);

            if (tok == null) {
                break;
            }

            if (!Chars.equals(tok, ',')) {
                throw SqlException.$(lexer.lastTokenPosition(), "',' expected");
            }
        } while (true);
    }

    private void backupTable(@NotNull CharSequence tableName, @NotNull SqlExecutionContext executionContext) {
        LOG.info().$("Starting backup of ").$(tableName).$();
        if (null == cachedTmpBackupRoot) {
            if (null == configuration.getBackupRoot()) {
                throw CairoException.instance(0).put("Backup is disabled, no backup root directory is configured in the server configuration ['cairo.sql.backup.root' property]");
            }
            path.of(configuration.getBackupRoot()).concat(configuration.getBackupTempDirName()).put(Files.SEPARATOR).$();
            cachedTmpBackupRoot = path.toString();
        }

        int renameRootLen = renamePath.length();
        try {
            CairoSecurityContext securityContext = executionContext.getCairoSecurityContext();
            try (TableReader reader = engine.getReader(securityContext, tableName)) {
                cloneMetaData(tableName, cachedTmpBackupRoot, configuration.getBackupMkDirMode(), reader);

                try (TableWriter backupWriter = engine.getBackupWriter(securityContext, tableName, cachedTmpBackupRoot)) {
                    RecordMetadata writerMetadata = backupWriter.getMetadata();
                    path.of(tableName).put(Files.SEPARATOR).put(reader.getVersion()).$();
                    RecordToRowCopier recordToRowCopier = tableBackupRowCopieCache.get(path);
                    if (null == recordToRowCopier) {
                        entityColumnFilter.of(writerMetadata.getColumnCount());
                        recordToRowCopier = assembleRecordToRowCopier(asm, reader.getMetadata(), writerMetadata, entityColumnFilter);
                        tableBackupRowCopieCache.put(path.toString(), recordToRowCopier);
                    }

                    RecordCursor cursor = reader.getCursor();
                    copyTableData(cursor, backupWriter, writerMetadata, recordToRowCopier);
                    backupWriter.commit();
                }
            }

            path.of(configuration.getBackupRoot()).concat(configuration.getBackupTempDirName()).put(Files.SEPARATOR).concat(tableName).$();
            try {
                renamePath.trimTo(renameRootLen).concat(tableName).$();
                if (!ff.rename(path, renamePath)) {
                    throw CairoException.instance(ff.errno()).put("could not rename [from=").put(path).put(", to=").put(renamePath).put(']');
                }
                LOG.info().$("backup complete [table=").$(tableName).$(", to=").$(renamePath).$(']').$();
            } finally {
                renamePath.trimTo(renameRootLen).$();
            }
        } catch (CairoException ex) {
            LOG.info()
                    .$("could not backup [table=").$(tableName)
                    .$(", ex=").$(ex.getFlyweightMessage())
                    .$(", errno=").$(ex.getErrno())
                    .$(']').$();
            path.of(cachedTmpBackupRoot).concat(tableName).put(Files.SEPARATOR).$();
            if (!ff.rmdir(path)) {
                LOG.error().$("coult not delete directory [path=").$(path).$(", errno=").$(ff.errno()).$(']').$();
            }
            throw ex;
        }
    }

    private void clear() {
        sqlNodePool.clear();
        characterStore.clear();
        queryColumnPool.clear();
        queryModelPool.clear();
        optimiser.clear();
        parser.clear();
    }

    private void cloneMetaData(CharSequence tableName, CharSequence backupRoot, int mkDirMode, TableReader reader) {
        path.of(backupRoot).concat(tableName).put(Files.SEPARATOR).$();

        if (ff.exists(path)) {
            throw CairoException.instance(0).put("Backup dir for table \"").put(tableName).put("\" already exists [dir=").put(path).put(']');
        }

        if (ff.mkdirs(path, mkDirMode) != 0) {
            throw CairoException.instance(ff.errno()).put("Could not create [dir=").put(path).put(']');
        }

        TableReaderMetadata sourceMetaData = reader.getMetadata();
        int rootLen = path.length();
        try {
            mem.of(ff, path.trimTo(rootLen).concat(TableUtils.META_FILE_NAME).$(), ff.getPageSize());
            sourceMetaData.cloneTo(mem);

            // create symbol maps
            path.trimTo(rootLen).$();
            int symbolMapCount = 0;
            for (int i = 0, sz = sourceMetaData.getColumnCount(); i < sz; i++) {
                if (sourceMetaData.getColumnType(i) == ColumnType.SYMBOL) {
                    SymbolMapReader mapReader = reader.getSymbolMapReader(i);
                    SymbolMapWriter.createSymbolMapFiles(ff, mem, path, sourceMetaData.getColumnName(i), mapReader.getSymbolCapacity(), mapReader.isCached());
                    symbolMapCount++;
                }
            }
            mem.of(ff, path.trimTo(rootLen).concat(TableUtils.TXN_FILE_NAME).$(), ff.getPageSize());
            TableUtils.resetTxn(mem, symbolMapCount, 0L, TableUtils.INITIAL_TXN);
        } finally {
            mem.close();
        }
    }

    private ExecutionModel compileExecutionModel(SqlExecutionContext executionContext) throws SqlException {
        ExecutionModel model = parser.parse(lexer, executionContext);
        switch (model.getModelType()) {
            case ExecutionModel.QUERY:
                return optimiser.optimise((QueryModel) model, executionContext);
            case ExecutionModel.INSERT:
                InsertModel insertModel = (InsertModel) model;
                if (insertModel.getQueryModel() != null) {
                    return validateAndOptimiseInsertAsSelect(insertModel, executionContext);
                } else {
                    return lightlyValidateInsertModel(insertModel);
                }
            default:
                return model;
        }
    }

    private CompiledQuery compileSet(SqlExecutionContext executionContext) {
        return compiledQuery.ofSet();
    }

    @NotNull
    private CompiledQuery compileUsingModel(SqlExecutionContext executionContext) throws SqlException {
        // This method will not populate sql cache directly;
        // factories are assumed to be non reentrant and once
        // factory is out of this method the caller assumes
        // full ownership over it. In that however caller may
        // chose to return factory back to this or any other
        // instance of compiler for safekeeping

        // lexer would have parsed first token to determine direction of execution flow
        lexer.unparse();
        codeGenerator.clear();

        ExecutionModel executionModel = compileExecutionModel(executionContext);
        switch (executionModel.getModelType()) {
            case ExecutionModel.QUERY:
                LOG.info().$("plan [q=`").$((QueryModel) executionModel).$("`, fd=").$(executionContext.getRequestFd()).$(']').$();
                return compiledQuery.of(generate((QueryModel) executionModel, executionContext));
            case ExecutionModel.CREATE_TABLE:
                return createTableWithRetries(executionModel, executionContext);
            case ExecutionModel.COPY:
                return executeCopy(executionContext, (CopyModel) executionModel);
            case ExecutionModel.RENAME_TABLE:
                final RenameTableModel rtm = (RenameTableModel) executionModel;
                engine.rename(executionContext.getCairoSecurityContext(), path, GenericLexer.unquote(rtm.getFrom().token), renamePath, GenericLexer.unquote(rtm.getTo().token));
                return compiledQuery.ofRenameTable();
            default:
                InsertModel insertModel = (InsertModel) executionModel;
                if (insertModel.getQueryModel() != null) {
                    return executeWithRetries(
                            insertAsSelectMethod,
                            executionModel,
                            configuration.getCreateAsSelectRetryCount(),
                            executionContext
                    );
                }
                return insert(executionModel, executionContext);
        }
    }

    private void copyOrdered(TableWriter writer, RecordCursor cursor, RecordToRowCopier copier, int cursorTimestampIndex) {
        final Record record = cursor.getRecord();
        while (cursor.hasNext()) {
            TableWriter.Row row = writer.newRow(record.getTimestamp(cursorTimestampIndex));
            copier.copy(record, row);
            row.append();
        }
        writer.commit();
    }

    private void copyTable(SqlExecutionContext executionContext, CopyModel model) throws SqlException {
        try {
            int len = configuration.getSqlCopyBufferSize();
            long buf = Unsafe.malloc(len);
            try {
                final CharSequence name = GenericLexer.assertNoDots(GenericLexer.unquote(model.getFileName().token), model.getFileName().position);
                path.of(configuration.getInputRoot()).concat(name).$();
                long fd = ff.openRO(path);
                if (fd == -1) {
                    throw SqlException.$(model.getFileName().position, "could not open file [errno=").put(Os.errno()).put(", path=").put(path).put(']');
                }
                try {
                    long fileLen = ff.length(fd);
                    long n = ff.read(fd, buf, len, 0);
                    if (n > 0) {
                        textLoader.setForceHeaders(model.isHeader());
                        textLoader.setSkipRowsWithExtraValues(false);
                        textLoader.parse(buf, buf + n, executionContext.getCairoSecurityContext());
                        textLoader.setState(TextLoader.LOAD_DATA);
                        int read;
                        while (n < fileLen) {
                            read = (int) ff.read(fd, buf, len, n);
                            if (read < 1) {
                                throw SqlException.$(model.getFileName().position, "could not read file [errno=").put(ff.errno()).put(']');
                            }
                            textLoader.parse(buf, buf + read, executionContext.getCairoSecurityContext());
                            n += read;
                        }
                        textLoader.wrapUp();
                    }
                } finally {
                    ff.close(fd);
                }
            } finally {
                textLoader.clear();
                Unsafe.free(buf, len);
            }
        } catch (TextException e) {
            // we do not expect JSON exception here
        } finally {
            LOG.info().$("copied").$();
        }
    }

    private TableWriter copyTableData(CharSequence tableName, RecordCursor cursor, RecordMetadata cursorMetadata) {
        TableWriter writer = new TableWriter(configuration, tableName, messageBus, false, DefaultLifecycleManager.INSTANCE);
        try {
            RecordMetadata writerMetadata = writer.getMetadata();
            entityColumnFilter.of(writerMetadata.getColumnCount());
            RecordToRowCopier recordToRowCopier = assembleRecordToRowCopier(asm, cursorMetadata, writerMetadata, entityColumnFilter);
            copyTableData(cursor, writer, writerMetadata, recordToRowCopier);
            return writer;
        } catch (CairoException e) {
            writer.close();
            throw e;
        }
    }

    private void copyTableData(RecordCursor cursor, TableWriter writer, RecordMetadata writerMetadata, RecordToRowCopier recordToRowCopier) {
        int timestampIndex = writerMetadata.getTimestampIndex();
        if (timestampIndex == -1) {
            copyUnordered(cursor, writer, recordToRowCopier);
        } else {
            copyOrdered(writer, cursor, recordToRowCopier, timestampIndex);
        }
    }

    private void copyUnordered(RecordCursor cursor, TableWriter writer, RecordToRowCopier ccopier) {
        final Record record = cursor.getRecord();
        while (cursor.hasNext()) {
            TableWriter.Row row = writer.newRow();
            ccopier.copy(record, row);
            row.append();
        }
        writer.commit();
    }

    private CompiledQuery createTable(final ExecutionModel model, SqlExecutionContext executionContext) throws SqlException {
        final CreateTableModel createTableModel = (CreateTableModel) model;
        final ExpressionNode name = createTableModel.getName();

        if (engine.getStatus(
                executionContext.getCairoSecurityContext(),
                path,
                name.token
        ) != TableUtils.TABLE_DOES_NOT_EXIST) {
            if (createTableModel.isIgnoreIfExists()) {
                return compiledQuery.ofCreateTable();
            }
            throw SqlException.$(name.position, "table already exists");
        }

        if (engine.lock(executionContext.getCairoSecurityContext(), name.token)) {
            TableWriter writer = null;
            try {

                try {
                    if (createTableModel.getQueryModel() == null) {
                        engine.createTableUnsafe(executionContext.getCairoSecurityContext(), mem, path, createTableModel);
                    } else {
                        writer = createTableFromCursor(createTableModel, executionContext);
                    }
                } catch (CairoException e) {
                    LOG.error().$("could not create table [error=").$((Sinkable) e).$(']').$();
                    throw SqlException.$(name.position, "Could not create table. See log for details.");
                }
            } finally {
                engine.unlock(executionContext.getCairoSecurityContext(), name.token, writer);
            }
        } else {
            throw SqlException.$(name.position, "cannot acquire table lock");
        }

        return compiledQuery.ofCreateTable();
    }

    private TableWriter createTableFromCursor(CreateTableModel model, SqlExecutionContext executionContext) throws SqlException {
        try (final RecordCursorFactory factory = generate(model.getQueryModel(), executionContext);
             final RecordCursor cursor = factory.getCursor(executionContext)
        ) {
            typeCast.clear();
            final RecordMetadata metadata = factory.getMetadata();
            validateTableModelAndCreateTypeCast(model, metadata, typeCast);
            engine.createTableUnsafe(
                    executionContext.getCairoSecurityContext(),
                    mem,
                    path,
                    tableStructureAdapter.of(model, metadata, typeCast)
            );

            try {
                return copyTableData(model.getName().token, cursor, metadata);
            } catch (CairoException e) {
                LOG.error().$(e.getFlyweightMessage()).$(" [errno=").$(e.getErrno()).$(']').$();
                if (removeTableDirectory(model)) {
                    throw e;
                }
                throw SqlException.$(0, "Concurrent modification could not be handled. Failed to clean up. See log for more details.");
            }
        }
    }

    /**
     * Creates new table.
     * <p>
     * Table name must not exist. Existence check relies on directory existence followed by attempt to clarify what
     * that directory is. Sometimes it can be just empty directory, which prevents new table from being created.
     * <p>
     * Table name can be utf8 encoded but must not contain '.' (dot). Dot is used to separate table and field name,
     * where table is uses as an alias.
     * <p>
     * Creating table from column definition looks like:
     * <code>
     * create table x (column_name column_type, ...) [timestamp(column_name)] [partition by ...]
     * </code>
     * For non-partitioned table partition by value would be NONE. For any other type of partition timestamp
     * has to be defined as reference to TIMESTAMP (type) column.
     *
     * @param executionModel   created from parsed sql.
     * @param executionContext provides access to bind variables and authorization module
     * @throws SqlException contains text of error and error position in SQL text.
     */
    private CompiledQuery createTableWithRetries(
            ExecutionModel executionModel,
            SqlExecutionContext executionContext
    ) throws SqlException {
        return executeWithRetries(createTableMethod, executionModel, configuration.getCreateAsSelectRetryCount(), executionContext);
    }

    private CompiledQuery dropTable(SqlExecutionContext executionContext) throws SqlException {
        expectKeyword(lexer, "table");
        final int tableNamePosition = lexer.getPosition();

        CharSequence tableName = GenericLexer.unquote(expectToken(lexer, "table name"));
        CharSequence tok = SqlUtil.fetchNext(lexer);
        if (tok != null && !Chars.equals(tok, ';')) {
            throw SqlException.$(lexer.lastTokenPosition(), "unexpected token");
        }
        tableExistsOrFail(tableNamePosition, tableName, executionContext);
        engine.remove(executionContext.getCairoSecurityContext(), path, tableName);
        return compiledQuery.ofDrop();
    }

    @NotNull
    private CompiledQuery executeCopy(SqlExecutionContext executionContext, CopyModel executionModel) throws SqlException {
        setupTextLoaderFromModel(executionModel);
        if (Chars.equalsLowerCaseAscii(executionModel.getFileName().token, "stdin")) {
            return compiledQuery.ofCopyRemote(textLoader);
        }
        copyTable(executionContext, executionModel);
        return compiledQuery.ofCopyLocal();
    }

    private CompiledQuery executeWithRetries(
            ExecutableMethod method,
            ExecutionModel executionModel,
            int retries,
            SqlExecutionContext executionContext
    ) throws SqlException {
        int attemptsLeft = retries;
        do {
            try {
                return method.execute(executionModel, executionContext);
            } catch (ReaderOutOfDateException e) {
                attemptsLeft--;
                clear();
                lexer.restart();
                executionModel = compileExecutionModel(executionContext);
            }
        } while (attemptsLeft > 0);

        throw SqlException.position(0).put("underlying cursor is extremely volatile");
    }

    private void validateAndConsume(
            InsertModel model,
            ObjList<Function> valueFunctions,
            RecordMetadata metadata,
            int writerTimestampIndex,
            int bottomUpColumnIndex,
            int metadataColumnIndex,
            Function function,
            BindVariableService bindVariableService
    ) throws SqlException {

        final int columnType = metadata.getColumnType(metadataColumnIndex);

        if (function.isUndefined()) {
            function.assignType(columnType, bindVariableService);
        }

        if (isAssignableFrom(columnType, function.getType())) {
            if (metadataColumnIndex == writerTimestampIndex) {
                return;
            }
            valueFunctions.add(function);
            listColumnFilter.add(metadataColumnIndex + 1);
            return;
        }

        throw SqlException.inconvertibleTypes(
                function.getPosition(),
                function.getType(),
                model.getColumnValues().getQuick(bottomUpColumnIndex).token,
                metadata.getColumnType(metadataColumnIndex),
                metadata.getColumnName(metadataColumnIndex)
        );
    }

    RecordCursorFactory generate(QueryModel queryModel, SqlExecutionContext executionContext) throws SqlException {
        return codeGenerator.generate(queryModel, executionContext);
    }

    private CompiledQuery insert(ExecutionModel executionModel, SqlExecutionContext executionContext) throws SqlException {
        final InsertModel model = (InsertModel) executionModel;
        final ExpressionNode name = model.getTableName();
        tableExistsOrFail(name.position, name.token, executionContext);

        ObjList<Function> valueFunctions = null;
        try (TableReader reader = engine.getReader(executionContext.getCairoSecurityContext(), name.token, TableUtils.ANY_TABLE_VERSION)) {
            final long structureVersion = reader.getVersion();
            final RecordMetadata metadata = reader.getMetadata();
            final int writerTimestampIndex = metadata.getTimestampIndex();
            final CharSequenceHashSet columnSet = model.getColumnSet();
            final int columnSetSize = columnSet.size();
            Function timestampFunction = null;
            listColumnFilter.clear();
            if (columnSetSize > 0) {
                listColumnFilter.clear();
                valueFunctions = new ObjList<>(columnSetSize);
                for (int i = 0; i < columnSetSize; i++) {
                    int index = metadata.getColumnIndexQuiet(columnSet.get(i));
                    if (index > -1) {
                        final ExpressionNode node = model.getColumnValues().getQuick(i);

                        final Function function = functionParser.parseFunction(node, GenericRecordMetadata.EMPTY, executionContext);
                        validateAndConsume(
                                model,
                                valueFunctions,
                                metadata,
                                writerTimestampIndex,
                                i,
                                index,
                                function,
                                executionContext.getBindVariableService()
                        );

                        if (writerTimestampIndex == index) {
                            timestampFunction = function;
                        }

                    } else {
                        throw SqlException.invalidColumn(model.getColumnPosition(i), columnSet.get(i));
                    }
                }
            } else {
                final int columnCount = metadata.getColumnCount();
                final ObjList<ExpressionNode> values = model.getColumnValues();
                final int valueCount = values.size();
                if (columnCount != valueCount) {
                    throw SqlException.$(model.getEndOfValuesPosition(), "not enough values [expected=").put(columnCount).put(", actual=").put(values.size()).put(']');
                }
                valueFunctions = new ObjList<>(columnCount);

                for (int i = 0; i < columnCount; i++) {
                    final ExpressionNode node = values.getQuick(i);

                    Function function = functionParser.parseFunction(node, EmptyRecordMetadata.INSTANCE, executionContext);
                    validateAndConsume(
                            model,
                            valueFunctions,
                            metadata,
                            writerTimestampIndex,
                            i,
                            i,
                            function,
                            executionContext.getBindVariableService()
                    );

                    if (writerTimestampIndex == i) {
                        timestampFunction = function;
                    }
                }
            }

            // validate timestamp
            if (writerTimestampIndex > -1 && timestampFunction == null) {
                throw SqlException.$(0, "insert statement must populate timestamp");
            }

            VirtualRecord record = new VirtualRecord(valueFunctions);
            RecordToRowCopier copier = assembleRecordToRowCopier(asm, record, metadata, listColumnFilter);
            return compiledQuery.ofInsert(new InsertStatementImpl(engine, Chars.toString(name.token), record, copier, timestampFunction, structureVersion));
        } catch (SqlException e) {
            Misc.freeObjList(valueFunctions);
            throw e;
        }
    }

    private CompiledQuery insertAsSelect(ExecutionModel executionModel, SqlExecutionContext executionContext) throws SqlException {
        final InsertModel model = (InsertModel) executionModel;
        final ExpressionNode name = model.getTableName();
        tableExistsOrFail(name.position, name.token, executionContext);

        try (TableWriter writer = engine.getWriter(executionContext.getCairoSecurityContext(), name.token);
             RecordCursorFactory factory = generate(model.getQueryModel(), executionContext)) {

            final RecordMetadata cursorMetadata = factory.getMetadata();
            final RecordMetadata writerMetadata = writer.getMetadata();
            final int writerTimestampIndex = writerMetadata.getTimestampIndex();
            final int cursorTimestampIndex = cursorMetadata.getTimestampIndex();
            final int cursorColumnCount = cursorMetadata.getColumnCount();

            // fail when target table requires chronological data and cursor cannot provide it
            if (writerTimestampIndex > -1 && cursorTimestampIndex == -1) {
                if (cursorColumnCount <= writerTimestampIndex) {
                    throw SqlException.$(name.position, "select clause must provide timestamp column");
                } else if (cursorMetadata.getColumnType(writerTimestampIndex) != ColumnType.TIMESTAMP) {
                    throw SqlException.$(name.position, "expected timestamp column but type is ").put(ColumnType.nameOf(cursorMetadata.getColumnType(writerTimestampIndex)));
                }
            }

            if (writerTimestampIndex > -1 && cursorTimestampIndex > -1 && writerTimestampIndex != cursorTimestampIndex) {
                throw SqlException.$(name.position, "nominated column of existing table (").put(writerTimestampIndex).put(") does not match nominated column in select query (").put(cursorTimestampIndex).put(')');
            }

            final RecordToRowCopier copier;
            CharSequenceHashSet columnSet = model.getColumnSet();
            final int columnSetSize = columnSet.size();
            if (columnSetSize > 0) {
                // validate type cast

                // clear list column filter to re-populate it again
                listColumnFilter.clear();

                for (int i = 0; i < columnSetSize; i++) {
                    CharSequence columnName = columnSet.get(i);
                    int index = writerMetadata.getColumnIndexQuiet(columnName);
                    if (index == -1) {
                        throw SqlException.invalidColumn(model.getColumnPosition(i), columnName);
                    }

                    int fromType = cursorMetadata.getColumnType(i);
                    int toType = writerMetadata.getColumnType(index);
                    if (isAssignableFrom(toType, fromType)) {
                        listColumnFilter.add(index + 1);
                    } else {
                        throw SqlException.inconvertibleTypes(
                                model.getColumnPosition(i),
                                fromType,
                                cursorMetadata.getColumnName(i),
                                toType,
                                writerMetadata.getColumnName(i)
                        );
                    }
                }

                copier = assembleRecordToRowCopier(asm, cursorMetadata, writerMetadata, listColumnFilter);
            } else {

                final int n = writerMetadata.getColumnCount();
                if (n > cursorMetadata.getColumnCount()) {
                    throw SqlException.$(model.getSelectKeywordPosition(), "not enough columns selected");
                }

                for (int i = 0; i < n; i++) {
                    int fromType = cursorMetadata.getColumnType(i);
                    int toType = writerMetadata.getColumnType(i);
                    if (isAssignableFrom(toType, fromType)) {
                        continue;
                    }

                    // We are going on a limp here. There is nowhere to position this error in our model.
                    // We will try to position on column (i) inside cursor's query model. Assumption is that
                    // it will always have a column, e.g. has been processed by optimiser
                    assert i < model.getQueryModel().getBottomUpColumns().size();
                    throw SqlException.inconvertibleTypes(
                            model.getQueryModel().getBottomUpColumns().getQuick(i).getAst().position,
                            fromType,
                            cursorMetadata.getColumnName(i),
                            toType,
                            writerMetadata.getColumnName(i)
                    );
                }

                entityColumnFilter.of(writerMetadata.getColumnCount());

                copier = assembleRecordToRowCopier(asm, cursorMetadata, writerMetadata, entityColumnFilter);
            }

            try (RecordCursor cursor = factory.getCursor(executionContext)) {
                try {
                    if (writerTimestampIndex == -1) {
                        copyUnordered(cursor, writer, copier);
                    } else {
                        copyOrdered(writer, cursor, copier, writerTimestampIndex);
                    }
                } catch (CairoException e) {
                    // rollback data when system error occurs
                    writer.rollback();
                    throw e;
                }
            }
        }
        return compiledQuery.ofInsertAsSelect();
    }

    private ExecutionModel lightlyValidateInsertModel(InsertModel model) throws SqlException {
        ExpressionNode tableName = model.getTableName();
        if (tableName.type != ExpressionNode.LITERAL) {
            throw SqlException.$(tableName.position, "literal expected");
        }

        if (model.getColumnSet().size() > 0 && model.getColumnSet().size() != model.getColumnValues().size()) {
            throw SqlException.$(model.getColumnPosition(0), "value count does not match column count");
        }

        return model;
    }

    private boolean removeTableDirectory(CreateTableModel model) {
        if (engine.removeDirectory(path, model.getName().token)) {
            return true;
        }
        LOG.error()
                .$("could not clean up after create table failure [path=").$(path)
                .$(", errno=").$(configuration.getFilesFacade().errno())
                .$(']').$();
        return false;
    }

    private CompiledQuery repairTables(SqlExecutionContext executionContext) throws SqlException {
        CharSequence tok;
        tok = SqlUtil.fetchNext(lexer);
        if (tok == null || !isTableKeyword(tok)) {
            throw SqlException.$(lexer.lastTokenPosition(), "'table' expected");
        }

        do {
            tok = SqlUtil.fetchNext(lexer);

            if (tok == null || Chars.equals(tok, ',')) {
                throw SqlException.$(lexer.getPosition(), "table name expected");
            }

            if (Chars.isQuoted(tok)) {
                tok = GenericLexer.unquote(tok);
            }
            tableExistsOrFail(lexer.lastTokenPosition(), tok, executionContext);

            try {
                //opening the writer will attempt to fix/repair the table. The writer is now opened inside migrateNullFlag()
                engine.migrateNullFlag(executionContext.getCairoSecurityContext(), tok);
            } catch (CairoException e) {
                LOG.info().$("table busy [table=").$(tok).$(", e=").$((Sinkable) e).$(']').$();
                throw SqlException.$(lexer.lastTokenPosition(), "table '").put(tok).put("' is busy");
            }
            tok = SqlUtil.fetchNext(lexer);

        } while (tok != null && Chars.equals(tok, ','));
        return compiledQuery.ofRepair();
    }

    void setFullSatJoins(boolean value) {
        codeGenerator.setFullFatJoins(value);
    }

    private void setupBackupRenamePath() {
        DateFormat format = configuration.getBackupDirTimestampFormat();
        long epochMicros = configuration.getMicrosecondClock().getTicks();
        int n = 0;
        // There is a race here, two threads could try and create the same renamePath, only one will succeed the other will throw
        // a CairoException. Maybe it should be serialised
        renamePath.of(configuration.getBackupRoot()).put(Files.SEPARATOR);
        int plen = renamePath.length();
        do {
            renamePath.trimTo(plen);
            format.format(epochMicros, configuration.getDefaultDateLocale(), null, renamePath);
            if (n > 0) {
                renamePath.put('.').put(n);
            }
            renamePath.put(Files.SEPARATOR).$();
            n++;
        } while (ff.exists(renamePath));
        if (ff.mkdirs(renamePath, configuration.getBackupMkDirMode()) != 0) {
            throw CairoException.instance(ff.errno()).put("could not create [dir=").put(renamePath).put(']');
        }
    }

    private void setupTextLoaderFromModel(CopyModel model) {
        textLoader.clear();
        textLoader.setState(TextLoader.ANALYZE_STRUCTURE);
        // todo: configure the following
        //   - when happens when data row errors out, max errors may be?
        //   - we should be able to skip X rows from top, dodgy headers etc.
        textLoader.configureDestination(model.getTableName().token, false, false, Atomicity.SKIP_ROW, PartitionBy.NONE, null);
    }

    private CompiledQuery sqlBackup(SqlExecutionContext executionContext) throws SqlException {
        executionContext.getCairoSecurityContext().checkWritePermission();
        if (null == configuration.getBackupRoot()) {
            throw CairoException.instance(0).put("Backup is disabled, no backup root directory is configured in the server configuration ['cairo.sql.backup.root' property]");
        }

        final CharSequence tok = SqlUtil.fetchNext(lexer);
        if (null != tok) {
            if (isTableKeyword(tok)) {
                return sqlTableBackup(executionContext);
            }
            if (isDatabaseKeyword(tok)) {
                return sqlDatabaseBackup(executionContext);
            }
        }

        throw SqlException.position(lexer.lastTokenPosition()).put("expected 'table' or 'database'");
    }

    private CompiledQuery sqlDatabaseBackup(SqlExecutionContext executionContext) {
        currentExecutionContext = executionContext;
        try {
            setupBackupRenamePath();
            ff.iterateDir(path.of(configuration.getRoot()).$(), sqlDatabaseBackupOnFind);
            return compiledQuery.ofBackupTable();
        } finally {
            currentExecutionContext = null;
        }
    }

    private CompiledQuery sqlShow(SqlExecutionContext executionContext) throws SqlException {
        final CharSequence tok = SqlUtil.fetchNext(lexer);
        if (null != tok) {
            if (isTablesKeyword(tok)) {
                return compiledQuery.of(new TableListRecordCursorFactory(configuration.getFilesFacade(), configuration.getRoot()));
            }
            if (isColumnsKeyword(tok)) {
                return sqlShowColumns(executionContext);
            }

            if (isTransactionKeyword(tok)) {
                return sqlShowTransaction();
            }

            if (isStandardConformingStringsKeyword(tok)) {
                return compiledQuery.of(new ShowStandardConformingStringsCursorFactory());
            }

            if (isSearchPath(tok)) {
                return compiledQuery.of(new ShowSearchPathCursorFactory());
            }
        }

        throw SqlException.position(lexer.lastTokenPosition()).put("expected 'tables' or 'columns'");
    }

    private CompiledQuery sqlShowColumns(SqlExecutionContext executionContext) throws SqlException {
        CharSequence tok;
        tok = SqlUtil.fetchNext(lexer);
        if (null == tok || !isFromKeyword(tok)) {
            throw SqlException.position(lexer.getPosition()).put("expected 'from'");
        }
        tok = SqlUtil.fetchNext(lexer);
        if (null == tok) {
            throw SqlException.position(lexer.getPosition()).put("expected a table name");
        }
        final CharSequence tableName = GenericLexer.assertNoDotsAndSlashes(GenericLexer.unquote(tok), lexer.lastTokenPosition());
        int status = engine.getStatus(executionContext.getCairoSecurityContext(), path, tableName, 0, tableName.length());
        if (status != TableUtils.TABLE_EXISTS) {
            throw SqlException.position(lexer.lastTokenPosition()).put('\'').put(tableName).put("' is not a valid table");
        }
        return compiledQuery.of(new ShowColumnsRecordCursorFactory(tableName));
    }

    private CompiledQuery sqlShowTransaction() throws SqlException {
        CharSequence tok = SqlUtil.fetchNext(lexer);
        if (tok != null && isIsolationKeyword(tok)) {
            tok = SqlUtil.fetchNext(lexer);
            if (tok != null && isLevelKeyword(tok)) {
                return compiledQuery.of(new ShowTransactionIsolationLevelCursorFactory());
            }
            throw SqlException.position(tok != null ? lexer.lastTokenPosition() : lexer.getPosition()).put("expected 'level'");
        }
        throw SqlException.position(tok != null ? lexer.lastTokenPosition() : lexer.getPosition()).put("expected 'isolation'");
    }

    private CompiledQuery sqlTableBackup(SqlExecutionContext executionContext) throws SqlException {
        setupBackupRenamePath();

        try {
            tableNames.clear();
            while (true) {
                CharSequence tok = SqlUtil.fetchNext(lexer);
                if (null == tok) {
                    throw SqlException.position(lexer.getPosition()).put("expected a table name");
                }
                final CharSequence tableName = GenericLexer.assertNoDotsAndSlashes(GenericLexer.unquote(tok), lexer.lastTokenPosition());
                int status = engine.getStatus(executionContext.getCairoSecurityContext(), path, tableName, 0, tableName.length());
                if (status != TableUtils.TABLE_EXISTS) {
                    throw SqlException.position(lexer.lastTokenPosition()).put('\'').put(tableName).put("' is not  a valid table");
                }
                tableNames.add(tableName);

                tok = SqlUtil.fetchNext(lexer);
                if (null == tok || Chars.equals(tok, ';')) {
                    break;
                }
                if (!Chars.equals(tok, ',')) {
                    throw SqlException.position(lexer.lastTokenPosition()).put("expected ','");
                }
            }

            for (int n = 0; n < tableNames.size(); n++) {
                backupTable(tableNames.get(n), executionContext);
            }

            return compiledQuery.ofBackupTable();
        } finally {
            tableNames.clear();
        }
    }

    private void tableExistsOrFail(int position, CharSequence tableName, SqlExecutionContext executionContext) throws SqlException {
        if (engine.getStatus(executionContext.getCairoSecurityContext(), path, tableName) == TableUtils.TABLE_DOES_NOT_EXIST) {
            throw SqlException.$(position, "table '").put(tableName).put("' does not exist");
        }
    }

    ExecutionModel testCompileModel(CharSequence query, SqlExecutionContext executionContext) throws SqlException {
        clear();
        lexer.of(query);
        return compileExecutionModel(executionContext);
    }

    // this exposed for testing only
    ExpressionNode testParseExpression(CharSequence expression, QueryModel model) throws SqlException {
        clear();
        lexer.of(expression);
        return parser.expr(lexer, model);
    }

    // test only
    void testParseExpression(CharSequence expression, ExpressionParserListener listener) throws SqlException {
        clear();
        lexer.of(expression);
        parser.expr(lexer, listener);
    }

    private CompiledQuery truncateTables(SqlExecutionContext executionContext) throws SqlException {
        CharSequence tok;
        tok = SqlUtil.fetchNext(lexer);

        if (tok == null) {
            throw SqlException.$(lexer.getPosition(), "'table' expected");
        }

        if (!isTableKeyword(tok)) {
            throw SqlException.$(lexer.lastTokenPosition(), "'table' expected");
        }

        tok = SqlUtil.fetchNext(lexer);
        if (tok != null && isOnlyKeyword(tok)) {
            tok = SqlUtil.fetchNext(lexer);
        }

        tableWriters.clear();
        try {
            try {
                do {
                    if (tok == null || Chars.equals(tok, ',')) {
                        throw SqlException.$(lexer.getPosition(), "table name expected");
                    }

                    if (Chars.isQuoted(tok)) {
                        tok = GenericLexer.unquote(tok);
                    }
                    tableExistsOrFail(lexer.lastTokenPosition(), tok, executionContext);

                    try {
                        tableWriters.add(engine.getWriter(executionContext.getCairoSecurityContext(), tok));
                    } catch (CairoException e) {
                        LOG.info().$("table busy [table=").$(tok).$(", e=").$((Sinkable) e).$(']').$();
                        throw SqlException.$(lexer.lastTokenPosition(), "table '").put(tok).put("' is busy");
                    }
                    tok = SqlUtil.fetchNext(lexer);
                    if (tok == null || Chars.equals(tok, ';')) {
                        break;
                    }
                    if (Chars.equalsNc(tok, ',')) {
                        tok = SqlUtil.fetchNext(lexer);
                    }

                } while (true);
            } catch (SqlException e) {
                for (int i = 0, n = tableWriters.size(); i < n; i++) {
                    tableWriters.getQuick(i).close();
                }
                throw e;
            }

            for (int i = 0, n = tableWriters.size(); i < n; i++) {
                try (TableWriter writer = tableWriters.getQuick(i)) {
                    try {
                        if (engine.lockReaders(writer.getName())) {
                            try {
                                writer.truncate();
                            } finally {
                                engine.unlockReaders(writer.getName());
                            }
                        } else {
                            throw SqlException.$(0, "there is an active query against '").put(writer.getName()).put("'. Try again.");
                        }
                    } catch (CairoException | CairoError e) {
                        LOG.error().$("could truncate [table=").$(writer.getName()).$(", e=").$((Sinkable) e).$(']').$();
                        throw e;
                    }
                }
            }
        } finally {
            tableWriters.clear();
        }
        return compiledQuery.ofTruncate();
    }

    private InsertModel validateAndOptimiseInsertAsSelect(
            InsertModel model,
            SqlExecutionContext executionContext
    ) throws SqlException {
        final QueryModel queryModel = optimiser.optimise(model.getQueryModel(), executionContext);
        int targetColumnCount = model.getColumnSet().size();
        if (targetColumnCount > 0 && queryModel.getBottomUpColumns().size() != targetColumnCount) {
            throw SqlException.$(model.getTableName().position, "column count mismatch");
        }
        model.setQueryModel(queryModel);
        return model;
    }

    private void validateTableModelAndCreateTypeCast(
            CreateTableModel model,
            RecordMetadata metadata,
            @Transient IntIntHashMap typeCast) throws SqlException {
        CharSequenceObjHashMap<ColumnCastModel> castModels = model.getColumnCastModels();
        ObjList<CharSequence> castColumnNames = castModels.keys();

        for (int i = 0, n = castColumnNames.size(); i < n; i++) {
            CharSequence columnName = castColumnNames.getQuick(i);
            int index = metadata.getColumnIndexQuiet(columnName);
            // the only reason why columns cannot be found at this stage is
            // concurrent table modification of table structure
            if (index == -1) {
                // Cast isn't going to go away when we re-parse SQL. We must make this
                // permanent error
                throw SqlException.invalidColumn(castModels.get(columnName).getColumnNamePos(), columnName);
            }
            ColumnCastModel ccm = castModels.get(columnName);
            int from = metadata.getColumnType(index);
            int to = ccm.getColumnType();
            if (isCompatibleCase(from, to)) {
                typeCast.put(index, to);
            } else {
                throw SqlException.$(ccm.getColumnTypePos(),
                        "unsupported cast [from=").put(ColumnType.nameOf(from)).put(",to=").put(ColumnType.nameOf(to)).put(']');
            }
        }

        // validate type of timestamp column
        // no need to worry that column will not resolve
        ExpressionNode timestamp = model.getTimestamp();
        if (timestamp != null && metadata.getColumnType(timestamp.token) != ColumnType.TIMESTAMP) {
            throw SqlException.position(timestamp.position).put("TIMESTAMP column expected [actual=").put(ColumnType.nameOf(metadata.getColumnType(timestamp.token))).put(']');
        }

        if (model.getPartitionBy() != PartitionBy.NONE && model.getTimestampIndex() == -1 && metadata.getTimestampIndex() == -1) {
            throw SqlException.position(0).put("timestamp is not defined");
        }
    }

    @FunctionalInterface
    protected interface KeywordBasedExecutor {
        CompiledQuery execute(SqlExecutionContext executionContext) throws SqlException;
    }

    @FunctionalInterface
    private interface ExecutableMethod {
        CompiledQuery execute(ExecutionModel model, SqlExecutionContext sqlExecutionContext) throws SqlException;
    }

    public interface RecordToRowCopier {
        void copy(Record record, TableWriter.Row row);
    }

    private static class TableStructureAdapter implements TableStructure {
        private CreateTableModel model;
        private RecordMetadata metadata;
        private IntIntHashMap typeCast;
        private int timestampIndex;

        @Override
        public int getColumnCount() {
            return model.getColumnCount();
        }

        @Override
        public CharSequence getColumnName(int columnIndex) {
            return model.getColumnName(columnIndex);
        }

        @Override
        public int getColumnType(int columnIndex) {
            int castIndex = typeCast.keyIndex(columnIndex);
            if (castIndex < 0) {
                return typeCast.valueAt(castIndex);
            }
            return metadata.getColumnType(columnIndex);
        }

        @Override
        public int getIndexBlockCapacity(int columnIndex) {
            return model.getIndexBlockCapacity(columnIndex);
        }

        @Override
        public boolean isIndexed(int columnIndex) {
            return model.isIndexed(columnIndex);
        }

        @Override
        public boolean isSequential(int columnIndex) {
            return model.isSequential(columnIndex);
        }

        @Override
        public int getPartitionBy() {
            return model.getPartitionBy();
        }

        @Override
        public boolean getSymbolCacheFlag(int columnIndex) {
            final ColumnCastModel ccm = model.getColumnCastModels().get(metadata.getColumnName(columnIndex));
            if (ccm != null) {
                return ccm.getSymbolCacheFlag();
            }
            return model.getSymbolCacheFlag(columnIndex);
        }

        @Override
        public int getSymbolCapacity(int columnIndex) {
            final ColumnCastModel ccm = model.getColumnCastModels().get(metadata.getColumnName(columnIndex));
            if (ccm != null) {
                return ccm.getSymbolCapacity();
            } else {
                return model.getSymbolCapacity(columnIndex);
            }
        }

        @Override
        public CharSequence getTableName() {
            return model.getTableName();
        }

        @Override
        public int getTimestampIndex() {
            return timestampIndex;
        }

        TableStructureAdapter of(CreateTableModel model, RecordMetadata metadata, IntIntHashMap typeCast) {
            if (model.getTimestampIndex() != -1) {
                timestampIndex = model.getTimestampIndex();
            } else {
                timestampIndex = metadata.getTimestampIndex();
            }
            this.model = model;
            this.metadata = metadata;
            this.typeCast = typeCast;
            return this;
        }
    }

    static {
        castGroups.extendAndSet(ColumnType.BOOLEAN, 2);
        castGroups.extendAndSet(ColumnType.BYTE, 1);
        castGroups.extendAndSet(ColumnType.SHORT, 1);
        castGroups.extendAndSet(ColumnType.CHAR, 1);
        castGroups.extendAndSet(ColumnType.INT, 1);
        castGroups.extendAndSet(ColumnType.LONG, 1);
        castGroups.extendAndSet(ColumnType.FLOAT, 1);
        castGroups.extendAndSet(ColumnType.DOUBLE, 1);
        castGroups.extendAndSet(ColumnType.DATE, 1);
        castGroups.extendAndSet(ColumnType.TIMESTAMP, 1);
        castGroups.extendAndSet(ColumnType.STRING, 3);
        castGroups.extendAndSet(ColumnType.SYMBOL, 3);
        castGroups.extendAndSet(ColumnType.BINARY, 4);

        sqlControlSymbols.add("(");
        sqlControlSymbols.add(";");
        sqlControlSymbols.add(")");
        sqlControlSymbols.add(",");
        sqlControlSymbols.add("/*");
        sqlControlSymbols.add("*/");
        sqlControlSymbols.add("--");
        sqlControlSymbols.add("[");
        sqlControlSymbols.add("]");
    }
}<|MERGE_RESOLUTION|>--- conflicted
+++ resolved
@@ -770,18 +770,14 @@
                     if (SqlKeywords.isColumnKeyword(tok)) {
                         alterTableDropColumn(tableNamePosition, writer);
                     } else if (SqlKeywords.isPartitionKeyword(tok)) {
-<<<<<<< HEAD
-                        alterTableDropOrAttachPartition(writer, PartitionAction.DROP);
+                        alterTableDropOrAttachPartition(writer, PartitionAction.DROP, executionContext);
                     } else {
                         throw SqlException.$(lexer.lastTokenPosition(), "'column' or 'partition' expected");
                     }
                 } else if (SqlKeywords.isAttachKeyword(tok)) {
                     tok = expectToken(lexer, "'partition'");
                     if (SqlKeywords.isPartitionKeyword(tok)) {
-                        alterTableDropOrAttachPartition(writer, PartitionAction.ATTACH);
-=======
-                        alterTableDropPartition(writer, executionContext);
->>>>>>> a292c070
+                        alterTableDropOrAttachPartition(writer, PartitionAction.ATTACH, executionContext);
                     } else {
                         throw SqlException.$(lexer.lastTokenPosition(), "'column' or 'partition' expected");
                     }
@@ -1049,11 +1045,7 @@
         } while (true);
     }
 
-<<<<<<< HEAD
-    private void alterTableDropOrAttachPartition(TableWriter writer, int action) throws SqlException {
-=======
-    private void alterTableDropPartition(TableWriter writer, SqlExecutionContext executionContext) throws SqlException {
->>>>>>> a292c070
+    private void alterTableDropOrAttachPartition(TableWriter writer, int action, SqlExecutionContext executionContext) throws SqlException {
         final int pos = lexer.lastTokenPosition();
         final CharSequence tok = expectToken(lexer, "'list' or 'where'");
         if (SqlKeywords.isListKeyword(tok)) {
