/*******************************************************************************
 *     ___                  _   ____  ____
 *    / _ \ _   _  ___  ___| |_|  _ \| __ )
 *   | | | | | | |/ _ \/ __| __| | | |  _ \
 *   | |_| | |_| |  __/\__ \ |_| |_| | |_) |
 *    \__\_\\__,_|\___||___/\__|____/|____/
 *
 *  Copyright (c) 2014-2019 Appsicle
 *  Copyright (c) 2019-2023 QuestDB
 *
 *  Licensed under the Apache License, Version 2.0 (the "License");
 *  you may not use this file except in compliance with the License.
 *  You may obtain a copy of the License at
 *
 *  http://www.apache.org/licenses/LICENSE-2.0
 *
 *  Unless required by applicable law or agreed to in writing, software
 *  distributed under the License is distributed on an "AS IS" BASIS,
 *  WITHOUT WARRANTIES OR CONDITIONS OF ANY KIND, either express or implied.
 *  See the License for the specific language governing permissions and
 *  limitations under the License.
 *
 ******************************************************************************/

package io.questdb.griffin;

import io.questdb.MessageBus;
import io.questdb.PropServerConfiguration;
import io.questdb.TelemetryOrigin;
import io.questdb.cairo.*;
import io.questdb.cairo.pool.WriterPool;
import io.questdb.cairo.sql.Record;
import io.questdb.cairo.sql.*;
import io.questdb.cairo.vm.Vm;
import io.questdb.cairo.vm.api.MemoryMARW;
import io.questdb.cutlass.text.*;
import io.questdb.griffin.engine.functions.catalogue.*;
import io.questdb.griffin.engine.ops.AlterOperationBuilder;
import io.questdb.griffin.engine.ops.CopyFactory;
import io.questdb.griffin.engine.ops.InsertOperationImpl;
import io.questdb.griffin.engine.ops.UpdateOperation;
import io.questdb.griffin.engine.table.ShowColumnsRecordCursorFactory;
import io.questdb.griffin.engine.table.ShowPartitionsRecordCursorFactory;
import io.questdb.griffin.engine.table.TableListRecordCursorFactory;
import io.questdb.griffin.model.*;
import io.questdb.log.Log;
import io.questdb.log.LogFactory;
import io.questdb.network.PeerDisconnectedException;
import io.questdb.network.PeerIsSlowToReadException;
import io.questdb.network.QueryPausedException;
import io.questdb.std.*;
import io.questdb.std.datetime.DateFormat;
import io.questdb.std.str.Path;
import org.jetbrains.annotations.NotNull;
import org.jetbrains.annotations.Nullable;
import org.jetbrains.annotations.TestOnly;

import java.io.Closeable;
import java.util.ServiceLoader;
import java.util.function.Consumer;

import static io.questdb.TelemetrySystemEvent.WAL_APPLY_RESUME;
import static io.questdb.cairo.TableUtils.COLUMN_NAME_TXN_NONE;
import static io.questdb.griffin.SqlKeywords.*;

public class SqlCompiler implements Closeable {
    public static final ObjList<String> sqlControlSymbols = new ObjList<>(8);
    //null object used to skip null checks in batch method
    private static final BatchCallback EMPTY_CALLBACK = new BatchCallback() {
        @Override
        public void postCompile(SqlCompiler compiler, CompiledQuery cq, CharSequence queryText) {
        }

        @Override
        public void preCompile(SqlCompiler compiler) {
        }
    };
    private final static Log LOG = LogFactory.getLog(SqlCompiler.class);
    private static final IntList castGroups = new IntList();
    protected final CairoEngine engine;
    private final AlterOperationBuilder alterOperationBuilder;
    private final BytecodeAssembler asm = new BytecodeAssembler();
    private final DatabaseBackupAgent backupAgent;
    private final CharacterStore characterStore;
    private final SqlCodeGenerator codeGenerator;
    private final CompiledQueryImpl compiledQuery;
    private final CairoConfiguration configuration;
    private final EntityColumnFilter entityColumnFilter = new EntityColumnFilter();
    private final FilesFacade ff;
    private final FunctionParser functionParser;
    private final CharSequenceObjHashMap<KeywordBasedExecutor> keywordBasedExecutors = new CharSequenceObjHashMap<>();
    private final GenericLexer lexer;
    private final ListColumnFilter listColumnFilter = new ListColumnFilter();
    private final MemoryMARW mem = Vm.getMARWInstance();
    private final MessageBus messageBus;
    private final SqlOptimiser optimiser;
    private final SqlParser parser;
    private final TimestampValueRecord partitionFunctionRec = new TimestampValueRecord();
    private final Path path = new Path();
    private final ExecutableMethod insertAsSelectMethod = this::insertAsSelect;
    private final ObjectPool<QueryColumn> queryColumnPool;
    private final ObjectPool<QueryModel> queryModelPool;
    private final IndexBuilder rebuildIndex = new IndexBuilder();
    private final Path renamePath = new Path();
    private final DatabaseSnapshotAgent snapshotAgent;
    private final ObjectPool<ExpressionNode> sqlNodePool;
    private final TableStructureAdapter tableStructureAdapter = new TableStructureAdapter();
    private final ObjList<TableWriterAPI> tableWriters = new ObjList<>();
    private final TextLoader textLoader;
    private final IntIntHashMap typeCast = new IntIntHashMap();
    private final VacuumColumnVersions vacuumColumnVersions;
    // Helper var used to pass back count in cases it can't be done via method result.
    private long insertCount;
    private final ExecutableMethod createTableMethod = this::createTable;
    //determines how compiler parses query text
    //true - compiler treats whole input as single query and doesn't stop on ';'. Default mode.
    //false - compiler treats input as list of statements and stops processing statement on ';'. Used in batch processing.
    private boolean isSingleQueryMode = true;

    // Exposed for embedded API users.
    public SqlCompiler(CairoEngine engine) {
        this(engine, null, null);
    }

    public SqlCompiler(CairoEngine engine, @Nullable FunctionFactoryCache functionFactoryCache, @Nullable DatabaseSnapshotAgent snapshotAgent) {
        this(engine, functionFactoryCache, snapshotAgent, SqlParserFactoryImpl.INSTANCE);
    }

    public SqlCompiler(
            CairoEngine engine,
            @Nullable FunctionFactoryCache functionFactoryCache,
            @Nullable DatabaseSnapshotAgent snapshotAgent,
            SqlParserFactory sqlParserFactory) {
        this.engine = engine;
        this.configuration = engine.getConfiguration();
        this.ff = configuration.getFilesFacade();
        this.messageBus = engine.getMessageBus();
        this.sqlNodePool = new ObjectPool<>(ExpressionNode.FACTORY, configuration.getSqlExpressionPoolCapacity());
        this.queryColumnPool = new ObjectPool<>(QueryColumn.FACTORY, configuration.getSqlColumnPoolCapacity());
        this.queryModelPool = new ObjectPool<>(QueryModel.FACTORY, configuration.getSqlModelPoolCapacity());
        this.compiledQuery = new CompiledQueryImpl(engine);
        this.characterStore = new CharacterStore(
                configuration.getSqlCharacterStoreCapacity(),
                configuration.getSqlCharacterStoreSequencePoolCapacity());

        this.lexer = new GenericLexer(configuration.getSqlLexerPoolCapacity());
        this.functionParser = new FunctionParser(
                configuration,
                functionFactoryCache != null
                        ? functionFactoryCache
                        : new FunctionFactoryCache(engine.getConfiguration(), ServiceLoader.load(
                        FunctionFactory.class, FunctionFactory.class.getClassLoader()))
        );
        this.codeGenerator = new SqlCodeGenerator(engine, configuration, functionParser, sqlNodePool);
        this.vacuumColumnVersions = new VacuumColumnVersions(engine);

        // we have cyclical dependency here
        functionParser.setSqlCodeGenerator(codeGenerator);

        this.backupAgent = new DatabaseBackupAgent();
        this.snapshotAgent = snapshotAgent;

        // For each 'this::method' reference java compiles a class
        // We need to minimize repetition of this syntax as each site generates garbage
        final KeywordBasedExecutor compileSet = this::compileSet;
        final KeywordBasedExecutor compileBegin = this::compileBegin;
        final KeywordBasedExecutor compileCommit = this::compileCommit;
        final KeywordBasedExecutor compileRollback = this::compileRollback;
        final KeywordBasedExecutor truncateTables = this::truncateTables;
        final KeywordBasedExecutor alterTable = this::alterTable;
        final KeywordBasedExecutor repairTables = this::repairTables;
        final KeywordBasedExecutor reindexTable = this::reindexTable;
        final KeywordBasedExecutor dropTable = this::dropTable;
        final KeywordBasedExecutor sqlBackup = backupAgent::sqlBackup;
        final KeywordBasedExecutor sqlShow = this::sqlShow;
        final KeywordBasedExecutor vacuumTable = this::vacuum;
        final KeywordBasedExecutor snapshotDatabase = this::snapshotDatabase;
        final KeywordBasedExecutor compileDeallocate = this::compileDeallocate;

        keywordBasedExecutors.put("truncate", truncateTables);
        keywordBasedExecutors.put("TRUNCATE", truncateTables);
        keywordBasedExecutors.put("alter", alterTable);
        keywordBasedExecutors.put("ALTER", alterTable);
        keywordBasedExecutors.put("repair", repairTables);
        keywordBasedExecutors.put("REPAIR", repairTables);
        keywordBasedExecutors.put("reindex", reindexTable);
        keywordBasedExecutors.put("REINDEX", reindexTable);
        keywordBasedExecutors.put("set", compileSet);
        keywordBasedExecutors.put("SET", compileSet);
        keywordBasedExecutors.put("begin", compileBegin);
        keywordBasedExecutors.put("BEGIN", compileBegin);
        keywordBasedExecutors.put("commit", compileCommit);
        keywordBasedExecutors.put("COMMIT", compileCommit);
        keywordBasedExecutors.put("rollback", compileRollback);
        keywordBasedExecutors.put("ROLLBACK", compileRollback);
        keywordBasedExecutors.put("discard", compileSet);
        keywordBasedExecutors.put("DISCARD", compileSet);
        keywordBasedExecutors.put("close", compileSet); //no-op
        keywordBasedExecutors.put("CLOSE", compileSet);  //no-op
        keywordBasedExecutors.put("unlisten", compileSet);  //no-op
        keywordBasedExecutors.put("UNLISTEN", compileSet);  //no-op
        keywordBasedExecutors.put("reset", compileSet);  //no-op
        keywordBasedExecutors.put("RESET", compileSet);  //no-op
        keywordBasedExecutors.put("drop", dropTable);
        keywordBasedExecutors.put("DROP", dropTable);
        keywordBasedExecutors.put("backup", sqlBackup);
        keywordBasedExecutors.put("BACKUP", sqlBackup);
        keywordBasedExecutors.put("show", sqlShow);
        keywordBasedExecutors.put("SHOW", sqlShow);
        keywordBasedExecutors.put("vacuum", vacuumTable);
        keywordBasedExecutors.put("VACUUM", vacuumTable);
        keywordBasedExecutors.put("snapshot", snapshotDatabase);
        keywordBasedExecutors.put("SNAPSHOT", snapshotDatabase);
        keywordBasedExecutors.put("deallocate", compileDeallocate);
        keywordBasedExecutors.put("DEALLOCATE", compileDeallocate);

        configureLexer(lexer);

        final PostOrderTreeTraversalAlgo postOrderTreeTraversalAlgo = new PostOrderTreeTraversalAlgo();
        optimiser = new SqlOptimiser(
                configuration,
                characterStore,
                sqlNodePool,
                queryColumnPool,
                queryModelPool,
                postOrderTreeTraversalAlgo,
                functionParser,
                path
        );

        parser = sqlParserFactory.getInstance(
                configuration,
                optimiser,
                characterStore,
                sqlNodePool,
                queryColumnPool,
                queryModelPool,
                postOrderTreeTraversalAlgo
        );
        this.textLoader = new TextLoader(engine);
        alterOperationBuilder = new AlterOperationBuilder();
    }

    public static void configureLexer(GenericLexer lexer) {
        for (int i = 0, k = sqlControlSymbols.size(); i < k; i++) {
            lexer.defineSymbol(sqlControlSymbols.getQuick(i));
        }
        for (int i = 0, k = OperatorExpression.operators.size(); i < k; i++) {
            OperatorExpression op = OperatorExpression.operators.getQuick(i);
            if (op.symbol) {
                lexer.defineSymbol(op.token);
            }
        }
    }

    @Override
    public void close() {
        backupAgent.close();
        vacuumColumnVersions.close();
        Misc.free(path);
        Misc.free(renamePath);
        Misc.free(textLoader);
        Misc.free(rebuildIndex);
        Misc.free(codeGenerator);
        Misc.free(mem);
        Misc.freeObjList(tableWriters);
    }

    @NotNull
    public CompiledQuery compile(@NotNull CharSequence query, @NotNull SqlExecutionContext executionContext) throws SqlException {
        clear();
        // these are quick executions that do not require building of a model
        lexer.of(query);
        isSingleQueryMode = true;

        compileInner(executionContext, query);
        return compiledQuery;
    }

    /**
     * Allows processing of batches of sql statements (sql scripts) separated by ';' .
     * Each query is processed in sequence and processing stops on first error and whole batch gets discarded.
     * Noteworthy difference between this and 'normal' query is that all empty queries get ignored, e.g.
     * <br>
     * select 1;<br>
     * ; ;/* comment \*\/;--comment\n; - these get ignored <br>
     * update a set b=c  ; <br>
     * <p>
     * Useful PG doc link :
     *
     * @param query            - block of queries to process
     * @param executionContext - SQL execution context
     * @param batchCallback    - callback to perform actions prior to or after batch part compilation, e.g. clear caches or execute command
     * @throws SqlException              - in case of syntax error
     * @throws PeerDisconnectedException - when peer is disconnected
     * @throws PeerIsSlowToReadException - when peer is too slow
     * @throws QueryPausedException      - when query is paused
     * @see <a href="https://www.postgresql.org/docs/current/protocol-flow.html#id-1.10.5.7.4">PostgreSQL documentation</a>
     */
    public void compileBatch(
            @NotNull CharSequence query,
            @NotNull SqlExecutionContext executionContext,
            BatchCallback batchCallback
    ) throws PeerIsSlowToReadException, PeerDisconnectedException, QueryPausedException, SqlException {

        LOG.info().$("batch [text=").$(query).I$();

        clear();
        lexer.of(query);
        isSingleQueryMode = false;

        if (batchCallback == null) {
            batchCallback = EMPTY_CALLBACK;
        }

        int position;

        while (lexer.hasNext()) {
            // skip over empty statements that'd cause error in parser
            position = getNextValidTokenPosition();
            if (position == -1) {
                return;
            }

            boolean recompileStale = true;
            for (int retries = 0; recompileStale; retries++) {
                try {
                    batchCallback.preCompile(this);
                    clear(); // we don't use normal compile here because we can't reset existing lexer
                    CompiledQuery current = compileInner(executionContext, query);
                    // We've to move lexer because some query handlers don't consume all tokens (e.g. SET )
                    // some code in postCompile might need full text of current query
                    CharSequence currentQuery = query.subSequence(position, goToQueryEnd());
                    batchCallback.postCompile(this, current, currentQuery);
                    recompileStale = false;
                } catch (TableReferenceOutOfDateException e) {
                    if (retries == TableReferenceOutOfDateException.MAX_RETRY_ATTEMPS) {
                        throw e;
                    }
                    LOG.info().$(e.getFlyweightMessage()).$();
                    // will recompile
                    lexer.restart();
                }
            }
        }
    }

    public UpdateOperation generateUpdate(QueryModel updateQueryModel, SqlExecutionContext executionContext, TableRecordMetadata metadata) throws SqlException {
        TableToken updateTableToken = updateQueryModel.getUpdateTableToken();
        final QueryModel selectQueryModel = updateQueryModel.getNestedModel();

        // Update QueryModel structure is
        // QueryModel with SET column expressions
        // |-- QueryModel of select-virtual or select-choose of data selected for update
        final RecordCursorFactory recordCursorFactory = prepareForUpdate(
                updateTableToken,
                selectQueryModel,
                updateQueryModel,
                executionContext
        );

        if (!metadata.isWalEnabled() || executionContext.isWalApplication()) {
            return new UpdateOperation(
                    updateTableToken,
                    selectQueryModel.getTableId(),
                    selectQueryModel.getTableVersion(),
                    lexer.getPosition(),
                    recordCursorFactory
            );
        } else {
            recordCursorFactory.close();

            if (selectQueryModel.containsJoin()) {
                throw SqlException.position(0).put("UPDATE statements with join are not supported yet for WAL tables");
            }

            return new UpdateOperation(
                    updateTableToken,
                    metadata.getTableId(),
                    metadata.getStructureVersion(),
                    lexer.getPosition()
            );
        }
    }

    public CairoEngine getEngine() {
        return engine;
    }

    public FunctionFactoryCache getFunctionFactoryCache() {
        return functionParser.getFunctionFactoryCache();
    }

    // used in tests
    public void setEnableJitNullChecks(boolean value) {
        codeGenerator.setEnableJitNullChecks(value);
    }

    public void setFullFatJoins(boolean value) {
        codeGenerator.setFullFatJoins(value);
    }

    @TestOnly
    public ExecutionModel testCompileModel(CharSequence query, SqlExecutionContext executionContext) throws SqlException {
        clear();
        lexer.of(query);
        return compileExecutionModel(executionContext);
    }

    // this exposed for testing only
    @TestOnly
    public ExpressionNode testParseExpression(CharSequence expression, QueryModel model) throws SqlException {
        clear();
        lexer.of(expression);
        return parser.expr(lexer, model);
    }

    // test only
    @TestOnly
    public void testParseExpression(CharSequence expression, ExpressionParserListener listener) throws SqlException {
        clear();
        lexer.of(expression);
        parser.expr(lexer, listener);
    }

    private static void expectKeyword(GenericLexer lexer, CharSequence keyword) throws SqlException {
        CharSequence tok = SqlUtil.fetchNext(lexer);

        if (tok == null) {
            throw SqlException.position(lexer.getPosition()).put('\'').put(keyword).put("' expected");
        }

        if (!Chars.equalsLowerCaseAscii(tok, keyword)) {
            throw SqlException.position(lexer.lastTokenPosition()).put('\'').put(keyword).put("' expected");
        }
    }

    private static CharSequence expectToken(GenericLexer lexer, CharSequence expected) throws SqlException {
        CharSequence tok = SqlUtil.fetchNext(lexer);

        if (tok == null) {
            throw SqlException.position(lexer.getPosition()).put(expected).put(" expected");
        }

        return tok;
    }

    private static boolean isCompatibleCase(int from, int to) {
        return castGroups.getQuick(ColumnType.tagOf(from)) == castGroups.getQuick(ColumnType.tagOf(to));
    }

    private static CharSequence maybeExpectToken(GenericLexer lexer, CharSequence expected, boolean expect) throws SqlException {
        CharSequence tok = SqlUtil.fetchNext(lexer);

        if (expect && tok == null) {
            throw SqlException.position(lexer.getPosition()).put(expected).put(" expected");
        }

        return tok;
    }

    private CompiledQuery alterSystemLockWriter(SqlExecutionContext executionContext) throws SqlException {
        final int tableNamePosition = lexer.getPosition();
        CharSequence tok = GenericLexer.unquote(expectToken(lexer, "table name"));
        TableToken tableToken = tableExistsOrFail(tableNamePosition, tok, executionContext);
        try {
            CharSequence lockedReason = engine.lockWriter(executionContext.getCairoSecurityContext(), tableToken, "alterSystem");
            if (lockedReason != WriterPool.OWNERSHIP_REASON_NONE) {
                throw SqlException.$(tableNamePosition, "could not lock, busy [table=`").put(tok).put(", lockedReason=").put(lockedReason).put("`]");
            }
            return compiledQuery.ofLock();
        } catch (CairoException e) {
            throw SqlException.position(tableNamePosition)
                    .put(e.getFlyweightMessage())
                    .put("[errno=").put(e.getErrno()).put(']');
        }
    }

    private CompiledQuery alterSystemUnlockWriter(SqlExecutionContext executionContext) throws SqlException {
        final int tableNamePosition = lexer.getPosition();
        CharSequence tok = GenericLexer.unquote(expectToken(lexer, "table name"));
        TableToken tableToken = tableExistsOrFail(tableNamePosition, tok, executionContext);
        executionContext.getCairoSecurityContext().authorizeTableLock(tableToken);
        try {
            engine.unlockWriter(tableToken);
            return compiledQuery.ofUnlock();
        } catch (CairoException e) {
            throw SqlException.position(tableNamePosition)
                    .put(e.getFlyweightMessage())
                    .put("[errno=").put(e.getErrno()).put(']');
        }
    }

    private CompiledQuery alterTable(SqlExecutionContext executionContext) throws SqlException {
        CharSequence tok;
        tok = expectToken(lexer, "'table' or 'system'");

        if (SqlKeywords.isTableKeyword(tok)) {
            final int tableNamePosition = lexer.getPosition();
            tok = GenericLexer.unquote(expectToken(lexer, "table name"));
            TableToken tableToken = tableExistsOrFail(tableNamePosition, tok, executionContext);

            try (TableRecordMetadata tableMetadata = executionContext.getMetadata(tableToken)) {
                tok = expectToken(lexer, "'add', 'alter' or 'drop'");

                if (SqlKeywords.isAddKeyword(tok)) {
                    executionContext.getCairoSecurityContext().authorizeAlterTableAddColumn(tableToken);
                    return alterTableAddColumn(tableNamePosition, tableToken, tableMetadata);
                } else if (SqlKeywords.isDropKeyword(tok)) {
                    tok = expectToken(lexer, "'column' or 'partition'");
                    if (SqlKeywords.isColumnKeyword(tok)) {
                        return alterTableDropColumn(executionContext.getCairoSecurityContext(), tableNamePosition, tableToken, tableMetadata);
                    } else if (SqlKeywords.isPartitionKeyword(tok)) {
                        return alterTableDropDetachOrAttachPartition(tableMetadata, tableToken, PartitionAction.DROP, executionContext);
                    } else {
                        throw SqlException.$(lexer.lastTokenPosition(), "'column' or 'partition' expected");
                    }
                } else if (SqlKeywords.isRenameKeyword(tok)) {
                    tok = expectToken(lexer, "'column'");
                    if (SqlKeywords.isColumnKeyword(tok)) {
                        return alterTableRenameColumn(executionContext.getCairoSecurityContext(), tableNamePosition, tableToken, tableMetadata);
                    } else {
                        throw SqlException.$(lexer.lastTokenPosition(), "'column' expected");
                    }
                } else if (SqlKeywords.isAttachKeyword(tok)) {
                    tok = expectToken(lexer, "'partition'");
                    if (SqlKeywords.isPartitionKeyword(tok)) {
                        return alterTableDropDetachOrAttachPartition(tableMetadata, tableToken, PartitionAction.ATTACH, executionContext);
                    } else {
                        throw SqlException.$(lexer.lastTokenPosition(), "'partition' expected");
                    }
                } else if (SqlKeywords.isDetachKeyword(tok)) {
                    tok = expectToken(lexer, "'partition'");
                    if (SqlKeywords.isPartitionKeyword(tok)) {
                        return alterTableDropDetachOrAttachPartition(tableMetadata, tableToken, PartitionAction.DETACH, executionContext);
                    } else {
                        throw SqlException.$(lexer.lastTokenPosition(), "'partition' expected");
                    }
                } else if (SqlKeywords.isAlterKeyword(tok)) {
                    tok = expectToken(lexer, "'column'");
                    if (SqlKeywords.isColumnKeyword(tok)) {
                        final int columnNamePosition = lexer.getPosition();
                        tok = expectToken(lexer, "column name");
                        final CharSequence columnName = GenericLexer.immutableOf(tok);
                        tok = expectToken(lexer, "'add index' or 'drop index' or 'cache' or 'nocache'");
                        if (SqlKeywords.isAddKeyword(tok)) {
                            expectKeyword(lexer, "index");
                            tok = SqlUtil.fetchNext(lexer);
                            int indexValueCapacity = -1;

                            if (tok != null && (!isSemicolon(tok))) {
                                if (!SqlKeywords.isCapacityKeyword(tok)) {
                                    throw SqlException.$(lexer.lastTokenPosition(), "'capacity' expected");
                                } else {
                                    tok = expectToken(lexer, "capacity value");
                                    try {
                                        indexValueCapacity = Numbers.parseInt(tok);
                                        if (indexValueCapacity <= 0) {
                                            throw SqlException.$(lexer.lastTokenPosition(), "positive integer literal expected as index capacity");
                                        }
                                    } catch (NumericException e) {
                                        throw SqlException.$(lexer.lastTokenPosition(), "positive integer literal expected as index capacity");
                                    }
                                }
                            }

                            return alterTableColumnAddIndex(
                                    executionContext.getCairoSecurityContext(),
                                    tableNamePosition,
                                    tableToken,
                                    columnNamePosition,
                                    columnName,
                                    tableMetadata,
                                    indexValueCapacity
                            );

                        } else if (SqlKeywords.isDropKeyword(tok)) {
                            // alter table <table name> alter column drop index
                            expectKeyword(lexer, "index");
                            tok = SqlUtil.fetchNext(lexer);
                            if (tok != null && !isSemicolon(tok)) {
                                throw SqlException.$(lexer.lastTokenPosition(), "unexpected token [").put(tok).put("] while trying to drop index");
                            }
                            return alterTableColumnDropIndex(
                                    executionContext.getCairoSecurityContext(),
                                    tableNamePosition,
                                    tableToken,
                                    columnNamePosition,
                                    columnName,
                                    tableMetadata
                            );
                        } else if (SqlKeywords.isCacheKeyword(tok)) {
                            return alterTableColumnCacheFlag(
                                    executionContext.getCairoSecurityContext(),
                                    tableNamePosition,
                                    tableToken,
                                    columnName,
                                    tableMetadata,
                                    true
                            );
                        } else if (SqlKeywords.isNoCacheKeyword(tok)) {
                            return alterTableColumnCacheFlag(
                                    executionContext.getCairoSecurityContext(),
                                    tableNamePosition,
                                    tableToken,
                                    columnName,
                                    tableMetadata,
                                    false
                            );
                        } else {
                            throw SqlException.$(lexer.lastTokenPosition(), "'add', 'drop', 'cache' or 'nocache' expected").put(" found '").put(tok).put('\'');
                        }
                    } else {
                        throw SqlException.$(lexer.lastTokenPosition(), "'column' or 'partition' expected");
                    }
                } else if (SqlKeywords.isSetKeyword(tok)) {
                    tok = expectToken(lexer, "'param' or 'type'");
                    if (SqlKeywords.isParamKeyword(tok)) {
                        final int paramNamePosition = lexer.getPosition();
                        tok = expectToken(lexer, "param name");
                        final CharSequence paramName = GenericLexer.immutableOf(tok);
                        tok = expectToken(lexer, "'='");
                        if (tok.length() == 1 && tok.charAt(0) == '=') {
                            CharSequence value = GenericLexer.immutableOf(SqlUtil.fetchNext(lexer));
                            return alterTableSetParam(paramName, value, paramNamePosition, tableToken, tableNamePosition, tableMetadata.getTableId());
                        } else {
                            throw SqlException.$(lexer.lastTokenPosition(), "'=' expected");
                        }
                    } else if (SqlKeywords.isTypeKeyword(tok)) {
                        tok = expectToken(lexer, "'bypass' or 'wal'");
                        if (SqlKeywords.isBypassKeyword(tok)) {
                            tok = expectToken(lexer, "'wal'");
                            if (SqlKeywords.isWalKeyword(tok)) {
                                return alterTableSetType(executionContext, tableNamePosition, tableToken, (byte) 0);
                            } else {
                                throw SqlException.$(lexer.lastTokenPosition(), "'wal' expected");
                            }
                        } else if (SqlKeywords.isWalKeyword(tok)) {
                            return alterTableSetType(executionContext, tableNamePosition, tableToken, (byte) 1);
                        } else {
                            throw SqlException.$(lexer.lastTokenPosition(), "'bypass' or 'wal' expected");
                        }
                    } else {
                        throw SqlException.$(lexer.lastTokenPosition(), "'param' or 'type' expected");
                    }
                } else if (SqlKeywords.isResumeKeyword(tok)) {
                    tok = expectToken(lexer, "'wal'");
                    if (!SqlKeywords.isWalKeyword(tok)) {
                        throw SqlException.$(lexer.lastTokenPosition(), "'wal' expected");
                    }

                    tok = SqlUtil.fetchNext(lexer); // optional from part
                    long fromTxn = -1;
                    if (tok != null) {
                        if (SqlKeywords.isFromKeyword(tok)) {
                            tok = expectToken(lexer, "'transaction' or 'txn'");
                            if (!(SqlKeywords.isTransactionKeyword(tok) || SqlKeywords.isTxnKeyword(tok))) {
                                throw SqlException.$(lexer.lastTokenPosition(), "'transaction' or 'txn' expected");
                            }
                            CharSequence txnValue = expectToken(lexer, "transaction value");
                            try {
                                fromTxn = Numbers.parseLong(txnValue);
                            } catch (NumericException e) {
                                throw SqlException.$(lexer.lastTokenPosition(), "invalid value [value=").put(txnValue).put(']');
                            }
                        } else {
                            throw SqlException.$(lexer.lastTokenPosition(), "'from' expected");
                        }
                    }
                    if (!engine.isWalTable(tableToken)) {
                        throw SqlException.$(lexer.lastTokenPosition(), tableToken.getTableName()).put(" is not a WAL table.");
                    }
                    return alterTableResume(tableNamePosition, tableToken, fromTxn, executionContext);
                } else {
                    throw SqlException.$(lexer.lastTokenPosition(), "'add', 'drop', 'attach', 'detach', 'set', 'rename' or 'resume' expected");
                }
            } catch (CairoException e) {
                LOG.info().$("could not alter table [table=").$(tableToken.getTableName()).$(", ex=").$((Throwable) e).$();
                e.position(lexer.lastTokenPosition());
                throw e;
            }
        } else if (SqlKeywords.isSystemKeyword(tok)) {
            tok = expectToken(lexer, "'lock' or 'unlock'");

            if (SqlKeywords.isLockKeyword(tok)) {
                tok = expectToken(lexer, "'writer'");

                if (SqlKeywords.isWriterKeyword(tok)) {
                    return alterSystemLockWriter(executionContext);
                } else {
                    throw SqlException.$(lexer.lastTokenPosition(), "'writer' expected");
                }
            } else if (SqlKeywords.isUnlockKeyword(tok)) {
                tok = expectToken(lexer, "'writer'");

                if (SqlKeywords.isWriterKeyword(tok)) {
                    return alterSystemUnlockWriter(executionContext);
                } else {
                    throw SqlException.$(lexer.lastTokenPosition(), "'writer' expected");
                }
            } else {
                throw SqlException.$(lexer.lastTokenPosition(), "'lock' or 'unlock' expected");
            }
        } else {
            // TODO: pass to parseUnexpected() instead
            throw SqlException.$(lexer.lastTokenPosition(), "'table' or 'system' expected");
        }
    }

    private CompiledQuery alterTableAddColumn(
            int tableNamePosition,
            TableToken tableToken,
            TableRecordMetadata tableMetadata
    ) throws SqlException {
        // add columns to table
        CharSequence tok = SqlUtil.fetchNext(lexer);
        //ignoring `column`
        if (tok != null && !SqlKeywords.isColumnKeyword(tok)) {
            lexer.unparseLast();
        }

        AlterOperationBuilder addColumn = alterOperationBuilder.ofAddColumn(
                tableNamePosition,
                tableToken,
                tableMetadata.getTableId()
        );

        int semicolonPos = -1;
        do {
            tok = maybeExpectToken(lexer, "'column' or column name", semicolonPos < 0);
            if (semicolonPos >= 0) {
                if (tok != null) {
                    throw SqlException.$(lexer.lastTokenPosition(), "',' expected");
                }
                break;
            }

            int index = tableMetadata.getColumnIndexQuiet(tok);
            if (index != -1) {
                throw SqlException.$(lexer.lastTokenPosition(), "column '").put(tok).put("' already exists");
            }

            CharSequence columnName = GenericLexer.immutableOf(GenericLexer.unquote(tok));
            int columnNamePosition = lexer.lastTokenPosition();

            if (!TableUtils.isValidColumnName(columnName, configuration.getMaxFileNameLength())) {
                throw SqlException.$(lexer.lastTokenPosition(), " new column name contains invalid characters");
            }

            tok = expectToken(lexer, "column type");

            int type = ColumnType.tagOf(tok);
            if (type == -1) {
                throw SqlException.$(lexer.lastTokenPosition(), "invalid type");
            }

            if (type == ColumnType.GEOHASH) {
                tok = SqlUtil.fetchNext(lexer);
                if (tok == null || tok.charAt(0) != '(') {
                    throw SqlException.position(lexer.getPosition()).put("missing GEOHASH precision");
                }

                tok = SqlUtil.fetchNext(lexer);
                if (tok != null && tok.charAt(0) != ')') {
                    int geoHashBits = GeoHashUtil.parseGeoHashBits(lexer.lastTokenPosition(), 0, tok);
                    tok = SqlUtil.fetchNext(lexer);
                    if (tok == null || tok.charAt(0) != ')') {
                        if (tok != null) {
                            throw SqlException.position(lexer.lastTokenPosition())
                                    .put("invalid GEOHASH type literal, expected ')'")
                                    .put(" found='").put(tok.charAt(0)).put("'");
                        }
                        throw SqlException.position(lexer.getPosition())
                                .put("invalid GEOHASH type literal, expected ')'");
                    }
                    type = ColumnType.getGeoHashTypeWithBits(geoHashBits);
                } else {
                    throw SqlException.position(lexer.lastTokenPosition())
                            .put("missing GEOHASH precision");
                }
            }

            tok = SqlUtil.fetchNext(lexer);
            final int indexValueBlockCapacity;
            final boolean cache;
            int symbolCapacity;
            final boolean indexed;

            if (
                    ColumnType.isSymbol(type)
                            && tok != null
                            &&
                            !Chars.equals(tok, ',')
                            && !Chars.equals(tok, ';')
            ) {

                if (isCapacityKeyword(tok)) {
                    tok = expectToken(lexer, "symbol capacity");

                    final boolean negative;
                    final int errorPos = lexer.lastTokenPosition();
                    if (Chars.equals(tok, '-')) {
                        negative = true;
                        tok = expectToken(lexer, "symbol capacity");
                    } else {
                        negative = false;
                    }

                    try {
                        symbolCapacity = Numbers.parseInt(tok);
                    } catch (NumericException e) {
                        throw SqlException.$(lexer.lastTokenPosition(), "numeric capacity expected");
                    }

                    if (negative) {
                        symbolCapacity = -symbolCapacity;
                    }

                    TableUtils.validateSymbolCapacity(errorPos, symbolCapacity);

                    tok = SqlUtil.fetchNext(lexer);
                } else {
                    symbolCapacity = configuration.getDefaultSymbolCapacity();
                }

                if (Chars.equalsLowerCaseAsciiNc("cache", tok)) {
                    cache = true;
                    tok = SqlUtil.fetchNext(lexer);
                } else if (Chars.equalsLowerCaseAsciiNc("nocache", tok)) {
                    cache = false;
                    tok = SqlUtil.fetchNext(lexer);
                } else {
                    cache = configuration.getDefaultSymbolCacheFlag();
                }

                TableUtils.validateSymbolCapacityCached(cache, symbolCapacity, lexer.lastTokenPosition());

                indexed = Chars.equalsLowerCaseAsciiNc("index", tok);
                if (indexed) {
                    tok = SqlUtil.fetchNext(lexer);
                }

                if (Chars.equalsLowerCaseAsciiNc("capacity", tok)) {
                    tok = expectToken(lexer, "symbol index capacity");

                    try {
                        indexValueBlockCapacity = Numbers.parseInt(tok);
                    } catch (NumericException e) {
                        throw SqlException.$(lexer.lastTokenPosition(), "numeric capacity expected");
                    }
                    tok = SqlUtil.fetchNext(lexer);
                } else {
                    indexValueBlockCapacity = configuration.getIndexValueBlockSize();
                }
            } else { //set defaults

                //ignoring `NULL` and `NOT NULL`
                if (tok != null && SqlKeywords.isNotKeyword(tok)) {
                    tok = SqlUtil.fetchNext(lexer);
                }

                if (tok != null && SqlKeywords.isNullKeyword(tok)) {
                    tok = SqlUtil.fetchNext(lexer);
                }

                cache = configuration.getDefaultSymbolCacheFlag();
                indexValueBlockCapacity = configuration.getIndexValueBlockSize();
                symbolCapacity = configuration.getDefaultSymbolCapacity();
                indexed = false;
            }

            addColumn.addColumnToList(
                    columnName,
                    columnNamePosition,
                    type,
                    Numbers.ceilPow2(symbolCapacity),
                    cache,
                    indexed,
                    Numbers.ceilPow2(indexValueBlockCapacity)
            );

            if (tok == null || (!isSingleQueryMode && isSemicolon(tok))) {
                break;
            }

            semicolonPos = Chars.equals(tok, ';') ? lexer.lastTokenPosition() : -1;
            if (semicolonPos < 0 && !Chars.equals(tok, ',')) {
                throw SqlException.$(lexer.lastTokenPosition(), "',' expected");
            }
        } while (true);
        return compiledQuery.ofAlter(alterOperationBuilder.build());
    }

    private CompiledQuery alterTableColumnAddIndex(
            CairoSecurityContext securityContext,
            int tableNamePosition,
            TableToken tableToken,
            int columnNamePosition,
            CharSequence columnName,
            TableRecordMetadata metadata,
            int indexValueBlockSize
    ) throws SqlException {

        if (metadata.getColumnIndexQuiet(columnName) == -1) {
            throw SqlException.invalidColumn(columnNamePosition, columnName);
        }

        if (indexValueBlockSize == -1) {
            indexValueBlockSize = configuration.getIndexValueBlockSize();
        }

        alterOperationBuilder.ofAddIndex(
                tableNamePosition,
                tableToken,
                metadata.getTableId(),
                columnName,
                Numbers.ceilPow2(indexValueBlockSize)
        );
        securityContext.authorizeAlterTableAlterColumn(tableToken, alterOperationBuilder.getExtraStrInfo());
        return compiledQuery.ofAlter(alterOperationBuilder.build());
    }

    private CompiledQuery alterTableColumnCacheFlag(
            CairoSecurityContext securityContext,
            int tableNamePosition,
            TableToken tableToken,
            CharSequence columnName,
            TableRecordMetadata metadata,
            boolean cache
    ) throws SqlException {
        int columnIndex = metadata.getColumnIndexQuiet(columnName);
        if (columnIndex == -1) {
            throw SqlException.invalidColumn(lexer.lastTokenPosition(), columnName);
        }

        if (!ColumnType.isSymbol(metadata.getColumnType(columnIndex))) {
            throw SqlException.$(lexer.lastTokenPosition(), "Invalid column type - Column should be of type symbol");
        }

        if (cache) {
            alterOperationBuilder.ofCacheSymbol(tableNamePosition, tableToken, metadata.getTableId(), columnName);
        } else {
            alterOperationBuilder.ofRemoveCacheSymbol(tableNamePosition, tableToken, metadata.getTableId(), columnName);
        }

        securityContext.authorizeAlterTableAlterColumn(tableToken, alterOperationBuilder.getExtraStrInfo());
        return compiledQuery.ofAlter(alterOperationBuilder.build());
    }

    private CompiledQuery alterTableColumnDropIndex(
            CairoSecurityContext securityContext,
            int tableNamePosition,
            TableToken tableToken,
            int columnNamePosition,
            CharSequence columnName,
            TableRecordMetadata metadata
    ) throws SqlException {
        if (metadata.getColumnIndexQuiet(columnName) == -1) {
            throw SqlException.invalidColumn(columnNamePosition, columnName);
        }
        alterOperationBuilder.ofDropIndex(tableNamePosition, tableToken, metadata.getTableId(), columnName, columnNamePosition);
        securityContext.authorizeAlterTableAlterColumn(tableToken, alterOperationBuilder.getExtraStrInfo());
        return compiledQuery.ofAlter(alterOperationBuilder.build());
    }

    private CompiledQuery alterTableDropColumn(
            CairoSecurityContext securityContext,
            int tableNamePosition,
            TableToken tableToken,
            TableRecordMetadata metadata
    ) throws SqlException {
        AlterOperationBuilder dropColumnStatement = alterOperationBuilder.ofDropColumn(tableNamePosition, tableToken, metadata.getTableId());
        int semicolonPos = -1;
        do {
            CharSequence tok = GenericLexer.unquote(maybeExpectToken(lexer, "column name", semicolonPos < 0));
            if (semicolonPos >= 0) {
                if (tok != null) {
                    throw SqlException.$(lexer.lastTokenPosition(), "',' expected");
                }
                break;
            }

            if (metadata.getColumnIndexQuiet(tok) == -1) {
                throw SqlException.invalidColumn(lexer.lastTokenPosition(), tok);
            }

            CharSequence columnName = tok;
            dropColumnStatement.ofDropColumn(columnName);
            tok = SqlUtil.fetchNext(lexer);

            if (tok == null || (!isSingleQueryMode && isSemicolon(tok))) {
                break;
            }

            semicolonPos = Chars.equals(tok, ';') ? lexer.lastTokenPosition() : -1;
            if (semicolonPos < 0 && !Chars.equals(tok, ',')) {
                throw SqlException.$(lexer.lastTokenPosition(), "',' expected");
            }
        } while (true);

        securityContext.authorizeAlterTableDropColumn(tableToken, dropColumnStatement.getExtraStrInfo());
        return compiledQuery.ofAlter(alterOperationBuilder.build());
    }

    private CompiledQuery alterTableDropDetachOrAttachPartition(
            TableRecordMetadata tableMetadata,
            TableToken tableToken,
            int action,
            SqlExecutionContext executionContext
    ) throws SqlException {
        final int pos = lexer.lastTokenPosition();
        TableReader reader = null;
        if (!tableMetadata.isWalEnabled() || executionContext.isWalApplication()) {
            reader = executionContext.getReader(tableToken);
        }

        try {
            if (reader != null && !PartitionBy.isPartitioned(reader.getMetadata().getPartitionBy())) {
                throw SqlException.$(pos, "table is not partitioned");
            }

            final CharSequence tok = expectToken(lexer, "'list' or 'where'");
            if (SqlKeywords.isListKeyword(tok)) {
                return alterTableDropDetachOrAttachPartitionByList(tableMetadata, tableToken, reader, pos, action);
            } else if (SqlKeywords.isWhereKeyword(tok)) {
                AlterOperationBuilder alterOperationBuilder;
                switch (action) {
                    case PartitionAction.DROP:
                        alterOperationBuilder = this.alterOperationBuilder.ofDropPartition(pos, tableToken, tableMetadata.getTableId());
                        break;
                    case PartitionAction.DETACH:
                        alterOperationBuilder = this.alterOperationBuilder.ofDetachPartition(pos, tableToken, tableMetadata.getTableId());
                        break;
                    default:
                        throw SqlException.$(pos, "WHERE clause can only be used with command DROP PARTITION, or DETACH PARTITION");
                }

                final int functionPosition = lexer.getPosition();
                ExpressionNode expr = parser.expr(lexer, (QueryModel) null);
                String designatedTimestampColumnName = null;
                int tsIndex = tableMetadata.getTimestampIndex();
                if (tsIndex >= 0) {
                    designatedTimestampColumnName = tableMetadata.getColumnName(tsIndex);
                }
                if (designatedTimestampColumnName != null) {
                    GenericRecordMetadata metadata = new GenericRecordMetadata();
                    metadata.add(new TableColumnMetadata(designatedTimestampColumnName, ColumnType.TIMESTAMP, null));
                    Function function = functionParser.parseFunction(expr, metadata, executionContext);
                    try {
                        if (function != null && ColumnType.isBoolean(function.getType())) {
                            function.init(null, executionContext);
                            if (reader != null) {
                                int affected = filterPartitions(function, functionPosition, reader, alterOperationBuilder);
                                if (affected == 0) {
                                    throw SqlException.$(functionPosition, "no partitions matched WHERE clause");
                                }
                            }
                            return compiledQuery.ofAlter(this.alterOperationBuilder.build());
                        } else {
                            throw SqlException.$(lexer.lastTokenPosition(), "boolean expression expected");
                        }
                    } finally {
                        Misc.free(function);
                    }
                } else {
                    throw SqlException.$(lexer.lastTokenPosition(), "this table does not have a designated timestamp column");
                }
            } else {
                throw SqlException.$(lexer.lastTokenPosition(), "'list' or 'where' expected");
            }
        } finally {
            Misc.free(reader);
        }
    }

    private CompiledQuery alterTableDropDetachOrAttachPartitionByList(
            TableRecordMetadata tableMetadata,
            TableToken tableToken,
            @Nullable TableReader reader,
            int pos,
            int action
    ) throws SqlException {
        final AlterOperationBuilder alterOperationBuilder;
        switch (action) {
            case PartitionAction.DROP:
                alterOperationBuilder = this.alterOperationBuilder.ofDropPartition(pos, tableToken, tableMetadata.getTableId());
                break;
            case PartitionAction.DETACH:
                alterOperationBuilder = this.alterOperationBuilder.ofDetachPartition(pos, tableToken, tableMetadata.getTableId());
                break;
            case PartitionAction.ATTACH:
                // attach
                alterOperationBuilder = this.alterOperationBuilder.ofAttachPartition(pos, tableToken, tableMetadata.getTableId());
                break;
            default:
                alterOperationBuilder = null;
                assert false;
        }

        int semicolonPos = -1;
        do {
            CharSequence tok = maybeExpectToken(lexer, "partition name", semicolonPos < 0);
            if (semicolonPos >= 0) {
                if (tok != null) {
                    throw SqlException.$(lexer.lastTokenPosition(), "',' expected");
                }
                break;
            }
            if (Chars.equals(tok, ',') || Chars.equals(tok, ';')) {
                throw SqlException.$(lexer.lastTokenPosition(), "partition name missing");
            }
            final CharSequence partitionName = GenericLexer.unquote(tok); // potentially a full timestamp, or part of it
            final int lastPosition = lexer.lastTokenPosition();

            // reader == null means it's compilation for WAL table
            // before applying to WAL writer
            if (reader != null) {
                try {
                    long timestamp = PartitionBy.parsePartitionDirName(partitionName, reader.getPartitionedBy());
                    alterOperationBuilder.addPartitionToList(timestamp, lastPosition);
                } catch (CairoException e) {
                    throw SqlException.$(lexer.lastTokenPosition(), e.getFlyweightMessage());
                }
            }

            tok = SqlUtil.fetchNext(lexer);
            if (tok == null || (!isSingleQueryMode && isSemicolon(tok))) {
                break;
            }

            semicolonPos = Chars.equals(tok, ';') ? lexer.lastTokenPosition() : -1;
            if (semicolonPos < 0 && !Chars.equals(tok, ',')) {
                throw SqlException.$(lexer.lastTokenPosition(), "',' expected");
            }
        } while (true);

        return compiledQuery.ofAlter(alterOperationBuilder.build());
    }

    private CompiledQuery alterTableRenameColumn(
            CairoSecurityContext securityContext,
            int tableNamePosition,
            TableToken tableToken,
            TableRecordMetadata metadata
    ) throws SqlException {
        AlterOperationBuilder renameColumnStatement = alterOperationBuilder.ofRenameColumn(tableNamePosition, tableToken, metadata.getTableId());
        int hadSemicolonPos = -1;

        do {
            CharSequence tok = GenericLexer.unquote(maybeExpectToken(lexer, "current column name", hadSemicolonPos < 0));
            if (hadSemicolonPos >= 0) {
                if (tok != null) {
                    throw SqlException.$(hadSemicolonPos, "',' expected");
                }
                break;
            }
            int columnIndex = metadata.getColumnIndexQuiet(tok);
            if (columnIndex == -1) {
                throw SqlException.invalidColumn(lexer.lastTokenPosition(), tok);
            }
            CharSequence existingName = GenericLexer.immutableOf(tok);

            tok = expectToken(lexer, "'to' expected");
            if (!SqlKeywords.isToKeyword(tok)) {
                throw SqlException.$(lexer.lastTokenPosition(), "'to' expected'");
            }

            tok = GenericLexer.unquote(expectToken(lexer, "new column name"));
            if (Chars.equals(existingName, tok)) {
                throw SqlException.$(lexer.lastTokenPosition(), "new column name is identical to existing name");
            }

            if (metadata.getColumnIndexQuiet(tok) > -1) {
                throw SqlException.$(lexer.lastTokenPosition(), " column already exists");
            }

            if (!TableUtils.isValidColumnName(tok, configuration.getMaxFileNameLength())) {
                throw SqlException.$(lexer.lastTokenPosition(), " new column name contains invalid characters");
            }

            CharSequence newName = GenericLexer.immutableOf(tok);
            renameColumnStatement.ofRenameColumn(existingName, newName);

            tok = SqlUtil.fetchNext(lexer);

            if (tok == null || (!isSingleQueryMode && isSemicolon(tok))) {
                break;
            }

            hadSemicolonPos = Chars.equals(tok, ';') ? lexer.lastTokenPosition() : -1;
            if (hadSemicolonPos < 0 && !Chars.equals(tok, ',')) {
                throw SqlException.$(lexer.lastTokenPosition(), "',' expected");
            }
        } while (true);
        securityContext.authorizeAlterTableRenameColumns(tableToken, alterOperationBuilder.getExtraStrInfo());
        return compiledQuery.ofAlter(alterOperationBuilder.build());
    }

    private CompiledQuery alterTableResume(int tableNamePosition, TableToken tableToken, long resumeFromTxn, SqlExecutionContext executionContext) {
        try {
            engine.getTableSequencerAPI().resumeTable(executionContext.getCairoSecurityContext(), tableToken, resumeFromTxn);
            executionContext.storeTelemetry(TelemetryOrigin.WAL_APPLY, WAL_APPLY_RESUME);
            return compiledQuery.ofTableResume();
        } catch (CairoException ex) {
            LOG.critical().$("table resume failed [table=").$(tableToken)
                    .$(", error=").$(ex.getFlyweightMessage())
                    .$(", errno=").$(ex.getErrno())
                    .I$();
            ex.position(tableNamePosition);
            throw ex;
        }
    }

    private CompiledQuery alterTableSetParam(CharSequence paramName, CharSequence value, int paramNamePosition, TableToken tableToken, int tableNamePosition, int tableId) throws SqlException {
        if (isMaxUncommittedRowsKeyword(paramName)) {
            int maxUncommittedRows;
            try {
                maxUncommittedRows = Numbers.parseInt(value);
            } catch (NumericException e) {
                throw SqlException.$(paramNamePosition, "invalid value [value=").put(value).put(",parameter=").put(paramName).put(']');
            }
            if (maxUncommittedRows < 0) {
                throw SqlException.$(paramNamePosition, "maxUncommittedRows must be non negative");
            }
            return compiledQuery.ofAlter(alterOperationBuilder.ofSetParamUncommittedRows(tableNamePosition, tableToken, tableId, maxUncommittedRows).build());
        } else if (isO3MaxLagKeyword(paramName)) {
            long o3MaxLag = SqlUtil.expectMicros(value, paramNamePosition);
            if (o3MaxLag < 0) {
                throw SqlException.$(paramNamePosition, "o3MaxLag must be non negative");
            }
            return compiledQuery.ofAlter(alterOperationBuilder.ofSetO3MaxLag(tableNamePosition, tableToken, tableId, o3MaxLag).build());
        } else {
            throw SqlException.$(paramNamePosition, "unknown parameter '").put(paramName).put('\'');
        }
    }

    private CompiledQuery alterTableSetType(
            SqlExecutionContext executionContext,
            int pos,
            TableToken tableToken,
            byte walFlag
    ) throws SqlException {
        executionContext.getCairoSecurityContext().authorizeAlterTableSetType(tableToken);
        try {
            try (TableReader reader = engine.getReaderAsRoot(tableToken)) {
                if (reader != null && !PartitionBy.isPartitioned(reader.getMetadata().getPartitionBy())) {
                    throw SqlException.$(pos, "Cannot convert non-partitioned table");
                }
            }

            path.of(configuration.getRoot()).concat(tableToken.getDirName());
            TableUtils.createConvertFile(ff, path, walFlag);
            return compiledQuery.ofTableSetType();
        } catch (CairoException e) {
            throw SqlException.position(pos)
                    .put(e.getFlyweightMessage())
                    .put("[errno=").put(e.getErrno()).put(']');
        }
    }

    private void cancelTextImport(CairoSecurityContext securityContext, CopyModel model) throws SqlException {
        assert model.isCancel();

        final TextImportExecutionContext textImportExecutionContext = engine.getTextImportExecutionContext();
        final AtomicBooleanCircuitBreaker circuitBreaker = textImportExecutionContext.getCircuitBreaker();

        long inProgressImportId = textImportExecutionContext.getActiveImportId();
        // The cancellation is based on the best effort, so we don't worry about potential races with imports.
        if (inProgressImportId == TextImportExecutionContext.INACTIVE) {
            throw SqlException.$(0, "No active import to cancel.");
        }

        textImportExecutionContext.getOriginatorSecurityContext().authorizeCopyCancel(securityContext);

        long importId;
        try {
            CharSequence idString = model.getTarget().token;
            int start = 0;
            int end = idString.length();
            if (Chars.isQuoted(idString)) {
                start = 1;
                end--;
            }
            importId = Numbers.parseHexLong(idString, start, end);
        } catch (NumericException e) {
            throw SqlException.$(0, "Provided id has invalid format.");
        }
        if (inProgressImportId == importId) {
            circuitBreaker.cancel();
        } else {
            throw SqlException.$(0, "Active import has different id.");
        }
    }

    private void clear() {
        sqlNodePool.clear();
        characterStore.clear();
        queryColumnPool.clear();
        queryModelPool.clear();
        optimiser.clear();
        parser.clear();
        backupAgent.clear();
        alterOperationBuilder.clear();
        backupAgent.clear();
        functionParser.clear();
    }

    private CompiledQuery compileBegin(SqlExecutionContext executionContext) {
        return compiledQuery.ofBegin();
    }

    private CompiledQuery compileCommit(SqlExecutionContext executionContext) {
        return compiledQuery.ofCommit();
    }

    private CompiledQuery compileDeallocate(SqlExecutionContext executionContext) throws SqlException {
        CharSequence statementName = GenericLexer.unquote(expectToken(lexer, "statement name"));
        CharSequence tok = SqlUtil.fetchNext(lexer);
        if (tok != null && !Chars.equals(tok, ';')) {
            throw SqlException.$(lexer.lastTokenPosition(), "unexpected token [").put(tok).put("]");
        }
        return compiledQuery.ofDeallocate(statementName);
    }

    private ExecutionModel compileExecutionModel(SqlExecutionContext executionContext) throws SqlException {
        ExecutionModel model = parser.parse(lexer, executionContext);

        if (ExecutionModel.EXPLAIN != model.getModelType()) {
            return compileExecutionModel0(executionContext, model);
        } else {
            ExplainModel explainModel = (ExplainModel) model;
            explainModel.setModel(compileExecutionModel0(executionContext, explainModel.getInnerExecutionModel()));
            return explainModel;
        }
    }

    private ExecutionModel compileExecutionModel0(SqlExecutionContext executionContext, ExecutionModel model) throws SqlException {
        switch (model.getModelType()) {
            case ExecutionModel.QUERY:
                return optimiser.optimise((QueryModel) model, executionContext);
            case ExecutionModel.INSERT:
                InsertModel insertModel = (InsertModel) model;
                if (insertModel.getQueryModel() != null) {
                    return validateAndOptimiseInsertAsSelect(insertModel, executionContext);
                } else {
                    return lightlyValidateInsertModel(insertModel);
                }
            case ExecutionModel.UPDATE:
                final QueryModel queryModel = (QueryModel) model;
                TableToken tableToken = executionContext.getTableToken(queryModel.getTableName());
                try (TableRecordMetadata metadata = executionContext.getMetadata(tableToken)) {
                    optimiser.optimiseUpdate(queryModel, executionContext, metadata);
                    return model;
                }
            default:
                return model;
        }
    }

    private CompiledQuery compileInner(@NotNull SqlExecutionContext executionContext, CharSequence query) throws SqlException {
        SqlExecutionCircuitBreaker circuitBreaker = executionContext.getCircuitBreaker();
        if (!circuitBreaker.isTimerSet()) {
            circuitBreaker.resetTimer();
        }
        final CharSequence tok = SqlUtil.fetchNext(lexer);
        if (tok == null) {
            throw SqlException.$(0, "empty query");
        }

        final KeywordBasedExecutor executor = keywordBasedExecutors.get(tok);
        final CompiledQuery cq = executor == null ? compileUsingModel(executionContext) : executor.execute(executionContext);
        final short type = cq.getType();
        if ((type == CompiledQuery.ALTER || type == CompiledQuery.UPDATE) && !executionContext.isWalApplication()) {
            cq.withSqlStatement(Chars.toString(query));
        }
        cq.withContext(executionContext);
        return cq;
    }

    private CompiledQuery compileRollback(SqlExecutionContext executionContext) {
        return compiledQuery.ofRollback();
    }

    private CompiledQuery compileSet(SqlExecutionContext executionContext) {
        return compiledQuery.ofSet();
    }

    private CopyFactory compileTextImport(CopyModel model) throws SqlException {
        assert !model.isCancel();

        final CharSequence tableName = GenericLexer.unquote(model.getTarget().token);
        final ExpressionNode fileNameNode = model.getFileName();
        final CharSequence fileName = fileNameNode != null ? GenericLexer.assertNoDots(GenericLexer.unquote(fileNameNode.token), fileNameNode.position) : null;
        assert fileName != null;

        return new CopyFactory(
                messageBus,
                engine.getTextImportExecutionContext(),
                Chars.toString(tableName),
                Chars.toString(fileName),
                model
        );
    }

    @NotNull
    private CompiledQuery compileUsingModel(SqlExecutionContext executionContext) throws SqlException {
        // This method will not populate sql cache directly;
        // factories are assumed to be non-reentrant and once
        // factory is out of this method the caller assumes
        // full ownership over it. In that however caller may
        // choose to return factory back to this or any other
        // instance of compiler for safekeeping

        // lexer would have parsed first token to determine direction of execution flow
        lexer.unparseLast();
        codeGenerator.clear();

        final ExecutionModel executionModel = compileExecutionModel(executionContext);
        switch (executionModel.getModelType()) {
            case ExecutionModel.QUERY:
                LOG.info().$("plan [q=`").$((QueryModel) executionModel).$("`, fd=").$(executionContext.getRequestFd()).$(']').$();
                return compiledQuery.of(generate((QueryModel) executionModel, executionContext));
            case ExecutionModel.CREATE_TABLE:
                return createTableWithRetries(executionModel, executionContext);
            case ExecutionModel.COPY:
                return executeCopy(executionContext.getCairoSecurityContext(), (CopyModel) executionModel);
            case ExecutionModel.RENAME_TABLE:
                final RenameTableModel rtm = (RenameTableModel) executionModel;
                engine.rename(executionContext.getCairoSecurityContext(), path, mem, GenericLexer.unquote(rtm.getFrom().token), renamePath, GenericLexer.unquote(rtm.getTo().token));
                return compiledQuery.ofRenameTable();
            case ExecutionModel.UPDATE:
                final QueryModel updateQueryModel = (QueryModel) executionModel;
                TableToken tableToken = executionContext.getTableToken(updateQueryModel.getTableName());
                try (TableRecordMetadata metadata = executionContext.getMetadata(tableToken)) {
                    final UpdateOperation updateOperation = generateUpdate(updateQueryModel, executionContext, metadata);
                    return compiledQuery.ofUpdate(updateOperation);
                }
            case ExecutionModel.EXPLAIN:
                return compiledQuery.ofExplain(generateExplain((ExplainModel) executionModel, executionContext));
            default:
                final InsertModel insertModel = (InsertModel) executionModel;
                if (insertModel.getQueryModel() != null) {
                    return executeWithRetries(
                            insertAsSelectMethod,
                            executionModel,
                            configuration.getCreateAsSelectRetryCount(),
                            executionContext
                    );
                } else {
                    return insert(executionModel, executionContext);
                }
        }
    }

    private long copyOrdered(
            TableWriterAPI writer,
            RecordMetadata metadata,
            RecordCursor cursor,
            RecordToRowCopier copier,
            int cursorTimestampIndex,
            SqlExecutionCircuitBreaker circuitBreaker
    ) {
        long rowCount;

        if (ColumnType.isSymbolOrString(metadata.getColumnType(cursorTimestampIndex))) {
            rowCount = copyOrderedStrTimestamp(writer, cursor, copier, cursorTimestampIndex, circuitBreaker);
        } else {
            rowCount = copyOrdered0(writer, cursor, copier, cursorTimestampIndex, circuitBreaker);
        }
        writer.commit();

        return rowCount;
    }

    private long copyOrdered0(TableWriterAPI writer,
                              RecordCursor cursor,
                              RecordToRowCopier copier,
                              int cursorTimestampIndex,
                              SqlExecutionCircuitBreaker circuitBreaker) {
        long rowCount = 0;
        final Record record = cursor.getRecord();
        while (cursor.hasNext()) {
            circuitBreaker.statefulThrowExceptionIfTripped();
            TableWriter.Row row = writer.newRow(record.getTimestamp(cursorTimestampIndex));
            copier.copy(record, row);
            row.append();
            rowCount++;
        }

        return rowCount;
    }

    private long copyOrderedBatched(
            TableWriterAPI writer,
            RecordMetadata metadata,
            RecordCursor cursor,
            RecordToRowCopier copier,
            int cursorTimestampIndex,
            long batchSize,
            long o3MaxLag,
            SqlExecutionCircuitBreaker circuitBreaker
    ) {
        long rowCount;
        if (ColumnType.isSymbolOrString(metadata.getColumnType(cursorTimestampIndex))) {
            rowCount = copyOrderedBatchedStrTimestamp(writer, cursor, copier, cursorTimestampIndex, batchSize, o3MaxLag, circuitBreaker);
        } else {
            rowCount = copyOrderedBatched0(writer, cursor, copier, cursorTimestampIndex, batchSize, o3MaxLag, circuitBreaker);
        }
        writer.commit();

        return rowCount;
    }

    //returns number of copied rows
    private long copyOrderedBatched0(
            TableWriterAPI writer,
            RecordCursor cursor,
            RecordToRowCopier copier,
            int cursorTimestampIndex,
            long batchSize,
            long o3MaxLag,
            SqlExecutionCircuitBreaker circuitBreaker
    ) {
        long deadline = batchSize;
        long rowCount = 0;
        final Record record = cursor.getRecord();
        while (cursor.hasNext()) {
            circuitBreaker.statefulThrowExceptionIfTripped();
            TableWriter.Row row = writer.newRow(record.getTimestamp(cursorTimestampIndex));
            copier.copy(record, row);
            row.append();
            if (++rowCount > deadline) {
                writer.ic(o3MaxLag);
                deadline = rowCount + batchSize;
            }
        }

        return rowCount;
    }

    //returns number of copied rows
    private long copyOrderedBatchedStrTimestamp(
            TableWriterAPI writer,
            RecordCursor cursor,
            RecordToRowCopier copier,
            int cursorTimestampIndex,
            long batchSize,
            long o3MaxLag,
            SqlExecutionCircuitBreaker circuitBreaker
    ) {
        long deadline = batchSize;
        long rowCount = 0;
        final Record record = cursor.getRecord();
        while (cursor.hasNext()) {
            circuitBreaker.statefulThrowExceptionIfTripped();
            CharSequence str = record.getStr(cursorTimestampIndex);
            // It's allowed to insert ISO formatted string to timestamp column
            TableWriter.Row row = writer.newRow(SqlUtil.parseFloorPartialTimestamp(str, -1, ColumnType.TIMESTAMP));
            copier.copy(record, row);
            row.append();
            if (++rowCount > deadline) {
                writer.ic(o3MaxLag);
                deadline = rowCount + batchSize;
            }
        }

        return rowCount;
    }

    //returns number of copied rows
    private long copyOrderedStrTimestamp(
            TableWriterAPI writer,
            RecordCursor cursor,
            RecordToRowCopier copier,
            int cursorTimestampIndex,
            SqlExecutionCircuitBreaker circuitBreaker
    ) {
        long rowCount = 0;
        final Record record = cursor.getRecord();
        while (cursor.hasNext()) {
            circuitBreaker.statefulThrowExceptionIfTripped();
            final CharSequence str = record.getStr(cursorTimestampIndex);
            // It's allowed to insert ISO formatted string to timestamp column
            TableWriter.Row row = writer.newRow(SqlUtil.implicitCastStrAsTimestamp(str));
            copier.copy(record, row);
            row.append();
            rowCount++;
        }

        return rowCount;
    }

    /*
     * Returns number of copied rows.
     */
    private long copyTableData(
            RecordCursor cursor,
            RecordMetadata metadata,
            TableWriterAPI writer,
            RecordMetadata writerMetadata,
            RecordToRowCopier recordToRowCopier,
            SqlExecutionCircuitBreaker circuitBreaker
    ) {
        int timestampIndex = writerMetadata.getTimestampIndex();
        if (timestampIndex == -1) {
            return copyUnordered(cursor, writer, recordToRowCopier, circuitBreaker);
        } else {
            return copyOrdered(writer, metadata, cursor, recordToRowCopier, timestampIndex, circuitBreaker);
        }
    }

    /**
     * Sets insertCount to number of copied rows.
     */
    private void copyTableDataAndUnlock(
            CairoSecurityContext securityContext,
            TableToken tableToken,
            boolean isWalEnabled,
            RecordCursor cursor,
            RecordMetadata cursorMetadata,
            int position,
            SqlExecutionCircuitBreaker circuitBreaker
    ) throws SqlException {
        TableWriterAPI writerAPI = null;
        TableWriter writer = null;

        try {
            if (!isWalEnabled) {
                writerAPI = writer = new TableWriter(
                        configuration,
                        tableToken,
                        messageBus,
                        null,
                        false,
                        DefaultLifecycleManager.INSTANCE,
                        configuration.getRoot(),
                        engine.getMetrics());
            } else {
                writerAPI = engine.getTableWriterAPI(securityContext, tableToken, "create as select");
            }

            RecordMetadata writerMetadata = writerAPI.getMetadata();
            entityColumnFilter.of(writerMetadata.getColumnCount());
            this.insertCount = copyTableData(
                    cursor,
                    cursorMetadata,
                    writerAPI,
                    writerMetadata,
                    RecordToRowCopierUtils.generateCopier(
                            asm,
                            cursorMetadata,
                            writerMetadata,
                            entityColumnFilter
                    ),
                    circuitBreaker
            );
        } catch (CairoException e) {
            LOG.error().$("could not create table [error=").$((Throwable) e).I$();
            // Close writer, directory will be removed
            writerAPI = Misc.free(writerAPI);
            writer = null;
            if (e.isInterruption()) {
                throw e;
            }
            throw SqlException.$(position, "Could not create table. See log for details.");
        } finally {
            if (isWalEnabled) {
                Misc.free(writerAPI);
            } else {
                engine.unlock(securityContext, tableToken, writer, false);
            }
        }
    }

    private void copyTableReaderMetadataToCreateTableModel(SqlExecutionContext executionContext, CreateTableModel model) throws SqlException {
        ExpressionNode likeTableName = model.getLikeTableName();
        CharSequence likeTableNameToken = likeTableName.token;
        TableToken tableToken = executionContext.getTableToken(likeTableNameToken);
        try (TableReader rdr = executionContext.getReader(tableToken)) {
            model.setO3MaxLag(rdr.getO3MaxLag());
            model.setMaxUncommittedRows(rdr.getMaxUncommittedRows());
            TableReaderMetadata rdrMetadata = rdr.getMetadata();
            for (int i = 0; i < rdrMetadata.getColumnCount(); i++) {
                int columnType = rdrMetadata.getColumnType(i);
                boolean isSymbol = ColumnType.isSymbol(columnType);
                int symbolCapacity = isSymbol ? rdr.getSymbolMapReader(i).getSymbolCapacity() : configuration.getDefaultSymbolCapacity();
                model.addColumn(rdrMetadata.getColumnName(i), columnType, symbolCapacity);
                if (isSymbol) {
                    model.cached(rdr.getSymbolMapReader(i).isCached());
                }
                model.setIndexFlags(rdrMetadata.isColumnIndexed(i), rdrMetadata.getIndexValueBlockCapacity(i));
            }
            model.setPartitionBy(SqlUtil.nextLiteral(sqlNodePool, PartitionBy.toString(rdr.getPartitionedBy()), 0));
            if (rdrMetadata.getTimestampIndex() != -1) {
                model.setTimestamp(SqlUtil.nextLiteral(sqlNodePool, rdrMetadata.getColumnName(rdrMetadata.getTimestampIndex()), 0));
            }
            model.setWalEnabled(configuration.isWalSupported() && rdrMetadata.isWalEnabled());
        }
        model.setLikeTableName(null); // resetting like table name as the metadata is copied already at this point.
    }

    /**
     * Returns number of copied rows.
     */
    private long copyUnordered(RecordCursor cursor, TableWriterAPI writer, RecordToRowCopier copier, SqlExecutionCircuitBreaker circuitBreaker) {
        long rowCount = 0;
        final Record record = cursor.getRecord();
        while (cursor.hasNext()) {
            circuitBreaker.statefulThrowExceptionIfTripped();
            TableWriter.Row row = writer.newRow();
            copier.copy(record, row);
            row.append();
            rowCount++;
        }
        writer.commit();

        return rowCount;
    }

    private CompiledQuery createTable(final ExecutionModel model, SqlExecutionContext executionContext) throws
            SqlException {
        final CreateTableModel createTableModel = (CreateTableModel) model;
        final ExpressionNode name = createTableModel.getName();
        final TableToken tableToken = executionContext.getTableTokenIfExists(name.token);

        // Fast path for CREATE TABLE IF NOT EXISTS in scenario when the table already exists
        int status = executionContext.getStatus(path, tableToken);
        if (createTableModel.isIgnoreIfExists() && status != TableUtils.TABLE_DOES_NOT_EXIST) {
            return compiledQuery.ofCreateTable();
        }

        if (status != TableUtils.TABLE_DOES_NOT_EXIST) {
            throw SqlException.$(name.position, "table already exists");
        }

        // create table (...) ... in volume volumeAlias;
        CharSequence volumeAlias = createTableModel.getVolumeAlias();
        if (volumeAlias != null) {
            CharSequence volumePath = configuration.getVolumeDefinitions().resolveAlias(volumeAlias);
            if (volumePath != null) {
                if (!ff.isDirOrSoftLinkDir(path.of(volumePath).$())) {
                    throw CairoException.critical(0).put("not a valid path for volume [alias=").put(volumeAlias).put(", path=").put(path).put(']');
                }
            } else {
                throw SqlException.position(0).put("volume alias is not allowed [alias=").put(volumeAlias).put(']');
            }
        }

        this.insertCount = -1;
        if (createTableModel.getQueryModel() == null) {
            try {
                if (createTableModel.getLikeTableName() != null) {
                    copyTableReaderMetadataToCreateTableModel(executionContext, createTableModel);
                }
                if (volumeAlias == null) {
                    engine.createTable(
                            executionContext.getCairoSecurityContext(),
                            mem,
                            path,
                            createTableModel.isIgnoreIfExists(),
                            createTableModel,
                            false);
                } else {
                    engine.createTableInVolume(
                            executionContext.getCairoSecurityContext(),
                            mem,
                            path,
                            createTableModel.isIgnoreIfExists(),
                            createTableModel,
                            false);
                }
            } catch (EntryUnavailableException e) {
                throw SqlException.$(name.position, "table already exists");
            } catch (CairoException e) {
                LOG.error().$("could not create table [error=").$((Throwable) e).I$();
                if (e.isInterruption()) {
                    throw e;
                }
                throw SqlException.$(name.position, "Could not create table, ").put(e.getFlyweightMessage());
            }
        } else {
            boolean keepLock = !createTableModel.isWalEnabled();
            createTableFromCursorExecutor(createTableModel, executionContext, name.position, metadata -> {
                if (volumeAlias == null) {
                    engine.createTable(
                            executionContext.getCairoSecurityContext(),
                            mem,
                            path,
                            false,
                            tableStructureAdapter.of(createTableModel, metadata, typeCast),
                            keepLock
                    );
                } else {
                    engine.createTableInVolume(
                            executionContext.getCairoSecurityContext(),
                            mem,
                            path,
                            false,
                            tableStructureAdapter.of(createTableModel, metadata, typeCast),
                            keepLock
                    );
                }
            });
        }

        if (createTableModel.getQueryModel() == null) {
            return compiledQuery.ofCreateTable();
        } else {
            return compiledQuery.ofCreateTableAsSelect(insertCount);
        }
    }

    private void createTableFromCursorExecutor(
            CreateTableModel model,
            SqlExecutionContext executionContext,
            int position,
            Consumer<RecordMetadata> createTableMethod
    ) throws SqlException {
        try (
                final RecordCursorFactory factory = generate(model.getQueryModel(), executionContext);
                final RecordCursor cursor = factory.getCursor(executionContext)
        ) {
            typeCast.clear();
            final RecordMetadata metadata = factory.getMetadata();
            validateTableModelAndCreateTypeCast(model, metadata, typeCast);

            createTableMethod.accept(metadata);

            SqlExecutionCircuitBreaker circuitBreaker = executionContext.getCircuitBreaker();
            try {
                TableToken tableToken = executionContext.getTableToken(model.getName().token);
                copyTableDataAndUnlock(executionContext.getCairoSecurityContext(), tableToken, model.isWalEnabled(), cursor, metadata, position, circuitBreaker);
            } catch (CairoException e) {
                LOG.error().$(e.getFlyweightMessage()).$(" [errno=").$(e.getErrno()).$(']').$();
                if (removeTableDirectory(model)) {
                    throw e;
                }
                throw SqlException.$(0, "Concurrent modification could not be handled. Failed to clean up. See log for more details.");
            }
        }
    }

    /**
     * Creates new table.
     * <p>
     * Table name must not exist. Existence check relies on directory existence followed by attempt to clarify what
     * that directory is. Sometimes it can be just empty directory, which prevents new table from being created.
     * <p>
     * Table name can be utf8 encoded but must not contain '.' (dot). Dot is used to separate table and field name,
     * where table is uses as an alias.
     * <p>
     * Creating table from column definition looks like:
     * <code>
     * create table x (column_name column_type, ...) [timestamp(column_name)] [partition by ...]
     * </code>
     * For non-partitioned table partition by value would be NONE. For any other type of partition timestamp
     * has to be defined as reference to TIMESTAMP (type) column.
     *
     * @param executionModel   created from parsed sql.
     * @param executionContext provides access to bind variables and authorization module
     * @throws SqlException contains text of error and error position in SQL text.
     */
    private CompiledQuery createTableWithRetries(
            ExecutionModel executionModel,
            SqlExecutionContext executionContext
    ) throws SqlException {
        return executeWithRetries(createTableMethod, executionModel, configuration.getCreateAsSelectRetryCount(), executionContext);
    }

    private CompiledQuery dropTable(SqlExecutionContext executionContext) throws SqlException {
        // expected syntax: DROP TABLE [ IF EXISTS ] name [;]
        expectKeyword(lexer, "table");
        CharSequence tok = SqlUtil.fetchNext(lexer);
        if (tok == null) {
            throw SqlException.$(lexer.lastTokenPosition(), "expected [if exists] table-name");
        }
        boolean hasIfExists = false;
        if (SqlKeywords.isIfKeyword(tok)) {
            tok = SqlUtil.fetchNext(lexer);
            if (tok == null || !SqlKeywords.isExistsKeyword(tok)) {
                throw SqlException.$(lexer.lastTokenPosition(), "expected exists");
            }
            hasIfExists = true;
        } else {
            lexer.unparseLast(); // tok has table name
        }
        final int tableNamePosition = lexer.getPosition();
        CharSequence tableName = GenericLexer.unquote(expectToken(lexer, "table name"));
        TableToken tableToken = executionContext.getTableTokenIfExists(tableName);

        tok = SqlUtil.fetchNext(lexer);
        if (tok != null && !Chars.equals(tok, ';')) {
            throw SqlException.$(lexer.lastTokenPosition(), "unexpected token [").put(tok).put("]");
        }
        if (executionContext.getStatus(path, tableToken) != TableUtils.TABLE_EXISTS) {
            if (hasIfExists) {
                return compiledQuery.ofDrop();
            }
            throw SqlException.$(tableNamePosition, "table does not exist [table=").put(tableName).put(']');
        }
        engine.drop(executionContext.getCairoSecurityContext(), path, tableToken);
        return compiledQuery.ofDrop();
    }

    @NotNull
    private CompiledQuery executeCopy(CairoSecurityContext securityContext, CopyModel copyModel) throws SqlException {
        securityContext.authorizeCopyExecute();
        if (!copyModel.isCancel() && Chars.equalsLowerCaseAscii(copyModel.getFileName().token, "stdin")) {
            // no-op implementation
            setupTextLoaderFromModel(copyModel);
            return compiledQuery.ofCopyRemote(textLoader);
        }
        RecordCursorFactory copyFactory = executeCopy0(securityContext, copyModel);
        return compiledQuery.ofCopyLocal(copyFactory);
    }

    @Nullable
    private RecordCursorFactory executeCopy0(CairoSecurityContext securityContext, CopyModel model) throws SqlException {
        try {
            if (model.isCancel()) {
                cancelTextImport(securityContext, model);
                return null;
            } else {
                if (model.getTimestampColumnName() == null &&
                        ((model.getPartitionBy() != -1 && model.getPartitionBy() != PartitionBy.NONE))) {
                    throw SqlException.$(-1, "invalid option used for import without a designated timestamp (format or partition by)");
                }
                if (model.getDelimiter() < 0) {
                    model.setDelimiter((byte) ',');
                }
                return compileTextImport(model);
            }
        } catch (TextImportException | TextException e) {
            LOG.error().$((Throwable) e).$();
            throw SqlException.$(0, e.getMessage());
        }
    }

    private CompiledQuery executeWithRetries(
            ExecutableMethod method,
            ExecutionModel executionModel,
            int retries,
            SqlExecutionContext executionContext
    ) throws SqlException {
        int attemptsLeft = retries;
        do {
            try {
                return method.execute(executionModel, executionContext);
            } catch (TableReferenceOutOfDateException e) {
                attemptsLeft--;
                clear();
                lexer.restart();
                executionModel = compileExecutionModel(executionContext);
            }
        } while (attemptsLeft > 0);

        throw SqlException.position(0).put("underlying cursor is extremely volatile");
    }

    private int filterPartitions(
            Function function,
            int functionPosition,
            TableReader reader,
            AlterOperationBuilder changePartitionStatement
    ) {
        int affectedPartitions = 0;
        // Iterate partitions in descending order so if folders are missing on disk
        // removePartition does not fail to determine next minTimestamp
        final int partitionCount = reader.getPartitionCount();
        if (partitionCount > 0) { // table may be empty
            for (int i = partitionCount - 2; i > -1; i--) {
                long partitionTimestamp = reader.getPartitionTimestampByIndex(i);
                partitionFunctionRec.setTimestamp(partitionTimestamp);
                if (function.getBool(partitionFunctionRec)) {
                    changePartitionStatement.addPartitionToList(partitionTimestamp, functionPosition);
                    affectedPartitions++;
                }
            }

            // do action on last partition at the end, it's more expensive than others
            long partitionTimestamp = reader.getPartitionTimestampByIndex(partitionCount - 1);
            partitionFunctionRec.setTimestamp(partitionTimestamp);
            if (function.getBool(partitionFunctionRec)) {
                changePartitionStatement.addPartitionToList(partitionTimestamp, functionPosition);
                affectedPartitions++;
            }
        }
        return affectedPartitions;
    }

    private RecordCursorFactory generateExplain(ExplainModel model, SqlExecutionContext executionContext) throws SqlException {
        if (model.getInnerExecutionModel().getModelType() == ExecutionModel.UPDATE) {
            QueryModel updateQueryModel = model.getInnerExecutionModel().getQueryModel();
            final QueryModel selectQueryModel = updateQueryModel.getNestedModel();
            final RecordCursorFactory recordCursorFactory = prepareForUpdate(
                    updateQueryModel.getUpdateTableToken(),
                    selectQueryModel,
                    updateQueryModel,
                    executionContext
            );

            return codeGenerator.generateExplain(updateQueryModel, recordCursorFactory, model.getFormat());
        } else {
            return codeGenerator.generateExplain(model, executionContext);
        }
    }

    private int getNextValidTokenPosition() {
        while (lexer.hasNext()) {
            CharSequence token = SqlUtil.fetchNext(lexer);
            if (token == null) {
                return -1;
            } else if (!isSemicolon(token)) {
                lexer.unparseLast();
                return lexer.lastTokenPosition();
            }
        }

        return -1;
    }

    private int goToQueryEnd() {
        CharSequence token;
        lexer.unparseLast();
        while (lexer.hasNext()) {
            token = SqlUtil.fetchNext(lexer);
            if (token == null || isSemicolon(token)) {
                break;
            }
        }

        return lexer.getPosition();
    }

    private CompiledQuery insert(ExecutionModel executionModel, SqlExecutionContext executionContext) throws SqlException {
        final InsertModel model = (InsertModel) executionModel;
        final ExpressionNode tableNameExpr = model.getTableNameExpr();
        ObjList<Function> valueFunctions = null;
        TableToken token = tableExistsOrFail(tableNameExpr.position, tableNameExpr.token, executionContext);

        try (TableRecordMetadata metadata = engine.getMetadata(
                executionContext.getCairoSecurityContext(),
                token
        )) {
            final long structureVersion = metadata.getStructureVersion();
            final InsertOperationImpl insertOperation = new InsertOperationImpl(engine, metadata.getTableToken(), structureVersion, model.isGrant());
            final int metadataTimestampIndex = metadata.getTimestampIndex();
            final ObjList<CharSequence> columnNameList = model.getColumnNameList();
            final int columnSetSize = columnNameList.size();
            for (int tupleIndex = 0, n = model.getRowTupleCount(); tupleIndex < n; tupleIndex++) {
                Function timestampFunction = null;
                listColumnFilter.clear();
                if (columnSetSize > 0) {
                    valueFunctions = new ObjList<>(columnSetSize);
                    for (int i = 0; i < columnSetSize; i++) {
                        int metadataColumnIndex = metadata.getColumnIndexQuiet(columnNameList.getQuick(i));
                        if (metadataColumnIndex > -1) {
                            final ExpressionNode node = model.getRowTupleValues(tupleIndex).getQuick(i);
                            final Function function = functionParser.parseFunction(
                                    node,
                                    EmptyRecordMetadata.INSTANCE,
                                    executionContext
                            );

                            insertValidateFunctionAndAddToList(
                                    model,
                                    tupleIndex,
                                    valueFunctions,
                                    metadata,
                                    metadataTimestampIndex,
                                    i,
                                    metadataColumnIndex,
                                    function,
                                    node.position,
                                    executionContext.getBindVariableService()
                            );

                            if (metadataTimestampIndex == metadataColumnIndex) {
                                timestampFunction = function;
                            }

                        } else {
                            throw SqlException.invalidColumn(model.getColumnPosition(i), columnNameList.getQuick(i));
                        }
                    }
                } else {
                    final int columnCount = metadata.getColumnCount();
                    final ObjList<ExpressionNode> values = model.getRowTupleValues(tupleIndex);
                    final int valueCount = values.size();
                    if (columnCount != valueCount) {
                        throw SqlException.$(
                                        model.getEndOfRowTupleValuesPosition(tupleIndex),
                                        "row value count does not match column count [expected=").put(columnCount).put(", actual=").put(values.size())
                                .put(", tuple=").put(tupleIndex + 1).put(']');
                    }
                    valueFunctions = new ObjList<>(columnCount);

                    for (int i = 0; i < columnCount; i++) {
                        final ExpressionNode node = values.getQuick(i);

                        Function function = functionParser.parseFunction(node, EmptyRecordMetadata.INSTANCE, executionContext);
                        insertValidateFunctionAndAddToList(
                                model,
                                tupleIndex,
                                valueFunctions,
                                metadata,
                                metadataTimestampIndex,
                                i,
                                i,
                                function,
                                node.position,
                                executionContext.getBindVariableService()
                        );

                        if (metadataTimestampIndex == i) {
                            timestampFunction = function;
                        }
                    }
                }

                // validate timestamp
                if (metadataTimestampIndex > -1 && (timestampFunction == null || ColumnType.isNull(timestampFunction.getType()))) {
                    throw SqlException.$(0, "insert statement must populate timestamp");
                }

                VirtualRecord record = new VirtualRecord(valueFunctions);
                RecordToRowCopier copier = RecordToRowCopierUtils.generateCopier(asm, record, metadata, listColumnFilter);
                insertOperation.addInsertRow(new InsertRowImpl(record, copier, timestampFunction, tupleIndex));
            }
            return compiledQuery.ofInsert(insertOperation);
        } catch (SqlException e) {
            Misc.freeObjList(valueFunctions);
            throw e;
        }
    }

    private CompiledQuery insertAsSelect(ExecutionModel executionModel, SqlExecutionContext executionContext) throws SqlException {
        final InsertModel model = (InsertModel) executionModel;
        final ExpressionNode tableNameExpr = model.getTableNameExpr();

        TableToken tableToken = tableExistsOrFail(tableNameExpr.position, tableNameExpr.token, executionContext);
        long insertCount;

        try (
                TableWriterAPI writer = engine.getTableWriterAPI(executionContext.getCairoSecurityContext(), tableToken, "insertAsSelect");
                RecordCursorFactory factory = generate(model.getQueryModel(), executionContext)
        ) {
            final RecordMetadata cursorMetadata = factory.getMetadata();
            // Convert sparse writer metadata into dense
            final RecordMetadata writerMetadata = GenericRecordMetadata.copyDense(writer.getMetadata());
            final int writerTimestampIndex = writerMetadata.getTimestampIndex();
            final int cursorTimestampIndex = cursorMetadata.getTimestampIndex();
            final int cursorColumnCount = cursorMetadata.getColumnCount();

            final RecordToRowCopier copier;
            final ObjList<CharSequence> columnNameList = model.getColumnNameList();
            final int columnSetSize = columnNameList.size();
            int timestampIndexFound = -1;
            if (columnSetSize > 0) {
                // validate type cast

                // clear list column filter to re-populate it again
                listColumnFilter.clear();

                for (int i = 0; i < columnSetSize; i++) {
                    CharSequence columnName = columnNameList.get(i);
                    int index = writerMetadata.getColumnIndexQuiet(columnName);
                    if (index == -1) {
                        throw SqlException.invalidColumn(model.getColumnPosition(i), columnName);
                    }

                    int fromType = cursorMetadata.getColumnType(i);
                    int toType = writerMetadata.getColumnType(index);
                    if (ColumnType.isAssignableFrom(fromType, toType)) {
                        listColumnFilter.add(index + 1);
                    } else {
                        throw SqlException.inconvertibleTypes(
                                model.getColumnPosition(i),
                                fromType,
                                cursorMetadata.getColumnName(i),
                                toType,
                                writerMetadata.getColumnName(i)
                        );
                    }

                    if (index == writerTimestampIndex) {
                        timestampIndexFound = i;
                        if (fromType != ColumnType.TIMESTAMP && fromType != ColumnType.STRING) {
                            throw SqlException.$(tableNameExpr.position, "expected timestamp column but type is ").put(ColumnType.nameOf(fromType));
                        }
                    }
                }

                // fail when target table requires chronological data and cursor cannot provide it
                if (timestampIndexFound < 0 && writerTimestampIndex >= 0) {
                    throw SqlException.$(tableNameExpr.position, "select clause must provide timestamp column");
                }

                copier = RecordToRowCopierUtils.generateCopier(asm, cursorMetadata, writerMetadata, listColumnFilter);
            } else {
                // fail when target table requires chronological data and cursor cannot provide it
                if (writerTimestampIndex > -1 && cursorTimestampIndex == -1) {
                    if (cursorColumnCount <= writerTimestampIndex) {
                        throw SqlException.$(tableNameExpr.position, "select clause must provide timestamp column");
                    } else {
                        int columnType = ColumnType.tagOf(cursorMetadata.getColumnType(writerTimestampIndex));
                        if (columnType != ColumnType.TIMESTAMP && columnType != ColumnType.STRING && columnType != ColumnType.NULL) {
                            throw SqlException.$(tableNameExpr.position, "expected timestamp column but type is ").put(ColumnType.nameOf(columnType));
                        }
                    }
                }

                if (writerTimestampIndex > -1 && cursorTimestampIndex > -1 && writerTimestampIndex != cursorTimestampIndex) {
                    throw SqlException
                            .$(tableNameExpr.position, "designated timestamp of existing table (").put(writerTimestampIndex)
                            .put(") does not match designated timestamp in select query (")
                            .put(cursorTimestampIndex)
                            .put(')');
                }
                timestampIndexFound = writerTimestampIndex;

                final int n = writerMetadata.getColumnCount();
                if (n > cursorMetadata.getColumnCount()) {
                    throw SqlException.$(model.getSelectKeywordPosition(), "not enough columns selected");
                }

                for (int i = 0; i < n; i++) {
                    int fromType = cursorMetadata.getColumnType(i);
                    int toType = writerMetadata.getColumnType(i);
                    if (ColumnType.isAssignableFrom(fromType, toType)) {
                        continue;
                    }

                    // We are going on a limp here. There is nowhere to position this error in our model.
                    // We will try to position on column (i) inside cursor's query model. Assumption is that
                    // it will always have a column, e.g. has been processed by optimiser
                    assert i < model.getQueryModel().getBottomUpColumns().size();
                    throw SqlException.inconvertibleTypes(
                            model.getQueryModel().getBottomUpColumns().getQuick(i).getAst().position,
                            fromType,
                            cursorMetadata.getColumnName(i),
                            toType,
                            writerMetadata.getColumnName(i)
                    );
                }

                entityColumnFilter.of(writerMetadata.getColumnCount());

                copier = RecordToRowCopierUtils.generateCopier(
                        asm,
                        cursorMetadata,
                        writerMetadata,
                        entityColumnFilter
                );
            }

            SqlExecutionCircuitBreaker circuitBreaker = executionContext.getCircuitBreaker();

            try (RecordCursor cursor = factory.getCursor(executionContext)) {
                try {
                    if (writerTimestampIndex == -1) {
                        insertCount = copyUnordered(cursor, writer, copier, circuitBreaker);
                    } else {
                        if (model.getBatchSize() != -1) {
                            insertCount = copyOrderedBatched(
                                    writer,
                                    factory.getMetadata(),
                                    cursor,
                                    copier,
                                    writerTimestampIndex,
                                    model.getBatchSize(),
                                    model.getO3MaxLag(),
                                    circuitBreaker
                            );
                        } else {
                            insertCount = copyOrdered(writer, factory.getMetadata(), cursor, copier, timestampIndexFound, circuitBreaker);
                        }
                    }
                } catch (Throwable e) {
                    // rollback data when system error occurs
                    writer.rollback();
                    throw e;
                }
            }
        }
        return compiledQuery.ofInsertAsSelect(insertCount);
    }

    private void insertValidateFunctionAndAddToList(
            InsertModel model,
            int tupleIndex,
            ObjList<Function> valueFunctions,
            RecordMetadata metadata,
            int metadataTimestampIndex,
            int insertColumnIndex,
            int metadataColumnIndex,
            Function function,
            int functionPosition,
            BindVariableService bindVariableService
    ) throws SqlException {

        final int columnType = metadata.getColumnType(metadataColumnIndex);
        if (function.isUndefined()) {
            function.assignType(columnType, bindVariableService);
        }

        if (ColumnType.isAssignableFrom(function.getType(), columnType)) {
            if (metadataColumnIndex == metadataTimestampIndex) {
                return;
            }

            valueFunctions.add(function);
            listColumnFilter.add(metadataColumnIndex + 1);
            return;
        }

        throw SqlException.inconvertibleTypes(
                functionPosition,
                function.getType(),
                model.getRowTupleValues(tupleIndex).getQuick(insertColumnIndex).token,
                metadata.getColumnType(metadataColumnIndex),
                metadata.getColumnName(metadataColumnIndex)
        );
    }

    private ExecutionModel lightlyValidateInsertModel(InsertModel model) throws SqlException {
        ExpressionNode tableNameExpr = model.getTableNameExpr();
        if (tableNameExpr.type != ExpressionNode.LITERAL) {
            throw SqlException.$(tableNameExpr.position, "literal expected");
        }

        int columnNameListSize = model.getColumnNameList().size();

        if (columnNameListSize > 0) {
            for (int i = 0, n = model.getRowTupleCount(); i < n; i++) {
                if (columnNameListSize != model.getRowTupleValues(i).size()) {
                    throw SqlException.$(
                                    model.getEndOfRowTupleValuesPosition(i),
                                    "row value count does not match column count [expected=").put(columnNameListSize)
                            .put(", actual=").put(model.getRowTupleValues(i).size())
                            .put(", tuple=").put(i + 1)
                            .put(']');
                }
            }
        }

        return model;
    }

    private RecordCursorFactory prepareForUpdate(
            TableToken tableToken,
            QueryModel selectQueryModel,
            QueryModel updateQueryModel,
            SqlExecutionContext executionContext
    ) throws SqlException {
        final IntList tableColumnTypes = selectQueryModel.getUpdateTableColumnTypes();
        final ObjList<CharSequence> tableColumnNames = selectQueryModel.getUpdateTableColumnNames();

        RecordCursorFactory updateToDataCursorFactory = codeGenerator.generate(selectQueryModel, executionContext);
        try {
            if (!updateToDataCursorFactory.supportsUpdateRowId(tableToken)) {
                // in theory this should never happen because all valid UPDATE statements should result in
                // a query plan with real row ids but better to check to prevent data corruption
                throw SqlException.$(updateQueryModel.getModelPosition(), "Unsupported SQL complexity for the UPDATE statement");
            }

            // Check that updateDataFactoryMetadata match types of table to be updated exactly
            final RecordMetadata updateDataFactoryMetadata = updateToDataCursorFactory.getMetadata();
            for (int i = 0, n = updateDataFactoryMetadata.getColumnCount(); i < n; i++) {
                int virtualColumnType = updateDataFactoryMetadata.getColumnType(i);
                CharSequence updateColumnName = updateDataFactoryMetadata.getColumnName(i);
                int tableColumnIndex = tableColumnNames.indexOf(updateColumnName);
                int tableColumnType = tableColumnTypes.get(tableColumnIndex);

                if (virtualColumnType != tableColumnType) {
                    if (!ColumnType.isSymbolOrString(tableColumnType) || !ColumnType.isAssignableFrom(virtualColumnType, ColumnType.STRING)) {
                        // get column position
                        ExpressionNode setRhs = updateQueryModel.getNestedModel().getColumns().getQuick(i).getAst();
                        throw SqlException.inconvertibleTypes(setRhs.position, virtualColumnType, "", tableColumnType, updateColumnName);
                    }
                }
            }
            return updateToDataCursorFactory;
        } catch (Throwable th) {
            updateToDataCursorFactory.close();
            throw th;
        }
    }

    private CompiledQuery reindexTable(SqlExecutionContext executionContext) throws SqlException {
        CharSequence tok;
        tok = SqlUtil.fetchNext(lexer);
        if (tok == null || !isTableKeyword(tok)) {
            throw SqlException.$(lexer.lastTokenPosition(), "TABLE expected");
        }

        tok = SqlUtil.fetchNext(lexer);

        if (tok == null || Chars.equals(tok, ',')) {
            throw SqlException.$(lexer.getPosition(), "table name expected");
        }

        if (Chars.isQuoted(tok)) {
            tok = GenericLexer.unquote(tok);
        }
        TableToken tableToken = tableExistsOrFail(lexer.lastTokenPosition(), tok, executionContext);
        rebuildIndex.of(path.of(configuration.getRoot()).concat(tableToken.getDirName()), configuration);

        tok = SqlUtil.fetchNext(lexer);
        CharSequence columnName = null;

        if (tok != null && SqlKeywords.isColumnKeyword(tok)) {
            tok = SqlUtil.fetchNext(lexer);
            if (Chars.isQuoted(tok)) {
                tok = GenericLexer.unquote(tok);
            }
            if (tok == null || TableUtils.isValidColumnName(tok, configuration.getMaxFileNameLength())) {
                columnName = GenericLexer.immutableOf(tok);
                tok = SqlUtil.fetchNext(lexer);
            }
        }

        CharSequence partition = null;
        if (tok != null && SqlKeywords.isPartitionKeyword(tok)) {
            tok = SqlUtil.fetchNext(lexer);

            if (Chars.isQuoted(tok)) {
                tok = GenericLexer.unquote(tok);
            }
            partition = tok;
            tok = SqlUtil.fetchNext(lexer);
        }

        if (tok == null || !isLockKeyword(tok)) {
            throw SqlException.$(lexer.getPosition(), "LOCK EXCLUSIVE expected");
        }

        tok = SqlUtil.fetchNext(lexer);
        if (tok == null || !isExclusiveKeyword(tok)) {
            throw SqlException.$(lexer.getPosition(), "LOCK EXCLUSIVE expected");
        }

        tok = SqlUtil.fetchNext(lexer);
        if (tok != null && !isSemicolon(tok)) {
            throw SqlException.$(lexer.getPosition(), "EOF expected");
        }

        rebuildIndex.reindex(partition, columnName);
        return compiledQuery.ofRepair();
    }

    private boolean removeTableDirectory(CreateTableModel model) {
        int errno;
        TableToken tableToken = engine.verifyTableName(model.getName().token);
        if ((errno = engine.removeDirectory(path, tableToken.getDirName())) == 0) {
            return true;
        }
        LOG.error()
                .$("could not clean up after create table failure [path=").$(path)
                .$(", errno=").$(errno)
                .$(']').$();
        return false;
    }

    private CompiledQuery repairTables(SqlExecutionContext executionContext) throws SqlException {
        CharSequence tok;
        tok = SqlUtil.fetchNext(lexer);
        if (tok == null || !isTableKeyword(tok)) {
            throw SqlException.$(lexer.lastTokenPosition(), "'table' expected");
        }

        do {
            tok = SqlUtil.fetchNext(lexer);

            if (tok == null || Chars.equals(tok, ',')) {
                throw SqlException.$(lexer.getPosition(), "table name expected");
            }

            if (Chars.isQuoted(tok)) {
                tok = GenericLexer.unquote(tok);
            }
            tableExistsOrFail(lexer.lastTokenPosition(), tok, executionContext);
            tok = SqlUtil.fetchNext(lexer);

        } while (tok != null && Chars.equals(tok, ','));
        return compiledQuery.ofRepair();
    }

    private void setupTextLoaderFromModel(CopyModel model) {
        textLoader.clear();
        textLoader.setState(TextLoader.ANALYZE_STRUCTURE);
        // todo: configure the following
        //   - what happens when data row errors out, max errors may be?
        //   - we should be able to skip X rows from top, dodgy headers etc.

        textLoader.configureDestination(model.getTarget().token, false, false,
                model.getAtomicity() != -1 ? model.getAtomicity() : Atomicity.SKIP_ROW,
                model.getPartitionBy() < 0 ? PartitionBy.NONE : model.getPartitionBy(),
                model.getTimestampColumnName(), model.getTimestampFormat());
    }

    private CompiledQuery snapshotDatabase(SqlExecutionContext executionContext) throws SqlException {
        executionContext.getCairoSecurityContext().authorizeDatabaseSnapshot();
        CharSequence tok = expectToken(lexer, "'prepare' or 'complete'");

        if (Chars.equalsLowerCaseAscii(tok, "prepare")) {
            if (snapshotAgent == null) {
                throw SqlException.position(lexer.lastTokenPosition()).put("Snapshot agent is not configured. Try using different embedded API");
            }
            snapshotAgent.prepareSnapshot(executionContext);
            return compiledQuery.ofSnapshotPrepare();
        }

        if (Chars.equalsLowerCaseAscii(tok, "complete")) {
            if (snapshotAgent == null) {
                throw SqlException.position(lexer.lastTokenPosition()).put("Snapshot agent is not configured. Try using different embedded API");
            }
            snapshotAgent.completeSnapshot();
            return compiledQuery.ofSnapshotComplete();
        }

        throw SqlException.position(lexer.lastTokenPosition()).put("'prepare' or 'complete' expected");
    }

    private CompiledQuery sqlShow(SqlExecutionContext executionContext) throws SqlException {
        CharSequence tok = SqlUtil.fetchNext(lexer);
        if (null != tok) {
            // show tables
            // show columns from tab
            // show partitions from tab
            // show transaction isolation level
            // show transaction_isolation
            // show max_identifier_length
            // show standard_conforming_strings
            // show search_path
            // show datestyle
            // show time zone
            RecordCursorFactory factory = null;
            if (isTablesKeyword(tok)) {
                factory = new TableListRecordCursorFactory();
            } else if (isColumnsKeyword(tok)) {
                factory = new ShowColumnsRecordCursorFactory(sqlShowFromTable(executionContext));
            } else if (isPartitionsKeyword(tok)) {
                factory = new ShowPartitionsRecordCursorFactory(sqlShowFromTable(executionContext));
            } else if (isTransactionKeyword(tok)) {
                factory = sqlShowTransaction();
            } else if (isTransactionIsolation(tok)) {
                factory = new ShowTransactionIsolationLevelCursorFactory();
            } else if (isMaxIdentifierLength(tok)) {
                factory = new ShowMaxIdentifierLengthCursorFactory();
            } else if (isStandardConformingStrings(tok)) {
                factory = new ShowStandardConformingStringsCursorFactory();
            } else if (isSearchPath(tok)) {
                factory = new ShowSearchPathCursorFactory();
            } else if (isDateStyleKeyword(tok)) {
                factory = new ShowDateStyleCursorFactory();
            } else if (SqlKeywords.isTimeKeyword(tok)) {
                tok = SqlUtil.fetchNext(lexer);
                if (tok != null && SqlKeywords.isZoneKeyword(tok)) {
                    factory = new ShowTimeZoneFactory();
                }
            }
            if (factory != null) {
                tok = SqlUtil.fetchNext(lexer);
                if (tok == null || Chars.equals(tok, ';')) {
                    return compiledQuery.of(factory);
                }
                Misc.free(factory);
                // TODO: pass to parseUnexpected() instead
                throw SqlException.position(lexer.lastTokenPosition()).put("unexpected token [tok=").put(tok).put(']');
            }
        }
        throw SqlException.position(lexer.lastTokenPosition()).put("expected ")
                .put("'TABLES', 'COLUMNS FROM <tab>', 'PARTITIONS FROM <tab>', ")
                .put("'TRANSACTION ISOLATION LEVEL', 'transaction_isolation', ")
                .put("'max_identifier_length', 'standard_conforming_strings', ")
                .put("'search_path', 'datestyle', or 'time zone'");
    }

    private TableToken sqlShowFromTable(SqlExecutionContext executionContext) throws SqlException {
        CharSequence tok;
        tok = SqlUtil.fetchNext(lexer);
        if (null == tok || !isFromKeyword(tok)) {
            throw SqlException.position(lexer.getPosition()).put("expected 'from'");
        }
        tok = SqlUtil.fetchNext(lexer);
        if (null == tok) {
            throw SqlException.position(lexer.getPosition()).put("expected a table name");
        }
        final CharSequence tableName = GenericLexer.assertNoDotsAndSlashes(GenericLexer.unquote(tok), lexer.lastTokenPosition());
        return tableExistsOrFail(lexer.lastTokenPosition(), tableName, executionContext);
    }

    private RecordCursorFactory sqlShowTransaction() throws SqlException {
        CharSequence tok = SqlUtil.fetchNext(lexer);
        if (tok != null && isIsolationKeyword(tok)) {
            tok = SqlUtil.fetchNext(lexer);
            if (tok != null && isLevelKeyword(tok)) {
                return new ShowTransactionIsolationLevelCursorFactory();
            }
            throw SqlException.position(tok != null ? lexer.lastTokenPosition() : lexer.getPosition()).put("expected 'level'");
        }
        throw SqlException.position(tok != null ? lexer.lastTokenPosition() : lexer.getPosition()).put("expected 'isolation'");
    }

    private TableToken tableExistsOrFail(int position, CharSequence tableName, SqlExecutionContext executionContext) throws SqlException {
        TableToken tableToken = executionContext.getTableTokenIfExists(tableName);
        if (executionContext.getStatus(path, tableToken) != TableUtils.TABLE_EXISTS) {
            throw SqlException.$(position, "table does not exist [table=").put(tableName).put(']');
        }
        return tableToken;
    }

    private CompiledQuery truncateTables(SqlExecutionContext executionContext) throws SqlException {
        CharSequence tok;
        tok = SqlUtil.fetchNext(lexer);

        if (tok == null) {
            throw SqlException.$(lexer.getPosition(), "'table' expected");
        }

        if (!isTableKeyword(tok)) {
            throw SqlException.$(lexer.lastTokenPosition(), "'table' expected");
        }

        tok = SqlUtil.fetchNext(lexer);
        if (tok != null && isOnlyKeyword(tok)) {
            tok = SqlUtil.fetchNext(lexer);
        }

        if (tok != null && isWithKeyword(tok)) {
            throw SqlException.$(lexer.lastTokenPosition(), "table name expected");
        }

        tableWriters.clear();
        try {
            do {
                if (tok == null || Chars.equals(tok, ',')) {
                    throw SqlException.$(lexer.getPosition(), "table name expected");
                }

<<<<<<< HEAD
                    if (Chars.isQuoted(tok)) {
                        tok = GenericLexer.unquote(tok);
                    }
                    TableToken tableToken = tableExistsOrFail(lexer.lastTokenPosition(), tok, executionContext);
                    executionContext.getCairoSecurityContext().authorizeTableTruncate(tableToken);
                    try {
                        tableWriters.add(engine.getTableWriterAPIAsRoot(tableToken, "truncateTables"));
                    } catch (CairoException e) {
                        LOG.info().$("table busy [table=").$(tok).$(", e=").$((Throwable) e).$(']').$();
                        throw SqlException.$(lexer.lastTokenPosition(), "table '").put(tok).put("' could not be truncated: ").put(e);
                    }
                    tok = SqlUtil.fetchNext(lexer);
                    if (tok == null || Chars.equals(tok, ';')) {
                        break;
                    }
                    if (Chars.equalsNc(tok, ',')) {
                        tok = SqlUtil.fetchNext(lexer);
                    }
=======
                if (Chars.isQuoted(tok)) {
                    tok = GenericLexer.unquote(tok);
                }
                TableToken tableToken = tableExistsOrFail(lexer.lastTokenPosition(), tok, executionContext);

                try {
                    tableWriters.add(engine.getTableWriterAPI(executionContext.getCairoSecurityContext(), tableToken, "truncateTables"));
                } catch (CairoException e) {
                    LOG.info().$("table busy [table=").$(tok).$(", e=").$((Throwable) e).$(']').$();
                    throw SqlException.$(lexer.lastTokenPosition(), "table '").put(tok).put("' could not be truncated: ").put(e);
                }
                tok = SqlUtil.fetchNext(lexer);
                if (tok == null || Chars.equals(tok, ';') || isKeepKeyword(tok)) {
                    break;
                }
                if (!Chars.equalsNc(tok, ',')) {
                    throw SqlException.$(lexer.getPosition(), "',' or 'keep' expected");
                }
>>>>>>> d705bbc3

                tok = SqlUtil.fetchNext(lexer);
                if (tok != null && isKeepKeyword(tok)) {
                    throw SqlException.$(lexer.getPosition(), "table name expected");
                }
            } while (true);

            boolean keepSymbolTables = false;
            if (tok != null && isKeepKeyword(tok)) {
                tok = SqlUtil.fetchNext(lexer);
                if (tok == null || !isSymbolKeyword(tok)) {
                    throw SqlException.$(lexer.lastTokenPosition(), "'symbol' expected");
                }
                tok = SqlUtil.fetchNext(lexer);
                if (tok == null || !isMapsKeyword(tok)) {
                    throw SqlException.$(lexer.lastTokenPosition(), "'maps' expected");
                }
                keepSymbolTables = true;
                tok = SqlUtil.fetchNext(lexer);
            }

            if (tok != null && !Chars.equals(tok, ';')) {
                throw SqlException.$(lexer.lastTokenPosition(), "unexpected token [").put(tok).put("]");
            }

            for (int i = 0, n = tableWriters.size(); i < n; i++) {
                final TableWriterAPI writer = tableWriters.getQuick(i);
                try {
                    if (writer.getMetadata().isWalEnabled()) {
                        writer.truncateSoft();
                    } else {
                        TableToken tableToken = writer.getTableToken();
                        if (engine.lockReaders(tableToken)) {
                            try {
                                if (keepSymbolTables) {
                                    writer.truncateSoft();
                                } else {
                                    writer.truncate();
                                }
                            } finally {
                                engine.unlockReaders(tableToken);
                            }
                        } else {
                            throw SqlException.$(0, "there is an active query against '").put(tableToken).put("'. Try again.");
                        }
                    }
                } catch (CairoException | CairoError e) {
                    LOG.error().$("could not truncate [table=").$(writer.getTableToken()).$(", e=").$((Sinkable) e).$(']').$();
                    throw e;
                }
            }
        } finally {
            for (int i = 0, n = tableWriters.size(); i < n; i++) {
                tableWriters.getQuick(i).close();
            }
            tableWriters.clear();
        }
        return compiledQuery.ofTruncate();
    }

    private CompiledQuery vacuum(SqlExecutionContext executionContext) throws SqlException {
        CharSequence tok = expectToken(lexer, "'table'");
        // It used to be VACUUM PARTITIONS but become VACUUM TABLE
        boolean partitionsKeyword = isPartitionsKeyword(tok);
        if (partitionsKeyword || isTableKeyword(tok)) {
            CharSequence tableName = expectToken(lexer, "table name");
            tableName = GenericLexer.assertNoDotsAndSlashes(GenericLexer.unquote(tableName), lexer.lastTokenPosition());
            int tableNamePos = lexer.lastTokenPosition();
            CharSequence eol = SqlUtil.fetchNext(lexer);
            if (eol == null || Chars.equals(eol, ';')) {
                TableToken tableToken = tableExistsOrFail(lexer.lastTokenPosition(), tableName, executionContext);
                try (TableReader rdr = executionContext.getReader(tableToken)) {
                    int partitionBy = rdr.getMetadata().getPartitionBy();
                    if (PartitionBy.isPartitioned(partitionBy)) {
                        executionContext.getCairoSecurityContext().authorizeTableWrite(rdr.getTableToken());
                        if (!TableUtils.schedulePurgeO3Partitions(messageBus, rdr.getTableToken(), partitionBy)) {
                            throw SqlException.$(
                                    tableNamePos,
                                    "cannot schedule vacuum action, queue is full, please retry " +
                                            "or increase Purge Discovery Queue Capacity"
                            );
                        }
                    } else if (partitionsKeyword) {
                        throw SqlException.$(lexer.lastTokenPosition(), "table '").put(tableName).put("' is not partitioned");
                    }
                    vacuumColumnVersions.run(rdr);
                    return compiledQuery.ofVacuum();
                }
            }
            throw SqlException.$(lexer.lastTokenPosition(), "end of line or ';' expected");
        }
        throw SqlException.$(lexer.lastTokenPosition(), "'partitions' expected");
    }

    private InsertModel validateAndOptimiseInsertAsSelect(
            InsertModel model,
            SqlExecutionContext executionContext
    ) throws SqlException {
        final QueryModel queryModel = optimiser.optimise(model.getQueryModel(), executionContext);
        int columnNameListSize = model.getColumnNameList().size();
        if (columnNameListSize > 0 && queryModel.getBottomUpColumns().size() != columnNameListSize) {
            throw SqlException.$(model.getTableNameExpr().position, "column count mismatch");
        }
        model.setQueryModel(queryModel);
        return model;
    }

    private void validateTableModelAndCreateTypeCast(
            CreateTableModel model,
            RecordMetadata metadata,
            @Transient IntIntHashMap typeCast
    ) throws SqlException {
        CharSequenceObjHashMap<ColumnCastModel> castModels = model.getColumnCastModels();
        ObjList<CharSequence> castColumnNames = castModels.keys();

        for (int i = 0, n = castColumnNames.size(); i < n; i++) {
            CharSequence columnName = castColumnNames.getQuick(i);
            int index = metadata.getColumnIndexQuiet(columnName);
            ColumnCastModel ccm = castModels.get(columnName);
            // the only reason why columns cannot be found at this stage is
            // concurrent table modification of table structure
            if (index == -1) {
                // Cast isn't going to go away when we re-parse SQL. We must make this
                // permanent error
                throw SqlException.invalidColumn(ccm.getColumnNamePos(), columnName);
            }
            int from = metadata.getColumnType(index);
            int to = ccm.getColumnType();
            if (isCompatibleCase(from, to)) {
                int modelColumnIndex = model.getColumnIndex(columnName);
                if (!ColumnType.isSymbol(to) && model.isIndexed(modelColumnIndex)) {
                    throw SqlException.$(ccm.getColumnTypePos(), "indexes are supported only for SYMBOL columns: ").put(columnName);
                }
                typeCast.put(index, to);
            } else {
                throw SqlException.unsupportedCast(ccm.getColumnTypePos(), columnName, from, to);
            }
        }

        // validate that all indexes are specified only on columns with symbol type
        for (int i = 0, n = model.getColumnCount(); i < n; i++) {
            CharSequence columnName = model.getColumnName(i);
            ColumnCastModel ccm = castModels.get(columnName);
            if (ccm != null) {
                // We already checked this column when validating casts.
                continue;
            }
            int index = metadata.getColumnIndexQuiet(columnName);
            assert index > -1 : "wtf? " + columnName;
            if (!ColumnType.isSymbol(metadata.getColumnType(index)) && model.isIndexed(i)) {
                throw SqlException.$(0, "indexes are supported only for SYMBOL columns: ").put(columnName);
            }
        }

        // validate type of timestamp column
        // no need to worry that column will not resolve
        ExpressionNode timestamp = model.getTimestamp();
        if (timestamp != null && metadata.getColumnType(timestamp.token) != ColumnType.TIMESTAMP) {
            throw SqlException.position(timestamp.position).put("TIMESTAMP column expected [actual=").put(ColumnType.nameOf(metadata.getColumnType(timestamp.token))).put(']');
        }

        if (PartitionBy.isPartitioned(model.getPartitionBy()) && model.getTimestampIndex() == -1 && metadata.getTimestampIndex() == -1) {
            throw SqlException.position(0).put("timestamp is not defined");
        }
    }

    RecordCursorFactory generate(QueryModel queryModel, SqlExecutionContext executionContext) throws SqlException {
        return codeGenerator.generate(queryModel, executionContext);
    }

    @FunctionalInterface
    private interface ExecutableMethod {
        CompiledQuery execute(ExecutionModel model, SqlExecutionContext sqlExecutionContext) throws SqlException;
    }

    @FunctionalInterface
    protected interface KeywordBasedExecutor {
        CompiledQuery execute(SqlExecutionContext executionContext) throws SqlException;
    }

    public final static class PartitionAction {
        public static final int ATTACH = 2;
        public static final int DETACH = 3;
        public static final int DROP = 1;
    }

    private static class TableStructureAdapter implements TableStructure {
        private RecordMetadata metadata;
        private CreateTableModel model;
        private int timestampIndex;
        private IntIntHashMap typeCast;

        @Override
        public int getColumnCount() {
            return model.getColumnCount();
        }

        @Override
        public CharSequence getColumnName(int columnIndex) {
            return model.getColumnName(columnIndex);
        }

        @Override
        public int getColumnType(int columnIndex) {
            int castIndex = typeCast.keyIndex(columnIndex);
            if (castIndex < 0) {
                return typeCast.valueAt(castIndex);
            }
            return metadata.getColumnType(columnIndex);
        }

        @Override
        public int getIndexBlockCapacity(int columnIndex) {
            return model.getIndexBlockCapacity(columnIndex);
        }

        @Override
        public int getMaxUncommittedRows() {
            return model.getMaxUncommittedRows();
        }

        @Override
        public long getO3MaxLag() {
            return model.getO3MaxLag();
        }

        @Override
        public int getPartitionBy() {
            return model.getPartitionBy();
        }

        @Override
        public boolean getSymbolCacheFlag(int columnIndex) {
            final ColumnCastModel ccm = model.getColumnCastModels().get(metadata.getColumnName(columnIndex));
            if (ccm != null) {
                return ccm.getSymbolCacheFlag();
            }
            return model.getSymbolCacheFlag(columnIndex);
        }

        @Override
        public int getSymbolCapacity(int columnIndex) {
            final ColumnCastModel ccm = model.getColumnCastModels().get(metadata.getColumnName(columnIndex));
            if (ccm != null) {
                return ccm.getSymbolCapacity();
            } else {
                return model.getSymbolCapacity(columnIndex);
            }
        }

        @Override
        public CharSequence getTableName() {
            return model.getTableName();
        }

        @Override
        public int getTimestampIndex() {
            return timestampIndex;
        }

        @Override
        public boolean isIndexed(int columnIndex) {
            return model.isIndexed(columnIndex);
        }

        @Override
        public boolean isSequential(int columnIndex) {
            return model.isSequential(columnIndex);
        }

        @Override
        public boolean isWalEnabled() {
            return model.isWalEnabled();
        }

        TableStructureAdapter of(CreateTableModel model, RecordMetadata metadata, IntIntHashMap typeCast) {
            if (model.getTimestampIndex() != -1) {
                timestampIndex = model.getTimestampIndex();
            } else {
                timestampIndex = metadata.getTimestampIndex();
            }
            this.model = model;
            this.metadata = metadata;
            this.typeCast = typeCast;
            return this;
        }
    }

    private static class TimestampValueRecord implements Record {
        private long value;

        @Override
        public long getTimestamp(int col) {
            return value;
        }

        public void setTimestamp(long value) {
            this.value = value;
        }
    }

    private class DatabaseBackupAgent implements Closeable {
        protected final Path srcPath = new Path();
        private final Path dstPath = new Path();
        private final CharSequenceObjHashMap<RecordToRowCopier> tableBackupRowCopiedCache = new CharSequenceObjHashMap<>();
        private final ObjHashSet<TableToken> tableNames = new ObjHashSet<>();
        private final ObjList<TableToken> tableTokenBucket = new ObjList<>();
        private transient String cachedTmpBackupRoot;
        private transient int changeDirPrefixLen;
        private transient int currDirPrefixLen;
        private final FindVisitor confFilesBackupOnFind = (file, type) -> {
            if (type == Files.DT_FILE) {
                srcPath.of(configuration.getConfRoot()).concat(file).$();
                dstPath.trimTo(currDirPrefixLen).concat(file).$();
                LOG.info().$("backup copying config file [from=").$(srcPath).$(",to=").$(dstPath).I$();
                if (ff.copy(srcPath, dstPath) < 0) {
                    throw CairoException.critical(ff.errno()).put("cannot backup conf file [to=").put(dstPath).put(']');
                }
            }
        };
        private transient SqlExecutionContext currentExecutionContext;

        public void clear() {
            srcPath.trimTo(0);
            dstPath.trimTo(0);
            cachedTmpBackupRoot = null;
            changeDirPrefixLen = 0;
            currDirPrefixLen = 0;
            tableBackupRowCopiedCache.clear();
            tableNames.clear();
        }

        @Override
        public void close() {
            assert null == currentExecutionContext;
            assert tableNames.isEmpty();
            tableBackupRowCopiedCache.clear();
            Misc.free(srcPath);
            Misc.free(dstPath);
        }

        private void backupTabIndexFile() {
            srcPath.of(configuration.getRoot()).concat(TableUtils.TAB_INDEX_FILE_NAME).$();
            dstPath.trimTo(currDirPrefixLen).concat(TableUtils.TAB_INDEX_FILE_NAME).$();
            LOG.info().$("backup copying file [from=").$(srcPath).$(",to=").$(dstPath).I$();
            if (ff.copy(srcPath, dstPath) < 0) {
                throw CairoException.critical(ff.errno()).put("cannot backup tab index file [to=").put(dstPath).put(']');
            }
        }

        private void backupTable(@NotNull TableToken tableToken, @NotNull SqlExecutionContext executionContext) {
            LOG.info().$("starting backup of ").$(tableToken).$();
            if (null == cachedTmpBackupRoot) {
                if (null == configuration.getBackupRoot()) {
                    throw CairoException.nonCritical().put("Backup is disabled, no backup root directory is configured in the server configuration ['cairo.sql.backup.root' property]");
                }
                srcPath.of(configuration.getBackupRoot()).concat(configuration.getBackupTempDirName()).slash$();
                cachedTmpBackupRoot = Chars.toString(srcPath);
            }

            int renameRootLen = dstPath.length();
            String tableName = tableToken.getTableName();
            try {
                CairoSecurityContext securityContext = executionContext.getCairoSecurityContext();
                // todo: looks like reader should be using engine to resolve table name
                try (TableReader reader = executionContext.getReader(tableToken)) {
                    cloneMetaData(tableName, cachedTmpBackupRoot, configuration.getBackupMkDirMode(), reader);
                    try (TableWriter backupWriter = engine.getBackupWriter(securityContext, tableToken, cachedTmpBackupRoot)) {
                        RecordMetadata writerMetadata = backupWriter.getMetadata();
                        srcPath.of(tableName).slash().put(reader.getVersion()).$();
                        RecordToRowCopier recordToRowCopier = tableBackupRowCopiedCache.get(srcPath);
                        if (null == recordToRowCopier) {
                            entityColumnFilter.of(writerMetadata.getColumnCount());
                            recordToRowCopier = RecordToRowCopierUtils.generateCopier(
                                    asm,
                                    reader.getMetadata(),
                                    writerMetadata,
                                    entityColumnFilter
                            );
                            tableBackupRowCopiedCache.put(srcPath.toString(), recordToRowCopier);
                        }

                        RecordCursor cursor = reader.getCursor();
                        //statement/query timeout value  is most likely too small for backup operation
                        copyTableData(cursor, reader.getMetadata(), backupWriter, writerMetadata, recordToRowCopier, SqlExecutionCircuitBreaker.NOOP_CIRCUIT_BREAKER);
                        backupWriter.commit();
                    }
                }
                srcPath.of(configuration.getBackupRoot()).concat(configuration.getBackupTempDirName()).concat(tableToken.getDirName()).$();
                try {
                    dstPath.trimTo(renameRootLen).concat(tableToken.getDirName()).$();
                    TableUtils.renameOrFail(ff, srcPath, dstPath);
                    LOG.info().$("backup complete [table=").utf8(tableName).$(", to=").$(dstPath).I$();
                } finally {
                    dstPath.trimTo(renameRootLen).$();
                }
            } catch (CairoException e) {
                LOG.info()
                        .$("could not backup [table=").utf8(tableName)
                        .$(", ex=").$(e.getFlyweightMessage())
                        .$(", errno=").$(e.getErrno())
                        .$(']').$();

                srcPath.of(cachedTmpBackupRoot).concat(tableToken.getDirName()).slash$();
                int errno;
                if ((errno = ff.rmdir(srcPath)) != 0) {
                    LOG.error().$("could not delete directory [path=").utf8(srcPath).$(", errno=").$(errno).I$();
                }
                throw e;
            }
        }

        private void cdConfRenamePath() {
            mkdir(PropServerConfiguration.CONFIG_DIRECTORY, "could not create backup [conf dir=");
        }

        private void cdDbRenamePath() {
            mkdir(configuration.getDbDirectory(), "could not create backup [db dir=");
        }

        private void cloneMetaData(CharSequence tableName, CharSequence backupRoot, int mkDirMode, TableReader reader) {
            TableToken tableToken = engine.verifyTableName(tableName);
            srcPath.of(backupRoot).concat(tableToken).slash$();

            if (ff.exists(srcPath)) {
                throw CairoException.nonCritical().put("Backup dir for table \"").put(tableName).put("\" already exists [dir=").put(srcPath).put(']');
            }

            if (ff.mkdirs(srcPath, mkDirMode) != 0) {
                throw CairoException.critical(ff.errno()).put("Could not create [dir=").put(srcPath).put(']');
            }

            int rootLen = srcPath.length();

            TableReaderMetadata sourceMetaData = reader.getMetadata();
            try {
                mem.smallFile(ff, srcPath.trimTo(rootLen).concat(TableUtils.META_FILE_NAME).$(), MemoryTag.MMAP_DEFAULT);
                sourceMetaData.dumpTo(mem);

                // create symbol maps
                srcPath.trimTo(rootLen).$();
                int symbolMapCount = 0;
                for (int i = 0, sz = sourceMetaData.getColumnCount(); i < sz; i++) {
                    if (ColumnType.isSymbol(sourceMetaData.getColumnType(i))) {
                        SymbolMapReader mapReader = reader.getSymbolMapReader(i);
                        MapWriter.createSymbolMapFiles(ff, mem, srcPath, sourceMetaData.getColumnName(i), COLUMN_NAME_TXN_NONE, mapReader.getSymbolCapacity(), mapReader.isCached());
                        symbolMapCount++;
                    }
                }
                mem.smallFile(ff, srcPath.trimTo(rootLen).concat(TableUtils.TXN_FILE_NAME).$(), MemoryTag.MMAP_DEFAULT);
                TableUtils.createTxn(mem, symbolMapCount, 0L, 0L, TableUtils.INITIAL_TXN, 0L, sourceMetaData.getStructureVersion(), 0L, 0L);

                mem.smallFile(ff, srcPath.trimTo(rootLen).concat(TableUtils.COLUMN_VERSION_FILE_NAME).$(), MemoryTag.MMAP_DEFAULT);
                TableUtils.createColumnVersionFile(mem);
                srcPath.trimTo(rootLen).concat(TableUtils.TXN_SCOREBOARD_FILE_NAME).$();
            } finally {
                mem.close();
            }
        }

        private void mkdir(CharSequence dir, String errorMessage) {
            dstPath.trimTo(changeDirPrefixLen).concat(dir).slash$();
            currDirPrefixLen = dstPath.length();
            if (ff.mkdirs(dstPath, configuration.getBackupMkDirMode()) != 0) {
                throw CairoException.critical(ff.errno()).put(errorMessage).put(dstPath).put(']');
            }
        }

        private void setupBackupRenamePath() {
            DateFormat format = configuration.getBackupDirTimestampFormat();
            long epochMicros = configuration.getMicrosecondClock().getTicks();
            int n = 0;
            // There is a race here, two threads could try and create the same backupRenamePath,
            // only one will succeed the other will throw a CairoException. Maybe it should be serialised
            dstPath.of(configuration.getBackupRoot()).slash();
            int plen = dstPath.length();
            do {
                dstPath.trimTo(plen);
                format.format(epochMicros, configuration.getDefaultDateLocale(), null, dstPath);
                if (n > 0) {
                    dstPath.put('.').put(n);
                }
                dstPath.slash$();
                n++;
            } while (ff.exists(dstPath));

            if (ff.mkdirs(dstPath, configuration.getBackupMkDirMode()) != 0) {
                throw CairoException.critical(ff.errno()).put("could not create backup [dir=").put(dstPath).put(']');
            }
            changeDirPrefixLen = dstPath.length();
        }

        private CompiledQuery sqlBackup(SqlExecutionContext executionContext) throws SqlException {
            if (null == configuration.getBackupRoot()) {
                throw CairoException.nonCritical().put("Backup is disabled, no backup root directory is configured in the server configuration ['cairo.sql.backup.root' property]");
            }
            final CharSequence tok = SqlUtil.fetchNext(lexer);
            if (null != tok) {
                if (isTableKeyword(tok)) {
                    return sqlTableBackup(executionContext);
                }
                if (isDatabaseKeyword(tok)) {
                    return sqlDatabaseBackup(executionContext);
                }
            }
            throw SqlException.position(lexer.lastTokenPosition()).put("expected 'table' or 'database'");
        }

        private CompiledQuery sqlDatabaseBackup(SqlExecutionContext executionContext) {
            currentExecutionContext = executionContext;
            try {
                setupBackupRenamePath();
                cdDbRenamePath();
                engine.getTableTokens(tableTokenBucket, false);
                for (int i = 0, n = tableTokenBucket.size(); i < n; i++) {
                    backupTable(tableTokenBucket.getQuick(i), executionContext);
                }
                backupTabIndexFile();
                cdConfRenamePath();
                ff.iterateDir(srcPath.of(configuration.getConfRoot()).$(), confFilesBackupOnFind);
                return compiledQuery.ofBackupTable();
            } finally {
                currentExecutionContext = null;
            }
        }

        private CompiledQuery sqlTableBackup(SqlExecutionContext executionContext) throws SqlException {
            setupBackupRenamePath();
            cdDbRenamePath();

            try {
                tableNames.clear();
                while (true) {
                    CharSequence tok = SqlUtil.fetchNext(lexer);
                    if (null == tok) {
                        throw SqlException.position(lexer.getPosition()).put("expected a table name");
                    }
                    final CharSequence tableName = GenericLexer.assertNoDotsAndSlashes(GenericLexer.unquote(tok), lexer.lastTokenPosition());
                    TableToken tableToken = tableExistsOrFail(lexer.lastTokenPosition(), tableName, executionContext);
                    tableNames.add(tableToken);

                    tok = SqlUtil.fetchNext(lexer);
                    if (null == tok || Chars.equals(tok, ';')) {
                        break;
                    }
                    if (!Chars.equals(tok, ',')) {
                        throw SqlException.position(lexer.lastTokenPosition()).put("expected ','");
                    }
                }

                for (int n = 0; n < tableNames.size(); n++) {
                    backupTable(tableNames.get(n), executionContext);
                }

                return compiledQuery.ofBackupTable();
            } finally {
                tableNames.clear();
            }
        }
    }

    static {
        castGroups.extendAndSet(ColumnType.BOOLEAN, 2);
        castGroups.extendAndSet(ColumnType.BYTE, 1);
        castGroups.extendAndSet(ColumnType.SHORT, 1);
        castGroups.extendAndSet(ColumnType.CHAR, 1);
        castGroups.extendAndSet(ColumnType.INT, 1);
        castGroups.extendAndSet(ColumnType.LONG, 1);
        castGroups.extendAndSet(ColumnType.FLOAT, 1);
        castGroups.extendAndSet(ColumnType.DOUBLE, 1);
        castGroups.extendAndSet(ColumnType.DATE, 1);
        castGroups.extendAndSet(ColumnType.TIMESTAMP, 1);
        castGroups.extendAndSet(ColumnType.STRING, 3);
        castGroups.extendAndSet(ColumnType.SYMBOL, 3);
        castGroups.extendAndSet(ColumnType.BINARY, 4);

        sqlControlSymbols.add("(");
        sqlControlSymbols.add(";");
        sqlControlSymbols.add(")");
        sqlControlSymbols.add(",");
        sqlControlSymbols.add("/*");
        sqlControlSymbols.add("*/");
        sqlControlSymbols.add("--");
        sqlControlSymbols.add("[");
        sqlControlSymbols.add("]");
    }
}<|MERGE_RESOLUTION|>--- conflicted
+++ resolved
@@ -2639,33 +2639,13 @@
                     throw SqlException.$(lexer.getPosition(), "table name expected");
                 }
 
-<<<<<<< HEAD
-                    if (Chars.isQuoted(tok)) {
-                        tok = GenericLexer.unquote(tok);
-                    }
-                    TableToken tableToken = tableExistsOrFail(lexer.lastTokenPosition(), tok, executionContext);
-                    executionContext.getCairoSecurityContext().authorizeTableTruncate(tableToken);
-                    try {
-                        tableWriters.add(engine.getTableWriterAPIAsRoot(tableToken, "truncateTables"));
-                    } catch (CairoException e) {
-                        LOG.info().$("table busy [table=").$(tok).$(", e=").$((Throwable) e).$(']').$();
-                        throw SqlException.$(lexer.lastTokenPosition(), "table '").put(tok).put("' could not be truncated: ").put(e);
-                    }
-                    tok = SqlUtil.fetchNext(lexer);
-                    if (tok == null || Chars.equals(tok, ';')) {
-                        break;
-                    }
-                    if (Chars.equalsNc(tok, ',')) {
-                        tok = SqlUtil.fetchNext(lexer);
-                    }
-=======
                 if (Chars.isQuoted(tok)) {
                     tok = GenericLexer.unquote(tok);
                 }
                 TableToken tableToken = tableExistsOrFail(lexer.lastTokenPosition(), tok, executionContext);
-
+                    executionContext.getCairoSecurityContext().authorizeTableTruncate(tableToken);
                 try {
-                    tableWriters.add(engine.getTableWriterAPI(executionContext.getCairoSecurityContext(), tableToken, "truncateTables"));
+                    tableWriters.add(engine.getTableWriterAPIAsRoot(tableToken, "truncateTables"));
                 } catch (CairoException e) {
                     LOG.info().$("table busy [table=").$(tok).$(", e=").$((Throwable) e).$(']').$();
                     throw SqlException.$(lexer.lastTokenPosition(), "table '").put(tok).put("' could not be truncated: ").put(e);
@@ -2677,7 +2657,6 @@
                 if (!Chars.equalsNc(tok, ',')) {
                     throw SqlException.$(lexer.getPosition(), "',' or 'keep' expected");
                 }
->>>>>>> d705bbc3
 
                 tok = SqlUtil.fetchNext(lexer);
                 if (tok != null && isKeepKeyword(tok)) {
