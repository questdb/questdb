/*******************************************************************************
 *     ___                  _   ____  ____
 *    / _ \ _   _  ___  ___| |_|  _ \| __ )
 *   | | | | | | |/ _ \/ __| __| | | |  _ \
 *   | |_| | |_| |  __/\__ \ |_| |_| | |_) |
 *    \__\_\\__,_|\___||___/\__|____/|____/
 *
 *  Copyright (c) 2014-2019 Appsicle
 *  Copyright (c) 2019-2023 QuestDB
 *
 *  Licensed under the Apache License, Version 2.0 (the "License");
 *  you may not use this file except in compliance with the License.
 *  You may obtain a copy of the License at
 *
 *  http://www.apache.org/licenses/LICENSE-2.0
 *
 *  Unless required by applicable law or agreed to in writing, software
 *  distributed under the License is distributed on an "AS IS" BASIS,
 *  WITHOUT WARRANTIES OR CONDITIONS OF ANY KIND, either express or implied.
 *  See the License for the specific language governing permissions and
 *  limitations under the License.
 *
 ******************************************************************************/

package io.questdb.griffin;

import io.questdb.*;
import io.questdb.cairo.*;
import io.questdb.cairo.sql.Record;
import io.questdb.cairo.sql.*;
import io.questdb.cairo.vm.Vm;
import io.questdb.cairo.vm.api.MemoryMARW;
import io.questdb.cairo.wal.WalUtils;
import io.questdb.cairo.wal.WalWriterMetadata;
import io.questdb.cutlass.text.Atomicity;
import io.questdb.cutlass.text.TextLoader;
import io.questdb.griffin.engine.functions.catalogue.*;
import io.questdb.griffin.engine.ops.*;
import io.questdb.griffin.engine.table.ShowColumnsRecordCursorFactory;
import io.questdb.griffin.engine.table.ShowPartitionsRecordCursorFactory;
import io.questdb.griffin.engine.table.TableListRecordCursorFactory;
import io.questdb.griffin.model.*;
import io.questdb.log.Log;
import io.questdb.log.LogFactory;
import io.questdb.network.PeerDisconnectedException;
import io.questdb.network.PeerIsSlowToReadException;
import io.questdb.network.QueryPausedException;
import io.questdb.std.*;
import io.questdb.std.datetime.DateFormat;
import io.questdb.std.str.Path;
import io.questdb.std.str.StringSink;
import org.jetbrains.annotations.NotNull;
import org.jetbrains.annotations.Nullable;
import org.jetbrains.annotations.TestOnly;

import java.io.Closeable;

import static io.questdb.cairo.TableUtils.COLUMN_NAME_TXN_NONE;
import static io.questdb.cairo.wal.WalUtils.WAL_FORMAT_VERSION;
import static io.questdb.griffin.SqlKeywords.*;

public class SqlCompiler implements Closeable {
    static final ObjList<String> sqlControlSymbols = new ObjList<>(8);
    //null object used to skip null checks in batch method
    private static final BatchCallback EMPTY_CALLBACK = new BatchCallback() {
        @Override
        public void postCompile(SqlCompiler compiler, CompiledQuery cq, CharSequence queryText) {
        }

        @Override
        public void preCompile(SqlCompiler compiler) {
        }
    };
    private final static Log LOG = LogFactory.getLog(SqlCompiler.class);
    private static final IntList castGroups = new IntList();
    protected final AlterOperationBuilder alterOperationBuilder;
    protected final CompiledQueryImpl compiledQuery;
    protected final CairoConfiguration configuration;
    protected final CairoEngine engine;
    protected final LowerCaseAsciiCharSequenceObjHashMap<KeywordBasedExecutor> keywordBasedExecutors = new LowerCaseAsciiCharSequenceObjHashMap<>();
    protected final GenericLexer lexer;
    protected final Path path = new Path();
    private final BytecodeAssembler asm = new BytecodeAssembler();
    private final DatabaseBackupAgent backupAgent;
    private final CharacterStore characterStore;
    private final SqlCodeGenerator codeGenerator;
    private final ObjList<CharSequence> columnNames = new ObjList<>();
    private final DropStatementCompiler dropStmtCompiler = new DropStatementCompiler();
    private final EntityColumnFilter entityColumnFilter = new EntityColumnFilter();
    private final FilesFacade ff;
    private final FunctionParser functionParser;
    private final ListColumnFilter listColumnFilter = new ListColumnFilter();
    private final ExecutableMethod insertAsSelectMethod = this::insertAsSelect;
    private final MemoryMARW mem = Vm.getMARWInstance();
    private final MessageBus messageBus;
    private final SqlOptimiser optimiser;
    private final SqlParser parser;
    private final TimestampValueRecord partitionFunctionRec = new TimestampValueRecord();
    private final QueryBuilder queryBuilder = new QueryBuilder();
    private final ObjectPool<QueryColumn> queryColumnPool;
    private final ObjectPool<QueryModel> queryModelPool;
    private final IndexBuilder rebuildIndex;
    private final Path renamePath = new Path();
    private final DatabaseSnapshotAgent snapshotAgent;
    private final ObjectPool<ExpressionNode> sqlNodePool;
    private final TableStructureAdapter tableStructureAdapter = new TableStructureAdapter();
    private final ObjList<TableWriterAPI> tableWriters = new ObjList<>();
    private final TextLoader textLoader;
    private final IntIntHashMap typeCast = new IntIntHashMap();
    private final VacuumColumnVersions vacuumColumnVersions;
    protected CharSequence query;
    protected boolean queryContainsSecret;
    protected long queryLogfd;
    protected boolean queryLogged;
    // Helper var used to pass back count in cases it can't be done via method result.
    private long insertCount;
    private final ExecutableMethod createTableMethod = this::createTable;
    //determines how compiler parses query text
    //true - compiler treats whole input as single query and doesn't stop on ';'. Default mode.
    //false - compiler treats input as list of statements and stops processing statement on ';'. Used in batch processing.
    private boolean isSingleQueryMode = true;

    // Exposed for embedded API users.
    public SqlCompiler(CairoEngine engine) {
        this(engine, null, null);
    }

    public SqlCompiler(CairoEngine engine, @Nullable DatabaseSnapshotAgent snapshotAgent) {
        this(engine, engine.getFunctionFactoryCache(), snapshotAgent);
    }

    public SqlCompiler(CairoEngine engine, @Nullable FunctionFactoryCache functionFactoryCache, @Nullable DatabaseSnapshotAgent snapshotAgent) {
        this.engine = engine;
        this.configuration = engine.getConfiguration();
        this.ff = configuration.getFilesFacade();
        this.messageBus = engine.getMessageBus();
        this.rebuildIndex = new IndexBuilder(configuration);
        this.sqlNodePool = new ObjectPool<>(ExpressionNode.FACTORY, configuration.getSqlExpressionPoolCapacity());
        this.queryColumnPool = new ObjectPool<>(QueryColumn.FACTORY, configuration.getSqlColumnPoolCapacity());
        this.queryModelPool = new ObjectPool<>(QueryModel.FACTORY, configuration.getSqlModelPoolCapacity());
        this.compiledQuery = new CompiledQueryImpl(engine);
        this.characterStore = new CharacterStore(
                configuration.getSqlCharacterStoreCapacity(),
                configuration.getSqlCharacterStoreSequencePoolCapacity());

        this.lexer = new GenericLexer(configuration.getSqlLexerPoolCapacity());
        this.functionParser = new FunctionParser(
                configuration,
                functionFactoryCache != null ? functionFactoryCache : engine.getFunctionFactoryCache()
        );
        this.codeGenerator = new SqlCodeGenerator(engine, configuration, functionParser, sqlNodePool);
        this.vacuumColumnVersions = new VacuumColumnVersions(engine);

        // we have cyclical dependency here
        functionParser.setSqlCodeGenerator(codeGenerator);

        this.backupAgent = new DatabaseBackupAgent();
        this.snapshotAgent = snapshotAgent;

        registerKeywordBasedExecutors();

        configureLexer(lexer);

        final PostOrderTreeTraversalAlgo postOrderTreeTraversalAlgo = new PostOrderTreeTraversalAlgo();
        optimiser = new SqlOptimiser(
                configuration,
                characterStore,
                sqlNodePool,
                queryColumnPool,
                queryModelPool,
                postOrderTreeTraversalAlgo,
                functionParser,
                path
        );

        parser = new SqlParser(
                configuration,
                optimiser,
                characterStore,
                sqlNodePool,
                queryColumnPool,
                queryModelPool,
                postOrderTreeTraversalAlgo
        );

        textLoader = new TextLoader(engine);
        alterOperationBuilder = new AlterOperationBuilder();
    }

    // public for testing
    public static void expectKeyword(GenericLexer lexer, CharSequence keyword) throws SqlException {
        CharSequence tok = SqlUtil.fetchNext(lexer);

        if (tok == null) {
            throw SqlException.position(lexer.getPosition()).put('\'').put(keyword).put("' expected");
        }

        if (!Chars.equalsLowerCaseAscii(tok, keyword)) {
            throw SqlException.position(lexer.lastTokenPosition()).put('\'').put(keyword).put("' expected");
        }
    }

    @Override
    public void close() {
        Misc.free(backupAgent);
        Misc.free(dropStmtCompiler);
        Misc.free(vacuumColumnVersions);
        Misc.free(path);
        Misc.free(renamePath);
        Misc.free(textLoader);
        Misc.free(rebuildIndex);
        Misc.free(codeGenerator);
        Misc.free(mem);
        Misc.freeObjList(tableWriters);
    }

    @NotNull
    public CompiledQuery compile(@NotNull CharSequence query, @NotNull SqlExecutionContext executionContext) throws SqlException {
        clear();
        // these are quick executions that do not require building of a model
        lexer.of(query);
        isSingleQueryMode = true;

        compileInner(executionContext, query, true);
        return compiledQuery;
    }

    /**
     * Allows processing of batches of sql statements (sql scripts) separated by ';' .
     * Each query is processed in sequence and processing stops on first error and whole batch gets discarded.
     * Noteworthy difference between this and 'normal' query is that all empty queries get ignored, e.g.
     * <br>
     * select 1;<br>
     * ; ;/* comment \*\/;--comment\n; - these get ignored <br>
     * update a set b=c  ; <br>
     * <p>
     * Useful PG doc link :
     *
     * @param query            - block of queries to process
     * @param executionContext - SQL execution context
     * @param batchCallback    - callback to perform actions prior to or after batch part compilation, e.g. clear caches or execute command
     * @throws SqlException              - in case of syntax error
     * @throws PeerDisconnectedException - when peer is disconnected
     * @throws PeerIsSlowToReadException - when peer is too slow
     * @throws QueryPausedException      - when query is paused
     * @see <a href="https://www.postgresql.org/docs/current/protocol-flow.html#id-1.10.5.7.4">PostgreSQL documentation</a>
     */
    public void compileBatch(
            @NotNull CharSequence query,
            @NotNull SqlExecutionContext executionContext,
            BatchCallback batchCallback
    ) throws PeerIsSlowToReadException, PeerDisconnectedException, QueryPausedException, SqlException {
        clear();
        lexer.of(query);
        isSingleQueryMode = false;

        if (batchCallback == null) {
            batchCallback = EMPTY_CALLBACK;
        }

        int position;

        while (lexer.hasNext()) {
            // skip over empty statements that'd cause error in parser
            position = getNextValidTokenPosition();
            if (position == -1) {
                return;
            }

            boolean recompileStale = true;
            for (int retries = 0; recompileStale; retries++) {
                try {
                    batchCallback.preCompile(this);
                    clear(); // we don't use normal compile here because we can't reset existing lexer

                    CompiledQuery current;
                    CharSequence currentQuery;

                    try {
                        current = compileInner(executionContext, query, false);
                    } finally {
                        currentQuery = query.subSequence(position, goToQueryEnd());
                        // try to log query even if exception is thrown 
                        logQuery(currentQuery);
                    }
                    // We've to move lexer because some query handlers don't consume all tokens (e.g. SET )
                    // some code in postCompile might need full text of current query
                    batchCallback.postCompile(this, current, currentQuery);
                    recompileStale = false;
                } catch (TableReferenceOutOfDateException e) {
                    if (retries == TableReferenceOutOfDateException.MAX_RETRY_ATTEMPS) {
                        throw e;
                    }
                    LOG.info().$(e.getFlyweightMessage()).$();
                    // will recompile
                    lexer.restart();
                }
            }
        }
    }

    public CairoEngine getEngine() {
        return engine;
    }

    public FunctionFactoryCache getFunctionFactoryCache() {
        return functionParser.getFunctionFactoryCache();
    }

    public QueryBuilder query() {
        queryBuilder.clear();
        return queryBuilder;
    }

    // used in tests
    public void setEnableJitNullChecks(boolean value) {
        codeGenerator.setEnableJitNullChecks(value);
    }

    @TestOnly
    public void setFullFatJoins(boolean value) {
        codeGenerator.setFullFatJoins(value);
    }

    public boolean shouldLog(KeywordBasedExecutor executor) {
        return true;
    }

    @TestOnly
    public ExecutionModel testCompileModel(CharSequence query, SqlExecutionContext executionContext) throws SqlException {
        clear();
        lexer.of(query);
        return compileExecutionModel(executionContext);
    }

    @TestOnly
    public ExpressionNode testParseExpression(CharSequence expression, QueryModel model) throws SqlException {
        clear();
        lexer.of(expression);
        return parser.expr(lexer, model);
    }

    // test only
    @TestOnly
    public void testParseExpression(CharSequence expression, ExpressionParserListener listener) throws SqlException {
        clear();
        lexer.of(expression);
        parser.expr(lexer, listener);
    }

    private static void configureLexer(GenericLexer lexer) {
        for (int i = 0, k = sqlControlSymbols.size(); i < k; i++) {
            lexer.defineSymbol(sqlControlSymbols.getQuick(i));
        }
        for (int i = 0, k = OperatorExpression.operators.size(); i < k; i++) {
            OperatorExpression op = OperatorExpression.operators.getQuick(i);
            if (op.symbol) {
                lexer.defineSymbol(op.token);
            }
        }
    }

    private static boolean isCompatibleCase(int from, int to) {
        return castGroups.getQuick(ColumnType.tagOf(from)) == castGroups.getQuick(ColumnType.tagOf(to));
    }

    private CompiledQuery alterTable(SqlExecutionContext executionContext) throws SqlException {
        CharSequence tok = SqlUtil.fetchNext(lexer);
        if (tok == null || !SqlKeywords.isTableKeyword(tok)) {
            return unknownAlterStatement(executionContext, tok);
        }
        logQuery();
        final int tableNamePosition = lexer.getPosition();
        tok = GenericLexer.unquote(expectToken(lexer, "table name"));
        final TableToken tableToken = tableExistsOrFail(tableNamePosition, tok, executionContext);
        final SecurityContext securityContext = executionContext.getSecurityContext();

        try (TableRecordMetadata tableMetadata = executionContext.getMetadata(tableToken)) {
            String expectedTokenDescription = "'add', 'alter', 'attach', 'detach', 'drop', 'resume', 'rename', 'set' or 'squash'";
            tok = expectToken(lexer, expectedTokenDescription);

            if (SqlKeywords.isAddKeyword(tok)) {
                securityContext.authorizeAlterTableAddColumn(tableToken);
                final CompiledQuery cq = alterTableAddColumn(tableNamePosition, tableToken, tableMetadata);
                securityContext.onColumnsAdded(tableToken, cq.getAlterOperation().getExtraStrInfo());
                return cq;
            } else if (SqlKeywords.isDropKeyword(tok)) {
                tok = expectToken(lexer, "'column' or 'partition'");
                if (SqlKeywords.isColumnKeyword(tok)) {
                    return alterTableDropColumn(executionContext.getSecurityContext(), tableNamePosition, tableToken, tableMetadata);
                } else if (SqlKeywords.isPartitionKeyword(tok)) {
                    securityContext.authorizeAlterTableDropPartition(tableToken);
                    return alterTableDropDetachOrAttachPartition(tableMetadata, tableToken, PartitionAction.DROP, executionContext);
                } else {
                    throw SqlException.$(lexer.lastTokenPosition(), "'column' or 'partition' expected");
                }
            } else if (SqlKeywords.isRenameKeyword(tok)) {
                tok = expectToken(lexer, "'column'");
                if (SqlKeywords.isColumnKeyword(tok)) {
                    return alterTableRenameColumn(securityContext, tableNamePosition, tableToken, tableMetadata);
                } else {
                    throw SqlException.$(lexer.lastTokenPosition(), "'column' expected");
                }
            } else if (SqlKeywords.isAttachKeyword(tok)) {
                tok = expectToken(lexer, "'partition'");
                if (SqlKeywords.isPartitionKeyword(tok)) {
                    securityContext.authorizeAlterTableAttachPartition(tableToken);
                    return alterTableDropDetachOrAttachPartition(tableMetadata, tableToken, PartitionAction.ATTACH, executionContext);
                } else {
                    throw SqlException.$(lexer.lastTokenPosition(), "'partition' expected");
                }
            } else if (SqlKeywords.isDetachKeyword(tok)) {
                tok = expectToken(lexer, "'partition'");
                if (SqlKeywords.isPartitionKeyword(tok)) {
                    securityContext.authorizeAlterTableDetachPartition(tableToken);
                    return alterTableDropDetachOrAttachPartition(tableMetadata, tableToken, PartitionAction.DETACH, executionContext);
                } else {
                    throw SqlException.$(lexer.lastTokenPosition(), "'partition' expected");
                }
            } else if (SqlKeywords.isAlterKeyword(tok)) {
                tok = expectToken(lexer, "'column'");
                if (SqlKeywords.isColumnKeyword(tok)) {
                    final int columnNamePosition = lexer.getPosition();
                    tok = expectToken(lexer, "column name");
                    final CharSequence columnName = GenericLexer.immutableOf(tok);
                    tok = expectToken(lexer, "'add index' or 'drop index' or 'cache' or 'nocache'");
                    if (SqlKeywords.isAddKeyword(tok)) {
                        expectKeyword(lexer, "index");
                        tok = SqlUtil.fetchNext(lexer);
                        int indexValueCapacity = -1;

                        if (tok != null && (!isSemicolon(tok))) {
                            if (!SqlKeywords.isCapacityKeyword(tok)) {
                                throw SqlException.$(lexer.lastTokenPosition(), "'capacity' expected");
                            } else {
                                tok = expectToken(lexer, "capacity value");
                                try {
                                    indexValueCapacity = Numbers.parseInt(tok);
                                    if (indexValueCapacity <= 0) {
                                        throw SqlException.$(lexer.lastTokenPosition(), "positive integer literal expected as index capacity");
                                    }
                                } catch (NumericException e) {
                                    throw SqlException.$(lexer.lastTokenPosition(), "positive integer literal expected as index capacity");
                                }
                            }
                        }

                        return alterTableColumnAddIndex(
                                securityContext,
                                tableNamePosition,
                                tableToken,
                                columnNamePosition,
                                columnName,
                                tableMetadata,
                                indexValueCapacity
                        );

                    } else if (SqlKeywords.isDropKeyword(tok)) {
                        // alter table <table name> alter column drop index
                        expectKeyword(lexer, "index");
                        tok = SqlUtil.fetchNext(lexer);
                        if (tok != null && !isSemicolon(tok)) {
                            throw SqlException.$(lexer.lastTokenPosition(), "unexpected token [").put(tok).put("] while trying to drop index");
                        }
                        return alterTableColumnDropIndex(
                                securityContext,
                                tableNamePosition,
                                tableToken,
                                columnNamePosition,
                                columnName,
                                tableMetadata
                        );
                    } else if (SqlKeywords.isCacheKeyword(tok)) {
                        return alterTableColumnCacheFlag(
                                securityContext,
                                tableNamePosition,
                                tableToken,
                                columnName,
                                tableMetadata,
                                true
                        );
                    } else if (SqlKeywords.isNoCacheKeyword(tok)) {
                        return alterTableColumnCacheFlag(
                                securityContext,
                                tableNamePosition,
                                tableToken,
                                columnName,
                                tableMetadata,
                                false
                        );
                    } else {
                        throw SqlException.$(lexer.lastTokenPosition(), "'add', 'drop', 'cache' or 'nocache' expected").put(" found '").put(tok).put('\'');
                    }
                } else {
                    throw SqlException.$(lexer.lastTokenPosition(), "'column' or 'partition' expected");
                }
            } else if (SqlKeywords.isSetKeyword(tok)) {
                tok = expectToken(lexer, "'param' or 'type'");
                if (SqlKeywords.isParamKeyword(tok)) {
                    final int paramNamePosition = lexer.getPosition();
                    tok = expectToken(lexer, "param name");
                    final CharSequence paramName = GenericLexer.immutableOf(tok);
                    tok = expectToken(lexer, "'='");
                    if (tok.length() == 1 && tok.charAt(0) == '=') {
                        CharSequence value = GenericLexer.immutableOf(SqlUtil.fetchNext(lexer));
                        return alterTableSetParam(paramName, value, paramNamePosition, tableToken, tableNamePosition, tableMetadata.getTableId());
                    } else {
                        throw SqlException.$(lexer.lastTokenPosition(), "'=' expected");
                    }
                } else if (SqlKeywords.isTypeKeyword(tok)) {
                    tok = expectToken(lexer, "'bypass' or 'wal'");
                    if (SqlKeywords.isBypassKeyword(tok)) {
                        tok = expectToken(lexer, "'wal'");
                        if (SqlKeywords.isWalKeyword(tok)) {
                            return alterTableSetType(executionContext, tableNamePosition, tableToken, (byte) 0);
                        } else {
                            throw SqlException.$(lexer.lastTokenPosition(), "'wal' expected");
                        }
                    } else if (SqlKeywords.isWalKeyword(tok)) {
                        return alterTableSetType(executionContext, tableNamePosition, tableToken, (byte) 1);
                    } else {
                        throw SqlException.$(lexer.lastTokenPosition(), "'bypass' or 'wal' expected");
                    }
                } else {
                    throw SqlException.$(lexer.lastTokenPosition(), "'param' or 'type' expected");
                }
            } else if (SqlKeywords.isResumeKeyword(tok)) {
                tok = expectToken(lexer, "'wal'");
                if (!SqlKeywords.isWalKeyword(tok)) {
                    throw SqlException.$(lexer.lastTokenPosition(), "'wal' expected");
                }

                tok = SqlUtil.fetchNext(lexer); // optional from part
                long fromTxn = -1;
                if (tok != null) {
                    if (SqlKeywords.isFromKeyword(tok)) {
                        tok = expectToken(lexer, "'transaction' or 'txn'");
                        if (!(SqlKeywords.isTransactionKeyword(tok) || SqlKeywords.isTxnKeyword(tok))) {
                            throw SqlException.$(lexer.lastTokenPosition(), "'transaction' or 'txn' expected");
                        }
                        CharSequence txnValue = expectToken(lexer, "transaction value");
                        try {
                            fromTxn = Numbers.parseLong(txnValue);
                        } catch (NumericException e) {
                            throw SqlException.$(lexer.lastTokenPosition(), "invalid value [value=").put(txnValue).put(']');
                        }
                    } else {
                        throw SqlException.$(lexer.lastTokenPosition(), "'from' expected");
                    }
                }
                if (!engine.isWalTable(tableToken)) {
                    throw SqlException.$(lexer.lastTokenPosition(), tableToken.getTableName()).put(" is not a WAL table.");
                }
                return alterTableResume(tableNamePosition, tableToken, fromTxn, executionContext);
            } else if (SqlKeywords.isSquashKeyword(tok)) {
                securityContext.authorizeAlterTableDropPartition(tableToken);
                tok = expectToken(lexer, "'partitions'");
                if (SqlKeywords.isPartitionsKeyword(tok)) {
                    return compiledQuery.ofAlter(alterOperationBuilder.ofSquashPartitions(tableNamePosition, tableToken).build());
                } else {
                    throw SqlException.$(lexer.lastTokenPosition(), "'partitions' expected");
                }
            } else if (SqlKeywords.isDedupKeyword(tok) || SqlKeywords.isDeduplicateKeyword(tok)) {
                executionContext.getSecurityContext().authorizeAlterTableSetDedup(tableToken);
                tok = expectToken(lexer, "'dedup columns'");

                if (SqlKeywords.isDisableKeyword(tok)) {
                    AlterOperationBuilder setDedup = alterOperationBuilder.ofDedupDisable(
                            tableNamePosition,
                            tableToken
                    );
                    return compiledQuery.ofAlter(setDedup.build());
                } else {
                    lexer.unparseLast();
                    return alterTableDedupEnable(tableNamePosition, tableToken, tableMetadata, true, lexer);
                }
            } else {
                throw SqlException.$(lexer.lastTokenPosition(), expectedTokenDescription).put(" expected");
            }
        } catch (CairoException e) {
            LOG.info().$("could not alter table [table=").$(tableToken.getTableName()).$(", ex=").$((Throwable) e).$();
            e.position(lexer.lastTokenPosition());
            throw e;
        }
    }

    private CompiledQuery alterTableAddColumn(
            int tableNamePosition,
            TableToken tableToken,
            TableRecordMetadata tableMetadata
    ) throws SqlException {
        // add columns to table
        CharSequence tok = SqlUtil.fetchNext(lexer);
        //ignoring `column`
        if (tok != null && !SqlKeywords.isColumnKeyword(tok)) {
            lexer.unparseLast();
        }

        AlterOperationBuilder addColumn = alterOperationBuilder.ofAddColumn(
                tableNamePosition,
                tableToken,
                tableMetadata.getTableId()
        );

        int semicolonPos = -1;
        do {
            tok = maybeExpectToken(lexer, "'column' or column name", semicolonPos < 0);
            if (semicolonPos >= 0) {
                if (tok != null) {
                    throw SqlException.$(lexer.lastTokenPosition(), "',' expected");
                }
                break;
            }

            int index = tableMetadata.getColumnIndexQuiet(tok);
            if (index != -1) {
                throw SqlException.$(lexer.lastTokenPosition(), "column '").put(tok).put("' already exists");
            }

            CharSequence columnName = GenericLexer.immutableOf(GenericLexer.unquote(tok));
            int columnNamePosition = lexer.lastTokenPosition();

            if (!TableUtils.isValidColumnName(columnName, configuration.getMaxFileNameLength())) {
                throw SqlException.$(lexer.lastTokenPosition(), " new column name contains invalid characters");
            }

            tok = expectToken(lexer, "column type");

            int type = ColumnType.tagOf(tok);
            if (type == -1) {
                throw SqlException.$(lexer.lastTokenPosition(), "invalid type");
            }

            if (type == ColumnType.GEOHASH) {
                tok = SqlUtil.fetchNext(lexer);
                if (tok == null || tok.charAt(0) != '(') {
                    throw SqlException.position(lexer.getPosition()).put("missing GEOHASH precision");
                }

                tok = SqlUtil.fetchNext(lexer);
                if (tok != null && tok.charAt(0) != ')') {
                    int geoHashBits = GeoHashUtil.parseGeoHashBits(lexer.lastTokenPosition(), 0, tok);
                    tok = SqlUtil.fetchNext(lexer);
                    if (tok == null || tok.charAt(0) != ')') {
                        if (tok != null) {
                            throw SqlException.position(lexer.lastTokenPosition())
                                    .put("invalid GEOHASH type literal, expected ')'")
                                    .put(" found='").put(tok.charAt(0)).put("'");
                        }
                        throw SqlException.position(lexer.getPosition())
                                .put("invalid GEOHASH type literal, expected ')'");
                    }
                    type = ColumnType.getGeoHashTypeWithBits(geoHashBits);
                } else {
                    throw SqlException.position(lexer.lastTokenPosition())
                            .put("missing GEOHASH precision");
                }
            }

            tok = SqlUtil.fetchNext(lexer);
            final int indexValueBlockCapacity;
            final boolean cache;
            int symbolCapacity;
            final boolean indexed;

            if (
                    ColumnType.isSymbol(type)
                            && tok != null
                            &&
                            !Chars.equals(tok, ',')
                            && !Chars.equals(tok, ';')
            ) {

                if (isCapacityKeyword(tok)) {
                    tok = expectToken(lexer, "symbol capacity");

                    final boolean negative;
                    final int errorPos = lexer.lastTokenPosition();
                    if (Chars.equals(tok, '-')) {
                        negative = true;
                        tok = expectToken(lexer, "symbol capacity");
                    } else {
                        negative = false;
                    }

                    try {
                        symbolCapacity = Numbers.parseInt(tok);
                    } catch (NumericException e) {
                        throw SqlException.$(lexer.lastTokenPosition(), "numeric capacity expected");
                    }

                    if (negative) {
                        symbolCapacity = -symbolCapacity;
                    }

                    TableUtils.validateSymbolCapacity(errorPos, symbolCapacity);

                    tok = SqlUtil.fetchNext(lexer);
                } else {
                    symbolCapacity = configuration.getDefaultSymbolCapacity();
                }

                if (Chars.equalsLowerCaseAsciiNc("cache", tok)) {
                    cache = true;
                    tok = SqlUtil.fetchNext(lexer);
                } else if (Chars.equalsLowerCaseAsciiNc("nocache", tok)) {
                    cache = false;
                    tok = SqlUtil.fetchNext(lexer);
                } else {
                    cache = configuration.getDefaultSymbolCacheFlag();
                }

                TableUtils.validateSymbolCapacityCached(cache, symbolCapacity, lexer.lastTokenPosition());

                indexed = Chars.equalsLowerCaseAsciiNc("index", tok);
                if (indexed) {
                    tok = SqlUtil.fetchNext(lexer);
                }

                if (Chars.equalsLowerCaseAsciiNc("capacity", tok)) {
                    tok = expectToken(lexer, "symbol index capacity");

                    try {
                        indexValueBlockCapacity = Numbers.parseInt(tok);
                    } catch (NumericException e) {
                        throw SqlException.$(lexer.lastTokenPosition(), "numeric capacity expected");
                    }
                    tok = SqlUtil.fetchNext(lexer);
                } else {
                    indexValueBlockCapacity = configuration.getIndexValueBlockSize();
                }
            } else { //set defaults

                //ignoring `NULL` and `NOT NULL`
                if (tok != null && SqlKeywords.isNotKeyword(tok)) {
                    tok = SqlUtil.fetchNext(lexer);
                }

                if (tok != null && SqlKeywords.isNullKeyword(tok)) {
                    tok = SqlUtil.fetchNext(lexer);
                }

                cache = configuration.getDefaultSymbolCacheFlag();
                indexValueBlockCapacity = configuration.getIndexValueBlockSize();
                symbolCapacity = configuration.getDefaultSymbolCapacity();
                indexed = false;
            }

            addColumn.addColumnToList(
                    columnName,
                    columnNamePosition,
                    type,
                    Numbers.ceilPow2(symbolCapacity),
                    cache,
                    indexed,
                    Numbers.ceilPow2(indexValueBlockCapacity),
                    false
            );

            if (tok == null || (!isSingleQueryMode && isSemicolon(tok))) {
                break;
            }

            semicolonPos = Chars.equals(tok, ';') ? lexer.lastTokenPosition() : -1;
            if (semicolonPos < 0 && !Chars.equals(tok, ',')) {
                throw SqlException.$(lexer.lastTokenPosition(), "',' expected");
            }
        } while (true);
        return compiledQuery.ofAlter(alterOperationBuilder.build());
    }

    private CompiledQuery alterTableColumnAddIndex(
            SecurityContext securityContext,
            int tableNamePosition,
            TableToken tableToken,
            int columnNamePosition,
            CharSequence columnName,
            TableRecordMetadata metadata,
            int indexValueBlockSize
    ) throws SqlException {

        if (metadata.getColumnIndexQuiet(columnName) == -1) {
            throw SqlException.invalidColumn(columnNamePosition, columnName);
        }

        if (indexValueBlockSize == -1) {
            indexValueBlockSize = configuration.getIndexValueBlockSize();
        }

        alterOperationBuilder.ofAddIndex(
                tableNamePosition,
                tableToken,
                metadata.getTableId(),
                columnName,
                Numbers.ceilPow2(indexValueBlockSize)
        );
        securityContext.authorizeAlterTableAddIndex(tableToken, alterOperationBuilder.getExtraStrInfo());
        return compiledQuery.ofAlter(alterOperationBuilder.build());
    }

    private CompiledQuery alterTableColumnCacheFlag(
            SecurityContext securityContext,
            int tableNamePosition,
            TableToken tableToken,
            CharSequence columnName,
            TableRecordMetadata metadata,
            boolean cache
    ) throws SqlException {
        int columnIndex = metadata.getColumnIndexQuiet(columnName);
        if (columnIndex == -1) {
            throw SqlException.invalidColumn(lexer.lastTokenPosition(), columnName);
        }

        if (!ColumnType.isSymbol(metadata.getColumnType(columnIndex))) {
            throw SqlException.$(lexer.lastTokenPosition(), "Invalid column type - Column should be of type symbol");
        }

        if (cache) {
            alterOperationBuilder.ofCacheSymbol(tableNamePosition, tableToken, metadata.getTableId(), columnName);
        } else {
            alterOperationBuilder.ofRemoveCacheSymbol(tableNamePosition, tableToken, metadata.getTableId(), columnName);
        }

        securityContext.authorizeAlterTableAlterColumnCache(tableToken, alterOperationBuilder.getExtraStrInfo());
        return compiledQuery.ofAlter(alterOperationBuilder.build());
    }

    private CompiledQuery alterTableColumnDropIndex(
            SecurityContext securityContext,
            int tableNamePosition,
            TableToken tableToken,
            int columnNamePosition,
            CharSequence columnName,
            TableRecordMetadata metadata
    ) throws SqlException {
        if (metadata.getColumnIndexQuiet(columnName) == -1) {
            throw SqlException.invalidColumn(columnNamePosition, columnName);
        }
        alterOperationBuilder.ofDropIndex(tableNamePosition, tableToken, metadata.getTableId(), columnName, columnNamePosition);
        securityContext.authorizeAlterTableDropIndex(tableToken, alterOperationBuilder.getExtraStrInfo());
        return compiledQuery.ofAlter(alterOperationBuilder.build());
    }

    private CompiledQuery alterTableDedupEnable(int tableNamePosition, TableToken tableToken, TableRecordMetadata tableMetadata, boolean status, GenericLexer lexer) throws SqlException {
        if (!tableMetadata.isWalEnabled()) {
            throw SqlException.$(tableNamePosition, "deduplication is only supported for WAL tables");
        }
        AlterOperationBuilder setDedup = alterOperationBuilder.ofDedupEnable(
                tableNamePosition,
                tableToken,
                status
        );
        CharSequence tok = SqlUtil.fetchNext(lexer);

        boolean tsIncludedInDedupColumns = false;
        int dedupColumns = 0;

        if (tok == null || !isUpsertKeyword(tok)) {
            throw SqlException.position(lexer.getPosition()).put("expected 'upsert'");
        }

        tok = SqlUtil.fetchNext(lexer);
        if (tok == null || !isKeysKeyword(tok)) {
            throw SqlException.position(lexer.getPosition()).put("expected 'keys'");
        }

        tok = SqlUtil.fetchNext(lexer);
        if (tok != null && Chars.equals(tok, '(')) {
            tok = SqlUtil.fetchNext(lexer);

            while (tok != null && !Chars.equals(tok, ')')) {
                final CharSequence columnName = tok;

                validateLiteral(lexer.getPosition(), tok);
                int colIndex = tableMetadata.getColumnIndexQuiet(columnName);
                if (colIndex < 0) {
                    throw SqlException.position(lexer.getPosition()).put("deduplicate column not found [column=").put(columnName).put(']');
                }

                if (colIndex == tableMetadata.getTimestampIndex()) {
                    tsIncludedInDedupColumns = true;
                } else {
                    int columnType = tableMetadata.getColumnType(colIndex);
                    if (!ColumnType.isInt(columnType) && !ColumnType.isSymbol(columnType)) {
                        throw SqlException.position(lexer.getPosition()).put("deduplicate key column can only be INT or SYMBOL type [column=").put(columnName)
                                .put(", type=").put(ColumnType.nameOf(columnType)).put(']');
                    }
                }
                setDedup.setDedupKeyFlag(tableMetadata.getWriterIndex(colIndex));
                dedupColumns++;

                tok = SqlUtil.fetchNext(lexer);
                if (tok != null && Chars.equals(tok, ',')) {
                    tok = SqlUtil.fetchNext(lexer);
                }
            }

            if (!Chars.equals(tok, ')')) {
                throw SqlException.position(lexer.getPosition()).put("')' expected");
            }

            if (!tsIncludedInDedupColumns) {
                throw SqlException.position(lexer.getPosition()).put("deduplicate key list must include dedicated timestamp column");
            }

            if (dedupColumns > 0 && !configuration.isMultiKeyDedupEnabled()) {
                throw SqlException.position(lexer.getPosition()).put("multiple key deduplication is not supported");
            }

        } else {
            throw SqlException.$(lexer.getPosition(), "deduplication column list expected");
        }
        return compiledQuery.ofAlter(setDedup.build());
    }

    private CompiledQuery alterTableDropColumn(
            SecurityContext securityContext,
            int tableNamePosition,
            TableToken tableToken,
            TableRecordMetadata metadata
    ) throws SqlException {
        AlterOperationBuilder dropColumnStatement = alterOperationBuilder.ofDropColumn(tableNamePosition, tableToken, metadata.getTableId());
        int semicolonPos = -1;
        do {
            CharSequence tok = GenericLexer.unquote(maybeExpectToken(lexer, "column name", semicolonPos < 0));
            if (semicolonPos >= 0) {
                if (tok != null) {
                    throw SqlException.$(lexer.lastTokenPosition(), "',' expected");
                }
                break;
            }

            if (metadata.getColumnIndexQuiet(tok) == -1) {
                throw SqlException.invalidColumn(lexer.lastTokenPosition(), tok);
            }

            CharSequence columnName = tok;
            dropColumnStatement.ofDropColumn(columnName);
            tok = SqlUtil.fetchNext(lexer);

            if (tok == null || (!isSingleQueryMode && isSemicolon(tok))) {
                break;
            }

            semicolonPos = Chars.equals(tok, ';') ? lexer.lastTokenPosition() : -1;
            if (semicolonPos < 0 && !Chars.equals(tok, ',')) {
                return unknownDropColumnSuffix(securityContext, tok, tableToken, dropColumnStatement);
            }
        } while (true);

        securityContext.authorizeAlterTableDropColumn(tableToken, dropColumnStatement.getExtraStrInfo());
        return compiledQuery.ofAlter(alterOperationBuilder.build());
    }

    private CompiledQuery alterTableDropDetachOrAttachPartition(
            TableRecordMetadata tableMetadata,
            TableToken tableToken,
            int action,
            SqlExecutionContext executionContext
    ) throws SqlException {
        final int pos = lexer.lastTokenPosition();
        TableReader reader = null;
        if (!tableMetadata.isWalEnabled() || executionContext.isWalApplication()) {
            reader = executionContext.getReader(tableToken);
        }

        try {
            if (reader != null && !PartitionBy.isPartitioned(reader.getMetadata().getPartitionBy())) {
                throw SqlException.$(pos, "table is not partitioned");
            }

            final CharSequence tok = expectToken(lexer, "'list' or 'where'");
            if (SqlKeywords.isListKeyword(tok)) {
                return alterTableDropDetachOrAttachPartitionByList(tableMetadata, tableToken, reader, pos, action);
            } else if (SqlKeywords.isWhereKeyword(tok)) {
                AlterOperationBuilder alterOperationBuilder;
                switch (action) {
                    case PartitionAction.DROP:
                        alterOperationBuilder = this.alterOperationBuilder.ofDropPartition(pos, tableToken, tableMetadata.getTableId());
                        break;
                    case PartitionAction.DETACH:
                        alterOperationBuilder = this.alterOperationBuilder.ofDetachPartition(pos, tableToken, tableMetadata.getTableId());
                        break;
                    default:
                        throw SqlException.$(pos, "WHERE clause can only be used with command DROP PARTITION, or DETACH PARTITION");
                }

                final int functionPosition = lexer.getPosition();
                ExpressionNode expr = parser.expr(lexer, (QueryModel) null);
                String designatedTimestampColumnName = null;
                int tsIndex = tableMetadata.getTimestampIndex();
                if (tsIndex >= 0) {
                    designatedTimestampColumnName = tableMetadata.getColumnName(tsIndex);
                }
                if (designatedTimestampColumnName != null) {
                    GenericRecordMetadata metadata = new GenericRecordMetadata();
                    metadata.add(new TableColumnMetadata(designatedTimestampColumnName, ColumnType.TIMESTAMP, null));
                    Function function = functionParser.parseFunction(expr, metadata, executionContext);
                    try {
                        if (function != null && ColumnType.isBoolean(function.getType())) {
                            function.init(null, executionContext);
                            if (reader != null) {
                                int affected = filterPartitions(function, functionPosition, reader, alterOperationBuilder);
                                if (affected == 0) {
                                    throw SqlException.$(functionPosition, "no partitions matched WHERE clause");
                                }
                            }
                            return compiledQuery.ofAlter(this.alterOperationBuilder.build());
                        } else {
                            throw SqlException.$(lexer.lastTokenPosition(), "boolean expression expected");
                        }
                    } finally {
                        Misc.free(function);
                    }
                } else {
                    throw SqlException.$(lexer.lastTokenPosition(), "this table does not have a designated timestamp column");
                }
            } else {
                throw SqlException.$(lexer.lastTokenPosition(), "'list' or 'where' expected");
            }
        } finally {
            Misc.free(reader);
        }
    }

    private CompiledQuery alterTableDropDetachOrAttachPartitionByList(
            TableRecordMetadata tableMetadata,
            TableToken tableToken,
            @Nullable TableReader reader,
            int pos,
            int action
    ) throws SqlException {
        final AlterOperationBuilder alterOperationBuilder;
        switch (action) {
            case PartitionAction.DROP:
                alterOperationBuilder = this.alterOperationBuilder.ofDropPartition(pos, tableToken, tableMetadata.getTableId());
                break;
            case PartitionAction.DETACH:
                alterOperationBuilder = this.alterOperationBuilder.ofDetachPartition(pos, tableToken, tableMetadata.getTableId());
                break;
            case PartitionAction.ATTACH:
                // attach
                alterOperationBuilder = this.alterOperationBuilder.ofAttachPartition(pos, tableToken, tableMetadata.getTableId());
                break;
            default:
                alterOperationBuilder = null;
                assert false;
        }

        int semicolonPos = -1;
        do {
            CharSequence tok = maybeExpectToken(lexer, "partition name", semicolonPos < 0);
            if (semicolonPos >= 0) {
                if (tok != null) {
                    throw SqlException.$(lexer.lastTokenPosition(), "',' expected");
                }
                break;
            }
            if (Chars.equals(tok, ',') || Chars.equals(tok, ';')) {
                throw SqlException.$(lexer.lastTokenPosition(), "partition name missing");
            }
            final CharSequence partitionName = GenericLexer.unquote(tok); // potentially a full timestamp, or part of it
            final int lastPosition = lexer.lastTokenPosition();

            // reader == null means it's compilation for WAL table
            // before applying to WAL writer
            if (reader != null) {
                try {
                    long timestamp = PartitionBy.parsePartitionDirName(partitionName, reader.getPartitionedBy(), 0, -1);
                    alterOperationBuilder.addPartitionToList(timestamp, lastPosition);
                } catch (CairoException e) {
                    throw SqlException.$(lexer.lastTokenPosition(), e.getFlyweightMessage());
                }
            }

            tok = SqlUtil.fetchNext(lexer);
            if (tok == null || (!isSingleQueryMode && isSemicolon(tok))) {
                break;
            }

            semicolonPos = Chars.equals(tok, ';') ? lexer.lastTokenPosition() : -1;
            if (semicolonPos < 0 && !Chars.equals(tok, ',')) {
                throw SqlException.$(lexer.lastTokenPosition(), "',' expected");
            }
        } while (true);

        return compiledQuery.ofAlter(alterOperationBuilder.build());
    }

    private CompiledQuery alterTableRenameColumn(
            SecurityContext securityContext,
            int tableNamePosition,
            TableToken tableToken,
            TableRecordMetadata metadata
    ) throws SqlException {
        AlterOperationBuilder renameColumnStatement = alterOperationBuilder.ofRenameColumn(tableNamePosition, tableToken, metadata.getTableId());
        int hadSemicolonPos = -1;

        do {
            CharSequence tok = GenericLexer.unquote(maybeExpectToken(lexer, "current column name", hadSemicolonPos < 0));
            if (hadSemicolonPos >= 0) {
                if (tok != null) {
                    throw SqlException.$(hadSemicolonPos, "',' expected");
                }
                break;
            }
            int columnIndex = metadata.getColumnIndexQuiet(tok);
            if (columnIndex == -1) {
                throw SqlException.invalidColumn(lexer.lastTokenPosition(), tok);
            }
            CharSequence existingName = GenericLexer.immutableOf(tok);

            tok = expectToken(lexer, "'to' expected");
            if (!SqlKeywords.isToKeyword(tok)) {
                throw SqlException.$(lexer.lastTokenPosition(), "'to' expected'");
            }

            tok = GenericLexer.unquote(expectToken(lexer, "new column name"));
            if (Chars.equals(existingName, tok)) {
                throw SqlException.$(lexer.lastTokenPosition(), "new column name is identical to existing name");
            }

            if (metadata.getColumnIndexQuiet(tok) > -1) {
                throw SqlException.$(lexer.lastTokenPosition(), " column already exists");
            }

            if (!TableUtils.isValidColumnName(tok, configuration.getMaxFileNameLength())) {
                throw SqlException.$(lexer.lastTokenPosition(), " new column name contains invalid characters");
            }

            CharSequence newName = GenericLexer.immutableOf(tok);
            renameColumnStatement.ofRenameColumn(existingName, newName);

            tok = SqlUtil.fetchNext(lexer);

            if (tok == null || (!isSingleQueryMode && isSemicolon(tok))) {
                break;
            }

            hadSemicolonPos = Chars.equals(tok, ';') ? lexer.lastTokenPosition() : -1;
            if (hadSemicolonPos < 0 && !Chars.equals(tok, ',')) {
                throw SqlException.$(lexer.lastTokenPosition(), "',' expected");
            }
        } while (true);
        securityContext.authorizeAlterTableRenameColumn(tableToken, alterOperationBuilder.getExtraStrInfo());
        return compiledQuery.ofAlter(alterOperationBuilder.build());
    }

    private CompiledQuery alterTableResume(int tableNamePosition, TableToken tableToken, long resumeFromTxn, SqlExecutionContext executionContext) {
        try {
            engine.getTableSequencerAPI().resumeTable(tableToken, resumeFromTxn);
            executionContext.storeTelemetry(TelemetrySystemEvent.WAL_APPLY_RESUME, TelemetryOrigin.WAL_APPLY);
            return compiledQuery.ofTableResume();
        } catch (CairoException ex) {
            LOG.critical().$("table resume failed [table=").$(tableToken)
                    .$(", error=").$(ex.getFlyweightMessage())
                    .$(", errno=").$(ex.getErrno())
                    .I$();
            ex.position(tableNamePosition);
            throw ex;
        }
    }

    private CompiledQuery alterTableSetParam(CharSequence paramName, CharSequence value, int paramNamePosition, TableToken tableToken, int tableNamePosition, int tableId) throws SqlException {
        if (isMaxUncommittedRowsKeyword(paramName)) {
            int maxUncommittedRows;
            try {
                maxUncommittedRows = Numbers.parseInt(value);
            } catch (NumericException e) {
                throw SqlException.$(paramNamePosition, "invalid value [value=").put(value).put(",parameter=").put(paramName).put(']');
            }
            if (maxUncommittedRows < 0) {
                throw SqlException.$(paramNamePosition, "maxUncommittedRows must be non negative");
            }
            return compiledQuery.ofAlter(alterOperationBuilder.ofSetParamUncommittedRows(tableNamePosition, tableToken, tableId, maxUncommittedRows).build());
        } else if (isO3MaxLagKeyword(paramName)) {
            long o3MaxLag = SqlUtil.expectMicros(value, paramNamePosition);
            if (o3MaxLag < 0) {
                throw SqlException.$(paramNamePosition, "o3MaxLag must be non negative");
            }
            return compiledQuery.ofAlter(alterOperationBuilder.ofSetO3MaxLag(tableNamePosition, tableToken, tableId, o3MaxLag).build());
        } else {
            throw SqlException.$(paramNamePosition, "unknown parameter '").put(paramName).put('\'');
        }
    }

    private CompiledQuery alterTableSetType(
            SqlExecutionContext executionContext,
            int pos,
            TableToken tableToken,
            byte walFlag
    ) throws SqlException {
        executionContext.getSecurityContext().authorizeAlterTableSetType(tableToken);
        try {
            try (TableReader reader = engine.getReader(tableToken)) {
                if (reader != null && !PartitionBy.isPartitioned(reader.getMetadata().getPartitionBy())) {
                    throw SqlException.$(pos, "Cannot convert non-partitioned table");
                }
            }

            path.of(configuration.getRoot()).concat(tableToken.getDirName());
            TableUtils.createConvertFile(ff, path, walFlag);
            return compiledQuery.ofTableSetType();
        } catch (CairoException e) {
            throw SqlException.position(pos)
                    .put(e.getFlyweightMessage())
                    .put("[errno=").put(e.getErrno()).put(']');
        }
    }

    private CompiledQuery compileBegin(SqlExecutionContext executionContext) {
        return compiledQuery.ofBegin();
    }

    private CompiledQuery compileCommit(SqlExecutionContext executionContext) {
        return compiledQuery.ofCommit();
    }

    private RecordCursorFactory compileCopy(SecurityContext securityContext, CopyModel model) throws SqlException {
        assert !model.isCancel();

        securityContext.authorizeCopy();

        if (model.getTimestampColumnName() == null &&
                ((model.getPartitionBy() != -1 && model.getPartitionBy() != PartitionBy.NONE))) {
            throw SqlException.$(-1, "invalid option used for import without a designated timestamp (format or partition by)");
        }
        if (model.getDelimiter() < 0) {
            model.setDelimiter((byte) ',');
        }

        final CharSequence tableName = GenericLexer.unquote(model.getTarget().token);
        final ExpressionNode fileNameNode = model.getFileName();
        final CharSequence fileName = fileNameNode != null ? GenericLexer.assertNoDots(GenericLexer.unquote(fileNameNode.token), fileNameNode.position) : null;
        assert fileName != null;

        return new CopyFactory(
                messageBus,
                engine.getCopyContext(),
                Chars.toString(tableName),
                Chars.toString(fileName),
                model
        );
    }

    private RecordCursorFactory compileCopyCancel(SqlExecutionContext executionContext, CopyModel model) throws SqlException {
        assert model.isCancel();

        long cancelCopyID;
        String cancelCopyIDStr = Chars.toString(GenericLexer.unquote(model.getTarget().token));
        try {
            cancelCopyID = Numbers.parseHexLong(cancelCopyIDStr);

        } catch (NumericException e) {
            throw SqlException.$(0, "copy cancel ID format is invalid: '").put(cancelCopyIDStr).put('\'');
        }
        return new CopyCancelFactory(
                engine.getCopyContext(),
                cancelCopyID,
                cancelCopyIDStr,
                query()
                        .$("select * from '")
                        .$(engine.getConfiguration().getSystemTableNamePrefix())
                        .$("text_import_log' where id = '")
                        .$(cancelCopyIDStr)
                        .$("' limit -1")
                        .compile(executionContext).getRecordCursorFactory()
        );
    }

    private CompiledQuery compileDeallocate(SqlExecutionContext executionContext) throws SqlException {
        CharSequence statementName = GenericLexer.unquote(expectToken(lexer, "statement name"));
        CharSequence tok = SqlUtil.fetchNext(lexer);
        if (tok != null && !Chars.equals(tok, ';')) {
            throw SqlException.$(lexer.lastTokenPosition(), "unexpected token [").put(tok).put("]");
        }
        return compiledQuery.ofDeallocate(statementName);
    }

    private ExecutionModel compileExecutionModel(SqlExecutionContext executionContext) throws SqlException {
        ExecutionModel model = parser.parse(lexer, executionContext);

        if (ExecutionModel.EXPLAIN != model.getModelType()) {
            return compileExecutionModel0(executionContext, model);
        } else {
            ExplainModel explainModel = (ExplainModel) model;
            explainModel.setModel(compileExecutionModel0(executionContext, explainModel.getInnerExecutionModel()));
            return explainModel;
        }
    }

    private ExecutionModel compileExecutionModel0(SqlExecutionContext executionContext, ExecutionModel model) throws SqlException {
        switch (model.getModelType()) {
            case ExecutionModel.QUERY:
                return optimiser.optimise((QueryModel) model, executionContext);
            case ExecutionModel.INSERT: {
                InsertModel insertModel = (InsertModel) model;
                if (insertModel.getQueryModel() != null) {
                    validateAndOptimiseInsertAsSelect(executionContext, insertModel);
                } else {
                    lightlyValidateInsertModel(insertModel);
                }
                final TableToken tableToken = engine.getTableTokenIfExists(insertModel.getTableName());
                executionContext.getSecurityContext().authorizeInsert(tableToken, insertModel.getColumnNameList());
                return insertModel;
            }
            case ExecutionModel.UPDATE:
                final QueryModel queryModel = (QueryModel) model;
                TableToken tableToken = executionContext.getTableToken(queryModel.getTableName());
                try (TableRecordMetadata metadata = executionContext.getMetadata(tableToken)) {
                    optimiser.optimiseUpdate(queryModel, executionContext, metadata);
                    return model;
                }
            default:
                return model;
        }
    }

    private CompiledQuery compileInner(@NotNull SqlExecutionContext executionContext, CharSequence query, boolean doLog) throws SqlException {
        SqlExecutionCircuitBreaker circuitBreaker = executionContext.getCircuitBreaker();
        if (!circuitBreaker.isTimerSet()) {
            circuitBreaker.resetTimer();
        }
        final CharSequence tok = SqlUtil.fetchNext(lexer);
        if (tok == null) {
            throw SqlException.$(0, "empty query");
        }

        final KeywordBasedExecutor executor = keywordBasedExecutors.get(tok);
        CompiledQuery cq = null;
        this.queryLogged = !doLog;
        this.queryContainsSecret = false;
        executionContext.containsSecret(false);
        if (doLog) {
            this.query = query;
            this.queryLogfd = executionContext.getRequestFd();
        }

        if (executor != null) {
            if (shouldLog(executor)) {
                logQuery();
            }
            // an executor can return null as a fallback to execution model
            cq = executor.execute(executionContext);
        }
        if (cq == null) {
            logQuery();
            cq = compileUsingModel(executionContext);
        }
        final short type = cq.getType();
        if ((type == CompiledQuery.ALTER || type == CompiledQuery.UPDATE) && !executionContext.isWalApplication()) {
            cq.withSqlStatement(Chars.toString(query));
        }
        cq.withContext(executionContext);
        return cq;
    }

    private CompiledQuery compileRollback(SqlExecutionContext executionContext) {
        return compiledQuery.ofRollback();
    }

    private CompiledQuery compileSet(SqlExecutionContext executionContext) {
        return compiledQuery.ofSet();
    }

    @NotNull
    private CompiledQuery compileUsingModel(SqlExecutionContext executionContext) throws SqlException {
        // This method will not populate sql cache directly;
        // factories are assumed to be non-reentrant and once
        // factory is out of this method the caller assumes
        // full ownership over it. In that however caller may
        // choose to return factory back to this or any other
        // instance of compiler for safekeeping

        // lexer would have parsed first token to determine direction of execution flow
        lexer.unparseLast();
        codeGenerator.clear();

        final ExecutionModel executionModel = compileExecutionModel(executionContext);
        switch (executionModel.getModelType()) {
            case ExecutionModel.QUERY:
                LOG.info().$("plan [q=`").$((QueryModel) executionModel).$("`, fd=").$(executionContext.getRequestFd()).$(']').$();
                return compiledQuery.of(generate((QueryModel) executionModel, executionContext));
            case ExecutionModel.CREATE_TABLE:
                return createTableWithRetries(executionModel, executionContext);
            case ExecutionModel.COPY:
                return copy(executionContext, (CopyModel) executionModel);
            case ExecutionModel.RENAME_TABLE:
                final RenameTableModel rtm = (RenameTableModel) executionModel;
                engine.rename(executionContext.getSecurityContext(), path, mem, GenericLexer.unquote(rtm.getFrom().token), renamePath, GenericLexer.unquote(rtm.getTo().token));
                return compiledQuery.ofRenameTable();
            case ExecutionModel.UPDATE:
                final QueryModel updateQueryModel = (QueryModel) executionModel;
                TableToken tableToken = executionContext.getTableToken(updateQueryModel.getTableName());
                try (TableRecordMetadata metadata = executionContext.getMetadata(tableToken)) {
                    final UpdateOperation updateOperation = generateUpdate(updateQueryModel, executionContext, metadata);
                    return compiledQuery.ofUpdate(updateOperation);
                }
            case ExecutionModel.EXPLAIN:
                return compiledQuery.ofExplain(generateExplain((ExplainModel) executionModel, executionContext));
            default:
                final InsertModel insertModel = (InsertModel) executionModel;
                if (insertModel.getQueryModel() != null) {
                    return executeWithRetries(
                            insertAsSelectMethod,
                            executionModel,
                            configuration.getCreateAsSelectRetryCount(),
                            executionContext
                    );
                } else {
                    return insert(executionModel, executionContext);
                }
        }
    }

    @NotNull
    private CompiledQuery copy(SqlExecutionContext executionContext, CopyModel copyModel) throws SqlException {
        if (!copyModel.isCancel() && Chars.equalsLowerCaseAscii(copyModel.getFileName().token, "stdin")) {
            // no-op implementation
            executionContext.getSecurityContext().authorizeCopy();
            setupTextLoaderFromModel(copyModel);
            return compiledQuery.ofCopyRemote(textLoader);
        }

        final RecordCursorFactory copyFactory;
        if (copyModel.isCancel()) {
            copyFactory = compileCopyCancel(executionContext, copyModel);
        } else {
            copyFactory = compileCopy(executionContext.getSecurityContext(), copyModel);
        }
        return compiledQuery.ofPseudoSelect(copyFactory);
    }

    private long copyOrdered(
            TableWriterAPI writer,
            RecordMetadata metadata,
            RecordCursor cursor,
            RecordToRowCopier copier,
            int cursorTimestampIndex,
            SqlExecutionCircuitBreaker circuitBreaker
    ) {
        long rowCount;

        if (ColumnType.isSymbolOrString(metadata.getColumnType(cursorTimestampIndex))) {
            rowCount = copyOrderedStrTimestamp(writer, cursor, copier, cursorTimestampIndex, circuitBreaker);
        } else {
            rowCount = copyOrdered0(writer, cursor, copier, cursorTimestampIndex, circuitBreaker);
        }
        writer.commit();

        return rowCount;
    }

    private long copyOrdered0(TableWriterAPI writer,
                              RecordCursor cursor,
                              RecordToRowCopier copier,
                              int cursorTimestampIndex,
                              SqlExecutionCircuitBreaker circuitBreaker) {
        long rowCount = 0;
        final Record record = cursor.getRecord();
        while (cursor.hasNext()) {
            circuitBreaker.statefulThrowExceptionIfTripped();
            TableWriter.Row row = writer.newRow(record.getTimestamp(cursorTimestampIndex));
            copier.copy(record, row);
            row.append();
            rowCount++;
        }

        return rowCount;
    }

    private long copyOrderedBatched(
            TableWriterAPI writer,
            RecordMetadata metadata,
            RecordCursor cursor,
            RecordToRowCopier copier,
            int cursorTimestampIndex,
            long batchSize,
            long o3MaxLag,
            SqlExecutionCircuitBreaker circuitBreaker
    ) {
        long rowCount;
        if (ColumnType.isSymbolOrString(metadata.getColumnType(cursorTimestampIndex))) {
            rowCount = copyOrderedBatchedStrTimestamp(writer, cursor, copier, cursorTimestampIndex, batchSize, o3MaxLag, circuitBreaker);
        } else {
            rowCount = copyOrderedBatched0(writer, cursor, copier, cursorTimestampIndex, batchSize, o3MaxLag, circuitBreaker);
        }
        writer.commit();

        return rowCount;
    }

    //returns number of copied rows
    private long copyOrderedBatched0(
            TableWriterAPI writer,
            RecordCursor cursor,
            RecordToRowCopier copier,
            int cursorTimestampIndex,
            long batchSize,
            long o3MaxLag,
            SqlExecutionCircuitBreaker circuitBreaker
    ) {
        long deadline = batchSize;
        long rowCount = 0;
        final Record record = cursor.getRecord();
        while (cursor.hasNext()) {
            circuitBreaker.statefulThrowExceptionIfTripped();
            TableWriter.Row row = writer.newRow(record.getTimestamp(cursorTimestampIndex));
            copier.copy(record, row);
            row.append();
            if (++rowCount > deadline) {
                writer.ic(o3MaxLag);
                deadline = rowCount + batchSize;
            }
        }

        return rowCount;
    }

    //returns number of copied rows
    private long copyOrderedBatchedStrTimestamp(
            TableWriterAPI writer,
            RecordCursor cursor,
            RecordToRowCopier copier,
            int cursorTimestampIndex,
            long batchSize,
            long o3MaxLag,
            SqlExecutionCircuitBreaker circuitBreaker
    ) {
        long deadline = batchSize;
        long rowCount = 0;
        final Record record = cursor.getRecord();
        while (cursor.hasNext()) {
            circuitBreaker.statefulThrowExceptionIfTripped();
            CharSequence str = record.getStr(cursorTimestampIndex);
            // It's allowed to insert ISO formatted string to timestamp column
            TableWriter.Row row = writer.newRow(SqlUtil.parseFloorPartialTimestamp(str, -1, ColumnType.TIMESTAMP));
            copier.copy(record, row);
            row.append();
            if (++rowCount > deadline) {
                writer.ic(o3MaxLag);
                deadline = rowCount + batchSize;
            }
        }

        return rowCount;
    }

    //returns number of copied rows
    private long copyOrderedStrTimestamp(
            TableWriterAPI writer,
            RecordCursor cursor,
            RecordToRowCopier copier,
            int cursorTimestampIndex,
            SqlExecutionCircuitBreaker circuitBreaker
    ) {
        long rowCount = 0;
        final Record record = cursor.getRecord();
        while (cursor.hasNext()) {
            circuitBreaker.statefulThrowExceptionIfTripped();
            final CharSequence str = record.getStr(cursorTimestampIndex);
            // It's allowed to insert ISO formatted string to timestamp column
            TableWriter.Row row = writer.newRow(SqlUtil.implicitCastStrAsTimestamp(str));
            copier.copy(record, row);
            row.append();
            rowCount++;
        }

        return rowCount;
    }

    /*
     * Returns number of copied rows.
     */
    private long copyTableData(
            RecordCursor cursor,
            RecordMetadata metadata,
            TableWriterAPI writer,
            RecordMetadata writerMetadata,
            RecordToRowCopier recordToRowCopier,
            SqlExecutionCircuitBreaker circuitBreaker
    ) {
        int timestampIndex = writerMetadata.getTimestampIndex();
        if (timestampIndex == -1) {
            return copyUnordered(cursor, writer, recordToRowCopier, circuitBreaker);
        } else {
            return copyOrdered(writer, metadata, cursor, recordToRowCopier, timestampIndex, circuitBreaker);
        }
    }

    /**
     * Sets insertCount to number of copied rows.
     */
    private void copyTableDataAndUnlock(
            SecurityContext securityContext,
            TableToken tableToken,
            boolean isWalEnabled,
            RecordCursor cursor,
            RecordMetadata cursorMetadata,
            int position,
            SqlExecutionCircuitBreaker circuitBreaker
    ) throws SqlException {
        TableWriterAPI writerAPI = null;
        TableWriter writer = null;

        try {
            if (!isWalEnabled) {
                writerAPI = writer = new TableWriter(
                        configuration,
                        tableToken,
                        messageBus,
                        null,
                        false,
                        DefaultLifecycleManager.INSTANCE,
                        configuration.getRoot(),
                        engine.getMetrics()
                );
            } else {
                writerAPI = engine.getTableWriterAPI(tableToken, "create as select");
            }

            RecordMetadata writerMetadata = writerAPI.getMetadata();
            entityColumnFilter.of(writerMetadata.getColumnCount());
            this.insertCount = copyTableData(
                    cursor,
                    cursorMetadata,
                    writerAPI,
                    writerMetadata,
                    RecordToRowCopierUtils.generateCopier(
                            asm,
                            cursorMetadata,
                            writerMetadata,
                            entityColumnFilter
                    ),
                    circuitBreaker
            );
        } catch (CairoException e) {
            LOG.error().$("could not create table [error=").$((Throwable) e).I$();
            // Close writer, the table will be removed
            writerAPI = Misc.free(writerAPI);
            writer = null;
            if (e.isInterruption()) {
                throw e;
            }
            throw SqlException.$(position, "Could not create table. See log for details.");
        } finally {
            if (isWalEnabled) {
                Misc.free(writerAPI);
            } else {
                engine.unlock(securityContext, tableToken, writer, false);
            }
        }
    }

    private void copyTableReaderMetadataToCreateTableModel(SqlExecutionContext executionContext, CreateTableModel model) throws SqlException {
        ExpressionNode likeTableName = model.getLikeTableName();
        CharSequence likeTableNameToken = likeTableName.token;
        TableToken tableToken = executionContext.getTableToken(likeTableNameToken);
        try (TableReader rdr = executionContext.getReader(tableToken)) {
            model.setO3MaxLag(rdr.getO3MaxLag());
            model.setMaxUncommittedRows(rdr.getMaxUncommittedRows());
            TableReaderMetadata rdrMetadata = rdr.getMetadata();
            for (int i = 0; i < rdrMetadata.getColumnCount(); i++) {
                int columnType = rdrMetadata.getColumnType(i);
                boolean isSymbol = ColumnType.isSymbol(columnType);
                int symbolCapacity = isSymbol ? rdr.getSymbolMapReader(i).getSymbolCapacity() : configuration.getDefaultSymbolCapacity();
                model.addColumn(rdrMetadata.getColumnName(i), columnType, symbolCapacity);
                if (isSymbol) {
                    model.cached(rdr.getSymbolMapReader(i).isCached());
                }
                model.setIndexFlags(rdrMetadata.isColumnIndexed(i), rdrMetadata.getIndexValueBlockCapacity(i));
            }
            model.setPartitionBy(SqlUtil.nextLiteral(sqlNodePool, PartitionBy.toString(rdr.getPartitionedBy()), 0));
            if (rdrMetadata.getTimestampIndex() != -1) {
                model.setTimestamp(SqlUtil.nextLiteral(sqlNodePool, rdrMetadata.getColumnName(rdrMetadata.getTimestampIndex()), 0));
            }
            model.setWalEnabled(configuration.isWalSupported() && rdrMetadata.isWalEnabled());
        }
        model.setLikeTableName(null); // resetting like table name as the metadata is copied already at this point.
    }

    /**
     * Returns number of copied rows.
     */
    private long copyUnordered(RecordCursor cursor, TableWriterAPI writer, RecordToRowCopier copier, SqlExecutionCircuitBreaker circuitBreaker) {
        long rowCount = 0;
        final Record record = cursor.getRecord();
        while (cursor.hasNext()) {
            circuitBreaker.statefulThrowExceptionIfTripped();
            TableWriter.Row row = writer.newRow();
            copier.copy(record, row);
            row.append();
            rowCount++;
        }
        writer.commit();

        return rowCount;
    }

    private CompiledQuery createTable(final ExecutionModel model, SqlExecutionContext executionContext) throws
            SqlException {
        final CreateTableModel createTableModel = (CreateTableModel) model;
        final ExpressionNode name = createTableModel.getName();
        TableToken tableToken = executionContext.getTableTokenIfExists(name.token);

        // Fast path for CREATE TABLE IF NOT EXISTS in scenario when the table already exists
        int status = executionContext.getTableStatus(path, tableToken);
        if (createTableModel.isIgnoreIfExists() && status != TableUtils.TABLE_DOES_NOT_EXIST) {
            return compiledQuery.ofCreateTable(tableToken);
        }

        if (status != TableUtils.TABLE_DOES_NOT_EXIST) {
            throw SqlException.$(name.position, "table already exists");
        }

        // create table (...) ... in volume volumeAlias;
        CharSequence volumeAlias = createTableModel.getVolumeAlias();
        if (volumeAlias != null) {
            CharSequence volumePath = configuration.getVolumeDefinitions().resolveAlias(volumeAlias);
            if (volumePath != null) {
                if (!ff.isDirOrSoftLinkDir(path.of(volumePath).$())) {
                    throw CairoException.critical(0).put("not a valid path for volume [alias=").put(volumeAlias).put(", path=").put(path).put(']');
                }
            } else {
                throw SqlException.position(0).put("volume alias is not allowed [alias=").put(volumeAlias).put(']');
            }
        }

        this.insertCount = -1;
        if (createTableModel.getQueryModel() == null) {
            try {
                if (createTableModel.getLikeTableName() != null) {
                    copyTableReaderMetadataToCreateTableModel(executionContext, createTableModel);
                }
                if (volumeAlias == null) {
                    tableToken = engine.createTable(
                            executionContext.getSecurityContext(),
                            mem,
                            path,
                            createTableModel.isIgnoreIfExists(),
                            createTableModel,
                            false);
                } else {
                    tableToken = engine.createTableInVolume(
                            executionContext.getSecurityContext(),
                            mem,
                            path,
                            createTableModel.isIgnoreIfExists(),
                            createTableModel,
                            false);
                }
            } catch (EntryUnavailableException e) {
                throw SqlException.$(name.position, "table already exists");
            } catch (CairoException e) {
                LOG.error().$("could not create table [error=").$((Throwable) e).I$();
                if (e.isInterruption()) {
                    throw e;
                }
                throw SqlException.$(name.position, "Could not create table, ").put(e.getFlyweightMessage());
            }
        } else {
            tableToken = createTableFromCursorExecutor(createTableModel, executionContext, name.position, volumeAlias);
        }

        if (createTableModel.getQueryModel() == null) {
            return compiledQuery.ofCreateTable(tableToken);
        } else {
            return compiledQuery.ofCreateTableAsSelect(tableToken, insertCount);
        }
    }

    private TableToken createTableFromCursorExecutor(
            CreateTableModel model,
            SqlExecutionContext executionContext,
            int position,
            CharSequence volumeAlias
    ) throws SqlException {
        try (
                final RecordCursorFactory factory = generate(model.getQueryModel(), executionContext);
                final RecordCursor cursor = factory.getCursor(executionContext)
        ) {
            typeCast.clear();
            final RecordMetadata metadata = factory.getMetadata();
            validateTableModelAndCreateTypeCast(model, metadata, typeCast);
            boolean keepLock = !model.isWalEnabled();

            final TableToken tableToken;

            if (volumeAlias == null) {
                tableToken = engine.createTable(
                        executionContext.getSecurityContext(),
                        mem,
                        path,
                        false,
                        tableStructureAdapter.of(model, metadata, typeCast),
                        keepLock
                );
            } else {
                tableToken = engine.createTableInVolume(
                        executionContext.getSecurityContext(),
                        mem,
                        path,
                        false,
                        tableStructureAdapter.of(model, metadata, typeCast),
                        keepLock
                );
            }

            SqlExecutionCircuitBreaker circuitBreaker = executionContext.getCircuitBreaker();
            try {
                copyTableDataAndUnlock(executionContext.getSecurityContext(), tableToken, model.isWalEnabled(), cursor, metadata, position, circuitBreaker);
            } catch (CairoException e) {
                LOG.error().$(e.getFlyweightMessage()).$(" [errno=").$(e.getErrno()).$(']').$();
                engine.drop(path, tableToken);
                engine.unlockTableName(tableToken);
                throw e;
            }
            return tableToken;
        }
    }

    /**
     * Creates new table.
     * <p>
     * Table name must not exist. Existence check relies on directory existence followed by attempt to clarify what
     * that directory is. Sometimes it can be just empty directory, which prevents new table from being created.
     * <p>
     * Table name can be utf8 encoded but must not contain '.' (dot). Dot is used to separate table and field name,
     * where table is uses as an alias.
     * <p>
     * Creating table from column definition looks like:
     * <code>
     * create table x (column_name column_type, ...) [timestamp(column_name)] [partition by ...]
     * </code>
     * For non-partitioned table partition by value would be NONE. For any other type of partition timestamp
     * has to be defined as reference to TIMESTAMP (type) column.
     *
     * @param executionModel   created from parsed sql.
     * @param executionContext provides access to bind variables and authorization module
     * @throws SqlException contains text of error and error position in SQL text.
     */
    private CompiledQuery createTableWithRetries(
            ExecutionModel executionModel,
            SqlExecutionContext executionContext
    ) throws SqlException {
        return executeWithRetries(createTableMethod, executionModel, configuration.getCreateAsSelectRetryCount(), executionContext);
    }

    private CompiledQuery executeWithRetries(
            ExecutableMethod method,
            ExecutionModel executionModel,
            int retries,
            SqlExecutionContext executionContext
    ) throws SqlException {
        int attemptsLeft = retries;
        do {
            try {
                return method.execute(executionModel, executionContext);
            } catch (TableReferenceOutOfDateException e) {
                attemptsLeft--;
                clear();
                lexer.restart();
                executionModel = compileExecutionModel(executionContext);
            }
        } while (attemptsLeft > 0);

        throw SqlException.position(0).put("underlying cursor is extremely volatile");
    }

    private int filterPartitions(
            Function function,
            int functionPosition,
            TableReader reader,
            AlterOperationBuilder changePartitionStatement
    ) {
        int affectedPartitions = 0;
        // Iterate partitions in descending order so if folders are missing on disk
        // removePartition does not fail to determine next minTimestamp
        final int partitionCount = reader.getPartitionCount();
        if (partitionCount > 0) { // table may be empty
            for (int i = partitionCount - 2; i > -1; i--) {
                long partitionTimestamp = reader.getPartitionTimestampByIndex(i);
                partitionFunctionRec.setTimestamp(partitionTimestamp);
                if (function.getBool(partitionFunctionRec)) {
                    changePartitionStatement.addPartitionToList(partitionTimestamp, functionPosition);
                    affectedPartitions++;
                }
            }

            // do action on last partition at the end, it's more expensive than others
            long partitionTimestamp = reader.getPartitionTimestampByIndex(partitionCount - 1);
            partitionFunctionRec.setTimestamp(partitionTimestamp);
            if (function.getBool(partitionFunctionRec)) {
                changePartitionStatement.addPartitionToList(partitionTimestamp, functionPosition);
                affectedPartitions++;
            }
        }
        return affectedPartitions;
    }

    private RecordCursorFactory generateExplain(ExplainModel model, SqlExecutionContext executionContext) throws SqlException {
        if (model.getInnerExecutionModel().getModelType() == ExecutionModel.UPDATE) {
            QueryModel updateQueryModel = model.getInnerExecutionModel().getQueryModel();
            final QueryModel selectQueryModel = updateQueryModel.getNestedModel();
            final RecordCursorFactory recordCursorFactory = prepareForUpdate(
                    updateQueryModel.getUpdateTableToken(),
                    selectQueryModel,
                    updateQueryModel,
                    executionContext
            );

            return codeGenerator.generateExplain(updateQueryModel, recordCursorFactory, model.getFormat());
        } else {
            return codeGenerator.generateExplain(model, executionContext);
        }
    }

    private UpdateOperation generateUpdate(QueryModel updateQueryModel, SqlExecutionContext executionContext, TableRecordMetadata metadata) throws SqlException {
        TableToken updateTableToken = updateQueryModel.getUpdateTableToken();
        final QueryModel selectQueryModel = updateQueryModel.getNestedModel();

        // Update QueryModel structure is
        // QueryModel with SET column expressions
        // |-- QueryModel of select-virtual or select-choose of data selected for update
        final RecordCursorFactory recordCursorFactory = prepareForUpdate(
                updateTableToken,
                selectQueryModel,
                updateQueryModel,
                executionContext
        );

        if (!metadata.isWalEnabled() || executionContext.isWalApplication()) {
            return new UpdateOperation(
                    updateTableToken,
                    selectQueryModel.getTableId(),
                    selectQueryModel.getTableVersion(),
                    lexer.getPosition(),
                    recordCursorFactory
            );
        } else {
            recordCursorFactory.close();

            if (selectQueryModel.containsJoin()) {
                throw SqlException.position(0).put("UPDATE statements with join are not supported yet for WAL tables");
            }

            return new UpdateOperation(
                    updateTableToken,
                    metadata.getTableId(),
                    metadata.getMetadataVersion(),
                    lexer.getPosition()
            );
        }
    }

    private int getNextValidTokenPosition() {
        while (lexer.hasNext()) {
            CharSequence token = SqlUtil.fetchNext(lexer);
            if (token == null) {
                return -1;
            } else if (!isSemicolon(token)) {
                lexer.unparseLast();
                return lexer.lastTokenPosition();
            }
        }

        return -1;
    }

    private int goToQueryEnd() {
        CharSequence token;
        lexer.unparseLast();
        while (lexer.hasNext()) {
            token = SqlUtil.fetchNext(lexer);
            if (token == null || isSemicolon(token)) {
                break;
            }
        }

        return lexer.getPosition();
    }

    private CompiledQuery insert(ExecutionModel executionModel, SqlExecutionContext executionContext) throws SqlException {
        final InsertModel model = (InsertModel) executionModel;
        final ExpressionNode tableNameExpr = model.getTableNameExpr();
        ObjList<Function> valueFunctions = null;
        TableToken token = tableExistsOrFail(tableNameExpr.position, tableNameExpr.token, executionContext);

        try (TableRecordMetadata metadata = engine.getMetadata(token)) {
            final long metadataVersion = metadata.getMetadataVersion();
            final InsertOperationImpl insertOperation = new InsertOperationImpl(engine, metadata.getTableToken(), metadataVersion);
            final int metadataTimestampIndex = metadata.getTimestampIndex();
            final ObjList<CharSequence> columnNameList = model.getColumnNameList();
            final int columnSetSize = columnNameList.size();
            for (int tupleIndex = 0, n = model.getRowTupleCount(); tupleIndex < n; tupleIndex++) {
                Function timestampFunction = null;
                listColumnFilter.clear();
                if (columnSetSize > 0) {
                    valueFunctions = new ObjList<>(columnSetSize);
                    for (int i = 0; i < columnSetSize; i++) {
                        int metadataColumnIndex = metadata.getColumnIndexQuiet(columnNameList.getQuick(i));
                        if (metadataColumnIndex > -1) {
                            final ExpressionNode node = model.getRowTupleValues(tupleIndex).getQuick(i);
                            final Function function = functionParser.parseFunction(
                                    node,
                                    EmptyRecordMetadata.INSTANCE,
                                    executionContext
                            );

                            insertValidateFunctionAndAddToList(
                                    model,
                                    tupleIndex,
                                    valueFunctions,
                                    metadata,
                                    metadataTimestampIndex,
                                    i,
                                    metadataColumnIndex,
                                    function,
                                    node.position,
                                    executionContext.getBindVariableService()
                            );

                            if (metadataTimestampIndex == metadataColumnIndex) {
                                timestampFunction = function;
                            }

                        } else {
                            throw SqlException.invalidColumn(model.getColumnPosition(i), columnNameList.getQuick(i));
                        }
                    }
                } else {
                    final int columnCount = metadata.getColumnCount();
                    final ObjList<ExpressionNode> values = model.getRowTupleValues(tupleIndex);
                    final int valueCount = values.size();
                    if (columnCount != valueCount) {
                        throw SqlException.$(
                                        model.getEndOfRowTupleValuesPosition(tupleIndex),
                                        "row value count does not match column count [expected=").put(columnCount).put(", actual=").put(values.size())
                                .put(", tuple=").put(tupleIndex + 1).put(']');
                    }
                    valueFunctions = new ObjList<>(columnCount);

                    for (int i = 0; i < columnCount; i++) {
                        final ExpressionNode node = values.getQuick(i);

                        Function function = functionParser.parseFunction(node, EmptyRecordMetadata.INSTANCE, executionContext);
                        insertValidateFunctionAndAddToList(
                                model,
                                tupleIndex,
                                valueFunctions,
                                metadata,
                                metadataTimestampIndex,
                                i,
                                i,
                                function,
                                node.position,
                                executionContext.getBindVariableService()
                        );

                        if (metadataTimestampIndex == i) {
                            timestampFunction = function;
                        }
                    }
                }

                // validate timestamp
                if (metadataTimestampIndex > -1 && (timestampFunction == null || ColumnType.isNull(timestampFunction.getType()))) {
                    throw SqlException.$(0, "insert statement must populate timestamp");
                }

                VirtualRecord record = new VirtualRecord(valueFunctions);
                RecordToRowCopier copier = RecordToRowCopierUtils.generateCopier(asm, record, metadata, listColumnFilter);
                insertOperation.addInsertRow(new InsertRowImpl(record, copier, timestampFunction, tupleIndex));
            }
            return compiledQuery.ofInsert(insertOperation);
        } catch (SqlException e) {
            Misc.freeObjList(valueFunctions);
            throw e;
        }
    }

    private CompiledQuery insertAsSelect(ExecutionModel executionModel, SqlExecutionContext executionContext) throws SqlException {
        final InsertModel model = (InsertModel) executionModel;
        final ExpressionNode tableNameExpr = model.getTableNameExpr();

        TableToken tableToken = tableExistsOrFail(tableNameExpr.position, tableNameExpr.token, executionContext);
        long insertCount;

        try (
                TableWriterAPI writer = engine.getTableWriterAPI(tableToken, "insertAsSelect");
                RecordCursorFactory factory = generate(model.getQueryModel(), executionContext)
        ) {
            final RecordMetadata cursorMetadata = factory.getMetadata();
            // Convert sparse writer metadata into dense
            final RecordMetadata writerMetadata = GenericRecordMetadata.copyDense(writer.getMetadata());
            final int writerTimestampIndex = writerMetadata.getTimestampIndex();
            final int cursorTimestampIndex = cursorMetadata.getTimestampIndex();
            final int cursorColumnCount = cursorMetadata.getColumnCount();

            final RecordToRowCopier copier;
            final ObjList<CharSequence> columnNameList = model.getColumnNameList();
            final int columnSetSize = columnNameList.size();
            int timestampIndexFound = -1;
            if (columnSetSize > 0) {
                // validate type cast

                // clear list column filter to re-populate it again
                listColumnFilter.clear();

                for (int i = 0; i < columnSetSize; i++) {
                    CharSequence columnName = columnNameList.get(i);
                    int index = writerMetadata.getColumnIndexQuiet(columnName);
                    if (index == -1) {
                        throw SqlException.invalidColumn(model.getColumnPosition(i), columnName);
                    }

                    int fromType = cursorMetadata.getColumnType(i);
                    int toType = writerMetadata.getColumnType(index);
                    if (ColumnType.isAssignableFrom(fromType, toType)) {
                        listColumnFilter.add(index + 1);
                    } else {
                        throw SqlException.inconvertibleTypes(
                                model.getColumnPosition(i),
                                fromType,
                                cursorMetadata.getColumnName(i),
                                toType,
                                writerMetadata.getColumnName(i)
                        );
                    }

                    if (index == writerTimestampIndex) {
                        timestampIndexFound = i;
                        if (fromType != ColumnType.TIMESTAMP && fromType != ColumnType.STRING) {
                            throw SqlException.$(tableNameExpr.position, "expected timestamp column but type is ").put(ColumnType.nameOf(fromType));
                        }
                    }
                }

                // fail when target table requires chronological data and cursor cannot provide it
                if (timestampIndexFound < 0 && writerTimestampIndex >= 0) {
                    throw SqlException.$(tableNameExpr.position, "select clause must provide timestamp column");
                }

                copier = RecordToRowCopierUtils.generateCopier(asm, cursorMetadata, writerMetadata, listColumnFilter);
            } else {
                // fail when target table requires chronological data and cursor cannot provide it
                if (writerTimestampIndex > -1 && cursorTimestampIndex == -1) {
                    if (cursorColumnCount <= writerTimestampIndex) {
                        throw SqlException.$(tableNameExpr.position, "select clause must provide timestamp column");
                    } else {
                        int columnType = ColumnType.tagOf(cursorMetadata.getColumnType(writerTimestampIndex));
                        if (columnType != ColumnType.TIMESTAMP && columnType != ColumnType.STRING && columnType != ColumnType.NULL) {
                            throw SqlException.$(tableNameExpr.position, "expected timestamp column but type is ").put(ColumnType.nameOf(columnType));
                        }
                    }
                }

                if (writerTimestampIndex > -1 && cursorTimestampIndex > -1 && writerTimestampIndex != cursorTimestampIndex) {
                    throw SqlException
                            .$(tableNameExpr.position, "designated timestamp of existing table (").put(writerTimestampIndex)
                            .put(") does not match designated timestamp in select query (")
                            .put(cursorTimestampIndex)
                            .put(')');
                }
                timestampIndexFound = writerTimestampIndex;

                final int n = writerMetadata.getColumnCount();
                if (n > cursorMetadata.getColumnCount()) {
                    throw SqlException.$(model.getSelectKeywordPosition(), "not enough columns selected");
                }

                for (int i = 0; i < n; i++) {
                    int fromType = cursorMetadata.getColumnType(i);
                    int toType = writerMetadata.getColumnType(i);
                    if (ColumnType.isAssignableFrom(fromType, toType)) {
                        continue;
                    }

                    // We are going on a limp here. There is nowhere to position this error in our model.
                    // We will try to position on column (i) inside cursor's query model. Assumption is that
                    // it will always have a column, e.g. has been processed by optimiser
                    assert i < model.getQueryModel().getBottomUpColumns().size();
                    throw SqlException.inconvertibleTypes(
                            model.getQueryModel().getBottomUpColumns().getQuick(i).getAst().position,
                            fromType,
                            cursorMetadata.getColumnName(i),
                            toType,
                            writerMetadata.getColumnName(i)
                    );
                }

                entityColumnFilter.of(writerMetadata.getColumnCount());

                copier = RecordToRowCopierUtils.generateCopier(
                        asm,
                        cursorMetadata,
                        writerMetadata,
                        entityColumnFilter
                );
            }

            SqlExecutionCircuitBreaker circuitBreaker = executionContext.getCircuitBreaker();

            try (RecordCursor cursor = factory.getCursor(executionContext)) {
                try {
                    if (writerTimestampIndex == -1) {
                        insertCount = copyUnordered(cursor, writer, copier, circuitBreaker);
                    } else {
                        if (model.getBatchSize() != -1) {
                            insertCount = copyOrderedBatched(
                                    writer,
                                    factory.getMetadata(),
                                    cursor,
                                    copier,
                                    writerTimestampIndex,
                                    model.getBatchSize(),
                                    model.getO3MaxLag(),
                                    circuitBreaker
                            );
                        } else {
                            insertCount = copyOrdered(writer, factory.getMetadata(), cursor, copier, timestampIndexFound, circuitBreaker);
                        }
                    }
                } catch (Throwable e) {
                    // rollback data when system error occurs
                    writer.rollback();
                    throw e;
                }
            }
        }
        return compiledQuery.ofInsertAsSelect(insertCount);
    }

    private void insertValidateFunctionAndAddToList(
            InsertModel model,
            int tupleIndex,
            ObjList<Function> valueFunctions,
            RecordMetadata metadata,
            int metadataTimestampIndex,
            int insertColumnIndex,
            int metadataColumnIndex,
            Function function,
            int functionPosition,
            BindVariableService bindVariableService
    ) throws SqlException {

        final int columnType = metadata.getColumnType(metadataColumnIndex);
        if (function.isUndefined()) {
            function.assignType(columnType, bindVariableService);
        }

        if (ColumnType.isAssignableFrom(function.getType(), columnType)) {
            if (metadataColumnIndex == metadataTimestampIndex) {
                return;
            }

            valueFunctions.add(function);
            listColumnFilter.add(metadataColumnIndex + 1);
            return;
        }

        throw SqlException.inconvertibleTypes(
                functionPosition,
                function.getType(),
                model.getRowTupleValues(tupleIndex).getQuick(insertColumnIndex).token,
                metadata.getColumnType(metadataColumnIndex),
                metadata.getColumnName(metadataColumnIndex)
        );
    }

    private void lightlyValidateInsertModel(InsertModel model) throws SqlException {
        ExpressionNode tableNameExpr = model.getTableNameExpr();
        if (tableNameExpr.type != ExpressionNode.LITERAL) {
            throw SqlException.$(tableNameExpr.position, "literal expected");
        }

        int columnNameListSize = model.getColumnNameList().size();

        if (columnNameListSize > 0) {
            for (int i = 0, n = model.getRowTupleCount(); i < n; i++) {
                if (columnNameListSize != model.getRowTupleValues(i).size()) {
                    throw SqlException.$(
                                    model.getEndOfRowTupleValuesPosition(i),
                                    "row value count does not match column count [expected=").put(columnNameListSize)
                            .put(", actual=").put(model.getRowTupleValues(i).size())
                            .put(", tuple=").put(i + 1)
                            .put(']');
                }
            }
        }
    }

    private RecordCursorFactory prepareForUpdate(
            TableToken tableToken,
            QueryModel selectQueryModel,
            QueryModel updateQueryModel,
            SqlExecutionContext executionContext
    ) throws SqlException {
        final IntList tableColumnTypes = selectQueryModel.getUpdateTableColumnTypes();
        final ObjList<CharSequence> tableColumnNames = selectQueryModel.getUpdateTableColumnNames();

        RecordCursorFactory updateToDataCursorFactory = codeGenerator.generate(selectQueryModel, executionContext);
        try {
            if (!updateToDataCursorFactory.supportsUpdateRowId(tableToken)) {
                // in theory this should never happen because all valid UPDATE statements should result in
                // a query plan with real row ids but better to check to prevent data corruption
                throw SqlException.$(updateQueryModel.getModelPosition(), "Unsupported SQL complexity for the UPDATE statement");
            }

            // Check that updateDataFactoryMetadata match types of table to be updated exactly
            final RecordMetadata updateDataFactoryMetadata = updateToDataCursorFactory.getMetadata();
            for (int i = 0, n = updateDataFactoryMetadata.getColumnCount(); i < n; i++) {
                int virtualColumnType = updateDataFactoryMetadata.getColumnType(i);
                CharSequence updateColumnName = updateDataFactoryMetadata.getColumnName(i);
                int tableColumnIndex = tableColumnNames.indexOf(updateColumnName);
                int tableColumnType = tableColumnTypes.get(tableColumnIndex);

                if (virtualColumnType != tableColumnType) {
                    if (!ColumnType.isSymbolOrString(tableColumnType) || !ColumnType.isAssignableFrom(virtualColumnType, ColumnType.STRING)) {
                        // get column position
                        ExpressionNode setRhs = updateQueryModel.getNestedModel().getColumns().getQuick(i).getAst();
                        throw SqlException.inconvertibleTypes(setRhs.position, virtualColumnType, "", tableColumnType, updateColumnName);
                    }
                }
            }
            return updateToDataCursorFactory;
        } catch (Throwable th) {
            updateToDataCursorFactory.close();
            throw th;
        }
    }

    private CompiledQuery reindexTable(SqlExecutionContext executionContext) throws SqlException {
        CharSequence tok;
        tok = SqlUtil.fetchNext(lexer);
        if (tok == null || !isTableKeyword(tok)) {
            throw SqlException.$(lexer.lastTokenPosition(), "TABLE expected");
        }

        tok = SqlUtil.fetchNext(lexer);

        if (tok == null || Chars.equals(tok, ',')) {
            throw SqlException.$(lexer.getPosition(), "table name expected");
        }

        if (Chars.isQuoted(tok)) {
            tok = GenericLexer.unquote(tok);
        }
        TableToken tableToken = tableExistsOrFail(lexer.lastTokenPosition(), tok, executionContext);
        rebuildIndex.of(path.of(configuration.getRoot()).concat(tableToken.getDirName()));

        tok = SqlUtil.fetchNext(lexer);
        CharSequence columnName = null;

        if (tok != null && SqlKeywords.isColumnKeyword(tok)) {
            tok = SqlUtil.fetchNext(lexer);
            if (Chars.isQuoted(tok)) {
                tok = GenericLexer.unquote(tok);
            }
            if (tok == null || TableUtils.isValidColumnName(tok, configuration.getMaxFileNameLength())) {
                columnName = GenericLexer.immutableOf(tok);
                tok = SqlUtil.fetchNext(lexer);
            }
        }

        CharSequence partition = null;
        if (tok != null && SqlKeywords.isPartitionKeyword(tok)) {
            tok = SqlUtil.fetchNext(lexer);

            if (Chars.isQuoted(tok)) {
                tok = GenericLexer.unquote(tok);
            }
            partition = tok;
            tok = SqlUtil.fetchNext(lexer);
        }

        if (tok == null || !isLockKeyword(tok)) {
            throw SqlException.$(lexer.getPosition(), "LOCK EXCLUSIVE expected");
        }

        tok = SqlUtil.fetchNext(lexer);
        if (tok == null || !isExclusiveKeyword(tok)) {
            throw SqlException.$(lexer.getPosition(), "LOCK EXCLUSIVE expected");
        }

        tok = SqlUtil.fetchNext(lexer);
        if (tok != null && !isSemicolon(tok)) {
            throw SqlException.$(lexer.getPosition(), "EOF expected");
        }

        columnNames.clear();
        if (columnName != null) {
            columnNames.add(columnName);
        }

        executionContext.getSecurityContext().authorizeTableReindex(tableToken, columnNames);
        rebuildIndex.reindex(partition, columnName);
        return compiledQuery.ofRepair();
    }

    private void setupTextLoaderFromModel(CopyModel model) {
        textLoader.clear();
        textLoader.setState(TextLoader.ANALYZE_STRUCTURE);
        // todo: configure the following
        //   - what happens when data row errors out, max errors may be?
        //   - we should be able to skip X rows from top, dodgy headers etc.

        textLoader.configureDestination(
                model.getTarget().token,
                false,
                model.getAtomicity() != -1 ? model.getAtomicity() : Atomicity.SKIP_ROW,
                model.getPartitionBy() < 0 ? PartitionBy.NONE : model.getPartitionBy(),
                model.getTimestampColumnName(), model.getTimestampFormat()
        );
    }

    private CompiledQuery snapshotDatabase(SqlExecutionContext executionContext) throws SqlException {
        executionContext.getSecurityContext().authorizeDatabaseSnapshot();
        CharSequence tok = expectToken(lexer, "'prepare' or 'complete'");

        if (Chars.equalsLowerCaseAscii(tok, "prepare")) {
            if (snapshotAgent == null) {
                throw SqlException.position(lexer.lastTokenPosition()).put("Snapshot agent is not configured. Try using different embedded API");
            }
            snapshotAgent.prepareSnapshot(executionContext);
            return compiledQuery.ofSnapshotPrepare();
        }

        if (Chars.equalsLowerCaseAscii(tok, "complete")) {
            if (snapshotAgent == null) {
                throw SqlException.position(lexer.lastTokenPosition()).put("Snapshot agent is not configured. Try using different embedded API");
            }
            snapshotAgent.completeSnapshot();
            return compiledQuery.ofSnapshotComplete();
        }

        throw SqlException.position(lexer.lastTokenPosition()).put("'prepare' or 'complete' expected");
    }

    private CompiledQuery sqlShow(SqlExecutionContext executionContext) throws SqlException {
        CharSequence tok = SqlUtil.fetchNext(lexer);
        if (tok != null) {
            // show tables
            // show columns from tab
            // show partitions from tab
            // show transaction isolation level
            // show transaction_isolation
            // show max_identifier_length
            // show standard_conforming_strings
            // show search_path
            // show datestyle
            // show time zone
            RecordCursorFactory factory = null;
            if (isTablesKeyword(tok)) {
                factory = new TableListRecordCursorFactory();
            } else if (isColumnsKeyword(tok)) {
                factory = new ShowColumnsRecordCursorFactory(sqlShowFromTable(executionContext));
            } else if (isPartitionsKeyword(tok)) {
                factory = new ShowPartitionsRecordCursorFactory(sqlShowFromTable(executionContext));
            } else if (isTransactionKeyword(tok)) {
                factory = sqlShowTransaction();
            } else if (isTransactionIsolation(tok)) {
                factory = new ShowTransactionIsolationLevelCursorFactory();
            } else if (isMaxIdentifierLength(tok)) {
                factory = new ShowMaxIdentifierLengthCursorFactory();
            } else if (isStandardConformingStrings(tok)) {
                factory = new ShowStandardConformingStringsCursorFactory();
            } else if (isSearchPath(tok)) {
                factory = new ShowSearchPathCursorFactory();
            } else if (isDateStyleKeyword(tok)) {
                factory = new ShowDateStyleCursorFactory();
            } else if (SqlKeywords.isTimeKeyword(tok)) {
                tok = SqlUtil.fetchNext(lexer);
                if (tok != null && SqlKeywords.isZoneKeyword(tok)) {
                    factory = new ShowTimeZoneFactory();
                }
            } else {
                factory = unknownShowStatement(executionContext, tok);
            }
            if (factory != null) {
                tok = SqlUtil.fetchNext(lexer);
                if (tok == null || Chars.equals(tok, ';')) {
                    return compiledQuery.of(factory);
                }
                Misc.free(factory);
                throw SqlException.position(lexer.lastTokenPosition()).put("unexpected token [").put(tok).put(']');
            }
        }
        throw SqlException.position(lexer.lastTokenPosition()).put("expected ")
                .put("'TABLES', 'COLUMNS FROM <tab>', 'PARTITIONS FROM <tab>', ")
                .put("'TRANSACTION ISOLATION LEVEL', 'transaction_isolation', ")
                .put("'max_identifier_length', 'standard_conforming_strings', ")
                .put("'search_path', 'datestyle', or 'time zone'");
    }

    private TableToken sqlShowFromTable(SqlExecutionContext executionContext) throws SqlException {
        CharSequence tok;
        tok = SqlUtil.fetchNext(lexer);
        if (tok == null || !isFromKeyword(tok)) {
            throw SqlException.position(lexer.getPosition()).put("expected 'from'");
        }
        tok = SqlUtil.fetchNext(lexer);
        if (tok == null) {
            throw SqlException.position(lexer.getPosition()).put("expected a table name");
        }
        final CharSequence tableName = GenericLexer.assertNoDotsAndSlashes(GenericLexer.unquote(tok), lexer.lastTokenPosition());
        return tableExistsOrFail(lexer.lastTokenPosition(), tableName, executionContext);
    }

    private RecordCursorFactory sqlShowTransaction() throws SqlException {
        CharSequence tok = SqlUtil.fetchNext(lexer);
        if (tok != null && isIsolationKeyword(tok)) {
            tok = SqlUtil.fetchNext(lexer);
            if (tok != null && isLevelKeyword(tok)) {
                return new ShowTransactionIsolationLevelCursorFactory();
            }
            throw SqlException.position(tok != null ? lexer.lastTokenPosition() : lexer.getPosition()).put("expected 'level'");
        }
        throw SqlException.position(tok != null ? lexer.lastTokenPosition() : lexer.getPosition()).put("expected 'isolation'");
    }

    private TableToken tableExistsOrFail(int position, CharSequence tableName, SqlExecutionContext executionContext) throws SqlException {
        TableToken tableToken = executionContext.getTableTokenIfExists(tableName);
        if (executionContext.getTableStatus(path, tableToken) != TableUtils.TABLE_EXISTS) {
            throw SqlException.tableDoesNotExist(position, tableName);
        }
        return tableToken;
    }

    private CompiledQuery truncateTables(SqlExecutionContext executionContext) throws SqlException {
        CharSequence tok;
        tok = SqlUtil.fetchNext(lexer);

        if (tok == null) {
            throw SqlException.$(lexer.getPosition(), "TABLE expected");
        }

        if (!isTableKeyword(tok)) {
            throw SqlException.$(lexer.lastTokenPosition(), "TABLE expected");
        }

        tok = SqlUtil.fetchNext(lexer);
        if (tok != null && isOnlyKeyword(tok)) {
            tok = SqlUtil.fetchNext(lexer);
        }

        if (tok != null && isWithKeyword(tok)) {
            throw SqlException.$(lexer.lastTokenPosition(), "table name expected");
        }

        tableWriters.clear();
        try {
            do {
                if (tok == null || Chars.equals(tok, ',')) {
                    throw SqlException.$(lexer.getPosition(), "table name expected");
                }

                if (Chars.isQuoted(tok)) {
                    tok = GenericLexer.unquote(tok);
                }
                TableToken tableToken = tableExistsOrFail(lexer.lastTokenPosition(), tok, executionContext);
                executionContext.getSecurityContext().authorizeTableTruncate(tableToken);
                try {
                    tableWriters.add(engine.getTableWriterAPI(tableToken, "truncateTables"));
                } catch (CairoException e) {
                    LOG.info().$("table busy [table=").$(tok).$(", e=").$((Throwable) e).I$();
                    throw SqlException.$(lexer.lastTokenPosition(), "table '").put(tok).put("' could not be truncated: ").put(e);
                }
                tok = SqlUtil.fetchNext(lexer);
                if (tok == null || Chars.equals(tok, ';') || isKeepKeyword(tok)) {
                    break;
                }
                if (!Chars.equalsNc(tok, ',')) {
                    throw SqlException.$(lexer.getPosition(), "',' or 'keep' expected");
                }

                tok = SqlUtil.fetchNext(lexer);
                if (tok != null && isKeepKeyword(tok)) {
                    throw SqlException.$(lexer.getPosition(), "table name expected");
                }
            } while (true);

            boolean keepSymbolTables = false;
            if (tok != null && isKeepKeyword(tok)) {
                tok = SqlUtil.fetchNext(lexer);
                if (tok == null || !isSymbolKeyword(tok)) {
                    throw SqlException.$(lexer.lastTokenPosition(), "SYMBOL expected");
                }
                tok = SqlUtil.fetchNext(lexer);
                if (tok == null || !isMapsKeyword(tok)) {
                    throw SqlException.$(lexer.lastTokenPosition(), "MAPS expected");
                }
                keepSymbolTables = true;
                tok = SqlUtil.fetchNext(lexer);
            }

            if (tok != null && !Chars.equals(tok, ';')) {
                throw SqlException.$(lexer.lastTokenPosition(), "unexpected [token='").put(tok).put("']");
            }

            for (int i = 0, n = tableWriters.size(); i < n; i++) {
                final TableWriterAPI writer = tableWriters.getQuick(i);
                try {
                    if (writer.getMetadata().isWalEnabled()) {
                        writer.truncateSoft();
                    } else {
                        TableToken tableToken = writer.getTableToken();
                        if (engine.lockReaders(tableToken)) {
                            try {
                                if (keepSymbolTables) {
                                    writer.truncateSoft();
                                } else {
                                    writer.truncate();
                                }
                            } finally {
                                engine.unlockReaders(tableToken);
                            }
                        } else {
                            throw SqlException.$(0, "there is an active query against '").put(tableToken).put("'. Try again.");
                        }
                    }
                } catch (CairoException | CairoError e) {
                    LOG.error().$("could not truncate [table=").$(writer.getTableToken()).$(", e=").$((Sinkable) e).$(']').$();
                    throw e;
                }
            }
        } finally {
            for (int i = 0, n = tableWriters.size(); i < n; i++) {
                tableWriters.getQuick(i).close();
            }
            tableWriters.clear();
        }
        return compiledQuery.ofTruncate();
    }

    private CompiledQuery vacuum(SqlExecutionContext executionContext) throws SqlException {
        CharSequence tok = expectToken(lexer, "'table'");
        // It used to be VACUUM PARTITIONS but become VACUUM TABLE
        boolean partitionsKeyword = isPartitionsKeyword(tok);
        if (partitionsKeyword || isTableKeyword(tok)) {
            CharSequence tableName = expectToken(lexer, "table name");
            tableName = GenericLexer.assertNoDotsAndSlashes(GenericLexer.unquote(tableName), lexer.lastTokenPosition());
            int tableNamePos = lexer.lastTokenPosition();
            CharSequence eol = SqlUtil.fetchNext(lexer);
            if (eol == null || Chars.equals(eol, ';')) {
                TableToken tableToken = tableExistsOrFail(lexer.lastTokenPosition(), tableName, executionContext);
                try (TableReader rdr = executionContext.getReader(tableToken)) {
                    int partitionBy = rdr.getMetadata().getPartitionBy();
                    if (PartitionBy.isPartitioned(partitionBy)) {
                        executionContext.getSecurityContext().authorizeTableVacuum(rdr.getTableToken());
                        if (!TableUtils.schedulePurgeO3Partitions(messageBus, rdr.getTableToken(), partitionBy)) {
                            throw SqlException.$(
                                    tableNamePos,
                                    "cannot schedule vacuum action, queue is full, please retry " +
                                            "or increase Purge Discovery Queue Capacity"
                            );
                        }
                    } else if (partitionsKeyword) {
                        throw SqlException.$(lexer.lastTokenPosition(), "table '").put(tableName).put("' is not partitioned");
                    }
                    vacuumColumnVersions.run(rdr);
                    return compiledQuery.ofVacuum();
                }
            }
            throw SqlException.$(lexer.lastTokenPosition(), "end of line or ';' expected");
        }
        throw SqlException.$(lexer.lastTokenPosition(), "'partitions' expected");
    }

    private void validateAndOptimiseInsertAsSelect(SqlExecutionContext executionContext, InsertModel model) throws SqlException {
        final QueryModel queryModel = optimiser.optimise(model.getQueryModel(), executionContext);
        int columnNameListSize = model.getColumnNameList().size();
        if (columnNameListSize > 0 && queryModel.getBottomUpColumns().size() != columnNameListSize) {
            throw SqlException.$(model.getTableNameExpr().position, "column count mismatch");
        }
        model.setQueryModel(queryModel);
    }

    private void validateTableModelAndCreateTypeCast(
            CreateTableModel model,
            RecordMetadata metadata,
            @Transient IntIntHashMap typeCast
    ) throws SqlException {
        CharSequenceObjHashMap<ColumnCastModel> castModels = model.getColumnCastModels();
        ObjList<CharSequence> castColumnNames = castModels.keys();

        for (int i = 0, n = castColumnNames.size(); i < n; i++) {
            CharSequence columnName = castColumnNames.getQuick(i);
            int index = metadata.getColumnIndexQuiet(columnName);
            ColumnCastModel ccm = castModels.get(columnName);
            // the only reason why columns cannot be found at this stage is
            // concurrent table modification of table structure
            if (index == -1) {
                // Cast isn't going to go away when we re-parse SQL. We must make this
                // permanent error
                throw SqlException.invalidColumn(ccm.getColumnNamePos(), columnName);
            }
            int from = metadata.getColumnType(index);
            int to = ccm.getColumnType();
            if (isCompatibleCase(from, to)) {
                int modelColumnIndex = model.getColumnIndex(columnName);
                if (!ColumnType.isSymbol(to) && model.isIndexed(modelColumnIndex)) {
                    throw SqlException.$(ccm.getColumnTypePos(), "indexes are supported only for SYMBOL columns: ").put(columnName);
                }
                typeCast.put(index, to);
            } else {
                throw SqlException.unsupportedCast(ccm.getColumnTypePos(), columnName, from, to);
            }
        }

        // validate that all indexes are specified only on columns with symbol type
        for (int i = 0, n = model.getColumnCount(); i < n; i++) {
            CharSequence columnName = model.getColumnName(i);
            ColumnCastModel ccm = castModels.get(columnName);
            if (ccm != null) {
                // We already checked this column when validating casts.
                continue;
            }
            int index = metadata.getColumnIndexQuiet(columnName);
            assert index > -1 : "wtf? " + columnName;
            if (!ColumnType.isSymbol(metadata.getColumnType(index)) && model.isIndexed(i)) {
                throw SqlException.$(0, "indexes are supported only for SYMBOL columns: ").put(columnName);
            }
        }

        // validate type of timestamp column
        // no need to worry that column will not resolve
        ExpressionNode timestamp = model.getTimestamp();
        if (timestamp != null && metadata.getColumnType(timestamp.token) != ColumnType.TIMESTAMP) {
            throw SqlException.position(timestamp.position).put("TIMESTAMP column expected [actual=").put(ColumnType.nameOf(metadata.getColumnType(timestamp.token))).put(']');
        }

        if (PartitionBy.isPartitioned(model.getPartitionBy()) && model.getTimestampIndex() == -1 && metadata.getTimestampIndex() == -1) {
            throw SqlException.position(0).put("timestamp is not defined");
        }
    }

    protected static CharSequence expectToken(GenericLexer lexer, CharSequence expected) throws SqlException {
        CharSequence tok = SqlUtil.fetchNext(lexer);

        if (tok == null) {
            throw SqlException.position(lexer.getPosition()).put(expected).put(" expected");
        }

        return tok;
    }

    protected static CharSequence maybeExpectToken(GenericLexer lexer, CharSequence expected, boolean expect) throws SqlException {
        CharSequence tok = SqlUtil.fetchNext(lexer);

        if (expect && tok == null) {
            throw SqlException.position(lexer.getPosition()).put(expected).put(" expected");
        }

        return tok;
    }

    protected void clear() {
        sqlNodePool.clear();
        characterStore.clear();
        queryColumnPool.clear();
        queryModelPool.clear();
        optimiser.clear();
        parser.clear();
        backupAgent.clear();
        alterOperationBuilder.clear();
        backupAgent.clear();
        functionParser.clear();
<<<<<<< HEAD
        columnNames.clear();
=======
        query = null;
        queryLogged = false;
        queryLogfd = -1;
        queryContainsSecret = false;
>>>>>>> 5a03ceee
    }

    RecordCursorFactory generate(QueryModel queryModel, SqlExecutionContext executionContext) throws SqlException {
        return codeGenerator.generate(queryModel, executionContext);
    }

    protected void logQuery(CharSequence currentQuery) {
        if (!queryContainsSecret) {
            queryLogged = true;
            LOG.info().$("parse [fd=").$(queryLogfd).$(", q=").utf8(currentQuery).I$();
        }
    }

    protected void logQuery() {
        if (!queryLogged && !queryContainsSecret) {
            queryLogged = true;
            LOG.info().$("parse [fd=").$(queryLogfd).$(", q=").utf8(query).I$();
        }
    }

    protected void registerKeywordBasedExecutors() {
        // For each 'this::method' reference java compiles a class
        // We need to minimize repetition of this syntax as each site generates garbage
        final KeywordBasedExecutor compileSet = this::compileSet;
        final KeywordBasedExecutor compileBegin = this::compileBegin;
        final KeywordBasedExecutor compileCommit = this::compileCommit;
        final KeywordBasedExecutor compileRollback = this::compileRollback;
        final KeywordBasedExecutor truncateTables = this::truncateTables;
        final KeywordBasedExecutor alterTable = this::alterTable;
        final KeywordBasedExecutor reindexTable = this::reindexTable;
        final KeywordBasedExecutor dropStatement = dropStmtCompiler::executorSelector;
        final KeywordBasedExecutor sqlBackup = backupAgent::sqlBackup;
        final KeywordBasedExecutor sqlShow = this::sqlShow;
        final KeywordBasedExecutor vacuumTable = this::vacuum;
        final KeywordBasedExecutor snapshotDatabase = this::snapshotDatabase;
        final KeywordBasedExecutor compileDeallocate = this::compileDeallocate;

        keywordBasedExecutors.put("truncate", truncateTables);
        keywordBasedExecutors.put("alter", alterTable);
        keywordBasedExecutors.put("reindex", reindexTable);
        keywordBasedExecutors.put("set", compileSet);
        keywordBasedExecutors.put("begin", compileBegin);
        keywordBasedExecutors.put("commit", compileCommit);
        keywordBasedExecutors.put("rollback", compileRollback);
        keywordBasedExecutors.put("discard", compileSet);
        keywordBasedExecutors.put("close", compileSet); //no-op
        keywordBasedExecutors.put("unlisten", compileSet);  //no-op
        keywordBasedExecutors.put("reset", compileSet);  //no-op
        keywordBasedExecutors.put("drop", dropStatement);
        keywordBasedExecutors.put("backup", sqlBackup);
        keywordBasedExecutors.put("show", sqlShow);
        keywordBasedExecutors.put("vacuum", vacuumTable);
        keywordBasedExecutors.put("snapshot", snapshotDatabase);
        keywordBasedExecutors.put("deallocate", compileDeallocate);
    }

    @SuppressWarnings({"unused"})
    protected CompiledQuery unknownAlterStatement(SqlExecutionContext executionContext, CharSequence tok) throws SqlException {
        if (tok == null) {
            throw SqlException.position(lexer.getPosition()).put("'table' expected");
        }
        throw SqlException.position(lexer.lastTokenPosition()).put("'table' expected");
    }

    @SuppressWarnings({"unused"})
    protected CompiledQuery unknownDropColumnSuffix(
            SecurityContext securityContext,
            CharSequence tok,
            TableToken tableToken,
            AlterOperationBuilder dropColumnStatement
    ) throws SqlException {
        throw SqlException.$(lexer.lastTokenPosition(), "',' expected");
    }

    @SuppressWarnings({"unused"})
    protected CompiledQuery unknownDropStatement(SqlExecutionContext executionContext, CharSequence tok) throws SqlException {
        if (tok == null) {
            throw SqlException.position(lexer.getPosition()).put("'table' or 'all tables' expected");
        }
        throw SqlException.position(lexer.lastTokenPosition()).put("'table' or 'all tables' expected");
    }

    @SuppressWarnings({"unused"})
    protected CompiledQuery unknownDropTableSuffix(
            SqlExecutionContext executionContext,
            CharSequence tok,
            CharSequence tableName,
            int tableNamePosition,
            boolean hasIfExists
    ) throws SqlException {
        throw SqlException.$(lexer.lastTokenPosition(), "unexpected token [").put(tok).put(']');
    }

    @SuppressWarnings({"unused", "RedundantThrows"})
    protected RecordCursorFactory unknownShowStatement(SqlExecutionContext executionContext, CharSequence tok) throws SqlException {
        return null; // no-op
    }

    @FunctionalInterface
    private interface ExecutableMethod {
        CompiledQuery execute(ExecutionModel model, SqlExecutionContext sqlExecutionContext) throws SqlException;
    }

    @FunctionalInterface
    protected interface KeywordBasedExecutor {
        CompiledQuery execute(SqlExecutionContext executionContext) throws SqlException;
    }

    public final static class PartitionAction {
        public static final int ATTACH = 2;
        public static final int DETACH = 3;
        public static final int DROP = 1;
    }

    private static class TableStructureAdapter implements TableStructure {
        private RecordMetadata metadata;
        private CreateTableModel model;
        private int timestampIndex;
        private IntIntHashMap typeCast;

        @Override
        public int getColumnCount() {
            return model.getColumnCount();
        }

        @Override
        public CharSequence getColumnName(int columnIndex) {
            return model.getColumnName(columnIndex);
        }

        @Override
        public int getColumnType(int columnIndex) {
            int castIndex = typeCast.keyIndex(columnIndex);
            if (castIndex < 0) {
                return typeCast.valueAt(castIndex);
            }
            return metadata.getColumnType(columnIndex);
        }

        @Override
        public int getIndexBlockCapacity(int columnIndex) {
            return model.getIndexBlockCapacity(columnIndex);
        }

        @Override
        public int getMaxUncommittedRows() {
            return model.getMaxUncommittedRows();
        }

        @Override
        public long getO3MaxLag() {
            return model.getO3MaxLag();
        }

        @Override
        public int getPartitionBy() {
            return model.getPartitionBy();
        }

        @Override
        public boolean getSymbolCacheFlag(int columnIndex) {
            final ColumnCastModel ccm = model.getColumnCastModels().get(metadata.getColumnName(columnIndex));
            if (ccm != null) {
                return ccm.getSymbolCacheFlag();
            }
            return model.getSymbolCacheFlag(columnIndex);
        }

        @Override
        public int getSymbolCapacity(int columnIndex) {
            final ColumnCastModel ccm = model.getColumnCastModels().get(metadata.getColumnName(columnIndex));
            if (ccm != null) {
                return ccm.getSymbolCapacity();
            } else {
                return model.getSymbolCapacity(columnIndex);
            }
        }

        @Override
        public CharSequence getTableName() {
            return model.getTableName();
        }

        @Override
        public int getTimestampIndex() {
            return timestampIndex;
        }

        @Override
        public boolean isDedupKey(int columnIndex) {
            return model.isDedupKey(columnIndex);
        }

        @Override
        public boolean isIndexed(int columnIndex) {
            return model.isIndexed(columnIndex);
        }

        @Override
        public boolean isSequential(int columnIndex) {
            return model.isSequential(columnIndex);
        }

        @Override
        public boolean isWalEnabled() {
            return model.isWalEnabled();
        }

        TableStructureAdapter of(CreateTableModel model, RecordMetadata metadata, IntIntHashMap typeCast) {
            if (model.getTimestampIndex() != -1) {
                timestampIndex = model.getTimestampIndex();
            } else {
                timestampIndex = metadata.getTimestampIndex();
            }
            this.model = model;
            this.metadata = metadata;
            this.typeCast = typeCast;
            return this;
        }
    }

    private static class TimestampValueRecord implements Record {
        private long value;

        @Override
        public long getTimestamp(int col) {
            return value;
        }

        public void setTimestamp(long value) {
            this.value = value;
        }
    }

    private class DatabaseBackupAgent implements Closeable {
        private final Path auxPath = new Path();
        private final Path dstPath = new Path();
        private final StringSink sink = new StringSink();
        private final Path srcPath = new Path();
        private final CharSequenceObjHashMap<RecordToRowCopier> tableBackupRowCopiedCache = new CharSequenceObjHashMap<>();
        private final ObjHashSet<TableToken> tableTokenBucket = new ObjHashSet<>();
        private final ObjHashSet<TableToken> tableTokens = new ObjHashSet<>();
        private transient String cachedBackupTmpRoot;
        private transient int dstCurrDirLen;
        private transient int dstPathRoot;

        public void clear() {
            auxPath.trimTo(0);
            srcPath.trimTo(0);
            dstPath.trimTo(0);
            cachedBackupTmpRoot = null;
            dstPathRoot = 0;
            dstCurrDirLen = 0;
            tableBackupRowCopiedCache.clear();
            tableTokens.clear();
        }

        @Override
        public void close() {
            tableBackupRowCopiedCache.clear();
            Misc.free(auxPath);
            Misc.free(srcPath);
            Misc.free(dstPath);
        }

        private void backupTable(@NotNull TableToken tableToken) {
            LOG.info().$("starting backup of ").$(tableToken).$();

            // the table is copied to a TMP folder and then this folder is moved to the final destination (dstPath)
            if (null == cachedBackupTmpRoot) {
                if (null == configuration.getBackupRoot()) {
                    throw CairoException.nonCritical()
                            .put("backup is disabled, server.conf property 'cairo.sql.backup.root' is not set");
                }
                auxPath.of(configuration.getBackupRoot()).concat(configuration.getBackupTempDirName()).slash$();
                cachedBackupTmpRoot = Chars.toString(auxPath); // absolute path to the TMP folder
            }

            String tableName = tableToken.getTableName();
            auxPath.of(cachedBackupTmpRoot).concat(tableToken).slash$();
            int tableRootLen = auxPath.length();
            try {
                try (TableReader reader = engine.getReader(tableToken)) { // acquire reader lock
                    if (ff.exists(auxPath)) {
                        throw CairoException.nonCritical()
                                .put("backup dir already exists [path=").put(auxPath)
                                .put(", table=").put(tableName)
                                .put(']');
                    }

                    // clone metadata

                    // create TMP folder
                    if (ff.mkdirs(auxPath, configuration.getBackupMkDirMode()) != 0) {
                        throw CairoException.critical(ff.errno()).put("could not create [dir=").put(auxPath).put(']');
                    }

                    // backup table metadata files to TMP folder
                    try {
                        TableReaderMetadata metadata = reader.getMetadata();

                        // _meta
                        mem.smallFile(ff, auxPath.trimTo(tableRootLen).concat(TableUtils.META_FILE_NAME).$(), MemoryTag.MMAP_DEFAULT);
                        metadata.dumpTo(mem);

                        // create symbol maps
                        auxPath.trimTo(tableRootLen).$();
                        int symbolMapCount = 0;
                        for (int i = 0, sz = metadata.getColumnCount(); i < sz; i++) {
                            if (ColumnType.isSymbol(metadata.getColumnType(i))) {
                                SymbolMapReader mapReader = reader.getSymbolMapReader(i);
                                MapWriter.createSymbolMapFiles(
                                        ff,
                                        mem,
                                        auxPath,
                                        metadata.getColumnName(i),
                                        COLUMN_NAME_TXN_NONE,
                                        mapReader.getSymbolCapacity(),
                                        mapReader.isCached());
                                symbolMapCount++;
                            }
                        }

                        // _txn
                        mem.smallFile(ff, auxPath.trimTo(tableRootLen).concat(TableUtils.TXN_FILE_NAME).$(), MemoryTag.MMAP_DEFAULT);
                        TableUtils.createTxn(mem, symbolMapCount, 0L, 0L, TableUtils.INITIAL_TXN, 0L, metadata.getMetadataVersion(), 0L, 0L);

                        // _cv
                        mem.smallFile(ff, auxPath.trimTo(tableRootLen).concat(TableUtils.COLUMN_VERSION_FILE_NAME).$(), MemoryTag.MMAP_DEFAULT);
                        TableUtils.createColumnVersionFile(mem);

                        if (tableToken.isWal()) {
                            // _name
                            mem.smallFile(ff, auxPath.trimTo(tableRootLen).concat(TableUtils.TABLE_NAME_FILE).$(), MemoryTag.MMAP_DEFAULT);
                            TableUtils.createTableNameFile(mem, tableToken.getTableName());

                            // initialise txn_seq folder
                            auxPath.trimTo(tableRootLen).concat(WalUtils.SEQ_DIR).slash$();
                            if (ff.mkdirs(auxPath, configuration.getBackupMkDirMode()) != 0) {
                                throw CairoException.critical(ff.errno()).put("Cannot create [path=").put(auxPath).put(']');
                            }
                            int len = auxPath.length();
                            // _wal_index.d
                            mem.smallFile(ff, auxPath.concat(WalUtils.WAL_INDEX_FILE_NAME).$(), MemoryTag.MMAP_DEFAULT);
                            mem.putLong(0L);
                            mem.close(true, Vm.TRUNCATE_TO_POINTER);
                            // _txnlog
                            mem.smallFile(ff, auxPath.trimTo(len).concat(WalUtils.TXNLOG_FILE_NAME).$(), MemoryTag.MMAP_DEFAULT);
                            mem.putInt(WAL_FORMAT_VERSION);
                            mem.putLong(0L);
                            mem.putLong(0L);
                            mem.close(true, Vm.TRUNCATE_TO_POINTER);
                            // _txnlog.meta.i
                            mem.smallFile(ff, auxPath.trimTo(len).concat(WalUtils.TXNLOG_FILE_NAME_META_INX).$(), MemoryTag.MMAP_DEFAULT);
                            mem.putLong(0L);
                            mem.close(true, Vm.TRUNCATE_TO_POINTER);
                            // _txnlog.meta.d
                            mem.smallFile(ff, auxPath.trimTo(len).concat(WalUtils.TXNLOG_FILE_NAME_META_VAR).$(), MemoryTag.MMAP_DEFAULT);
                            mem.close(true, Vm.TRUNCATE_TO_POINTER);
                            // _meta
                            mem.smallFile(ff, auxPath.trimTo(len).concat(TableUtils.META_FILE_NAME).$(), MemoryTag.MMAP_DEFAULT);
                            WalWriterMetadata.syncToMetaFile(
                                    mem,
                                    metadata.getMetadataVersion(),
                                    metadata.getColumnCount(),
                                    metadata.getTimestampIndex(),
                                    metadata.getTableId(),
                                    false,
                                    metadata
                            );
                            mem.close(true, Vm.TRUNCATE_TO_POINTER);
                        }
                    } finally {
                        mem.close();
                    }

                    // copy the data
                    try (TableWriter backupWriter = engine.getBackupWriter(tableToken, cachedBackupTmpRoot)) {
                        RecordMetadata writerMetadata = backupWriter.getMetadata();
                        srcPath.of(tableName).slash().put(reader.getVersion()).$();
                        RecordToRowCopier recordToRowCopier = tableBackupRowCopiedCache.get(srcPath);
                        if (null == recordToRowCopier) {
                            entityColumnFilter.of(writerMetadata.getColumnCount());
                            recordToRowCopier = RecordToRowCopierUtils.generateCopier(
                                    asm,
                                    reader.getMetadata(),
                                    writerMetadata,
                                    entityColumnFilter
                            );
                            tableBackupRowCopiedCache.put(srcPath.toString(), recordToRowCopier);
                        }
                        RecordCursor cursor = reader.getCursor();
                        //statement/query timeout value  is most likely too small for backup operation
                        copyTableData(cursor, reader.getMetadata(), backupWriter, writerMetadata, recordToRowCopier, SqlExecutionCircuitBreaker.NOOP_CIRCUIT_BREAKER);
                        backupWriter.commit();
                    }
                } // release reader lock
                int renameRootLen = dstPath.length();
                try {
                    dstPath.trimTo(renameRootLen).concat(tableToken).$();
                    TableUtils.renameOrFail(ff, auxPath.trimTo(tableRootLen).$(), dstPath);
                    LOG.info().$("backup complete [table=").utf8(tableName).$(", to=").utf8(dstPath).I$();
                } finally {
                    dstPath.trimTo(renameRootLen).$();
                }
            } catch (CairoException e) {
                LOG.info()
                        .$("could not backup [table=").utf8(tableName)
                        .$(", ex=").$(e.getFlyweightMessage())
                        .$(", errno=").$(e.getErrno())
                        .$(']').$();
                auxPath.of(cachedBackupTmpRoot).concat(tableToken).slash$();
                int errno;
                if ((errno = ff.rmdir(auxPath)) != 0) {
                    LOG.error().$("could not delete directory [path=").utf8(auxPath).$(", errno=").$(errno).I$();
                }
                throw e;
            }
        }

        private void mkBackupDstDir(CharSequence dir, String errorMessage) {
            dstPath.trimTo(dstPathRoot).concat(dir).slash$();
            dstCurrDirLen = dstPath.length();
            if (ff.mkdirs(dstPath, configuration.getBackupMkDirMode()) != 0) {
                throw CairoException.critical(ff.errno()).put(errorMessage).put(dstPath).put(']');
            }
        }

        private void mkBackupDstRoot() {
            DateFormat format = configuration.getBackupDirTimestampFormat();
            long epochMicros = configuration.getMicrosecondClock().getTicks();
            dstPath.of(configuration.getBackupRoot()).slash();
            int plen = dstPath.length();
            int n = 0;
            // There is a race here, two threads could try and create the same dstPath,
            // only one will succeed the other will throw a CairoException. It could be serialised
            do {
                dstPath.trimTo(plen);
                format.format(epochMicros, configuration.getDefaultDateLocale(), null, dstPath);
                if (n > 0) {
                    dstPath.put('.').put(n);
                }
                dstPath.slash$();
                n++;
            } while (ff.exists(dstPath));
            if (ff.mkdirs(dstPath, configuration.getBackupMkDirMode()) != 0) {
                // the winner will succeed the looser thread will get this exception
                throw CairoException.critical(ff.errno()).put("could not create backup [dir=").put(dstPath).put(']');
            }
            dstPathRoot = dstPath.length();
        }

        private CompiledQuery sqlBackup(SqlExecutionContext executionContext) throws SqlException {
            if (null == configuration.getBackupRoot()) {
                throw CairoException.nonCritical().put("backup is disabled, server.conf property 'cairo.sql.backup.root' is not set");
            }
            CharSequence tok = SqlUtil.fetchNext(lexer);
            if (null != tok) {
                if (isTableKeyword(tok)) {
                    return sqlTableBackup(executionContext);
                }
                if (isDatabaseKeyword(tok)) {
                    return sqlDatabaseBackup(executionContext);
                }
            }
            throw SqlException.position(lexer.lastTokenPosition()).put("expected 'table' or 'database'");
        }

        private CompiledQuery sqlDatabaseBackup(SqlExecutionContext executionContext) {
            mkBackupDstRoot();
            mkBackupDstDir(configuration.getDbDirectory(), "could not create backup [db dir=");

            // backup tables
            engine.getTableTokens(tableTokenBucket, false);
            executionContext.getSecurityContext().authorizeTableBackup(tableTokens);
            for (int i = 0, n = tableTokenBucket.size(); i < n; i++) {
                backupTable(tableTokenBucket.get(i));
            }

            srcPath.of(configuration.getRoot()).$();
            int srcLen = srcPath.length();

            // backup table registry file (tables.d.<last>)
            int version = TableNameRegistryFileStore.findLastTablesFileVersion(ff, srcPath, sink);
            srcPath.trimTo(srcLen).concat(WalUtils.TABLE_REGISTRY_NAME_FILE).put('.').put(version).$();
            dstPath.trimTo(dstCurrDirLen).concat(WalUtils.TABLE_REGISTRY_NAME_FILE).put(".0").$(); // reset to 0
            LOG.info().$("backup copying file [from=").utf8(srcPath).$(", to=").utf8(dstPath).I$();
            if (ff.copy(srcPath, dstPath) < 0) {
                throw CairoException.critical(ff.errno())
                        .put("cannot backup table registry file [from=").put(srcPath)
                        .put(", to=").put(dstPath)
                        .put(']');
            }

            // backup table index file (_tab_index.d)
            srcPath.trimTo(srcLen).concat(TableUtils.TAB_INDEX_FILE_NAME).$();
            dstPath.trimTo(dstCurrDirLen).concat(TableUtils.TAB_INDEX_FILE_NAME).$();
            LOG.info().$("backup copying file [from=").utf8(srcPath).$(", to=").utf8(dstPath).I$();
            if (ff.copy(srcPath, dstPath) < 0) {
                throw CairoException.critical(ff.errno())
                        .put("cannot backup table index file [from=").put(srcPath)
                        .put(", to=").put(dstPath)
                        .put(']');
            }

            // backup conf directory
            mkBackupDstDir(PropServerConfiguration.CONFIG_DIRECTORY, "could not create backup [conf dir=");
            ff.copyRecursive(srcPath.of(configuration.getConfRoot()).$(), auxPath.of(dstPath).$(), configuration.getMkDirMode());
            return compiledQuery.ofBackupTable();
        }

        private CompiledQuery sqlTableBackup(SqlExecutionContext executionContext) throws SqlException {
            mkBackupDstRoot();
            mkBackupDstDir(configuration.getDbDirectory(), "could not create backup [db dir=");
            try {
                tableTokens.clear();
                while (true) {
                    CharSequence tok = SqlUtil.fetchNext(lexer);
                    if (null == tok) {
                        throw SqlException.position(lexer.getPosition()).put("expected a table name");
                    }
                    final CharSequence tableName = GenericLexer.assertNoDotsAndSlashes(GenericLexer.unquote(tok), lexer.lastTokenPosition());
                    TableToken tableToken = tableExistsOrFail(lexer.lastTokenPosition(), tableName, executionContext);
                    tableTokens.add(tableToken);
                    tok = SqlUtil.fetchNext(lexer);
                    if (null == tok || Chars.equals(tok, ';')) {
                        break;
                    }
                    if (!Chars.equals(tok, ',')) {
                        throw SqlException.position(lexer.lastTokenPosition()).put("expected ','");
                    }
                }

                executionContext.getSecurityContext().authorizeTableBackup(tableTokens);

                for (int i = 0, n = tableTokens.size(); i < n; i++) {
                    backupTable(tableTokens.get(i));
                }
                return compiledQuery.ofBackupTable();
            } finally {
                tableTokens.clear();
            }
        }
    }

    private class DropStatementCompiler implements Closeable {
        private final CharSequenceObjHashMap<String> dropTablesFailedList = new CharSequenceObjHashMap<>();
        private final ObjHashSet<TableToken> dropTablesList = new ObjHashSet<>();

        @Override
        public void close() {
            dropTablesList.clear();
            dropTablesFailedList.clear();
        }

        private CompiledQuery dropAllTables(SqlExecutionContext executionContext) {
            // collect table names
            dropTablesFailedList.clear();
            dropTablesList.clear();
            engine.getTableTokens(dropTablesList, false);
            SecurityContext securityContext = executionContext.getSecurityContext();
            TableToken tableToken;
            for (int i = 0, n = dropTablesList.size(); i < n; i++) {
                tableToken = dropTablesList.get(i);
                if (!isSystemTable(tableToken)) {
                    securityContext.authorizeTableDrop(tableToken);
                    try {
                        engine.drop(path, tableToken);
                    } catch (CairoException report) {
                        // it will fail when there are readers/writers and lock cannot be acquired
                        dropTablesFailedList.put(tableToken.getTableName(), report.getMessage());
                    }
                }
            }
            if (dropTablesFailedList.size() > 0) {
                CairoException ex = CairoException.nonCritical().put("failed to drop tables [");
                CharSequence tableName;
                String reason;
                ObjList<CharSequence> keys = dropTablesFailedList.keys();
                for (int i = 0, n = keys.size(); i < n; i++) {
                    tableName = keys.get(i);
                    reason = dropTablesFailedList.get(tableName);
                    ex.put('\'').put(tableName).put("': ").put(reason);
                    if (i + 1 < n) {
                        ex.put(", ");
                    }
                }
                throw ex.put(']');
            }
            return compiledQuery.ofDrop();
        }

        private CompiledQuery dropTable(
                SqlExecutionContext executionContext,
                CharSequence tableName,
                int tableNamePosition,
                boolean hasIfExists
        ) throws SqlException {
            TableToken tableToken = executionContext.getTableTokenIfExists(tableName);
            if (executionContext.getTableStatus(path, tableToken) != TableUtils.TABLE_EXISTS) {
                if (hasIfExists) {
                    return compiledQuery.ofDrop();
                }
                throw SqlException.tableDoesNotExist(tableNamePosition, tableName);
            }
            executionContext.getSecurityContext().authorizeTableDrop(tableToken);
            engine.drop(path, tableToken);
            return compiledQuery.ofDrop();
        }

        private CompiledQuery executorSelector(SqlExecutionContext executionContext) throws SqlException {
            // the selected method depends on the second token, we have already seen DROP
            CharSequence tok = SqlUtil.fetchNext(lexer);
            if (tok != null) {

                // DROP TABLE [ IF EXISTS ] name [;]
                if (SqlKeywords.isTableKeyword(tok)) {
                    tok = SqlUtil.fetchNext(lexer);
                    if (tok == null) {
                        throw parseErrorExpected("IF EXISTS table-name");
                    }
                    boolean hasIfExists = false;
                    if (SqlKeywords.isIfKeyword(tok)) {
                        tok = SqlUtil.fetchNext(lexer);
                        if (tok == null || !SqlKeywords.isExistsKeyword(tok)) {
                            throw parseErrorExpected("EXISTS table-name");
                        }
                        hasIfExists = true;
                    } else {
                        lexer.unparseLast(); // tok has table name
                    }
                    final int tableNamePosition = lexer.getPosition();
                    final CharSequence tableName = GenericLexer.unquote(expectToken(lexer, "table-name"));
                    tok = SqlUtil.fetchNext(lexer);
                    if (tok == null || Chars.equals(tok, ';')) {
                        return dropTable(executionContext, tableName, tableNamePosition, hasIfExists);
                    }
                    return unknownDropTableSuffix(executionContext, tok, tableName, tableNamePosition, hasIfExists);
                }

                // DROP ALL TABLES [;]
                if (SqlKeywords.isAllKeyword(tok)) {
                    tok = SqlUtil.fetchNext(lexer);
                    if (tok != null && SqlKeywords.isTablesKeyword(tok)) {
                        tok = SqlUtil.fetchNext(lexer);
                        if (tok == null || Chars.equals(tok, ';')) {
                            return dropAllTables(executionContext);
                        }
                        throw parseErrorExpected("[;]");
                    }
                }
            }
            return unknownDropStatement(executionContext, tok);
        }

        private boolean isSystemTable(TableToken tableToken) {
            return Chars.startsWith(tableToken.getTableName(), configuration.getSystemTableNamePrefix()) ||
                    Chars.equals(tableToken.getTableName(), TelemetryConfigLogger.TELEMETRY_CONFIG_TABLE_NAME);
        }

        private SqlException parseErrorExpected(CharSequence expected) {
            return SqlException.$(lexer.lastTokenPosition(), "expected ").put(expected);
        }
    }

    public class QueryBuilder implements Mutable {
        private final StringSink sink = new StringSink();

        public QueryBuilder $(CharSequence value) {
            sink.put(value);
            return this;
        }

        public QueryBuilder $(int value) {
            sink.put(value);
            return this;
        }

        @Override
        public void clear() {
            sink.clear();
        }

        public CompiledQuery compile(SqlExecutionContext executionContext) throws SqlException {
            return SqlCompiler.this.compile(sink, executionContext);
        }

        @Override
        public String toString() {
            return sink.toString();
        }
    }

    static {
        castGroups.extendAndSet(ColumnType.BOOLEAN, 2);
        castGroups.extendAndSet(ColumnType.BYTE, 1);
        castGroups.extendAndSet(ColumnType.SHORT, 1);
        castGroups.extendAndSet(ColumnType.CHAR, 1);
        castGroups.extendAndSet(ColumnType.INT, 1);
        castGroups.extendAndSet(ColumnType.LONG, 1);
        castGroups.extendAndSet(ColumnType.FLOAT, 1);
        castGroups.extendAndSet(ColumnType.DOUBLE, 1);
        castGroups.extendAndSet(ColumnType.DATE, 1);
        castGroups.extendAndSet(ColumnType.TIMESTAMP, 1);
        castGroups.extendAndSet(ColumnType.STRING, 3);
        castGroups.extendAndSet(ColumnType.SYMBOL, 3);
        castGroups.extendAndSet(ColumnType.BINARY, 4);

        sqlControlSymbols.add("(");
        sqlControlSymbols.add(";");
        sqlControlSymbols.add(")");
        sqlControlSymbols.add(",");
        sqlControlSymbols.add("/*");
        sqlControlSymbols.add("*/");
        sqlControlSymbols.add("--");
        sqlControlSymbols.add("[");
        sqlControlSymbols.add("]");
    }
}<|MERGE_RESOLUTION|>--- conflicted
+++ resolved
@@ -280,7 +280,7 @@
                         current = compileInner(executionContext, query, false);
                     } finally {
                         currentQuery = query.subSequence(position, goToQueryEnd());
-                        // try to log query even if exception is thrown 
+                        // try to log query even if exception is thrown
                         logQuery(currentQuery);
                     }
                     // We've to move lexer because some query handlers don't consume all tokens (e.g. SET )
@@ -2766,14 +2766,11 @@
         alterOperationBuilder.clear();
         backupAgent.clear();
         functionParser.clear();
-<<<<<<< HEAD
-        columnNames.clear();
-=======
         query = null;
         queryLogged = false;
         queryLogfd = -1;
         queryContainsSecret = false;
->>>>>>> 5a03ceee
+        columnNames.clear();
     }
 
     RecordCursorFactory generate(QueryModel queryModel, SqlExecutionContext executionContext) throws SqlException {
