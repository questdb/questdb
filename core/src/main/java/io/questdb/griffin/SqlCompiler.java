/*******************************************************************************
 *     ___                  _   ____  ____
 *    / _ \ _   _  ___  ___| |_|  _ \| __ )
 *   | | | | | | |/ _ \/ __| __| | | |  _ \
 *   | |_| | |_| |  __/\__ \ |_| |_| | |_) |
 *    \__\_\\__,_|\___||___/\__|____/|____/
 *
 *  Copyright (c) 2014-2019 Appsicle
 *  Copyright (c) 2019-2023 QuestDB
 *
 *  Licensed under the Apache License, Version 2.0 (the "License");
 *  you may not use this file except in compliance with the License.
 *  You may obtain a copy of the License at
 *
 *  http://www.apache.org/licenses/LICENSE-2.0
 *
 *  Unless required by applicable law or agreed to in writing, software
 *  distributed under the License is distributed on an "AS IS" BASIS,
 *  WITHOUT WARRANTIES OR CONDITIONS OF ANY KIND, either express or implied.
 *  See the License for the specific language governing permissions and
 *  limitations under the License.
 *
 ******************************************************************************/

package io.questdb.griffin;

import io.questdb.MessageBus;
import io.questdb.PropServerConfiguration;
import io.questdb.TelemetryOrigin;
import io.questdb.cairo.*;
import io.questdb.cairo.pool.WriterPool;
import io.questdb.cairo.sql.Record;
import io.questdb.cairo.sql.*;
import io.questdb.cairo.vm.Vm;
import io.questdb.cairo.vm.api.MemoryMARW;
import io.questdb.cutlass.text.*;
import io.questdb.griffin.engine.functions.catalogue.*;
import io.questdb.griffin.engine.ops.AlterOperationBuilder;
import io.questdb.griffin.engine.ops.CopyFactory;
import io.questdb.griffin.engine.ops.InsertOperationImpl;
import io.questdb.griffin.engine.ops.UpdateOperation;
import io.questdb.griffin.engine.table.ShowColumnsRecordCursorFactory;
import io.questdb.griffin.engine.table.ShowPartitionsRecordCursorFactory;
import io.questdb.griffin.engine.table.TableListRecordCursorFactory;
import io.questdb.griffin.model.*;
import io.questdb.log.Log;
import io.questdb.log.LogFactory;
import io.questdb.network.PeerDisconnectedException;
import io.questdb.network.PeerIsSlowToReadException;
import io.questdb.network.QueryPausedException;
import io.questdb.std.*;
import io.questdb.std.datetime.DateFormat;
import io.questdb.std.str.Path;
import org.jetbrains.annotations.NotNull;
import org.jetbrains.annotations.Nullable;
import org.jetbrains.annotations.TestOnly;

import java.io.Closeable;
import java.util.ServiceLoader;
import java.util.function.Consumer;

import static io.questdb.TelemetrySystemEvent.WAL_APPLY_RESUME;
import static io.questdb.cairo.TableUtils.COLUMN_NAME_TXN_NONE;
import static io.questdb.griffin.SqlKeywords.*;

public class SqlCompiler implements Closeable {
    public static final ObjList<String> sqlControlSymbols = new ObjList<>(8);
    //null object used to skip null checks in batch method
    private static final BatchCallback EMPTY_CALLBACK = new BatchCallback() {
        @Override
        public void postCompile(SqlCompiler compiler, CompiledQuery cq, CharSequence queryText) {
        }

        @Override
        public void preCompile(SqlCompiler compiler) {
        }
    };
    private final static Log LOG = LogFactory.getLog(SqlCompiler.class);
    private static final IntList castGroups = new IntList();
    protected final CairoEngine engine;
    private final AlterOperationBuilder alterOperationBuilder;
    private final BytecodeAssembler asm = new BytecodeAssembler();
    private final DatabaseBackupAgent backupAgent;
    private final CharacterStore characterStore;
    private final SqlCodeGenerator codeGenerator;
    private final CompiledQueryImpl compiledQuery;
    private final CairoConfiguration configuration;
    private final EntityColumnFilter entityColumnFilter = new EntityColumnFilter();
    private final FilesFacade ff;
    private final FunctionParser functionParser;
    private final CharSequenceObjHashMap<KeywordBasedExecutor> keywordBasedExecutors = new CharSequenceObjHashMap<>();
    private final GenericLexer lexer;
    private final ListColumnFilter listColumnFilter = new ListColumnFilter();
    private final MemoryMARW mem = Vm.getMARWInstance();
    private final MessageBus messageBus;
    private final SqlOptimiser optimiser;
    private final SqlParser parser;
    private final TimestampValueRecord partitionFunctionRec = new TimestampValueRecord();
    private final Path path = new Path();
    private final ExecutableMethod insertAsSelectMethod = this::insertAsSelect;
    private final ObjectPool<QueryColumn> queryColumnPool;
    private final ObjectPool<QueryModel> queryModelPool;
    private final IndexBuilder rebuildIndex = new IndexBuilder();
    private final Path renamePath = new Path();
    private final DatabaseSnapshotAgent snapshotAgent;
    private final ObjectPool<ExpressionNode> sqlNodePool;
    private final TableStructureAdapter tableStructureAdapter = new TableStructureAdapter();
    private final ObjList<TableWriterAPI> tableWriters = new ObjList<>();
    private final TextLoader textLoader;
    private final IntIntHashMap typeCast = new IntIntHashMap();
    private final VacuumColumnVersions vacuumColumnVersions;
    // Helper var used to pass back count in cases it can't be done via method result.
    private long insertCount;
    private final ExecutableMethod createTableMethod = this::createTable;
    //determines how compiler parses query text
    //true - compiler treats whole input as single query and doesn't stop on ';'. Default mode.
    //false - compiler treats input as list of statements and stops processing statement on ';'. Used in batch processing.
    private boolean isSingleQueryMode = true;

    // Exposed for embedded API users.
    public SqlCompiler(CairoEngine engine) {
        this(engine, null, null);
    }

    public SqlCompiler(CairoEngine engine, @Nullable FunctionFactoryCache functionFactoryCache, @Nullable DatabaseSnapshotAgent snapshotAgent) {
        this.engine = engine;
        this.configuration = engine.getConfiguration();
        this.ff = configuration.getFilesFacade();
        this.messageBus = engine.getMessageBus();
        this.sqlNodePool = new ObjectPool<>(ExpressionNode.FACTORY, configuration.getSqlExpressionPoolCapacity());
        this.queryColumnPool = new ObjectPool<>(QueryColumn.FACTORY, configuration.getSqlColumnPoolCapacity());
        this.queryModelPool = new ObjectPool<>(QueryModel.FACTORY, configuration.getSqlModelPoolCapacity());
        this.compiledQuery = new CompiledQueryImpl(engine);
        this.characterStore = new CharacterStore(
                configuration.getSqlCharacterStoreCapacity(),
                configuration.getSqlCharacterStoreSequencePoolCapacity());

        this.lexer = new GenericLexer(configuration.getSqlLexerPoolCapacity());
        this.functionParser = new FunctionParser(
                configuration,
                functionFactoryCache != null
                        ? functionFactoryCache
                        : new FunctionFactoryCache(engine.getConfiguration(), ServiceLoader.load(
                        FunctionFactory.class, FunctionFactory.class.getClassLoader()))
        );
        this.codeGenerator = new SqlCodeGenerator(engine, configuration, functionParser, sqlNodePool);
        this.vacuumColumnVersions = new VacuumColumnVersions(engine);

        // we have cyclical dependency here
        functionParser.setSqlCodeGenerator(codeGenerator);

        this.backupAgent = new DatabaseBackupAgent();
        this.snapshotAgent = snapshotAgent;

        // For each 'this::method' reference java compiles a class
        // We need to minimize repetition of this syntax as each site generates garbage
        final KeywordBasedExecutor compileSet = this::compileSet;
        final KeywordBasedExecutor compileBegin = this::compileBegin;
        final KeywordBasedExecutor compileCommit = this::compileCommit;
        final KeywordBasedExecutor compileRollback = this::compileRollback;
        final KeywordBasedExecutor truncateTables = this::truncateTables;
        final KeywordBasedExecutor alterTable = this::alterTable;
        final KeywordBasedExecutor repairTables = this::repairTables;
        final KeywordBasedExecutor reindexTable = this::reindexTable;
        final KeywordBasedExecutor dropTable = this::dropTable;
        final KeywordBasedExecutor sqlBackup = backupAgent::sqlBackup;
        final KeywordBasedExecutor sqlShow = this::sqlShow;
        final KeywordBasedExecutor vacuumTable = this::vacuum;
        final KeywordBasedExecutor snapshotDatabase = this::snapshotDatabase;
        final KeywordBasedExecutor compileDeallocate = this::compileDeallocate;

        keywordBasedExecutors.put("truncate", truncateTables);
        keywordBasedExecutors.put("TRUNCATE", truncateTables);
        keywordBasedExecutors.put("alter", alterTable);
        keywordBasedExecutors.put("ALTER", alterTable);
        keywordBasedExecutors.put("repair", repairTables);
        keywordBasedExecutors.put("REPAIR", repairTables);
        keywordBasedExecutors.put("reindex", reindexTable);
        keywordBasedExecutors.put("REINDEX", reindexTable);
        keywordBasedExecutors.put("set", compileSet);
        keywordBasedExecutors.put("SET", compileSet);
        keywordBasedExecutors.put("begin", compileBegin);
        keywordBasedExecutors.put("BEGIN", compileBegin);
        keywordBasedExecutors.put("commit", compileCommit);
        keywordBasedExecutors.put("COMMIT", compileCommit);
        keywordBasedExecutors.put("rollback", compileRollback);
        keywordBasedExecutors.put("ROLLBACK", compileRollback);
        keywordBasedExecutors.put("discard", compileSet);
        keywordBasedExecutors.put("DISCARD", compileSet);
        keywordBasedExecutors.put("close", compileSet); //no-op
        keywordBasedExecutors.put("CLOSE", compileSet);  //no-op
        keywordBasedExecutors.put("unlisten", compileSet);  //no-op
        keywordBasedExecutors.put("UNLISTEN", compileSet);  //no-op
        keywordBasedExecutors.put("reset", compileSet);  //no-op
        keywordBasedExecutors.put("RESET", compileSet);  //no-op
        keywordBasedExecutors.put("drop", dropTable);
        keywordBasedExecutors.put("DROP", dropTable);
        keywordBasedExecutors.put("backup", sqlBackup);
        keywordBasedExecutors.put("BACKUP", sqlBackup);
        keywordBasedExecutors.put("show", sqlShow);
        keywordBasedExecutors.put("SHOW", sqlShow);
        keywordBasedExecutors.put("vacuum", vacuumTable);
        keywordBasedExecutors.put("VACUUM", vacuumTable);
        keywordBasedExecutors.put("snapshot", snapshotDatabase);
        keywordBasedExecutors.put("SNAPSHOT", snapshotDatabase);
        keywordBasedExecutors.put("deallocate", compileDeallocate);
        keywordBasedExecutors.put("DEALLOCATE", compileDeallocate);

        configureLexer(lexer);

        final PostOrderTreeTraversalAlgo postOrderTreeTraversalAlgo = new PostOrderTreeTraversalAlgo();
        optimiser = new SqlOptimiser(
                configuration,
                characterStore,
                sqlNodePool,
                queryColumnPool,
                queryModelPool,
                postOrderTreeTraversalAlgo,
                functionParser,
                path
        );

        parser = new SqlParser(
                configuration,
                optimiser,
                characterStore,
                sqlNodePool,
                queryColumnPool,
                queryModelPool,
                postOrderTreeTraversalAlgo
        );
        this.textLoader = new TextLoader(engine);
        alterOperationBuilder = new AlterOperationBuilder();
    }

    public static void configureLexer(GenericLexer lexer) {
        for (int i = 0, k = sqlControlSymbols.size(); i < k; i++) {
            lexer.defineSymbol(sqlControlSymbols.getQuick(i));
        }
        for (int i = 0, k = OperatorExpression.operators.size(); i < k; i++) {
            OperatorExpression op = OperatorExpression.operators.getQuick(i);
            if (op.symbol) {
                lexer.defineSymbol(op.token);
            }
        }
    }

    @Override
    public void close() {
        backupAgent.close();
        vacuumColumnVersions.close();
        Misc.free(path);
        Misc.free(renamePath);
        Misc.free(textLoader);
        Misc.free(rebuildIndex);
        Misc.free(codeGenerator);
        Misc.free(mem);
        Misc.freeObjList(tableWriters);
    }

    @NotNull
    public CompiledQuery compile(@NotNull CharSequence query, @NotNull SqlExecutionContext executionContext) throws SqlException {
        clear();
        // these are quick executions that do not require building of a model
        lexer.of(query);
        isSingleQueryMode = true;

        compileInner(executionContext, query);
        return compiledQuery;
    }

    /**
     * Allows processing of batches of sql statements (sql scripts) separated by ';' .
     * Each query is processed in sequence and processing stops on first error and whole batch gets discarded.
     * Noteworthy difference between this and 'normal' query is that all empty queries get ignored, e.g.
     * <br>
     * select 1;<br>
     * ; ;/* comment \*\/;--comment\n; - these get ignored <br>
     * update a set b=c  ; <br>
     * <p>
     * Useful PG doc link :
     *
     * @param query            - block of queries to process
     * @param executionContext - SQL execution context
     * @param batchCallback    - callback to perform actions prior to or after batch part compilation, e.g. clear caches or execute command
     * @throws SqlException              - in case of syntax error
     * @throws PeerDisconnectedException - when peer is disconnected
     * @throws PeerIsSlowToReadException - when peer is too slow
     * @throws QueryPausedException      - when query is paused
     * @see <a href="https://www.postgresql.org/docs/current/protocol-flow.html#id-1.10.5.7.4">PostgreSQL documentation</a>
     */
    public void compileBatch(
            @NotNull CharSequence query,
            @NotNull SqlExecutionContext executionContext,
            BatchCallback batchCallback
    ) throws PeerIsSlowToReadException, PeerDisconnectedException, QueryPausedException, SqlException {

        LOG.info().$("batch [text=").$(query).I$();

        clear();
        lexer.of(query);
        isSingleQueryMode = false;

        if (batchCallback == null) {
            batchCallback = EMPTY_CALLBACK;
        }

        int position;

        while (lexer.hasNext()) {
            // skip over empty statements that'd cause error in parser
            position = getNextValidTokenPosition();
            if (position == -1) {
                return;
            }

            boolean recompileStale = true;
            for (int retries = 0; recompileStale; retries++) {
                try {
                    batchCallback.preCompile(this);
                    clear(); // we don't use normal compile here because we can't reset existing lexer
                    CompiledQuery current = compileInner(executionContext, query);
                    // We've to move lexer because some query handlers don't consume all tokens (e.g. SET )
                    // some code in postCompile might need full text of current query
                    CharSequence currentQuery = query.subSequence(position, goToQueryEnd());
                    batchCallback.postCompile(this, current, currentQuery);
                    recompileStale = false;
                } catch (TableReferenceOutOfDateException e) {
                    if (retries == TableReferenceOutOfDateException.MAX_RETRY_ATTEMPS) {
                        throw e;
                    }
                    LOG.info().$(e.getFlyweightMessage()).$();
                    // will recompile
                    lexer.restart();
                }
            }
        }
    }

    public UpdateOperation generateUpdate(QueryModel updateQueryModel, SqlExecutionContext executionContext, TableRecordMetadata metadata) throws SqlException {
        TableToken updateTableToken = updateQueryModel.getUpdateTableToken();
        final QueryModel selectQueryModel = updateQueryModel.getNestedModel();

        // Update QueryModel structure is
        // QueryModel with SET column expressions
        // |-- QueryModel of select-virtual or select-choose of data selected for update
        final RecordCursorFactory recordCursorFactory = prepareForUpdate(
                updateTableToken,
                selectQueryModel,
                updateQueryModel,
                executionContext
        );

        if (!metadata.isWalEnabled() || executionContext.isWalApplication()) {
            return new UpdateOperation(
                    updateTableToken,
                    selectQueryModel.getTableId(),
                    selectQueryModel.getTableVersion(),
                    lexer.getPosition(),
                    recordCursorFactory
            );
        } else {
            recordCursorFactory.close();

            if (selectQueryModel.containsJoin()) {
                throw SqlException.position(0).put("UPDATE statements with join are not supported yet for WAL tables");
            }

            return new UpdateOperation(
                    updateTableToken,
                    metadata.getTableId(),
                    metadata.getStructureVersion(),
                    lexer.getPosition()
            );
        }
    }

    public CairoEngine getEngine() {
        return engine;
    }

    public FunctionFactoryCache getFunctionFactoryCache() {
        return functionParser.getFunctionFactoryCache();
    }

    // used in tests
    public void setEnableJitNullChecks(boolean value) {
        codeGenerator.setEnableJitNullChecks(value);
    }

    public void setFullFatJoins(boolean value) {
        codeGenerator.setFullFatJoins(value);
    }

    @TestOnly
    public ExecutionModel testCompileModel(CharSequence query, SqlExecutionContext executionContext) throws SqlException {
        clear();
        lexer.of(query);
        return compileExecutionModel(executionContext);
    }

    // this exposed for testing only
    @TestOnly
    public ExpressionNode testParseExpression(CharSequence expression, QueryModel model) throws SqlException {
        clear();
        lexer.of(expression);
        return parser.expr(lexer, model);
    }

    // test only
    @TestOnly
    public void testParseExpression(CharSequence expression, ExpressionParserListener listener) throws SqlException {
        clear();
        lexer.of(expression);
        parser.expr(lexer, listener);
    }

    private static void expectKeyword(GenericLexer lexer, CharSequence keyword) throws SqlException {
        CharSequence tok = SqlUtil.fetchNext(lexer);

        if (tok == null) {
            throw SqlException.position(lexer.getPosition()).put('\'').put(keyword).put("' expected");
        }

        if (!Chars.equalsLowerCaseAscii(tok, keyword)) {
            throw SqlException.position(lexer.lastTokenPosition()).put('\'').put(keyword).put("' expected");
        }
    }

    private static CharSequence expectToken(GenericLexer lexer, CharSequence expected) throws SqlException {
        CharSequence tok = SqlUtil.fetchNext(lexer);

        if (tok == null) {
            throw SqlException.position(lexer.getPosition()).put(expected).put(" expected");
        }

        return tok;
    }

    private static boolean isCompatibleCase(int from, int to) {
        return castGroups.getQuick(ColumnType.tagOf(from)) == castGroups.getQuick(ColumnType.tagOf(to));
    }

    private static CharSequence maybeExpectToken(GenericLexer lexer, CharSequence expected, boolean expect) throws SqlException {
        CharSequence tok = SqlUtil.fetchNext(lexer);

        if (expect && tok == null) {
            throw SqlException.position(lexer.getPosition()).put(expected).put(" expected");
        }

        return tok;
    }

    private CompiledQuery alterSystemLockWriter(SqlExecutionContext executionContext) throws SqlException {
        final int tableNamePosition = lexer.getPosition();
        CharSequence tok = GenericLexer.unquote(expectToken(lexer, "table name"));
        TableToken tableToken = tableExistsOrFail(tableNamePosition, tok, executionContext);
        try {
            CharSequence lockedReason = engine.lockWriter(executionContext.getCairoSecurityContext(), tableToken, "alterSystem");
            if (lockedReason != WriterPool.OWNERSHIP_REASON_NONE) {
                throw SqlException.$(tableNamePosition, "could not lock, busy [table=`").put(tok).put(", lockedReason=").put(lockedReason).put("`]");
            }
            return compiledQuery.ofLock();
        } catch (CairoException e) {
            throw SqlException.position(tableNamePosition)
                    .put(e.getFlyweightMessage())
                    .put("[errno=").put(e.getErrno()).put(']');
        }
    }

    private CompiledQuery alterSystemUnlockWriter(SqlExecutionContext executionContext) throws SqlException {
        executionContext.getCairoSecurityContext().authorizeTableLock();
        final int tableNamePosition = lexer.getPosition();
        CharSequence tok = GenericLexer.unquote(expectToken(lexer, "table name"));
        TableToken tableToken = tableExistsOrFail(tableNamePosition, tok, executionContext);
        try {
            engine.unlockWriter(tableToken);
            return compiledQuery.ofUnlock();
        } catch (CairoException e) {
            throw SqlException.position(tableNamePosition)
                    .put(e.getFlyweightMessage())
                    .put("[errno=").put(e.getErrno()).put(']');
        }
    }

    private CompiledQuery alterTable(SqlExecutionContext executionContext) throws SqlException {
        CharSequence tok;
        tok = expectToken(lexer, "'table' or 'system'");

        if (SqlKeywords.isTableKeyword(tok)) {
            final int tableNamePosition = lexer.getPosition();
            tok = GenericLexer.unquote(expectToken(lexer, "table name"));
            TableToken tableToken = tableExistsOrFail(tableNamePosition, tok, executionContext);

            try (TableRecordMetadata tableMetadata = executionContext.getMetadata(tableToken)) {
                tok = expectToken(lexer, "'add', 'alter' or 'drop'");

                if (SqlKeywords.isAddKeyword(tok)) {
                    return alterTableAddColumn(tableNamePosition, tableToken, tableMetadata);
                } else if (SqlKeywords.isDropKeyword(tok)) {
                    tok = expectToken(lexer, "'column' or 'partition'");
                    if (SqlKeywords.isColumnKeyword(tok)) {
                        return alterTableDropColumn(tableNamePosition, tableToken, tableMetadata);
                    } else if (SqlKeywords.isPartitionKeyword(tok)) {
                        return alterTableDropDetachOrAttachPartition(tableMetadata, tableToken, PartitionAction.DROP, executionContext);
                    } else {
                        throw SqlException.$(lexer.lastTokenPosition(), "'column' or 'partition' expected");
                    }
                } else if (SqlKeywords.isRenameKeyword(tok)) {
                    tok = expectToken(lexer, "'column'");
                    if (SqlKeywords.isColumnKeyword(tok)) {
                        return alterTableRenameColumn(tableNamePosition, tableToken, tableMetadata);
                    } else {
                        throw SqlException.$(lexer.lastTokenPosition(), "'column' expected");
                    }
                } else if (SqlKeywords.isAttachKeyword(tok)) {
                    tok = expectToken(lexer, "'partition'");
                    if (SqlKeywords.isPartitionKeyword(tok)) {
                        return alterTableDropDetachOrAttachPartition(tableMetadata, tableToken, PartitionAction.ATTACH, executionContext);
                    } else {
                        throw SqlException.$(lexer.lastTokenPosition(), "'partition' expected");
                    }
                } else if (SqlKeywords.isDetachKeyword(tok)) {
                    tok = expectToken(lexer, "'partition'");
                    if (SqlKeywords.isPartitionKeyword(tok)) {
                        return alterTableDropDetachOrAttachPartition(tableMetadata, tableToken, PartitionAction.DETACH, executionContext);
                    } else {
                        throw SqlException.$(lexer.lastTokenPosition(), "'partition' expected");
                    }
                } else if (SqlKeywords.isAlterKeyword(tok)) {
                    tok = expectToken(lexer, "'column'");
                    if (SqlKeywords.isColumnKeyword(tok)) {
                        final int columnNamePosition = lexer.getPosition();
                        tok = expectToken(lexer, "column name");
                        final CharSequence columnName = GenericLexer.immutableOf(tok);
                        tok = expectToken(lexer, "'add index' or 'drop index' or 'cache' or 'nocache'");
                        if (SqlKeywords.isAddKeyword(tok)) {
                            expectKeyword(lexer, "index");
                            tok = SqlUtil.fetchNext(lexer);
                            int indexValueCapacity = -1;

                            if (tok != null && (!isSemicolon(tok))) {
                                if (!SqlKeywords.isCapacityKeyword(tok)) {
                                    throw SqlException.$(lexer.lastTokenPosition(), "'capacity' expected");
                                } else {
                                    tok = expectToken(lexer, "capacity value");
                                    try {
                                        indexValueCapacity = Numbers.parseInt(tok);
                                        if (indexValueCapacity <= 0) {
                                            throw SqlException.$(lexer.lastTokenPosition(), "positive integer literal expected as index capacity");
                                        }
                                    } catch (NumericException e) {
                                        throw SqlException.$(lexer.lastTokenPosition(), "positive integer literal expected as index capacity");
                                    }
                                }
                            }

                            return alterTableColumnAddIndex(tableNamePosition, tableToken, columnNamePosition, columnName, tableMetadata, indexValueCapacity);
                        } else if (SqlKeywords.isDropKeyword(tok)) {
                            // alter table <table name> alter column drop index
                            expectKeyword(lexer, "index");
                            tok = SqlUtil.fetchNext(lexer);
                            if (tok != null && !isSemicolon(tok)) {
                                throw SqlException.$(lexer.lastTokenPosition(), "unexpected token [").put(tok).put("] while trying to drop index");
                            }
                            return alterTableColumnDropIndex(tableNamePosition, tableToken, columnNamePosition, columnName, tableMetadata);
                        } else if (SqlKeywords.isCacheKeyword(tok)) {
                            return alterTableColumnCacheFlag(tableNamePosition, tableToken, columnName, tableMetadata, true);
                        } else if (SqlKeywords.isNoCacheKeyword(tok)) {
                            return alterTableColumnCacheFlag(tableNamePosition, tableToken, columnName, tableMetadata, false);
                        } else {
                            throw SqlException.$(lexer.lastTokenPosition(), "'add', 'drop', 'cache' or 'nocache' expected").put(" found '").put(tok).put('\'');
                        }
                    } else {
                        throw SqlException.$(lexer.lastTokenPosition(), "'column' or 'partition' expected");
                    }
                } else if (SqlKeywords.isSetKeyword(tok)) {
                    tok = expectToken(lexer, "'param' or 'type'");
                    if (SqlKeywords.isParamKeyword(tok)) {
                        final int paramNamePosition = lexer.getPosition();
                        tok = expectToken(lexer, "param name");
                        final CharSequence paramName = GenericLexer.immutableOf(tok);
                        tok = expectToken(lexer, "'='");
                        if (tok.length() == 1 && tok.charAt(0) == '=') {
                            CharSequence value = GenericLexer.immutableOf(SqlUtil.fetchNext(lexer));
                            return alterTableSetParam(paramName, value, paramNamePosition, tableToken, tableNamePosition, tableMetadata.getTableId());
                        } else {
                            throw SqlException.$(lexer.lastTokenPosition(), "'=' expected");
                        }
                    } else if (SqlKeywords.isTypeKeyword(tok)) {
                        tok = expectToken(lexer, "'bypass' or 'wal'");
                        if (SqlKeywords.isBypassKeyword(tok)) {
                            tok = expectToken(lexer, "'wal'");
                            if (SqlKeywords.isWalKeyword(tok)) {
                                return alterTableSetType(executionContext, tableNamePosition, tableToken, (byte) 0);
                            } else {
                                throw SqlException.$(lexer.lastTokenPosition(), "'wal' expected");
                            }
                        } else if (SqlKeywords.isWalKeyword(tok)) {
                            return alterTableSetType(executionContext, tableNamePosition, tableToken, (byte) 1);
                        } else {
                            throw SqlException.$(lexer.lastTokenPosition(), "'bypass' or 'wal' expected");
                        }
                    } else {
                        throw SqlException.$(lexer.lastTokenPosition(), "'param' or 'type' expected");
                    }
                } else if (SqlKeywords.isResumeKeyword(tok)) {
                    tok = expectToken(lexer, "'wal'");
                    if (!SqlKeywords.isWalKeyword(tok)) {
                        throw SqlException.$(lexer.lastTokenPosition(), "'wal' expected");
                    }

                    tok = SqlUtil.fetchNext(lexer); // optional from part
                    long fromTxn = -1;
                    if (tok != null) {
                        if (SqlKeywords.isFromKeyword(tok)) {
                            tok = expectToken(lexer, "'transaction' or 'txn'");
                            if (!(SqlKeywords.isTransactionKeyword(tok) || SqlKeywords.isTxnKeyword(tok))) {
                                throw SqlException.$(lexer.lastTokenPosition(), "'transaction' or 'txn' expected");
                            }
                            CharSequence txnValue = expectToken(lexer, "transaction value");
                            try {
                                fromTxn = Numbers.parseLong(txnValue);
                            } catch (NumericException e) {
                                throw SqlException.$(lexer.lastTokenPosition(), "invalid value [value=").put(txnValue).put(']');
                            }
                        } else {
                            throw SqlException.$(lexer.lastTokenPosition(), "'from' expected");
                        }
                    }
                    if (!engine.isWalTable(tableToken)) {
                        throw SqlException.$(lexer.lastTokenPosition(), tableToken.getTableName()).put(" is not a WAL table.");
                    }
                    return alterTableResume(tableNamePosition, tableToken, fromTxn, executionContext);
                } else {
                    throw SqlException.$(lexer.lastTokenPosition(), "'add', 'drop', 'attach', 'detach', 'set', 'rename' or 'resume' expected");
                }
            } catch (CairoException e) {
                LOG.info().$("could not alter table [table=").$(tableToken.getTableName()).$(", ex=").$((Throwable) e).$();
                e.position(lexer.lastTokenPosition());
                throw e;
            }
        } else if (SqlKeywords.isSystemKeyword(tok)) {
            tok = expectToken(lexer, "'lock' or 'unlock'");

            if (SqlKeywords.isLockKeyword(tok)) {
                tok = expectToken(lexer, "'writer'");

                if (SqlKeywords.isWriterKeyword(tok)) {
                    return alterSystemLockWriter(executionContext);
                } else {
                    throw SqlException.$(lexer.lastTokenPosition(), "'writer' expected");
                }
            } else if (SqlKeywords.isUnlockKeyword(tok)) {
                tok = expectToken(lexer, "'writer'");

                if (SqlKeywords.isWriterKeyword(tok)) {
                    return alterSystemUnlockWriter(executionContext);
                } else {
                    throw SqlException.$(lexer.lastTokenPosition(), "'writer' expected");
                }
            } else {
                throw SqlException.$(lexer.lastTokenPosition(), "'lock' or 'unlock' expected");
            }
        } else {
            throw SqlException.$(lexer.lastTokenPosition(), "'table' or 'system' expected");
        }
    }

    private CompiledQuery alterTableAddColumn(
            int tableNamePosition,
            TableToken tableToken,
            TableRecordMetadata tableMetadata
    ) throws SqlException {
        // add columns to table
        CharSequence tok = SqlUtil.fetchNext(lexer);
        //ignoring `column`
        if (tok != null && !SqlKeywords.isColumnKeyword(tok)) {
            lexer.unparseLast();
        }

        AlterOperationBuilder addColumn = alterOperationBuilder.ofAddColumn(
                tableNamePosition,
                tableToken,
                tableMetadata.getTableId()
        );

        int semicolonPos = -1;
        do {
            tok = maybeExpectToken(lexer, "'column' or column name", semicolonPos < 0);
            if (semicolonPos >= 0) {
                if (tok != null) {
                    throw SqlException.$(lexer.lastTokenPosition(), "',' expected");
                }
                break;
            }

            int index = tableMetadata.getColumnIndexQuiet(tok);
            if (index != -1) {
                throw SqlException.$(lexer.lastTokenPosition(), "column '").put(tok).put("' already exists");
            }

            CharSequence columnName = GenericLexer.immutableOf(GenericLexer.unquote(tok));
            int columnNamePosition = lexer.lastTokenPosition();

            if (!TableUtils.isValidColumnName(columnName, configuration.getMaxFileNameLength())) {
                throw SqlException.$(lexer.lastTokenPosition(), " new column name contains invalid characters");
            }

            tok = expectToken(lexer, "column type");

            int type = ColumnType.tagOf(tok);
            if (type == -1) {
                throw SqlException.$(lexer.lastTokenPosition(), "invalid type");
            }

            if (type == ColumnType.GEOHASH) {
                tok = SqlUtil.fetchNext(lexer);
                if (tok == null || tok.charAt(0) != '(') {
                    throw SqlException.position(lexer.getPosition()).put("missing GEOHASH precision");
                }

                tok = SqlUtil.fetchNext(lexer);
                if (tok != null && tok.charAt(0) != ')') {
                    int geoHashBits = GeoHashUtil.parseGeoHashBits(lexer.lastTokenPosition(), 0, tok);
                    tok = SqlUtil.fetchNext(lexer);
                    if (tok == null || tok.charAt(0) != ')') {
                        if (tok != null) {
                            throw SqlException.position(lexer.lastTokenPosition())
                                    .put("invalid GEOHASH type literal, expected ')'")
                                    .put(" found='").put(tok.charAt(0)).put("'");
                        }
                        throw SqlException.position(lexer.getPosition())
                                .put("invalid GEOHASH type literal, expected ')'");
                    }
                    type = ColumnType.getGeoHashTypeWithBits(geoHashBits);
                } else {
                    throw SqlException.position(lexer.lastTokenPosition())
                            .put("missing GEOHASH precision");
                }
            }

            tok = SqlUtil.fetchNext(lexer);
            final int indexValueBlockCapacity;
            final boolean cache;
            int symbolCapacity;
            final boolean indexed;

            if (
                    ColumnType.isSymbol(type)
                            && tok != null
                            &&
                            !Chars.equals(tok, ',')
                            && !Chars.equals(tok, ';')
            ) {

                if (isCapacityKeyword(tok)) {
                    tok = expectToken(lexer, "symbol capacity");

                    final boolean negative;
                    final int errorPos = lexer.lastTokenPosition();
                    if (Chars.equals(tok, '-')) {
                        negative = true;
                        tok = expectToken(lexer, "symbol capacity");
                    } else {
                        negative = false;
                    }

                    try {
                        symbolCapacity = Numbers.parseInt(tok);
                    } catch (NumericException e) {
                        throw SqlException.$(lexer.lastTokenPosition(), "numeric capacity expected");
                    }

                    if (negative) {
                        symbolCapacity = -symbolCapacity;
                    }

                    TableUtils.validateSymbolCapacity(errorPos, symbolCapacity);

                    tok = SqlUtil.fetchNext(lexer);
                } else {
                    symbolCapacity = configuration.getDefaultSymbolCapacity();
                }

                if (Chars.equalsLowerCaseAsciiNc("cache", tok)) {
                    cache = true;
                    tok = SqlUtil.fetchNext(lexer);
                } else if (Chars.equalsLowerCaseAsciiNc("nocache", tok)) {
                    cache = false;
                    tok = SqlUtil.fetchNext(lexer);
                } else {
                    cache = configuration.getDefaultSymbolCacheFlag();
                }

                TableUtils.validateSymbolCapacityCached(cache, symbolCapacity, lexer.lastTokenPosition());

                indexed = Chars.equalsLowerCaseAsciiNc("index", tok);
                if (indexed) {
                    tok = SqlUtil.fetchNext(lexer);
                }

                if (Chars.equalsLowerCaseAsciiNc("capacity", tok)) {
                    tok = expectToken(lexer, "symbol index capacity");

                    try {
                        indexValueBlockCapacity = Numbers.parseInt(tok);
                    } catch (NumericException e) {
                        throw SqlException.$(lexer.lastTokenPosition(), "numeric capacity expected");
                    }
                    tok = SqlUtil.fetchNext(lexer);
                } else {
                    indexValueBlockCapacity = configuration.getIndexValueBlockSize();
                }
            } else { //set defaults

                //ignoring `NULL` and `NOT NULL`
                if (tok != null && SqlKeywords.isNotKeyword(tok)) {
                    tok = SqlUtil.fetchNext(lexer);
                }

                if (tok != null && SqlKeywords.isNullKeyword(tok)) {
                    tok = SqlUtil.fetchNext(lexer);
                }

                cache = configuration.getDefaultSymbolCacheFlag();
                indexValueBlockCapacity = configuration.getIndexValueBlockSize();
                symbolCapacity = configuration.getDefaultSymbolCapacity();
                indexed = false;
            }

            addColumn.addColumnToList(
                    columnName,
                    columnNamePosition,
                    type,
                    Numbers.ceilPow2(symbolCapacity),
                    cache,
                    indexed,
                    Numbers.ceilPow2(indexValueBlockCapacity)
            );

            if (tok == null || (!isSingleQueryMode && isSemicolon(tok))) {
                break;
            }

            semicolonPos = Chars.equals(tok, ';') ? lexer.lastTokenPosition() : -1;
            if (semicolonPos < 0 && !Chars.equals(tok, ',')) {
                throw SqlException.$(lexer.lastTokenPosition(), "',' expected");
            }

        } while (true);
        return compiledQuery.ofAlter(alterOperationBuilder.build());
    }

    private CompiledQuery alterTableColumnAddIndex(
            int tableNamePosition,
            TableToken tableToken,
            int columnNamePosition,
            CharSequence columnName,
            TableRecordMetadata metadata,
            int indexValueBlockSize
    ) throws SqlException {

        if (metadata.getColumnIndexQuiet(columnName) == -1) {
            throw SqlException.invalidColumn(columnNamePosition, columnName);
        }
        if (indexValueBlockSize == -1) {
            indexValueBlockSize = configuration.getIndexValueBlockSize();
        }
        return compiledQuery.ofAlter(
                alterOperationBuilder
                        .ofAddIndex(
                                tableNamePosition,
                                tableToken,
                                metadata.getTableId(),
                                columnName,
                                Numbers.ceilPow2(indexValueBlockSize)
                        )
                        .build()
        );
    }

    private CompiledQuery alterTableColumnCacheFlag(
            int tableNamePosition,
            TableToken tableToken,
            CharSequence columnName,
            TableRecordMetadata metadata,
            boolean cache
    ) throws SqlException {
        int columnIndex = metadata.getColumnIndexQuiet(columnName);
        if (columnIndex == -1) {
            throw SqlException.invalidColumn(lexer.lastTokenPosition(), columnName);
        }

        if (!ColumnType.isSymbol(metadata.getColumnType(columnIndex))) {
            throw SqlException.$(lexer.lastTokenPosition(), "Invalid column type - Column should be of type symbol");
        }

        return cache ? compiledQuery.ofAlter(
                alterOperationBuilder.ofCacheSymbol(tableNamePosition, tableToken, metadata.getTableId(), columnName).build()
        )
                : compiledQuery.ofAlter(
                alterOperationBuilder.ofRemoveCacheSymbol(tableNamePosition, tableToken, metadata.getTableId(), columnName).build()
        );
    }

    private CompiledQuery alterTableColumnDropIndex(
            int tableNamePosition,
            TableToken tableToken,
            int columnNamePosition,
            CharSequence columnName,
            TableRecordMetadata metadata
    ) throws SqlException {
        if (metadata.getColumnIndexQuiet(columnName) == -1) {
            throw SqlException.invalidColumn(columnNamePosition, columnName);
        }
        return compiledQuery.ofAlter(
                alterOperationBuilder
                        .ofDropIndex(tableNamePosition, tableToken, metadata.getTableId(), columnName, columnNamePosition)
                        .build()
        );
    }

    private CompiledQuery alterTableDropColumn(int tableNamePosition, TableToken tableToken, TableRecordMetadata metadata) throws SqlException {
        AlterOperationBuilder dropColumnStatement = alterOperationBuilder.ofDropColumn(tableNamePosition, tableToken, metadata.getTableId());
        int semicolonPos = -1;
        do {
            CharSequence tok = GenericLexer.unquote(maybeExpectToken(lexer, "column name", semicolonPos < 0));
            if (semicolonPos >= 0) {
                if (tok != null) {
                    throw SqlException.$(lexer.lastTokenPosition(), "',' expected");
                }
                break;
            }

            if (metadata.getColumnIndexQuiet(tok) == -1) {
                throw SqlException.invalidColumn(lexer.lastTokenPosition(), tok);
            }

            CharSequence columnName = tok;
            dropColumnStatement.ofDropColumn(columnName);
            tok = SqlUtil.fetchNext(lexer);

            if (tok == null || (!isSingleQueryMode && isSemicolon(tok))) {
                break;
            }

            semicolonPos = Chars.equals(tok, ';') ? lexer.lastTokenPosition() : -1;
            if (semicolonPos < 0 && !Chars.equals(tok, ',')) {
                throw SqlException.$(lexer.lastTokenPosition(), "',' expected");
            }
        } while (true);

        return compiledQuery.ofAlter(alterOperationBuilder.build());
    }

    private CompiledQuery alterTableDropDetachOrAttachPartition(
            TableRecordMetadata tableMetadata,
            TableToken tableToken,
            int action,
            SqlExecutionContext executionContext
    ) throws SqlException {
        final int pos = lexer.lastTokenPosition();
        TableReader reader = null;
        if (!tableMetadata.isWalEnabled() || executionContext.isWalApplication()) {
            reader = executionContext.getReader(tableToken);
        }

        try {
            if (reader != null && !PartitionBy.isPartitioned(reader.getMetadata().getPartitionBy())) {
                throw SqlException.$(pos, "table is not partitioned");
            }

            final CharSequence tok = expectToken(lexer, "'list' or 'where'");
            if (SqlKeywords.isListKeyword(tok)) {
                return alterTableDropDetachOrAttachPartitionByList(tableMetadata, tableToken, reader, pos, action);
            } else if (SqlKeywords.isWhereKeyword(tok)) {
                AlterOperationBuilder alterOperationBuilder;
                switch (action) {
                    case PartitionAction.DROP:
                        alterOperationBuilder = this.alterOperationBuilder.ofDropPartition(pos, tableToken, tableMetadata.getTableId());
                        break;
                    case PartitionAction.DETACH:
                        alterOperationBuilder = this.alterOperationBuilder.ofDetachPartition(pos, tableToken, tableMetadata.getTableId());
                        break;
                    default:
                        throw SqlException.$(pos, "WHERE clause can only be used with command DROP PARTITION, or DETACH PARTITION");
                }

                final int functionPosition = lexer.getPosition();
                ExpressionNode expr = parser.expr(lexer, (QueryModel) null);
                String designatedTimestampColumnName = null;
                int tsIndex = tableMetadata.getTimestampIndex();
                if (tsIndex >= 0) {
                    designatedTimestampColumnName = tableMetadata.getColumnName(tsIndex);
                }
                if (designatedTimestampColumnName != null) {
                    GenericRecordMetadata metadata = new GenericRecordMetadata();
                    metadata.add(new TableColumnMetadata(designatedTimestampColumnName, ColumnType.TIMESTAMP, null));
                    Function function = functionParser.parseFunction(expr, metadata, executionContext);
                    try {
                        if (function != null && ColumnType.isBoolean(function.getType())) {
                            function.init(null, executionContext);
                            if (reader != null) {
                                int affected = filterPartitions(function, functionPosition, reader, alterOperationBuilder);
                                if (affected == 0) {
                                    throw SqlException.$(functionPosition, "no partitions matched WHERE clause");
                                }
                            }
                            return compiledQuery.ofAlter(this.alterOperationBuilder.build());
                        } else {
                            throw SqlException.$(lexer.lastTokenPosition(), "boolean expression expected");
                        }
                    } finally {
                        Misc.free(function);
                    }
                } else {
                    throw SqlException.$(lexer.lastTokenPosition(), "this table does not have a designated timestamp column");
                }
            } else {
                throw SqlException.$(lexer.lastTokenPosition(), "'list' or 'where' expected");
            }
        } finally {
            Misc.free(reader);
        }
    }

    private CompiledQuery alterTableDropDetachOrAttachPartitionByList(
            TableRecordMetadata tableMetadata,
            TableToken tableToken,
            @Nullable TableReader reader,
            int pos,
            int action
    ) throws SqlException {
        final AlterOperationBuilder alterOperationBuilder;
        switch (action) {
            case PartitionAction.DROP:
                alterOperationBuilder = this.alterOperationBuilder.ofDropPartition(pos, tableToken, tableMetadata.getTableId());
                break;
            case PartitionAction.DETACH:
                alterOperationBuilder = this.alterOperationBuilder.ofDetachPartition(pos, tableToken, tableMetadata.getTableId());
                break;
            case PartitionAction.ATTACH:
                // attach
                alterOperationBuilder = this.alterOperationBuilder.ofAttachPartition(pos, tableToken, tableMetadata.getTableId());
                break;
            default:
                alterOperationBuilder = null;
                assert false;
        }

        int semicolonPos = -1;
        do {
            CharSequence tok = maybeExpectToken(lexer, "partition name", semicolonPos < 0);
            if (semicolonPos >= 0) {
                if (tok != null) {
                    throw SqlException.$(lexer.lastTokenPosition(), "',' expected");
                }
                break;
            }
            if (Chars.equals(tok, ',') || Chars.equals(tok, ';')) {
                throw SqlException.$(lexer.lastTokenPosition(), "partition name missing");
            }
            final CharSequence partitionName = GenericLexer.unquote(tok); // potentially a full timestamp, or part of it
            final int lastPosition = lexer.lastTokenPosition();

            // reader == null means it's compilation for WAL table
            // before applying to WAL writer
            if (reader != null) {
                try {
                    long timestamp = PartitionBy.parsePartitionDirName(partitionName, reader.getPartitionedBy());
                    alterOperationBuilder.addPartitionToList(timestamp, lastPosition);
                } catch (CairoException e) {
                    throw SqlException.$(lexer.lastTokenPosition(), e.getFlyweightMessage());
                }
            }

            tok = SqlUtil.fetchNext(lexer);
            if (tok == null || (!isSingleQueryMode && isSemicolon(tok))) {
                break;
            }

            semicolonPos = Chars.equals(tok, ';') ? lexer.lastTokenPosition() : -1;
            if (semicolonPos < 0 && !Chars.equals(tok, ',')) {
                throw SqlException.$(lexer.lastTokenPosition(), "',' expected");
            }
        } while (true);

        return compiledQuery.ofAlter(alterOperationBuilder.build());
    }

    private CompiledQuery alterTableRenameColumn(int tableNamePosition, TableToken tableToken, TableRecordMetadata metadata) throws SqlException {
        AlterOperationBuilder renameColumnStatement = alterOperationBuilder.ofRenameColumn(tableNamePosition, tableToken, metadata.getTableId());
        int hadSemicolonPos = -1;

        do {
            CharSequence tok = GenericLexer.unquote(maybeExpectToken(lexer, "current column name", hadSemicolonPos < 0));
            if (hadSemicolonPos >= 0) {
                if (tok != null) {
                    throw SqlException.$(hadSemicolonPos, "',' expected");
                }
                break;
            }
            int columnIndex = metadata.getColumnIndexQuiet(tok);
            if (columnIndex == -1) {
                throw SqlException.invalidColumn(lexer.lastTokenPosition(), tok);
            }
            CharSequence existingName = GenericLexer.immutableOf(tok);

            tok = expectToken(lexer, "'to' expected");
            if (!SqlKeywords.isToKeyword(tok)) {
                throw SqlException.$(lexer.lastTokenPosition(), "'to' expected'");
            }

            tok = GenericLexer.unquote(expectToken(lexer, "new column name"));
            if (Chars.equals(existingName, tok)) {
                throw SqlException.$(lexer.lastTokenPosition(), "new column name is identical to existing name");
            }

            if (metadata.getColumnIndexQuiet(tok) > -1) {
                throw SqlException.$(lexer.lastTokenPosition(), " column already exists");
            }

            if (!TableUtils.isValidColumnName(tok, configuration.getMaxFileNameLength())) {
                throw SqlException.$(lexer.lastTokenPosition(), " new column name contains invalid characters");
            }

            CharSequence newName = GenericLexer.immutableOf(tok);
            renameColumnStatement.ofRenameColumn(existingName, newName);

            tok = SqlUtil.fetchNext(lexer);

            if (tok == null || (!isSingleQueryMode && isSemicolon(tok))) {
                break;
            }

            hadSemicolonPos = Chars.equals(tok, ';') ? lexer.lastTokenPosition() : -1;
            if (hadSemicolonPos < 0 && !Chars.equals(tok, ',')) {
                throw SqlException.$(lexer.lastTokenPosition(), "',' expected");
            }
        } while (true);
        return compiledQuery.ofAlter(alterOperationBuilder.build());
    }

    private CompiledQuery alterTableResume(int tableNamePosition, TableToken tableToken, long resumeFromTxn, SqlExecutionContext executionContext) {
        try {
            engine.getTableSequencerAPI().resumeTable(executionContext.getCairoSecurityContext(), tableToken, resumeFromTxn);
            executionContext.storeTelemetry(TelemetryOrigin.WAL_APPLY, WAL_APPLY_RESUME);
            return compiledQuery.ofTableResume();
        } catch (CairoException ex) {
            LOG.critical().$("table resume failed [table=").$(tableToken)
                    .$(", error=").$(ex.getFlyweightMessage())
                    .$(", errno=").$(ex.getErrno())
                    .I$();
            ex.position(tableNamePosition);
            throw ex;
        }
    }

    private CompiledQuery alterTableSetParam(CharSequence paramName, CharSequence value, int paramNamePosition, TableToken tableToken, int tableNamePosition, int tableId) throws SqlException {
        if (isMaxUncommittedRowsKeyword(paramName)) {
            int maxUncommittedRows;
            try {
                maxUncommittedRows = Numbers.parseInt(value);
            } catch (NumericException e) {
                throw SqlException.$(paramNamePosition, "invalid value [value=").put(value).put(",parameter=").put(paramName).put(']');
            }
            if (maxUncommittedRows < 0) {
                throw SqlException.$(paramNamePosition, "maxUncommittedRows must be non negative");
            }
            return compiledQuery.ofAlter(alterOperationBuilder.ofSetParamUncommittedRows(tableNamePosition, tableToken, tableId, maxUncommittedRows).build());
        } else if (isO3MaxLagKeyword(paramName)) {
            long o3MaxLag = SqlUtil.expectMicros(value, paramNamePosition);
            if (o3MaxLag < 0) {
                throw SqlException.$(paramNamePosition, "o3MaxLag must be non negative");
            }
            return compiledQuery.ofAlter(alterOperationBuilder.ofSetO3MaxLag(tableNamePosition, tableToken, tableId, o3MaxLag).build());
        } else {
            throw SqlException.$(paramNamePosition, "unknown parameter '").put(paramName).put('\'');
        }
    }

    private CompiledQuery alterTableSetType(SqlExecutionContext executionContext,
                                            int pos,
                                            TableToken token,
                                            byte walFlag) throws SqlException {
        try {
            try (TableReader reader = executionContext.getReader(token)) {
                if (reader != null && !PartitionBy.isPartitioned(reader.getMetadata().getPartitionBy())) {
                    throw SqlException.$(pos, "Cannot convert non-partitioned table");
                }
            }

            path.of(configuration.getRoot()).concat(token.getDirName());
            TableUtils.createConvertFile(ff, path, walFlag);
            return compiledQuery.ofTableSetType();
        } catch (CairoException e) {
            throw SqlException.position(pos)
                    .put(e.getFlyweightMessage())
                    .put("[errno=").put(e.getErrno()).put(']');
        }
    }

    private void cancelTextImport(CairoSecurityContext securityContext, CopyModel model) throws SqlException {
        assert model.isCancel();

        final TextImportExecutionContext textImportExecutionContext = engine.getTextImportExecutionContext();
        final AtomicBooleanCircuitBreaker circuitBreaker = textImportExecutionContext.getCircuitBreaker();

        long inProgressImportId = textImportExecutionContext.getActiveImportId();
        // The cancellation is based on the best effort, so we don't worry about potential races with imports.
        if (inProgressImportId == TextImportExecutionContext.INACTIVE) {
            throw SqlException.$(0, "No active import to cancel.");
        }

        textImportExecutionContext.getSecurityContext().authorizeCopyCancel(securityContext);

        long importId;
        try {
            CharSequence idString = model.getTarget().token;
            int start = 0;
            int end = idString.length();
            if (Chars.isQuoted(idString)) {
                start = 1;
                end--;
            }
            importId = Numbers.parseHexLong(idString, start, end);
        } catch (NumericException e) {
            throw SqlException.$(0, "Provided id has invalid format.");
        }
        if (inProgressImportId == importId) {
            circuitBreaker.cancel();
        } else {
            throw SqlException.$(0, "Active import has different id.");
        }
    }

    private void clear() {
        sqlNodePool.clear();
        characterStore.clear();
        queryColumnPool.clear();
        queryModelPool.clear();
        optimiser.clear();
        parser.clear();
        backupAgent.clear();
        alterOperationBuilder.clear();
        backupAgent.clear();
        functionParser.clear();
    }

    private CompiledQuery compileBegin(SqlExecutionContext executionContext) {
        return compiledQuery.ofBegin();
    }

    private CompiledQuery compileCommit(SqlExecutionContext executionContext) {
        return compiledQuery.ofCommit();
    }

    private CompiledQuery compileDeallocate(SqlExecutionContext executionContext) throws SqlException {
        CharSequence statementName = GenericLexer.unquote(expectToken(lexer, "statement name"));
        CharSequence tok = SqlUtil.fetchNext(lexer);
        if (tok != null && !Chars.equals(tok, ';')) {
            throw SqlException.$(lexer.lastTokenPosition(), "unexpected token [").put(tok).put("]");
        }
        return compiledQuery.ofDeallocate(statementName);
    }

    private ExecutionModel compileExecutionModel(SqlExecutionContext executionContext) throws SqlException {
        ExecutionModel model = parser.parse(lexer, executionContext);

        if (ExecutionModel.EXPLAIN != model.getModelType()) {
            return compileExecutionModel0(executionContext, model);
        } else {
            ExplainModel explainModel = (ExplainModel) model;
            explainModel.setModel(compileExecutionModel0(executionContext, explainModel.getInnerExecutionModel()));
            return explainModel;
        }
    }

    private ExecutionModel compileExecutionModel0(SqlExecutionContext executionContext, ExecutionModel model) throws SqlException {
        switch (model.getModelType()) {
            case ExecutionModel.QUERY:
                return optimiser.optimise((QueryModel) model, executionContext);
            case ExecutionModel.INSERT:
                InsertModel insertModel = (InsertModel) model;
                if (insertModel.getQueryModel() != null) {
                    return validateAndOptimiseInsertAsSelect(insertModel, executionContext);
                } else {
                    return lightlyValidateInsertModel(insertModel);
                }
            case ExecutionModel.UPDATE:
                final QueryModel queryModel = (QueryModel) model;
                TableToken tableToken = executionContext.getTableToken(queryModel.getTableName());
                try (TableRecordMetadata metadata = executionContext.getMetadata(tableToken)) {
                    optimiser.optimiseUpdate(queryModel, executionContext, metadata);
                    return model;
                }
            default:
                return model;
        }
    }

    private CompiledQuery compileInner(@NotNull SqlExecutionContext executionContext, CharSequence query) throws SqlException {
        SqlExecutionCircuitBreaker circuitBreaker = executionContext.getCircuitBreaker();
        if (!circuitBreaker.isTimerSet()) {
            circuitBreaker.resetTimer();
        }
        final CharSequence tok = SqlUtil.fetchNext(lexer);
        if (tok == null) {
            throw SqlException.$(0, "empty query");
        }

        final KeywordBasedExecutor executor = keywordBasedExecutors.get(tok);
        final CompiledQuery cq = executor == null ? compileUsingModel(executionContext) : executor.execute(executionContext);
        final short type = cq.getType();
        if ((type == CompiledQuery.ALTER || type == CompiledQuery.UPDATE) && !executionContext.isWalApplication()) {
            cq.withSqlStatement(Chars.toString(query));
        }
        cq.withContext(executionContext);
        return cq;
    }

    private CompiledQuery compileRollback(SqlExecutionContext executionContext) {
        return compiledQuery.ofRollback();
    }

    private CompiledQuery compileSet(SqlExecutionContext executionContext) {
        return compiledQuery.ofSet();
    }

    private CopyFactory compileTextImport(CopyModel model) throws SqlException {
        assert !model.isCancel();

        final CharSequence tableName = GenericLexer.unquote(model.getTarget().token);
        final ExpressionNode fileNameNode = model.getFileName();
        final CharSequence fileName = fileNameNode != null ? GenericLexer.assertNoDots(GenericLexer.unquote(fileNameNode.token), fileNameNode.position) : null;
        assert fileName != null;

        return new CopyFactory(
                messageBus,
                engine.getTextImportExecutionContext(),
                Chars.toString(tableName),
                Chars.toString(fileName),
                model
        );
    }

    @NotNull
    private CompiledQuery compileUsingModel(SqlExecutionContext executionContext) throws SqlException {
        // This method will not populate sql cache directly;
        // factories are assumed to be non-reentrant and once
        // factory is out of this method the caller assumes
        // full ownership over it. In that however caller may
        // choose to return factory back to this or any other
        // instance of compiler for safekeeping

        // lexer would have parsed first token to determine direction of execution flow
        lexer.unparseLast();
        codeGenerator.clear();

        final ExecutionModel executionModel = compileExecutionModel(executionContext);
        switch (executionModel.getModelType()) {
            case ExecutionModel.QUERY:
                LOG.info().$("plan [q=`").$((QueryModel) executionModel).$("`, fd=").$(executionContext.getRequestFd()).$(']').$();
                return compiledQuery.of(generate((QueryModel) executionModel, executionContext));
            case ExecutionModel.CREATE_TABLE:
                return createTableWithRetries(executionModel, executionContext);
            case ExecutionModel.COPY:
                return executeCopy(executionContext.getCairoSecurityContext(), (CopyModel) executionModel);
            case ExecutionModel.RENAME_TABLE:
                final RenameTableModel rtm = (RenameTableModel) executionModel;
                engine.rename(executionContext.getCairoSecurityContext(), path, mem, GenericLexer.unquote(rtm.getFrom().token), renamePath, GenericLexer.unquote(rtm.getTo().token));
                return compiledQuery.ofRenameTable();
            case ExecutionModel.UPDATE:
                final QueryModel updateQueryModel = (QueryModel) executionModel;
                TableToken tableToken = executionContext.getTableToken(updateQueryModel.getTableName());
                try (TableRecordMetadata metadata = executionContext.getMetadata(tableToken)) {
                    final UpdateOperation updateOperation = generateUpdate(updateQueryModel, executionContext, metadata);
                    return compiledQuery.ofUpdate(updateOperation);
                }
            case ExecutionModel.EXPLAIN:
                return compiledQuery.ofExplain(generateExplain((ExplainModel) executionModel, executionContext));
            default:
                final InsertModel insertModel = (InsertModel) executionModel;
                if (insertModel.getQueryModel() != null) {
                    return executeWithRetries(
                            insertAsSelectMethod,
                            executionModel,
                            configuration.getCreateAsSelectRetryCount(),
                            executionContext
                    );
                } else {
                    return insert(executionModel, executionContext);
                }
        }
    }

    private long copyOrdered(
            TableWriterAPI writer,
            RecordMetadata metadata,
            RecordCursor cursor,
            RecordToRowCopier copier,
            int cursorTimestampIndex,
            SqlExecutionCircuitBreaker circuitBreaker
    ) {
        long rowCount;

        if (ColumnType.isSymbolOrString(metadata.getColumnType(cursorTimestampIndex))) {
            rowCount = copyOrderedStrTimestamp(writer, cursor, copier, cursorTimestampIndex, circuitBreaker);
        } else {
            rowCount = copyOrdered0(writer, cursor, copier, cursorTimestampIndex, circuitBreaker);
        }
        writer.commit();

        return rowCount;
    }

    private long copyOrdered0(TableWriterAPI writer,
                              RecordCursor cursor,
                              RecordToRowCopier copier,
                              int cursorTimestampIndex,
                              SqlExecutionCircuitBreaker circuitBreaker) {
        long rowCount = 0;
        final Record record = cursor.getRecord();
        while (cursor.hasNext()) {
            circuitBreaker.statefulThrowExceptionIfTripped();
            TableWriter.Row row = writer.newRow(record.getTimestamp(cursorTimestampIndex));
            copier.copy(record, row);
            row.append();
            rowCount++;
        }

        return rowCount;
    }

    private long copyOrderedBatched(
            TableWriterAPI writer,
            RecordMetadata metadata,
            RecordCursor cursor,
            RecordToRowCopier copier,
            int cursorTimestampIndex,
            long batchSize,
            long o3MaxLag,
            SqlExecutionCircuitBreaker circuitBreaker
    ) {
        long rowCount;
        if (ColumnType.isSymbolOrString(metadata.getColumnType(cursorTimestampIndex))) {
            rowCount = copyOrderedBatchedStrTimestamp(writer, cursor, copier, cursorTimestampIndex, batchSize, o3MaxLag, circuitBreaker);
        } else {
            rowCount = copyOrderedBatched0(writer, cursor, copier, cursorTimestampIndex, batchSize, o3MaxLag, circuitBreaker);
        }
        writer.commit();

        return rowCount;
    }

    //returns number of copied rows
    private long copyOrderedBatched0(
            TableWriterAPI writer,
            RecordCursor cursor,
            RecordToRowCopier copier,
            int cursorTimestampIndex,
            long batchSize,
            long o3MaxLag,
            SqlExecutionCircuitBreaker circuitBreaker
    ) {
        long deadline = batchSize;
        long rowCount = 0;
        final Record record = cursor.getRecord();
        while (cursor.hasNext()) {
            circuitBreaker.statefulThrowExceptionIfTripped();
            TableWriter.Row row = writer.newRow(record.getTimestamp(cursorTimestampIndex));
            copier.copy(record, row);
            row.append();
            if (++rowCount > deadline) {
                writer.ic(o3MaxLag);
                deadline = rowCount + batchSize;
            }
        }

        return rowCount;
    }

    //returns number of copied rows
    private long copyOrderedBatchedStrTimestamp(
            TableWriterAPI writer,
            RecordCursor cursor,
            RecordToRowCopier copier,
            int cursorTimestampIndex,
            long batchSize,
            long o3MaxLag,
            SqlExecutionCircuitBreaker circuitBreaker
    ) {
        long deadline = batchSize;
        long rowCount = 0;
        final Record record = cursor.getRecord();
        while (cursor.hasNext()) {
            circuitBreaker.statefulThrowExceptionIfTripped();
            CharSequence str = record.getStr(cursorTimestampIndex);
            // It's allowed to insert ISO formatted string to timestamp column
            TableWriter.Row row = writer.newRow(SqlUtil.parseFloorPartialTimestamp(str, -1, ColumnType.TIMESTAMP));
            copier.copy(record, row);
            row.append();
            if (++rowCount > deadline) {
                writer.ic(o3MaxLag);
                deadline = rowCount + batchSize;
            }
        }

        return rowCount;
    }

    //returns number of copied rows
    private long copyOrderedStrTimestamp(
            TableWriterAPI writer,
            RecordCursor cursor,
            RecordToRowCopier copier,
            int cursorTimestampIndex,
            SqlExecutionCircuitBreaker circuitBreaker
    ) {
        long rowCount = 0;
        final Record record = cursor.getRecord();
        while (cursor.hasNext()) {
            circuitBreaker.statefulThrowExceptionIfTripped();
            final CharSequence str = record.getStr(cursorTimestampIndex);
            // It's allowed to insert ISO formatted string to timestamp column
            TableWriter.Row row = writer.newRow(SqlUtil.implicitCastStrAsTimestamp(str));
            copier.copy(record, row);
            row.append();
            rowCount++;
        }

        return rowCount;
    }

    /*
     * Returns number of copied rows.
     */
    private long copyTableData(
            RecordCursor cursor,
            RecordMetadata metadata,
            TableWriterAPI writer,
            RecordMetadata writerMetadata,
            RecordToRowCopier recordToRowCopier,
            SqlExecutionCircuitBreaker circuitBreaker
    ) {
        int timestampIndex = writerMetadata.getTimestampIndex();
        if (timestampIndex == -1) {
            return copyUnordered(cursor, writer, recordToRowCopier, circuitBreaker);
        } else {
            return copyOrdered(writer, metadata, cursor, recordToRowCopier, timestampIndex, circuitBreaker);
        }
    }

    /**
     * Sets insertCount to number of copied rows.
     */
    private void copyTableDataAndUnlock(
            CairoSecurityContext securityContext,
            TableToken tableToken,
            boolean isWalEnabled,
            RecordCursor cursor,
            RecordMetadata cursorMetadata,
            int position,
            SqlExecutionCircuitBreaker circuitBreaker
    ) throws SqlException {
        TableWriterAPI writerAPI = null;
        TableWriter writer = null;

        try {
            if (!isWalEnabled) {
                writerAPI = writer = new TableWriter(
                        configuration,
                        tableToken,
                        messageBus,
                        null,
                        false,
                        DefaultLifecycleManager.INSTANCE,
                        configuration.getRoot(),
                        engine.getMetrics());
            } else {
                writerAPI = engine.getTableWriterAPI(securityContext, tableToken, "create as select");
            }

            RecordMetadata writerMetadata = writerAPI.getMetadata();
            entityColumnFilter.of(writerMetadata.getColumnCount());
            this.insertCount = copyTableData(
                    cursor,
                    cursorMetadata,
                    writerAPI,
                    writerMetadata,
                    RecordToRowCopierUtils.generateCopier(
                            asm,
                            cursorMetadata,
                            writerMetadata,
                            entityColumnFilter
                    ),
                    circuitBreaker
            );
        } catch (CairoException e) {
            LOG.error().$("could not create table [error=").$((Throwable) e).I$();
            // Close writer, directory will be removed
            writerAPI = Misc.free(writerAPI);
            writer = null;
            if (e.isInterruption()) {
                throw e;
            }
            throw SqlException.$(position, "Could not create table. See log for details.");
        } finally {
            if (isWalEnabled) {
                Misc.free(writerAPI);
            } else {
                engine.unlock(securityContext, tableToken, writer, false);
            }
        }
    }

    private void copyTableReaderMetadataToCreateTableModel(SqlExecutionContext executionContext, CreateTableModel model) throws SqlException {
        ExpressionNode likeTableName = model.getLikeTableName();
        CharSequence likeTableNameToken = likeTableName.token;
        TableToken tableToken = executionContext.getTableToken(likeTableNameToken);
        try (TableReader rdr = executionContext.getReader(tableToken)) {
            model.setO3MaxLag(rdr.getO3MaxLag());
            model.setMaxUncommittedRows(rdr.getMaxUncommittedRows());
            TableReaderMetadata rdrMetadata = rdr.getMetadata();
            for (int i = 0; i < rdrMetadata.getColumnCount(); i++) {
                int columnType = rdrMetadata.getColumnType(i);
                boolean isSymbol = ColumnType.isSymbol(columnType);
                int symbolCapacity = isSymbol ? rdr.getSymbolMapReader(i).getSymbolCapacity() : configuration.getDefaultSymbolCapacity();
                model.addColumn(rdrMetadata.getColumnName(i), columnType, symbolCapacity);
                if (isSymbol) {
                    model.cached(rdr.getSymbolMapReader(i).isCached());
                }
                model.setIndexFlags(rdrMetadata.isColumnIndexed(i), rdrMetadata.getIndexValueBlockCapacity(i));
            }
            model.setPartitionBy(SqlUtil.nextLiteral(sqlNodePool, PartitionBy.toString(rdr.getPartitionedBy()), 0));
            if (rdrMetadata.getTimestampIndex() != -1) {
                model.setTimestamp(SqlUtil.nextLiteral(sqlNodePool, rdrMetadata.getColumnName(rdrMetadata.getTimestampIndex()), 0));
            }
            model.setWalEnabled(configuration.isWalSupported() && rdrMetadata.isWalEnabled());
        }
        model.setLikeTableName(null); // resetting like table name as the metadata is copied already at this point.
    }

    /**
     * Returns number of copied rows.
     */
    private long copyUnordered(RecordCursor cursor, TableWriterAPI writer, RecordToRowCopier copier, SqlExecutionCircuitBreaker circuitBreaker) {
        long rowCount = 0;
        final Record record = cursor.getRecord();
        while (cursor.hasNext()) {
            circuitBreaker.statefulThrowExceptionIfTripped();
            TableWriter.Row row = writer.newRow();
            copier.copy(record, row);
            row.append();
            rowCount++;
        }
        writer.commit();

        return rowCount;
    }

    private CompiledQuery createTable(final ExecutionModel model, SqlExecutionContext executionContext) throws
            SqlException {
        final CreateTableModel createTableModel = (CreateTableModel) model;
        final ExpressionNode name = createTableModel.getName();
        final TableToken tableToken = executionContext.getTableTokenIfExists(name.token);

        // Fast path for CREATE TABLE IF NOT EXISTS in scenario when the table already exists
        int status = executionContext.getStatus(path, tableToken);
        if (createTableModel.isIgnoreIfExists() && status != TableUtils.TABLE_DOES_NOT_EXIST) {
            return compiledQuery.ofCreateTable();
        }

        if (status != TableUtils.TABLE_DOES_NOT_EXIST) {
            throw SqlException.$(name.position, "table already exists");
        }

        // create table (...) ... in volume volumeAlias;
        CharSequence volumeAlias = createTableModel.getVolumeAlias();
        if (volumeAlias != null) {
            CharSequence volumePath = configuration.getVolumeDefinitions().resolveAlias(volumeAlias);
            if (volumePath != null) {
                if (!ff.isDirOrSoftLinkDir(path.of(volumePath).$())) {
                    throw CairoException.critical(0).put("not a valid path for volume [alias=").put(volumeAlias).put(", path=").put(path).put(']');
                }
            } else {
                throw SqlException.position(0).put("volume alias is not allowed [alias=").put(volumeAlias).put(']');
            }
        }

        this.insertCount = -1;
        if (createTableModel.getQueryModel() == null) {
            try {
                if (createTableModel.getLikeTableName() != null) {
                    copyTableReaderMetadataToCreateTableModel(executionContext, createTableModel);
                }
                if (volumeAlias == null) {
                    engine.createTable(
                            executionContext.getCairoSecurityContext(),
                            mem,
                            path,
                            createTableModel.isIgnoreIfExists(),
                            createTableModel,
                            false);
                } else {
                    engine.createTableInVolume(
                            executionContext.getCairoSecurityContext(),
                            mem,
                            path,
                            createTableModel.isIgnoreIfExists(),
                            createTableModel,
                            false);
                }
            } catch (EntryUnavailableException e) {
                throw SqlException.$(name.position, "table already exists");
            } catch (CairoException e) {
                LOG.error().$("could not create table [error=").$((Throwable) e).I$();
                if (e.isInterruption()) {
                    throw e;
                }
                throw SqlException.$(name.position, "Could not create table, ").put(e.getFlyweightMessage());
            }
        } else {
            boolean keepLock = !createTableModel.isWalEnabled();
            createTableFromCursorExecutor(createTableModel, executionContext, name.position, metadata -> {
                if (volumeAlias == null) {
                    engine.createTable(
                            executionContext.getCairoSecurityContext(),
                            mem,
                            path,
                            false,
                            tableStructureAdapter.of(createTableModel, metadata, typeCast),
                            keepLock
                    );
                } else {
                    engine.createTableInVolume(
                            executionContext.getCairoSecurityContext(),
                            mem,
                            path,
                            false,
                            tableStructureAdapter.of(createTableModel, metadata, typeCast),
                            keepLock
                    );
                }
            });
        }

        if (createTableModel.getQueryModel() == null) {
            return compiledQuery.ofCreateTable();
        } else {
            return compiledQuery.ofCreateTableAsSelect(insertCount);
        }
    }

    private void createTableFromCursorExecutor(
            CreateTableModel model,
            SqlExecutionContext executionContext,
            int position,
            Consumer<RecordMetadata> createTableMethod
    ) throws SqlException {
        try (
                final RecordCursorFactory factory = generate(model.getQueryModel(), executionContext);
                final RecordCursor cursor = factory.getCursor(executionContext)
        ) {
            typeCast.clear();
            final RecordMetadata metadata = factory.getMetadata();
            validateTableModelAndCreateTypeCast(model, metadata, typeCast);

            createTableMethod.accept(metadata);

            SqlExecutionCircuitBreaker circuitBreaker = executionContext.getCircuitBreaker();
            try {
                TableToken tableToken = executionContext.getTableToken(model.getName().token);
                copyTableDataAndUnlock(executionContext.getCairoSecurityContext(), tableToken, model.isWalEnabled(), cursor, metadata, position, circuitBreaker);
            } catch (CairoException e) {
                LOG.error().$(e.getFlyweightMessage()).$(" [errno=").$(e.getErrno()).$(']').$();
                if (removeTableDirectory(model)) {
                    throw e;
                }
                throw SqlException.$(0, "Concurrent modification could not be handled. Failed to clean up. See log for more details.");
            }
        }
    }

    /**
     * Creates new table.
     * <p>
     * Table name must not exist. Existence check relies on directory existence followed by attempt to clarify what
     * that directory is. Sometimes it can be just empty directory, which prevents new table from being created.
     * <p>
     * Table name can be utf8 encoded but must not contain '.' (dot). Dot is used to separate table and field name,
     * where table is uses as an alias.
     * <p>
     * Creating table from column definition looks like:
     * <code>
     * create table x (column_name column_type, ...) [timestamp(column_name)] [partition by ...]
     * </code>
     * For non-partitioned table partition by value would be NONE. For any other type of partition timestamp
     * has to be defined as reference to TIMESTAMP (type) column.
     *
     * @param executionModel   created from parsed sql.
     * @param executionContext provides access to bind variables and authorization module
     * @throws SqlException contains text of error and error position in SQL text.
     */
    private CompiledQuery createTableWithRetries(
            ExecutionModel executionModel,
            SqlExecutionContext executionContext
    ) throws SqlException {
        return executeWithRetries(createTableMethod, executionModel, configuration.getCreateAsSelectRetryCount(), executionContext);
    }

    private CompiledQuery dropTable(SqlExecutionContext executionContext) throws SqlException {
        // expected syntax: DROP TABLE [ IF EXISTS ] name [;]
        expectKeyword(lexer, "table");
        CharSequence tok = SqlUtil.fetchNext(lexer);
        if (tok == null) {
            throw SqlException.$(lexer.lastTokenPosition(), "expected [if exists] table-name");
        }
        boolean hasIfExists = false;
        if (SqlKeywords.isIfKeyword(tok)) {
            tok = SqlUtil.fetchNext(lexer);
            if (tok == null || !SqlKeywords.isExistsKeyword(tok)) {
                throw SqlException.$(lexer.lastTokenPosition(), "expected exists");
            }
            hasIfExists = true;
        } else {
            lexer.unparseLast(); // tok has table name
        }
        final int tableNamePosition = lexer.getPosition();
        CharSequence tableName = GenericLexer.unquote(expectToken(lexer, "table name"));
        TableToken tableToken = executionContext.getTableTokenIfExists(tableName);

        tok = SqlUtil.fetchNext(lexer);
        if (tok != null && !Chars.equals(tok, ';')) {
            throw SqlException.$(lexer.lastTokenPosition(), "unexpected token [").put(tok).put("]");
        }
        if (executionContext.getStatus(path, tableToken) != TableUtils.TABLE_EXISTS) {
            if (hasIfExists) {
                return compiledQuery.ofDrop();
            }
            throw SqlException.$(tableNamePosition, "table does not exist [table=").put(tableName).put(']');
        }
        engine.drop(executionContext.getCairoSecurityContext(), path, tableToken);
        return compiledQuery.ofDrop();
    }

    @NotNull
    private CompiledQuery executeCopy(CairoSecurityContext securityContext, CopyModel copyModel) throws SqlException {
        securityContext.authorizeCopyExecute();
        if (!copyModel.isCancel() && Chars.equalsLowerCaseAscii(copyModel.getFileName().token, "stdin")) {
            // no-op implementation
            setupTextLoaderFromModel(copyModel);
            return compiledQuery.ofCopyRemote(textLoader);
        }
        RecordCursorFactory copyFactory = executeCopy0(securityContext, copyModel);
        return compiledQuery.ofCopyLocal(copyFactory);
    }

    @Nullable
    private RecordCursorFactory executeCopy0(CairoSecurityContext securityContext, CopyModel model) throws SqlException {
        try {
            if (model.isCancel()) {
                cancelTextImport(securityContext, model);
                return null;
            } else {
                if (model.getTimestampColumnName() == null &&
                        ((model.getPartitionBy() != -1 && model.getPartitionBy() != PartitionBy.NONE))) {
                    throw SqlException.$(-1, "invalid option used for import without a designated timestamp (format or partition by)");
                }
                if (model.getDelimiter() < 0) {
                    model.setDelimiter((byte) ',');
                }
                return compileTextImport(model);
            }
        } catch (TextImportException | TextException e) {
            LOG.error().$((Throwable) e).$();
            throw SqlException.$(0, e.getMessage());
        }
    }

    private CompiledQuery executeWithRetries(
            ExecutableMethod method,
            ExecutionModel executionModel,
            int retries,
            SqlExecutionContext executionContext
    ) throws SqlException {
        int attemptsLeft = retries;
        do {
            try {
                return method.execute(executionModel, executionContext);
            } catch (TableReferenceOutOfDateException e) {
                attemptsLeft--;
                clear();
                lexer.restart();
                executionModel = compileExecutionModel(executionContext);
            }
        } while (attemptsLeft > 0);

        throw SqlException.position(0).put("underlying cursor is extremely volatile");
    }

    private int filterPartitions(
            Function function,
            int functionPosition,
            TableReader reader,
            AlterOperationBuilder changePartitionStatement
    ) {
        int affectedPartitions = 0;
        // Iterate partitions in descending order so if folders are missing on disk
        // removePartition does not fail to determine next minTimestamp
        final int partitionCount = reader.getPartitionCount();
        if (partitionCount > 0) { // table may be empty
            for (int i = partitionCount - 2; i > -1; i--) {
                long partitionTimestamp = reader.getPartitionTimestampByIndex(i);
                partitionFunctionRec.setTimestamp(partitionTimestamp);
                if (function.getBool(partitionFunctionRec)) {
                    changePartitionStatement.addPartitionToList(partitionTimestamp, functionPosition);
                    affectedPartitions++;
                }
            }

            // do action on last partition at the end, it's more expensive than others
            long partitionTimestamp = reader.getPartitionTimestampByIndex(partitionCount - 1);
            partitionFunctionRec.setTimestamp(partitionTimestamp);
            if (function.getBool(partitionFunctionRec)) {
                changePartitionStatement.addPartitionToList(partitionTimestamp, functionPosition);
                affectedPartitions++;
            }
        }
        return affectedPartitions;
    }

    private RecordCursorFactory generateExplain(ExplainModel model, SqlExecutionContext executionContext) throws SqlException {
        if (model.getInnerExecutionModel().getModelType() == ExecutionModel.UPDATE) {
            QueryModel updateQueryModel = model.getInnerExecutionModel().getQueryModel();
            final QueryModel selectQueryModel = updateQueryModel.getNestedModel();
            final RecordCursorFactory recordCursorFactory = prepareForUpdate(
                    updateQueryModel.getUpdateTableToken(),
                    selectQueryModel,
                    updateQueryModel,
                    executionContext
            );

            return codeGenerator.generateExplain(updateQueryModel, recordCursorFactory, model.getFormat());
        } else {
            return codeGenerator.generateExplain(model, executionContext);
        }
    }

    private int getNextValidTokenPosition() {
        while (lexer.hasNext()) {
            CharSequence token = SqlUtil.fetchNext(lexer);
            if (token == null) {
                return -1;
            } else if (!isSemicolon(token)) {
                lexer.unparseLast();
                return lexer.lastTokenPosition();
            }
        }

        return -1;
    }

    private int goToQueryEnd() {
        CharSequence token;
        lexer.unparseLast();
        while (lexer.hasNext()) {
            token = SqlUtil.fetchNext(lexer);
            if (token == null || isSemicolon(token)) {
                break;
            }
        }

        return lexer.getPosition();
    }

    private CompiledQuery insert(ExecutionModel executionModel, SqlExecutionContext executionContext) throws SqlException {
        final InsertModel model = (InsertModel) executionModel;
        final ExpressionNode tableNameExpr = model.getTableNameExpr();
        ObjList<Function> valueFunctions = null;
        TableToken token = tableExistsOrFail(tableNameExpr.position, tableNameExpr.token, executionContext);

        try (TableRecordMetadata metadata = engine.getMetadata(
                executionContext.getCairoSecurityContext(),
                token
        )) {
            final long structureVersion = metadata.getStructureVersion();
            final InsertOperationImpl insertOperation = new InsertOperationImpl(engine, metadata.getTableToken(), structureVersion);
            final int metadataTimestampIndex = metadata.getTimestampIndex();
            final ObjList<CharSequence> columnNameList = model.getColumnNameList();
            final int columnSetSize = columnNameList.size();
            for (int tupleIndex = 0, n = model.getRowTupleCount(); tupleIndex < n; tupleIndex++) {
                Function timestampFunction = null;
                listColumnFilter.clear();
                if (columnSetSize > 0) {
                    valueFunctions = new ObjList<>(columnSetSize);
                    for (int i = 0; i < columnSetSize; i++) {
                        int metadataColumnIndex = metadata.getColumnIndexQuiet(columnNameList.getQuick(i));
                        if (metadataColumnIndex > -1) {
                            final ExpressionNode node = model.getRowTupleValues(tupleIndex).getQuick(i);
                            final Function function = functionParser.parseFunction(
                                    node,
                                    EmptyRecordMetadata.INSTANCE,
                                    executionContext
                            );

                            insertValidateFunctionAndAddToList(
                                    model,
                                    tupleIndex,
                                    valueFunctions,
                                    metadata,
                                    metadataTimestampIndex,
                                    i,
                                    metadataColumnIndex,
                                    function,
                                    node.position,
                                    executionContext.getBindVariableService()
                            );

                            if (metadataTimestampIndex == metadataColumnIndex) {
                                timestampFunction = function;
                            }

                        } else {
                            throw SqlException.invalidColumn(model.getColumnPosition(i), columnNameList.getQuick(i));
                        }
                    }
                } else {
                    final int columnCount = metadata.getColumnCount();
                    final ObjList<ExpressionNode> values = model.getRowTupleValues(tupleIndex);
                    final int valueCount = values.size();
                    if (columnCount != valueCount) {
                        throw SqlException.$(
                                        model.getEndOfRowTupleValuesPosition(tupleIndex),
                                        "row value count does not match column count [expected=").put(columnCount).put(", actual=").put(values.size())
                                .put(", tuple=").put(tupleIndex + 1).put(']');
                    }
                    valueFunctions = new ObjList<>(columnCount);

                    for (int i = 0; i < columnCount; i++) {
                        final ExpressionNode node = values.getQuick(i);

                        Function function = functionParser.parseFunction(node, EmptyRecordMetadata.INSTANCE, executionContext);
                        insertValidateFunctionAndAddToList(
                                model,
                                tupleIndex,
                                valueFunctions,
                                metadata,
                                metadataTimestampIndex,
                                i,
                                i,
                                function,
                                node.position,
                                executionContext.getBindVariableService()
                        );

                        if (metadataTimestampIndex == i) {
                            timestampFunction = function;
                        }
                    }
                }

                // validate timestamp
                if (metadataTimestampIndex > -1 && (timestampFunction == null || ColumnType.isNull(timestampFunction.getType()))) {
                    throw SqlException.$(0, "insert statement must populate timestamp");
                }

                VirtualRecord record = new VirtualRecord(valueFunctions);
                RecordToRowCopier copier = RecordToRowCopierUtils.generateCopier(asm, record, metadata, listColumnFilter);
                insertOperation.addInsertRow(new InsertRowImpl(record, copier, timestampFunction, tupleIndex));
            }
            return compiledQuery.ofInsert(insertOperation);
        } catch (SqlException e) {
            Misc.freeObjList(valueFunctions);
            throw e;
        }
    }

    private CompiledQuery insertAsSelect(ExecutionModel executionModel, SqlExecutionContext executionContext) throws SqlException {
        final InsertModel model = (InsertModel) executionModel;
        final ExpressionNode tableNameExpr = model.getTableNameExpr();

        TableToken tableToken = tableExistsOrFail(tableNameExpr.position, tableNameExpr.token, executionContext);
        long insertCount;

        try (
                TableWriterAPI writer = engine.getTableWriterAPI(executionContext.getCairoSecurityContext(), tableToken, "insertAsSelect");
                RecordCursorFactory factory = generate(model.getQueryModel(), executionContext)
        ) {
            final RecordMetadata cursorMetadata = factory.getMetadata();
            // Convert sparse writer metadata into dense
            final RecordMetadata writerMetadata = GenericRecordMetadata.copyDense(writer.getMetadata());
            final int writerTimestampIndex = writerMetadata.getTimestampIndex();
            final int cursorTimestampIndex = cursorMetadata.getTimestampIndex();
            final int cursorColumnCount = cursorMetadata.getColumnCount();

            final RecordToRowCopier copier;
            final ObjList<CharSequence> columnNameList = model.getColumnNameList();
            final int columnSetSize = columnNameList.size();
            int timestampIndexFound = -1;
            if (columnSetSize > 0) {
                // validate type cast

                // clear list column filter to re-populate it again
                listColumnFilter.clear();

                for (int i = 0; i < columnSetSize; i++) {
                    CharSequence columnName = columnNameList.get(i);
                    int index = writerMetadata.getColumnIndexQuiet(columnName);
                    if (index == -1) {
                        throw SqlException.invalidColumn(model.getColumnPosition(i), columnName);
                    }

                    int fromType = cursorMetadata.getColumnType(i);
                    int toType = writerMetadata.getColumnType(index);
                    if (ColumnType.isAssignableFrom(fromType, toType)) {
                        listColumnFilter.add(index + 1);
                    } else {
                        throw SqlException.inconvertibleTypes(
                                model.getColumnPosition(i),
                                fromType,
                                cursorMetadata.getColumnName(i),
                                toType,
                                writerMetadata.getColumnName(i)
                        );
                    }

                    if (index == writerTimestampIndex) {
                        timestampIndexFound = i;
                        if (fromType != ColumnType.TIMESTAMP && fromType != ColumnType.STRING) {
                            throw SqlException.$(tableNameExpr.position, "expected timestamp column but type is ").put(ColumnType.nameOf(fromType));
                        }
                    }
                }

                // fail when target table requires chronological data and cursor cannot provide it
                if (timestampIndexFound < 0 && writerTimestampIndex >= 0) {
                    throw SqlException.$(tableNameExpr.position, "select clause must provide timestamp column");
                }

                copier = RecordToRowCopierUtils.generateCopier(asm, cursorMetadata, writerMetadata, listColumnFilter);
            } else {
                // fail when target table requires chronological data and cursor cannot provide it
                if (writerTimestampIndex > -1 && cursorTimestampIndex == -1) {
                    if (cursorColumnCount <= writerTimestampIndex) {
                        throw SqlException.$(tableNameExpr.position, "select clause must provide timestamp column");
                    } else {
                        int columnType = ColumnType.tagOf(cursorMetadata.getColumnType(writerTimestampIndex));
                        if (columnType != ColumnType.TIMESTAMP && columnType != ColumnType.STRING && columnType != ColumnType.NULL) {
                            throw SqlException.$(tableNameExpr.position, "expected timestamp column but type is ").put(ColumnType.nameOf(columnType));
                        }
                    }
                }

                if (writerTimestampIndex > -1 && cursorTimestampIndex > -1 && writerTimestampIndex != cursorTimestampIndex) {
                    throw SqlException
                            .$(tableNameExpr.position, "designated timestamp of existing table (").put(writerTimestampIndex)
                            .put(") does not match designated timestamp in select query (")
                            .put(cursorTimestampIndex)
                            .put(')');
                }
                timestampIndexFound = writerTimestampIndex;

                final int n = writerMetadata.getColumnCount();
                if (n > cursorMetadata.getColumnCount()) {
                    throw SqlException.$(model.getSelectKeywordPosition(), "not enough columns selected");
                }

                for (int i = 0; i < n; i++) {
                    int fromType = cursorMetadata.getColumnType(i);
                    int toType = writerMetadata.getColumnType(i);
                    if (ColumnType.isAssignableFrom(fromType, toType)) {
                        continue;
                    }

                    // We are going on a limp here. There is nowhere to position this error in our model.
                    // We will try to position on column (i) inside cursor's query model. Assumption is that
                    // it will always have a column, e.g. has been processed by optimiser
                    assert i < model.getQueryModel().getBottomUpColumns().size();
                    throw SqlException.inconvertibleTypes(
                            model.getQueryModel().getBottomUpColumns().getQuick(i).getAst().position,
                            fromType,
                            cursorMetadata.getColumnName(i),
                            toType,
                            writerMetadata.getColumnName(i)
                    );
                }

                entityColumnFilter.of(writerMetadata.getColumnCount());

                copier = RecordToRowCopierUtils.generateCopier(
                        asm,
                        cursorMetadata,
                        writerMetadata,
                        entityColumnFilter
                );
            }

            SqlExecutionCircuitBreaker circuitBreaker = executionContext.getCircuitBreaker();

            try (RecordCursor cursor = factory.getCursor(executionContext)) {
                try {
                    if (writerTimestampIndex == -1) {
                        insertCount = copyUnordered(cursor, writer, copier, circuitBreaker);
                    } else {
                        if (model.getBatchSize() != -1) {
                            insertCount = copyOrderedBatched(
                                    writer,
                                    factory.getMetadata(),
                                    cursor,
                                    copier,
                                    writerTimestampIndex,
                                    model.getBatchSize(),
                                    model.getO3MaxLag(),
                                    circuitBreaker
                            );
                        } else {
                            insertCount = copyOrdered(writer, factory.getMetadata(), cursor, copier, timestampIndexFound, circuitBreaker);
                        }
                    }
                } catch (Throwable e) {
                    // rollback data when system error occurs
                    writer.rollback();
                    throw e;
                }
            }
        }
        return compiledQuery.ofInsertAsSelect(insertCount);
    }

    private void insertValidateFunctionAndAddToList(
            InsertModel model,
            int tupleIndex,
            ObjList<Function> valueFunctions,
            RecordMetadata metadata,
            int metadataTimestampIndex,
            int insertColumnIndex,
            int metadataColumnIndex,
            Function function,
            int functionPosition,
            BindVariableService bindVariableService
    ) throws SqlException {

        final int columnType = metadata.getColumnType(metadataColumnIndex);
        if (function.isUndefined()) {
            function.assignType(columnType, bindVariableService);
        }

        if (ColumnType.isAssignableFrom(function.getType(), columnType)) {
            if (metadataColumnIndex == metadataTimestampIndex) {
                return;
            }

            valueFunctions.add(function);
            listColumnFilter.add(metadataColumnIndex + 1);
            return;
        }

        throw SqlException.inconvertibleTypes(
                functionPosition,
                function.getType(),
                model.getRowTupleValues(tupleIndex).getQuick(insertColumnIndex).token,
                metadata.getColumnType(metadataColumnIndex),
                metadata.getColumnName(metadataColumnIndex)
        );
    }

    private ExecutionModel lightlyValidateInsertModel(InsertModel model) throws SqlException {
        ExpressionNode tableNameExpr = model.getTableNameExpr();
        if (tableNameExpr.type != ExpressionNode.LITERAL) {
            throw SqlException.$(tableNameExpr.position, "literal expected");
        }

        int columnNameListSize = model.getColumnNameList().size();

        if (columnNameListSize > 0) {
            for (int i = 0, n = model.getRowTupleCount(); i < n; i++) {
                if (columnNameListSize != model.getRowTupleValues(i).size()) {
                    throw SqlException.$(
                                    model.getEndOfRowTupleValuesPosition(i),
                                    "row value count does not match column count [expected=").put(columnNameListSize)
                            .put(", actual=").put(model.getRowTupleValues(i).size())
                            .put(", tuple=").put(i + 1)
                            .put(']');
                }
            }
        }

        return model;
    }

    private RecordCursorFactory prepareForUpdate(
            TableToken tableToken,
            QueryModel selectQueryModel,
            QueryModel updateQueryModel,
            SqlExecutionContext executionContext
    ) throws SqlException {
        final IntList tableColumnTypes = selectQueryModel.getUpdateTableColumnTypes();
        final ObjList<CharSequence> tableColumnNames = selectQueryModel.getUpdateTableColumnNames();

        RecordCursorFactory updateToDataCursorFactory = codeGenerator.generate(selectQueryModel, executionContext);
        try {
            if (!updateToDataCursorFactory.supportsUpdateRowId(tableToken)) {
                // in theory this should never happen because all valid UPDATE statements should result in
                // a query plan with real row ids but better to check to prevent data corruption
                throw SqlException.$(updateQueryModel.getModelPosition(), "Unsupported SQL complexity for the UPDATE statement");
            }

            // Check that updateDataFactoryMetadata match types of table to be updated exactly
            final RecordMetadata updateDataFactoryMetadata = updateToDataCursorFactory.getMetadata();
            for (int i = 0, n = updateDataFactoryMetadata.getColumnCount(); i < n; i++) {
                int virtualColumnType = updateDataFactoryMetadata.getColumnType(i);
                CharSequence updateColumnName = updateDataFactoryMetadata.getColumnName(i);
                int tableColumnIndex = tableColumnNames.indexOf(updateColumnName);
                int tableColumnType = tableColumnTypes.get(tableColumnIndex);

                if (virtualColumnType != tableColumnType) {
                    if (!ColumnType.isSymbolOrString(tableColumnType) || !ColumnType.isAssignableFrom(virtualColumnType, ColumnType.STRING)) {
                        // get column position
                        ExpressionNode setRhs = updateQueryModel.getNestedModel().getColumns().getQuick(i).getAst();
                        throw SqlException.inconvertibleTypes(setRhs.position, virtualColumnType, "", tableColumnType, updateColumnName);
                    }
                }
            }
            return updateToDataCursorFactory;
        } catch (Throwable th) {
            updateToDataCursorFactory.close();
            throw th;
        }
    }

    private CompiledQuery reindexTable(SqlExecutionContext executionContext) throws SqlException {
        CharSequence tok;
        tok = SqlUtil.fetchNext(lexer);
        if (tok == null || !isTableKeyword(tok)) {
            throw SqlException.$(lexer.lastTokenPosition(), "TABLE expected");
        }

        tok = SqlUtil.fetchNext(lexer);

        if (tok == null || Chars.equals(tok, ',')) {
            throw SqlException.$(lexer.getPosition(), "table name expected");
        }

        if (Chars.isQuoted(tok)) {
            tok = GenericLexer.unquote(tok);
        }
        TableToken tableToken = tableExistsOrFail(lexer.lastTokenPosition(), tok, executionContext);
        rebuildIndex.of(path.of(configuration.getRoot()).concat(tableToken.getDirName()), configuration);

        tok = SqlUtil.fetchNext(lexer);
        CharSequence columnName = null;

        if (tok != null && SqlKeywords.isColumnKeyword(tok)) {
            tok = SqlUtil.fetchNext(lexer);
            if (Chars.isQuoted(tok)) {
                tok = GenericLexer.unquote(tok);
            }
            if (tok == null || TableUtils.isValidColumnName(tok, configuration.getMaxFileNameLength())) {
                columnName = GenericLexer.immutableOf(tok);
                tok = SqlUtil.fetchNext(lexer);
            }
        }

        CharSequence partition = null;
        if (tok != null && SqlKeywords.isPartitionKeyword(tok)) {
            tok = SqlUtil.fetchNext(lexer);

            if (Chars.isQuoted(tok)) {
                tok = GenericLexer.unquote(tok);
            }
            partition = tok;
            tok = SqlUtil.fetchNext(lexer);
        }

        if (tok == null || !isLockKeyword(tok)) {
            throw SqlException.$(lexer.getPosition(), "LOCK EXCLUSIVE expected");
        }

        tok = SqlUtil.fetchNext(lexer);
        if (tok == null || !isExclusiveKeyword(tok)) {
            throw SqlException.$(lexer.getPosition(), "LOCK EXCLUSIVE expected");
        }

        tok = SqlUtil.fetchNext(lexer);
        if (tok != null && !isSemicolon(tok)) {
            throw SqlException.$(lexer.getPosition(), "EOF expected");
        }

        rebuildIndex.reindex(partition, columnName);
        return compiledQuery.ofRepair();
    }

    private boolean removeTableDirectory(CreateTableModel model) {
        int errno;
        TableToken tableToken = engine.verifyTableName(model.getName().token);
        if ((errno = engine.removeDirectory(path, tableToken.getDirName())) == 0) {
            return true;
        }
        LOG.error()
                .$("could not clean up after create table failure [path=").$(path)
                .$(", errno=").$(errno)
                .$(']').$();
        return false;
    }

    private CompiledQuery repairTables(SqlExecutionContext executionContext) throws SqlException {
        CharSequence tok;
        tok = SqlUtil.fetchNext(lexer);
        if (tok == null || !isTableKeyword(tok)) {
            throw SqlException.$(lexer.lastTokenPosition(), "'table' expected");
        }

        do {
            tok = SqlUtil.fetchNext(lexer);

            if (tok == null || Chars.equals(tok, ',')) {
                throw SqlException.$(lexer.getPosition(), "table name expected");
            }

            if (Chars.isQuoted(tok)) {
                tok = GenericLexer.unquote(tok);
            }
            tableExistsOrFail(lexer.lastTokenPosition(), tok, executionContext);
            tok = SqlUtil.fetchNext(lexer);

        } while (tok != null && Chars.equals(tok, ','));
        return compiledQuery.ofRepair();
    }

    private void setupTextLoaderFromModel(CopyModel model) {
        textLoader.clear();
        textLoader.setState(TextLoader.ANALYZE_STRUCTURE);
        // todo: configure the following
        //   - what happens when data row errors out, max errors may be?
        //   - we should be able to skip X rows from top, dodgy headers etc.

        textLoader.configureDestination(model.getTarget().token, false, false,
                model.getAtomicity() != -1 ? model.getAtomicity() : Atomicity.SKIP_ROW,
                model.getPartitionBy() < 0 ? PartitionBy.NONE : model.getPartitionBy(),
                model.getTimestampColumnName(), model.getTimestampFormat());
    }

    private CompiledQuery snapshotDatabase(SqlExecutionContext executionContext) throws SqlException {
        executionContext.getCairoSecurityContext().authorizeDatabaseSnapshot();
        CharSequence tok = expectToken(lexer, "'prepare' or 'complete'");

        if (Chars.equalsLowerCaseAscii(tok, "prepare")) {
            if (snapshotAgent == null) {
                throw SqlException.position(lexer.lastTokenPosition()).put("Snapshot agent is not configured. Try using different embedded API");
            }
            snapshotAgent.prepareSnapshot(executionContext);
            return compiledQuery.ofSnapshotPrepare();
        }

        if (Chars.equalsLowerCaseAscii(tok, "complete")) {
            if (snapshotAgent == null) {
                throw SqlException.position(lexer.lastTokenPosition()).put("Snapshot agent is not configured. Try using different embedded API");
            }
            snapshotAgent.completeSnapshot();
            return compiledQuery.ofSnapshotComplete();
        }

        throw SqlException.position(lexer.lastTokenPosition()).put("'prepare' or 'complete' expected");
    }

    private CompiledQuery sqlShow(SqlExecutionContext executionContext) throws SqlException {
        CharSequence tok = SqlUtil.fetchNext(lexer);
        if (null != tok) {
            // show tables
            // show columns from tab
            // show partitions from tab
            // show transaction isolation level
            // show transaction_isolation
            // show max_identifier_length
            // show standard_conforming_strings
            // show search_path
            // show datestyle
            // show time zone
            RecordCursorFactory factory = null;
            if (isTablesKeyword(tok)) {
                factory = new TableListRecordCursorFactory();
            } else if (isColumnsKeyword(tok)) {
                factory = new ShowColumnsRecordCursorFactory(sqlShowFromTable(executionContext));
            } else if (isPartitionsKeyword(tok)) {
                factory = new ShowPartitionsRecordCursorFactory(sqlShowFromTable(executionContext));
            } else if (isTransactionKeyword(tok)) {
                factory = sqlShowTransaction();
            } else if (isTransactionIsolation(tok)) {
                factory = new ShowTransactionIsolationLevelCursorFactory();
            } else if (isMaxIdentifierLength(tok)) {
                factory = new ShowMaxIdentifierLengthCursorFactory();
            } else if (isStandardConformingStrings(tok)) {
                factory = new ShowStandardConformingStringsCursorFactory();
            } else if (isSearchPath(tok)) {
                factory = new ShowSearchPathCursorFactory();
            } else if (isDateStyleKeyword(tok)) {
                factory = new ShowDateStyleCursorFactory();
            } else if (SqlKeywords.isTimeKeyword(tok)) {
                tok = SqlUtil.fetchNext(lexer);
                if (tok != null && SqlKeywords.isZoneKeyword(tok)) {
                    factory = new ShowTimeZoneFactory();
                }
            }
            if (factory != null) {
                tok = SqlUtil.fetchNext(lexer);
                if (tok == null || Chars.equals(tok, ';')) {
                    return compiledQuery.of(factory);
                }
                Misc.free(factory);
                throw SqlException.position(lexer.lastTokenPosition()).put("unexpected token [tok=").put(tok).put(']');
            }
        }
        throw SqlException.position(lexer.lastTokenPosition()).put("expected ")
                .put("'TABLES', 'COLUMNS FROM <tab>', 'PARTITIONS FROM <tab>', ")
                .put("'TRANSACTION ISOLATION LEVEL', 'transaction_isolation', ")
                .put("'max_identifier_length', 'standard_conforming_strings', ")
                .put("'search_path', 'datestyle', or 'time zone'");
    }

    private TableToken sqlShowFromTable(SqlExecutionContext executionContext) throws SqlException {
        CharSequence tok;
        tok = SqlUtil.fetchNext(lexer);
        if (null == tok || !isFromKeyword(tok)) {
            throw SqlException.position(lexer.getPosition()).put("expected 'from'");
        }
        tok = SqlUtil.fetchNext(lexer);
        if (null == tok) {
            throw SqlException.position(lexer.getPosition()).put("expected a table name");
        }
        final CharSequence tableName = GenericLexer.assertNoDotsAndSlashes(GenericLexer.unquote(tok), lexer.lastTokenPosition());
        return tableExistsOrFail(lexer.lastTokenPosition(), tableName, executionContext);
    }

    private RecordCursorFactory sqlShowTransaction() throws SqlException {
        CharSequence tok = SqlUtil.fetchNext(lexer);
        if (tok != null && isIsolationKeyword(tok)) {
            tok = SqlUtil.fetchNext(lexer);
            if (tok != null && isLevelKeyword(tok)) {
                return new ShowTransactionIsolationLevelCursorFactory();
            }
            throw SqlException.position(tok != null ? lexer.lastTokenPosition() : lexer.getPosition()).put("expected 'level'");
        }
        throw SqlException.position(tok != null ? lexer.lastTokenPosition() : lexer.getPosition()).put("expected 'isolation'");
    }

    private TableToken tableExistsOrFail(int position, CharSequence tableName, SqlExecutionContext executionContext) throws SqlException {
        TableToken tableToken = executionContext.getTableTokenIfExists(tableName);
        if (executionContext.getStatus(path, tableToken) != TableUtils.TABLE_EXISTS) {
            throw SqlException.$(position, "table does not exist [table=").put(tableName).put(']');
        }
        return tableToken;
    }

    private CompiledQuery truncateTables(SqlExecutionContext executionContext) throws SqlException {
        CharSequence tok;
        tok = SqlUtil.fetchNext(lexer);

        if (tok == null) {
            throw SqlException.$(lexer.getPosition(), "'table' expected");
        }

        if (!isTableKeyword(tok)) {
            throw SqlException.$(lexer.lastTokenPosition(), "'table' expected");
        }

        tok = SqlUtil.fetchNext(lexer);
        if (tok != null && isOnlyKeyword(tok)) {
            tok = SqlUtil.fetchNext(lexer);
        }

        tableWriters.clear();
        try {
            try {
                do {
                    if (tok == null || Chars.equals(tok, ',')) {
                        throw SqlException.$(lexer.getPosition(), "table name expected");
                    }

                    if (Chars.isQuoted(tok)) {
                        tok = GenericLexer.unquote(tok);
                    }
                    TableToken tableToken = tableExistsOrFail(lexer.lastTokenPosition(), tok, executionContext);

                    try {
                        tableWriters.add(engine.getTableWriterAPI(executionContext.getCairoSecurityContext(), tableToken, "truncateTables"));
                    } catch (CairoException e) {
                        LOG.info().$("table busy [table=").$(tok).$(", e=").$((Throwable) e).$(']').$();
                        throw SqlException.$(lexer.lastTokenPosition(), "table '").put(tok).put("' could not be truncated: ").put(e);
                    }
                    tok = SqlUtil.fetchNext(lexer);
                    if (tok == null || Chars.equals(tok, ';')) {
                        break;
                    }
                    if (Chars.equalsNc(tok, ',')) {
                        tok = SqlUtil.fetchNext(lexer);
                    }

                } while (true);
            } catch (SqlException e) {
                for (int i = 0, n = tableWriters.size(); i < n; i++) {
                    tableWriters.getQuick(i).close();
                }
                throw e;
            }

            for (int i = 0, n = tableWriters.size(); i < n; i++) {
                try (TableWriterAPI writer = tableWriters.getQuick(i)) {
                    try {
                        if (writer.getMetadata().isWalEnabled()) {
                            writer.truncate();
                        } else {
                            TableToken tableToken = writer.getTableToken();
                            if (engine.lockReaders(tableToken)) {
                                try {
                                    writer.truncate();
                                } finally {
                                    engine.unlockReaders(tableToken);
                                }
                            } else {
                                throw SqlException.$(0, "there is an active query against '").put(tableToken).put("'. Try again.");
                            }
                        }
                    } catch (CairoException | CairoError e) {
                        LOG.error().$("could not truncate [table=").$(writer.getTableToken()).$(", e=").$((Sinkable) e).$(']').$();
                        throw e;
                    }
                }
            }
        } finally {
            tableWriters.clear();
        }
        return compiledQuery.ofTruncate();
    }

    private CompiledQuery vacuum(SqlExecutionContext executionContext) throws SqlException {
        CharSequence tok = expectToken(lexer, "'table'");
        // It used to be VACUUM PARTITIONS but become VACUUM TABLE
        boolean partitionsKeyword = isPartitionsKeyword(tok);
        if (partitionsKeyword || isTableKeyword(tok)) {
            CharSequence tableName = expectToken(lexer, "table name");
            tableName = GenericLexer.assertNoDotsAndSlashes(GenericLexer.unquote(tableName), lexer.lastTokenPosition());
            int tableNamePos = lexer.lastTokenPosition();
            CharSequence eol = SqlUtil.fetchNext(lexer);
            if (eol == null || Chars.equals(eol, ';')) {
                TableToken tableToken = tableExistsOrFail(lexer.lastTokenPosition(), tableName, executionContext);
                try (TableReader rdr = executionContext.getReader(tableToken)) {
                    int partitionBy = rdr.getMetadata().getPartitionBy();
                    if (PartitionBy.isPartitioned(partitionBy)) {
                        executionContext.getCairoSecurityContext().authorizeTableWrite(rdr.getTableToken());
                        if (!TableUtils.schedulePurgeO3Partitions(messageBus, rdr.getTableToken(), partitionBy)) {
                            throw SqlException.$(
                                    tableNamePos,
                                    "cannot schedule vacuum action, queue is full, please retry " +
                                            "or increase Purge Discovery Queue Capacity"
                            );
                        }
                    } else if (partitionsKeyword) {
                        throw SqlException.$(lexer.lastTokenPosition(), "table '").put(tableName).put("' is not partitioned");
                    }
                    vacuumColumnVersions.run(rdr);
                    return compiledQuery.ofVacuum();
                }
            }
            throw SqlException.$(lexer.lastTokenPosition(), "end of line or ';' expected");
        }
        throw SqlException.$(lexer.lastTokenPosition(), "'partitions' expected");
    }

    private InsertModel validateAndOptimiseInsertAsSelect(
            InsertModel model,
            SqlExecutionContext executionContext
    ) throws SqlException {
        final QueryModel queryModel = optimiser.optimise(model.getQueryModel(), executionContext);
        int columnNameListSize = model.getColumnNameList().size();
        if (columnNameListSize > 0 && queryModel.getBottomUpColumns().size() != columnNameListSize) {
            throw SqlException.$(model.getTableNameExpr().position, "column count mismatch");
        }
        model.setQueryModel(queryModel);
        return model;
    }

    private void validateTableModelAndCreateTypeCast(
            CreateTableModel model,
            RecordMetadata metadata,
            @Transient IntIntHashMap typeCast
    ) throws SqlException {
        CharSequenceObjHashMap<ColumnCastModel> castModels = model.getColumnCastModels();
        ObjList<CharSequence> castColumnNames = castModels.keys();

        for (int i = 0, n = castColumnNames.size(); i < n; i++) {
            CharSequence columnName = castColumnNames.getQuick(i);
            int index = metadata.getColumnIndexQuiet(columnName);
            ColumnCastModel ccm = castModels.get(columnName);
            // the only reason why columns cannot be found at this stage is
            // concurrent table modification of table structure
            if (index == -1) {
                // Cast isn't going to go away when we re-parse SQL. We must make this
                // permanent error
                throw SqlException.invalidColumn(ccm.getColumnNamePos(), columnName);
            }
            int from = metadata.getColumnType(index);
            int to = ccm.getColumnType();
            if (isCompatibleCase(from, to)) {
                int modelColumnIndex = model.getColumnIndex(columnName);
                if (!ColumnType.isSymbol(to) && model.isIndexed(modelColumnIndex)) {
                    throw SqlException.$(ccm.getColumnTypePos(), "indexes are supported only for SYMBOL columns: ").put(columnName);
                }
                typeCast.put(index, to);
            } else {
                throw SqlException.unsupportedCast(ccm.getColumnTypePos(), columnName, from, to);
            }
        }

        // validate that all indexes are specified only on columns with symbol type
        for (int i = 0, n = model.getColumnCount(); i < n; i++) {
            CharSequence columnName = model.getColumnName(i);
            ColumnCastModel ccm = castModels.get(columnName);
            if (ccm != null) {
                // We already checked this column when validating casts.
                continue;
            }
            int index = metadata.getColumnIndexQuiet(columnName);
            assert index > -1 : "wtf? " + columnName;
            if (!ColumnType.isSymbol(metadata.getColumnType(index)) && model.isIndexed(i)) {
                throw SqlException.$(0, "indexes are supported only for SYMBOL columns: ").put(columnName);
            }
        }

        // validate type of timestamp column
        // no need to worry that column will not resolve
        ExpressionNode timestamp = model.getTimestamp();
        if (timestamp != null && metadata.getColumnType(timestamp.token) != ColumnType.TIMESTAMP) {
            throw SqlException.position(timestamp.position).put("TIMESTAMP column expected [actual=").put(ColumnType.nameOf(metadata.getColumnType(timestamp.token))).put(']');
        }

        if (PartitionBy.isPartitioned(model.getPartitionBy()) && model.getTimestampIndex() == -1 && metadata.getTimestampIndex() == -1) {
            throw SqlException.position(0).put("timestamp is not defined");
        }
    }

    RecordCursorFactory generate(QueryModel queryModel, SqlExecutionContext executionContext) throws SqlException {
        return codeGenerator.generate(queryModel, executionContext);
    }

<<<<<<< HEAD
=======
    UpdateOperation generateUpdate(QueryModel updateQueryModel, SqlExecutionContext executionContext, TableRecordMetadata metadata) throws SqlException {
        TableToken updateTableToken = updateQueryModel.getUpdateTableToken();
        final QueryModel selectQueryModel = updateQueryModel.getNestedModel();

        // Update QueryModel structure is
        // QueryModel with SET column expressions
        // |-- QueryModel of select-virtual or select-choose of data selected for update
        final RecordCursorFactory recordCursorFactory = prepareForUpdate(
                updateTableToken,
                selectQueryModel,
                updateQueryModel,
                executionContext
        );

        if (!metadata.isWalEnabled() || executionContext.isWalApplication()) {
            return new UpdateOperation(
                    updateTableToken,
                    selectQueryModel.getTableId(),
                    selectQueryModel.getTableVersion(),
                    lexer.getPosition(),
                    recordCursorFactory
            );
        } else {
            recordCursorFactory.close();

            if (selectQueryModel.containsJoin()) {
                throw SqlException.position(0).put("UPDATE statements with join are not supported yet for WAL tables");
            }

            return new UpdateOperation(
                    updateTableToken,
                    metadata.getTableId(),
                    metadata.getStructureVersion(),
                    lexer.getPosition()
            );
        }
    }

>>>>>>> 5cfd1612
    @FunctionalInterface
    private interface ExecutableMethod {
        CompiledQuery execute(ExecutionModel model, SqlExecutionContext sqlExecutionContext) throws SqlException;
    }

    @FunctionalInterface
    protected interface KeywordBasedExecutor {
        CompiledQuery execute(SqlExecutionContext executionContext) throws SqlException;
    }

    public final static class PartitionAction {
        public static final int ATTACH = 2;
        public static final int DETACH = 3;
        public static final int DROP = 1;
    }

    private static class TableStructureAdapter implements TableStructure {
        private RecordMetadata metadata;
        private CreateTableModel model;
        private int timestampIndex;
        private IntIntHashMap typeCast;

        @Override
        public int getColumnCount() {
            return model.getColumnCount();
        }

        @Override
        public CharSequence getColumnName(int columnIndex) {
            return model.getColumnName(columnIndex);
        }

        @Override
        public int getColumnType(int columnIndex) {
            int castIndex = typeCast.keyIndex(columnIndex);
            if (castIndex < 0) {
                return typeCast.valueAt(castIndex);
            }
            return metadata.getColumnType(columnIndex);
        }

        @Override
        public int getIndexBlockCapacity(int columnIndex) {
            return model.getIndexBlockCapacity(columnIndex);
        }

        @Override
        public int getMaxUncommittedRows() {
            return model.getMaxUncommittedRows();
        }

        @Override
        public long getO3MaxLag() {
            return model.getO3MaxLag();
        }

        @Override
        public int getPartitionBy() {
            return model.getPartitionBy();
        }

        @Override
        public boolean getSymbolCacheFlag(int columnIndex) {
            final ColumnCastModel ccm = model.getColumnCastModels().get(metadata.getColumnName(columnIndex));
            if (ccm != null) {
                return ccm.getSymbolCacheFlag();
            }
            return model.getSymbolCacheFlag(columnIndex);
        }

        @Override
        public int getSymbolCapacity(int columnIndex) {
            final ColumnCastModel ccm = model.getColumnCastModels().get(metadata.getColumnName(columnIndex));
            if (ccm != null) {
                return ccm.getSymbolCapacity();
            } else {
                return model.getSymbolCapacity(columnIndex);
            }
        }

        @Override
        public CharSequence getTableName() {
            return model.getTableName();
        }

        @Override
        public int getTimestampIndex() {
            return timestampIndex;
        }

        @Override
        public boolean isIndexed(int columnIndex) {
            return model.isIndexed(columnIndex);
        }

        @Override
        public boolean isSequential(int columnIndex) {
            return model.isSequential(columnIndex);
        }

        @Override
        public boolean isWalEnabled() {
            return model.isWalEnabled();
        }

        TableStructureAdapter of(CreateTableModel model, RecordMetadata metadata, IntIntHashMap typeCast) {
            if (model.getTimestampIndex() != -1) {
                timestampIndex = model.getTimestampIndex();
            } else {
                timestampIndex = metadata.getTimestampIndex();
            }
            this.model = model;
            this.metadata = metadata;
            this.typeCast = typeCast;
            return this;
        }
    }

    private static class TimestampValueRecord implements Record {
        private long value;

        @Override
        public long getTimestamp(int col) {
            return value;
        }

        public void setTimestamp(long value) {
            this.value = value;
        }
    }

    private class DatabaseBackupAgent implements Closeable {
        protected final Path srcPath = new Path();
        private final Path dstPath = new Path();
        private final CharSequenceObjHashMap<RecordToRowCopier> tableBackupRowCopiedCache = new CharSequenceObjHashMap<>();
        private final ObjHashSet<TableToken> tableNames = new ObjHashSet<>();
        private final ObjList<TableToken> tableTokenBucket = new ObjList<>();
        private transient String cachedTmpBackupRoot;
        private transient int changeDirPrefixLen;
        private transient int currDirPrefixLen;
        private final FindVisitor confFilesBackupOnFind = (file, type) -> {
            if (type == Files.DT_FILE) {
                srcPath.of(configuration.getConfRoot()).concat(file).$();
                dstPath.trimTo(currDirPrefixLen).concat(file).$();
                LOG.info().$("backup copying config file [from=").$(srcPath).$(",to=").$(dstPath).I$();
                if (ff.copy(srcPath, dstPath) < 0) {
                    throw CairoException.critical(ff.errno()).put("cannot backup conf file [to=").put(dstPath).put(']');
                }
            }
        };
        private transient SqlExecutionContext currentExecutionContext;

        public void clear() {
            srcPath.trimTo(0);
            dstPath.trimTo(0);
            cachedTmpBackupRoot = null;
            changeDirPrefixLen = 0;
            currDirPrefixLen = 0;
            tableBackupRowCopiedCache.clear();
            tableNames.clear();
        }

        @Override
        public void close() {
            assert null == currentExecutionContext;
            assert tableNames.isEmpty();
            tableBackupRowCopiedCache.clear();
            Misc.free(srcPath);
            Misc.free(dstPath);
        }

        private void backupTabIndexFile() {
            srcPath.of(configuration.getRoot()).concat(TableUtils.TAB_INDEX_FILE_NAME).$();
            dstPath.trimTo(currDirPrefixLen).concat(TableUtils.TAB_INDEX_FILE_NAME).$();
            LOG.info().$("backup copying file [from=").$(srcPath).$(",to=").$(dstPath).I$();
            if (ff.copy(srcPath, dstPath) < 0) {
                throw CairoException.critical(ff.errno()).put("cannot backup tab index file [to=").put(dstPath).put(']');
            }
        }

        private void backupTable(@NotNull TableToken tableToken, @NotNull SqlExecutionContext executionContext) {
            LOG.info().$("starting backup of ").$(tableToken).$();
            if (null == cachedTmpBackupRoot) {
                if (null == configuration.getBackupRoot()) {
                    throw CairoException.nonCritical().put("Backup is disabled, no backup root directory is configured in the server configuration ['cairo.sql.backup.root' property]");
                }
                srcPath.of(configuration.getBackupRoot()).concat(configuration.getBackupTempDirName()).slash$();
                cachedTmpBackupRoot = Chars.toString(srcPath);
            }

            int renameRootLen = dstPath.length();
            String tableName = tableToken.getTableName();
            try {
                CairoSecurityContext securityContext = executionContext.getCairoSecurityContext();
                // todo: looks like reader should be using engine to resolve table name
                try (TableReader reader = executionContext.getReader(tableToken)) {
                    cloneMetaData(tableName, cachedTmpBackupRoot, configuration.getBackupMkDirMode(), reader);
                    try (TableWriter backupWriter = engine.getBackupWriter(securityContext, tableToken, cachedTmpBackupRoot)) {
                        RecordMetadata writerMetadata = backupWriter.getMetadata();
                        srcPath.of(tableName).slash().put(reader.getVersion()).$();
                        RecordToRowCopier recordToRowCopier = tableBackupRowCopiedCache.get(srcPath);
                        if (null == recordToRowCopier) {
                            entityColumnFilter.of(writerMetadata.getColumnCount());
                            recordToRowCopier = RecordToRowCopierUtils.generateCopier(
                                    asm,
                                    reader.getMetadata(),
                                    writerMetadata,
                                    entityColumnFilter
                            );
                            tableBackupRowCopiedCache.put(srcPath.toString(), recordToRowCopier);
                        }

                        RecordCursor cursor = reader.getCursor();
                        //statement/query timeout value  is most likely too small for backup operation
                        copyTableData(cursor, reader.getMetadata(), backupWriter, writerMetadata, recordToRowCopier, SqlExecutionCircuitBreaker.NOOP_CIRCUIT_BREAKER);
                        backupWriter.commit();
                    }
                }
                srcPath.of(configuration.getBackupRoot()).concat(configuration.getBackupTempDirName()).concat(tableToken.getDirName()).$();
                try {
                    dstPath.trimTo(renameRootLen).concat(tableToken.getDirName()).$();
                    TableUtils.renameOrFail(ff, srcPath, dstPath);
                    LOG.info().$("backup complete [table=").utf8(tableName).$(", to=").$(dstPath).I$();
                } finally {
                    dstPath.trimTo(renameRootLen).$();
                }
            } catch (CairoException e) {
                LOG.info()
                        .$("could not backup [table=").utf8(tableName)
                        .$(", ex=").$(e.getFlyweightMessage())
                        .$(", errno=").$(e.getErrno())
                        .$(']').$();

                srcPath.of(cachedTmpBackupRoot).concat(tableToken.getDirName()).slash$();
                int errno;
                if ((errno = ff.rmdir(srcPath)) != 0) {
                    LOG.error().$("could not delete directory [path=").utf8(srcPath).$(", errno=").$(errno).I$();
                }
                throw e;
            }
        }

        private void cdConfRenamePath() {
            mkdir(PropServerConfiguration.CONFIG_DIRECTORY, "could not create backup [conf dir=");
        }

        private void cdDbRenamePath() {
            mkdir(configuration.getDbDirectory(), "could not create backup [db dir=");
        }

        private void cloneMetaData(CharSequence tableName, CharSequence backupRoot, int mkDirMode, TableReader reader) {
            TableToken tableToken = engine.verifyTableName(tableName);
            srcPath.of(backupRoot).concat(tableToken).slash$();

            if (ff.exists(srcPath)) {
                throw CairoException.nonCritical().put("Backup dir for table \"").put(tableName).put("\" already exists [dir=").put(srcPath).put(']');
            }

            if (ff.mkdirs(srcPath, mkDirMode) != 0) {
                throw CairoException.critical(ff.errno()).put("Could not create [dir=").put(srcPath).put(']');
            }

            int rootLen = srcPath.length();

            TableReaderMetadata sourceMetaData = reader.getMetadata();
            try {
                mem.smallFile(ff, srcPath.trimTo(rootLen).concat(TableUtils.META_FILE_NAME).$(), MemoryTag.MMAP_DEFAULT);
                sourceMetaData.dumpTo(mem);

                // create symbol maps
                srcPath.trimTo(rootLen).$();
                int symbolMapCount = 0;
                for (int i = 0, sz = sourceMetaData.getColumnCount(); i < sz; i++) {
                    if (ColumnType.isSymbol(sourceMetaData.getColumnType(i))) {
                        SymbolMapReader mapReader = reader.getSymbolMapReader(i);
                        MapWriter.createSymbolMapFiles(ff, mem, srcPath, sourceMetaData.getColumnName(i), COLUMN_NAME_TXN_NONE, mapReader.getSymbolCapacity(), mapReader.isCached());
                        symbolMapCount++;
                    }
                }
                mem.smallFile(ff, srcPath.trimTo(rootLen).concat(TableUtils.TXN_FILE_NAME).$(), MemoryTag.MMAP_DEFAULT);
                TableUtils.createTxn(mem, symbolMapCount, 0L, 0L, TableUtils.INITIAL_TXN, 0L, sourceMetaData.getStructureVersion(), 0L, 0L);

                mem.smallFile(ff, srcPath.trimTo(rootLen).concat(TableUtils.COLUMN_VERSION_FILE_NAME).$(), MemoryTag.MMAP_DEFAULT);
                TableUtils.createColumnVersionFile(mem);
                srcPath.trimTo(rootLen).concat(TableUtils.TXN_SCOREBOARD_FILE_NAME).$();
            } finally {
                mem.close();
            }
        }

        private void mkdir(CharSequence dir, String errorMessage) {
            dstPath.trimTo(changeDirPrefixLen).concat(dir).slash$();
            currDirPrefixLen = dstPath.length();
            if (ff.mkdirs(dstPath, configuration.getBackupMkDirMode()) != 0) {
                throw CairoException.critical(ff.errno()).put(errorMessage).put(dstPath).put(']');
            }
        }

        private void setupBackupRenamePath() {
            DateFormat format = configuration.getBackupDirTimestampFormat();
            long epochMicros = configuration.getMicrosecondClock().getTicks();
            int n = 0;
            // There is a race here, two threads could try and create the same backupRenamePath,
            // only one will succeed the other will throw a CairoException. Maybe it should be serialised
            dstPath.of(configuration.getBackupRoot()).slash();
            int plen = dstPath.length();
            do {
                dstPath.trimTo(plen);
                format.format(epochMicros, configuration.getDefaultDateLocale(), null, dstPath);
                if (n > 0) {
                    dstPath.put('.').put(n);
                }
                dstPath.slash$();
                n++;
            } while (ff.exists(dstPath));

            if (ff.mkdirs(dstPath, configuration.getBackupMkDirMode()) != 0) {
                throw CairoException.critical(ff.errno()).put("could not create backup [dir=").put(dstPath).put(']');
            }
            changeDirPrefixLen = dstPath.length();
        }

        private CompiledQuery sqlBackup(SqlExecutionContext executionContext) throws SqlException {
            if (null == configuration.getBackupRoot()) {
                throw CairoException.nonCritical().put("Backup is disabled, no backup root directory is configured in the server configuration ['cairo.sql.backup.root' property]");
            }
            final CharSequence tok = SqlUtil.fetchNext(lexer);
            if (null != tok) {
                if (isTableKeyword(tok)) {
                    return sqlTableBackup(executionContext);
                }
                if (isDatabaseKeyword(tok)) {
                    return sqlDatabaseBackup(executionContext);
                }
            }
            throw SqlException.position(lexer.lastTokenPosition()).put("expected 'table' or 'database'");
        }

        private CompiledQuery sqlDatabaseBackup(SqlExecutionContext executionContext) {
            currentExecutionContext = executionContext;
            try {
                setupBackupRenamePath();
                cdDbRenamePath();
                engine.getTableTokens(tableTokenBucket, false);
                for (int i = 0, n = tableTokenBucket.size(); i < n; i++) {
                    backupTable(tableTokenBucket.getQuick(i), executionContext);
                }
                backupTabIndexFile();
                cdConfRenamePath();
                ff.iterateDir(srcPath.of(configuration.getConfRoot()).$(), confFilesBackupOnFind);
                return compiledQuery.ofBackupTable();
            } finally {
                currentExecutionContext = null;
            }
        }

        private CompiledQuery sqlTableBackup(SqlExecutionContext executionContext) throws SqlException {
            setupBackupRenamePath();
            cdDbRenamePath();

            try {
                tableNames.clear();
                while (true) {
                    CharSequence tok = SqlUtil.fetchNext(lexer);
                    if (null == tok) {
                        throw SqlException.position(lexer.getPosition()).put("expected a table name");
                    }
                    final CharSequence tableName = GenericLexer.assertNoDotsAndSlashes(GenericLexer.unquote(tok), lexer.lastTokenPosition());
                    TableToken tableToken = tableExistsOrFail(lexer.lastTokenPosition(), tableName, executionContext);
                    tableNames.add(tableToken);

                    tok = SqlUtil.fetchNext(lexer);
                    if (null == tok || Chars.equals(tok, ';')) {
                        break;
                    }
                    if (!Chars.equals(tok, ',')) {
                        throw SqlException.position(lexer.lastTokenPosition()).put("expected ','");
                    }
                }

                for (int n = 0; n < tableNames.size(); n++) {
                    backupTable(tableNames.get(n), executionContext);
                }

                return compiledQuery.ofBackupTable();
            } finally {
                tableNames.clear();
            }
        }
    }

    static {
        castGroups.extendAndSet(ColumnType.BOOLEAN, 2);
        castGroups.extendAndSet(ColumnType.BYTE, 1);
        castGroups.extendAndSet(ColumnType.SHORT, 1);
        castGroups.extendAndSet(ColumnType.CHAR, 1);
        castGroups.extendAndSet(ColumnType.INT, 1);
        castGroups.extendAndSet(ColumnType.LONG, 1);
        castGroups.extendAndSet(ColumnType.FLOAT, 1);
        castGroups.extendAndSet(ColumnType.DOUBLE, 1);
        castGroups.extendAndSet(ColumnType.DATE, 1);
        castGroups.extendAndSet(ColumnType.TIMESTAMP, 1);
        castGroups.extendAndSet(ColumnType.STRING, 3);
        castGroups.extendAndSet(ColumnType.SYMBOL, 3);
        castGroups.extendAndSet(ColumnType.BINARY, 4);

        sqlControlSymbols.add("(");
        sqlControlSymbols.add(";");
        sqlControlSymbols.add(")");
        sqlControlSymbols.add(",");
        sqlControlSymbols.add("/*");
        sqlControlSymbols.add("*/");
        sqlControlSymbols.add("--");
        sqlControlSymbols.add("[");
        sqlControlSymbols.add("]");
    }
}<|MERGE_RESOLUTION|>--- conflicted
+++ resolved
@@ -2744,8 +2744,6 @@
         return codeGenerator.generate(queryModel, executionContext);
     }
 
-<<<<<<< HEAD
-=======
     UpdateOperation generateUpdate(QueryModel updateQueryModel, SqlExecutionContext executionContext, TableRecordMetadata metadata) throws SqlException {
         TableToken updateTableToken = updateQueryModel.getUpdateTableToken();
         final QueryModel selectQueryModel = updateQueryModel.getNestedModel();
@@ -2784,7 +2782,6 @@
         }
     }
 
->>>>>>> 5cfd1612
     @FunctionalInterface
     private interface ExecutableMethod {
         CompiledQuery execute(ExecutionModel model, SqlExecutionContext sqlExecutionContext) throws SqlException;
