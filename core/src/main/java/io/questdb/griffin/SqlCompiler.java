/*******************************************************************************
 *     ___                  _   ____  ____
 *    / _ \ _   _  ___  ___| |_|  _ \| __ )
 *   | | | | | | |/ _ \/ __| __| | | |  _ \
 *   | |_| | |_| |  __/\__ \ |_| |_| | |_) |
 *    \__\_\\__,_|\___||___/\__|____/|____/
 *
 *  Copyright (c) 2014-2019 Appsicle
 *  Copyright (c) 2019-2022 QuestDB
 *
 *  Licensed under the Apache License, Version 2.0 (the "License");
 *  you may not use this file except in compliance with the License.
 *  You may obtain a copy of the License at
 *
 *  http://www.apache.org/licenses/LICENSE-2.0
 *
 *  Unless required by applicable law or agreed to in writing, software
 *  distributed under the License is distributed on an "AS IS" BASIS,
 *  WITHOUT WARRANTIES OR CONDITIONS OF ANY KIND, either express or implied.
 *  See the License for the specific language governing permissions and
 *  limitations under the License.
 *
 ******************************************************************************/

package io.questdb.griffin;

import io.questdb.MessageBus;
import io.questdb.PropServerConfiguration;
import io.questdb.cairo.*;
import io.questdb.cairo.pool.WriterPool;
import io.questdb.cairo.sql.Record;
import io.questdb.cairo.sql.*;
import io.questdb.cairo.vm.Vm;
import io.questdb.cairo.vm.api.MemoryMARW;
import io.questdb.cutlass.text.*;
import io.questdb.griffin.engine.functions.catalogue.*;
import io.questdb.griffin.engine.ops.AlterOperationBuilder;
import io.questdb.griffin.engine.ops.CopyFactory;
import io.questdb.griffin.engine.ops.InsertOperationImpl;
import io.questdb.griffin.engine.ops.UpdateOperation;
import io.questdb.griffin.engine.table.ShowColumnsRecordCursorFactory;
import io.questdb.griffin.engine.table.TableListRecordCursorFactory;
import io.questdb.griffin.model.*;
import io.questdb.log.Log;
import io.questdb.log.LogFactory;
import io.questdb.network.PeerDisconnectedException;
import io.questdb.network.PeerIsSlowToReadException;
import io.questdb.std.*;
import io.questdb.std.datetime.DateFormat;
import io.questdb.std.str.Path;
import io.questdb.std.str.StringSink;
import org.jetbrains.annotations.NotNull;
import org.jetbrains.annotations.Nullable;
import org.jetbrains.annotations.TestOnly;

import java.io.Closeable;
import java.util.ServiceLoader;

import static io.questdb.cairo.TableUtils.COLUMN_NAME_TXN_NONE;
import static io.questdb.griffin.SqlKeywords.*;

public class SqlCompiler implements Closeable {
    public static final ObjList<String> sqlControlSymbols = new ObjList<>(8);
    //null object used to skip null checks in batch method
    private static final BatchCallback EMPTY_CALLBACK = new BatchCallback() {
        @Override
        public void postCompile(SqlCompiler compiler, CompiledQuery cq, CharSequence queryText) {
        }

        @Override
        public void preCompile(SqlCompiler compiler) {
        }
    };
    private final static Log LOG = LogFactory.getLog(SqlCompiler.class);
    private static final IntList castGroups = new IntList();
    protected final CairoEngine engine;
    private final AlterOperationBuilder alterOperationBuilder;
    private final BytecodeAssembler asm = new BytecodeAssembler();
    private final DatabaseBackupAgent backupAgent;
    private final CharacterStore characterStore;
    private final SqlCodeGenerator codeGenerator;
    private final CompiledQueryImpl compiledQuery;
    private final CairoConfiguration configuration;
    private final EntityColumnFilter entityColumnFilter = new EntityColumnFilter();
    private final FilesFacade ff;
    private final FunctionParser functionParser;
    private final CharSequenceObjHashMap<KeywordBasedExecutor> keywordBasedExecutors = new CharSequenceObjHashMap<>();
    private final GenericLexer lexer;
    private final ListColumnFilter listColumnFilter = new ListColumnFilter();
    private final MemoryMARW mem = Vm.getMARWInstance();
    private final MessageBus messageBus;
    private final SqlOptimiser optimiser;
    private final SqlParser parser;
    private final TimestampValueRecord partitionFunctionRec = new TimestampValueRecord();
    private final Path path = new Path();
    private final ExecutableMethod insertAsSelectMethod = this::insertAsSelect;
    private final ObjectPool<QueryColumn> queryColumnPool;
    private final ObjectPool<QueryModel> queryModelPool;
    private final IndexBuilder rebuildIndex = new IndexBuilder();
    private final Path renamePath = new Path();
    private final DatabaseSnapshotAgent snapshotAgent;
    private final ObjectPool<ExpressionNode> sqlNodePool;
    private final TableStructureAdapter tableStructureAdapter = new TableStructureAdapter();
    private final ObjList<TableWriterAPI> tableWriters = new ObjList<>();
    private final TextLoader textLoader;
    private final IntIntHashMap typeCast = new IntIntHashMap();
    private final VacuumColumnVersions vacuumColumnVersions;
    // Helper var used to pass back count in cases it can't be done via method result.
    private long insertCount;
    private final ExecutableMethod createTableMethod = this::createTable;
    //determines how compiler parses query text
    //true - compiler treats whole input as single query and doesn't stop on ';'. Default mode.
    //false - compiler treats input as list of statements and stops processing statement on ';'. Used in batch processing.
    private boolean isSingleQueryMode = true;

    // Exposed for embedded API users.
    public SqlCompiler(CairoEngine engine) {
        this(engine, null, null);
    }

    public SqlCompiler(CairoEngine engine, @Nullable FunctionFactoryCache functionFactoryCache, @Nullable DatabaseSnapshotAgent snapshotAgent) {
        this.engine = engine;
        this.configuration = engine.getConfiguration();
        this.ff = configuration.getFilesFacade();
        this.messageBus = engine.getMessageBus();
        this.sqlNodePool = new ObjectPool<>(ExpressionNode.FACTORY, configuration.getSqlExpressionPoolCapacity());
        this.queryColumnPool = new ObjectPool<>(QueryColumn.FACTORY, configuration.getSqlColumnPoolCapacity());
        this.queryModelPool = new ObjectPool<>(QueryModel.FACTORY, configuration.getSqlModelPoolCapacity());
        this.compiledQuery = new CompiledQueryImpl(engine);
        this.characterStore = new CharacterStore(
                configuration.getSqlCharacterStoreCapacity(),
                configuration.getSqlCharacterStoreSequencePoolCapacity());

        this.lexer = new GenericLexer(configuration.getSqlLexerPoolCapacity());
        this.functionParser = new FunctionParser(
                configuration,
                functionFactoryCache != null
                        ? functionFactoryCache
                        : new FunctionFactoryCache(engine.getConfiguration(), ServiceLoader.load(
                        FunctionFactory.class, FunctionFactory.class.getClassLoader()))
        );
        this.codeGenerator = new SqlCodeGenerator(engine, configuration, functionParser, sqlNodePool);
        this.vacuumColumnVersions = new VacuumColumnVersions(engine);

        // we have cyclical dependency here
        functionParser.setSqlCodeGenerator(codeGenerator);

        this.backupAgent = new DatabaseBackupAgent();
        this.snapshotAgent = snapshotAgent;

        // For each 'this::method' reference java compiles a class
        // We need to minimize repetition of this syntax as each site generates garbage
        final KeywordBasedExecutor compileSet = this::compileSet;
        final KeywordBasedExecutor compileBegin = this::compileBegin;
        final KeywordBasedExecutor compileCommit = this::compileCommit;
        final KeywordBasedExecutor compileRollback = this::compileRollback;
        final KeywordBasedExecutor truncateTables = this::truncateTables;
        final KeywordBasedExecutor alterTable = this::alterTable;
        final KeywordBasedExecutor repairTables = this::repairTables;
        final KeywordBasedExecutor reindexTable = this::reindexTable;
        final KeywordBasedExecutor dropTable = this::dropTable;
        final KeywordBasedExecutor sqlBackup = backupAgent::sqlBackup;
        final KeywordBasedExecutor sqlShow = this::sqlShow;
        final KeywordBasedExecutor vacuumTable = this::vacuum;
        final KeywordBasedExecutor snapshotDatabase = this::snapshotDatabase;
        final KeywordBasedExecutor compileDeallocate = this::compileDeallocate;

        keywordBasedExecutors.put("truncate", truncateTables);
        keywordBasedExecutors.put("TRUNCATE", truncateTables);
        keywordBasedExecutors.put("alter", alterTable);
        keywordBasedExecutors.put("ALTER", alterTable);
        keywordBasedExecutors.put("repair", repairTables);
        keywordBasedExecutors.put("REPAIR", repairTables);
        keywordBasedExecutors.put("reindex", reindexTable);
        keywordBasedExecutors.put("REINDEX", reindexTable);
        keywordBasedExecutors.put("set", compileSet);
        keywordBasedExecutors.put("SET", compileSet);
        keywordBasedExecutors.put("begin", compileBegin);
        keywordBasedExecutors.put("BEGIN", compileBegin);
        keywordBasedExecutors.put("commit", compileCommit);
        keywordBasedExecutors.put("COMMIT", compileCommit);
        keywordBasedExecutors.put("rollback", compileRollback);
        keywordBasedExecutors.put("ROLLBACK", compileRollback);
        keywordBasedExecutors.put("discard", compileSet);
        keywordBasedExecutors.put("DISCARD", compileSet);
        keywordBasedExecutors.put("close", compileSet); //no-op
        keywordBasedExecutors.put("CLOSE", compileSet);  //no-op
        keywordBasedExecutors.put("unlisten", compileSet);  //no-op
        keywordBasedExecutors.put("UNLISTEN", compileSet);  //no-op
        keywordBasedExecutors.put("reset", compileSet);  //no-op
        keywordBasedExecutors.put("RESET", compileSet);  //no-op
        keywordBasedExecutors.put("drop", dropTable);
        keywordBasedExecutors.put("DROP", dropTable);
        keywordBasedExecutors.put("backup", sqlBackup);
        keywordBasedExecutors.put("BACKUP", sqlBackup);
        keywordBasedExecutors.put("show", sqlShow);
        keywordBasedExecutors.put("SHOW", sqlShow);
        keywordBasedExecutors.put("vacuum", vacuumTable);
        keywordBasedExecutors.put("VACUUM", vacuumTable);
        keywordBasedExecutors.put("snapshot", snapshotDatabase);
        keywordBasedExecutors.put("SNAPSHOT", snapshotDatabase);
        keywordBasedExecutors.put("deallocate", compileDeallocate);
        keywordBasedExecutors.put("DEALLOCATE", compileDeallocate);

        configureLexer(lexer);

        final PostOrderTreeTraversalAlgo postOrderTreeTraversalAlgo = new PostOrderTreeTraversalAlgo();
        optimiser = new SqlOptimiser(
                configuration,
                engine,
                characterStore,
                sqlNodePool,
                queryColumnPool,
                queryModelPool,
                postOrderTreeTraversalAlgo,
                functionParser,
                path
        );

        parser = new SqlParser(
                configuration,
                optimiser,
                characterStore,
                sqlNodePool,
                queryColumnPool,
                queryModelPool,
                postOrderTreeTraversalAlgo
        );
        this.textLoader = new TextLoader(engine);
        alterOperationBuilder = new AlterOperationBuilder();
    }

    public static void configureLexer(GenericLexer lexer) {
        for (int i = 0, k = sqlControlSymbols.size(); i < k; i++) {
            lexer.defineSymbol(sqlControlSymbols.getQuick(i));
        }
        for (int i = 0, k = OperatorExpression.operators.size(); i < k; i++) {
            OperatorExpression op = OperatorExpression.operators.getQuick(i);
            if (op.symbol) {
                lexer.defineSymbol(op.token);
            }
        }
    }

    @Override
    public void close() {
        backupAgent.close();
        vacuumColumnVersions.close();
        Misc.free(path);
        Misc.free(renamePath);
        Misc.free(textLoader);
        Misc.free(rebuildIndex);
        Misc.free(codeGenerator);
        Misc.free(mem);
        Misc.freeObjList(tableWriters);
    }

    @NotNull
    public CompiledQuery compile(@NotNull CharSequence query, @NotNull SqlExecutionContext executionContext) throws SqlException {
        clear();
        // these are quick executions that do not require building of a model
        lexer.of(query);
        isSingleQueryMode = true;

        compileInner(executionContext, query);
        return compiledQuery;
    }

    /*
     * Allows processing of batches of sql statements (sql scripts) separated by ';' .
     * Each query is processed in sequence and processing stops on first error and whole batch gets discarded .
     * Noteworthy difference between this and 'normal' query is that all empty queries get ignored, e.g.
     * <br>
     * select 1;<br>
     * ; ;/* comment \*\/;--comment\n; - these get ignored <br>
     * update a set b=c  ; <br>
     * <p>
     * Useful PG doc link :
     *
     * @param query            - block of queries to process
     * @param batchCallback    - callback to perform actions prior to or after batch part compilation, e.g. clear caches or execute command
     * @see <a href="https://www.postgresql.org/docs/current/protocol-flow.html#id-1.10.5.7.4">PostgreSQL documentation</a>
     */
    public void compileBatch(
            @NotNull CharSequence query,
            @NotNull SqlExecutionContext executionContext,
            BatchCallback batchCallback
    ) throws SqlException, PeerIsSlowToReadException, PeerDisconnectedException {

        LOG.info().$("batch [text=").$(query).I$();

        clear();
        lexer.of(query);
        isSingleQueryMode = false;

        if (batchCallback == null) {
            batchCallback = EMPTY_CALLBACK;
        }

        int position;

        while (lexer.hasNext()) {
            //skip over empty statements that'd cause error in parser
            position = getNextValidTokenPosition();
            if (position == -1) {
                return;
            }

            boolean recompileStale = true;
            for (int retries = 0; recompileStale; retries++) {
                try {
                    batchCallback.preCompile(this);
                    clear();//we don't use normal compile here because we can't reset existing lexer
                    CompiledQuery current = compileInner(executionContext, query);
                    //We've to move lexer because some query handlers don't consume all tokens (e.g. SET )
                    //some code in postCompile might need full text of current query
                    CharSequence currentQuery = query.subSequence(position, goToQueryEnd());
                    batchCallback.postCompile(this, current, currentQuery);
                    recompileStale = false;
                } catch (ReaderOutOfDateException e) {
                    if (retries == ReaderOutOfDateException.MAX_RETRY_ATTEMPS) {
                        throw e;
                    }
                    LOG.info().$(e.getFlyweightMessage()).$();
                    // will recompile
                    lexer.restart();
                }
            }
        }
    }

    public CairoEngine getEngine() {
        return engine;
    }

    public FunctionFactoryCache getFunctionFactoryCache() {
        return functionParser.getFunctionFactoryCache();
    }

    private static void expectKeyword(GenericLexer lexer, CharSequence keyword) throws SqlException {
        CharSequence tok = SqlUtil.fetchNext(lexer);

        if (tok == null) {
            throw SqlException.position(lexer.getPosition()).put('\'').put(keyword).put("' expected");
        }

        if (!Chars.equalsLowerCaseAscii(tok, keyword)) {
            throw SqlException.position(lexer.lastTokenPosition()).put('\'').put(keyword).put("' expected");
        }
    }

    private static CharSequence expectToken(GenericLexer lexer, CharSequence expected) throws SqlException {
        CharSequence tok = SqlUtil.fetchNext(lexer);

        if (tok == null) {
            throw SqlException.position(lexer.getPosition()).put(expected).put(" expected");
        }

        return tok;
    }

    private static boolean isCompatibleCase(int from, int to) {
        return castGroups.getQuick(ColumnType.tagOf(from)) == castGroups.getQuick(ColumnType.tagOf(to));
    }

    private static CharSequence maybeExpectToken(GenericLexer lexer, CharSequence expected, boolean expect) throws SqlException {
        CharSequence tok = SqlUtil.fetchNext(lexer);

        if (expect && tok == null) {
            throw SqlException.position(lexer.getPosition()).put(expected).put(" expected");
        }

        return tok;
    }

    private CompiledQuery alterSystemLockWriter(SqlExecutionContext executionContext) throws SqlException {
        final int tableNamePosition = lexer.getPosition();
        CharSequence tok = GenericLexer.unquote(expectToken(lexer, "table name"));
        tableExistsOrFail(tableNamePosition, tok, executionContext);
        try {
            CharSequence lockedReason = engine.lockWriter(executionContext.getCairoSecurityContext(), tok, "alterSystem");
            if (lockedReason != WriterPool.OWNERSHIP_REASON_NONE) {
                throw SqlException.$(tableNamePosition, "could not lock, busy [table=`").put(tok).put(", lockedReason=").put(lockedReason).put("`]");
            }
            return compiledQuery.ofLock();
        } catch (CairoException e) {
            throw SqlException.position(tableNamePosition)
                    .put(e.getFlyweightMessage())
                    .put("[errno=").put(e.getErrno()).put(']');
        }
    }

    private CompiledQuery alterSystemUnlockWriter(SqlExecutionContext executionContext) throws SqlException {
        final int tableNamePosition = lexer.getPosition();
        CharSequence tok = GenericLexer.unquote(expectToken(lexer, "table name"));
        tableExistsOrFail(tableNamePosition, tok, executionContext);
        try {
            engine.unlockWriter(executionContext.getCairoSecurityContext(), tok);
            return compiledQuery.ofUnlock();
        } catch (CairoException e) {
            throw SqlException.position(tableNamePosition)
                    .put(e.getFlyweightMessage())
                    .put("[errno=").put(e.getErrno()).put(']');
        }
    }

    private CompiledQuery alterTable(SqlExecutionContext executionContext) throws SqlException {
        CharSequence tok;
        tok = expectToken(lexer, "'table' or 'system'");

        if (SqlKeywords.isTableKeyword(tok)) {
            final int tableNamePosition = lexer.getPosition();
            tok = GenericLexer.unquote(expectToken(lexer, "table name"));
            tableExistsOrFail(tableNamePosition, tok, executionContext);

            String tableName = Chars.toString(tok);
            try (TableRecordMetadata tableMetadata = engine.getMetadata(
                    executionContext.getCairoSecurityContext(),
                    tableName
            )) {
                tok = expectToken(lexer, "'add', 'alter' or 'drop'");

                if (SqlKeywords.isAddKeyword(tok)) {
                    return alterTableAddColumn(tableNamePosition, tableName, tableMetadata);
                } else if (SqlKeywords.isDropKeyword(tok)) {
                    tok = expectToken(lexer, "'column' or 'partition'");
                    if (SqlKeywords.isColumnKeyword(tok)) {
                        return alterTableDropColumn(tableNamePosition, tableName, tableMetadata);
                    } else if (SqlKeywords.isPartitionKeyword(tok)) {
                        return alterTableDropDetachOrAttachPartition(tableMetadata, tableName, PartitionAction.DROP, executionContext);
                    } else {
                        throw SqlException.$(lexer.lastTokenPosition(), "'column' or 'partition' expected");
                    }
                } else if (SqlKeywords.isRenameKeyword(tok)) {
                    tok = expectToken(lexer, "'column'");
                    if (SqlKeywords.isColumnKeyword(tok)) {
                        return alterTableRenameColumn(tableNamePosition, tableName, tableMetadata);
                    } else {
                        throw SqlException.$(lexer.lastTokenPosition(), "'column' expected");
                    }
                } else if (SqlKeywords.isAttachKeyword(tok)) {
                    tok = expectToken(lexer, "'partition'");
                    if (SqlKeywords.isPartitionKeyword(tok)) {
                        return alterTableDropDetachOrAttachPartition(tableMetadata, tableName, PartitionAction.ATTACH, executionContext);
                    } else {
                        throw SqlException.$(lexer.lastTokenPosition(), "'partition' expected");
                    }
                } else if (SqlKeywords.isDetachKeyword(tok)) {
                    tok = expectToken(lexer, "'partition'");
                    if (SqlKeywords.isPartitionKeyword(tok)) {
                        return alterTableDropDetachOrAttachPartition(tableMetadata, tableName, PartitionAction.DETACH, executionContext);
                    } else {
                        throw SqlException.$(lexer.lastTokenPosition(), "'partition' expected");
                    }
                } else if (SqlKeywords.isAlterKeyword(tok)) {
                    tok = expectToken(lexer, "'column'");
                    if (SqlKeywords.isColumnKeyword(tok)) {
                        final int columnNameNamePosition = lexer.getPosition();
                        tok = expectToken(lexer, "column name");
                        final CharSequence columnName = GenericLexer.immutableOf(tok);
                        tok = expectToken(lexer, "'add index' or 'drop index' or 'cache' or 'nocache'");
                        if (SqlKeywords.isAddKeyword(tok)) {
                            expectKeyword(lexer, "index");
                            tok = SqlUtil.fetchNext(lexer);
                            int indexValueCapacity = -1;

                            if (tok != null && (!isSemicolon(tok))) {
                                if (!SqlKeywords.isCapacityKeyword(tok)) {
                                    throw SqlException.$(lexer.lastTokenPosition(), "'capacity' expected");
                                } else {
                                    tok = expectToken(lexer, "capacity value");
                                    try {
                                        indexValueCapacity = Numbers.parseInt(tok);
                                        if (indexValueCapacity <= 0) {
                                            throw SqlException.$(lexer.lastTokenPosition(), "positive integer literal expected as index capacity");
                                        }
                                    } catch (NumericException e) {
                                        throw SqlException.$(lexer.lastTokenPosition(), "positive integer literal expected as index capacity");
                                    }
                                }
                            }

                            return alterTableColumnAddIndex(tableNamePosition, tableName, columnNameNamePosition, columnName, tableMetadata, indexValueCapacity);
                        } else if (SqlKeywords.isDropKeyword(tok)) {
                            // alter table <table name> alter column drop index
                            expectKeyword(lexer, "index");
                            tok = SqlUtil.fetchNext(lexer);
                            if (tok != null && !isSemicolon(tok)) {
                                throw SqlException.$(lexer.lastTokenPosition(), "unexpected token [").put(tok).put("] while trying to drop index");
                            }
                            return alterTableColumnDropIndex(tableNamePosition, tableName, columnNameNamePosition, columnName, tableMetadata);
                        } else if (SqlKeywords.isCacheKeyword(tok)) {
                            return alterTableColumnCacheFlag(tableNamePosition, tableName, columnName, tableMetadata, true);
                        } else if (SqlKeywords.isNoCacheKeyword(tok)) {
                            return alterTableColumnCacheFlag(tableNamePosition, tableName, columnName, tableMetadata, false);
                        } else {
                            throw SqlException.$(lexer.lastTokenPosition(), "'add', 'drop', 'cache' or 'nocache' expected").put(" found '").put(tok).put('\'');
                        }
                    } else {
                        throw SqlException.$(lexer.lastTokenPosition(), "'column' or 'partition' expected");
                    }
                } else if (SqlKeywords.isSetKeyword(tok)) {
                    tok = expectToken(lexer, "'param'");
                    if (SqlKeywords.isParamKeyword(tok)) {
                        final int paramNameNamePosition = lexer.getPosition();
                        tok = expectToken(lexer, "param name");
                        final CharSequence paramName = GenericLexer.immutableOf(tok);
                        tok = expectToken(lexer, "'='");
                        if (tok.length() == 1 && tok.charAt(0) == '=') {
                            CharSequence value = GenericLexer.immutableOf(SqlUtil.fetchNext(lexer));
                            return alterTableSetParam(paramName, value, paramNameNamePosition, tableName, tableNamePosition, tableMetadata.getTableId());
                        } else {
                            throw SqlException.$(lexer.lastTokenPosition(), "'=' expected");
                        }
                    } else {
                        throw SqlException.$(lexer.lastTokenPosition(), "'param' expected");
                    }
                } else {
                    throw SqlException.$(lexer.lastTokenPosition(), "'add', 'drop', 'attach', 'detach', 'set' or 'rename' expected");
                }
            } catch (CairoException e) {
                LOG.info().$("could not alter table [table=").$(tableName).$(", ex=").$((Throwable) e).$();
                throw SqlException.$(lexer.lastTokenPosition(), "table '").put(tableName).put("' could not be altered: ").put(e);
            }
        } else if (SqlKeywords.isSystemKeyword(tok)) {
            tok = expectToken(lexer, "'lock' or 'unlock'");

            if (SqlKeywords.isLockKeyword(tok)) {
                tok = expectToken(lexer, "'writer'");

                if (SqlKeywords.isWriterKeyword(tok)) {
                    return alterSystemLockWriter(executionContext);
                } else {
                    throw SqlException.$(lexer.lastTokenPosition(), "'writer' expected");
                }
            } else if (SqlKeywords.isUnlockKeyword(tok)) {
                tok = expectToken(lexer, "'writer'");

                if (SqlKeywords.isWriterKeyword(tok)) {
                    return alterSystemUnlockWriter(executionContext);
                } else {
                    throw SqlException.$(lexer.lastTokenPosition(), "'writer' expected");
                }
            } else {
                throw SqlException.$(lexer.lastTokenPosition(), "'lock' or 'unlock' expected");
            }
        } else {
            throw SqlException.$(lexer.lastTokenPosition(), "'table' or 'system' expected");
        }
    }

    private CompiledQuery alterTableAddColumn(
            int tableNamePosition,
            String tableName,
            TableRecordMetadata tableMetadata
    ) throws SqlException {
        // add columns to table
        CharSequence tok = SqlUtil.fetchNext(lexer);
        //ignoring `column`
        if (tok != null && !SqlKeywords.isColumnKeyword(tok)) {
            lexer.unparseLast();
        }

        AlterOperationBuilder addColumn = alterOperationBuilder.ofAddColumn(
                tableNamePosition,
                tableName,
                tableMetadata.getTableId()
        );

        int semicolonPos = -1;
        do {
            tok = maybeExpectToken(lexer, "'column' or column name", semicolonPos < 0);
            if (semicolonPos >= 0) {
                if (tok != null) {
                    throw SqlException.$(lexer.lastTokenPosition(), "',' expected");
                }
                break;
            }

            int index = tableMetadata.getColumnIndexQuiet(tok);
            if (index != -1) {
                throw SqlException.$(lexer.lastTokenPosition(), "column '").put(tok).put("' already exists");
            }

            CharSequence columnName = GenericLexer.immutableOf(GenericLexer.unquote(tok));
            int columnNamePosition = lexer.lastTokenPosition();

            if (!TableUtils.isValidColumnName(columnName, configuration.getMaxFileNameLength())) {
                throw SqlException.$(lexer.lastTokenPosition(), " new column name contains invalid characters");
            }

            tok = expectToken(lexer, "column type");

            int type = ColumnType.tagOf(tok);
            if (type == -1) {
                throw SqlException.$(lexer.lastTokenPosition(), "invalid type");
            }

            if (type == ColumnType.GEOHASH) {
                tok = SqlUtil.fetchNext(lexer);
                if (tok == null || tok.charAt(0) != '(') {
                    throw SqlException.position(lexer.getPosition()).put("missing GEOHASH precision");
                }

                tok = SqlUtil.fetchNext(lexer);
                if (tok != null && tok.charAt(0) != ')') {
                    int geoHashBits = GeoHashUtil.parseGeoHashBits(lexer.lastTokenPosition(), 0, tok);
                    tok = SqlUtil.fetchNext(lexer);
                    if (tok == null || tok.charAt(0) != ')') {
                        if (tok != null) {
                            throw SqlException.position(lexer.lastTokenPosition())
                                    .put("invalid GEOHASH type literal, expected ')'")
                                    .put(" found='").put(tok.charAt(0)).put("'");
                        }
                        throw SqlException.position(lexer.getPosition())
                                .put("invalid GEOHASH type literal, expected ')'");
                    }
                    type = ColumnType.getGeoHashTypeWithBits(geoHashBits);
                } else {
                    throw SqlException.position(lexer.lastTokenPosition())
                            .put("missing GEOHASH precision");
                }
            }

            tok = SqlUtil.fetchNext(lexer);
            final int indexValueBlockCapacity;
            final boolean cache;
            int symbolCapacity;
            final boolean indexed;

            if (
                    ColumnType.isSymbol(type)
                            && tok != null
                            &&
                            !Chars.equals(tok, ',')
                            && !Chars.equals(tok, ';')
            ) {

                if (isCapacityKeyword(tok)) {
                    tok = expectToken(lexer, "symbol capacity");

                    final boolean negative;
                    final int errorPos = lexer.lastTokenPosition();
                    if (Chars.equals(tok, '-')) {
                        negative = true;
                        tok = expectToken(lexer, "symbol capacity");
                    } else {
                        negative = false;
                    }

                    try {
                        symbolCapacity = Numbers.parseInt(tok);
                    } catch (NumericException e) {
                        throw SqlException.$(lexer.lastTokenPosition(), "numeric capacity expected");
                    }

                    if (negative) {
                        symbolCapacity = -symbolCapacity;
                    }

                    TableUtils.validateSymbolCapacity(errorPos, symbolCapacity);

                    tok = SqlUtil.fetchNext(lexer);
                } else {
                    symbolCapacity = configuration.getDefaultSymbolCapacity();
                }

                if (Chars.equalsLowerCaseAsciiNc(tok, "cache")) {
                    cache = true;
                    tok = SqlUtil.fetchNext(lexer);
                } else if (Chars.equalsLowerCaseAsciiNc(tok, "nocache")) {
                    cache = false;
                    tok = SqlUtil.fetchNext(lexer);
                } else {
                    cache = configuration.getDefaultSymbolCacheFlag();
                }

                TableUtils.validateSymbolCapacityCached(cache, symbolCapacity, lexer.lastTokenPosition());

                indexed = Chars.equalsLowerCaseAsciiNc(tok, "index");
                if (indexed) {
                    tok = SqlUtil.fetchNext(lexer);
                }

                if (Chars.equalsLowerCaseAsciiNc(tok, "capacity")) {
                    tok = expectToken(lexer, "symbol index capacity");

                    try {
                        indexValueBlockCapacity = Numbers.parseInt(tok);
                    } catch (NumericException e) {
                        throw SqlException.$(lexer.lastTokenPosition(), "numeric capacity expected");
                    }
                    tok = SqlUtil.fetchNext(lexer);
                } else {
                    indexValueBlockCapacity = configuration.getIndexValueBlockSize();
                }
            } else { //set defaults

                //ignoring `NULL` and `NOT NULL`
                if (tok != null && SqlKeywords.isNotKeyword(tok)) {
                    tok = SqlUtil.fetchNext(lexer);
                }

                if (tok != null && SqlKeywords.isNullKeyword(tok)) {
                    tok = SqlUtil.fetchNext(lexer);
                }

                cache = configuration.getDefaultSymbolCacheFlag();
                indexValueBlockCapacity = configuration.getIndexValueBlockSize();
                symbolCapacity = configuration.getDefaultSymbolCapacity();
                indexed = false;
            }

            addColumn.addColumnToList(
                    columnName,
                    columnNamePosition,
                    type,
                    Numbers.ceilPow2(symbolCapacity),
                    cache,
                    indexed,
                    Numbers.ceilPow2(indexValueBlockCapacity)
            );

            if (tok == null || (!isSingleQueryMode && isSemicolon(tok))) {
                break;
            }

            semicolonPos = Chars.equals(tok, ';') ? lexer.lastTokenPosition() : -1;
            if (semicolonPos < 0 && !Chars.equals(tok, ',')) {
                throw SqlException.$(lexer.lastTokenPosition(), "',' expected");
            }

        } while (true);
        return compiledQuery.ofAlter(alterOperationBuilder.build());
    }

    private CompiledQuery alterTableColumnAddIndex(
            int tableNamePosition,
            String tableName,
            int columnNamePosition,
            CharSequence columnName,
            TableRecordMetadata metadata,
            int indexValueBlockSize
    ) throws SqlException {

        if (metadata.getColumnIndexQuiet(columnName) == -1) {
            throw SqlException.invalidColumn(columnNamePosition, columnName);
        }
        if (indexValueBlockSize == -1) {
            indexValueBlockSize = configuration.getIndexValueBlockSize();
        }
        return compiledQuery.ofAlter(
                alterOperationBuilder
                        .ofAddIndex(tableNamePosition, tableName, metadata.getTableId(), columnName, Numbers.ceilPow2(indexValueBlockSize))
                        .build()
        );
    }

    private CompiledQuery alterTableColumnCacheFlag(
            int tableNamePosition,
            String tableName,
            CharSequence columnName,
            TableRecordMetadata metadata,
            boolean cache
    ) throws SqlException {
        int columnIndex = metadata.getColumnIndexQuiet(columnName);
        if (columnIndex == -1) {
            throw SqlException.invalidColumn(lexer.lastTokenPosition(), columnName);
        }

        if (!ColumnType.isSymbol(metadata.getColumnType(columnIndex))) {
            throw SqlException.$(lexer.lastTokenPosition(), "Invalid column type - Column should be of type symbol");
        }

        return cache ? compiledQuery.ofAlter(
                alterOperationBuilder.ofCacheSymbol(tableNamePosition, tableName, metadata.getTableId(), columnName).build()
        )
                : compiledQuery.ofAlter(
                alterOperationBuilder.ofRemoveCacheSymbol(tableNamePosition, tableName, metadata.getTableId(), columnName).build()
        );
    }

    private CompiledQuery alterTableColumnDropIndex(
            int tableNamePosition,
            String tableName,
            int columnNamePosition,
            CharSequence columnName,
            TableRecordMetadata metadata
    ) throws SqlException {
        if (metadata.getColumnIndexQuiet(columnName) == -1) {
            throw SqlException.invalidColumn(columnNamePosition, columnName);
        }
        return compiledQuery.ofAlter(
                alterOperationBuilder
                        .ofDropIndex(tableNamePosition, tableName, metadata.getTableId(), columnName, columnNamePosition)
                        .build()
        );
    }

    private CompiledQuery alterTableDropColumn(int tableNamePosition, String tableName, TableRecordMetadata metadata) throws SqlException {
        AlterOperationBuilder dropColumnStatement = alterOperationBuilder.ofDropColumn(tableNamePosition, tableName, metadata.getTableId());
        int semicolonPos = -1;
        do {
            CharSequence tok = GenericLexer.unquote(maybeExpectToken(lexer, "column name", semicolonPos < 0));
            if (semicolonPos >= 0) {
                if (tok != null) {
                    throw SqlException.$(lexer.lastTokenPosition(), "',' expected");
                }
                break;
            }

            if (metadata.getColumnIndexQuiet(tok) == -1) {
                throw SqlException.invalidColumn(lexer.lastTokenPosition(), tok);
            }

            CharSequence columnName = tok;
            dropColumnStatement.ofDropColumn(columnName);
            tok = SqlUtil.fetchNext(lexer);

            if (tok == null || (!isSingleQueryMode && isSemicolon(tok))) {
                break;
            }

            semicolonPos = Chars.equals(tok, ';') ? lexer.lastTokenPosition() : -1;
            if (semicolonPos < 0 && !Chars.equals(tok, ',')) {
                throw SqlException.$(lexer.lastTokenPosition(), "',' expected");
            }
        } while (true);

        return compiledQuery.ofAlter(alterOperationBuilder.build());
    }

    private CompiledQuery alterTableDropDetachOrAttachPartition(
            TableRecordMetadata tableMetadata,
            String tableName,
            int action,
            SqlExecutionContext executionContext
    ) throws SqlException {
        final int pos = lexer.lastTokenPosition();
        TableReader reader = null;
        if (!tableMetadata.isWalEnabled() || executionContext.isWalApplication()) {
            reader = engine.getReader(executionContext.getCairoSecurityContext(), tableName);
        }

        try {
            if (reader != null && !PartitionBy.isPartitioned(reader.getMetadata().getPartitionBy())) {
                throw SqlException.$(pos, "table is not partitioned");
            }

            final CharSequence tok = expectToken(lexer, "'list' or 'where'");
            if (SqlKeywords.isListKeyword(tok)) {
                return alterTableDropDetachOrAttachPartitionByList(tableMetadata, tableName, reader, pos, action);
            } else if (SqlKeywords.isWhereKeyword(tok)) {
                AlterOperationBuilder alterOperationBuilder;
                switch (action) {
                    case PartitionAction.DROP:
                        alterOperationBuilder = this.alterOperationBuilder.ofDropPartition(pos, tableName, tableMetadata.getTableId());
                        break;
                    case PartitionAction.DETACH:
                        alterOperationBuilder = this.alterOperationBuilder.ofDetachPartition(pos, tableName, tableMetadata.getTableId());
                        break;
                    default:
                        throw SqlException.$(pos, "WHERE clause can only be used with command DROP PARTITION, or DETACH PARTITION");
                }

                final int functionPosition = lexer.getPosition();
                ExpressionNode expr = parser.expr(lexer, (QueryModel) null);
                String designatedTimestampColumnName = null;
                int tsIndex = tableMetadata.getTimestampIndex();
                if (tsIndex >= 0) {
                    designatedTimestampColumnName = tableMetadata.getColumnName(tsIndex);
                }
                if (designatedTimestampColumnName != null) {
                    GenericRecordMetadata metadata = new GenericRecordMetadata();
                    metadata.add(new TableColumnMetadata(designatedTimestampColumnName, ColumnType.TIMESTAMP, null));
                    Function function = functionParser.parseFunction(expr, metadata, executionContext);
                    try {
                        if (function != null && ColumnType.isBoolean(function.getType())) {
                            function.init(null, executionContext);
                            if (reader != null) {
                                int affected = filterPartitions(function, functionPosition, reader, alterOperationBuilder);
                                if (affected == 0) {
                                    throw SqlException.$(functionPosition, "no partitions matched WHERE clause");
                                }
                            }
                            return compiledQuery.ofAlter(this.alterOperationBuilder.build());
                        } else {
                            throw SqlException.$(lexer.lastTokenPosition(), "boolean expression expected");
                        }
                    } finally {
                        Misc.free(function);
                    }
                } else {
                    throw SqlException.$(lexer.lastTokenPosition(), "this table does not have a designated timestamp column");
                }
            } else {
                throw SqlException.$(lexer.lastTokenPosition(), "'list' or 'where' expected");
            }
        } finally {
            Misc.free(reader);
        }
    }

    private CompiledQuery alterTableDropDetachOrAttachPartitionByList(
            TableRecordMetadata tableMetadata,
            String tableName,
            @Nullable TableReader reader,
            int pos,
            int action
    ) throws SqlException {
        final AlterOperationBuilder alterOperationBuilder;
        switch (action) {
            case PartitionAction.DROP:
                alterOperationBuilder = this.alterOperationBuilder.ofDropPartition(pos, tableName, tableMetadata.getTableId());
                break;
            case PartitionAction.DETACH:
                alterOperationBuilder = this.alterOperationBuilder.ofDetachPartition(pos, tableName, tableMetadata.getTableId());
                break;
            case PartitionAction.ATTACH:
                // attach
                alterOperationBuilder = this.alterOperationBuilder.ofAttachPartition(pos, tableName, tableMetadata.getTableId());
                break;
            default:
                alterOperationBuilder = null;
                assert false;
        }

        int semicolonPos = -1;
        do {
            CharSequence tok = maybeExpectToken(lexer, "partition name", semicolonPos < 0);
            if (semicolonPos >= 0) {
                if (tok != null) {
                    throw SqlException.$(lexer.lastTokenPosition(), "',' expected");
                }
                break;
            }
            if (Chars.equals(tok, ',')) {
                throw SqlException.$(lexer.lastTokenPosition(), "partition name missing");
            }
            final CharSequence partitionName = GenericLexer.unquote(tok);
            final int partitionNamePosition = lexer.lastTokenPosition();

            // reader == null means it's compilation for WAL table
            // before applying to WAL writer
            if (reader != null) {
                final long timestamp;
                try {
                    timestamp = PartitionBy.parsePartitionDirName(partitionName, reader.getPartitionedBy());
                } catch (CairoException e) {
                    throw SqlException.$(lexer.lastTokenPosition(), e.getFlyweightMessage())
                            .put("[errno=").put(e.getErrno()).put(']');
                }

                alterOperationBuilder.addPartitionToList(timestamp, partitionNamePosition);
            }

            tok = SqlUtil.fetchNext(lexer);
            if (tok == null || (!isSingleQueryMode && isSemicolon(tok))) {
                break;
            }

            semicolonPos = Chars.equals(tok, ';') ? lexer.lastTokenPosition() : -1;
            if (semicolonPos < 0 && !Chars.equals(tok, ',')) {
                throw SqlException.$(lexer.lastTokenPosition(), "',' expected");
            }
        } while (true);

        return compiledQuery.ofAlter(this.alterOperationBuilder.build());
    }

    private CompiledQuery alterTableRenameColumn(int tableNamePosition, String tableName, TableRecordMetadata metadata) throws SqlException {
        AlterOperationBuilder renameColumnStatement = alterOperationBuilder.ofRenameColumn(tableNamePosition, tableName, metadata.getTableId());
        int hadSemicolonPos = -1;

        do {
            CharSequence tok = GenericLexer.unquote(maybeExpectToken(lexer, "current column name", hadSemicolonPos < 0));
            if (hadSemicolonPos >= 0) {
                if (tok != null) {
                    throw SqlException.$(hadSemicolonPos, "',' expected");
                }
                break;
            }
            int columnIndex = metadata.getColumnIndexQuiet(tok);
            if (columnIndex == -1) {
                throw SqlException.invalidColumn(lexer.lastTokenPosition(), tok);
            }
            CharSequence existingName = GenericLexer.immutableOf(tok);

            tok = expectToken(lexer, "'to' expected");
            if (!SqlKeywords.isToKeyword(tok)) {
                throw SqlException.$(lexer.lastTokenPosition(), "'to' expected'");
            }

            tok = GenericLexer.unquote(expectToken(lexer, "new column name"));
            if (Chars.equals(existingName, tok)) {
                throw SqlException.$(lexer.lastTokenPosition(), "new column name is identical to existing name");
            }

            if (metadata.getColumnIndexQuiet(tok) > -1) {
                throw SqlException.$(lexer.lastTokenPosition(), " column already exists");
            }

            if (!TableUtils.isValidColumnName(tok, configuration.getMaxFileNameLength())) {
                throw SqlException.$(lexer.lastTokenPosition(), " new column name contains invalid characters");
            }

            CharSequence newName = GenericLexer.immutableOf(tok);
            renameColumnStatement.ofRenameColumn(existingName, newName);

            tok = SqlUtil.fetchNext(lexer);

            if (tok == null || (!isSingleQueryMode && isSemicolon(tok))) {
                break;
            }

            hadSemicolonPos = Chars.equals(tok, ';') ? lexer.lastTokenPosition() : -1;
            if (hadSemicolonPos < 0 && !Chars.equals(tok, ',')) {
                throw SqlException.$(lexer.lastTokenPosition(), "',' expected");
            }
        } while (true);
        return compiledQuery.ofAlter(alterOperationBuilder.build());
    }

    private CompiledQuery alterTableSetParam(CharSequence paramName, CharSequence value, int paramNameNamePosition, String tableName, int tableNamePosition, int tableId) throws SqlException {
        if (isMaxUncommittedRowsKeyword(paramName)) {
            int maxUncommittedRows;
            try {
                maxUncommittedRows = Numbers.parseInt(value);
            } catch (NumericException e) {
                throw SqlException.$(paramNameNamePosition, "invalid value [value=").put(value).put(",parameter=").put(paramName).put(']');
            }
            if (maxUncommittedRows < 0) {
                throw SqlException.$(paramNameNamePosition, "maxUncommittedRows must be non negative");
            }
            return compiledQuery.ofAlter(alterOperationBuilder.ofSetParamUncommittedRows(tableNamePosition, tableName, tableId, maxUncommittedRows).build());
        } else if (isO3MaxLagKeyword(paramName)) {
            long o3MaxLag = SqlUtil.expectMicros(value, paramNameNamePosition);
            if (o3MaxLag < 0) {
                throw SqlException.$(paramNameNamePosition, "o3MaxLag must be non negative");
            }
            return compiledQuery.ofAlter(alterOperationBuilder.ofSetO3MaxLag(tableNamePosition, tableName, tableId, o3MaxLag).build());
        } else {
            throw SqlException.$(paramNameNamePosition, "unknown parameter '").put(paramName).put('\'');
        }
    }

    private void cancelTextImport(CopyModel model) throws SqlException {
        assert model.isCancel();

        final TextImportExecutionContext textImportExecutionContext = engine.getTextImportExecutionContext();
        final AtomicBooleanCircuitBreaker circuitBreaker = textImportExecutionContext.getCircuitBreaker();

        long inProgressImportId = textImportExecutionContext.getActiveImportId();
        // The cancellation is based on the best effort, so we don't worry about potential races with imports.
        if (inProgressImportId == TextImportExecutionContext.INACTIVE) {
            throw SqlException.$(0, "No active import to cancel.");
        }
        long importId;
        try {
            CharSequence idString = model.getTarget().token;
            int start = 0;
            int end = idString.length();
            if (Chars.isQuoted(idString)) {
                start = 1;
                end--;
            }
            importId = Numbers.parseHexLong(idString, start, end);
        } catch (NumericException e) {
            throw SqlException.$(0, "Provided id has invalid format.");
        }
        if (inProgressImportId == importId) {
            circuitBreaker.cancel();
        } else {
            throw SqlException.$(0, "Active import has different id.");
        }
    }

    private void clear() {
        sqlNodePool.clear();
        characterStore.clear();
        queryColumnPool.clear();
        queryModelPool.clear();
        optimiser.clear();
        parser.clear();
        backupAgent.clear();
        alterOperationBuilder.clear();
        backupAgent.clear();
        functionParser.clear();
    }

    private CompiledQuery compileBegin(SqlExecutionContext executionContext) {
        return compiledQuery.ofBegin();
    }

    private CompiledQuery compileCommit(SqlExecutionContext executionContext) {
        return compiledQuery.ofCommit();
    }

    private CompiledQuery compileDeallocate(SqlExecutionContext executionContext) throws SqlException {
        CharSequence statementName = GenericLexer.unquote(expectToken(lexer, "statement name"));
        CharSequence tok = SqlUtil.fetchNext(lexer);
        if (tok != null && !Chars.equals(tok, ';')) {
            throw SqlException.$(lexer.lastTokenPosition(), "unexpected token [").put(tok).put("]");
        }
        return compiledQuery.ofDeallocate(statementName);
    }

    private ExecutionModel compileExecutionModel(SqlExecutionContext executionContext) throws SqlException {
        ExecutionModel model = parser.parse(lexer, executionContext);

        if (ExecutionModel.EXPLAIN != model.getModelType()) {
            return compileExecutionModel0(executionContext, model);
        } else {
            ExplainModel explainModel = (ExplainModel) model;
            explainModel.setModel(compileExecutionModel0(executionContext, explainModel.getInnerExecutionModel()));
            return explainModel;
        }
    }

    private ExecutionModel compileExecutionModel0(SqlExecutionContext executionContext, ExecutionModel model) throws SqlException {
        switch (model.getModelType()) {
            case ExecutionModel.QUERY:
                return optimiser.optimise((QueryModel) model, executionContext);
            case ExecutionModel.INSERT:
                InsertModel insertModel = (InsertModel) model;
                if (insertModel.getQueryModel() != null) {
                    return validateAndOptimiseInsertAsSelect(insertModel, executionContext);
                } else {
                    return lightlyValidateInsertModel(insertModel);
                }
            case ExecutionModel.UPDATE:
                final QueryModel queryModel = (QueryModel) model;
                try (
                        TableRecordMetadata metadata = engine.getMetadata(
                                executionContext.getCairoSecurityContext(),
                                queryModel.getTableName().token
                        )) {
                    optimiser.optimiseUpdate(queryModel, executionContext, metadata);
                    return model;
                }
            default:
                return model;
        }
    }

    private CompiledQuery compileInner(@NotNull SqlExecutionContext executionContext, CharSequence query) throws SqlException {
        SqlExecutionCircuitBreaker circuitBreaker = executionContext.getCircuitBreaker();
        if (!circuitBreaker.isTimerSet()) {
            circuitBreaker.resetTimer();
        }
        final CharSequence tok = SqlUtil.fetchNext(lexer);
        if (tok == null) {
            throw SqlException.$(0, "empty query");
        }

        final KeywordBasedExecutor executor = keywordBasedExecutors.get(tok);
        final CompiledQuery cq = executor == null ? compileUsingModel(executionContext) : executor.execute(executionContext);
        final short type = cq.getType();
        if (type == CompiledQuery.ALTER || type == CompiledQuery.UPDATE) {
            cq.withSqlStatement(Chars.toString(query));
        }
        cq.withContext(executionContext);
        return cq;
    }

    private CompiledQuery compileRollback(SqlExecutionContext executionContext) {
        return compiledQuery.ofRollback();
    }

    private CompiledQuery compileSet(SqlExecutionContext executionContext) {
        return compiledQuery.ofSet();
    }

    private CopyFactory compileTextImport(CopyModel model) throws SqlException {
        assert !model.isCancel();

        final CharSequence tableName = GenericLexer.unquote(model.getTarget().token);
        final ExpressionNode fileNameNode = model.getFileName();
        final CharSequence fileName = fileNameNode != null ? GenericLexer.assertNoDots(GenericLexer.unquote(fileNameNode.token), fileNameNode.position) : null;
        assert fileName != null;

        return new CopyFactory(
                messageBus,
                engine.getTextImportExecutionContext(),
                Chars.toString(tableName),
                Chars.toString(fileName),
                model
        );
    }

    @NotNull
    private CompiledQuery compileUsingModel(SqlExecutionContext executionContext) throws SqlException {
        // This method will not populate sql cache directly;
        // factories are assumed to be non-reentrant and once
        // factory is out of this method the caller assumes
        // full ownership over it. In that however caller may
        // choose to return factory back to this or any other
        // instance of compiler for safekeeping

        // lexer would have parsed first token to determine direction of execution flow
        lexer.unparseLast();
        codeGenerator.clear();
<<<<<<< HEAD
        ExecutionModel executionModel = compileExecutionModel(executionContext);
=======

        final ExecutionModel executionModel = compileExecutionModel(executionContext);
>>>>>>> ee9e7852
        switch (executionModel.getModelType()) {
            case ExecutionModel.QUERY:
                LOG.info().$("plan [q=`").$((QueryModel) executionModel).$("`, fd=").$(executionContext.getRequestFd()).$(']').$();
                return compiledQuery.of(generate((QueryModel) executionModel, executionContext));
            case ExecutionModel.CREATE_TABLE:
                return createTableWithRetries(executionModel, executionContext);
            case ExecutionModel.COPY:
                return executeCopy(executionContext, (CopyModel) executionModel);
            case ExecutionModel.RENAME_TABLE:
                final RenameTableModel rtm = (RenameTableModel) executionModel;
                engine.rename(executionContext.getCairoSecurityContext(), path, GenericLexer.unquote(rtm.getFrom().token), renamePath, GenericLexer.unquote(rtm.getTo().token));
                return compiledQuery.ofRenameTable();
            case ExecutionModel.UPDATE:
                final QueryModel updateQueryModel = (QueryModel) executionModel;
<<<<<<< HEAD
                UpdateOperation updateStatement = generateUpdate(updateQueryModel, executionContext);
                return compiledQuery.ofUpdate(updateStatement);
            case ExecutionModel.EXPLAIN:
                return compiledQuery.ofExplain(generateExplain((ExplainModel) executionModel, executionContext));
=======
                try (
                        TableRecordMetadata metadata = engine.getMetadata(
                                executionContext.getCairoSecurityContext(),
                                updateQueryModel.getTableName().token
                        )
                ) {
                    final UpdateOperation updateOperation = generateUpdate(updateQueryModel, executionContext, metadata);
                    return compiledQuery.ofUpdate(updateOperation);
                }
>>>>>>> ee9e7852
            default:
                final InsertModel insertModel = (InsertModel) executionModel;
                if (insertModel.getQueryModel() != null) {
                    return executeWithRetries(
                            insertAsSelectMethod,
                            executionModel,
                            configuration.getCreateAsSelectRetryCount(),
                            executionContext
                    );
                } else {
                    return insert(executionModel, executionContext);
                }
        }
    }

    private long copyOrdered(
            TableWriterAPI writer,
            RecordMetadata metadata,
            RecordCursor cursor,
            RecordToRowCopier copier,
            int cursorTimestampIndex,
            SqlExecutionCircuitBreaker circuitBreaker
    ) {
        long rowCount;

        if (ColumnType.isSymbolOrString(metadata.getColumnType(cursorTimestampIndex))) {
            rowCount = copyOrderedStrTimestamp(writer, cursor, copier, cursorTimestampIndex, circuitBreaker);
        } else {
            rowCount = copyOrdered0(writer, cursor, copier, cursorTimestampIndex, circuitBreaker);
        }
        writer.commit();

        return rowCount;
    }

    private long copyOrdered0(TableWriterAPI writer,
                              RecordCursor cursor,
                              RecordToRowCopier copier,
                              int cursorTimestampIndex,
                              SqlExecutionCircuitBreaker circuitBreaker) {
        long rowCount = 0;
        final Record record = cursor.getRecord();
        while (cursor.hasNext()) {
            circuitBreaker.statefulThrowExceptionIfTripped();
            TableWriter.Row row = writer.newRow(record.getTimestamp(cursorTimestampIndex));
            copier.copy(record, row);
            row.append();
            rowCount++;
        }

        return rowCount;
    }

    private long copyOrderedBatched(
            TableWriterAPI writer,
            RecordMetadata metadata,
            RecordCursor cursor,
            RecordToRowCopier copier,
            int cursorTimestampIndex,
            long batchSize,
            long o3MaxLag,
            SqlExecutionCircuitBreaker circuitBreaker
    ) {
        long rowCount;
        if (ColumnType.isSymbolOrString(metadata.getColumnType(cursorTimestampIndex))) {
            rowCount = copyOrderedBatchedStrTimestamp(writer, cursor, copier, cursorTimestampIndex, batchSize, o3MaxLag, circuitBreaker);
        } else {
            rowCount = copyOrderedBatched0(writer, cursor, copier, cursorTimestampIndex, batchSize, o3MaxLag, circuitBreaker);
        }
        writer.commit();

        return rowCount;
    }

    //returns number of copied rows
    private long copyOrderedBatched0(
            TableWriterAPI writer,
            RecordCursor cursor,
            RecordToRowCopier copier,
            int cursorTimestampIndex,
            long batchSize,
            long o3MaxLag,
            SqlExecutionCircuitBreaker circuitBreaker
    ) {
        long deadline = batchSize;
        long rowCount = 0;
        final Record record = cursor.getRecord();
        while (cursor.hasNext()) {
            circuitBreaker.statefulThrowExceptionIfTripped();
            TableWriter.Row row = writer.newRow(record.getTimestamp(cursorTimestampIndex));
            copier.copy(record, row);
            row.append();
            if (++rowCount > deadline) {
                writer.ic(o3MaxLag);
                deadline = rowCount + batchSize;
            }
        }

        return rowCount;
    }

    //returns number of copied rows
    private long copyOrderedBatchedStrTimestamp(
            TableWriterAPI writer,
            RecordCursor cursor,
            RecordToRowCopier copier,
            int cursorTimestampIndex,
            long batchSize,
            long o3MaxLag,
            SqlExecutionCircuitBreaker circuitBreaker
    ) {
        long deadline = batchSize;
        long rowCount = 0;
        final Record record = cursor.getRecord();
        while (cursor.hasNext()) {
            circuitBreaker.statefulThrowExceptionIfTripped();
            CharSequence str = record.getStr(cursorTimestampIndex);
            // It's allowed to insert ISO formatted string to timestamp column
            TableWriter.Row row = writer.newRow(SqlUtil.parseFloorPartialTimestamp(str, -1, ColumnType.TIMESTAMP));
            copier.copy(record, row);
            row.append();
            if (++rowCount > deadline) {
                writer.ic(o3MaxLag);
                deadline = rowCount + batchSize;
            }
        }

        return rowCount;
    }

    //returns number of copied rows
    private long copyOrderedStrTimestamp(
            TableWriterAPI writer,
            RecordCursor cursor,
            RecordToRowCopier copier,
            int cursorTimestampIndex,
            SqlExecutionCircuitBreaker circuitBreaker
    ) {
        long rowCount = 0;
        final Record record = cursor.getRecord();
        while (cursor.hasNext()) {
            circuitBreaker.statefulThrowExceptionIfTripped();
            final CharSequence str = record.getStr(cursorTimestampIndex);
            // It's allowed to insert ISO formatted string to timestamp column
            TableWriter.Row row = writer.newRow(SqlUtil.implicitCastStrAsTimestamp(str));
            copier.copy(record, row);
            row.append();
            rowCount++;
        }

        return rowCount;
    }

    /**
     * Sets insertCount to number of copied rows.
     */
    private TableWriter copyTableData(
            CairoSecurityContext securityContext, CharSequence tableName, boolean isWalEnabled, RecordCursor cursor,
            RecordMetadata cursorMetadata,
            SqlExecutionCircuitBreaker circuitBreaker
    ) {
        TableWriter writer = null;
        final TableWriterAPI writerAPI;
        if (!isWalEnabled) {
            writerAPI = writer = new TableWriter(
                    configuration,
                    tableName,
                    messageBus,
                    null,
                    false,
                    DefaultLifecycleManager.INSTANCE,
                    configuration.getRoot(),
                    engine.getMetrics());
        } else {
            writerAPI = engine.getWalWriter(securityContext, tableName);
        }
        try {
            RecordMetadata writerMetadata = writerAPI.getMetadata();
            entityColumnFilter.of(writerMetadata.getColumnCount());
            this.insertCount = copyTableData(
                    cursor,
                    cursorMetadata,
                    writerAPI,
                    writerMetadata,
                    RecordToRowCopierUtils.generateCopier(
                            asm,
                            cursorMetadata,
                            writerMetadata,
                            entityColumnFilter
                    ),
                    circuitBreaker
            );
            return writer;
        } catch (Throwable e) {
            Misc.free(writer);
            throw e;
        } finally {
            if (isWalEnabled) {
                writerAPI.close();
            }
        }
    }

    /*
     * Returns number of copied rows.
     */
    private long copyTableData(
            RecordCursor cursor,
            RecordMetadata metadata,
            TableWriterAPI writer,
            RecordMetadata writerMetadata,
            RecordToRowCopier recordToRowCopier,
            SqlExecutionCircuitBreaker circuitBreaker
    ) {
        int timestampIndex = writerMetadata.getTimestampIndex();
        if (timestampIndex == -1) {
            return copyUnordered(cursor, writer, recordToRowCopier, circuitBreaker);
        } else {
            return copyOrdered(writer, metadata, cursor, recordToRowCopier, timestampIndex, circuitBreaker);
        }
    }

    private void copyTableReaderMetadataToCreateTableModel(SqlExecutionContext executionContext, CreateTableModel model) throws SqlException {
        ExpressionNode likeTableName = model.getLikeTableName();
        CharSequence likeTableNameToken = likeTableName.token;
        tableExistsOrFail(likeTableName.position, likeTableNameToken, executionContext);
        try (TableReader rdr = engine.getReader(executionContext.getCairoSecurityContext(), likeTableNameToken)) {
            model.setO3MaxLag(rdr.getO3MaxLag());
            model.setMaxUncommittedRows(rdr.getMaxUncommittedRows());
            TableReaderMetadata rdrMetadata = rdr.getMetadata();
            for (int i = 0; i < rdrMetadata.getColumnCount(); i++) {
                int columnType = rdrMetadata.getColumnType(i);
                boolean isSymbol = ColumnType.isSymbol(columnType);
                int symbolCapacity = isSymbol ? rdr.getSymbolMapReader(i).getSymbolCapacity() : configuration.getDefaultSymbolCapacity();
                model.addColumn(rdrMetadata.getColumnName(i), columnType, symbolCapacity);
                if (isSymbol) {
                    model.cached(rdr.getSymbolMapReader(i).isCached());
                }
                model.setIndexFlags(rdrMetadata.isColumnIndexed(i), rdrMetadata.getIndexValueBlockCapacity(i));
            }
            model.setPartitionBy(SqlUtil.nextLiteral(sqlNodePool, PartitionBy.toString(rdr.getPartitionedBy()), 0));
            if (rdrMetadata.getTimestampIndex() != -1) {
                model.setTimestamp(SqlUtil.nextLiteral(sqlNodePool, rdrMetadata.getColumnName(rdrMetadata.getTimestampIndex()), 0));
            }
            model.setWalEnabled(configuration.isWalSupported() && rdrMetadata.isWalEnabled());
        }
        model.setLikeTableName(null); // resetting like table name as the metadata is copied already at this point.
    }

    /**
     * Returns number of copied rows.
     */
    private long copyUnordered(RecordCursor cursor, TableWriterAPI writer, RecordToRowCopier copier, SqlExecutionCircuitBreaker circuitBreaker) {
        long rowCount = 0;
        final Record record = cursor.getRecord();
        while (cursor.hasNext()) {
            circuitBreaker.statefulThrowExceptionIfTripped();
            TableWriter.Row row = writer.newRow();
            copier.copy(record, row);
            row.append();
            rowCount++;
        }
        writer.commit();

        return rowCount;
    }

    private CompiledQuery createTable(final ExecutionModel model, SqlExecutionContext executionContext) throws
            SqlException {
        final CreateTableModel createTableModel = (CreateTableModel) model;
        final ExpressionNode name = createTableModel.getName();

        // Fast path for CREATE TABLE IF NOT EXISTS in scenario when the table already exists
        if (createTableModel.isIgnoreIfExists()
                &&
                engine.getStatus(executionContext.getCairoSecurityContext(), path,
                        name.token, 0, name.token.length()) != TableUtils.TABLE_DOES_NOT_EXIST) {
            return compiledQuery.ofCreateTable();
        }

        this.insertCount = -1;

        // Slow path with lock attempt
        CharSequence lockedReason = engine.lock(executionContext.getCairoSecurityContext(), name.token, "createTable");
        if (null == lockedReason) {
            TableWriter tableWriter = null;
            boolean newTable = false;
            try {
                if (engine.getStatus(executionContext.getCairoSecurityContext(), path,
                        name.token, 0, name.token.length()) != TableUtils.TABLE_DOES_NOT_EXIST) {
                    if (createTableModel.isIgnoreIfExists()) {
                        return compiledQuery.ofCreateTable();
                    }
                    throw SqlException.$(name.position, "table already exists");
                }
                try {
                    if (createTableModel.getQueryModel() == null) {
                        if (createTableModel.getLikeTableName() != null) {
                            copyTableReaderMetadataToCreateTableModel(executionContext, createTableModel);
                        }
                        engine.createTableUnsafe(executionContext.getCairoSecurityContext(), mem, path, createTableModel);
                        newTable = true;
                    } else {
                        tableWriter = createTableFromCursor(createTableModel, executionContext);
                    }
                } catch (CairoException e) {
                    LOG.error().$("could not create table [error=").$((Throwable) e).$(']').$();
                    if (e.isInterruption()) {
                        throw e;
                    }

                    throw SqlException.$(name.position, "Could not create table. See log for details.");
                }
            } finally {
                engine.unlock(executionContext.getCairoSecurityContext(), name.token, tableWriter, newTable);
            }
        } else {
            if (!createTableModel.isIgnoreIfExists()) {
                throw SqlException.$(name.position, "cannot acquire table lock [lockedReason=").put(lockedReason).put(']');
            } else {
                compiledQuery.ofCreateTable();
            }
        }

        if (createTableModel.getQueryModel() == null) {
            return compiledQuery.ofCreateTable();
        } else {
            return compiledQuery.ofCreateTableAsSelect(insertCount);
        }
    }

    @Nullable
    private TableWriter createTableFromCursor(CreateTableModel model, SqlExecutionContext executionContext) throws
            SqlException {
        try (
                final RecordCursorFactory factory = generate(model.getQueryModel(), executionContext);
                final RecordCursor cursor = factory.getCursor(executionContext)
        ) {
            typeCast.clear();
            final RecordMetadata metadata = factory.getMetadata();
            validateTableModelAndCreateTypeCast(model, metadata, typeCast);
            engine.createTableUnsafe(
                    executionContext.getCairoSecurityContext(),
                    mem,
                    path,
                    tableStructureAdapter.of(model, metadata, typeCast)
            );

            SqlExecutionCircuitBreaker circuitBreaker = executionContext.getCircuitBreaker();
            final boolean walEnabled = model.isWalEnabled();
            // TODO: if it's WAL enabled, table unlock can happen here, before the data is written

            try {
                return copyTableData(executionContext.getCairoSecurityContext(), model.getName().token, walEnabled, cursor, metadata, circuitBreaker);
            } catch (CairoException e) {
                LOG.error().$(e.getFlyweightMessage()).$(" [errno=").$(e.getErrno()).$(']').$();
                if (removeTableDirectory(model)) {
                    throw e;
                }
                throw SqlException.$(0, "Concurrent modification could not be handled. Failed to clean up. See log for more details.");
            }
        }
    }

    /**
     * Creates new table.
     * <p>
     * Table name must not exist. Existence check relies on directory existence followed by attempt to clarify what
     * that directory is. Sometimes it can be just empty directory, which prevents new table from being created.
     * <p>
     * Table name can be utf8 encoded but must not contain '.' (dot). Dot is used to separate table and field name,
     * where table is uses as an alias.
     * <p>
     * Creating table from column definition looks like:
     * <code>
     * create table x (column_name column_type, ...) [timestamp(column_name)] [partition by ...]
     * </code>
     * For non-partitioned table partition by value would be NONE. For any other type of partition timestamp
     * has to be defined as reference to TIMESTAMP (type) column.
     *
     * @param executionModel   created from parsed sql.
     * @param executionContext provides access to bind variables and authorization module
     * @throws SqlException contains text of error and error position in SQL text.
     */
    private CompiledQuery createTableWithRetries(
            ExecutionModel executionModel,
            SqlExecutionContext executionContext
    ) throws SqlException {
        return executeWithRetries(createTableMethod, executionModel, configuration.getCreateAsSelectRetryCount(), executionContext);
    }

    private CompiledQuery dropTable(SqlExecutionContext executionContext) throws SqlException {
        // expected syntax: DROP TABLE [ IF EXISTS ] name [;]
        expectKeyword(lexer, "table");
        CharSequence tok = SqlUtil.fetchNext(lexer);
        if (tok == null) {
            throw SqlException.$(lexer.lastTokenPosition(), "expected [if exists] table-name");
        }
        boolean hasIfExists = false;
        if (SqlKeywords.isIfKeyword(tok)) {
            tok = SqlUtil.fetchNext(lexer);
            if (tok == null || !SqlKeywords.isExistsKeyword(tok)) {
                throw SqlException.$(lexer.lastTokenPosition(), "expected exists");
            }
            hasIfExists = true;
        } else {
            lexer.unparseLast(); // tok has table name
        }
        final int tableNamePosition = lexer.getPosition();
        CharSequence tableName = GenericLexer.unquote(expectToken(lexer, "table name"));
        tok = SqlUtil.fetchNext(lexer);
        if (tok != null && !Chars.equals(tok, ';')) {
            throw SqlException.$(lexer.lastTokenPosition(), "unexpected token [").put(tok).put("]");
        }
        if (TableUtils.TABLE_DOES_NOT_EXIST == engine.getStatus(executionContext.getCairoSecurityContext(), path, tableName)) {
            if (hasIfExists) {
                return compiledQuery.ofDrop();
            }
            throw SqlException.$(tableNamePosition, "table does not exist [table=").put(tableName).put(']');
        }
        engine.remove(executionContext.getCairoSecurityContext(), path, tableName);
        return compiledQuery.ofDrop();
    }

    @NotNull
    private CompiledQuery executeCopy(SqlExecutionContext executionContext, CopyModel executionModel) throws SqlException {
        executionContext.getCairoSecurityContext().checkWritePermission();
        if (!executionModel.isCancel() && Chars.equalsLowerCaseAscii(executionModel.getFileName().token, "stdin")) {
            // no-op implementation
            setupTextLoaderFromModel(executionModel);
            return compiledQuery.ofCopyRemote(textLoader);
        }
        RecordCursorFactory copyFactory = executeCopy0(executionModel);
        return compiledQuery.ofCopyLocal(copyFactory);
    }

    @Nullable
    private RecordCursorFactory executeCopy0(CopyModel model) throws SqlException {
        try {
            if (model.isCancel()) {
                cancelTextImport(model);
                return null;
            } else {
                if (model.getTimestampColumnName() == null &&
                        ((model.getPartitionBy() != -1 && model.getPartitionBy() != PartitionBy.NONE))) {
                    throw SqlException.$(-1, "invalid option used for import without a designated timestamp (format or partition by)");
                }
                if (model.getDelimiter() < 0) {
                    model.setDelimiter((byte) ',');
                }
                return compileTextImport(model);
            }
        } catch (TextImportException | TextException e) {
            LOG.error().$((Throwable) e).$();
            throw SqlException.$(0, e.getMessage());
        }
    }

    private CompiledQuery executeWithRetries(
            ExecutableMethod method,
            ExecutionModel executionModel,
            int retries,
            SqlExecutionContext executionContext
    ) throws SqlException {
        int attemptsLeft = retries;
        do {
            try {
                return method.execute(executionModel, executionContext);
            } catch (ReaderOutOfDateException e) {
                attemptsLeft--;
                clear();
                lexer.restart();
                executionModel = compileExecutionModel(executionContext);
            }
        } while (attemptsLeft > 0);

        throw SqlException.position(0).put("underlying cursor is extremely volatile");
    }

<<<<<<< HEAD
    private RecordCursorFactory generateExplain(ExplainModel model, SqlExecutionContext executionContext) throws SqlException {
        if (model.getInnerExecutionModel().getModelType() == ExecutionModel.UPDATE) {
            QueryModel updateQueryModel = model.getInnerExecutionModel().getQueryModel();
            final QueryModel selectQueryModel = updateQueryModel.getNestedModel();
            final RecordCursorFactory recordCursorFactory = prepareForUpdate(
                    updateQueryModel.getUpdateTableName(),
                    selectQueryModel,
                    updateQueryModel,
                    executionContext
            );

            return codeGenerator.generateExplain(updateQueryModel, recordCursorFactory, executionContext);
        } else {
            return codeGenerator.generateExplain(model, executionContext);
        }
=======
    private int filterPartitions(
            Function function,
            int functionPosition,
            TableReader reader,
            AlterOperationBuilder changePartitionStatement
    ) {
        int affectedPartitions = 0;
        // Iterate partitions in descending order so if folders are missing on disk
        // removePartition does not fail to determine next minTimestamp
        final int partitionCount = reader.getPartitionCount();
        if (partitionCount > 0) { // table may be empty
            for (int i = partitionCount - 2; i > -1; i--) {
                long partitionTimestamp = reader.getPartitionTimestampByIndex(i);
                partitionFunctionRec.setTimestamp(partitionTimestamp);
                if (function.getBool(partitionFunctionRec)) {
                    changePartitionStatement.addPartitionToList(partitionTimestamp, functionPosition);
                    affectedPartitions++;
                }
            }

            // do action on last partition at the end, it's more expensive than others
            long partitionTimestamp = reader.getPartitionTimestampByIndex(partitionCount - 1);
            partitionFunctionRec.setTimestamp(partitionTimestamp);
            if (function.getBool(partitionFunctionRec)) {
                changePartitionStatement.addPartitionToList(partitionTimestamp, functionPosition);
                affectedPartitions++;
            }
        }
        return affectedPartitions;
>>>>>>> ee9e7852
    }

    private int getNextValidTokenPosition() {
        while (lexer.hasNext()) {
            CharSequence token = SqlUtil.fetchNext(lexer);
            if (token == null) {
                return -1;
            } else if (!isSemicolon(token)) {
                lexer.unparseLast();
                return lexer.lastTokenPosition();
            }
        }

        return -1;
    }

    private int goToQueryEnd() {
        CharSequence token;
        lexer.unparseLast();
        while (lexer.hasNext()) {
            token = SqlUtil.fetchNext(lexer);
            if (token == null || isSemicolon(token)) {
                break;
            }
        }

        return lexer.getPosition();
    }

    private CompiledQuery insert(ExecutionModel executionModel, SqlExecutionContext executionContext) throws SqlException {
        final InsertModel model = (InsertModel) executionModel;
        final ExpressionNode name = model.getTableName();
        tableExistsOrFail(name.position, name.token, executionContext);

        ObjList<Function> valueFunctions = null;
        try (TableRecordMetadata metadata = engine.getMetadata(
                executionContext.getCairoSecurityContext(),
                name.token
        )) {
            final long structureVersion = metadata.getStructureVersion();
            final InsertOperationImpl insertOperation = new InsertOperationImpl(engine, metadata.getTableName(), structureVersion);
            final int metadataTimestampIndex = metadata.getTimestampIndex();
            final ObjList<CharSequence> columnNameList = model.getColumnNameList();
            final int columnSetSize = columnNameList.size();
            for (int tupleIndex = 0, n = model.getRowTupleCount(); tupleIndex < n; tupleIndex++) {
                Function timestampFunction = null;
                listColumnFilter.clear();
                if (columnSetSize > 0) {
                    valueFunctions = new ObjList<>(columnSetSize);
                    for (int i = 0; i < columnSetSize; i++) {
                        int metadataColumnIndex = metadata.getColumnIndexQuiet(columnNameList.getQuick(i));
                        if (metadataColumnIndex > -1) {
                            final ExpressionNode node = model.getRowTupleValues(tupleIndex).getQuick(i);
                            final Function function = functionParser.parseFunction(
                                    node,
                                    EmptyRecordMetadata.INSTANCE,
                                    executionContext
                            );

                            insertValidateFunctionAndAddToList(
                                    model,
                                    tupleIndex,
                                    valueFunctions,
                                    metadata,
                                    metadataTimestampIndex,
                                    i,
                                    metadataColumnIndex,
                                    function,
                                    node.position,
                                    executionContext.getBindVariableService()
                            );

                            if (metadataTimestampIndex == metadataColumnIndex) {
                                timestampFunction = function;
                            }

                        } else {
                            throw SqlException.invalidColumn(model.getColumnPosition(i), columnNameList.getQuick(i));
                        }
                    }
                } else {
                    final int columnCount = metadata.getColumnCount();
                    final ObjList<ExpressionNode> values = model.getRowTupleValues(tupleIndex);
                    final int valueCount = values.size();
                    if (columnCount != valueCount) {
                        throw SqlException.$(
                                        model.getEndOfRowTupleValuesPosition(tupleIndex),
                                        "row value count does not match column count [expected=").put(columnCount).put(", actual=").put(values.size())
                                .put(", tuple=").put(tupleIndex + 1).put(']');
                    }
                    valueFunctions = new ObjList<>(columnCount);

                    for (int i = 0; i < columnCount; i++) {
                        final ExpressionNode node = values.getQuick(i);

                        Function function = functionParser.parseFunction(node, EmptyRecordMetadata.INSTANCE, executionContext);
                        insertValidateFunctionAndAddToList(
                                model,
                                tupleIndex,
                                valueFunctions,
                                metadata,
                                metadataTimestampIndex,
                                i,
                                i,
                                function,
                                node.position,
                                executionContext.getBindVariableService()
                        );

                        if (metadataTimestampIndex == i) {
                            timestampFunction = function;
                        }
                    }
                }

                // validate timestamp
                if (metadataTimestampIndex > -1 && (timestampFunction == null || ColumnType.isNull(timestampFunction.getType()))) {
                    throw SqlException.$(0, "insert statement must populate timestamp");
                }

                VirtualRecord record = new VirtualRecord(valueFunctions);
                RecordToRowCopier copier = RecordToRowCopierUtils.generateCopier(asm, record, metadata, listColumnFilter);
                insertOperation.addInsertRow(new InsertRowImpl(record, copier, timestampFunction, tupleIndex));
            }
            return compiledQuery.ofInsert(insertOperation);
        } catch (SqlException e) {
            Misc.freeObjList(valueFunctions);
            throw e;
        }
    }

    private CompiledQuery insertAsSelect(ExecutionModel executionModel, SqlExecutionContext executionContext) throws SqlException {
        final InsertModel model = (InsertModel) executionModel;
        final ExpressionNode name = model.getTableName();
        tableExistsOrFail(name.position, name.token, executionContext);
        long insertCount;

        try (
                TableWriterAPI writer = engine.getTableWriterAPI(executionContext.getCairoSecurityContext(), name.token, "insertAsSelect");
                RecordCursorFactory factory = generate(model.getQueryModel(), executionContext)
        ) {
            final RecordMetadata cursorMetadata = factory.getMetadata();
            // Convert sparse writer metadata into dense
            final RecordMetadata writerMetadata = GenericRecordMetadata.copyDense(writer.getMetadata());
            final int writerTimestampIndex = writerMetadata.getTimestampIndex();
            final int cursorTimestampIndex = cursorMetadata.getTimestampIndex();
            final int cursorColumnCount = cursorMetadata.getColumnCount();

            final RecordToRowCopier copier;
            final ObjList<CharSequence> columnNameList = model.getColumnNameList();
            final int columnSetSize = columnNameList.size();
            int timestampIndexFound = -1;
            if (columnSetSize > 0) {
                // validate type cast

                // clear list column filter to re-populate it again
                listColumnFilter.clear();

                for (int i = 0; i < columnSetSize; i++) {
                    CharSequence columnName = columnNameList.get(i);
                    int index = writerMetadata.getColumnIndexQuiet(columnName);
                    if (index == -1) {
                        throw SqlException.invalidColumn(model.getColumnPosition(i), columnName);
                    }

                    int fromType = cursorMetadata.getColumnType(i);
                    int toType = writerMetadata.getColumnType(index);
                    if (ColumnType.isAssignableFrom(fromType, toType)) {
                        listColumnFilter.add(index + 1);
                    } else {
                        throw SqlException.inconvertibleTypes(
                                model.getColumnPosition(i),
                                fromType,
                                cursorMetadata.getColumnName(i),
                                toType,
                                writerMetadata.getColumnName(i)
                        );
                    }

                    if (index == writerTimestampIndex) {
                        timestampIndexFound = i;
                        if (fromType != ColumnType.TIMESTAMP && fromType != ColumnType.STRING) {
                            throw SqlException.$(name.position, "expected timestamp column but type is ").put(ColumnType.nameOf(fromType));
                        }
                    }
                }

                // fail when target table requires chronological data and cursor cannot provide it
                if (timestampIndexFound < 0 && writerTimestampIndex >= 0) {
                    throw SqlException.$(name.position, "select clause must provide timestamp column");
                }

                copier = RecordToRowCopierUtils.generateCopier(asm, cursorMetadata, writerMetadata, listColumnFilter);
            } else {
                // fail when target table requires chronological data and cursor cannot provide it
                if (writerTimestampIndex > -1 && cursorTimestampIndex == -1) {
                    if (cursorColumnCount <= writerTimestampIndex) {
                        throw SqlException.$(name.position, "select clause must provide timestamp column");
                    } else {
                        int columnType = ColumnType.tagOf(cursorMetadata.getColumnType(writerTimestampIndex));
                        if (columnType != ColumnType.TIMESTAMP && columnType != ColumnType.STRING && columnType != ColumnType.NULL) {
                            throw SqlException.$(name.position, "expected timestamp column but type is ").put(ColumnType.nameOf(columnType));
                        }
                    }
                }

                if (writerTimestampIndex > -1 && cursorTimestampIndex > -1 && writerTimestampIndex != cursorTimestampIndex) {
                    throw SqlException
                            .$(name.position, "designated timestamp of existing table (").put(writerTimestampIndex)
                            .put(") does not match designated timestamp in select query (")
                            .put(cursorTimestampIndex)
                            .put(')');
                }
                timestampIndexFound = writerTimestampIndex;

                final int n = writerMetadata.getColumnCount();
                if (n > cursorMetadata.getColumnCount()) {
                    throw SqlException.$(model.getSelectKeywordPosition(), "not enough columns selected");
                }

                for (int i = 0; i < n; i++) {
                    int fromType = cursorMetadata.getColumnType(i);
                    int toType = writerMetadata.getColumnType(i);
                    if (ColumnType.isAssignableFrom(fromType, toType)) {
                        continue;
                    }

                    // We are going on a limp here. There is nowhere to position this error in our model.
                    // We will try to position on column (i) inside cursor's query model. Assumption is that
                    // it will always have a column, e.g. has been processed by optimiser
                    assert i < model.getQueryModel().getBottomUpColumns().size();
                    throw SqlException.inconvertibleTypes(
                            model.getQueryModel().getBottomUpColumns().getQuick(i).getAst().position,
                            fromType,
                            cursorMetadata.getColumnName(i),
                            toType,
                            writerMetadata.getColumnName(i)
                    );
                }

                entityColumnFilter.of(writerMetadata.getColumnCount());

                copier = RecordToRowCopierUtils.generateCopier(
                        asm,
                        cursorMetadata,
                        writerMetadata,
                        entityColumnFilter
                );
            }

            SqlExecutionCircuitBreaker circuitBreaker = executionContext.getCircuitBreaker();

            try (RecordCursor cursor = factory.getCursor(executionContext)) {
                try {
                    if (writerTimestampIndex == -1) {
                        insertCount = copyUnordered(cursor, writer, copier, circuitBreaker);
                    } else {
                        if (model.getBatchSize() != -1) {
                            insertCount = copyOrderedBatched(
                                    writer,
                                    factory.getMetadata(),
                                    cursor,
                                    copier,
                                    writerTimestampIndex,
                                    model.getBatchSize(),
                                    model.getO3MaxLag(),
                                    circuitBreaker
                            );
                        } else {
                            insertCount = copyOrdered(writer, factory.getMetadata(), cursor, copier, timestampIndexFound, circuitBreaker);
                        }
                    }
                } catch (Throwable e) {
                    // rollback data when system error occurs
                    writer.rollback();
                    throw e;
                }
            }
        }
        return compiledQuery.ofInsertAsSelect(insertCount);
    }

    private void insertValidateFunctionAndAddToList(
            InsertModel model,
            int tupleIndex,
            ObjList<Function> valueFunctions,
            RecordMetadata metadata,
            int metadataTimestampIndex,
            int insertColumnIndex,
            int metadataColumnIndex,
            Function function,
            int functionPosition,
            BindVariableService bindVariableService
    ) throws SqlException {

        final int columnType = metadata.getColumnType(metadataColumnIndex);
        if (function.isUndefined()) {
            function.assignType(columnType, bindVariableService);
        }

        if (ColumnType.isAssignableFrom(function.getType(), columnType)) {
            if (metadataColumnIndex == metadataTimestampIndex) {
                return;
            }

            valueFunctions.add(function);
            listColumnFilter.add(metadataColumnIndex + 1);
            return;
        }

        throw SqlException.inconvertibleTypes(
                functionPosition,
                function.getType(),
                model.getRowTupleValues(tupleIndex).getQuick(insertColumnIndex).token,
                metadata.getColumnType(metadataColumnIndex),
                metadata.getColumnName(metadataColumnIndex)
        );
    }

    private ExecutionModel lightlyValidateInsertModel(InsertModel model) throws SqlException {
        ExpressionNode tableName = model.getTableName();
        if (tableName.type != ExpressionNode.LITERAL) {
            throw SqlException.$(tableName.position, "literal expected");
        }

        int columnNameListSize = model.getColumnNameList().size();

        if (columnNameListSize > 0) {
            for (int i = 0, n = model.getRowTupleCount(); i < n; i++) {
                if (columnNameListSize != model.getRowTupleValues(i).size()) {
                    throw SqlException.$(
                                    model.getEndOfRowTupleValuesPosition(i),
                                    "row value count does not match column count [expected=").put(columnNameListSize)
                            .put(", actual=").put(model.getRowTupleValues(i).size())
                            .put(", tuple=").put(i + 1)
                            .put(']');
                }
            }
        }

        return model;
    }

    private RecordCursorFactory prepareForUpdate(
            String tableName,
            QueryModel selectQueryModel,
            QueryModel updateQueryModel,
            SqlExecutionContext executionContext
    ) throws SqlException {
        final IntList tableColumnTypes = selectQueryModel.getUpdateTableColumnTypes();
        final ObjList<CharSequence> tableColumnNames = selectQueryModel.getUpdateTableColumnNames();

        RecordCursorFactory updateToDataCursorFactory = codeGenerator.generate(selectQueryModel, executionContext);
        try {
            if (!updateToDataCursorFactory.supportsUpdateRowId(tableName)) {
                // in theory this should never happen because all valid UPDATE statements should result in
                // a query plan with real row ids but better to check to prevent data corruption
                throw SqlException.$(updateQueryModel.getModelPosition(), "Unsupported SQL complexity for the UPDATE statement");
            }

            // Check that updateDataFactoryMetadata match types of table to be updated exactly
            final RecordMetadata updateDataFactoryMetadata = updateToDataCursorFactory.getMetadata();
            for (int i = 0, n = updateDataFactoryMetadata.getColumnCount(); i < n; i++) {
                int virtualColumnType = updateDataFactoryMetadata.getColumnType(i);
                CharSequence updateColumnName = updateDataFactoryMetadata.getColumnName(i);
                int tableColumnIndex = tableColumnNames.indexOf(updateColumnName);
                int tableColumnType = tableColumnTypes.get(tableColumnIndex);

                if (virtualColumnType != tableColumnType) {
                    if (!ColumnType.isSymbol(tableColumnType) || virtualColumnType != ColumnType.STRING) {
                        // get column position
                        ExpressionNode setRhs = updateQueryModel.getNestedModel().getColumns().getQuick(i).getAst();
                        throw SqlException.inconvertibleTypes(setRhs.position, virtualColumnType, "", tableColumnType, updateColumnName);
                    }
                }
            }
            return updateToDataCursorFactory;
        } catch (Throwable th) {
            updateToDataCursorFactory.close();
            throw th;
        }
    }

    private CompiledQuery reindexTable(SqlExecutionContext executionContext) throws SqlException {
        CharSequence tok;
        tok = SqlUtil.fetchNext(lexer);
        if (tok == null || !isTableKeyword(tok)) {
            throw SqlException.$(lexer.lastTokenPosition(), "TABLE expected");
        }

        tok = SqlUtil.fetchNext(lexer);

        if (tok == null || Chars.equals(tok, ',')) {
            throw SqlException.$(lexer.getPosition(), "table name expected");
        }

        if (Chars.isQuoted(tok)) {
            tok = GenericLexer.unquote(tok);
        }
        tableExistsOrFail(lexer.lastTokenPosition(), tok, executionContext);
        CharSequence tableName = tok;
        rebuildIndex.of(path.of(configuration.getRoot()).concat(tableName), configuration);

        tok = SqlUtil.fetchNext(lexer);
        CharSequence columnName = null;

        if (tok != null && SqlKeywords.isColumnKeyword(tok)) {
            tok = SqlUtil.fetchNext(lexer);
            if (Chars.isQuoted(tok)) {
                tok = GenericLexer.unquote(tok);
            }
            if (tok == null || TableUtils.isValidColumnName(tok, configuration.getMaxFileNameLength())) {
                columnName = GenericLexer.immutableOf(tok);
                tok = SqlUtil.fetchNext(lexer);
            }
        }

        CharSequence partition = null;
        if (tok != null && SqlKeywords.isPartitionKeyword(tok)) {
            tok = SqlUtil.fetchNext(lexer);

            if (Chars.isQuoted(tok)) {
                tok = GenericLexer.unquote(tok);
            }
            partition = tok;
            tok = SqlUtil.fetchNext(lexer);
        }

        if (tok == null || !isLockKeyword(tok)) {
            throw SqlException.$(lexer.getPosition(), "LOCK EXCLUSIVE expected");
        }

        tok = SqlUtil.fetchNext(lexer);
        if (tok == null || !isExclusiveKeyword(tok)) {
            throw SqlException.$(lexer.getPosition(), "LOCK EXCLUSIVE expected");
        }

        tok = SqlUtil.fetchNext(lexer);
        if (tok != null && !isSemicolon(tok)) {
            throw SqlException.$(lexer.getPosition(), "EOF expected");
        }

        rebuildIndex.reindex(partition, columnName);
        return compiledQuery.ofRepair();
    }

    private boolean removeTableDirectory(CreateTableModel model) {
        int errno;
        if ((errno = engine.removeDirectory(path, model.getName().token)) == 0) {
            return true;
        }
        LOG.error()
                .$("could not clean up after create table failure [path=").$(path)
                .$(", errno=").$(errno)
                .$(']').$();
        return false;
    }

    private CompiledQuery repairTables(SqlExecutionContext executionContext) throws SqlException {
        CharSequence tok;
        tok = SqlUtil.fetchNext(lexer);
        if (tok == null || !isTableKeyword(tok)) {
            throw SqlException.$(lexer.lastTokenPosition(), "'table' expected");
        }

        do {
            tok = SqlUtil.fetchNext(lexer);

            if (tok == null || Chars.equals(tok, ',')) {
                throw SqlException.$(lexer.getPosition(), "table name expected");
            }

            if (Chars.isQuoted(tok)) {
                tok = GenericLexer.unquote(tok);
            }
            tableExistsOrFail(lexer.lastTokenPosition(), tok, executionContext);
            tok = SqlUtil.fetchNext(lexer);

        } while (tok != null && Chars.equals(tok, ','));
        return compiledQuery.ofRepair();
    }

    private void setupTextLoaderFromModel(CopyModel model) {
        textLoader.clear();
        textLoader.setState(TextLoader.ANALYZE_STRUCTURE);
        // todo: configure the following
        //   - what happens when data row errors out, max errors may be?
        //   - we should be able to skip X rows from top, dodgy headers etc.

        textLoader.configureDestination(model.getTarget().token, false, false,
                model.getAtomicity() != -1 ? model.getAtomicity() : Atomicity.SKIP_ROW,
                model.getPartitionBy() < 0 ? PartitionBy.NONE : model.getPartitionBy(),
                model.getTimestampColumnName(), model.getTimestampFormat());
    }

    private CompiledQuery snapshotDatabase(SqlExecutionContext executionContext) throws SqlException {
        executionContext.getCairoSecurityContext().checkWritePermission();
        CharSequence tok = expectToken(lexer, "'prepare' or 'complete'");

        if (Chars.equalsLowerCaseAscii(tok, "prepare")) {
            if (snapshotAgent == null) {
                throw SqlException.position(lexer.lastTokenPosition()).put("Snapshot agent is not configured. Try using different embedded API");
            }
            snapshotAgent.prepareSnapshot(executionContext);
            return compiledQuery.ofSnapshotPrepare();
        }

        if (Chars.equalsLowerCaseAscii(tok, "complete")) {
            if (snapshotAgent == null) {
                throw SqlException.position(lexer.lastTokenPosition()).put("Snapshot agent is not configured. Try using different embedded API");
            }
            snapshotAgent.completeSnapshot();
            return compiledQuery.ofSnapshotComplete();
        }

        throw SqlException.position(lexer.lastTokenPosition()).put("'prepare' or 'complete' expected");
    }

    private CompiledQuery sqlShow(SqlExecutionContext executionContext) throws SqlException {
        CharSequence tok = SqlUtil.fetchNext(lexer);
        if (null != tok) {
            if (isTablesKeyword(tok)) {
                return compiledQuery.of(new TableListRecordCursorFactory(configuration.getFilesFacade(), configuration.getRoot()));
            }
            if (isColumnsKeyword(tok)) {
                return sqlShowColumns(executionContext);
            }

            if (isTransactionKeyword(tok)) {
                return sqlShowTransaction();
            }

            if (isTransactionIsolation(tok)) {
                return compiledQuery.of(new ShowTransactionIsolationLevelCursorFactory());
            }

            if (isMaxIdentifierLength(tok)) {
                return compiledQuery.of(new ShowMaxIdentifierLengthCursorFactory());
            }

            if (isStandardConformingStrings(tok)) {
                return compiledQuery.of(new ShowStandardConformingStringsCursorFactory());
            }

            if (isSearchPath(tok)) {
                return compiledQuery.of(new ShowSearchPathCursorFactory());
            }

            if (isDateStyleKeyword(tok)) {
                return compiledQuery.of(new ShowDateStyleCursorFactory());
            }

            if (SqlKeywords.isTimeKeyword(tok)) {
                tok = SqlUtil.fetchNext(lexer);
                if (tok != null && SqlKeywords.isZoneKeyword(tok)) {
                    return compiledQuery.of(new ShowTimeZoneFactory());
                }
            }
        }

        throw SqlException.position(lexer.lastTokenPosition()).put("expected 'tables', 'columns' or 'time zone'");
    }

    private CompiledQuery sqlShowColumns(SqlExecutionContext executionContext) throws SqlException {
        CharSequence tok;
        tok = SqlUtil.fetchNext(lexer);
        if (null == tok || !isFromKeyword(tok)) {
            throw SqlException.position(lexer.getPosition()).put("expected 'from'");
        }
        tok = SqlUtil.fetchNext(lexer);
        if (null == tok) {
            throw SqlException.position(lexer.getPosition()).put("expected a table name");
        }
        final CharSequence tableName = GenericLexer.assertNoDotsAndSlashes(GenericLexer.unquote(tok), lexer.lastTokenPosition());
        int status = engine.getStatus(executionContext.getCairoSecurityContext(), path, tableName, 0, tableName.length());
        if (status != TableUtils.TABLE_EXISTS) {
            throw SqlException.$(lexer.lastTokenPosition(), "table does not exist [table=").put(tableName).put(']');
        }
        return compiledQuery.of(new ShowColumnsRecordCursorFactory(tableName));
    }

    private CompiledQuery sqlShowTransaction() throws SqlException {
        CharSequence tok = SqlUtil.fetchNext(lexer);
        if (tok != null && isIsolationKeyword(tok)) {
            tok = SqlUtil.fetchNext(lexer);
            if (tok != null && isLevelKeyword(tok)) {
                return compiledQuery.of(new ShowTransactionIsolationLevelCursorFactory());
            }
            throw SqlException.position(tok != null ? lexer.lastTokenPosition() : lexer.getPosition()).put("expected 'level'");
        }
        throw SqlException.position(tok != null ? lexer.lastTokenPosition() : lexer.getPosition()).put("expected 'isolation'");
    }

    private void tableExistsOrFail(int position, CharSequence tableName, SqlExecutionContext executionContext) throws SqlException {
        if (engine.getStatus(executionContext.getCairoSecurityContext(), path, tableName) == TableUtils.TABLE_DOES_NOT_EXIST) {
            throw SqlException.$(position, "table does not exist [table=").put(tableName).put(']');
        }
    }

    private CompiledQuery truncateTables(SqlExecutionContext executionContext) throws SqlException {
        CharSequence tok;
        tok = SqlUtil.fetchNext(lexer);

        if (tok == null) {
            throw SqlException.$(lexer.getPosition(), "'table' expected");
        }

        if (!isTableKeyword(tok)) {
            throw SqlException.$(lexer.lastTokenPosition(), "'table' expected");
        }

        tok = SqlUtil.fetchNext(lexer);
        if (tok != null && isOnlyKeyword(tok)) {
            tok = SqlUtil.fetchNext(lexer);
        }

        tableWriters.clear();
        try {
            try {
                do {
                    if (tok == null || Chars.equals(tok, ',')) {
                        throw SqlException.$(lexer.getPosition(), "table name expected");
                    }

                    if (Chars.isQuoted(tok)) {
                        tok = GenericLexer.unquote(tok);
                    }
                    tableExistsOrFail(lexer.lastTokenPosition(), tok, executionContext);

                    try {
                        tableWriters.add(engine.getTableWriterAPI(executionContext.getCairoSecurityContext(), tok, "truncateTables"));
                    } catch (CairoException e) {
                        LOG.info().$("table busy [table=").$(tok).$(", e=").$((Throwable) e).$(']').$();
                        throw SqlException.$(lexer.lastTokenPosition(), "table '").put(tok).put("' could not be truncated: ").put(e);
                    }
                    tok = SqlUtil.fetchNext(lexer);
                    if (tok == null || Chars.equals(tok, ';')) {
                        break;
                    }
                    if (Chars.equalsNc(tok, ',')) {
                        tok = SqlUtil.fetchNext(lexer);
                    }

                } while (true);
            } catch (SqlException e) {
                for (int i = 0, n = tableWriters.size(); i < n; i++) {
                    tableWriters.getQuick(i).close();
                }
                throw e;
            }

            for (int i = 0, n = tableWriters.size(); i < n; i++) {
                try (TableWriterAPI writer = tableWriters.getQuick(i)) {
                    try {
                        if (writer.getMetadata().isWalEnabled()) {
                            writer.truncate();
                        } else if (engine.lockReaders(writer.getTableName())) {
                            try {
                                writer.truncate();
                            } finally {
                                engine.unlockReaders(writer.getTableName());
                            }
                        } else {
                            throw SqlException.$(0, "there is an active query against '").put(writer.getTableName()).put("'. Try again.");
                        }
                    } catch (CairoException | CairoError e) {
                        LOG.error().$("could not truncate [table=").$(writer.getTableName()).$(", e=").$((Sinkable) e).$(']').$();
                        throw e;
                    }
                }
            }
        } finally {
            tableWriters.clear();
        }
        return compiledQuery.ofTruncate();
    }

    private CompiledQuery vacuum(SqlExecutionContext executionContext) throws SqlException {
        executionContext.getCairoSecurityContext().checkWritePermission();
        CharSequence tok = expectToken(lexer, "'table'");
        // It used to be VACUUM PARTITIONS but become VACUUM TABLE
        boolean partitionsKeyword = isPartitionsKeyword(tok);
        if (partitionsKeyword || isTableKeyword(tok)) {
            CharSequence tableName = expectToken(lexer, "table name");
            tableName = GenericLexer.assertNoDotsAndSlashes(GenericLexer.unquote(tableName), lexer.lastTokenPosition());
            int tableNamePos = lexer.lastTokenPosition();
            CharSequence eol = SqlUtil.fetchNext(lexer);
            if (eol == null || Chars.equals(eol, ';')) {
                executionContext.getCairoSecurityContext().checkWritePermission();
                tableExistsOrFail(lexer.lastTokenPosition(), tableName, executionContext);
                try (TableReader rdr = engine.getReader(executionContext.getCairoSecurityContext(), tableName)) {
                    int partitionBy = rdr.getMetadata().getPartitionBy();
                    if (PartitionBy.isPartitioned(partitionBy)) {
                        if (!TableUtils.schedulePurgeO3Partitions(messageBus, rdr.getTableName(), partitionBy)) {
                            throw SqlException.$(
                                    tableNamePos,
                                    "cannot schedule vacuum action, queue is full, please retry " +
                                            "or increase Purge Discovery Queue Capacity"
                            );
                        }
                    } else if (partitionsKeyword) {
                        throw SqlException.$(lexer.lastTokenPosition(), "table '").put(tableName).put("' is not partitioned");
                    }
                    vacuumColumnVersions.run(executionContext, rdr);
                    return compiledQuery.ofVacuum();
                }
            }
            throw SqlException.$(lexer.lastTokenPosition(), "end of line or ';' expected");
        }
        throw SqlException.$(lexer.lastTokenPosition(), "'partitions' expected");
    }

    private InsertModel validateAndOptimiseInsertAsSelect(
            InsertModel model,
            SqlExecutionContext executionContext
    ) throws SqlException {
        final QueryModel queryModel = optimiser.optimise(model.getQueryModel(), executionContext);
        int columnNameListSize = model.getColumnNameList().size();
        if (columnNameListSize > 0 && queryModel.getBottomUpColumns().size() != columnNameListSize) {
            throw SqlException.$(model.getTableName().position, "column count mismatch");
        }
        model.setQueryModel(queryModel);
        return model;
    }

    private void validateTableModelAndCreateTypeCast(
            CreateTableModel model,
            RecordMetadata metadata,
            @Transient IntIntHashMap typeCast
    ) throws SqlException {
        CharSequenceObjHashMap<ColumnCastModel> castModels = model.getColumnCastModels();
        ObjList<CharSequence> castColumnNames = castModels.keys();

        for (int i = 0, n = castColumnNames.size(); i < n; i++) {
            CharSequence columnName = castColumnNames.getQuick(i);
            int index = metadata.getColumnIndexQuiet(columnName);
            ColumnCastModel ccm = castModels.get(columnName);
            // the only reason why columns cannot be found at this stage is
            // concurrent table modification of table structure
            if (index == -1) {
                // Cast isn't going to go away when we re-parse SQL. We must make this
                // permanent error
                throw SqlException.invalidColumn(ccm.getColumnNamePos(), columnName);
            }
            int from = metadata.getColumnType(index);
            int to = ccm.getColumnType();
            if (isCompatibleCase(from, to)) {
                int modelColumnIndex = model.getColumnIndex(columnName);
                if (!ColumnType.isSymbol(to) && model.isIndexed(modelColumnIndex)) {
                    throw SqlException.$(ccm.getColumnTypePos(), "indexes are supported only for SYMBOL columns: ").put(columnName);
                }
                typeCast.put(index, to);
            } else {
                throw SqlException.unsupportedCast(ccm.getColumnTypePos(), columnName, from, to);
            }
        }

        // validate that all indexes are specified only on columns with symbol type
        for (int i = 0, n = model.getColumnCount(); i < n; i++) {
            CharSequence columnName = model.getColumnName(i);
            ColumnCastModel ccm = castModels.get(columnName);
            if (ccm != null) {
                // We already checked this column when validating casts.
                continue;
            }
            int index = metadata.getColumnIndexQuiet(columnName);
            assert index > -1 : "wtf? " + columnName;
            if (!ColumnType.isSymbol(metadata.getColumnType(index)) && model.isIndexed(i)) {
                throw SqlException.$(0, "indexes are supported only for SYMBOL columns: ").put(columnName);
            }
        }

        // validate type of timestamp column
        // no need to worry that column will not resolve
        ExpressionNode timestamp = model.getTimestamp();
        if (timestamp != null && metadata.getColumnType(timestamp.token) != ColumnType.TIMESTAMP) {
            throw SqlException.position(timestamp.position).put("TIMESTAMP column expected [actual=").put(ColumnType.nameOf(metadata.getColumnType(timestamp.token))).put(']');
        }

        if (PartitionBy.isPartitioned(model.getPartitionBy()) && model.getTimestampIndex() == -1 && metadata.getTimestampIndex() == -1) {
            throw SqlException.position(0).put("timestamp is not defined");
        }
    }

    RecordCursorFactory generate(QueryModel queryModel, SqlExecutionContext executionContext) throws SqlException {
        return codeGenerator.generate(queryModel, executionContext);
    }

    UpdateOperation generateUpdate(QueryModel updateQueryModel, SqlExecutionContext executionContext, TableRecordMetadata metadata) throws SqlException {
        final String updateTableName = updateQueryModel.getUpdateTableName();
        final QueryModel selectQueryModel = updateQueryModel.getNestedModel();

        // Update QueryModel structure is
        // QueryModel with SET column expressions
        // |-- QueryModel of select-virtual or select-choose of data selected for update
        final RecordCursorFactory recordCursorFactory = prepareForUpdate(
                updateTableName,
                selectQueryModel,
                updateQueryModel,
                executionContext
        );

        if (!metadata.isWalEnabled() || executionContext.isWalApplication()) {
            return new UpdateOperation(
                    updateTableName,
                    selectQueryModel.getTableId(),
                    selectQueryModel.getTableVersion(),
                    lexer.getPosition(),
                    recordCursorFactory
            );
        } else {
            recordCursorFactory.close();

            if (selectQueryModel.containsJoin()) {
                throw SqlException.position(0).put("UPDATE statements with join are not supported yet for WAL tables");
            }

            return new UpdateOperation(
                    updateTableName,
                    metadata.getTableId(),
                    metadata.getStructureVersion(),
                    lexer.getPosition()
            );
        }
    }

    // used in tests
    void setEnableJitNullChecks(boolean value) {
        codeGenerator.setEnableJitNullChecks(value);
    }

    void setFullFatJoins(boolean value) {
        codeGenerator.setFullFatJoins(value);
    }

    @TestOnly
    ExecutionModel testCompileModel(CharSequence query, SqlExecutionContext executionContext) throws SqlException {
        clear();
        lexer.of(query);
        return compileExecutionModel(executionContext);
    }

    // this exposed for testing only
    @TestOnly
    ExpressionNode testParseExpression(CharSequence expression, QueryModel model) throws SqlException {
        clear();
        lexer.of(expression);
        return parser.expr(lexer, model);
    }

    // test only
    @TestOnly
    void testParseExpression(CharSequence expression, ExpressionParserListener listener) throws SqlException {
        clear();
        lexer.of(expression);
        parser.expr(lexer, listener);
    }

    @FunctionalInterface
    private interface ExecutableMethod {
        CompiledQuery execute(ExecutionModel model, SqlExecutionContext sqlExecutionContext) throws SqlException;
    }

    @FunctionalInterface
    protected interface KeywordBasedExecutor {
        CompiledQuery execute(SqlExecutionContext executionContext) throws SqlException;
    }

    public final static class PartitionAction {
        public static final int ATTACH = 2;
        public static final int DETACH = 3;
        public static final int DROP = 1;
    }

    private static class TableStructureAdapter implements TableStructure {
        private RecordMetadata metadata;
        private CreateTableModel model;
        private int timestampIndex;
        private IntIntHashMap typeCast;

        @Override
        public int getColumnCount() {
            return model.getColumnCount();
        }

        @Override
        public CharSequence getColumnName(int columnIndex) {
            return model.getColumnName(columnIndex);
        }

        @Override
        public int getColumnType(int columnIndex) {
            int castIndex = typeCast.keyIndex(columnIndex);
            if (castIndex < 0) {
                return typeCast.valueAt(castIndex);
            }
            return metadata.getColumnType(columnIndex);
        }

        @Override
        public int getIndexBlockCapacity(int columnIndex) {
            return model.getIndexBlockCapacity(columnIndex);
        }

        @Override
        public int getMaxUncommittedRows() {
            return model.getMaxUncommittedRows();
        }

        @Override
        public long getO3MaxLag() {
            return model.getO3MaxLag();
        }

        @Override
        public int getPartitionBy() {
            return model.getPartitionBy();
        }

        @Override
        public boolean getSymbolCacheFlag(int columnIndex) {
            final ColumnCastModel ccm = model.getColumnCastModels().get(metadata.getColumnName(columnIndex));
            if (ccm != null) {
                return ccm.getSymbolCacheFlag();
            }
            return model.getSymbolCacheFlag(columnIndex);
        }

        @Override
        public int getSymbolCapacity(int columnIndex) {
            final ColumnCastModel ccm = model.getColumnCastModels().get(metadata.getColumnName(columnIndex));
            if (ccm != null) {
                return ccm.getSymbolCapacity();
            } else {
                return model.getSymbolCapacity(columnIndex);
            }
        }

        @Override
        public CharSequence getTableName() {
            return model.getTableName();
        }

        @Override
        public int getTimestampIndex() {
            return timestampIndex;
        }

        @Override
        public boolean isIndexed(int columnIndex) {
            return model.isIndexed(columnIndex);
        }

        @Override
        public boolean isSequential(int columnIndex) {
            return model.isSequential(columnIndex);
        }

        @Override
        public boolean isWalEnabled() {
            return model.isWalEnabled();
        }

        TableStructureAdapter of(CreateTableModel model, RecordMetadata metadata, IntIntHashMap typeCast) {
            if (model.getTimestampIndex() != -1) {
                timestampIndex = model.getTimestampIndex();
            } else {
                timestampIndex = metadata.getTimestampIndex();
            }
            this.model = model;
            this.metadata = metadata;
            this.typeCast = typeCast;
            return this;
        }
    }

    private static class TimestampValueRecord implements Record {
        private long value;

        @Override
        public long getTimestamp(int col) {
            return value;
        }

        public void setTimestamp(long value) {
            this.value = value;
        }
    }

    private class DatabaseBackupAgent implements Closeable {
        protected final Path srcPath = new Path();
        private final Path dstPath = new Path();
        private final StringSink fileNameSink = new StringSink();
        private final CharSequenceObjHashMap<RecordToRowCopier> tableBackupRowCopiedCache = new CharSequenceObjHashMap<>();
        private final ObjHashSet<CharSequence> tableNames = new ObjHashSet<>();
        private transient String cachedTmpBackupRoot;
        private transient int changeDirPrefixLen;
        private transient int currDirPrefixLen;
        private final FindVisitor confFilesBackupOnFind = (file, type) -> {
            if (type == Files.DT_FILE) {
                srcPath.of(configuration.getConfRoot()).concat(file).$();
                dstPath.trimTo(currDirPrefixLen).concat(file).$();
                LOG.info().$("backup copying config file [from=").$(srcPath).$(",to=").$(dstPath).I$();
                if (ff.copy(srcPath, dstPath) < 0) {
                    throw CairoException.critical(ff.errno()).put("cannot backup conf file [to=").put(dstPath).put(']');
                }
            }
        };
        private transient SqlExecutionContext currentExecutionContext;
        private final FindVisitor sqlDatabaseBackupOnFind = (pUtf8NameZ, type) -> {
            if (Files.isDir(pUtf8NameZ, type, fileNameSink)) {
                try {
                    backupTable(fileNameSink, currentExecutionContext);
                } catch (CairoException e) {
                    LOG.error()
                            .$("could not backup [path=").$(fileNameSink)
                            .$(", e=").$(e.getFlyweightMessage())
                            .$(", errno=").$(e.getErrno())
                            .$(']').$();
                }
            }
        };

        public void clear() {
            srcPath.trimTo(0);
            dstPath.trimTo(0);
            cachedTmpBackupRoot = null;
            changeDirPrefixLen = 0;
            currDirPrefixLen = 0;
            tableBackupRowCopiedCache.clear();
            tableNames.clear();
        }

        @Override
        public void close() {
            assert null == currentExecutionContext;
            assert tableNames.isEmpty();
            tableBackupRowCopiedCache.clear();
            Misc.free(srcPath);
            Misc.free(dstPath);
        }

        private void backupTabIndexFile() {
            srcPath.of(configuration.getRoot()).concat(TableUtils.TAB_INDEX_FILE_NAME).$();
            dstPath.trimTo(currDirPrefixLen).concat(TableUtils.TAB_INDEX_FILE_NAME).$();
            LOG.info().$("backup copying file [from=").$(srcPath).$(",to=").$(dstPath).I$();
            if (ff.copy(srcPath, dstPath) < 0) {
                throw CairoException.critical(ff.errno()).put("cannot backup tab index file [to=").put(dstPath).put(']');
            }
        }

        private void backupTable(@NotNull CharSequence tableName, @NotNull SqlExecutionContext executionContext) {
            LOG.info().$("Starting backup of ").$(tableName).$();
            if (null == cachedTmpBackupRoot) {
                if (null == configuration.getBackupRoot()) {
                    throw CairoException.nonCritical().put("Backup is disabled, no backup root directory is configured in the server configuration ['cairo.sql.backup.root' property]");
                }
                srcPath.of(configuration.getBackupRoot()).concat(configuration.getBackupTempDirName()).slash$();
                cachedTmpBackupRoot = Chars.toString(srcPath);
            }

            int renameRootLen = dstPath.length();
            try {
                CairoSecurityContext securityContext = executionContext.getCairoSecurityContext();
                try (TableReader reader = engine.getReader(securityContext, tableName)) {
                    cloneMetaData(tableName, cachedTmpBackupRoot, configuration.getBackupMkDirMode(), reader);
                    try (TableWriter backupWriter = engine.getBackupWriter(securityContext, tableName, cachedTmpBackupRoot)) {
                        RecordMetadata writerMetadata = backupWriter.getMetadata();
                        srcPath.of(tableName).slash().put(reader.getVersion()).$();
                        RecordToRowCopier recordToRowCopier = tableBackupRowCopiedCache.get(srcPath);
                        if (null == recordToRowCopier) {
                            entityColumnFilter.of(writerMetadata.getColumnCount());
                            recordToRowCopier = RecordToRowCopierUtils.generateCopier(
                                    asm,
                                    reader.getMetadata(),
                                    writerMetadata,
                                    entityColumnFilter
                            );
                            tableBackupRowCopiedCache.put(srcPath.toString(), recordToRowCopier);
                        }

                        RecordCursor cursor = reader.getCursor();
                        //statement/query timeout value  is most likely too small for backup operation
                        copyTableData(cursor, reader.getMetadata(), backupWriter, writerMetadata, recordToRowCopier, SqlExecutionCircuitBreaker.NOOP_CIRCUIT_BREAKER);
                        backupWriter.commit();
                    }
                }

                srcPath.of(configuration.getBackupRoot()).concat(configuration.getBackupTempDirName()).concat(tableName).$();
                try {
                    dstPath.trimTo(renameRootLen).concat(tableName).$();
                    TableUtils.renameOrFail(ff, srcPath, dstPath);
                    LOG.info().$("backup complete [table=").$(tableName).$(", to=").$(dstPath).$(']').$();
                } finally {
                    dstPath.trimTo(renameRootLen).$();
                }
            } catch (CairoException e) {
                LOG.info()
                        .$("could not backup [table=").$(tableName)
                        .$(", ex=").$(e.getFlyweightMessage())
                        .$(", errno=").$(e.getErrno())
                        .$(']').$();
                srcPath.of(cachedTmpBackupRoot).concat(tableName).slash$();
                int errno;
                if ((errno = ff.rmdir(srcPath)) != 0) {
                    LOG.error().$("could not delete directory [path=").$(srcPath).$(", errno=").$(errno).$(']').$();
                }
                throw e;
            }
        }

        private void cdConfRenamePath() {
            mkdir(PropServerConfiguration.CONFIG_DIRECTORY, "could not create backup [conf dir=");
        }

        private void cdDbRenamePath() {
            mkdir(configuration.getDbDirectory(), "could not create backup [db dir=");
        }

        private void cloneMetaData(CharSequence tableName, CharSequence backupRoot, int mkDirMode, TableReader reader) {
            srcPath.of(backupRoot).concat(tableName).slash$();

            if (ff.exists(srcPath)) {
                throw CairoException.nonCritical().put("Backup dir for table \"").put(tableName).put("\" already exists [dir=").put(srcPath).put(']');
            }

            if (ff.mkdirs(srcPath, mkDirMode) != 0) {
                throw CairoException.critical(ff.errno()).put("Could not create [dir=").put(srcPath).put(']');
            }

            int rootLen = srcPath.length();

            TableReaderMetadata sourceMetaData = reader.getMetadata();
            try {
                mem.smallFile(ff, srcPath.trimTo(rootLen).concat(TableUtils.META_FILE_NAME).$(), MemoryTag.MMAP_DEFAULT);
                sourceMetaData.dumpTo(mem);

                // create symbol maps
                srcPath.trimTo(rootLen).$();
                int symbolMapCount = 0;
                for (int i = 0, sz = sourceMetaData.getColumnCount(); i < sz; i++) {
                    if (ColumnType.isSymbol(sourceMetaData.getColumnType(i))) {
                        SymbolMapReader mapReader = reader.getSymbolMapReader(i);
                        MapWriter.createSymbolMapFiles(ff, mem, srcPath, sourceMetaData.getColumnName(i), COLUMN_NAME_TXN_NONE, mapReader.getSymbolCapacity(), mapReader.isCached());
                        symbolMapCount++;
                    }
                }
                mem.smallFile(ff, srcPath.trimTo(rootLen).concat(TableUtils.TXN_FILE_NAME).$(), MemoryTag.MMAP_DEFAULT);
                TableUtils.createTxn(mem, symbolMapCount, 0L, 0L, TableUtils.INITIAL_TXN, 0L, sourceMetaData.getStructureVersion(), 0L, 0L);

                mem.smallFile(ff, srcPath.trimTo(rootLen).concat(TableUtils.COLUMN_VERSION_FILE_NAME).$(), MemoryTag.MMAP_DEFAULT);
                TableUtils.createColumnVersionFile(mem);
                srcPath.trimTo(rootLen).concat(TableUtils.TXN_SCOREBOARD_FILE_NAME).$();
            } finally {
                mem.close();
            }
        }

        private void mkdir(CharSequence dir, String errorMessage) {
            dstPath.trimTo(changeDirPrefixLen).concat(dir).slash$();
            currDirPrefixLen = dstPath.length();
            if (ff.mkdirs(dstPath, configuration.getBackupMkDirMode()) != 0) {
                throw CairoException.critical(ff.errno()).put(errorMessage).put(dstPath).put(']');
            }
        }

        private void setupBackupRenamePath() {
            DateFormat format = configuration.getBackupDirTimestampFormat();
            long epochMicros = configuration.getMicrosecondClock().getTicks();
            int n = 0;
            // There is a race here, two threads could try and create the same backupRenamePath,
            // only one will succeed the other will throw a CairoException. Maybe it should be serialised
            dstPath.of(configuration.getBackupRoot()).slash();
            int plen = dstPath.length();
            do {
                dstPath.trimTo(plen);
                format.format(epochMicros, configuration.getDefaultDateLocale(), null, dstPath);
                if (n > 0) {
                    dstPath.put('.').put(n);
                }
                dstPath.slash$();
                n++;
            } while (ff.exists(dstPath));

            if (ff.mkdirs(dstPath, configuration.getBackupMkDirMode()) != 0) {
                throw CairoException.critical(ff.errno()).put("could not create backup [dir=").put(dstPath).put(']');
            }
            changeDirPrefixLen = dstPath.length();
        }

        private CompiledQuery sqlBackup(SqlExecutionContext executionContext) throws SqlException {
            executionContext.getCairoSecurityContext().checkWritePermission();
            if (null == configuration.getBackupRoot()) {
                throw CairoException.nonCritical().put("Backup is disabled, no backup root directory is configured in the server configuration ['cairo.sql.backup.root' property]");
            }
            final CharSequence tok = SqlUtil.fetchNext(lexer);
            if (null != tok) {
                if (isTableKeyword(tok)) {
                    return sqlTableBackup(executionContext);
                }
                if (isDatabaseKeyword(tok)) {
                    return sqlDatabaseBackup(executionContext);
                }
            }
            throw SqlException.position(lexer.lastTokenPosition()).put("expected 'table' or 'database'");
        }

        private CompiledQuery sqlDatabaseBackup(SqlExecutionContext executionContext) {
            currentExecutionContext = executionContext;
            try {
                setupBackupRenamePath();
                cdDbRenamePath();
                ff.iterateDir(srcPath.of(configuration.getRoot()).$(), sqlDatabaseBackupOnFind);
                backupTabIndexFile();
                cdConfRenamePath();
                ff.iterateDir(srcPath.of(configuration.getConfRoot()).$(), confFilesBackupOnFind);
                return compiledQuery.ofBackupTable();
            } finally {
                currentExecutionContext = null;
            }
        }

        private CompiledQuery sqlTableBackup(SqlExecutionContext executionContext) throws SqlException {
            setupBackupRenamePath();
            cdDbRenamePath();

            try {
                tableNames.clear();
                while (true) {
                    CharSequence tok = SqlUtil.fetchNext(lexer);
                    if (null == tok) {
                        throw SqlException.position(lexer.getPosition()).put("expected a table name");
                    }
                    final CharSequence tableName = GenericLexer.assertNoDotsAndSlashes(GenericLexer.unquote(tok), lexer.lastTokenPosition());
                    int status = engine.getStatus(executionContext.getCairoSecurityContext(), srcPath, tableName, 0, tableName.length());
                    if (status != TableUtils.TABLE_EXISTS) {
                        throw SqlException.$(lexer.lastTokenPosition(), "table does not exist [table=").put(tableName).put(']');
                    }
                    tableNames.add(tableName);

                    tok = SqlUtil.fetchNext(lexer);
                    if (null == tok || Chars.equals(tok, ';')) {
                        break;
                    }
                    if (!Chars.equals(tok, ',')) {
                        throw SqlException.position(lexer.lastTokenPosition()).put("expected ','");
                    }
                }

                for (int n = 0; n < tableNames.size(); n++) {
                    backupTable(tableNames.get(n), executionContext);
                }

                return compiledQuery.ofBackupTable();
            } finally {
                tableNames.clear();
            }
        }
    }

    static {
        castGroups.extendAndSet(ColumnType.BOOLEAN, 2);
        castGroups.extendAndSet(ColumnType.BYTE, 1);
        castGroups.extendAndSet(ColumnType.SHORT, 1);
        castGroups.extendAndSet(ColumnType.CHAR, 1);
        castGroups.extendAndSet(ColumnType.INT, 1);
        castGroups.extendAndSet(ColumnType.LONG, 1);
        castGroups.extendAndSet(ColumnType.FLOAT, 1);
        castGroups.extendAndSet(ColumnType.DOUBLE, 1);
        castGroups.extendAndSet(ColumnType.DATE, 1);
        castGroups.extendAndSet(ColumnType.TIMESTAMP, 1);
        castGroups.extendAndSet(ColumnType.STRING, 3);
        castGroups.extendAndSet(ColumnType.SYMBOL, 3);
        castGroups.extendAndSet(ColumnType.BINARY, 4);

        sqlControlSymbols.add("(");
        sqlControlSymbols.add(";");
        sqlControlSymbols.add(")");
        sqlControlSymbols.add(",");
        sqlControlSymbols.add("/*");
        sqlControlSymbols.add("*/");
        sqlControlSymbols.add("--");
        sqlControlSymbols.add("[");
        sqlControlSymbols.add("]");
    }
}<|MERGE_RESOLUTION|>--- conflicted
+++ resolved
@@ -1200,12 +1200,8 @@
         // lexer would have parsed first token to determine direction of execution flow
         lexer.unparseLast();
         codeGenerator.clear();
-<<<<<<< HEAD
-        ExecutionModel executionModel = compileExecutionModel(executionContext);
-=======
 
         final ExecutionModel executionModel = compileExecutionModel(executionContext);
->>>>>>> ee9e7852
         switch (executionModel.getModelType()) {
             case ExecutionModel.QUERY:
                 LOG.info().$("plan [q=`").$((QueryModel) executionModel).$("`, fd=").$(executionContext.getRequestFd()).$(']').$();
@@ -1220,12 +1216,6 @@
                 return compiledQuery.ofRenameTable();
             case ExecutionModel.UPDATE:
                 final QueryModel updateQueryModel = (QueryModel) executionModel;
-<<<<<<< HEAD
-                UpdateOperation updateStatement = generateUpdate(updateQueryModel, executionContext);
-                return compiledQuery.ofUpdate(updateStatement);
-            case ExecutionModel.EXPLAIN:
-                return compiledQuery.ofExplain(generateExplain((ExplainModel) executionModel, executionContext));
-=======
                 try (
                         TableRecordMetadata metadata = engine.getMetadata(
                                 executionContext.getCairoSecurityContext(),
@@ -1235,7 +1225,8 @@
                     final UpdateOperation updateOperation = generateUpdate(updateQueryModel, executionContext, metadata);
                     return compiledQuery.ofUpdate(updateOperation);
                 }
->>>>>>> ee9e7852
+            case ExecutionModel.EXPLAIN:
+                return compiledQuery.ofExplain(generateExplain((ExplainModel) executionModel, executionContext));    
             default:
                 final InsertModel insertModel = (InsertModel) executionModel;
                 if (insertModel.getQueryModel() != null) {
@@ -1715,23 +1706,6 @@
         throw SqlException.position(0).put("underlying cursor is extremely volatile");
     }
 
-<<<<<<< HEAD
-    private RecordCursorFactory generateExplain(ExplainModel model, SqlExecutionContext executionContext) throws SqlException {
-        if (model.getInnerExecutionModel().getModelType() == ExecutionModel.UPDATE) {
-            QueryModel updateQueryModel = model.getInnerExecutionModel().getQueryModel();
-            final QueryModel selectQueryModel = updateQueryModel.getNestedModel();
-            final RecordCursorFactory recordCursorFactory = prepareForUpdate(
-                    updateQueryModel.getUpdateTableName(),
-                    selectQueryModel,
-                    updateQueryModel,
-                    executionContext
-            );
-
-            return codeGenerator.generateExplain(updateQueryModel, recordCursorFactory, executionContext);
-        } else {
-            return codeGenerator.generateExplain(model, executionContext);
-        }
-=======
     private int filterPartitions(
             Function function,
             int functionPosition,
@@ -1761,7 +1735,23 @@
             }
         }
         return affectedPartitions;
->>>>>>> ee9e7852
+    }
+
+    private RecordCursorFactory generateExplain(ExplainModel model, SqlExecutionContext executionContext) throws SqlException {
+        if (model.getInnerExecutionModel().getModelType() == ExecutionModel.UPDATE) {
+            QueryModel updateQueryModel = model.getInnerExecutionModel().getQueryModel();
+            final QueryModel selectQueryModel = updateQueryModel.getNestedModel();
+            final RecordCursorFactory recordCursorFactory = prepareForUpdate(
+                    updateQueryModel.getUpdateTableName(),
+                    selectQueryModel,
+                    updateQueryModel,
+                    executionContext
+            );
+
+            return codeGenerator.generateExplain(updateQueryModel, recordCursorFactory, executionContext);
+        } else {
+            return codeGenerator.generateExplain(model, executionContext);
+        }
     }
 
     private int getNextValidTokenPosition() {
