/*******************************************************************************
 *     ___                  _   ____  ____
 *    / _ \ _   _  ___  ___| |_|  _ \| __ )
 *   | | | | | | |/ _ \/ __| __| | | |  _ \
 *   | |_| | |_| |  __/\__ \ |_| |_| | |_) |
 *    \__\_\\__,_|\___||___/\__|____/|____/
 *
 *  Copyright (c) 2014-2019 Appsicle
 *  Copyright (c) 2019-2022 QuestDB
 *
 *  Licensed under the Apache License, Version 2.0 (the "License");
 *  you may not use this file except in compliance with the License.
 *  You may obtain a copy of the License at
 *
 *  http://www.apache.org/licenses/LICENSE-2.0
 *
 *  Unless required by applicable law or agreed to in writing, software
 *  distributed under the License is distributed on an "AS IS" BASIS,
 *  WITHOUT WARRANTIES OR CONDITIONS OF ANY KIND, either express or implied.
 *  See the License for the specific language governing permissions and
 *  limitations under the License.
 *
 ******************************************************************************/

package io.questdb.griffin;

import io.questdb.MessageBus;
import io.questdb.PropServerConfiguration;
import io.questdb.cairo.*;
import io.questdb.cairo.pool.WriterPool;
import io.questdb.cairo.sql.Record;
import io.questdb.cairo.sql.*;
import io.questdb.cairo.vm.Vm;
import io.questdb.cairo.vm.api.MemoryMARW;
import io.questdb.cutlass.text.*;
import io.questdb.griffin.engine.functions.catalogue.*;
import io.questdb.griffin.engine.ops.AlterOperationBuilder;
import io.questdb.griffin.engine.ops.CopyFactory;
import io.questdb.griffin.engine.ops.InsertOperationImpl;
import io.questdb.griffin.engine.ops.UpdateOperation;
import io.questdb.griffin.engine.table.ShowColumnsRecordCursorFactory;
import io.questdb.griffin.engine.table.TableListRecordCursorFactory;
import io.questdb.griffin.model.*;
import io.questdb.log.Log;
import io.questdb.log.LogFactory;
import io.questdb.network.PeerDisconnectedException;
import io.questdb.network.PeerIsSlowToReadException;
import io.questdb.std.*;
import io.questdb.std.datetime.DateFormat;
import io.questdb.std.str.Path;
import io.questdb.std.str.StringSink;
import org.jetbrains.annotations.NotNull;
import org.jetbrains.annotations.Nullable;
import org.jetbrains.annotations.TestOnly;

import java.io.Closeable;
import java.util.ServiceLoader;

import static io.questdb.cairo.TableUtils.COLUMN_NAME_TXN_NONE;
import static io.questdb.griffin.SqlKeywords.*;

public class SqlCompiler implements Closeable {
    public static final ObjList<String> sqlControlSymbols = new ObjList<>(8);
    //null object used to skip null checks in batch method
    private static final BatchCallback EMPTY_CALLBACK = new BatchCallback() {
        @Override
        public void postCompile(SqlCompiler compiler, CompiledQuery cq, CharSequence queryText) {
        }

        @Override
        public void preCompile(SqlCompiler compiler) {
        }
    };
    private final static Log LOG = LogFactory.getLog(SqlCompiler.class);
    private static final IntList castGroups = new IntList();
    protected final CairoEngine engine;
    private final AlterOperationBuilder alterOperationBuilder;
    private final BytecodeAssembler asm = new BytecodeAssembler();
    private final DatabaseBackupAgent backupAgent;
    private final CharacterStore characterStore;
    private final SqlCodeGenerator codeGenerator;
    private final CompiledQueryImpl compiledQuery;
    private final CairoConfiguration configuration;
    private final EntityColumnFilter entityColumnFilter = new EntityColumnFilter();
    private final FilesFacade ff;
    private final FunctionParser functionParser;
    private final CharSequenceObjHashMap<KeywordBasedExecutor> keywordBasedExecutors = new CharSequenceObjHashMap<>();
    private final GenericLexer lexer;
    private final ListColumnFilter listColumnFilter = new ListColumnFilter();
    private final MemoryMARW mem = Vm.getMARWInstance();
    private final MessageBus messageBus;
    private final SqlOptimiser optimiser;
    private final SqlParser parser;
    private final TimestampValueRecord partitionFunctionRec = new TimestampValueRecord();
    private final Path path = new Path();
    private final ExecutableMethod insertAsSelectMethod = this::insertAsSelect;
    private final ObjectPool<QueryColumn> queryColumnPool;
    private final ObjectPool<QueryModel> queryModelPool;
    private final IndexBuilder rebuildIndex = new IndexBuilder();
    private final Path renamePath = new Path();
    private final DatabaseSnapshotAgent snapshotAgent;
    private final ObjectPool<ExpressionNode> sqlNodePool;
    private final TableStructureAdapter tableStructureAdapter = new TableStructureAdapter();
    private final ObjList<TableWriterAPI> tableWriters = new ObjList<>();
    private final TextLoader textLoader;
    private final IntIntHashMap typeCast = new IntIntHashMap();
    private final VacuumColumnVersions vacuumColumnVersions;
    // Helper var used to pass back count in cases it can't be done via method result.
    private long insertCount;
    private final ExecutableMethod createTableMethod = this::createTable;
    //determines how compiler parses query text
    //true - compiler treats whole input as single query and doesn't stop on ';'. Default mode.
    //false - compiler treats input as list of statements and stops processing statement on ';'. Used in batch processing.
    private boolean isSingleQueryMode = true;

    // Exposed for embedded API users.
    public SqlCompiler(CairoEngine engine) {
        this(engine, null, null);
    }

    public SqlCompiler(CairoEngine engine, @Nullable FunctionFactoryCache functionFactoryCache, @Nullable DatabaseSnapshotAgent snapshotAgent) {
        this.engine = engine;
        this.configuration = engine.getConfiguration();
        this.ff = configuration.getFilesFacade();
        this.messageBus = engine.getMessageBus();
        this.sqlNodePool = new ObjectPool<>(ExpressionNode.FACTORY, configuration.getSqlExpressionPoolCapacity());
        this.queryColumnPool = new ObjectPool<>(QueryColumn.FACTORY, configuration.getSqlColumnPoolCapacity());
        this.queryModelPool = new ObjectPool<>(QueryModel.FACTORY, configuration.getSqlModelPoolCapacity());
        this.compiledQuery = new CompiledQueryImpl(engine);
        this.characterStore = new CharacterStore(
                configuration.getSqlCharacterStoreCapacity(),
                configuration.getSqlCharacterStoreSequencePoolCapacity());

        this.lexer = new GenericLexer(configuration.getSqlLexerPoolCapacity());
        this.functionParser = new FunctionParser(
                configuration,
                functionFactoryCache != null
                        ? functionFactoryCache
                        : new FunctionFactoryCache(engine.getConfiguration(), ServiceLoader.load(
                        FunctionFactory.class, FunctionFactory.class.getClassLoader()))
        );
        this.codeGenerator = new SqlCodeGenerator(engine, configuration, functionParser, sqlNodePool);
        this.vacuumColumnVersions = new VacuumColumnVersions(engine);

        // we have cyclical dependency here
        functionParser.setSqlCodeGenerator(codeGenerator);

        this.backupAgent = new DatabaseBackupAgent();
        this.snapshotAgent = snapshotAgent;

        // For each 'this::method' reference java compiles a class
        // We need to minimize repetition of this syntax as each site generates garbage
        final KeywordBasedExecutor compileSet = this::compileSet;
        final KeywordBasedExecutor compileBegin = this::compileBegin;
        final KeywordBasedExecutor compileCommit = this::compileCommit;
        final KeywordBasedExecutor compileRollback = this::compileRollback;
        final KeywordBasedExecutor truncateTables = this::truncateTables;
        final KeywordBasedExecutor alterTable = this::alterTable;
        final KeywordBasedExecutor repairTables = this::repairTables;
        final KeywordBasedExecutor reindexTable = this::reindexTable;
        final KeywordBasedExecutor dropTable = this::dropTable;
        final KeywordBasedExecutor sqlBackup = backupAgent::sqlBackup;
        final KeywordBasedExecutor sqlShow = this::sqlShow;
        final KeywordBasedExecutor vacuumTable = this::vacuum;
        final KeywordBasedExecutor snapshotDatabase = this::snapshotDatabase;
        final KeywordBasedExecutor compileDeallocate = this::compileDeallocate;

        keywordBasedExecutors.put("truncate", truncateTables);
        keywordBasedExecutors.put("TRUNCATE", truncateTables);
        keywordBasedExecutors.put("alter", alterTable);
        keywordBasedExecutors.put("ALTER", alterTable);
        keywordBasedExecutors.put("repair", repairTables);
        keywordBasedExecutors.put("REPAIR", repairTables);
        keywordBasedExecutors.put("reindex", reindexTable);
        keywordBasedExecutors.put("REINDEX", reindexTable);
        keywordBasedExecutors.put("set", compileSet);
        keywordBasedExecutors.put("SET", compileSet);
        keywordBasedExecutors.put("begin", compileBegin);
        keywordBasedExecutors.put("BEGIN", compileBegin);
        keywordBasedExecutors.put("commit", compileCommit);
        keywordBasedExecutors.put("COMMIT", compileCommit);
        keywordBasedExecutors.put("rollback", compileRollback);
        keywordBasedExecutors.put("ROLLBACK", compileRollback);
        keywordBasedExecutors.put("discard", compileSet);
        keywordBasedExecutors.put("DISCARD", compileSet);
        keywordBasedExecutors.put("close", compileSet); //no-op
        keywordBasedExecutors.put("CLOSE", compileSet);  //no-op
        keywordBasedExecutors.put("unlisten", compileSet);  //no-op
        keywordBasedExecutors.put("UNLISTEN", compileSet);  //no-op
        keywordBasedExecutors.put("reset", compileSet);  //no-op
        keywordBasedExecutors.put("RESET", compileSet);  //no-op
        keywordBasedExecutors.put("drop", dropTable);
        keywordBasedExecutors.put("DROP", dropTable);
        keywordBasedExecutors.put("backup", sqlBackup);
        keywordBasedExecutors.put("BACKUP", sqlBackup);
        keywordBasedExecutors.put("show", sqlShow);
        keywordBasedExecutors.put("SHOW", sqlShow);
        keywordBasedExecutors.put("vacuum", vacuumTable);
        keywordBasedExecutors.put("VACUUM", vacuumTable);
        keywordBasedExecutors.put("snapshot", snapshotDatabase);
        keywordBasedExecutors.put("SNAPSHOT", snapshotDatabase);
        keywordBasedExecutors.put("deallocate", compileDeallocate);
        keywordBasedExecutors.put("DEALLOCATE", compileDeallocate);

        configureLexer(lexer);

        final PostOrderTreeTraversalAlgo postOrderTreeTraversalAlgo = new PostOrderTreeTraversalAlgo();
        optimiser = new SqlOptimiser(
                configuration,
                engine,
                characterStore,
                sqlNodePool,
                queryColumnPool,
                queryModelPool,
                postOrderTreeTraversalAlgo,
                functionParser,
                path
        );

        parser = new SqlParser(
                configuration,
                optimiser,
                characterStore,
                sqlNodePool,
                queryColumnPool,
                queryModelPool,
                postOrderTreeTraversalAlgo
        );
        this.textLoader = new TextLoader(engine);
        alterOperationBuilder = new AlterOperationBuilder();
    }

    public static void configureLexer(GenericLexer lexer) {
        for (int i = 0, k = sqlControlSymbols.size(); i < k; i++) {
            lexer.defineSymbol(sqlControlSymbols.getQuick(i));
        }
        for (int i = 0, k = OperatorExpression.operators.size(); i < k; i++) {
            OperatorExpression op = OperatorExpression.operators.getQuick(i);
            if (op.symbol) {
                lexer.defineSymbol(op.token);
            }
        }
    }

    @Override
    public void close() {
        backupAgent.close();
        vacuumColumnVersions.close();
        Misc.free(path);
        Misc.free(renamePath);
        Misc.free(textLoader);
        Misc.free(rebuildIndex);
        Misc.free(codeGenerator);
        Misc.free(mem);
        Misc.freeObjList(tableWriters);
    }

    @NotNull
    public CompiledQuery compile(@NotNull CharSequence query, @NotNull SqlExecutionContext executionContext) throws SqlException {
        clear();
        // these are quick executions that do not require building of a model
        lexer.of(query);
        isSingleQueryMode = true;

        compileInner(executionContext, query);
        return compiledQuery;
    }

    /*
     * Allows processing of batches of sql statements (sql scripts) separated by ';' .
     * Each query is processed in sequence and processing stops on first error and whole batch gets discarded .
     * Noteworthy difference between this and 'normal' query is that all empty queries get ignored, e.g.
     * <br>
     * select 1;<br>
     * ; ;/* comment \*\/;--comment\n; - these get ignored <br>
     * update a set b=c  ; <br>
     * <p>
     * Useful PG doc link :
     *
     * @param query            - block of queries to process
     * @param batchCallback    - callback to perform actions prior to or after batch part compilation, e.g. clear caches or execute command
     * @see <a href="https://www.postgresql.org/docs/current/protocol-flow.html#id-1.10.5.7.4">PostgreSQL documentation</a>
     */
    public void compileBatch(
            @NotNull CharSequence query,
            @NotNull SqlExecutionContext executionContext,
            BatchCallback batchCallback
    ) throws SqlException, PeerIsSlowToReadException, PeerDisconnectedException {

        LOG.info().$("batch [text=").$(query).I$();

        clear();
        lexer.of(query);
        isSingleQueryMode = false;

        if (batchCallback == null) {
            batchCallback = EMPTY_CALLBACK;
        }

        int position;

        while (lexer.hasNext()) {
            //skip over empty statements that'd cause error in parser
            position = getNextValidTokenPosition();
            if (position == -1) {
                return;
            }

            boolean recompileStale = true;
            for (int retries = 0; recompileStale; retries++) {
                try {
                    batchCallback.preCompile(this);
                    clear();//we don't use normal compile here because we can't reset existing lexer
                    CompiledQuery current = compileInner(executionContext, query);
                    //We've to move lexer because some query handlers don't consume all tokens (e.g. SET )
                    //some code in postCompile might need full text of current query
                    CharSequence currentQuery = query.subSequence(position, goToQueryEnd());
                    batchCallback.postCompile(this, current, currentQuery);
                    recompileStale = false;
                } catch (ReaderOutOfDateException e) {
                    if (retries == ReaderOutOfDateException.MAX_RETRY_ATTEMPS) {
                        throw e;
                    }
                    LOG.info().$(e.getFlyweightMessage()).$();
                    // will recompile
                    lexer.restart();
                }
            }
        }
    }

    public CairoEngine getEngine() {
        return engine;
    }

    public FunctionFactoryCache getFunctionFactoryCache() {
        return functionParser.getFunctionFactoryCache();
    }

    private static void expectKeyword(GenericLexer lexer, CharSequence keyword) throws SqlException {
        CharSequence tok = SqlUtil.fetchNext(lexer);

        if (tok == null) {
            throw SqlException.position(lexer.getPosition()).put('\'').put(keyword).put("' expected");
        }

        if (!Chars.equalsLowerCaseAscii(tok, keyword)) {
            throw SqlException.position(lexer.lastTokenPosition()).put('\'').put(keyword).put("' expected");
        }
    }

    private static CharSequence expectToken(GenericLexer lexer, CharSequence expected) throws SqlException {
        CharSequence tok = SqlUtil.fetchNext(lexer);

        if (tok == null) {
            throw SqlException.position(lexer.getPosition()).put(expected).put(" expected");
        }

        return tok;
    }

    private static boolean isCompatibleCase(int from, int to) {
        return castGroups.getQuick(ColumnType.tagOf(from)) == castGroups.getQuick(ColumnType.tagOf(to));
    }

    private static CharSequence maybeExpectToken(GenericLexer lexer, CharSequence expected, boolean expect) throws SqlException {
        CharSequence tok = SqlUtil.fetchNext(lexer);

        if (expect && tok == null) {
            throw SqlException.position(lexer.getPosition()).put(expected).put(" expected");
        }

        return tok;
    }

    private CompiledQuery alterSystemLockWriter(SqlExecutionContext executionContext) throws SqlException {
        final int tableNamePosition = lexer.getPosition();
        CharSequence tok = GenericLexer.unquote(expectToken(lexer, "table name"));
        tableExistsOrFail(tableNamePosition, tok, executionContext);
        try {
            CharSequence lockedReason = engine.lockWriter(executionContext.getCairoSecurityContext(), tok, "alterSystem");
            if (lockedReason != WriterPool.OWNERSHIP_REASON_NONE) {
                throw SqlException.$(tableNamePosition, "could not lock, busy [table=`").put(tok).put(", lockedReason=").put(lockedReason).put("`]");
            }
            return compiledQuery.ofLock();
        } catch (CairoException e) {
            throw SqlException.position(tableNamePosition)
                    .put(e.getFlyweightMessage())
                    .put("[errno=").put(e.getErrno()).put(']');
        }
    }

    private CompiledQuery alterSystemUnlockWriter(SqlExecutionContext executionContext) throws SqlException {
        final int tableNamePosition = lexer.getPosition();
        CharSequence tok = GenericLexer.unquote(expectToken(lexer, "table name"));
        tableExistsOrFail(tableNamePosition, tok, executionContext);
        try {
            engine.unlockWriter(executionContext.getCairoSecurityContext(), tok);
            return compiledQuery.ofUnlock();
        } catch (CairoException e) {
            throw SqlException.position(tableNamePosition)
                    .put(e.getFlyweightMessage())
                    .put("[errno=").put(e.getErrno()).put(']');
        }
    }

    private CompiledQuery alterTable(SqlExecutionContext executionContext) throws SqlException {
        CharSequence tok;
        tok = expectToken(lexer, "'table' or 'system'");

        if (SqlKeywords.isTableKeyword(tok)) {
            final int tableNamePosition = lexer.getPosition();
            tok = GenericLexer.unquote(expectToken(lexer, "table name"));
            tableExistsOrFail(tableNamePosition, tok, executionContext);

            String tableName = executionContext.getTableNameAsString(tok);
            try (TableRecordMetadata tableMetadata = executionContext.getMetadata(
                    tok
            )) {
                tok = expectToken(lexer, "'add', 'alter' or 'drop'");

                if (SqlKeywords.isAddKeyword(tok)) {
                    return alterTableAddColumn(tableNamePosition, tableName, tableMetadata);
                } else if (SqlKeywords.isDropKeyword(tok)) {
                    tok = expectToken(lexer, "'column' or 'partition'");
                    if (SqlKeywords.isColumnKeyword(tok)) {
                        return alterTableDropColumn(tableNamePosition, tableName, tableMetadata);
                    } else if (SqlKeywords.isPartitionKeyword(tok)) {
                        return alterTableDropDetachOrAttachPartition(tableMetadata, tableName, PartitionAction.DROP, executionContext);
                    } else {
                        throw SqlException.$(lexer.lastTokenPosition(), "'column' or 'partition' expected");
                    }
                } else if (SqlKeywords.isRenameKeyword(tok)) {
                    tok = expectToken(lexer, "'column'");
                    if (SqlKeywords.isColumnKeyword(tok)) {
                        return alterTableRenameColumn(tableNamePosition, tableName, tableMetadata);
                    } else {
                        throw SqlException.$(lexer.lastTokenPosition(), "'column' expected");
                    }
                } else if (SqlKeywords.isAttachKeyword(tok)) {
                    tok = expectToken(lexer, "'partition'");
                    if (SqlKeywords.isPartitionKeyword(tok)) {
                        return alterTableDropDetachOrAttachPartition(tableMetadata, tableName, PartitionAction.ATTACH, executionContext);
                    } else {
                        throw SqlException.$(lexer.lastTokenPosition(), "'partition' expected");
                    }
                } else if (SqlKeywords.isDetachKeyword(tok)) {
                    tok = expectToken(lexer, "'partition'");
                    if (SqlKeywords.isPartitionKeyword(tok)) {
                        return alterTableDropDetachOrAttachPartition(tableMetadata, tableName, PartitionAction.DETACH, executionContext);
                    } else {
                        throw SqlException.$(lexer.lastTokenPosition(), "'partition' expected");
                    }
                } else if (SqlKeywords.isAlterKeyword(tok)) {
                    tok = expectToken(lexer, "'column'");
                    if (SqlKeywords.isColumnKeyword(tok)) {
                        final int columnNameNamePosition = lexer.getPosition();
                        tok = expectToken(lexer, "column name");
                        final CharSequence columnName = GenericLexer.immutableOf(tok);
                        tok = expectToken(lexer, "'add index' or 'drop index' or 'cache' or 'nocache'");
                        if (SqlKeywords.isAddKeyword(tok)) {
                            expectKeyword(lexer, "index");
                            tok = SqlUtil.fetchNext(lexer);
                            int indexValueCapacity = -1;

                            if (tok != null && (!isSemicolon(tok))) {
                                if (!SqlKeywords.isCapacityKeyword(tok)) {
                                    throw SqlException.$(lexer.lastTokenPosition(), "'capacity' expected");
                                } else {
                                    tok = expectToken(lexer, "capacity value");
                                    try {
                                        indexValueCapacity = Numbers.parseInt(tok);
                                        if (indexValueCapacity <= 0) {
                                            throw SqlException.$(lexer.lastTokenPosition(), "positive integer literal expected as index capacity");
                                        }
                                    } catch (NumericException e) {
                                        throw SqlException.$(lexer.lastTokenPosition(), "positive integer literal expected as index capacity");
                                    }
                                }
                            }

                            return alterTableColumnAddIndex(tableNamePosition, tableName, columnNameNamePosition, columnName, tableMetadata, indexValueCapacity);
                        } else if (SqlKeywords.isDropKeyword(tok)) {
                            // alter table <table name> alter column drop index
                            expectKeyword(lexer, "index");
                            tok = SqlUtil.fetchNext(lexer);
                            if (tok != null && !isSemicolon(tok)) {
                                throw SqlException.$(lexer.lastTokenPosition(), "unexpected token [").put(tok).put("] while trying to drop index");
                            }
                            return alterTableColumnDropIndex(tableNamePosition, tableName, columnNameNamePosition, columnName, tableMetadata);
                        } else if (SqlKeywords.isCacheKeyword(tok)) {
                            return alterTableColumnCacheFlag(tableNamePosition, tableName, columnName, tableMetadata, true);
                        } else if (SqlKeywords.isNoCacheKeyword(tok)) {
                            return alterTableColumnCacheFlag(tableNamePosition, tableName, columnName, tableMetadata, false);
                        } else {
                            throw SqlException.$(lexer.lastTokenPosition(), "'add', 'drop', 'cache' or 'nocache' expected").put(" found '").put(tok).put('\'');
                        }
                    } else {
                        throw SqlException.$(lexer.lastTokenPosition(), "'column' or 'partition' expected");
                    }
                } else if (SqlKeywords.isSetKeyword(tok)) {
                    tok = expectToken(lexer, "'param'");
                    if (SqlKeywords.isParamKeyword(tok)) {
                        final int paramNameNamePosition = lexer.getPosition();
                        tok = expectToken(lexer, "param name");
                        final CharSequence paramName = GenericLexer.immutableOf(tok);
                        tok = expectToken(lexer, "'='");
                        if (tok.length() == 1 && tok.charAt(0) == '=') {
                            CharSequence value = GenericLexer.immutableOf(SqlUtil.fetchNext(lexer));
                            return alterTableSetParam(paramName, value, paramNameNamePosition, tableName, tableNamePosition, tableMetadata.getTableId());
                        } else {
                            throw SqlException.$(lexer.lastTokenPosition(), "'=' expected");
                        }
                    } else {
                        throw SqlException.$(lexer.lastTokenPosition(), "'param' expected");
                    }
                } else {
                    throw SqlException.$(lexer.lastTokenPosition(), "'add', 'drop', 'attach', 'detach', 'set' or 'rename' expected");
                }
            } catch (CairoException e) {
                LOG.info().$("could not alter table [table=").$(tableName).$(", ex=").$((Throwable) e).$();
                throw SqlException.$(lexer.lastTokenPosition(), "table '").put(tableName).put("' could not be altered: ").put(e);
            }
        } else if (SqlKeywords.isSystemKeyword(tok)) {
            tok = expectToken(lexer, "'lock' or 'unlock'");

            if (SqlKeywords.isLockKeyword(tok)) {
                tok = expectToken(lexer, "'writer'");

                if (SqlKeywords.isWriterKeyword(tok)) {
                    return alterSystemLockWriter(executionContext);
                } else {
                    throw SqlException.$(lexer.lastTokenPosition(), "'writer' expected");
                }
            } else if (SqlKeywords.isUnlockKeyword(tok)) {
                tok = expectToken(lexer, "'writer'");

                if (SqlKeywords.isWriterKeyword(tok)) {
                    return alterSystemUnlockWriter(executionContext);
                } else {
                    throw SqlException.$(lexer.lastTokenPosition(), "'writer' expected");
                }
            } else {
                throw SqlException.$(lexer.lastTokenPosition(), "'lock' or 'unlock' expected");
            }
        } else {
            throw SqlException.$(lexer.lastTokenPosition(), "'table' or 'system' expected");
        }
    }

    private CompiledQuery alterTableAddColumn(
            int tableNamePosition,
            String tableName,
            TableRecordMetadata tableMetadata
    ) throws SqlException {
        // add columns to table
        CharSequence tok = SqlUtil.fetchNext(lexer);
        //ignoring `column`
        if (tok != null && !SqlKeywords.isColumnKeyword(tok)) {
            lexer.unparseLast();
        }

        AlterOperationBuilder addColumn = alterOperationBuilder.ofAddColumn(
                tableNamePosition,
                tableName,
                tableMetadata.getTableId()
        );

        int semicolonPos = -1;
        do {
            tok = maybeExpectToken(lexer, "'column' or column name", semicolonPos < 0);
            if (semicolonPos >= 0) {
                if (tok != null) {
                    throw SqlException.$(lexer.lastTokenPosition(), "',' expected");
                }
                break;
            }

            int index = tableMetadata.getColumnIndexQuiet(tok);
            if (index != -1) {
                throw SqlException.$(lexer.lastTokenPosition(), "column '").put(tok).put("' already exists");
            }

            CharSequence columnName = GenericLexer.immutableOf(GenericLexer.unquote(tok));
            int columnNamePosition = lexer.lastTokenPosition();

            if (!TableUtils.isValidColumnName(columnName, configuration.getMaxFileNameLength())) {
                throw SqlException.$(lexer.lastTokenPosition(), " new column name contains invalid characters");
            }

            tok = expectToken(lexer, "column type");

            int type = ColumnType.tagOf(tok);
            if (type == -1) {
                throw SqlException.$(lexer.lastTokenPosition(), "invalid type");
            }

            if (type == ColumnType.GEOHASH) {
                tok = SqlUtil.fetchNext(lexer);
                if (tok == null || tok.charAt(0) != '(') {
                    throw SqlException.position(lexer.getPosition()).put("missing GEOHASH precision");
                }

                tok = SqlUtil.fetchNext(lexer);
                if (tok != null && tok.charAt(0) != ')') {
                    int geoHashBits = GeoHashUtil.parseGeoHashBits(lexer.lastTokenPosition(), 0, tok);
                    tok = SqlUtil.fetchNext(lexer);
                    if (tok == null || tok.charAt(0) != ')') {
                        if (tok != null) {
                            throw SqlException.position(lexer.lastTokenPosition())
                                    .put("invalid GEOHASH type literal, expected ')'")
                                    .put(" found='").put(tok.charAt(0)).put("'");
                        }
                        throw SqlException.position(lexer.getPosition())
                                .put("invalid GEOHASH type literal, expected ')'");
                    }
                    type = ColumnType.getGeoHashTypeWithBits(geoHashBits);
                } else {
                    throw SqlException.position(lexer.lastTokenPosition())
                            .put("missing GEOHASH precision");
                }
            }

            tok = SqlUtil.fetchNext(lexer);
            final int indexValueBlockCapacity;
            final boolean cache;
            int symbolCapacity;
            final boolean indexed;

            if (
                    ColumnType.isSymbol(type)
                            && tok != null
                            &&
                            !Chars.equals(tok, ',')
                            && !Chars.equals(tok, ';')
            ) {

                if (isCapacityKeyword(tok)) {
                    tok = expectToken(lexer, "symbol capacity");

                    final boolean negative;
                    final int errorPos = lexer.lastTokenPosition();
                    if (Chars.equals(tok, '-')) {
                        negative = true;
                        tok = expectToken(lexer, "symbol capacity");
                    } else {
                        negative = false;
                    }

                    try {
                        symbolCapacity = Numbers.parseInt(tok);
                    } catch (NumericException e) {
                        throw SqlException.$(lexer.lastTokenPosition(), "numeric capacity expected");
                    }

                    if (negative) {
                        symbolCapacity = -symbolCapacity;
                    }

                    TableUtils.validateSymbolCapacity(errorPos, symbolCapacity);

                    tok = SqlUtil.fetchNext(lexer);
                } else {
                    symbolCapacity = configuration.getDefaultSymbolCapacity();
                }

                if (Chars.equalsLowerCaseAsciiNc(tok, "cache")) {
                    cache = true;
                    tok = SqlUtil.fetchNext(lexer);
                } else if (Chars.equalsLowerCaseAsciiNc(tok, "nocache")) {
                    cache = false;
                    tok = SqlUtil.fetchNext(lexer);
                } else {
                    cache = configuration.getDefaultSymbolCacheFlag();
                }

                TableUtils.validateSymbolCapacityCached(cache, symbolCapacity, lexer.lastTokenPosition());

                indexed = Chars.equalsLowerCaseAsciiNc(tok, "index");
                if (indexed) {
                    tok = SqlUtil.fetchNext(lexer);
                }

                if (Chars.equalsLowerCaseAsciiNc(tok, "capacity")) {
                    tok = expectToken(lexer, "symbol index capacity");

                    try {
                        indexValueBlockCapacity = Numbers.parseInt(tok);
                    } catch (NumericException e) {
                        throw SqlException.$(lexer.lastTokenPosition(), "numeric capacity expected");
                    }
                    tok = SqlUtil.fetchNext(lexer);
                } else {
                    indexValueBlockCapacity = configuration.getIndexValueBlockSize();
                }
            } else { //set defaults

                //ignoring `NULL` and `NOT NULL`
                if (tok != null && SqlKeywords.isNotKeyword(tok)) {
                    tok = SqlUtil.fetchNext(lexer);
                }

                if (tok != null && SqlKeywords.isNullKeyword(tok)) {
                    tok = SqlUtil.fetchNext(lexer);
                }

                cache = configuration.getDefaultSymbolCacheFlag();
                indexValueBlockCapacity = configuration.getIndexValueBlockSize();
                symbolCapacity = configuration.getDefaultSymbolCapacity();
                indexed = false;
            }

            addColumn.addColumnToList(
                    columnName,
                    columnNamePosition,
                    type,
                    Numbers.ceilPow2(symbolCapacity),
                    cache,
                    indexed,
                    Numbers.ceilPow2(indexValueBlockCapacity)
            );

            if (tok == null || (!isSingleQueryMode && isSemicolon(tok))) {
                break;
            }

            semicolonPos = Chars.equals(tok, ';') ? lexer.lastTokenPosition() : -1;
            if (semicolonPos < 0 && !Chars.equals(tok, ',')) {
                throw SqlException.$(lexer.lastTokenPosition(), "',' expected");
            }

        } while (true);
        return compiledQuery.ofAlter(alterOperationBuilder.build());
    }

    private CompiledQuery alterTableColumnAddIndex(
            int tableNamePosition,
            String tableName,
            int columnNamePosition,
            CharSequence columnName,
            TableRecordMetadata metadata,
            int indexValueBlockSize
    ) throws SqlException {

        if (metadata.getColumnIndexQuiet(columnName) == -1) {
            throw SqlException.invalidColumn(columnNamePosition, columnName);
        }
        if (indexValueBlockSize == -1) {
            indexValueBlockSize = configuration.getIndexValueBlockSize();
        }
        return compiledQuery.ofAlter(
                alterOperationBuilder
                        .ofAddIndex(tableNamePosition, tableName, metadata.getTableId(), columnName, Numbers.ceilPow2(indexValueBlockSize))
                        .build()
        );
    }

    private CompiledQuery alterTableColumnCacheFlag(
            int tableNamePosition,
            String tableName,
            CharSequence columnName,
            TableRecordMetadata metadata,
            boolean cache
    ) throws SqlException {
        int columnIndex = metadata.getColumnIndexQuiet(columnName);
        if (columnIndex == -1) {
            throw SqlException.invalidColumn(lexer.lastTokenPosition(), columnName);
        }

        if (!ColumnType.isSymbol(metadata.getColumnType(columnIndex))) {
            throw SqlException.$(lexer.lastTokenPosition(), "Invalid column type - Column should be of type symbol");
        }

        return cache ? compiledQuery.ofAlter(
                alterOperationBuilder.ofCacheSymbol(tableNamePosition, tableName, metadata.getTableId(), columnName).build()
        )
                : compiledQuery.ofAlter(
                alterOperationBuilder.ofRemoveCacheSymbol(tableNamePosition, tableName, metadata.getTableId(), columnName).build()
        );
    }

    private CompiledQuery alterTableColumnDropIndex(
            int tableNamePosition,
            String tableName,
            int columnNamePosition,
            CharSequence columnName,
            TableRecordMetadata metadata
    ) throws SqlException {
        if (metadata.getColumnIndexQuiet(columnName) == -1) {
            throw SqlException.invalidColumn(columnNamePosition, columnName);
        }
        return compiledQuery.ofAlter(
                alterOperationBuilder
                        .ofDropIndex(tableNamePosition, tableName, metadata.getTableId(), columnName, columnNamePosition)
                        .build()
        );
    }

    private CompiledQuery alterTableDropColumn(int tableNamePosition, String tableName, TableRecordMetadata metadata) throws SqlException {
        AlterOperationBuilder dropColumnStatement = alterOperationBuilder.ofDropColumn(tableNamePosition, tableName, metadata.getTableId());
        int semicolonPos = -1;
        do {
            CharSequence tok = GenericLexer.unquote(maybeExpectToken(lexer, "column name", semicolonPos < 0));
            if (semicolonPos >= 0) {
                if (tok != null) {
                    throw SqlException.$(lexer.lastTokenPosition(), "',' expected");
                }
                break;
            }

            if (metadata.getColumnIndexQuiet(tok) == -1) {
                throw SqlException.invalidColumn(lexer.lastTokenPosition(), tok);
            }

            CharSequence columnName = tok;
            dropColumnStatement.ofDropColumn(columnName);
            tok = SqlUtil.fetchNext(lexer);

            if (tok == null || (!isSingleQueryMode && isSemicolon(tok))) {
                break;
            }

            semicolonPos = Chars.equals(tok, ';') ? lexer.lastTokenPosition() : -1;
            if (semicolonPos < 0 && !Chars.equals(tok, ',')) {
                throw SqlException.$(lexer.lastTokenPosition(), "',' expected");
            }
        } while (true);

        return compiledQuery.ofAlter(alterOperationBuilder.build());
    }

    private CompiledQuery alterTableDropDetachOrAttachPartition(
            TableRecordMetadata tableMetadata,
            String tableName,
            int action,
            SqlExecutionContext executionContext
    ) throws SqlException {
        final int pos = lexer.lastTokenPosition();
        TableReader reader = null;
        if (!tableMetadata.isWalEnabled() || executionContext.isWalApplication()) {
            reader = executionContext.getReader(tableName);
        }

        try {
            if (reader != null && !PartitionBy.isPartitioned(reader.getMetadata().getPartitionBy())) {
                throw SqlException.$(pos, "table is not partitioned");
            }

            final CharSequence tok = expectToken(lexer, "'list' or 'where'");
            if (SqlKeywords.isListKeyword(tok)) {
                return alterTableDropDetachOrAttachPartitionByList(tableMetadata, tableName, reader, pos, action);
            } else if (SqlKeywords.isWhereKeyword(tok)) {
                AlterOperationBuilder alterOperationBuilder;
                switch (action) {
                    case PartitionAction.DROP:
                        alterOperationBuilder = this.alterOperationBuilder.ofDropPartition(pos, tableName, tableMetadata.getTableId());
                        break;
                    case PartitionAction.DETACH:
                        alterOperationBuilder = this.alterOperationBuilder.ofDetachPartition(pos, tableName, tableMetadata.getTableId());
                        break;
                    default:
                        throw SqlException.$(pos, "WHERE clause can only be used with command DROP PARTITION, or DETACH PARTITION");
                }

                final int functionPosition = lexer.getPosition();
                ExpressionNode expr = parser.expr(lexer, (QueryModel) null);
                String designatedTimestampColumnName = null;
                int tsIndex = tableMetadata.getTimestampIndex();
                if (tsIndex >= 0) {
                    designatedTimestampColumnName = tableMetadata.getColumnName(tsIndex);
                }
                if (designatedTimestampColumnName != null) {
                    GenericRecordMetadata metadata = new GenericRecordMetadata();
                    metadata.add(new TableColumnMetadata(designatedTimestampColumnName, ColumnType.TIMESTAMP, null));
                    Function function = functionParser.parseFunction(expr, metadata, executionContext);
                    try {
                        if (function != null && ColumnType.isBoolean(function.getType())) {
                            function.init(null, executionContext);
                            if (reader != null) {
                                int affected = filterPartitions(function, functionPosition, reader, alterOperationBuilder);
                                if (affected == 0) {
                                    throw SqlException.$(functionPosition, "no partitions matched WHERE clause");
                                }
                            }
                            return compiledQuery.ofAlter(this.alterOperationBuilder.build());
                        } else {
                            throw SqlException.$(lexer.lastTokenPosition(), "boolean expression expected");
                        }
                    } finally {
                        Misc.free(function);
                    }
                } else {
                    throw SqlException.$(lexer.lastTokenPosition(), "this table does not have a designated timestamp column");
                }
            } else {
                throw SqlException.$(lexer.lastTokenPosition(), "'list' or 'where' expected");
            }
        } finally {
            Misc.free(reader);
        }
    }

    private CompiledQuery alterTableDropDetachOrAttachPartitionByList(
            TableRecordMetadata tableMetadata,
            String tableName,
            @Nullable TableReader reader,
            int pos,
            int action
    ) throws SqlException {
        final AlterOperationBuilder alterOperationBuilder;
        switch (action) {
            case PartitionAction.DROP:
                alterOperationBuilder = this.alterOperationBuilder.ofDropPartition(pos, tableName, tableMetadata.getTableId());
                break;
            case PartitionAction.DETACH:
                alterOperationBuilder = this.alterOperationBuilder.ofDetachPartition(pos, tableName, tableMetadata.getTableId());
                break;
            case PartitionAction.ATTACH:
                // attach
                alterOperationBuilder = this.alterOperationBuilder.ofAttachPartition(pos, tableName, tableMetadata.getTableId());
                break;
            default:
                alterOperationBuilder = null;
                assert false;
        }

        int semicolonPos = -1;
        do {
            CharSequence tok = maybeExpectToken(lexer, "partition name", semicolonPos < 0);
            if (semicolonPos >= 0) {
                if (tok != null) {
                    throw SqlException.$(lexer.lastTokenPosition(), "',' expected");
                }
                break;
            }
            if (Chars.equals(tok, ',')) {
                throw SqlException.$(lexer.lastTokenPosition(), "partition name missing");
            }
            final CharSequence partitionName = GenericLexer.unquote(tok);
            final int partitionNamePosition = lexer.lastTokenPosition();

            // reader == null means it's compilation for WAL table
            // before applying to WAL writer
            if (reader != null) {
                final long timestamp;
                try {
                    timestamp = PartitionBy.parsePartitionDirName(partitionName, reader.getPartitionedBy());
                } catch (CairoException e) {
                    throw SqlException.$(lexer.lastTokenPosition(), e.getFlyweightMessage())
                            .put("[errno=").put(e.getErrno()).put(']');
                }

                alterOperationBuilder.addPartitionToList(timestamp, partitionNamePosition);
            }

            tok = SqlUtil.fetchNext(lexer);
            if (tok == null || (!isSingleQueryMode && isSemicolon(tok))) {
                break;
            }

            semicolonPos = Chars.equals(tok, ';') ? lexer.lastTokenPosition() : -1;
            if (semicolonPos < 0 && !Chars.equals(tok, ',')) {
                throw SqlException.$(lexer.lastTokenPosition(), "',' expected");
            }
        } while (true);

        return compiledQuery.ofAlter(this.alterOperationBuilder.build());
    }

    private CompiledQuery alterTableRenameColumn(int tableNamePosition, String tableName, TableRecordMetadata metadata) throws SqlException {
        AlterOperationBuilder renameColumnStatement = alterOperationBuilder.ofRenameColumn(tableNamePosition, tableName, metadata.getTableId());
        int hadSemicolonPos = -1;

        do {
            CharSequence tok = GenericLexer.unquote(maybeExpectToken(lexer, "current column name", hadSemicolonPos < 0));
            if (hadSemicolonPos >= 0) {
                if (tok != null) {
                    throw SqlException.$(hadSemicolonPos, "',' expected");
                }
                break;
            }
            int columnIndex = metadata.getColumnIndexQuiet(tok);
            if (columnIndex == -1) {
                throw SqlException.invalidColumn(lexer.lastTokenPosition(), tok);
            }
            CharSequence existingName = GenericLexer.immutableOf(tok);

            tok = expectToken(lexer, "'to' expected");
            if (!SqlKeywords.isToKeyword(tok)) {
                throw SqlException.$(lexer.lastTokenPosition(), "'to' expected'");
            }

            tok = GenericLexer.unquote(expectToken(lexer, "new column name"));
            if (Chars.equals(existingName, tok)) {
                throw SqlException.$(lexer.lastTokenPosition(), "new column name is identical to existing name");
            }

            if (metadata.getColumnIndexQuiet(tok) > -1) {
                throw SqlException.$(lexer.lastTokenPosition(), " column already exists");
            }

            if (!TableUtils.isValidColumnName(tok, configuration.getMaxFileNameLength())) {
                throw SqlException.$(lexer.lastTokenPosition(), " new column name contains invalid characters");
            }

            CharSequence newName = GenericLexer.immutableOf(tok);
            renameColumnStatement.ofRenameColumn(existingName, newName);

            tok = SqlUtil.fetchNext(lexer);

            if (tok == null || (!isSingleQueryMode && isSemicolon(tok))) {
                break;
            }

            hadSemicolonPos = Chars.equals(tok, ';') ? lexer.lastTokenPosition() : -1;
            if (hadSemicolonPos < 0 && !Chars.equals(tok, ',')) {
                throw SqlException.$(lexer.lastTokenPosition(), "',' expected");
            }
        } while (true);
        return compiledQuery.ofAlter(alterOperationBuilder.build());
    }

    private CompiledQuery alterTableSetParam(CharSequence paramName, CharSequence value, int paramNameNamePosition, String tableName, int tableNamePosition, int tableId) throws SqlException {
        if (isMaxUncommittedRowsKeyword(paramName)) {
            int maxUncommittedRows;
            try {
                maxUncommittedRows = Numbers.parseInt(value);
            } catch (NumericException e) {
                throw SqlException.$(paramNameNamePosition, "invalid value [value=").put(value).put(",parameter=").put(paramName).put(']');
            }
            if (maxUncommittedRows < 0) {
                throw SqlException.$(paramNameNamePosition, "maxUncommittedRows must be non negative");
            }
            return compiledQuery.ofAlter(alterOperationBuilder.ofSetParamUncommittedRows(tableNamePosition, tableName, tableId, maxUncommittedRows).build());
        } else if (isO3MaxLagKeyword(paramName)) {
            long o3MaxLag = SqlUtil.expectMicros(value, paramNameNamePosition);
            if (o3MaxLag < 0) {
                throw SqlException.$(paramNameNamePosition, "o3MaxLag must be non negative");
            }
            return compiledQuery.ofAlter(alterOperationBuilder.ofSetO3MaxLag(tableNamePosition, tableName, tableId, o3MaxLag).build());
        } else {
            throw SqlException.$(paramNameNamePosition, "unknown parameter '").put(paramName).put('\'');
        }
    }

    private void cancelTextImport(CopyModel model) throws SqlException {
        assert model.isCancel();

        final TextImportExecutionContext textImportExecutionContext = engine.getTextImportExecutionContext();
        final AtomicBooleanCircuitBreaker circuitBreaker = textImportExecutionContext.getCircuitBreaker();

        long inProgressImportId = textImportExecutionContext.getActiveImportId();
        // The cancellation is based on the best effort, so we don't worry about potential races with imports.
        if (inProgressImportId == TextImportExecutionContext.INACTIVE) {
            throw SqlException.$(0, "No active import to cancel.");
        }
        long importId;
        try {
            CharSequence idString = model.getTarget().token;
            int start = 0;
            int end = idString.length();
            if (Chars.isQuoted(idString)) {
                start = 1;
                end--;
            }
            importId = Numbers.parseHexLong(idString, start, end);
        } catch (NumericException e) {
            throw SqlException.$(0, "Provided id has invalid format.");
        }
        if (inProgressImportId == importId) {
            circuitBreaker.cancel();
        } else {
            throw SqlException.$(0, "Active import has different id.");
        }
    }

    private void clear() {
        sqlNodePool.clear();
        characterStore.clear();
        queryColumnPool.clear();
        queryModelPool.clear();
        optimiser.clear();
        parser.clear();
        backupAgent.clear();
        alterOperationBuilder.clear();
        backupAgent.clear();
        functionParser.clear();
    }

    private CompiledQuery compileBegin(SqlExecutionContext executionContext) {
        return compiledQuery.ofBegin();
    }

    private CompiledQuery compileCommit(SqlExecutionContext executionContext) {
        return compiledQuery.ofCommit();
    }

    private CompiledQuery compileDeallocate(SqlExecutionContext executionContext) throws SqlException {
        CharSequence statementName = GenericLexer.unquote(expectToken(lexer, "statement name"));
        CharSequence tok = SqlUtil.fetchNext(lexer);
        if (tok != null && !Chars.equals(tok, ';')) {
            throw SqlException.$(lexer.lastTokenPosition(), "unexpected token [").put(tok).put("]");
        }
        return compiledQuery.ofDeallocate(statementName);
    }

    private ExecutionModel compileExecutionModel(SqlExecutionContext executionContext) throws SqlException {
        ExecutionModel model = parser.parse(lexer, executionContext);
        switch (model.getModelType()) {
            case ExecutionModel.QUERY:
                return optimiser.optimise((QueryModel) model, executionContext);
            case ExecutionModel.INSERT:
                InsertModel insertModel = (InsertModel) model;
                if (insertModel.getQueryModel() != null) {
                    return validateAndOptimiseInsertAsSelect(insertModel, executionContext);
                } else {
                    return lightlyValidateInsertModel(insertModel);
                }
            case ExecutionModel.UPDATE:
                final QueryModel queryModel = (QueryModel) model;
                try (
                        TableRecordMetadata metadata = executionContext.getMetadata(
                                queryModel.getTableName().token
                        )) {
                    optimiser.optimiseUpdate(queryModel, executionContext, metadata);
                    return model;
                }
            default:
                return model;
        }
    }

    private CompiledQuery compileInner(@NotNull SqlExecutionContext executionContext, CharSequence query) throws SqlException {
        SqlExecutionCircuitBreaker circuitBreaker = executionContext.getCircuitBreaker();
        if (!circuitBreaker.isTimerSet()) {
            circuitBreaker.resetTimer();
        }
        final CharSequence tok = SqlUtil.fetchNext(lexer);
        if (tok == null) {
            throw SqlException.$(0, "empty query");
        }

        final KeywordBasedExecutor executor = keywordBasedExecutors.get(tok);
        final CompiledQuery cq = executor == null ? compileUsingModel(executionContext) : executor.execute(executionContext);
        final short type = cq.getType();
        if ((type == CompiledQuery.ALTER || type == CompiledQuery.UPDATE) && !executionContext.isWalApplication()) {
            cq.withSqlStatement(Chars.toString(query));
        }
        cq.withContext(executionContext);
        return cq;
    }

    private CompiledQuery compileRollback(SqlExecutionContext executionContext) {
        return compiledQuery.ofRollback();
    }

    private CompiledQuery compileSet(SqlExecutionContext executionContext) {
        return compiledQuery.ofSet();
    }

    private CopyFactory compileTextImport(CopyModel model) throws SqlException {
        assert !model.isCancel();

        final CharSequence tableName = GenericLexer.unquote(model.getTarget().token);
        final ExpressionNode fileNameNode = model.getFileName();
        final CharSequence fileName = fileNameNode != null ? GenericLexer.assertNoDots(GenericLexer.unquote(fileNameNode.token), fileNameNode.position) : null;
        assert fileName != null;

        return new CopyFactory(
                messageBus,
                engine.getTextImportExecutionContext(),
                Chars.toString(tableName),
                Chars.toString(fileName),
                model
        );
    }

    @NotNull
    private CompiledQuery compileUsingModel(SqlExecutionContext executionContext) throws SqlException {
        // This method will not populate sql cache directly;
        // factories are assumed to be non-reentrant and once
        // factory is out of this method the caller assumes
        // full ownership over it. In that however caller may
        // choose to return factory back to this or any other
        // instance of compiler for safekeeping

        // lexer would have parsed first token to determine direction of execution flow
        lexer.unparseLast();
        codeGenerator.clear();

        final ExecutionModel executionModel = compileExecutionModel(executionContext);
        switch (executionModel.getModelType()) {
            case ExecutionModel.QUERY:
                LOG.info().$("plan [q=`").$((QueryModel) executionModel).$("`, fd=").$(executionContext.getRequestFd()).$(']').$();
                return compiledQuery.of(generate((QueryModel) executionModel, executionContext));
            case ExecutionModel.CREATE_TABLE:
                return createTableWithRetries(executionModel, executionContext);
            case ExecutionModel.COPY:
                return executeCopy(executionContext, (CopyModel) executionModel);
            case ExecutionModel.RENAME_TABLE:
                final RenameTableModel rtm = (RenameTableModel) executionModel;
                engine.rename(executionContext.getCairoSecurityContext(), path, GenericLexer.unquote(rtm.getFrom().token), renamePath, GenericLexer.unquote(rtm.getTo().token));
                return compiledQuery.ofRenameTable();
            case ExecutionModel.UPDATE:
                final QueryModel updateQueryModel = (QueryModel) executionModel;
                try (
                        TableRecordMetadata metadata = executionContext.getMetadata(
                                updateQueryModel.getTableName().token
                        )
                ) {
                    final UpdateOperation updateOperation = generateUpdate(updateQueryModel, executionContext, metadata);
                    return compiledQuery.ofUpdate(updateOperation);
                }
            default:
                final InsertModel insertModel = (InsertModel) executionModel;
                if (insertModel.getQueryModel() != null) {
                    return executeWithRetries(
                            insertAsSelectMethod,
                            executionModel,
                            configuration.getCreateAsSelectRetryCount(),
                            executionContext
                    );
                } else {
                    return insert(executionModel, executionContext);
                }
        }
    }

    private long copyOrdered(
            TableWriterAPI writer,
            RecordMetadata metadata,
            RecordCursor cursor,
            RecordToRowCopier copier,
            int cursorTimestampIndex,
            SqlExecutionCircuitBreaker circuitBreaker
    ) {
        long rowCount;

        if (ColumnType.isSymbolOrString(metadata.getColumnType(cursorTimestampIndex))) {
            rowCount = copyOrderedStrTimestamp(writer, cursor, copier, cursorTimestampIndex, circuitBreaker);
        } else {
            rowCount = copyOrdered0(writer, cursor, copier, cursorTimestampIndex, circuitBreaker);
        }
        writer.commit();

        return rowCount;
    }

    private long copyOrdered0(TableWriterAPI writer,
                              RecordCursor cursor,
                              RecordToRowCopier copier,
                              int cursorTimestampIndex,
                              SqlExecutionCircuitBreaker circuitBreaker) {
        long rowCount = 0;
        final Record record = cursor.getRecord();
        while (cursor.hasNext()) {
            circuitBreaker.statefulThrowExceptionIfTripped();
            TableWriter.Row row = writer.newRow(record.getTimestamp(cursorTimestampIndex));
            copier.copy(record, row);
            row.append();
            rowCount++;
        }

        return rowCount;
    }

    private long copyOrderedBatched(
            TableWriterAPI writer,
            RecordMetadata metadata,
            RecordCursor cursor,
            RecordToRowCopier copier,
            int cursorTimestampIndex,
            long batchSize,
            long o3MaxLag,
            SqlExecutionCircuitBreaker circuitBreaker
    ) {
        long rowCount;
        if (ColumnType.isSymbolOrString(metadata.getColumnType(cursorTimestampIndex))) {
            rowCount = copyOrderedBatchedStrTimestamp(writer, cursor, copier, cursorTimestampIndex, batchSize, o3MaxLag, circuitBreaker);
        } else {
            rowCount = copyOrderedBatched0(writer, cursor, copier, cursorTimestampIndex, batchSize, o3MaxLag, circuitBreaker);
        }
        writer.commit();

        return rowCount;
    }

    //returns number of copied rows
    private long copyOrderedBatched0(
            TableWriterAPI writer,
            RecordCursor cursor,
            RecordToRowCopier copier,
            int cursorTimestampIndex,
            long batchSize,
            long o3MaxLag,
            SqlExecutionCircuitBreaker circuitBreaker
    ) {
        long deadline = batchSize;
        long rowCount = 0;
        final Record record = cursor.getRecord();
        while (cursor.hasNext()) {
            circuitBreaker.statefulThrowExceptionIfTripped();
            TableWriter.Row row = writer.newRow(record.getTimestamp(cursorTimestampIndex));
            copier.copy(record, row);
            row.append();
            if (++rowCount > deadline) {
                writer.ic(o3MaxLag);
                deadline = rowCount + batchSize;
            }
        }

        return rowCount;
    }

    //returns number of copied rows
    private long copyOrderedBatchedStrTimestamp(
            TableWriterAPI writer,
            RecordCursor cursor,
            RecordToRowCopier copier,
            int cursorTimestampIndex,
            long batchSize,
            long o3MaxLag,
            SqlExecutionCircuitBreaker circuitBreaker
    ) {
        long deadline = batchSize;
        long rowCount = 0;
        final Record record = cursor.getRecord();
        while (cursor.hasNext()) {
            circuitBreaker.statefulThrowExceptionIfTripped();
            CharSequence str = record.getStr(cursorTimestampIndex);
            // It's allowed to insert ISO formatted string to timestamp column
            TableWriter.Row row = writer.newRow(SqlUtil.parseFloorPartialTimestamp(str, -1, ColumnType.TIMESTAMP));
            copier.copy(record, row);
            row.append();
            if (++rowCount > deadline) {
                writer.ic(o3MaxLag);
                deadline = rowCount + batchSize;
            }
        }

        return rowCount;
    }

    //returns number of copied rows
    private long copyOrderedStrTimestamp(
            TableWriterAPI writer,
            RecordCursor cursor,
            RecordToRowCopier copier,
            int cursorTimestampIndex,
            SqlExecutionCircuitBreaker circuitBreaker
    ) {
        long rowCount = 0;
        final Record record = cursor.getRecord();
        while (cursor.hasNext()) {
            circuitBreaker.statefulThrowExceptionIfTripped();
            final CharSequence str = record.getStr(cursorTimestampIndex);
            // It's allowed to insert ISO formatted string to timestamp column
            TableWriter.Row row = writer.newRow(SqlUtil.implicitCastStrAsTimestamp(str));
            copier.copy(record, row);
            row.append();
            rowCount++;
        }

        return rowCount;
    }

    /*
     * Returns number of copied rows.
     */
    private long copyTableData(
            RecordCursor cursor,
            RecordMetadata metadata,
            TableWriterAPI writer,
            RecordMetadata
                    writerMetadata,
            RecordToRowCopier recordToRowCopier,
            SqlExecutionCircuitBreaker circuitBreaker
    ) {
        int timestampIndex = writerMetadata.getTimestampIndex();
        if (timestampIndex == -1) {
            return copyUnordered(cursor, writer, recordToRowCopier, circuitBreaker);
        } else {
            return copyOrdered(writer, metadata, cursor, recordToRowCopier, timestampIndex, circuitBreaker);
        }
    }

    /**
     * Sets insertCount to number of copied rows.
     */
    private void copyTableDataAndUnlock(
            CairoSecurityContext securityContext,
            CharSequence tableName,
            boolean isWalEnabled,
            RecordCursor cursor,
            RecordMetadata cursorMetadata,
            int position,
            SqlExecutionCircuitBreaker circuitBreaker
    ) throws SqlException {
        TableWriterAPI writerAPI = null;
        TableWriter writer = null;

        try {
            if (!isWalEnabled) {
                CharSequence systemTableName = engine.getSystemTableName(tableName);
                writerAPI = writer = new TableWriter(
                        configuration,
                        tableName,
                        systemTableName,
                        messageBus,
                        null,
                        false,
                        DefaultLifecycleManager.INSTANCE,
                        configuration.getRoot(),
                        engine.getMetrics());
            } else {
                writerAPI = engine.getTableWriterAPI(securityContext, tableName, "create as select");
            }

            RecordMetadata writerMetadata = writerAPI.getMetadata();
            entityColumnFilter.of(writerMetadata.getColumnCount());
            this.insertCount = copyTableData(
                    cursor,
                    cursorMetadata,
                    writerAPI,
                    writerMetadata,
                    RecordToRowCopierUtils.generateCopier(
                            asm,
                            cursorMetadata,
                            writerMetadata,
                            entityColumnFilter
                    ),
                    circuitBreaker
            );
        } catch (CairoException e) {
            LOG.error().$("could not create table [error=").$((Throwable) e).$(']').$();
            // Close writer, directory will be removed
            writerAPI = Misc.free(writerAPI);
            writer = null;
            if (e.isInterruption()) {
                throw e;
            }
            throw SqlException.$(position, "Could not create table. See log for details.");
        } finally {
            if (isWalEnabled) {
                Misc.free(writerAPI);
            } else {
                engine.unlock(securityContext, tableName, writer, false);
            }
        }
    }

<<<<<<< HEAD
=======
    /*
     * Returns number of copied rows.
     */
    private long copyTableData(
            RecordCursor cursor,
            RecordMetadata metadata,
            TableWriterAPI writer,
            RecordMetadata writerMetadata,
            RecordToRowCopier recordToRowCopier,
            SqlExecutionCircuitBreaker circuitBreaker
    ) {
        int timestampIndex = writerMetadata.getTimestampIndex();
        if (timestampIndex == -1) {
            return copyUnordered(cursor, writer, recordToRowCopier, circuitBreaker);
        } else {
            return copyOrdered(writer, metadata, cursor, recordToRowCopier, timestampIndex, circuitBreaker);
        }
    }

>>>>>>> 3dbe4cbf
    private void copyTableReaderMetadataToCreateTableModel(SqlExecutionContext executionContext, CreateTableModel model) throws SqlException {
        ExpressionNode likeTableName = model.getLikeTableName();
        CharSequence likeTableNameToken = likeTableName.token;
        tableExistsOrFail(likeTableName.position, likeTableNameToken, executionContext);
        try (TableReader rdr = executionContext.getReader(likeTableNameToken)) {
            model.setO3MaxLag(rdr.getO3MaxLag());
            model.setMaxUncommittedRows(rdr.getMaxUncommittedRows());
            TableReaderMetadata rdrMetadata = rdr.getMetadata();
            for (int i = 0; i < rdrMetadata.getColumnCount(); i++) {
                int columnType = rdrMetadata.getColumnType(i);
                boolean isSymbol = ColumnType.isSymbol(columnType);
                int symbolCapacity = isSymbol ? rdr.getSymbolMapReader(i).getSymbolCapacity() : configuration.getDefaultSymbolCapacity();
                model.addColumn(rdrMetadata.getColumnName(i), columnType, symbolCapacity);
                if (isSymbol) {
                    model.cached(rdr.getSymbolMapReader(i).isCached());
                }
                model.setIndexFlags(rdrMetadata.isColumnIndexed(i), rdrMetadata.getIndexValueBlockCapacity(i));
            }
            model.setPartitionBy(SqlUtil.nextLiteral(sqlNodePool, PartitionBy.toString(rdr.getPartitionedBy()), 0));
            if (rdrMetadata.getTimestampIndex() != -1) {
                model.setTimestamp(SqlUtil.nextLiteral(sqlNodePool, rdrMetadata.getColumnName(rdrMetadata.getTimestampIndex()), 0));
            }
            model.setWalEnabled(configuration.isWalSupported() && rdrMetadata.isWalEnabled());
        }
        model.setLikeTableName(null); // resetting like table name as the metadata is copied already at this point.
    }

    /**
     * Returns number of copied rows.
     */
    private long copyUnordered(RecordCursor cursor, TableWriterAPI writer, RecordToRowCopier copier, SqlExecutionCircuitBreaker circuitBreaker) {
        long rowCount = 0;
        final Record record = cursor.getRecord();
        while (cursor.hasNext()) {
            circuitBreaker.statefulThrowExceptionIfTripped();
            TableWriter.Row row = writer.newRow();
            copier.copy(record, row);
            row.append();
            rowCount++;
        }
        writer.commit();

        return rowCount;
    }

    private CompiledQuery createTable(final ExecutionModel model, SqlExecutionContext executionContext) throws
            SqlException {
        final CreateTableModel createTableModel = (CreateTableModel) model;
        final ExpressionNode name = createTableModel.getName();

        // Fast path for CREATE TABLE IF NOT EXISTS in scenario when the table already exists
        int status = executionContext.getStatus(path, name.token);
        if (createTableModel.isIgnoreIfExists() && status != TableUtils.TABLE_DOES_NOT_EXIST) {
            return compiledQuery.ofCreateTable();
        }

        this.insertCount = -1;
        if (status != TableUtils.TABLE_DOES_NOT_EXIST) {
            if (createTableModel.isIgnoreIfExists()) {
                return compiledQuery.ofCreateTable();
            }
            throw SqlException.$(name.position, "table already exists");
        }

        if (createTableModel.getQueryModel() == null) {
            executionContext.getCairoSecurityContext().checkWritePermission();
            try {
                if (createTableModel.getLikeTableName() != null) {
                    copyTableReaderMetadataToCreateTableModel(executionContext, createTableModel);
                }
                engine.createTable(executionContext.getCairoSecurityContext(), mem, path, createTableModel.isIgnoreIfExists(), createTableModel, false);
            } catch (EntryUnavailableException e) {
                throw SqlException.$(name.position, "table already exists");
            } catch (CairoException e) {
                LOG.error().$("could not create table [error=").$((Throwable) e).I$();
                if (e.isInterruption()) {
                    throw e;
                }
                throw SqlException.$(name.position, "Could not create table. See log for details.");
            }
        } else {
            createTableFromCursor(createTableModel, executionContext, name.position);
        }

        if (createTableModel.getQueryModel() == null) {
            return compiledQuery.ofCreateTable();
        } else {
            return compiledQuery.ofCreateTableAsSelect(insertCount);
        }
    }

    private void createTableFromCursor(CreateTableModel model, SqlExecutionContext executionContext, int position) throws
            SqlException {
        try (
                final RecordCursorFactory factory = generate(model.getQueryModel(), executionContext);
                final RecordCursor cursor = factory.getCursor(executionContext)
        ) {
            typeCast.clear();
            final RecordMetadata metadata = factory.getMetadata();
            validateTableModelAndCreateTypeCast(model, metadata, typeCast);
            boolean keepLock = !model.isWalEnabled();

            engine.createTable(
                    executionContext.getCairoSecurityContext(),
                    mem,
                    path,
                    false,
                    tableStructureAdapter.of(model, metadata, typeCast),
                    keepLock
            );

            SqlExecutionCircuitBreaker circuitBreaker = executionContext.getCircuitBreaker();
            try {
                copyTableDataAndUnlock(executionContext.getCairoSecurityContext(), model.getName().token, model.isWalEnabled(), cursor, metadata, position, circuitBreaker);
            } catch (CairoException e) {
                LOG.error().$(e.getFlyweightMessage()).$(" [errno=").$(e.getErrno()).$(']').$();
                if (removeTableDirectory(model)) {
                    throw e;
                }
                throw SqlException.$(0, "Concurrent modification could not be handled. Failed to clean up. See log for more details.");
            }
        }
    }

    /**
     * Creates new table.
     * <p>
     * Table name must not exist. Existence check relies on directory existence followed by attempt to clarify what
     * that directory is. Sometimes it can be just empty directory, which prevents new table from being created.
     * <p>
     * Table name can be utf8 encoded but must not contain '.' (dot). Dot is used to separate table and field name,
     * where table is uses as an alias.
     * <p>
     * Creating table from column definition looks like:
     * <code>
     * create table x (column_name column_type, ...) [timestamp(column_name)] [partition by ...]
     * </code>
     * For non-partitioned table partition by value would be NONE. For any other type of partition timestamp
     * has to be defined as reference to TIMESTAMP (type) column.
     *
     * @param executionModel   created from parsed sql.
     * @param executionContext provides access to bind variables and authorization module
     * @throws SqlException contains text of error and error position in SQL text.
     */
    private CompiledQuery createTableWithRetries(
            ExecutionModel executionModel,
            SqlExecutionContext executionContext
    ) throws SqlException {
        return executeWithRetries(createTableMethod, executionModel, configuration.getCreateAsSelectRetryCount(), executionContext);
    }

    private CompiledQuery dropTable(SqlExecutionContext executionContext) throws SqlException {
        // expected syntax: DROP TABLE [ IF EXISTS ] name [;]
        expectKeyword(lexer, "table");
        CharSequence tok = SqlUtil.fetchNext(lexer);
        if (tok == null) {
            throw SqlException.$(lexer.lastTokenPosition(), "expected [if exists] table-name");
        }
        boolean hasIfExists = false;
        if (SqlKeywords.isIfKeyword(tok)) {
            tok = SqlUtil.fetchNext(lexer);
            if (tok == null || !SqlKeywords.isExistsKeyword(tok)) {
                throw SqlException.$(lexer.lastTokenPosition(), "expected exists");
            }
            hasIfExists = true;
        } else {
            lexer.unparseLast(); // tok has table name
        }
        final int tableNamePosition = lexer.getPosition();
        CharSequence tableName = GenericLexer.unquote(expectToken(lexer, "table name"));
        tok = SqlUtil.fetchNext(lexer);
        if (tok != null && !Chars.equals(tok, ';')) {
            throw SqlException.$(lexer.lastTokenPosition(), "unexpected token [").put(tok).put("]");
        }
        if (TableUtils.TABLE_DOES_NOT_EXIST == executionContext.getStatus(path, tableName)) {
            if (hasIfExists) {
                return compiledQuery.ofDrop();
            }
            throw SqlException.$(tableNamePosition, "table does not exist [table=").put(tableName).put(']');
        }
        engine.drop(executionContext.getCairoSecurityContext(), path, tableName);
        return compiledQuery.ofDrop();
    }

    @NotNull
    private CompiledQuery executeCopy(SqlExecutionContext executionContext, CopyModel executionModel) throws SqlException {
        executionContext.getCairoSecurityContext().checkWritePermission();
        if (!executionModel.isCancel() && Chars.equalsLowerCaseAscii(executionModel.getFileName().token, "stdin")) {
            // no-op implementation
            setupTextLoaderFromModel(executionModel);
            return compiledQuery.ofCopyRemote(textLoader);
        }
        RecordCursorFactory copyFactory = executeCopy0(executionModel);
        return compiledQuery.ofCopyLocal(copyFactory);
    }

    @Nullable
    private RecordCursorFactory executeCopy0(CopyModel model) throws SqlException {
        try {
            if (model.isCancel()) {
                cancelTextImport(model);
                return null;
            } else {
                if (model.getTimestampColumnName() == null &&
                        ((model.getPartitionBy() != -1 && model.getPartitionBy() != PartitionBy.NONE))) {
                    throw SqlException.$(-1, "invalid option used for import without a designated timestamp (format or partition by)");
                }
                if (model.getDelimiter() < 0) {
                    model.setDelimiter((byte) ',');
                }
                return compileTextImport(model);
            }
        } catch (TextImportException | TextException e) {
            LOG.error().$((Throwable) e).$();
            throw SqlException.$(0, e.getMessage());
        }
    }

    private CompiledQuery executeWithRetries(
            ExecutableMethod method,
            ExecutionModel executionModel,
            int retries,
            SqlExecutionContext executionContext
    ) throws SqlException {
        int attemptsLeft = retries;
        do {
            try {
                return method.execute(executionModel, executionContext);
            } catch (ReaderOutOfDateException e) {
                attemptsLeft--;
                clear();
                lexer.restart();
                executionModel = compileExecutionModel(executionContext);
            }
        } while (attemptsLeft > 0);

        throw SqlException.position(0).put("underlying cursor is extremely volatile");
    }

    private int filterPartitions(
            Function function,
            int functionPosition,
            TableReader reader,
            AlterOperationBuilder changePartitionStatement
    ) {
        int affectedPartitions = 0;
        // Iterate partitions in descending order so if folders are missing on disk
        // removePartition does not fail to determine next minTimestamp
        final int partitionCount = reader.getPartitionCount();
        if (partitionCount > 0) { // table may be empty
            for (int i = partitionCount - 2; i > -1; i--) {
                long partitionTimestamp = reader.getPartitionTimestampByIndex(i);
                partitionFunctionRec.setTimestamp(partitionTimestamp);
                if (function.getBool(partitionFunctionRec)) {
                    changePartitionStatement.addPartitionToList(partitionTimestamp, functionPosition);
                    affectedPartitions++;
                }
            }

            // do action on last partition at the end, it's more expensive than others
            long partitionTimestamp = reader.getPartitionTimestampByIndex(partitionCount - 1);
            partitionFunctionRec.setTimestamp(partitionTimestamp);
            if (function.getBool(partitionFunctionRec)) {
                changePartitionStatement.addPartitionToList(partitionTimestamp, functionPosition);
                affectedPartitions++;
            }
        }
        return affectedPartitions;
    }

    private int getNextValidTokenPosition() {
        while (lexer.hasNext()) {
            CharSequence token = SqlUtil.fetchNext(lexer);
            if (token == null) {
                return -1;
            } else if (!isSemicolon(token)) {
                lexer.unparseLast();
                return lexer.lastTokenPosition();
            }
        }

        return -1;
    }

    private int goToQueryEnd() {
        CharSequence token;
        lexer.unparseLast();
        while (lexer.hasNext()) {
            token = SqlUtil.fetchNext(lexer);
            if (token == null || isSemicolon(token)) {
                break;
            }
        }

        return lexer.getPosition();
    }

    private CompiledQuery insert(ExecutionModel executionModel, SqlExecutionContext executionContext) throws SqlException {
        final InsertModel model = (InsertModel) executionModel;
        final ExpressionNode name = model.getTableName();
        tableExistsOrFail(name.position, name.token, executionContext);

        ObjList<Function> valueFunctions = null;
        String systemTableName = engine.getSystemTableName(name.token);
        try (TableRecordMetadata metadata = engine.getMetadata(
                executionContext.getCairoSecurityContext(),
                systemTableName
        )) {
            final long structureVersion = metadata.getStructureVersion();
            String tableName = engine.getTableNameBySystemName(systemTableName);
            final InsertOperationImpl insertOperation = new InsertOperationImpl(engine, tableName, metadata.getSystemTableName(), structureVersion);
            final int metadataTimestampIndex = metadata.getTimestampIndex();
            final ObjList<CharSequence> columnNameList = model.getColumnNameList();
            final int columnSetSize = columnNameList.size();
            for (int tupleIndex = 0, n = model.getRowTupleCount(); tupleIndex < n; tupleIndex++) {
                Function timestampFunction = null;
                listColumnFilter.clear();
                if (columnSetSize > 0) {
                    valueFunctions = new ObjList<>(columnSetSize);
                    for (int i = 0; i < columnSetSize; i++) {
                        int metadataColumnIndex = metadata.getColumnIndexQuiet(columnNameList.getQuick(i));
                        if (metadataColumnIndex > -1) {
                            final ExpressionNode node = model.getRowTupleValues(tupleIndex).getQuick(i);
                            final Function function = functionParser.parseFunction(
                                    node,
                                    EmptyRecordMetadata.INSTANCE,
                                    executionContext
                            );

                            insertValidateFunctionAndAddToList(
                                    model,
                                    tupleIndex,
                                    valueFunctions,
                                    metadata,
                                    metadataTimestampIndex,
                                    i,
                                    metadataColumnIndex,
                                    function,
                                    node.position,
                                    executionContext.getBindVariableService()
                            );

                            if (metadataTimestampIndex == metadataColumnIndex) {
                                timestampFunction = function;
                            }

                        } else {
                            throw SqlException.invalidColumn(model.getColumnPosition(i), columnNameList.getQuick(i));
                        }
                    }
                } else {
                    final int columnCount = metadata.getColumnCount();
                    final ObjList<ExpressionNode> values = model.getRowTupleValues(tupleIndex);
                    final int valueCount = values.size();
                    if (columnCount != valueCount) {
                        throw SqlException.$(
                                        model.getEndOfRowTupleValuesPosition(tupleIndex),
                                        "row value count does not match column count [expected=").put(columnCount).put(", actual=").put(values.size())
                                .put(", tuple=").put(tupleIndex + 1).put(']');
                    }
                    valueFunctions = new ObjList<>(columnCount);

                    for (int i = 0; i < columnCount; i++) {
                        final ExpressionNode node = values.getQuick(i);

                        Function function = functionParser.parseFunction(node, EmptyRecordMetadata.INSTANCE, executionContext);
                        insertValidateFunctionAndAddToList(
                                model,
                                tupleIndex,
                                valueFunctions,
                                metadata,
                                metadataTimestampIndex,
                                i,
                                i,
                                function,
                                node.position,
                                executionContext.getBindVariableService()
                        );

                        if (metadataTimestampIndex == i) {
                            timestampFunction = function;
                        }
                    }
                }

                // validate timestamp
                if (metadataTimestampIndex > -1 && (timestampFunction == null || ColumnType.isNull(timestampFunction.getType()))) {
                    throw SqlException.$(0, "insert statement must populate timestamp");
                }

                VirtualRecord record = new VirtualRecord(valueFunctions);
                RecordToRowCopier copier = RecordToRowCopierUtils.generateCopier(asm, record, metadata, listColumnFilter);
                insertOperation.addInsertRow(new InsertRowImpl(record, copier, timestampFunction, tupleIndex));
            }
            return compiledQuery.ofInsert(insertOperation);
        } catch (SqlException e) {
            Misc.freeObjList(valueFunctions);
            throw e;
        }
    }

    private CompiledQuery insertAsSelect(ExecutionModel executionModel, SqlExecutionContext executionContext) throws SqlException {
        final InsertModel model = (InsertModel) executionModel;
        final ExpressionNode name = model.getTableName();
        tableExistsOrFail(name.position, name.token, executionContext);
        long insertCount;

        try (
                TableWriterAPI writer = engine.getTableWriterAPI(executionContext.getCairoSecurityContext(), name.token, "insertAsSelect");
                RecordCursorFactory factory = generate(model.getQueryModel(), executionContext)
        ) {
            final RecordMetadata cursorMetadata = factory.getMetadata();
            // Convert sparse writer metadata into dense
            final RecordMetadata writerMetadata = GenericRecordMetadata.copyDense(writer.getMetadata());
            final int writerTimestampIndex = writerMetadata.getTimestampIndex();
            final int cursorTimestampIndex = cursorMetadata.getTimestampIndex();
            final int cursorColumnCount = cursorMetadata.getColumnCount();

            final RecordToRowCopier copier;
            final ObjList<CharSequence> columnNameList = model.getColumnNameList();
            final int columnSetSize = columnNameList.size();
            int timestampIndexFound = -1;
            if (columnSetSize > 0) {
                // validate type cast

                // clear list column filter to re-populate it again
                listColumnFilter.clear();

                for (int i = 0; i < columnSetSize; i++) {
                    CharSequence columnName = columnNameList.get(i);
                    int index = writerMetadata.getColumnIndexQuiet(columnName);
                    if (index == -1) {
                        throw SqlException.invalidColumn(model.getColumnPosition(i), columnName);
                    }

                    int fromType = cursorMetadata.getColumnType(i);
                    int toType = writerMetadata.getColumnType(index);
                    if (ColumnType.isAssignableFrom(fromType, toType)) {
                        listColumnFilter.add(index + 1);
                    } else {
                        throw SqlException.inconvertibleTypes(
                                model.getColumnPosition(i),
                                fromType,
                                cursorMetadata.getColumnName(i),
                                toType,
                                writerMetadata.getColumnName(i)
                        );
                    }

                    if (index == writerTimestampIndex) {
                        timestampIndexFound = i;
                        if (fromType != ColumnType.TIMESTAMP && fromType != ColumnType.STRING) {
                            throw SqlException.$(name.position, "expected timestamp column but type is ").put(ColumnType.nameOf(fromType));
                        }
                    }
                }

                // fail when target table requires chronological data and cursor cannot provide it
                if (timestampIndexFound < 0 && writerTimestampIndex >= 0) {
                    throw SqlException.$(name.position, "select clause must provide timestamp column");
                }

                copier = RecordToRowCopierUtils.generateCopier(asm, cursorMetadata, writerMetadata, listColumnFilter);
            } else {
                // fail when target table requires chronological data and cursor cannot provide it
                if (writerTimestampIndex > -1 && cursorTimestampIndex == -1) {
                    if (cursorColumnCount <= writerTimestampIndex) {
                        throw SqlException.$(name.position, "select clause must provide timestamp column");
                    } else {
                        int columnType = ColumnType.tagOf(cursorMetadata.getColumnType(writerTimestampIndex));
                        if (columnType != ColumnType.TIMESTAMP && columnType != ColumnType.STRING && columnType != ColumnType.NULL) {
                            throw SqlException.$(name.position, "expected timestamp column but type is ").put(ColumnType.nameOf(columnType));
                        }
                    }
                }

                if (writerTimestampIndex > -1 && cursorTimestampIndex > -1 && writerTimestampIndex != cursorTimestampIndex) {
                    throw SqlException
                            .$(name.position, "designated timestamp of existing table (").put(writerTimestampIndex)
                            .put(") does not match designated timestamp in select query (")
                            .put(cursorTimestampIndex)
                            .put(')');
                }
                timestampIndexFound = writerTimestampIndex;

                final int n = writerMetadata.getColumnCount();
                if (n > cursorMetadata.getColumnCount()) {
                    throw SqlException.$(model.getSelectKeywordPosition(), "not enough columns selected");
                }

                for (int i = 0; i < n; i++) {
                    int fromType = cursorMetadata.getColumnType(i);
                    int toType = writerMetadata.getColumnType(i);
                    if (ColumnType.isAssignableFrom(fromType, toType)) {
                        continue;
                    }

                    // We are going on a limp here. There is nowhere to position this error in our model.
                    // We will try to position on column (i) inside cursor's query model. Assumption is that
                    // it will always have a column, e.g. has been processed by optimiser
                    assert i < model.getQueryModel().getBottomUpColumns().size();
                    throw SqlException.inconvertibleTypes(
                            model.getQueryModel().getBottomUpColumns().getQuick(i).getAst().position,
                            fromType,
                            cursorMetadata.getColumnName(i),
                            toType,
                            writerMetadata.getColumnName(i)
                    );
                }

                entityColumnFilter.of(writerMetadata.getColumnCount());

                copier = RecordToRowCopierUtils.generateCopier(
                        asm,
                        cursorMetadata,
                        writerMetadata,
                        entityColumnFilter
                );
            }

            SqlExecutionCircuitBreaker circuitBreaker = executionContext.getCircuitBreaker();

            try (RecordCursor cursor = factory.getCursor(executionContext)) {
                try {
                    if (writerTimestampIndex == -1) {
                        insertCount = copyUnordered(cursor, writer, copier, circuitBreaker);
                    } else {
                        if (model.getBatchSize() != -1) {
                            insertCount = copyOrderedBatched(
                                    writer,
                                    factory.getMetadata(),
                                    cursor,
                                    copier,
                                    writerTimestampIndex,
                                    model.getBatchSize(),
                                    model.getO3MaxLag(),
                                    circuitBreaker
                            );
                        } else {
                            insertCount = copyOrdered(writer, factory.getMetadata(), cursor, copier, timestampIndexFound, circuitBreaker);
                        }
                    }
                } catch (Throwable e) {
                    // rollback data when system error occurs
                    writer.rollback();
                    throw e;
                }
            }
        }
        return compiledQuery.ofInsertAsSelect(insertCount);
    }

    private void insertValidateFunctionAndAddToList(
            InsertModel model,
            int tupleIndex,
            ObjList<Function> valueFunctions,
            RecordMetadata metadata,
            int metadataTimestampIndex,
            int insertColumnIndex,
            int metadataColumnIndex,
            Function function,
            int functionPosition,
            BindVariableService bindVariableService
    ) throws SqlException {

        final int columnType = metadata.getColumnType(metadataColumnIndex);
        if (function.isUndefined()) {
            function.assignType(columnType, bindVariableService);
        }

        if (ColumnType.isAssignableFrom(function.getType(), columnType)) {
            if (metadataColumnIndex == metadataTimestampIndex) {
                return;
            }

            valueFunctions.add(function);
            listColumnFilter.add(metadataColumnIndex + 1);
            return;
        }

        throw SqlException.inconvertibleTypes(
                functionPosition,
                function.getType(),
                model.getRowTupleValues(tupleIndex).getQuick(insertColumnIndex).token,
                metadata.getColumnType(metadataColumnIndex),
                metadata.getColumnName(metadataColumnIndex)
        );
    }

    private ExecutionModel lightlyValidateInsertModel(InsertModel model) throws SqlException {
        ExpressionNode tableName = model.getTableName();
        if (tableName.type != ExpressionNode.LITERAL) {
            throw SqlException.$(tableName.position, "literal expected");
        }

        int columnNameListSize = model.getColumnNameList().size();

        if (columnNameListSize > 0) {
            for (int i = 0, n = model.getRowTupleCount(); i < n; i++) {
                if (columnNameListSize != model.getRowTupleValues(i).size()) {
                    throw SqlException.$(
                                    model.getEndOfRowTupleValuesPosition(i),
                                    "row value count does not match column count [expected=").put(columnNameListSize)
                            .put(", actual=").put(model.getRowTupleValues(i).size())
                            .put(", tuple=").put(i + 1)
                            .put(']');
                }
            }
        }

        return model;
    }

    private RecordCursorFactory prepareForUpdate(
            String tableName,
            QueryModel selectQueryModel,
            QueryModel updateQueryModel,
            SqlExecutionContext executionContext
    ) throws SqlException {
        final IntList tableColumnTypes = selectQueryModel.getUpdateTableColumnTypes();
        final ObjList<CharSequence> tableColumnNames = selectQueryModel.getUpdateTableColumnNames();

        RecordCursorFactory updateToDataCursorFactory = codeGenerator.generate(selectQueryModel, executionContext);
        try {
            if (!updateToDataCursorFactory.supportsUpdateRowId(tableName)) {
                // in theory this should never happen because all valid UPDATE statements should result in
                // a query plan with real row ids but better to check to prevent data corruption
                throw SqlException.$(updateQueryModel.getModelPosition(), "Unsupported SQL complexity for the UPDATE statement");
            }

            // Check that updateDataFactoryMetadata match types of table to be updated exactly
            final RecordMetadata updateDataFactoryMetadata = updateToDataCursorFactory.getMetadata();
            for (int i = 0, n = updateDataFactoryMetadata.getColumnCount(); i < n; i++) {
                int virtualColumnType = updateDataFactoryMetadata.getColumnType(i);
                CharSequence updateColumnName = updateDataFactoryMetadata.getColumnName(i);
                int tableColumnIndex = tableColumnNames.indexOf(updateColumnName);
                int tableColumnType = tableColumnTypes.get(tableColumnIndex);

                if (virtualColumnType != tableColumnType) {
                    if (!ColumnType.isSymbol(tableColumnType) || virtualColumnType != ColumnType.STRING) {
                        // get column position
                        ExpressionNode setRhs = updateQueryModel.getNestedModel().getColumns().getQuick(i).getAst();
                        throw SqlException.inconvertibleTypes(setRhs.position, virtualColumnType, "", tableColumnType, updateColumnName);
                    }
                }
            }
            return updateToDataCursorFactory;
        } catch (Throwable th) {
            updateToDataCursorFactory.close();
            throw th;
        }
    }

    private CompiledQuery reindexTable(SqlExecutionContext executionContext) throws SqlException {
        CharSequence tok;
        tok = SqlUtil.fetchNext(lexer);
        if (tok == null || !isTableKeyword(tok)) {
            throw SqlException.$(lexer.lastTokenPosition(), "TABLE expected");
        }

        tok = SqlUtil.fetchNext(lexer);

        if (tok == null || Chars.equals(tok, ',')) {
            throw SqlException.$(lexer.getPosition(), "table name expected");
        }

        if (Chars.isQuoted(tok)) {
            tok = GenericLexer.unquote(tok);
        }
        tableExistsOrFail(lexer.lastTokenPosition(), tok, executionContext);
        CharSequence tableName = tok;
        CharSequence systemTableName = engine.getSystemTableName(tableName);
        rebuildIndex.of(path.of(configuration.getRoot()).concat(systemTableName), configuration);

        tok = SqlUtil.fetchNext(lexer);
        CharSequence columnName = null;

        if (tok != null && SqlKeywords.isColumnKeyword(tok)) {
            tok = SqlUtil.fetchNext(lexer);
            if (Chars.isQuoted(tok)) {
                tok = GenericLexer.unquote(tok);
            }
            if (tok == null || TableUtils.isValidColumnName(tok, configuration.getMaxFileNameLength())) {
                columnName = GenericLexer.immutableOf(tok);
                tok = SqlUtil.fetchNext(lexer);
            }
        }

        CharSequence partition = null;
        if (tok != null && SqlKeywords.isPartitionKeyword(tok)) {
            tok = SqlUtil.fetchNext(lexer);

            if (Chars.isQuoted(tok)) {
                tok = GenericLexer.unquote(tok);
            }
            partition = tok;
            tok = SqlUtil.fetchNext(lexer);
        }

        if (tok == null || !isLockKeyword(tok)) {
            throw SqlException.$(lexer.getPosition(), "LOCK EXCLUSIVE expected");
        }

        tok = SqlUtil.fetchNext(lexer);
        if (tok == null || !isExclusiveKeyword(tok)) {
            throw SqlException.$(lexer.getPosition(), "LOCK EXCLUSIVE expected");
        }

        tok = SqlUtil.fetchNext(lexer);
        if (tok != null && !isSemicolon(tok)) {
            throw SqlException.$(lexer.getPosition(), "EOF expected");
        }

        rebuildIndex.reindex(partition, columnName);
        return compiledQuery.ofRepair();
    }

    private boolean removeTableDirectory(CreateTableModel model) {
        int errno;
        CharSequence systemTableName = engine.getSystemTableName(model.getName().token);
        if ((errno = engine.removeDirectory(path, systemTableName)) == 0) {
            return true;
        }
        LOG.error()
                .$("could not clean up after create table failure [path=").$(path)
                .$(", errno=").$(errno)
                .$(']').$();
        return false;
    }

    private CompiledQuery repairTables(SqlExecutionContext executionContext) throws SqlException {
        CharSequence tok;
        tok = SqlUtil.fetchNext(lexer);
        if (tok == null || !isTableKeyword(tok)) {
            throw SqlException.$(lexer.lastTokenPosition(), "'table' expected");
        }

        do {
            tok = SqlUtil.fetchNext(lexer);

            if (tok == null || Chars.equals(tok, ',')) {
                throw SqlException.$(lexer.getPosition(), "table name expected");
            }

            if (Chars.isQuoted(tok)) {
                tok = GenericLexer.unquote(tok);
            }
            tableExistsOrFail(lexer.lastTokenPosition(), tok, executionContext);
            tok = SqlUtil.fetchNext(lexer);

        } while (tok != null && Chars.equals(tok, ','));
        return compiledQuery.ofRepair();
    }

    private void setupTextLoaderFromModel(CopyModel model) {
        textLoader.clear();
        textLoader.setState(TextLoader.ANALYZE_STRUCTURE);
        // todo: configure the following
        //   - what happens when data row errors out, max errors may be?
        //   - we should be able to skip X rows from top, dodgy headers etc.

        textLoader.configureDestination(model.getTarget().token, false, false,
                model.getAtomicity() != -1 ? model.getAtomicity() : Atomicity.SKIP_ROW,
                model.getPartitionBy() < 0 ? PartitionBy.NONE : model.getPartitionBy(),
                model.getTimestampColumnName(), model.getTimestampFormat());
    }

    private CompiledQuery snapshotDatabase(SqlExecutionContext executionContext) throws SqlException {
        executionContext.getCairoSecurityContext().checkWritePermission();
        CharSequence tok = expectToken(lexer, "'prepare' or 'complete'");

        if (Chars.equalsLowerCaseAscii(tok, "prepare")) {
            if (snapshotAgent == null) {
                throw SqlException.position(lexer.lastTokenPosition()).put("Snapshot agent is not configured. Try using different embedded API");
            }
            snapshotAgent.prepareSnapshot(executionContext);
            return compiledQuery.ofSnapshotPrepare();
        }

        if (Chars.equalsLowerCaseAscii(tok, "complete")) {
            if (snapshotAgent == null) {
                throw SqlException.position(lexer.lastTokenPosition()).put("Snapshot agent is not configured. Try using different embedded API");
            }
            snapshotAgent.completeSnapshot();
            return compiledQuery.ofSnapshotComplete();
        }

        throw SqlException.position(lexer.lastTokenPosition()).put("'prepare' or 'complete' expected");
    }

    private CompiledQuery sqlShow(SqlExecutionContext executionContext) throws SqlException {
        CharSequence tok = SqlUtil.fetchNext(lexer);
        if (null != tok) {
            if (isTablesKeyword(tok)) {
                return compiledQuery.of(new TableListRecordCursorFactory());
            }
            if (isColumnsKeyword(tok)) {
                return sqlShowColumns(executionContext);
            }

            if (isTransactionKeyword(tok)) {
                return sqlShowTransaction();
            }

            if (isTransactionIsolation(tok)) {
                return compiledQuery.of(new ShowTransactionIsolationLevelCursorFactory());
            }

            if (isMaxIdentifierLength(tok)) {
                return compiledQuery.of(new ShowMaxIdentifierLengthCursorFactory());
            }

            if (isStandardConformingStrings(tok)) {
                return compiledQuery.of(new ShowStandardConformingStringsCursorFactory());
            }

            if (isSearchPath(tok)) {
                return compiledQuery.of(new ShowSearchPathCursorFactory());
            }

            if (isDateStyleKeyword(tok)) {
                return compiledQuery.of(new ShowDateStyleCursorFactory());
            }

            if (SqlKeywords.isTimeKeyword(tok)) {
                tok = SqlUtil.fetchNext(lexer);
                if (tok != null && SqlKeywords.isZoneKeyword(tok)) {
                    return compiledQuery.of(new ShowTimeZoneFactory());
                }
            }
        }

        throw SqlException.position(lexer.lastTokenPosition()).put("expected 'tables', 'columns' or 'time zone'");
    }

    private CompiledQuery sqlShowColumns(SqlExecutionContext executionContext) throws SqlException {
        CharSequence tok;
        tok = SqlUtil.fetchNext(lexer);
        if (null == tok || !isFromKeyword(tok)) {
            throw SqlException.position(lexer.getPosition()).put("expected 'from'");
        }
        tok = SqlUtil.fetchNext(lexer);
        if (null == tok) {
            throw SqlException.position(lexer.getPosition()).put("expected a table name");
        }
        final CharSequence tableName = GenericLexer.assertNoDotsAndSlashes(GenericLexer.unquote(tok), lexer.lastTokenPosition());
        int status = executionContext.getStatus(path, tableName);
        if (status != TableUtils.TABLE_EXISTS) {
            throw SqlException.$(lexer.lastTokenPosition(), "table does not exist [table=").put(tableName).put(']');
        }
        return compiledQuery.of(new ShowColumnsRecordCursorFactory(tableName));
    }

    private CompiledQuery sqlShowTransaction() throws SqlException {
        CharSequence tok = SqlUtil.fetchNext(lexer);
        if (tok != null && isIsolationKeyword(tok)) {
            tok = SqlUtil.fetchNext(lexer);
            if (tok != null && isLevelKeyword(tok)) {
                return compiledQuery.of(new ShowTransactionIsolationLevelCursorFactory());
            }
            throw SqlException.position(tok != null ? lexer.lastTokenPosition() : lexer.getPosition()).put("expected 'level'");
        }
        throw SqlException.position(tok != null ? lexer.lastTokenPosition() : lexer.getPosition()).put("expected 'isolation'");
    }

    private void tableExistsOrFail(int position, CharSequence tableName, SqlExecutionContext executionContext) throws SqlException {
        if (executionContext.getStatus(path, tableName) == TableUtils.TABLE_DOES_NOT_EXIST) {
            throw SqlException.$(position, "table does not exist [table=").put(tableName).put(']');
        }
    }

    private CompiledQuery truncateTables(SqlExecutionContext executionContext) throws SqlException {
        CharSequence tok;
        tok = SqlUtil.fetchNext(lexer);

        if (tok == null) {
            throw SqlException.$(lexer.getPosition(), "'table' expected");
        }

        if (!isTableKeyword(tok)) {
            throw SqlException.$(lexer.lastTokenPosition(), "'table' expected");
        }

        tok = SqlUtil.fetchNext(lexer);
        if (tok != null && isOnlyKeyword(tok)) {
            tok = SqlUtil.fetchNext(lexer);
        }

        tableWriters.clear();
        try {
            try {
                do {
                    if (tok == null || Chars.equals(tok, ',')) {
                        throw SqlException.$(lexer.getPosition(), "table name expected");
                    }

                    if (Chars.isQuoted(tok)) {
                        tok = GenericLexer.unquote(tok);
                    }
                    tableExistsOrFail(lexer.lastTokenPosition(), tok, executionContext);

                    try {
                        tableWriters.add(engine.getTableWriterAPI(executionContext.getCairoSecurityContext(), tok, "truncateTables"));
                    } catch (CairoException e) {
                        LOG.info().$("table busy [table=").$(tok).$(", e=").$((Throwable) e).$(']').$();
                        throw SqlException.$(lexer.lastTokenPosition(), "table '").put(tok).put("' could not be truncated: ").put(e);
                    }
                    tok = SqlUtil.fetchNext(lexer);
                    if (tok == null || Chars.equals(tok, ';')) {
                        break;
                    }
                    if (Chars.equalsNc(tok, ',')) {
                        tok = SqlUtil.fetchNext(lexer);
                    }

                } while (true);
            } catch (SqlException e) {
                for (int i = 0, n = tableWriters.size(); i < n; i++) {
                    tableWriters.getQuick(i).close();
                }
                throw e;
            }

            for (int i = 0, n = tableWriters.size(); i < n; i++) {
                try (TableWriterAPI writer = tableWriters.getQuick(i)) {
                    try {
                        if (writer.getMetadata().isWalEnabled()) {
                            writer.truncate();
                        } else if (engine.lockReaders(writer.getTableName())) {
                            try {
                                writer.truncate();
                            } finally {
                                engine.unlockReaders(writer.getTableName());
                            }
                        } else {
                            throw SqlException.$(0, "there is an active query against '").put(writer.getTableName()).put("'. Try again.");
                        }
                    } catch (CairoException | CairoError e) {
                        LOG.error().$("could not truncate [table=").$(writer.getTableName()).$(", e=").$((Sinkable) e).$(']').$();
                        throw e;
                    }
                }
            }
        } finally {
            tableWriters.clear();
        }
        return compiledQuery.ofTruncate();
    }

    private CompiledQuery vacuum(SqlExecutionContext executionContext) throws SqlException {
        executionContext.getCairoSecurityContext().checkWritePermission();
        CharSequence tok = expectToken(lexer, "'table'");
        // It used to be VACUUM PARTITIONS but become VACUUM TABLE
        boolean partitionsKeyword = isPartitionsKeyword(tok);
        if (partitionsKeyword || isTableKeyword(tok)) {
            CharSequence tableName = expectToken(lexer, "table name");
            tableName = GenericLexer.assertNoDotsAndSlashes(GenericLexer.unquote(tableName), lexer.lastTokenPosition());
            int tableNamePos = lexer.lastTokenPosition();
            CharSequence eol = SqlUtil.fetchNext(lexer);
            if (eol == null || Chars.equals(eol, ';')) {
                executionContext.getCairoSecurityContext().checkWritePermission();
                tableExistsOrFail(lexer.lastTokenPosition(), tableName, executionContext);
                try (TableReader rdr = executionContext.getReader(tableName)) {
                    int partitionBy = rdr.getMetadata().getPartitionBy();
                    if (PartitionBy.isPartitioned(partitionBy)) {
                        if (!TableUtils.schedulePurgeO3Partitions(messageBus, rdr.getSystemTableName(), partitionBy)) {
                            throw SqlException.$(
                                    tableNamePos,
                                    "cannot schedule vacuum action, queue is full, please retry " +
                                            "or increase Purge Discovery Queue Capacity"
                            );
                        }
                    } else if (partitionsKeyword) {
                        throw SqlException.$(lexer.lastTokenPosition(), "table '").put(tableName).put("' is not partitioned");
                    }
                    vacuumColumnVersions.run(executionContext, rdr);
                    return compiledQuery.ofVacuum();
                }
            }
            throw SqlException.$(lexer.lastTokenPosition(), "end of line or ';' expected");
        }
        throw SqlException.$(lexer.lastTokenPosition(), "'partitions' expected");
    }

    private InsertModel validateAndOptimiseInsertAsSelect(
            InsertModel model,
            SqlExecutionContext executionContext
    ) throws SqlException {
        final QueryModel queryModel = optimiser.optimise(model.getQueryModel(), executionContext);
        int columnNameListSize = model.getColumnNameList().size();
        if (columnNameListSize > 0 && queryModel.getBottomUpColumns().size() != columnNameListSize) {
            throw SqlException.$(model.getTableName().position, "column count mismatch");
        }
        model.setQueryModel(queryModel);
        return model;
    }

    private void validateTableModelAndCreateTypeCast(
            CreateTableModel model,
            RecordMetadata metadata,
            @Transient IntIntHashMap typeCast
    ) throws SqlException {
        CharSequenceObjHashMap<ColumnCastModel> castModels = model.getColumnCastModels();
        ObjList<CharSequence> castColumnNames = castModels.keys();

        for (int i = 0, n = castColumnNames.size(); i < n; i++) {
            CharSequence columnName = castColumnNames.getQuick(i);
            int index = metadata.getColumnIndexQuiet(columnName);
            ColumnCastModel ccm = castModels.get(columnName);
            // the only reason why columns cannot be found at this stage is
            // concurrent table modification of table structure
            if (index == -1) {
                // Cast isn't going to go away when we re-parse SQL. We must make this
                // permanent error
                throw SqlException.invalidColumn(ccm.getColumnNamePos(), columnName);
            }
            int from = metadata.getColumnType(index);
            int to = ccm.getColumnType();
            if (isCompatibleCase(from, to)) {
                int modelColumnIndex = model.getColumnIndex(columnName);
                if (!ColumnType.isSymbol(to) && model.isIndexed(modelColumnIndex)) {
                    throw SqlException.$(ccm.getColumnTypePos(), "indexes are supported only for SYMBOL columns: ").put(columnName);
                }
                typeCast.put(index, to);
            } else {
                throw SqlException.unsupportedCast(ccm.getColumnTypePos(), columnName, from, to);
            }
        }

        // validate that all indexes are specified only on columns with symbol type
        for (int i = 0, n = model.getColumnCount(); i < n; i++) {
            CharSequence columnName = model.getColumnName(i);
            ColumnCastModel ccm = castModels.get(columnName);
            if (ccm != null) {
                // We already checked this column when validating casts.
                continue;
            }
            int index = metadata.getColumnIndexQuiet(columnName);
            assert index > -1 : "wtf? " + columnName;
            if (!ColumnType.isSymbol(metadata.getColumnType(index)) && model.isIndexed(i)) {
                throw SqlException.$(0, "indexes are supported only for SYMBOL columns: ").put(columnName);
            }
        }

        // validate type of timestamp column
        // no need to worry that column will not resolve
        ExpressionNode timestamp = model.getTimestamp();
        if (timestamp != null && metadata.getColumnType(timestamp.token) != ColumnType.TIMESTAMP) {
            throw SqlException.position(timestamp.position).put("TIMESTAMP column expected [actual=").put(ColumnType.nameOf(metadata.getColumnType(timestamp.token))).put(']');
        }

        if (PartitionBy.isPartitioned(model.getPartitionBy()) && model.getTimestampIndex() == -1 && metadata.getTimestampIndex() == -1) {
            throw SqlException.position(0).put("timestamp is not defined");
        }
    }

    RecordCursorFactory generate(QueryModel queryModel, SqlExecutionContext executionContext) throws SqlException {
        return codeGenerator.generate(queryModel, executionContext);
    }

    UpdateOperation generateUpdate(QueryModel updateQueryModel, SqlExecutionContext executionContext, TableRecordMetadata metadata) throws SqlException {
        final String updateTableName = updateQueryModel.getUpdateTableName();
        final QueryModel selectQueryModel = updateQueryModel.getNestedModel();

        // Update QueryModel structure is
        // QueryModel with SET column expressions
        // |-- QueryModel of select-virtual or select-choose of data selected for update
        final RecordCursorFactory recordCursorFactory = prepareForUpdate(
                updateTableName,
                selectQueryModel,
                updateQueryModel,
                executionContext
        );

        if (!metadata.isWalEnabled() || executionContext.isWalApplication()) {
            return new UpdateOperation(
                    updateTableName,
                    selectQueryModel.getTableId(),
                    selectQueryModel.getTableVersion(),
                    lexer.getPosition(),
                    recordCursorFactory
            );
        } else {
            recordCursorFactory.close();

            if (selectQueryModel.containsJoin()) {
                throw SqlException.position(0).put("UPDATE statements with join are not supported yet for WAL tables");
            }

            return new UpdateOperation(
                    updateTableName,
                    metadata.getTableId(),
                    metadata.getStructureVersion(),
                    lexer.getPosition()
            );
        }
    }

    // used in tests
    void setEnableJitNullChecks(boolean value) {
        codeGenerator.setEnableJitNullChecks(value);
    }

    void setFullFatJoins(boolean value) {
        codeGenerator.setFullFatJoins(value);
    }

    @TestOnly
    ExecutionModel testCompileModel(CharSequence query, SqlExecutionContext executionContext) throws SqlException {
        clear();
        lexer.of(query);
        return compileExecutionModel(executionContext);
    }

    // this exposed for testing only
    @TestOnly
    ExpressionNode testParseExpression(CharSequence expression, QueryModel model) throws SqlException {
        clear();
        lexer.of(expression);
        return parser.expr(lexer, model);
    }

    // test only
    @TestOnly
    void testParseExpression(CharSequence expression, ExpressionParserListener listener) throws SqlException {
        clear();
        lexer.of(expression);
        parser.expr(lexer, listener);
    }

    @FunctionalInterface
    private interface ExecutableMethod {
        CompiledQuery execute(ExecutionModel model, SqlExecutionContext sqlExecutionContext) throws SqlException;
    }

    @FunctionalInterface
    protected interface KeywordBasedExecutor {
        CompiledQuery execute(SqlExecutionContext executionContext) throws SqlException;
    }

    public final static class PartitionAction {
        public static final int ATTACH = 2;
        public static final int DETACH = 3;
        public static final int DROP = 1;
    }

    private static class TableStructureAdapter implements TableStructure {
        private RecordMetadata metadata;
        private CreateTableModel model;
        private int timestampIndex;
        private IntIntHashMap typeCast;

        @Override
        public int getColumnCount() {
            return model.getColumnCount();
        }

        @Override
        public CharSequence getColumnName(int columnIndex) {
            return model.getColumnName(columnIndex);
        }

        @Override
        public int getColumnType(int columnIndex) {
            int castIndex = typeCast.keyIndex(columnIndex);
            if (castIndex < 0) {
                return typeCast.valueAt(castIndex);
            }
            return metadata.getColumnType(columnIndex);
        }

        @Override
        public int getIndexBlockCapacity(int columnIndex) {
            return model.getIndexBlockCapacity(columnIndex);
        }

        @Override
        public int getMaxUncommittedRows() {
            return model.getMaxUncommittedRows();
        }

        @Override
        public long getO3MaxLag() {
            return model.getO3MaxLag();
        }

        @Override
        public int getPartitionBy() {
            return model.getPartitionBy();
        }

        @Override
        public boolean getSymbolCacheFlag(int columnIndex) {
            final ColumnCastModel ccm = model.getColumnCastModels().get(metadata.getColumnName(columnIndex));
            if (ccm != null) {
                return ccm.getSymbolCacheFlag();
            }
            return model.getSymbolCacheFlag(columnIndex);
        }

        @Override
        public int getSymbolCapacity(int columnIndex) {
            final ColumnCastModel ccm = model.getColumnCastModels().get(metadata.getColumnName(columnIndex));
            if (ccm != null) {
                return ccm.getSymbolCapacity();
            } else {
                return model.getSymbolCapacity(columnIndex);
            }
        }

        @Override
        public CharSequence getTableName() {
            return model.getTableName();
        }

        @Override
        public int getTimestampIndex() {
            return timestampIndex;
        }

        @Override
        public boolean isIndexed(int columnIndex) {
            return model.isIndexed(columnIndex);
        }

        @Override
        public boolean isSequential(int columnIndex) {
            return model.isSequential(columnIndex);
        }

        @Override
        public boolean isWalEnabled() {
            return model.isWalEnabled();
        }

        TableStructureAdapter of(CreateTableModel model, RecordMetadata metadata, IntIntHashMap typeCast) {
            if (model.getTimestampIndex() != -1) {
                timestampIndex = model.getTimestampIndex();
            } else {
                timestampIndex = metadata.getTimestampIndex();
            }
            this.model = model;
            this.metadata = metadata;
            this.typeCast = typeCast;
            return this;
        }
    }

    private static class TimestampValueRecord implements Record {
        private long value;

        @Override
        public long getTimestamp(int col) {
            return value;
        }

        public void setTimestamp(long value) {
            this.value = value;
        }
    }

    private class DatabaseBackupAgent implements Closeable {
        protected final Path srcPath = new Path();
        private final Path dstPath = new Path();
        private final StringSink fileNameSink = new StringSink();
        private final CharSequenceObjHashMap<RecordToRowCopier> tableBackupRowCopiedCache = new CharSequenceObjHashMap<>();
        private final ObjHashSet<CharSequence> tableNames = new ObjHashSet<>();
        private transient String cachedTmpBackupRoot;
        private transient int changeDirPrefixLen;
        private transient int currDirPrefixLen;
        private final FindVisitor confFilesBackupOnFind = (file, type) -> {
            if (type == Files.DT_FILE) {
                srcPath.of(configuration.getConfRoot()).concat(file).$();
                dstPath.trimTo(currDirPrefixLen).concat(file).$();
                LOG.info().$("backup copying config file [from=").$(srcPath).$(",to=").$(dstPath).I$();
                if (ff.copy(srcPath, dstPath) < 0) {
                    throw CairoException.critical(ff.errno()).put("cannot backup conf file [to=").put(dstPath).put(']');
                }
            }
        };
        private transient SqlExecutionContext currentExecutionContext;
        private final FindVisitor sqlDatabaseBackupOnFind = (pUtf8NameZ, type) -> {
            if (Files.isDir(pUtf8NameZ, type, fileNameSink)) {
                engine.getTableNameBySystemName(fileNameSink);
                try {
                    backupTable(fileNameSink, currentExecutionContext);
                } catch (CairoException e) {
                    LOG.error()
                            .$("could not backup [path=").$(fileNameSink)
                            .$(", e=").$(e.getFlyweightMessage())
                            .$(", errno=").$(e.getErrno())
                            .$(']').$();
                }
            }
        };

        public void clear() {
            srcPath.trimTo(0);
            dstPath.trimTo(0);
            cachedTmpBackupRoot = null;
            changeDirPrefixLen = 0;
            currDirPrefixLen = 0;
            tableBackupRowCopiedCache.clear();
            tableNames.clear();
        }

        @Override
        public void close() {
            assert null == currentExecutionContext;
            assert tableNames.isEmpty();
            tableBackupRowCopiedCache.clear();
            Misc.free(srcPath);
            Misc.free(dstPath);
        }

        private void backupTabIndexFile() {
            srcPath.of(configuration.getRoot()).concat(TableUtils.TAB_INDEX_FILE_NAME).$();
            dstPath.trimTo(currDirPrefixLen).concat(TableUtils.TAB_INDEX_FILE_NAME).$();
            LOG.info().$("backup copying file [from=").$(srcPath).$(",to=").$(dstPath).I$();
            if (ff.copy(srcPath, dstPath) < 0) {
                throw CairoException.critical(ff.errno()).put("cannot backup tab index file [to=").put(dstPath).put(']');
            }
        }

        private void backupTable(@NotNull CharSequence tableName, @NotNull SqlExecutionContext executionContext) {
            LOG.info().$("Starting backup of ").$(tableName).$();
            if (null == cachedTmpBackupRoot) {
                if (null == configuration.getBackupRoot()) {
                    throw CairoException.nonCritical().put("Backup is disabled, no backup root directory is configured in the server configuration ['cairo.sql.backup.root' property]");
                }
                srcPath.of(configuration.getBackupRoot()).concat(configuration.getBackupTempDirName()).slash$();
                cachedTmpBackupRoot = Chars.toString(srcPath);
            }

            int renameRootLen = dstPath.length();
            CharSequence systemTableName = engine.getSystemTableName(tableName);
            try {
                CairoSecurityContext securityContext = executionContext.getCairoSecurityContext();
                try (TableReader reader = executionContext.getReader(tableName)) {
                    cloneMetaData(tableName, cachedTmpBackupRoot, configuration.getBackupMkDirMode(), reader);
                    try (TableWriter backupWriter = engine.getBackupWriter(securityContext, tableName, cachedTmpBackupRoot)) {
                        RecordMetadata writerMetadata = backupWriter.getMetadata();
                        srcPath.of(tableName).slash().put(reader.getVersion()).$();
                        RecordToRowCopier recordToRowCopier = tableBackupRowCopiedCache.get(srcPath);
                        if (null == recordToRowCopier) {
                            entityColumnFilter.of(writerMetadata.getColumnCount());
                            recordToRowCopier = RecordToRowCopierUtils.generateCopier(
                                    asm,
                                    reader.getMetadata(),
                                    writerMetadata,
                                    entityColumnFilter
                            );
                            tableBackupRowCopiedCache.put(srcPath.toString(), recordToRowCopier);
                        }

                        RecordCursor cursor = reader.getCursor();
                        //statement/query timeout value  is most likely too small for backup operation
                        copyTableData(cursor, reader.getMetadata(), backupWriter, writerMetadata, recordToRowCopier, SqlExecutionCircuitBreaker.NOOP_CIRCUIT_BREAKER);
                        backupWriter.commit();
                    }
                }
                srcPath.of(configuration.getBackupRoot()).concat(configuration.getBackupTempDirName()).concat(systemTableName).$();
                try {
                    dstPath.trimTo(renameRootLen).concat(systemTableName).$();
                    TableUtils.renameOrFail(ff, srcPath, dstPath);
                    LOG.info().$("backup complete [table=").$(tableName).$(", to=").$(dstPath).$(']').$();
                } finally {
                    dstPath.trimTo(renameRootLen).$();
                }
            } catch (CairoException e) {
                LOG.info()
                        .$("could not backup [table=").$(tableName)
                        .$(", ex=").$(e.getFlyweightMessage())
                        .$(", errno=").$(e.getErrno())
                        .$(']').$();

                srcPath.of(cachedTmpBackupRoot).concat(systemTableName).slash$();
                int errno;
                if ((errno = ff.rmdir(srcPath)) != 0) {
                    LOG.error().$("could not delete directory [path=").$(srcPath).$(", errno=").$(errno).$(']').$();
                }
                throw e;
            }
        }

        private void cdConfRenamePath() {
            mkdir(PropServerConfiguration.CONFIG_DIRECTORY, "could not create backup [conf dir=");
        }

        private void cdDbRenamePath() {
            mkdir(configuration.getDbDirectory(), "could not create backup [db dir=");
        }

        private void cloneMetaData(CharSequence tableName, CharSequence backupRoot, int mkDirMode, TableReader reader) {
            CharSequence systemTableName = engine.getSystemTableName(tableName);
            srcPath.of(backupRoot).concat(systemTableName).slash$();

            if (ff.exists(srcPath)) {
                throw CairoException.nonCritical().put("Backup dir for table \"").put(tableName).put("\" already exists [dir=").put(srcPath).put(']');
            }

            if (ff.mkdirs(srcPath, mkDirMode) != 0) {
                throw CairoException.critical(ff.errno()).put("Could not create [dir=").put(srcPath).put(']');
            }

            int rootLen = srcPath.length();

            TableReaderMetadata sourceMetaData = reader.getMetadata();
            try {
                mem.smallFile(ff, srcPath.trimTo(rootLen).concat(TableUtils.META_FILE_NAME).$(), MemoryTag.MMAP_DEFAULT);
                sourceMetaData.dumpTo(mem);

                // create symbol maps
                srcPath.trimTo(rootLen).$();
                int symbolMapCount = 0;
                for (int i = 0, sz = sourceMetaData.getColumnCount(); i < sz; i++) {
                    if (ColumnType.isSymbol(sourceMetaData.getColumnType(i))) {
                        SymbolMapReader mapReader = reader.getSymbolMapReader(i);
                        MapWriter.createSymbolMapFiles(ff, mem, srcPath, sourceMetaData.getColumnName(i), COLUMN_NAME_TXN_NONE, mapReader.getSymbolCapacity(), mapReader.isCached());
                        symbolMapCount++;
                    }
                }
                mem.smallFile(ff, srcPath.trimTo(rootLen).concat(TableUtils.TXN_FILE_NAME).$(), MemoryTag.MMAP_DEFAULT);
                TableUtils.createTxn(mem, symbolMapCount, 0L, 0L, TableUtils.INITIAL_TXN, 0L, sourceMetaData.getStructureVersion(), 0L, 0L);

                mem.smallFile(ff, srcPath.trimTo(rootLen).concat(TableUtils.COLUMN_VERSION_FILE_NAME).$(), MemoryTag.MMAP_DEFAULT);
                TableUtils.createColumnVersionFile(mem);
                srcPath.trimTo(rootLen).concat(TableUtils.TXN_SCOREBOARD_FILE_NAME).$();
            } finally {
                mem.close();
            }
        }

        private void mkdir(CharSequence dir, String errorMessage) {
            dstPath.trimTo(changeDirPrefixLen).concat(dir).slash$();
            currDirPrefixLen = dstPath.length();
            if (ff.mkdirs(dstPath, configuration.getBackupMkDirMode()) != 0) {
                throw CairoException.critical(ff.errno()).put(errorMessage).put(dstPath).put(']');
            }
        }

        private void setupBackupRenamePath() {
            DateFormat format = configuration.getBackupDirTimestampFormat();
            long epochMicros = configuration.getMicrosecondClock().getTicks();
            int n = 0;
            // There is a race here, two threads could try and create the same backupRenamePath,
            // only one will succeed the other will throw a CairoException. Maybe it should be serialised
            dstPath.of(configuration.getBackupRoot()).slash();
            int plen = dstPath.length();
            do {
                dstPath.trimTo(plen);
                format.format(epochMicros, configuration.getDefaultDateLocale(), null, dstPath);
                if (n > 0) {
                    dstPath.put('.').put(n);
                }
                dstPath.slash$();
                n++;
            } while (ff.exists(dstPath));

            if (ff.mkdirs(dstPath, configuration.getBackupMkDirMode()) != 0) {
                throw CairoException.critical(ff.errno()).put("could not create backup [dir=").put(dstPath).put(']');
            }
            changeDirPrefixLen = dstPath.length();
        }

        private CompiledQuery sqlBackup(SqlExecutionContext executionContext) throws SqlException {
            executionContext.getCairoSecurityContext().checkWritePermission();
            if (null == configuration.getBackupRoot()) {
                throw CairoException.nonCritical().put("Backup is disabled, no backup root directory is configured in the server configuration ['cairo.sql.backup.root' property]");
            }
            final CharSequence tok = SqlUtil.fetchNext(lexer);
            if (null != tok) {
                if (isTableKeyword(tok)) {
                    return sqlTableBackup(executionContext);
                }
                if (isDatabaseKeyword(tok)) {
                    return sqlDatabaseBackup(executionContext);
                }
            }
            throw SqlException.position(lexer.lastTokenPosition()).put("expected 'table' or 'database'");
        }

        private CompiledQuery sqlDatabaseBackup(SqlExecutionContext executionContext) {
            currentExecutionContext = executionContext;
            try {
                setupBackupRenamePath();
                cdDbRenamePath();
                ff.iterateDir(srcPath.of(configuration.getRoot()).$(), sqlDatabaseBackupOnFind);
                backupTabIndexFile();
                cdConfRenamePath();
                ff.iterateDir(srcPath.of(configuration.getConfRoot()).$(), confFilesBackupOnFind);
                return compiledQuery.ofBackupTable();
            } finally {
                currentExecutionContext = null;
            }
        }

        private CompiledQuery sqlTableBackup(SqlExecutionContext executionContext) throws SqlException {
            setupBackupRenamePath();
            cdDbRenamePath();

            try {
                tableNames.clear();
                while (true) {
                    CharSequence tok = SqlUtil.fetchNext(lexer);
                    if (null == tok) {
                        throw SqlException.position(lexer.getPosition()).put("expected a table name");
                    }
                    final CharSequence tableName = GenericLexer.assertNoDotsAndSlashes(GenericLexer.unquote(tok), lexer.lastTokenPosition());
                    int status = executionContext.getStatus(path, tableName);
                    if (status != TableUtils.TABLE_EXISTS) {
                        throw SqlException.$(lexer.lastTokenPosition(), "table does not exist [table=").put(tableName).put(']');
                    }
                    tableNames.add(tableName);

                    tok = SqlUtil.fetchNext(lexer);
                    if (null == tok || Chars.equals(tok, ';')) {
                        break;
                    }
                    if (!Chars.equals(tok, ',')) {
                        throw SqlException.position(lexer.lastTokenPosition()).put("expected ','");
                    }
                }

                for (int n = 0; n < tableNames.size(); n++) {
                    backupTable(tableNames.get(n), executionContext);
                }

                return compiledQuery.ofBackupTable();
            } finally {
                tableNames.clear();
            }
        }
    }

    static {
        castGroups.extendAndSet(ColumnType.BOOLEAN, 2);
        castGroups.extendAndSet(ColumnType.BYTE, 1);
        castGroups.extendAndSet(ColumnType.SHORT, 1);
        castGroups.extendAndSet(ColumnType.CHAR, 1);
        castGroups.extendAndSet(ColumnType.INT, 1);
        castGroups.extendAndSet(ColumnType.LONG, 1);
        castGroups.extendAndSet(ColumnType.FLOAT, 1);
        castGroups.extendAndSet(ColumnType.DOUBLE, 1);
        castGroups.extendAndSet(ColumnType.DATE, 1);
        castGroups.extendAndSet(ColumnType.TIMESTAMP, 1);
        castGroups.extendAndSet(ColumnType.STRING, 3);
        castGroups.extendAndSet(ColumnType.SYMBOL, 3);
        castGroups.extendAndSet(ColumnType.BINARY, 4);

        sqlControlSymbols.add("(");
        sqlControlSymbols.add(";");
        sqlControlSymbols.add(")");
        sqlControlSymbols.add(",");
        sqlControlSymbols.add("/*");
        sqlControlSymbols.add("*/");
        sqlControlSymbols.add("--");
        sqlControlSymbols.add("[");
        sqlControlSymbols.add("]");
    }
}<|MERGE_RESOLUTION|>--- conflicted
+++ resolved
@@ -1371,8 +1371,7 @@
             RecordCursor cursor,
             RecordMetadata metadata,
             TableWriterAPI writer,
-            RecordMetadata
-                    writerMetadata,
+            RecordMetadata writerMetadata,
             RecordToRowCopier recordToRowCopier,
             SqlExecutionCircuitBreaker circuitBreaker
     ) {
@@ -1449,28 +1448,6 @@
         }
     }
 
-<<<<<<< HEAD
-=======
-    /*
-     * Returns number of copied rows.
-     */
-    private long copyTableData(
-            RecordCursor cursor,
-            RecordMetadata metadata,
-            TableWriterAPI writer,
-            RecordMetadata writerMetadata,
-            RecordToRowCopier recordToRowCopier,
-            SqlExecutionCircuitBreaker circuitBreaker
-    ) {
-        int timestampIndex = writerMetadata.getTimestampIndex();
-        if (timestampIndex == -1) {
-            return copyUnordered(cursor, writer, recordToRowCopier, circuitBreaker);
-        } else {
-            return copyOrdered(writer, metadata, cursor, recordToRowCopier, timestampIndex, circuitBreaker);
-        }
-    }
-
->>>>>>> 3dbe4cbf
     private void copyTableReaderMetadataToCreateTableModel(SqlExecutionContext executionContext, CreateTableModel model) throws SqlException {
         ExpressionNode likeTableName = model.getLikeTableName();
         CharSequence likeTableNameToken = likeTableName.token;
