/*******************************************************************************
 *     ___                  _   ____  ____
 *    / _ \ _   _  ___  ___| |_|  _ \| __ )
 *   | | | | | | |/ _ \/ __| __| | | |  _ \
 *   | |_| | |_| |  __/\__ \ |_| |_| | |_) |
 *    \__\_\\__,_|\___||___/\__|____/|____/
 *
 *  Copyright (c) 2014-2019 Appsicle
 *  Copyright (c) 2019-2022 QuestDB
 *
 *  Licensed under the Apache License, Version 2.0 (the "License");
 *  you may not use this file except in compliance with the License.
 *  You may obtain a copy of the License at
 *
 *  http://www.apache.org/licenses/LICENSE-2.0
 *
 *  Unless required by applicable law or agreed to in writing, software
 *  distributed under the License is distributed on an "AS IS" BASIS,
 *  WITHOUT WARRANTIES OR CONDITIONS OF ANY KIND, either express or implied.
 *  See the License for the specific language governing permissions and
 *  limitations under the License.
 *
 ******************************************************************************/

package io.questdb.griffin;

import io.questdb.MessageBus;
import io.questdb.PropServerConfiguration;
import io.questdb.cairo.*;
import io.questdb.cairo.pool.WriterPool;
import io.questdb.cairo.sql.Record;
import io.questdb.cairo.sql.*;
import io.questdb.cairo.vm.Vm;
import io.questdb.cairo.vm.api.MemoryMARW;
import io.questdb.cutlass.text.*;
import io.questdb.griffin.engine.functions.catalogue.*;
import io.questdb.griffin.engine.ops.AlterOperationBuilder;
import io.questdb.griffin.engine.ops.CopyFactory;
import io.questdb.griffin.engine.ops.InsertOperationImpl;
import io.questdb.griffin.engine.ops.UpdateOperation;
import io.questdb.griffin.engine.table.ShowColumnsRecordCursorFactory;
import io.questdb.griffin.engine.table.TableListRecordCursorFactory;
import io.questdb.griffin.model.*;
import io.questdb.log.Log;
import io.questdb.log.LogFactory;
import io.questdb.network.PeerDisconnectedException;
import io.questdb.network.PeerIsSlowToReadException;
import io.questdb.std.*;
import io.questdb.std.datetime.DateFormat;
import io.questdb.std.str.Path;
import io.questdb.std.str.StringSink;
import org.jetbrains.annotations.NotNull;
import org.jetbrains.annotations.Nullable;
import org.jetbrains.annotations.TestOnly;

import java.io.Closeable;
import java.util.ServiceLoader;

import static io.questdb.cairo.TableUtils.COLUMN_NAME_TXN_NONE;
import static io.questdb.cairo.TableUtils.convertSystemToTableName;
import static io.questdb.griffin.SqlKeywords.*;

public class SqlCompiler implements Closeable {
    public static final ObjList<String> sqlControlSymbols = new ObjList<>(8);
    private final static Log LOG = LogFactory.getLog(SqlCompiler.class);
    private static final IntList castGroups = new IntList();
    //null object used to skip null checks in batch method
    private static final BatchCallback EMPTY_CALLBACK = new BatchCallback() {
        @Override
        public void postCompile(SqlCompiler compiler, CompiledQuery cq, CharSequence queryText) {
        }

        @Override
        public void preCompile(SqlCompiler compiler) {
        }
    };
    protected final CairoEngine engine;
    private final GenericLexer lexer;
    private final Path path = new Path();
    private final CharSequenceObjHashMap<KeywordBasedExecutor> keywordBasedExecutors = new CharSequenceObjHashMap<>();
    private final CompiledQueryImpl compiledQuery;
    private final AlterOperationBuilder alterOperationBuilder;
    private final SqlOptimiser optimiser;
    private final SqlParser parser;
    private final ObjectPool<ExpressionNode> sqlNodePool;
    private final CharacterStore characterStore;
    private final ObjectPool<QueryColumn> queryColumnPool;
    private final ObjectPool<QueryModel> queryModelPool;
    private final SqlCodeGenerator codeGenerator;
    private final CairoConfiguration configuration;
    private final Path renamePath = new Path();
    private final DatabaseBackupAgent backupAgent;
    private final DatabaseSnapshotAgent snapshotAgent;
    private final MemoryMARW mem = Vm.getMARWInstance();
    private final BytecodeAssembler asm = new BytecodeAssembler();
    private final MessageBus messageBus;
    private final ListColumnFilter listColumnFilter = new ListColumnFilter();
    private final EntityColumnFilter entityColumnFilter = new EntityColumnFilter();
    private final IntIntHashMap typeCast = new IntIntHashMap();
    private final ObjList<TableWriterAPI> tableWriters = new ObjList<>();
    private final TableStructureAdapter tableStructureAdapter = new TableStructureAdapter();
    private final FunctionParser functionParser;
    private final ExecutableMethod insertAsSelectMethod = this::insertAsSelect;
    private final TextLoader textLoader;
    private final FilesFacade ff;
    private final TimestampValueRecord partitionFunctionRec = new TimestampValueRecord();
    private final IndexBuilder rebuildIndex = new IndexBuilder();
    private final VacuumColumnVersions vacuumColumnVersions;
    //determines how compiler parses query text
    //true - compiler treats whole input as single query and doesn't stop on ';'. Default mode.
    //false - compiler treats input as list of statements and stops processing statement on ';'. Used in batch processing.
    private boolean isSingleQueryMode = true;
    // Helper var used to pass back count in cases it can't be done via method result.
    private long insertCount;
    private final ExecutableMethod createTableMethod = this::createTable;

    // Exposed for embedded API users.
    public SqlCompiler(CairoEngine engine) {
        this(engine, null, null);
    }

    public SqlCompiler(CairoEngine engine, @Nullable FunctionFactoryCache functionFactoryCache, @Nullable DatabaseSnapshotAgent snapshotAgent) {
        this.engine = engine;
        this.configuration = engine.getConfiguration();
        this.ff = configuration.getFilesFacade();
        this.messageBus = engine.getMessageBus();
        this.sqlNodePool = new ObjectPool<>(ExpressionNode.FACTORY, configuration.getSqlExpressionPoolCapacity());
        this.queryColumnPool = new ObjectPool<>(QueryColumn.FACTORY, configuration.getSqlColumnPoolCapacity());
        this.queryModelPool = new ObjectPool<>(QueryModel.FACTORY, configuration.getSqlModelPoolCapacity());
        this.compiledQuery = new CompiledQueryImpl(engine);
        this.characterStore = new CharacterStore(
                configuration.getSqlCharacterStoreCapacity(),
                configuration.getSqlCharacterStoreSequencePoolCapacity());

        this.lexer = new GenericLexer(configuration.getSqlLexerPoolCapacity());
        this.functionParser = new FunctionParser(
                configuration,
                functionFactoryCache != null
                        ? functionFactoryCache
                        : new FunctionFactoryCache(engine.getConfiguration(), ServiceLoader.load(
                        FunctionFactory.class, FunctionFactory.class.getClassLoader()))
        );
        this.codeGenerator = new SqlCodeGenerator(engine, configuration, functionParser, sqlNodePool);
        this.vacuumColumnVersions = new VacuumColumnVersions(engine);

        // we have cyclical dependency here
        functionParser.setSqlCodeGenerator(codeGenerator);

        this.backupAgent = new DatabaseBackupAgent();
        this.snapshotAgent = snapshotAgent;

        // For each 'this::method' reference java compiles a class
        // We need to minimize repetition of this syntax as each site generates garbage
        final KeywordBasedExecutor compileSet = this::compileSet;
        final KeywordBasedExecutor compileBegin = this::compileBegin;
        final KeywordBasedExecutor compileCommit = this::compileCommit;
        final KeywordBasedExecutor compileRollback = this::compileRollback;
        final KeywordBasedExecutor truncateTables = this::truncateTables;
        final KeywordBasedExecutor alterTable = this::alterTable;
        final KeywordBasedExecutor repairTables = this::repairTables;
        final KeywordBasedExecutor reindexTable = this::reindexTable;
        final KeywordBasedExecutor dropTable = this::dropTable;
        final KeywordBasedExecutor sqlBackup = backupAgent::sqlBackup;
        final KeywordBasedExecutor sqlShow = this::sqlShow;
        final KeywordBasedExecutor vacuumTable = this::vacuum;
        final KeywordBasedExecutor snapshotDatabase = this::snapshotDatabase;
        final KeywordBasedExecutor compileDeallocate = this::compileDeallocate;

        keywordBasedExecutors.put("truncate", truncateTables);
        keywordBasedExecutors.put("TRUNCATE", truncateTables);
        keywordBasedExecutors.put("alter", alterTable);
        keywordBasedExecutors.put("ALTER", alterTable);
        keywordBasedExecutors.put("repair", repairTables);
        keywordBasedExecutors.put("REPAIR", repairTables);
        keywordBasedExecutors.put("reindex", reindexTable);
        keywordBasedExecutors.put("REINDEX", reindexTable);
        keywordBasedExecutors.put("set", compileSet);
        keywordBasedExecutors.put("SET", compileSet);
        keywordBasedExecutors.put("begin", compileBegin);
        keywordBasedExecutors.put("BEGIN", compileBegin);
        keywordBasedExecutors.put("commit", compileCommit);
        keywordBasedExecutors.put("COMMIT", compileCommit);
        keywordBasedExecutors.put("rollback", compileRollback);
        keywordBasedExecutors.put("ROLLBACK", compileRollback);
        keywordBasedExecutors.put("discard", compileSet);
        keywordBasedExecutors.put("DISCARD", compileSet);
        keywordBasedExecutors.put("close", compileSet); //no-op
        keywordBasedExecutors.put("CLOSE", compileSet);  //no-op
        keywordBasedExecutors.put("unlisten", compileSet);  //no-op
        keywordBasedExecutors.put("UNLISTEN", compileSet);  //no-op
        keywordBasedExecutors.put("reset", compileSet);  //no-op
        keywordBasedExecutors.put("RESET", compileSet);  //no-op
        keywordBasedExecutors.put("drop", dropTable);
        keywordBasedExecutors.put("DROP", dropTable);
        keywordBasedExecutors.put("backup", sqlBackup);
        keywordBasedExecutors.put("BACKUP", sqlBackup);
        keywordBasedExecutors.put("show", sqlShow);
        keywordBasedExecutors.put("SHOW", sqlShow);
        keywordBasedExecutors.put("vacuum", vacuumTable);
        keywordBasedExecutors.put("VACUUM", vacuumTable);
        keywordBasedExecutors.put("snapshot", snapshotDatabase);
        keywordBasedExecutors.put("SNAPSHOT", snapshotDatabase);
        keywordBasedExecutors.put("deallocate", compileDeallocate);
        keywordBasedExecutors.put("DEALLOCATE", compileDeallocate);

        configureLexer(lexer);

        final PostOrderTreeTraversalAlgo postOrderTreeTraversalAlgo = new PostOrderTreeTraversalAlgo();
        optimiser = new SqlOptimiser(
                configuration,
                engine,
                characterStore,
                sqlNodePool,
                queryColumnPool,
                queryModelPool,
                postOrderTreeTraversalAlgo,
                functionParser,
                path
        );

        parser = new SqlParser(
                configuration,
                optimiser,
                characterStore,
                sqlNodePool,
                queryColumnPool,
                queryModelPool,
                postOrderTreeTraversalAlgo
        );
        this.textLoader = new TextLoader(engine);
        alterOperationBuilder = new AlterOperationBuilder();
    }

    public static void configureLexer(GenericLexer lexer) {
        for (int i = 0, k = sqlControlSymbols.size(); i < k; i++) {
            lexer.defineSymbol(sqlControlSymbols.getQuick(i));
        }
        for (int i = 0, k = OperatorExpression.operators.size(); i < k; i++) {
            OperatorExpression op = OperatorExpression.operators.getQuick(i);
            if (op.symbol) {
                lexer.defineSymbol(op.token);
            }
        }
    }

    @Override
    public void close() {
        backupAgent.close();
        vacuumColumnVersions.close();
        Misc.free(path);
        Misc.free(renamePath);
        Misc.free(textLoader);
        Misc.free(rebuildIndex);
        Misc.free(codeGenerator);
        Misc.free(mem);
        Misc.freeObjList(tableWriters);
    }

    @NotNull
    public CompiledQuery compile(@NotNull CharSequence query, @NotNull SqlExecutionContext executionContext) throws SqlException {
        clear();
        // these are quick executions that do not require building of a model
        lexer.of(query);
        isSingleQueryMode = true;

        compileInner(executionContext, query);
        return compiledQuery;
    }

    /*
     * Allows processing of batches of sql statements (sql scripts) separated by ';' .
     * Each query is processed in sequence and processing stops on first error and whole batch gets discarded .
     * Noteworthy difference between this and 'normal' query is that all empty queries get ignored, e.g.
     * <br>
     * select 1;<br>
     * ; ;/* comment \*\/;--comment\n; - these get ignored <br>
     * update a set b=c  ; <br>
     * <p>
     * Useful PG doc link :
     *
     * @param query            - block of queries to process
     * @param batchCallback    - callback to perform actions prior to or after batch part compilation, e.g. clear caches or execute command
     * @see <a href="https://www.postgresql.org/docs/current/protocol-flow.html#id-1.10.5.7.4">PostgreSQL documentation</a>
     */
    public void compileBatch(
            @NotNull CharSequence query,
            @NotNull SqlExecutionContext executionContext,
            BatchCallback batchCallback
    ) throws SqlException, PeerIsSlowToReadException, PeerDisconnectedException {

        LOG.info().$("batch [text=").$(query).I$();

        clear();
        lexer.of(query);
        isSingleQueryMode = false;

        if (batchCallback == null) {
            batchCallback = EMPTY_CALLBACK;
        }

        int position;

        while (lexer.hasNext()) {
            //skip over empty statements that'd cause error in parser
            position = getNextValidTokenPosition();
            if (position == -1) {
                return;
            }

            boolean recompileStale = true;
            for (int retries = 0; recompileStale; retries++) {
                try {
                    batchCallback.preCompile(this);
                    clear();//we don't use normal compile here because we can't reset existing lexer
                    CompiledQuery current = compileInner(executionContext, query);
                    //We've to move lexer because some query handlers don't consume all tokens (e.g. SET )
                    //some code in postCompile might need full text of current query
                    CharSequence currentQuery = query.subSequence(position, goToQueryEnd());
                    batchCallback.postCompile(this, current, currentQuery);
                    recompileStale = false;
                } catch (ReaderOutOfDateException e) {
                    if (retries == ReaderOutOfDateException.MAX_RETRY_ATTEMPS) {
                        throw e;
                    }
                    LOG.info().$(e.getFlyweightMessage()).$();
                    // will recompile
                    lexer.restart();
                }
            }
        }
    }

    public void filterPartitions(
            Function function,
            TableReader reader,
            AlterOperationBuilder changePartitionStatement
    ) {
        // Iterate partitions in descending order so if folders are missing on disk
        // removePartition does not fail to determine next minTimestamp
        final int partitionCount = reader.getPartitionCount();
        if (partitionCount > 0) { // table may be empty
            for (int i = partitionCount - 2; i > -1; i--) {
                long partitionTimestamp = reader.getPartitionTimestampByIndex(i);
                partitionFunctionRec.setTimestamp(partitionTimestamp);
                if (function.getBool(partitionFunctionRec)) {
                    changePartitionStatement.ofPartition(partitionTimestamp);
                }
            }

            // remove last partition
            long partitionTimestamp = reader.getPartitionTimestampByIndex(partitionCount - 1);
            partitionFunctionRec.setTimestamp(partitionTimestamp);
            if (function.getBool(partitionFunctionRec)) {
                changePartitionStatement.ofPartition(partitionTimestamp);
            }
        }
    }

    public CairoEngine getEngine() {
        return engine;
    }

    public FunctionFactoryCache getFunctionFactoryCache() {
        return functionParser.getFunctionFactoryCache();
    }

    private static boolean isCompatibleCase(int from, int to) {
        return castGroups.getQuick(ColumnType.tagOf(from)) == castGroups.getQuick(ColumnType.tagOf(to));
    }

    private static void expectKeyword(GenericLexer lexer, CharSequence keyword) throws SqlException {
        CharSequence tok = SqlUtil.fetchNext(lexer);

        if (tok == null) {
            throw SqlException.position(lexer.getPosition()).put('\'').put(keyword).put("' expected");
        }

        if (!Chars.equalsLowerCaseAscii(tok, keyword)) {
            throw SqlException.position(lexer.lastTokenPosition()).put('\'').put(keyword).put("' expected");
        }
    }

    private static CharSequence expectToken(GenericLexer lexer, CharSequence expected) throws SqlException {
        CharSequence tok = SqlUtil.fetchNext(lexer);

        if (tok == null) {
            throw SqlException.position(lexer.getPosition()).put(expected).put(" expected");
        }

        return tok;
    }

    private static CharSequence maybeExpectToken(GenericLexer lexer, CharSequence expected, boolean expect) throws SqlException {
        CharSequence tok = SqlUtil.fetchNext(lexer);

        if (expect && tok == null) {
            throw SqlException.position(lexer.getPosition()).put(expected).put(" expected");
        }

        return tok;
    }

    private CompiledQuery alterSystemLockWriter(SqlExecutionContext executionContext) throws SqlException {
        final int tableNamePosition = lexer.getPosition();
        CharSequence tok = GenericLexer.unquote(expectToken(lexer, "table name"));
        tableExistsOrFail(tableNamePosition, tok, executionContext);
        try {
            CharSequence lockedReason = engine.lockWriter(executionContext.getCairoSecurityContext(), tok, "alterSystem");
            if (lockedReason != WriterPool.OWNERSHIP_REASON_NONE) {
                throw SqlException.$(tableNamePosition, "could not lock, busy [table=`").put(tok).put(", lockedReason=").put(lockedReason).put("`]");
            }
            return compiledQuery.ofLock();
        } catch (CairoException e) {
            throw SqlException.position(tableNamePosition)
                    .put(e.getFlyweightMessage())
                    .put("[errno=").put(e.getErrno()).put(']');
        }
    }

    private CompiledQuery alterSystemUnlockWriter(SqlExecutionContext executionContext) throws SqlException {
        final int tableNamePosition = lexer.getPosition();
        CharSequence tok = GenericLexer.unquote(expectToken(lexer, "table name"));
        tableExistsOrFail(tableNamePosition, tok, executionContext);
        try {
            engine.unlockWriter(executionContext.getCairoSecurityContext(), tok);
            return compiledQuery.ofUnlock();
        } catch (CairoException e) {
            throw SqlException.position(tableNamePosition)
                    .put(e.getFlyweightMessage())
                    .put("[errno=").put(e.getErrno()).put(']');
        }
    }

    private CompiledQuery alterTable(SqlExecutionContext executionContext) throws SqlException {
        CharSequence tok;
        tok = expectToken(lexer, "'table' or 'system'");

        if (SqlKeywords.isTableKeyword(tok)) {
            final int tableNamePosition = lexer.getPosition();
            tok = GenericLexer.unquote(expectToken(lexer, "table name"));
            tableExistsOrFail(tableNamePosition, tok, executionContext);

<<<<<<< HEAD
            String systemTableName = engine.getSystemTableName(tok);
            String tableName = engine.getTableNameBySystemName(systemTableName);
            try (TableRecordMetadata tableMetadata = executionContext.getCompressedMetadata(
                    engine,
                    tok
=======
            String tableName = Chars.toString(tok);
            try (TableRecordMetadata tableMetadata = engine.getMetadata(
                    executionContext.getCairoSecurityContext(),
                    tableName
>>>>>>> c16c04a0
            )) {
                tok = expectToken(lexer, "'add', 'alter' or 'drop'");

                if (SqlKeywords.isAddKeyword(tok)) {
                    return alterTableAddColumn(tableNamePosition, tableName, tableMetadata);
                } else if (SqlKeywords.isDropKeyword(tok)) {
                    tok = expectToken(lexer, "'column' or 'partition'");
                    if (SqlKeywords.isColumnKeyword(tok)) {
                        return alterTableDropColumn(tableNamePosition, tableName, tableMetadata);
                    } else if (SqlKeywords.isPartitionKeyword(tok)) {
                        return alterTableDropDetachOrAttachPartition(tableMetadata, tableName, PartitionAction.DROP, executionContext);
                    } else {
                        throw SqlException.$(lexer.lastTokenPosition(), "'column' or 'partition' expected");
                    }
                } else if (SqlKeywords.isRenameKeyword(tok)) {
                    tok = expectToken(lexer, "'column'");
                    if (SqlKeywords.isColumnKeyword(tok)) {
                        return alterTableRenameColumn(tableNamePosition, tableName, tableMetadata);
                    } else {
                        throw SqlException.$(lexer.lastTokenPosition(), "'column' expected");
                    }
                } else if (SqlKeywords.isAttachKeyword(tok)) {
                    tok = expectToken(lexer, "'partition'");
                    if (SqlKeywords.isPartitionKeyword(tok)) {
                        return alterTableDropDetachOrAttachPartition(tableMetadata, tableName, PartitionAction.ATTACH, executionContext);
                    } else {
                        throw SqlException.$(lexer.lastTokenPosition(), "'partition' expected");
                    }
                } else if (SqlKeywords.isDetachKeyword(tok)) {
                    tok = expectToken(lexer, "'partition'");
                    if (SqlKeywords.isPartitionKeyword(tok)) {
                        return alterTableDropDetachOrAttachPartition(tableMetadata, tableName, PartitionAction.DETACH, executionContext);
                    } else {
                        throw SqlException.$(lexer.lastTokenPosition(), "'partition' expected");
                    }
                } else if (SqlKeywords.isAlterKeyword(tok)) {
                    tok = expectToken(lexer, "'column'");
                    if (SqlKeywords.isColumnKeyword(tok)) {
                        final int columnNameNamePosition = lexer.getPosition();
                        tok = expectToken(lexer, "column name");
                        final CharSequence columnName = GenericLexer.immutableOf(tok);
                        tok = expectToken(lexer, "'add index' or 'drop index' or 'cache' or 'nocache'");
                        if (SqlKeywords.isAddKeyword(tok)) {
                            expectKeyword(lexer, "index");
                            tok = SqlUtil.fetchNext(lexer);
                            int indexValueCapacity = -1;

                            if (tok != null && (!isSemicolon(tok))) {
                                if (!SqlKeywords.isCapacityKeyword(tok)) {
                                    throw SqlException.$(lexer.lastTokenPosition(), "'capacity' expected");
                                } else {
                                    tok = expectToken(lexer, "capacity value");
                                    try {
                                        indexValueCapacity = Numbers.parseInt(tok);
                                        if (indexValueCapacity <= 0) {
                                            throw SqlException.$(lexer.lastTokenPosition(), "positive integer literal expected as index capacity");
                                        }
                                    } catch (NumericException e) {
                                        throw SqlException.$(lexer.lastTokenPosition(), "positive integer literal expected as index capacity");
                                    }
                                }
                            }

                            return alterTableColumnAddIndex(tableNamePosition, tableName, columnNameNamePosition, columnName, tableMetadata, indexValueCapacity);
                        } else if (SqlKeywords.isDropKeyword(tok)) {
                            // alter table <table name> alter column drop index
                            expectKeyword(lexer, "index");
                            tok = SqlUtil.fetchNext(lexer);
                            if (tok != null && !isSemicolon(tok)) {
                                throw SqlException.$(lexer.lastTokenPosition(), "unexpected token [").put(tok).put("] while trying to drop index");
                            }
                            return alterTableColumnDropIndex(tableNamePosition, tableName, columnNameNamePosition, columnName, tableMetadata);
                        } else if (SqlKeywords.isCacheKeyword(tok)) {
                            return alterTableColumnCacheFlag(tableNamePosition, tableName, columnName, tableMetadata, true);
                        } else if (SqlKeywords.isNoCacheKeyword(tok)) {
                            return alterTableColumnCacheFlag(tableNamePosition, tableName, columnName, tableMetadata, false);
                        } else {
                            throw SqlException.$(lexer.lastTokenPosition(), "'add', 'drop', 'cache' or 'nocache' expected").put(" found '").put(tok).put('\'');
                        }
                    } else {
                        throw SqlException.$(lexer.lastTokenPosition(), "'column' or 'partition' expected");
                    }
                } else if (SqlKeywords.isSetKeyword(tok)) {
                    tok = expectToken(lexer, "'param'");
                    if (SqlKeywords.isParamKeyword(tok)) {
                        final int paramNameNamePosition = lexer.getPosition();
                        tok = expectToken(lexer, "param name");
                        final CharSequence paramName = GenericLexer.immutableOf(tok);
                        tok = expectToken(lexer, "'='");
                        if (tok.length() == 1 && tok.charAt(0) == '=') {
                            CharSequence value = GenericLexer.immutableOf(SqlUtil.fetchNext(lexer));
                            return alterTableSetParam(paramName, value, paramNameNamePosition, tableName, tableMetadata.getTableId());
                        } else {
                            throw SqlException.$(lexer.lastTokenPosition(), "'=' expected");
                        }
                    } else {
                        throw SqlException.$(lexer.lastTokenPosition(), "'param' expected");
                    }
                } else {
                    throw SqlException.$(lexer.lastTokenPosition(), "'add', 'drop', 'attach', 'detach', 'set' or 'rename' expected");
                }
            } catch (CairoException e) {
                LOG.info().$("could not alter table [table=").$(tableName).$(", ex=").$((Throwable) e).$();
                throw SqlException.$(lexer.lastTokenPosition(), "table '").put(tableName).put("' could not be altered: ").put(e);
            }
        } else if (SqlKeywords.isSystemKeyword(tok)) {
            tok = expectToken(lexer, "'lock' or 'unlock'");

            if (SqlKeywords.isLockKeyword(tok)) {
                tok = expectToken(lexer, "'writer'");

                if (SqlKeywords.isWriterKeyword(tok)) {
                    return alterSystemLockWriter(executionContext);
                } else {
                    throw SqlException.$(lexer.lastTokenPosition(), "'writer' expected");
                }
            } else if (SqlKeywords.isUnlockKeyword(tok)) {
                tok = expectToken(lexer, "'writer'");

                if (SqlKeywords.isWriterKeyword(tok)) {
                    return alterSystemUnlockWriter(executionContext);
                } else {
                    throw SqlException.$(lexer.lastTokenPosition(), "'writer' expected");
                }
            } else {
                throw SqlException.$(lexer.lastTokenPosition(), "'lock' or 'unlock' expected");
            }
        } else {
            throw SqlException.$(lexer.lastTokenPosition(), "'table' or 'system' expected");
        }
    }

    private CompiledQuery alterTableAddColumn(int tableNamePosition, String tableName, TableRecordMetadata tableMetadata) throws SqlException {
        // add columns to table
        CharSequence tok = SqlUtil.fetchNext(lexer);
        //ignoring `column`
        if (tok != null && !SqlKeywords.isColumnKeyword(tok)) {
            lexer.unparseLast();
        }

        AlterOperationBuilder addColumn = alterOperationBuilder.ofAddColumn(
                tableNamePosition,
                tableName,
                tableMetadata.getTableId()
        );

        int semicolonPos = -1;
        do {
            tok = maybeExpectToken(lexer, "'column' or column name", semicolonPos < 0);
            if (semicolonPos >= 0) {
                if (tok != null) {
                    throw SqlException.$(lexer.lastTokenPosition(), "',' expected");
                }
                break;
            }

            int index = tableMetadata.getColumnIndexQuiet(tok);
            if (index != -1) {
                throw SqlException.$(lexer.lastTokenPosition(), "column '").put(tok).put("' already exists");
            }

            CharSequence columnName = GenericLexer.immutableOf(GenericLexer.unquote(tok));

            if (!TableUtils.isValidColumnName(columnName, configuration.getMaxFileNameLength())) {
                throw SqlException.$(lexer.lastTokenPosition(), " new column name contains invalid characters");
            }

            tok = expectToken(lexer, "column type");

            int type = ColumnType.tagOf(tok);
            if (type == -1) {
                throw SqlException.$(lexer.lastTokenPosition(), "invalid type");
            }

            if (type == ColumnType.GEOHASH) {
                tok = SqlUtil.fetchNext(lexer);
                if (tok == null || tok.charAt(0) != '(') {
                    throw SqlException.position(lexer.getPosition()).put("missing GEOHASH precision");
                }

                tok = SqlUtil.fetchNext(lexer);
                if (tok != null && tok.charAt(0) != ')') {
                    int geoHashBits = GeoHashUtil.parseGeoHashBits(lexer.lastTokenPosition(), 0, tok);
                    tok = SqlUtil.fetchNext(lexer);
                    if (tok == null || tok.charAt(0) != ')') {
                        if (tok != null) {
                            throw SqlException.position(lexer.lastTokenPosition())
                                    .put("invalid GEOHASH type literal, expected ')'")
                                    .put(" found='").put(tok.charAt(0)).put("'");
                        }
                        throw SqlException.position(lexer.getPosition())
                                .put("invalid GEOHASH type literal, expected ')'");
                    }
                    type = ColumnType.getGeoHashTypeWithBits(geoHashBits);
                } else {
                    throw SqlException.position(lexer.lastTokenPosition())
                            .put("missing GEOHASH precision");
                }
            }

            tok = SqlUtil.fetchNext(lexer);
            final int indexValueBlockCapacity;
            final boolean cache;
            int symbolCapacity;
            final boolean indexed;

            if (ColumnType.isSymbol(type) && tok != null &&
                    !Chars.equals(tok, ',') && !Chars.equals(tok, ';')) {

                if (isCapacityKeyword(tok)) {
                    tok = expectToken(lexer, "symbol capacity");

                    final boolean negative;
                    final int errorPos = lexer.lastTokenPosition();
                    if (Chars.equals(tok, '-')) {
                        negative = true;
                        tok = expectToken(lexer, "symbol capacity");
                    } else {
                        negative = false;
                    }

                    try {
                        symbolCapacity = Numbers.parseInt(tok);
                    } catch (NumericException e) {
                        throw SqlException.$(lexer.lastTokenPosition(), "numeric capacity expected");
                    }

                    if (negative) {
                        symbolCapacity = -symbolCapacity;
                    }

                    TableUtils.validateSymbolCapacity(errorPos, symbolCapacity);

                    tok = SqlUtil.fetchNext(lexer);
                } else {
                    symbolCapacity = configuration.getDefaultSymbolCapacity();
                }


                if (Chars.equalsLowerCaseAsciiNc(tok, "cache")) {
                    cache = true;
                    tok = SqlUtil.fetchNext(lexer);
                } else if (Chars.equalsLowerCaseAsciiNc(tok, "nocache")) {
                    cache = false;
                    tok = SqlUtil.fetchNext(lexer);
                } else {
                    cache = configuration.getDefaultSymbolCacheFlag();
                }

                TableUtils.validateSymbolCapacityCached(cache, symbolCapacity, lexer.lastTokenPosition());

                indexed = Chars.equalsLowerCaseAsciiNc(tok, "index");
                if (indexed) {
                    tok = SqlUtil.fetchNext(lexer);
                }

                if (Chars.equalsLowerCaseAsciiNc(tok, "capacity")) {
                    tok = expectToken(lexer, "symbol index capacity");

                    try {
                        indexValueBlockCapacity = Numbers.parseInt(tok);
                    } catch (NumericException e) {
                        throw SqlException.$(lexer.lastTokenPosition(), "numeric capacity expected");
                    }
                    tok = SqlUtil.fetchNext(lexer);
                } else {
                    indexValueBlockCapacity = configuration.getIndexValueBlockSize();
                }
            } else { //set defaults

                //ignoring `NULL` and `NOT NULL`
                if (tok != null && SqlKeywords.isNotKeyword(tok)) {
                    tok = SqlUtil.fetchNext(lexer);
                }

                if (tok != null && SqlKeywords.isNullKeyword(tok)) {
                    tok = SqlUtil.fetchNext(lexer);
                }

                cache = configuration.getDefaultSymbolCacheFlag();
                indexValueBlockCapacity = configuration.getIndexValueBlockSize();
                symbolCapacity = configuration.getDefaultSymbolCapacity();
                indexed = false;
            }

            addColumn.ofAddColumn(
                    columnName,
                    type,
                    Numbers.ceilPow2(symbolCapacity),
                    cache,
                    indexed,
                    Numbers.ceilPow2(indexValueBlockCapacity)
            );

            if (tok == null || (!isSingleQueryMode && isSemicolon(tok))) {
                break;
            }

            semicolonPos = Chars.equals(tok, ';') ? lexer.lastTokenPosition() : -1;
            if (semicolonPos < 0 && !Chars.equals(tok, ',')) {
                throw SqlException.$(lexer.lastTokenPosition(), "',' expected");
            }

        } while (true);
        return compiledQuery.ofAlter(alterOperationBuilder.build());
    }

    private CompiledQuery alterTableColumnAddIndex(
            int tableNamePosition,
            String tableName,
            int columnNamePosition,
            CharSequence columnName,
            TableRecordMetadata metadata,
            int indexValueBlockSize
    ) throws SqlException {

        if (metadata.getColumnIndexQuiet(columnName) == -1) {
            throw SqlException.invalidColumn(columnNamePosition, columnName);
        }
        if (indexValueBlockSize == -1) {
            indexValueBlockSize = configuration.getIndexValueBlockSize();
        }
        return compiledQuery.ofAlter(
                alterOperationBuilder
                        .ofAddIndex(tableNamePosition, tableName, metadata.getTableId(), columnName, Numbers.ceilPow2(indexValueBlockSize))
                        .build()
        );
    }

    private CompiledQuery alterTableColumnCacheFlag(
            int tableNamePosition,
            String tableName,
            CharSequence columnName,
            TableRecordMetadata metadata,
            boolean cache
    ) throws SqlException {
        int columnIndex = metadata.getColumnIndexQuiet(columnName);
        if (columnIndex == -1) {
            throw SqlException.invalidColumn(lexer.lastTokenPosition(), columnName);
        }

        if (!ColumnType.isSymbol(metadata.getColumnType(columnIndex))) {
            throw SqlException.$(lexer.lastTokenPosition(), "Invalid column type - Column should be of type symbol");
        }

        return cache ? compiledQuery.ofAlter(
                alterOperationBuilder.ofCacheSymbol(tableNamePosition, tableName, metadata.getTableId(), columnName).build()
        )
                : compiledQuery.ofAlter(
                alterOperationBuilder.ofRemoveCacheSymbol(tableNamePosition, tableName, metadata.getTableId(), columnName).build()
        );
    }

    private CompiledQuery alterTableColumnDropIndex(
            int tableNamePosition,
            String tableName,
            int columnNamePosition,
            CharSequence columnName,
            TableRecordMetadata metadata
    ) throws SqlException {
        if (metadata.getColumnIndexQuiet(columnName) == -1) {
            throw SqlException.invalidColumn(columnNamePosition, columnName);
        }
        return compiledQuery.ofAlter(
                alterOperationBuilder
                        .ofDropIndex(tableNamePosition, tableName, metadata.getTableId(), columnName)
                        .build()
        );
    }

    private CompiledQuery alterTableDropColumn(int tableNamePosition, String tableName, TableRecordMetadata metadata) throws SqlException {
        AlterOperationBuilder dropColumnStatement = alterOperationBuilder.ofDropColumn(tableNamePosition, tableName, metadata.getTableId());
        int semicolonPos = -1;
        do {
            CharSequence tok = GenericLexer.unquote(maybeExpectToken(lexer, "column name", semicolonPos < 0));
            if (semicolonPos >= 0) {
                if (tok != null) {
                    throw SqlException.$(lexer.lastTokenPosition(), "',' expected");
                }
                break;
            }

            if (metadata.getColumnIndexQuiet(tok) == -1) {
                throw SqlException.invalidColumn(lexer.lastTokenPosition(), tok);
            }

            CharSequence columnName = tok;
            dropColumnStatement.ofDropColumn(columnName);
            tok = SqlUtil.fetchNext(lexer);

            if (tok == null || (!isSingleQueryMode && isSemicolon(tok))) {
                break;
            }

            semicolonPos = Chars.equals(tok, ';') ? lexer.lastTokenPosition() : -1;
            if (semicolonPos < 0 && !Chars.equals(tok, ',')) {
                throw SqlException.$(lexer.lastTokenPosition(), "',' expected");
            }
        } while (true);

        return compiledQuery.ofAlter(alterOperationBuilder.build());
    }

    private CompiledQuery alterTableDropDetachOrAttachPartition(
            TableRecordMetadata tableMetadata,
            String tableName,
            int action,
            SqlExecutionContext executionContext
    ) throws SqlException {
        final int pos = lexer.lastTokenPosition();
        TableReader reader = null;
        if (!tableMetadata.isWalEnabled() || executionContext.isWalApplication()) {
            reader = executionContext.getReader(tableName);
        }

        try {
            if (reader != null && !PartitionBy.isPartitioned(reader.getMetadata().getPartitionBy())) {
                throw SqlException.$(pos, "table is not partitioned");
            }

            final CharSequence tok = expectToken(lexer, "'list' or 'where'");
            if (SqlKeywords.isListKeyword(tok)) {
                return alterTableDropDetachOrAttachPartitionByList(tableMetadata, tableName, reader, pos, action);
            } else if (SqlKeywords.isWhereKeyword(tok)) {
                AlterOperationBuilder alterPartitionStatement;
                switch (action) {
                    case PartitionAction.DROP:
                        alterPartitionStatement = alterOperationBuilder.ofDropPartition(pos, tableName, tableMetadata.getTableId());
                        break;
                    case PartitionAction.DETACH:
                        alterPartitionStatement = alterOperationBuilder.ofDetachPartition(pos, tableName, tableMetadata.getTableId());
                        break;
                    default:
                        throw SqlException.$(pos, "WHERE clause can only be used with command DROP PARTITION, or DETACH PARTITION");
                }

                ExpressionNode expr = parser.expr(lexer, (QueryModel) null);
                String designatedTimestampColumnName = null;
                int tsIndex = tableMetadata.getTimestampIndex();
                if (tsIndex >= 0) {
                    designatedTimestampColumnName = tableMetadata.getColumnName(tsIndex);
                }
                if (designatedTimestampColumnName != null) {
                    GenericRecordMetadata metadata = new GenericRecordMetadata();
                    metadata.add(new TableColumnMetadata(designatedTimestampColumnName, ColumnType.TIMESTAMP, null));
                    Function function = functionParser.parseFunction(expr, metadata, executionContext);
                    if (function != null && ColumnType.isBoolean(function.getType())) {
                        function.init(null, executionContext);
                        if (reader != null) {
                            filterPartitions(function, reader, alterPartitionStatement);
                        }
                        return compiledQuery.ofAlter(alterOperationBuilder.build());
                    } else {
                        throw SqlException.$(lexer.lastTokenPosition(), "boolean expression expected");
                    }
                } else {
                    throw SqlException.$(lexer.lastTokenPosition(), "this table does not have a designated timestamp column");
                }
            } else {
                throw SqlException.$(lexer.lastTokenPosition(), "'list' or 'where' expected");
            }
        } finally {
            Misc.free(reader);
        }
    }

    private CompiledQuery alterTableDropDetachOrAttachPartitionByList(
            TableRecordMetadata tableMetadata,
            String tableName,
            @Nullable TableReader reader,
            int pos,
            int action
    ) throws SqlException {
        AlterOperationBuilder partitions;
        switch (action) {
            case PartitionAction.DROP:
                partitions = alterOperationBuilder.ofDropPartition(pos, tableName, tableMetadata.getTableId());
                break;
            case PartitionAction.DETACH:
                partitions = alterOperationBuilder.ofDetachPartition(pos, tableName, tableMetadata.getTableId());
                break;
            default:
                // attach
                partitions = alterOperationBuilder.ofAttachPartition(pos, tableName, tableMetadata.getTableId());
        }
        assert action == PartitionAction.DROP || action == PartitionAction.ATTACH || action == PartitionAction.DETACH;
        int semicolonPos = -1;
        do {
            CharSequence tok = maybeExpectToken(lexer, "partition name", semicolonPos < 0);
            if (semicolonPos >= 0) {
                if (tok != null) {
                    throw SqlException.$(lexer.lastTokenPosition(), "',' expected");
                }
                break;
            }
            if (Chars.equals(tok, ',')) {
                throw SqlException.$(lexer.lastTokenPosition(), "partition name missing");
            }
            final CharSequence unquoted = GenericLexer.unquote(tok);

            // reader == null means it's compilation for WAL table
            // before applying to WAL writer
            if (reader != null) {
                final long timestamp;
                try {
                    timestamp = PartitionBy.parsePartitionDirName(unquoted, reader.getPartitionedBy());
                } catch (CairoException e) {
                    throw SqlException.$(lexer.lastTokenPosition(), e.getFlyweightMessage())
                            .put("[errno=").put(e.getErrno()).put(']');
                }

                partitions.ofPartition(timestamp);
            }

            tok = SqlUtil.fetchNext(lexer);
            if (tok == null || (!isSingleQueryMode && isSemicolon(tok))) {
                break;
            }

            semicolonPos = Chars.equals(tok, ';') ? lexer.lastTokenPosition() : -1;
            if (semicolonPos < 0 && !Chars.equals(tok, ',')) {
                throw SqlException.$(lexer.lastTokenPosition(), "',' expected");
            }
        } while (true);

        return compiledQuery.ofAlter(alterOperationBuilder.build());
    }

    private CompiledQuery alterTableRenameColumn(int tableNamePosition, String tableName, TableRecordMetadata metadata) throws SqlException {
        AlterOperationBuilder renameColumnStatement = alterOperationBuilder.ofRenameColumn(tableNamePosition, tableName, metadata.getTableId());
        int hadSemicolonPos = -1;

        do {
            CharSequence tok = GenericLexer.unquote(maybeExpectToken(lexer, "current column name", hadSemicolonPos < 0));
            if (hadSemicolonPos >= 0) {
                if (tok != null) {
                    throw SqlException.$(hadSemicolonPos, "',' expected");
                }
                break;
            }
            int columnIndex = metadata.getColumnIndexQuiet(tok);
            if (columnIndex == -1) {
                throw SqlException.invalidColumn(lexer.lastTokenPosition(), tok);
            }
            CharSequence existingName = GenericLexer.immutableOf(tok);

            tok = expectToken(lexer, "'to' expected");
            if (!SqlKeywords.isToKeyword(tok)) {
                throw SqlException.$(lexer.lastTokenPosition(), "'to' expected'");
            }

            tok = GenericLexer.unquote(expectToken(lexer, "new column name"));
            if (Chars.equals(existingName, tok)) {
                throw SqlException.$(lexer.lastTokenPosition(), "new column name is identical to existing name");
            }

            if (metadata.getColumnIndexQuiet(tok) > -1) {
                throw SqlException.$(lexer.lastTokenPosition(), " column already exists");
            }

            if (!TableUtils.isValidColumnName(tok, configuration.getMaxFileNameLength())) {
                throw SqlException.$(lexer.lastTokenPosition(), " new column name contains invalid characters");
            }

            CharSequence newName = GenericLexer.immutableOf(tok);
            renameColumnStatement.ofRenameColumn(existingName, newName);

            tok = SqlUtil.fetchNext(lexer);

            if (tok == null || (!isSingleQueryMode && isSemicolon(tok))) {
                break;
            }

            hadSemicolonPos = Chars.equals(tok, ';') ? lexer.lastTokenPosition() : -1;
            if (hadSemicolonPos < 0 && !Chars.equals(tok, ',')) {
                throw SqlException.$(lexer.lastTokenPosition(), "',' expected");
            }
        } while (true);
        return compiledQuery.ofAlter(alterOperationBuilder.build());
    }

    private CompiledQuery alterTableSetParam(CharSequence paramName, CharSequence value, int paramNameNamePosition, String tableName, int tableId) throws SqlException {
        if (isMaxUncommittedRowsKeyword(paramName)) {
            int maxUncommittedRows;
            try {
                maxUncommittedRows = Numbers.parseInt(value);
            } catch (NumericException e) {
                throw SqlException.$(paramNameNamePosition, "invalid value [value=").put(value).put(",parameter=").put(paramName).put(']');
            }
            if (maxUncommittedRows < 0) {
                throw SqlException.$(paramNameNamePosition, "maxUncommittedRows must be non negative");
            }
            return compiledQuery.ofAlter(alterOperationBuilder.ofSetParamUncommittedRows(tableName, tableId, maxUncommittedRows).build());
        } else if (isCommitLagKeyword(paramName)) {
            long commitLag = SqlUtil.expectMicros(value, paramNameNamePosition);
            if (commitLag < 0) {
                throw SqlException.$(paramNameNamePosition, "commitLag must be non negative");
            }
            return compiledQuery.ofAlter(alterOperationBuilder.ofSetParamCommitLag(tableName, tableId, commitLag).build());
        } else {
            throw SqlException.$(paramNameNamePosition, "unknown parameter '").put(paramName).put('\'');
        }
    }

    private void cancelTextImport(CopyModel model) throws SqlException {
        assert model.isCancel();

        final TextImportExecutionContext textImportExecutionContext = engine.getTextImportExecutionContext();
        final AtomicBooleanCircuitBreaker circuitBreaker = textImportExecutionContext.getCircuitBreaker();

        long inProgressImportId = textImportExecutionContext.getActiveImportId();
        // The cancellation is based on the best effort, so we don't worry about potential races with imports.
        if (inProgressImportId == TextImportExecutionContext.INACTIVE) {
            throw SqlException.$(0, "No active import to cancel.");
        }
        long importId;
        try {
            CharSequence idString = model.getTarget().token;
            int start = 0;
            int end = idString.length();
            if (Chars.isQuoted(idString)) {
                start = 1;
                end--;
            }
            importId = Numbers.parseHexLong(idString, start, end);
        } catch (NumericException e) {
            throw SqlException.$(0, "Provided id has invalid format.");
        }
        if (inProgressImportId == importId) {
            circuitBreaker.cancel();
        } else {
            throw SqlException.$(0, "Active import has different id.");
        }
    }

    private void clear() {
        sqlNodePool.clear();
        characterStore.clear();
        queryColumnPool.clear();
        queryModelPool.clear();
        optimiser.clear();
        parser.clear();
        backupAgent.clear();
        alterOperationBuilder.clear();
        backupAgent.clear();
        functionParser.clear();
    }

    private CompiledQuery compileBegin(SqlExecutionContext executionContext) {
        return compiledQuery.ofBegin();
    }

    private CompiledQuery compileCommit(SqlExecutionContext executionContext) {
        return compiledQuery.ofCommit();
    }

    private CompiledQuery compileDeallocate(SqlExecutionContext executionContext) throws SqlException {
        CharSequence statementName = GenericLexer.unquote(expectToken(lexer, "statement name"));
        CharSequence tok = SqlUtil.fetchNext(lexer);
        if (tok != null && !Chars.equals(tok, ';')) {
            throw SqlException.$(lexer.lastTokenPosition(), "unexpected token [").put(tok).put("]");
        }
        return compiledQuery.ofDeallocate(statementName);
    }

    private ExecutionModel compileExecutionModel(SqlExecutionContext executionContext) throws SqlException {
        ExecutionModel model = parser.parse(lexer, executionContext);
        switch (model.getModelType()) {
            case ExecutionModel.QUERY:
                return optimiser.optimise((QueryModel) model, executionContext);
            case ExecutionModel.INSERT:
                InsertModel insertModel = (InsertModel) model;
                if (insertModel.getQueryModel() != null) {
                    return validateAndOptimiseInsertAsSelect(insertModel, executionContext);
                } else {
                    return lightlyValidateInsertModel(insertModel);
                }
            case ExecutionModel.UPDATE:
                final QueryModel queryModel = (QueryModel) model;
                try (
<<<<<<< HEAD
                        TableRecordMetadata metadata = executionContext.getCompressedMetadata(
                                engine, queryModel.getTableName().token
=======
                        TableRecordMetadata metadata = engine.getMetadata(
                                executionContext.getCairoSecurityContext(),
                                queryModel.getTableName().token
>>>>>>> c16c04a0
                        )) {
                    if (!metadata.isWalEnabled() || executionContext.isWalApplication()) {
                        optimiser.optimiseUpdate(queryModel, executionContext, metadata);
                    } else {
                        optimiser.validateUpdateColumns(queryModel, metadata);
                    }
                    return model;
                }
            default:
                return model;
        }
    }

    private CompiledQuery compileInner(@NotNull SqlExecutionContext executionContext, CharSequence query) throws SqlException {
        SqlExecutionCircuitBreaker circuitBreaker = executionContext.getCircuitBreaker();
        if (!circuitBreaker.isTimerSet()) {
            circuitBreaker.resetTimer();
        }
        final CharSequence tok = SqlUtil.fetchNext(lexer);
        if (tok == null) {
            throw SqlException.$(0, "empty query");
        }

        final KeywordBasedExecutor executor = keywordBasedExecutors.get(tok);
        final CompiledQuery cq = executor == null ? compileUsingModel(executionContext) : executor.execute(executionContext);
        final short type = cq.getType();
        if ((type == CompiledQuery.ALTER || type == CompiledQuery.UPDATE) && !executionContext.isWalApplication()) {
            cq.withSqlStatement(Chars.toString(query));
        }
        cq.withContext(executionContext);
        return cq;
    }

    private CompiledQuery compileRollback(SqlExecutionContext executionContext) {
        return compiledQuery.ofRollback();
    }

    private CompiledQuery compileSet(SqlExecutionContext executionContext) {
        return compiledQuery.ofSet();
    }

    private CopyFactory compileTextImport(CopyModel model) throws SqlException {
        assert !model.isCancel();

        final CharSequence tableName = GenericLexer.unquote(model.getTarget().token);
        final ExpressionNode fileNameNode = model.getFileName();
        final CharSequence fileName = fileNameNode != null ? GenericLexer.assertNoDots(GenericLexer.unquote(fileNameNode.token), fileNameNode.position) : null;
        assert fileName != null;

        return new CopyFactory(
                messageBus,
                engine.getTextImportExecutionContext(),
                Chars.toString(tableName),
                Chars.toString(fileName),
                model
        );
    }

    @NotNull
    private CompiledQuery compileUsingModel(SqlExecutionContext executionContext) throws SqlException {
        // This method will not populate sql cache directly;
        // factories are assumed to be non-reentrant and once
        // factory is out of this method the caller assumes
        // full ownership over it. In that however caller may
        // choose to return factory back to this or any other
        // instance of compiler for safekeeping

        // lexer would have parsed first token to determine direction of execution flow
        lexer.unparseLast();
        codeGenerator.clear();

        final ExecutionModel executionModel = compileExecutionModel(executionContext);
        switch (executionModel.getModelType()) {
            case ExecutionModel.QUERY:
                LOG.info().$("plan [q=`").$((QueryModel) executionModel).$("`, fd=").$(executionContext.getRequestFd()).$(']').$();
                return compiledQuery.of(generate((QueryModel) executionModel, executionContext));
            case ExecutionModel.CREATE_TABLE:
                return createTableWithRetries(executionModel, executionContext);
            case ExecutionModel.COPY:
                return executeCopy(executionContext, (CopyModel) executionModel);
            case ExecutionModel.RENAME_TABLE:
                final RenameTableModel rtm = (RenameTableModel) executionModel;
                engine.rename(executionContext.getCairoSecurityContext(), path, GenericLexer.unquote(rtm.getFrom().token), renamePath, GenericLexer.unquote(rtm.getTo().token));
                return compiledQuery.ofRenameTable();
            case ExecutionModel.UPDATE:
                final QueryModel updateQueryModel = (QueryModel) executionModel;
                try (
<<<<<<< HEAD
                        TableRecordMetadata metadata = executionContext.getUncompressedMetadata(
                                engine,
=======
                        TableRecordMetadata metadata = engine.getMetadata(
                                executionContext.getCairoSecurityContext(),
>>>>>>> c16c04a0
                                updateQueryModel.getTableName().token
                        )
                ) {
                    final UpdateOperation updateOperation = generateUpdate(updateQueryModel, executionContext, metadata);
                    return compiledQuery.ofUpdate(updateOperation);
                }
            default:
                final InsertModel insertModel = (InsertModel) executionModel;
                if (insertModel.getQueryModel() != null) {
                    return executeWithRetries(
                            insertAsSelectMethod,
                            executionModel,
                            configuration.getCreateAsSelectRetryCount(),
                            executionContext
                    );
                } else {
                    return insert(executionModel, executionContext);
                }
        }
    }

    private long copyOrdered(
            TableWriterAPI writer,
            RecordMetadata metadata,
            RecordCursor cursor,
            RecordToRowCopier copier,
            int cursorTimestampIndex,
            SqlExecutionCircuitBreaker circuitBreaker
    ) {
        long rowCount;

        if (ColumnType.isSymbolOrString(metadata.getColumnType(cursorTimestampIndex))) {
            rowCount = copyOrderedStrTimestamp(writer, cursor, copier, cursorTimestampIndex, circuitBreaker);
        } else {
            rowCount = copyOrdered0(writer, cursor, copier, cursorTimestampIndex, circuitBreaker);
        }
        writer.commit();

        return rowCount;
    }

    private long copyOrdered0(TableWriterAPI writer,
                              RecordCursor cursor,
                              RecordToRowCopier copier,
                              int cursorTimestampIndex,
                              SqlExecutionCircuitBreaker circuitBreaker) {
        long rowCount = 0;
        final Record record = cursor.getRecord();
        while (cursor.hasNext()) {
            circuitBreaker.statefulThrowExceptionIfTripped();
            TableWriter.Row row = writer.newRow(record.getTimestamp(cursorTimestampIndex));
            copier.copy(record, row);
            row.append();
            rowCount++;
        }

        return rowCount;
    }

    private long copyOrderedBatched(
            TableWriterAPI writer,
            RecordMetadata metadata,
            RecordCursor cursor,
            RecordToRowCopier copier,
            int cursorTimestampIndex,
            long batchSize,
            long commitLag,
            SqlExecutionCircuitBreaker circuitBreaker
    ) {
        long rowCount;
        if (ColumnType.isSymbolOrString(metadata.getColumnType(cursorTimestampIndex))) {
            rowCount = copyOrderedBatchedStrTimestamp(writer, cursor, copier, cursorTimestampIndex, batchSize, commitLag, circuitBreaker);
        } else {
            rowCount = copyOrderedBatched0(writer, cursor, copier, cursorTimestampIndex, batchSize, commitLag, circuitBreaker);
        }
        writer.commit();

        return rowCount;
    }

    //returns number of copied rows
    private long copyOrderedBatched0(
            TableWriterAPI writer,
            RecordCursor cursor,
            RecordToRowCopier copier,
            int cursorTimestampIndex,
            long batchSize,
            long commitLag,
            SqlExecutionCircuitBreaker circuitBreaker
    ) {
        long deadline = batchSize;
        long rowCount = 0;
        final Record record = cursor.getRecord();
        while (cursor.hasNext()) {
            circuitBreaker.statefulThrowExceptionIfTripped();
            TableWriter.Row row = writer.newRow(record.getTimestamp(cursorTimestampIndex));
            copier.copy(record, row);
            row.append();
            if (++rowCount > deadline) {
                writer.commitWithLag(commitLag);
                deadline = rowCount + batchSize;
            }
        }

        return rowCount;
    }

    //returns number of copied rows
    private long copyOrderedBatchedStrTimestamp(
            TableWriterAPI writer,
            RecordCursor cursor,
            RecordToRowCopier copier,
            int cursorTimestampIndex,
            long batchSize,
            long commitLag,
            SqlExecutionCircuitBreaker circuitBreaker
    ) {
        long deadline = batchSize;
        long rowCount = 0;
        final Record record = cursor.getRecord();
        while (cursor.hasNext()) {
            circuitBreaker.statefulThrowExceptionIfTripped();
            CharSequence str = record.getStr(cursorTimestampIndex);
            // It's allowed to insert ISO formatted string to timestamp column
            TableWriter.Row row = writer.newRow(SqlUtil.parseFloorPartialTimestamp(str, -1, ColumnType.TIMESTAMP));
            copier.copy(record, row);
            row.append();
            if (++rowCount > deadline) {
                writer.commitWithLag(commitLag);
                deadline = rowCount + batchSize;
            }
        }

        return rowCount;
    }

    //returns number of copied rows
    private long copyOrderedStrTimestamp(
            TableWriterAPI writer,
            RecordCursor cursor,
            RecordToRowCopier copier,
            int cursorTimestampIndex,
            SqlExecutionCircuitBreaker circuitBreaker
    ) {
        long rowCount = 0;
        final Record record = cursor.getRecord();
        while (cursor.hasNext()) {
            circuitBreaker.statefulThrowExceptionIfTripped();
            final CharSequence str = record.getStr(cursorTimestampIndex);
            // It's allowed to insert ISO formatted string to timestamp column
            TableWriter.Row row = writer.newRow(SqlUtil.implicitCastStrAsTimestamp(str));
            copier.copy(record, row);
            row.append();
            rowCount++;
        }

        return rowCount;
    }

    /**
     * Sets insertCount to number of copied rows.
     */
    private void copyTableDataAndUnlock(
            CairoSecurityContext securityContext,
            CharSequence tableName,
            boolean isWalEnabled,
            RecordCursor cursor,
            RecordMetadata cursorMetadata,
            int position,
            SqlExecutionCircuitBreaker circuitBreaker
    ) throws SqlException {
        TableWriterAPI writerAPI = null;
        TableWriter writer = null;

        try {
            if (!isWalEnabled) {
                CharSequence systemTableName = engine.getSystemTableName(tableName);
                writerAPI = writer = new TableWriter(
                        configuration,
                        tableName,
                        systemTableName,
                        messageBus,
                        null,
                        false,
                        DefaultLifecycleManager.INSTANCE,
                        configuration.getRoot(),
                        engine.getMetrics());
            } else {
                writerAPI = engine.getTableWriterAPI(securityContext, tableName, "create as select");
            }

            RecordMetadata writerMetadata = writerAPI.getMetadata();
            entityColumnFilter.of(writerMetadata.getColumnCount());
            this.insertCount = copyTableData(
                    cursor,
                    cursorMetadata,
                    writerAPI,
                    writerMetadata,
                    RecordToRowCopierUtils.generateCopier(
                            asm,
                            cursorMetadata,
                            writerMetadata,
                            entityColumnFilter
                    ),
                    circuitBreaker
            );
        } catch (CairoException e) {
            LOG.error().$("could not create table [error=").$((Throwable) e).$(']').$();
            if (e.isInterruption()) {
                throw e;
            }
            throw SqlException.$(position, "Could not create table. See log for details.");
        } finally {
            if (isWalEnabled) {
                Misc.free(writerAPI);
            } else {
                engine.unlock(securityContext, tableName, writer, false);
            }
        }
    }

    /*
     * Returns number of copied rows.
     */
    private long copyTableData(
            RecordCursor cursor,
            RecordMetadata metadata,
            TableWriterAPI writer,
            RecordMetadata
                    writerMetadata,
            RecordToRowCopier recordToRowCopier,
            SqlExecutionCircuitBreaker circuitBreaker
    ) throws SqlException {
        int timestampIndex = writerMetadata.getTimestampIndex();
        if (timestampIndex == -1) {
            return copyUnordered(cursor, writer, recordToRowCopier, circuitBreaker);
        } else {
            return copyOrdered(writer, metadata, cursor, recordToRowCopier, timestampIndex, circuitBreaker);
        }
    }

    private void copyTableReaderMetadataToCreateTableModel(SqlExecutionContext executionContext, CreateTableModel model) throws SqlException {
        ExpressionNode likeTableName = model.getLikeTableName();
        CharSequence likeTableNameToken = likeTableName.token;
        tableExistsOrFail(likeTableName.position, likeTableNameToken, executionContext);
        try (TableReader rdr = executionContext.getReader(likeTableNameToken)) {
            model.setCommitLag(rdr.getCommitLag());
            model.setMaxUncommittedRows(rdr.getMaxUncommittedRows());
            TableReaderMetadata rdrMetadata = rdr.getMetadata();
            for (int i = 0; i < rdrMetadata.getColumnCount(); i++) {
                int columnType = rdrMetadata.getColumnType(i);
                boolean isSymbol = ColumnType.isSymbol(columnType);
                int symbolCapacity = isSymbol ? rdr.getSymbolMapReader(i).getSymbolCapacity() : configuration.getDefaultSymbolCapacity();
                model.addColumn(rdrMetadata.getColumnName(i), columnType, symbolCapacity);
                if (isSymbol) {
                    model.cached(rdr.getSymbolMapReader(i).isCached());
                }
                model.setIndexFlags(rdrMetadata.isColumnIndexed(i), rdrMetadata.getIndexValueBlockCapacity(i));
            }
            model.setPartitionBy(SqlUtil.nextLiteral(sqlNodePool, PartitionBy.toString(rdr.getPartitionedBy()), 0));
            if (rdrMetadata.getTimestampIndex() != -1) {
                model.setTimestamp(SqlUtil.nextLiteral(sqlNodePool, rdrMetadata.getColumnName(rdrMetadata.getTimestampIndex()), 0));
            }
            model.setWalEnabled(configuration.isWalSupported() && rdrMetadata.isWalEnabled());
        }
        model.setLikeTableName(null); // resetting like table name as the metadata is copied already at this point.
    }

    /**
     * Returns number of copied rows.
     */
    private long copyUnordered(RecordCursor cursor, TableWriterAPI writer, RecordToRowCopier copier, SqlExecutionCircuitBreaker circuitBreaker) {
        long rowCount = 0;
        final Record record = cursor.getRecord();
        while (cursor.hasNext()) {
            circuitBreaker.statefulThrowExceptionIfTripped();
            TableWriter.Row row = writer.newRow();
            copier.copy(record, row);
            row.append();
            rowCount++;
        }
        writer.commit();

        return rowCount;
    }

    private CompiledQuery createTable(final ExecutionModel model, SqlExecutionContext executionContext) throws
            SqlException {
        final CreateTableModel createTableModel = (CreateTableModel) model;
        final ExpressionNode name = createTableModel.getName();

        // Fast path for CREATE TABLE IF NOT EXISTS in scenario when the table already exists
        int status = executionContext.getStatus(path, name.token);
        if (createTableModel.isIgnoreIfExists() && status != TableUtils.TABLE_DOES_NOT_EXIST) {
            return compiledQuery.ofCreateTable();
        }

        this.insertCount = -1;
        if (status != TableUtils.TABLE_DOES_NOT_EXIST) {
            if (createTableModel.isIgnoreIfExists()) {
                return compiledQuery.ofCreateTable();
            }
            throw SqlException.$(name.position, "table already exists");
        }

        if (createTableModel.getQueryModel() == null) {
            executionContext.getCairoSecurityContext().checkWritePermission();
            try {
                if (createTableModel.getLikeTableName() != null) {
                    copyTableReaderMetadataToCreateTableModel(executionContext, createTableModel);
                }
                engine.createTable(executionContext.getCairoSecurityContext(), mem, path, createTableModel, false);
            } catch (CairoException e) {
                LOG.error().$("could not create table [error=").$((Throwable) e).$(']').$();
                if (e.isInterruption()) {
                    throw e;
                }
                throw SqlException.$(name.position, "Could not create table. See log for details.");
            }
        } else {
            createTableFromCursor(createTableModel, executionContext, name.position);
        }

        if (createTableModel.getQueryModel() == null) {
            return compiledQuery.ofCreateTable();
        } else {
            return compiledQuery.ofCreateTableAsSelect(insertCount);
        }
    }

    private void createTableFromCursor(CreateTableModel model, SqlExecutionContext executionContext, int position) throws
            SqlException {
        try (
                final RecordCursorFactory factory = generate(model.getQueryModel(), executionContext);
                final RecordCursor cursor = factory.getCursor(executionContext)
        ) {
            typeCast.clear();
            final RecordMetadata metadata = factory.getMetadata();
            validateTableModelAndCreateTypeCast(model, metadata, typeCast);
            boolean keepLock = !model.isWalEnabled();

            engine.createTable(
                    executionContext.getCairoSecurityContext(),
                    mem,
                    path,
                    tableStructureAdapter.of(model, metadata, typeCast),
                    keepLock
            );

            SqlExecutionCircuitBreaker circuitBreaker = executionContext.getCircuitBreaker();
            try {
                copyTableDataAndUnlock(executionContext.getCairoSecurityContext(), model.getName().token, model.isWalEnabled(), cursor, metadata, position, circuitBreaker);
            } catch (CairoException e) {
                LOG.error().$(e.getFlyweightMessage()).$(" [errno=").$(e.getErrno()).$(']').$();
                if (removeTableDirectory(model)) {
                    throw e;
                }
                throw SqlException.$(0, "Concurrent modification could not be handled. Failed to clean up. See log for more details.");
            }
        }
    }

    /**
     * Creates new table.
     * <p>
     * Table name must not exist. Existence check relies on directory existence followed by attempt to clarify what
     * that directory is. Sometimes it can be just empty directory, which prevents new table from being created.
     * <p>
     * Table name can be utf8 encoded but must not contain '.' (dot). Dot is used to separate table and field name,
     * where table is uses as an alias.
     * <p>
     * Creating table from column definition looks like:
     * <code>
     * create table x (column_name column_type, ...) [timestamp(column_name)] [partition by ...]
     * </code>
     * For non-partitioned table partition by value would be NONE. For any other type of partition timestamp
     * has to be defined as reference to TIMESTAMP (type) column.
     *
     * @param executionModel   created from parsed sql.
     * @param executionContext provides access to bind variables and authorization module
     * @throws SqlException contains text of error and error position in SQL text.
     */
    private CompiledQuery createTableWithRetries(
            ExecutionModel executionModel,
            SqlExecutionContext executionContext
    ) throws SqlException {
        return executeWithRetries(createTableMethod, executionModel, configuration.getCreateAsSelectRetryCount(), executionContext);
    }

    private CompiledQuery dropTable(SqlExecutionContext executionContext) throws SqlException {
        // expected syntax: DROP TABLE [ IF EXISTS ] name [;]
        expectKeyword(lexer, "table");
        CharSequence tok = SqlUtil.fetchNext(lexer);
        if (tok == null) {
            throw SqlException.$(lexer.lastTokenPosition(), "expected [if exists] table-name");
        }
        boolean hasIfExists = false;
        if (SqlKeywords.isIfKeyword(tok)) {
            tok = SqlUtil.fetchNext(lexer);
            if (tok == null || !SqlKeywords.isExistsKeyword(tok)) {
                throw SqlException.$(lexer.lastTokenPosition(), "expected exists");
            }
            hasIfExists = true;
        } else {
            lexer.unparseLast(); // tok has table name
        }
        final int tableNamePosition = lexer.getPosition();
        CharSequence tableName = GenericLexer.unquote(expectToken(lexer, "table name"));
        tok = SqlUtil.fetchNext(lexer);
        if (tok != null && !Chars.equals(tok, ';')) {
            throw SqlException.$(lexer.lastTokenPosition(), "unexpected token [").put(tok).put("]");
        }
        if (TableUtils.TABLE_DOES_NOT_EXIST == executionContext.getStatus(path, tableName)) {
            if (hasIfExists) {
                return compiledQuery.ofDrop();
            }
            throw SqlException.$(tableNamePosition, "table does not exist [table=").put(tableName).put(']');
        }
        engine.drop(executionContext.getCairoSecurityContext(), path, tableName);
        return compiledQuery.ofDrop();
    }

    @NotNull
    private CompiledQuery executeCopy(SqlExecutionContext executionContext, CopyModel executionModel) throws SqlException {
        executionContext.getCairoSecurityContext().checkWritePermission();
        if (!executionModel.isCancel() && Chars.equalsLowerCaseAscii(executionModel.getFileName().token, "stdin")) {
            // no-op implementation
            setupTextLoaderFromModel(executionModel);
            return compiledQuery.ofCopyRemote(textLoader);
        }
        RecordCursorFactory copyFactory = executeCopy0(executionModel);
        return compiledQuery.ofCopyLocal(copyFactory);
    }

    @Nullable
    private RecordCursorFactory executeCopy0(CopyModel model) throws SqlException {
        try {
            if (model.isCancel()) {
                cancelTextImport(model);
                return null;
            } else {
                if (model.getTimestampColumnName() == null &&
                        ((model.getPartitionBy() != -1 && model.getPartitionBy() != PartitionBy.NONE))) {
                    throw SqlException.$(-1, "invalid option used for import without a designated timestamp (format or partition by)");
                }
                if (model.getDelimiter() < 0) {
                    model.setDelimiter((byte) ',');
                }
                return compileTextImport(model);
            }
        } catch (TextImportException | TextException e) {
            LOG.error().$((Throwable) e).$();
            throw SqlException.$(0, e.getMessage());
        }
    }

    private CompiledQuery executeWithRetries(
            ExecutableMethod method,
            ExecutionModel executionModel,
            int retries,
            SqlExecutionContext executionContext
    ) throws SqlException {
        int attemptsLeft = retries;
        do {
            try {
                return method.execute(executionModel, executionContext);
            } catch (ReaderOutOfDateException e) {
                attemptsLeft--;
                clear();
                lexer.restart();
                executionModel = compileExecutionModel(executionContext);
            }
        } while (attemptsLeft > 0);

        throw SqlException.position(0).put("underlying cursor is extremely volatile");
    }

    RecordCursorFactory generate(QueryModel queryModel, SqlExecutionContext executionContext) throws SqlException {
        return codeGenerator.generate(queryModel, executionContext);
    }

    UpdateOperation generateUpdate(QueryModel updateQueryModel, SqlExecutionContext executionContext, TableRecordMetadata metadata) throws SqlException {
        final String updateTableName = updateQueryModel.getUpdateTableName();
        final QueryModel selectQueryModel = updateQueryModel.getNestedModel();
        if (!metadata.isWalEnabled() || executionContext.isWalApplication()) {
            // Update QueryModel structure is
            // QueryModel with SET column expressions
            // |-- QueryModel of select-virtual or select-choose of data selected for update
            final RecordCursorFactory recordCursorFactory = prepareForUpdate(
                    updateTableName,
                    selectQueryModel,
                    updateQueryModel,
                    executionContext
            );

            return new UpdateOperation(
                    updateTableName,
                    selectQueryModel.getTableId(),
                    selectQueryModel.getTableVersion(),
                    lexer.getPosition(),
                    recordCursorFactory
            );
        } else {
            if (selectQueryModel.containsJoin()) {
                throw SqlException.position(0).put("UPDATE statements with join are not supported yet for WAL tables");
            }

            return new UpdateOperation(
                    updateTableName,
                    metadata.getTableId(),
                    metadata.getStructureVersion(),
                    lexer.getPosition()
            );
        }
    }

    private int getNextValidTokenPosition() {
        while (lexer.hasNext()) {
            CharSequence token = SqlUtil.fetchNext(lexer);
            if (token == null) {
                return -1;
            } else if (!isSemicolon(token)) {
                lexer.unparseLast();
                return lexer.lastTokenPosition();
            }
        }

        return -1;
    }

    private int goToQueryEnd() {
        CharSequence token;
        lexer.unparseLast();
        while (lexer.hasNext()) {
            token = SqlUtil.fetchNext(lexer);
            if (token == null || isSemicolon(token)) {
                break;
            }
        }

        return lexer.getPosition();
    }

    private CompiledQuery insert(ExecutionModel executionModel, SqlExecutionContext executionContext) throws SqlException {
        final InsertModel model = (InsertModel) executionModel;
        final ExpressionNode name = model.getTableName();
        tableExistsOrFail(name.position, name.token, executionContext);

        ObjList<Function> valueFunctions = null;
<<<<<<< HEAD
        String systemTableName = engine.getSystemTableName(name.token);
        try (TableRecordMetadata metadata = engine.getCompressedMetadata(
=======
        try (TableRecordMetadata metadata = engine.getMetadata(
>>>>>>> c16c04a0
                executionContext.getCairoSecurityContext(),
                systemTableName
        )) {
            final long structureVersion = metadata.getStructureVersion();
            String tableName = engine.getTableNameBySystemName(systemTableName);
            final InsertOperationImpl insertOperation = new InsertOperationImpl(engine, tableName, metadata.getSystemTableName(), structureVersion);
            final int metadataTimestampIndex = metadata.getTimestampIndex();
            final ObjList<CharSequence> columnNameList = model.getColumnNameList();
            final int columnSetSize = columnNameList.size();
            for (int tupleIndex = 0, n = model.getRowTupleCount(); tupleIndex < n; tupleIndex++) {
                Function timestampFunction = null;
                listColumnFilter.clear();
                if (columnSetSize > 0) {
                    valueFunctions = new ObjList<>(columnSetSize);
                    for (int i = 0; i < columnSetSize; i++) {
                        int metadataColumnIndex = metadata.getColumnIndexQuiet(columnNameList.getQuick(i));
                        if (metadataColumnIndex > -1) {
                            final ExpressionNode node = model.getRowTupleValues(tupleIndex).getQuick(i);
                            final Function function = functionParser.parseFunction(
                                    node,
                                    EmptyRecordMetadata.INSTANCE,
                                    executionContext
                            );

                            insertValidateFunctionAndAddToList(
                                    model,
                                    tupleIndex,
                                    valueFunctions,
                                    metadata,
                                    metadataTimestampIndex,
                                    i,
                                    metadataColumnIndex,
                                    function,
                                    node.position,
                                    executionContext.getBindVariableService()
                            );

                            if (metadataTimestampIndex == metadataColumnIndex) {
                                timestampFunction = function;
                            }

                        } else {
                            throw SqlException.invalidColumn(model.getColumnPosition(i), columnNameList.getQuick(i));
                        }
                    }
                } else {
                    final int columnCount = metadata.getColumnCount();
                    final ObjList<ExpressionNode> values = model.getRowTupleValues(tupleIndex);
                    final int valueCount = values.size();
                    if (columnCount != valueCount) {
                        throw SqlException.$(
                                        model.getEndOfRowTupleValuesPosition(tupleIndex),
                                        "row value count does not match column count [expected=").put(columnCount).put(", actual=").put(values.size())
                                .put(", tuple=").put(tupleIndex + 1).put(']');
                    }
                    valueFunctions = new ObjList<>(columnCount);

                    for (int i = 0; i < columnCount; i++) {
                        final ExpressionNode node = values.getQuick(i);

                        Function function = functionParser.parseFunction(node, EmptyRecordMetadata.INSTANCE, executionContext);
                        insertValidateFunctionAndAddToList(
                                model,
                                tupleIndex,
                                valueFunctions,
                                metadata,
                                metadataTimestampIndex,
                                i,
                                i,
                                function,
                                node.position,
                                executionContext.getBindVariableService()
                        );

                        if (metadataTimestampIndex == i) {
                            timestampFunction = function;
                        }
                    }
                }

                // validate timestamp
                if (metadataTimestampIndex > -1 && (timestampFunction == null || ColumnType.isNull(timestampFunction.getType()))) {
                    throw SqlException.$(0, "insert statement must populate timestamp");
                }

                VirtualRecord record = new VirtualRecord(valueFunctions);
                RecordToRowCopier copier = RecordToRowCopierUtils.generateCopier(asm, record, metadata, listColumnFilter);
                insertOperation.addInsertRow(new InsertRowImpl(record, copier, timestampFunction, tupleIndex));
            }
            return compiledQuery.ofInsert(insertOperation);
        } catch (SqlException e) {
            Misc.freeObjList(valueFunctions);
            throw e;
        }
    }

    private CompiledQuery insertAsSelect(ExecutionModel executionModel, SqlExecutionContext executionContext) throws SqlException {
        final InsertModel model = (InsertModel) executionModel;
        final ExpressionNode name = model.getTableName();
        tableExistsOrFail(name.position, name.token, executionContext);
        long insertCount;

        try (
                TableWriterAPI writer = engine.getTableWriterAPI(executionContext.getCairoSecurityContext(), name.token, "insertAsSelect");
                RecordCursorFactory factory = generate(model.getQueryModel(), executionContext)
        ) {
            final RecordMetadata cursorMetadata = factory.getMetadata();
            // Convert sparse writer metadata into dense
            final RecordMetadata writerMetadata = GenericRecordMetadata.copyDense(writer.getMetadata());
            final int writerTimestampIndex = writerMetadata.getTimestampIndex();
            final int cursorTimestampIndex = cursorMetadata.getTimestampIndex();
            final int cursorColumnCount = cursorMetadata.getColumnCount();

            final RecordToRowCopier copier;
            final ObjList<CharSequence> columnNameList = model.getColumnNameList();
            final int columnSetSize = columnNameList.size();
            int timestampIndexFound = -1;
            if (columnSetSize > 0) {
                // validate type cast

                // clear list column filter to re-populate it again
                listColumnFilter.clear();

                for (int i = 0; i < columnSetSize; i++) {
                    CharSequence columnName = columnNameList.get(i);
                    int index = writerMetadata.getColumnIndexQuiet(columnName);
                    if (index == -1) {
                        throw SqlException.invalidColumn(model.getColumnPosition(i), columnName);
                    }

                    int fromType = cursorMetadata.getColumnType(i);
                    int toType = writerMetadata.getColumnType(index);
                    if (ColumnType.isAssignableFrom(fromType, toType)) {
                        listColumnFilter.add(index + 1);
                    } else {
                        throw SqlException.inconvertibleTypes(
                                model.getColumnPosition(i),
                                fromType,
                                cursorMetadata.getColumnName(i),
                                toType,
                                writerMetadata.getColumnName(i)
                        );
                    }

                    if (index == writerTimestampIndex) {
                        timestampIndexFound = i;
                        if (fromType != ColumnType.TIMESTAMP && fromType != ColumnType.STRING) {
                            throw SqlException.$(name.position, "expected timestamp column but type is ").put(ColumnType.nameOf(fromType));
                        }
                    }
                }

                // fail when target table requires chronological data and cursor cannot provide it
                if (timestampIndexFound < 0 && writerTimestampIndex >= 0) {
                    throw SqlException.$(name.position, "select clause must provide timestamp column");
                }

                copier = RecordToRowCopierUtils.generateCopier(asm, cursorMetadata, writerMetadata, listColumnFilter);
            } else {
                // fail when target table requires chronological data and cursor cannot provide it
                if (writerTimestampIndex > -1 && cursorTimestampIndex == -1) {
                    if (cursorColumnCount <= writerTimestampIndex) {
                        throw SqlException.$(name.position, "select clause must provide timestamp column");
                    } else {
                        int columnType = ColumnType.tagOf(cursorMetadata.getColumnType(writerTimestampIndex));
                        if (columnType != ColumnType.TIMESTAMP && columnType != ColumnType.STRING && columnType != ColumnType.NULL) {
                            throw SqlException.$(name.position, "expected timestamp column but type is ").put(ColumnType.nameOf(columnType));
                        }
                    }
                }

                if (writerTimestampIndex > -1 && cursorTimestampIndex > -1 && writerTimestampIndex != cursorTimestampIndex) {
                    throw SqlException
                            .$(name.position, "designated timestamp of existing table (").put(writerTimestampIndex)
                            .put(") does not match designated timestamp in select query (")
                            .put(cursorTimestampIndex)
                            .put(')');
                }
                timestampIndexFound = writerTimestampIndex;

                final int n = writerMetadata.getColumnCount();
                if (n > cursorMetadata.getColumnCount()) {
                    throw SqlException.$(model.getSelectKeywordPosition(), "not enough columns selected");
                }

                for (int i = 0; i < n; i++) {
                    int fromType = cursorMetadata.getColumnType(i);
                    int toType = writerMetadata.getColumnType(i);
                    if (ColumnType.isAssignableFrom(fromType, toType)) {
                        continue;
                    }

                    // We are going on a limp here. There is nowhere to position this error in our model.
                    // We will try to position on column (i) inside cursor's query model. Assumption is that
                    // it will always have a column, e.g. has been processed by optimiser
                    assert i < model.getQueryModel().getBottomUpColumns().size();
                    throw SqlException.inconvertibleTypes(
                            model.getQueryModel().getBottomUpColumns().getQuick(i).getAst().position,
                            fromType,
                            cursorMetadata.getColumnName(i),
                            toType,
                            writerMetadata.getColumnName(i)
                    );
                }

                entityColumnFilter.of(writerMetadata.getColumnCount());

                copier = RecordToRowCopierUtils.generateCopier(
                        asm,
                        cursorMetadata,
                        writerMetadata,
                        entityColumnFilter
                );
            }

            SqlExecutionCircuitBreaker circuitBreaker = executionContext.getCircuitBreaker();

            try (RecordCursor cursor = factory.getCursor(executionContext)) {
                try {
                    if (writerTimestampIndex == -1) {
                        insertCount = copyUnordered(cursor, writer, copier, circuitBreaker);
                    } else {
                        if (model.getBatchSize() != -1) {
                            insertCount = copyOrderedBatched(
                                    writer,
                                    factory.getMetadata(),
                                    cursor,
                                    copier,
                                    writerTimestampIndex,
                                    model.getBatchSize(),
                                    model.getCommitLag(),
                                    circuitBreaker
                            );
                        } else {
                            insertCount = copyOrdered(writer, factory.getMetadata(), cursor, copier, timestampIndexFound, circuitBreaker);
                        }
                    }
                } catch (Throwable e) {
                    // rollback data when system error occurs
                    writer.rollback();
                    throw e;
                }
            }
        }
        return compiledQuery.ofInsertAsSelect(insertCount);
    }

    private void insertValidateFunctionAndAddToList(
            InsertModel model,
            int tupleIndex,
            ObjList<Function> valueFunctions,
            RecordMetadata metadata,
            int metadataTimestampIndex,
            int insertColumnIndex,
            int metadataColumnIndex,
            Function function,
            int functionPosition,
            BindVariableService bindVariableService
    ) throws SqlException {

        final int columnType = metadata.getColumnType(metadataColumnIndex);
        if (function.isUndefined()) {
            function.assignType(columnType, bindVariableService);
        }

        if (ColumnType.isAssignableFrom(function.getType(), columnType)) {
            if (metadataColumnIndex == metadataTimestampIndex) {
                return;
            }

            valueFunctions.add(function);
            listColumnFilter.add(metadataColumnIndex + 1);
            return;
        }

        throw SqlException.inconvertibleTypes(
                functionPosition,
                function.getType(),
                model.getRowTupleValues(tupleIndex).getQuick(insertColumnIndex).token,
                metadata.getColumnType(metadataColumnIndex),
                metadata.getColumnName(metadataColumnIndex)
        );
    }

    private ExecutionModel lightlyValidateInsertModel(InsertModel model) throws SqlException {
        ExpressionNode tableName = model.getTableName();
        if (tableName.type != ExpressionNode.LITERAL) {
            throw SqlException.$(tableName.position, "literal expected");
        }

        int columnNameListSize = model.getColumnNameList().size();

        if (columnNameListSize > 0) {
            for (int i = 0, n = model.getRowTupleCount(); i < n; i++) {
                if (columnNameListSize != model.getRowTupleValues(i).size()) {
                    throw SqlException.$(
                                    model.getEndOfRowTupleValuesPosition(i),
                                    "row value count does not match column count [expected=").put(columnNameListSize)
                            .put(", actual=").put(model.getRowTupleValues(i).size())
                            .put(", tuple=").put(i + 1)
                            .put(']');
                }
            }
        }

        return model;
    }

    private RecordCursorFactory prepareForUpdate(
            String tableName,
            QueryModel selectQueryModel,
            QueryModel updateQueryModel,
            SqlExecutionContext executionContext
    ) throws SqlException {
        final IntList tableColumnTypes = selectQueryModel.getUpdateTableColumnTypes();
        final ObjList<CharSequence> tableColumnNames = selectQueryModel.getUpdateTableColumnNames();

        RecordCursorFactory updateToDataCursorFactory = codeGenerator.generate(selectQueryModel, executionContext);
        try {
            if (!updateToDataCursorFactory.supportsUpdateRowId(tableName)) {
                // in theory this should never happen because all valid UPDATE statements should result in
                // a query plan with real row ids but better to check to prevent data corruption
                throw SqlException.$(updateQueryModel.getModelPosition(), "Unsupported SQL complexity for the UPDATE statement");
            }

            // Check that updateDataFactoryMetadata match types of table to be updated exactly
            final RecordMetadata updateDataFactoryMetadata = updateToDataCursorFactory.getMetadata();
            for (int i = 0, n = updateDataFactoryMetadata.getColumnCount(); i < n; i++) {
                int virtualColumnType = updateDataFactoryMetadata.getColumnType(i);
                CharSequence updateColumnName = updateDataFactoryMetadata.getColumnName(i);
                int tableColumnIndex = tableColumnNames.indexOf(updateColumnName);
                int tableColumnType = tableColumnTypes.get(tableColumnIndex);

                if (virtualColumnType != tableColumnType) {
                    if (!ColumnType.isSymbol(tableColumnType) || virtualColumnType != ColumnType.STRING) {
                        // get column position
                        ExpressionNode setRhs = updateQueryModel.getNestedModel().getColumns().getQuick(i).getAst();
                        throw SqlException.inconvertibleTypes(setRhs.position, virtualColumnType, "", tableColumnType, updateColumnName);
                    }
                }
            }
            return updateToDataCursorFactory;
        } catch (Throwable th) {
            updateToDataCursorFactory.close();
            throw th;
        }
    }

    private CompiledQuery reindexTable(SqlExecutionContext executionContext) throws SqlException {
        CharSequence tok;
        tok = SqlUtil.fetchNext(lexer);
        if (tok == null || !isTableKeyword(tok)) {
            throw SqlException.$(lexer.lastTokenPosition(), "TABLE expected");
        }

        tok = SqlUtil.fetchNext(lexer);

        if (tok == null || Chars.equals(tok, ',')) {
            throw SqlException.$(lexer.getPosition(), "table name expected");
        }

        if (Chars.isQuoted(tok)) {
            tok = GenericLexer.unquote(tok);
        }
        tableExistsOrFail(lexer.lastTokenPosition(), tok, executionContext);
        CharSequence tableName = tok;
        CharSequence systemTableName = engine.getSystemTableName(tableName);
        rebuildIndex.of(path.of(configuration.getRoot()).concat(systemTableName), configuration);

        tok = SqlUtil.fetchNext(lexer);
        CharSequence columnName = null;

        if (tok != null && SqlKeywords.isColumnKeyword(tok)) {
            tok = SqlUtil.fetchNext(lexer);
            if (Chars.isQuoted(tok)) {
                tok = GenericLexer.unquote(tok);
            }
            if (tok == null || TableUtils.isValidColumnName(tok, configuration.getMaxFileNameLength())) {
                columnName = GenericLexer.immutableOf(tok);
                tok = SqlUtil.fetchNext(lexer);
            }
        }

        CharSequence partition = null;
        if (tok != null && SqlKeywords.isPartitionKeyword(tok)) {
            tok = SqlUtil.fetchNext(lexer);

            if (Chars.isQuoted(tok)) {
                tok = GenericLexer.unquote(tok);
            }
            partition = tok;
            tok = SqlUtil.fetchNext(lexer);
        }

        if (tok == null || !isLockKeyword(tok)) {
            throw SqlException.$(lexer.getPosition(), "LOCK EXCLUSIVE expected");
        }

        tok = SqlUtil.fetchNext(lexer);
        if (tok == null || !isExclusiveKeyword(tok)) {
            throw SqlException.$(lexer.getPosition(), "LOCK EXCLUSIVE expected");
        }

        tok = SqlUtil.fetchNext(lexer);
        if (tok != null && !isSemicolon(tok)) {
            throw SqlException.$(lexer.getPosition(), "EOF expected");
        }

        rebuildIndex.reindex(partition, columnName);
        return compiledQuery.ofRepair();
    }

    private boolean removeTableDirectory(CreateTableModel model) {
        int errno;
        CharSequence systemTableName = engine.getSystemTableName(model.getName().token);
        if ((errno = engine.removeDirectory(path, systemTableName)) == 0) {
            return true;
        }
        LOG.error()
                .$("could not clean up after create table failure [path=").$(path)
                .$(", errno=").$(errno)
                .$(']').$();
        return false;
    }

    private CompiledQuery repairTables(SqlExecutionContext executionContext) throws SqlException {
        CharSequence tok;
        tok = SqlUtil.fetchNext(lexer);
        if (tok == null || !isTableKeyword(tok)) {
            throw SqlException.$(lexer.lastTokenPosition(), "'table' expected");
        }

        do {
            tok = SqlUtil.fetchNext(lexer);

            if (tok == null || Chars.equals(tok, ',')) {
                throw SqlException.$(lexer.getPosition(), "table name expected");
            }

            if (Chars.isQuoted(tok)) {
                tok = GenericLexer.unquote(tok);
            }
            tableExistsOrFail(lexer.lastTokenPosition(), tok, executionContext);
            tok = SqlUtil.fetchNext(lexer);

        } while (tok != null && Chars.equals(tok, ','));
        return compiledQuery.ofRepair();
    }

    // used in tests
    void setEnableJitNullChecks(boolean value) {
        codeGenerator.setEnableJitNullChecks(value);
    }

    void setFullFatJoins(boolean value) {
        codeGenerator.setFullFatJoins(value);
    }

    private void setupTextLoaderFromModel(CopyModel model) {
        textLoader.clear();
        textLoader.setState(TextLoader.ANALYZE_STRUCTURE);
        // todo: configure the following
        //   - what happens when data row errors out, max errors may be?
        //   - we should be able to skip X rows from top, dodgy headers etc.

        textLoader.configureDestination(model.getTarget().token, false, false,
                model.getAtomicity() != -1 ? model.getAtomicity() : Atomicity.SKIP_ROW,
                model.getPartitionBy() < 0 ? PartitionBy.NONE : model.getPartitionBy(),
                model.getTimestampColumnName(), model.getTimestampFormat());
    }

    private CompiledQuery snapshotDatabase(SqlExecutionContext executionContext) throws SqlException {
        executionContext.getCairoSecurityContext().checkWritePermission();
        CharSequence tok = expectToken(lexer, "'prepare' or 'complete'");

        if (Chars.equalsLowerCaseAscii(tok, "prepare")) {
            if (snapshotAgent == null) {
                throw SqlException.position(lexer.lastTokenPosition()).put("Snapshot agent is not configured. Try using different embedded API");
            }
            snapshotAgent.prepareSnapshot(executionContext);
            return compiledQuery.ofSnapshotPrepare();
        }

        if (Chars.equalsLowerCaseAscii(tok, "complete")) {
            if (snapshotAgent == null) {
                throw SqlException.position(lexer.lastTokenPosition()).put("Snapshot agent is not configured. Try using different embedded API");
            }
            snapshotAgent.completeSnapshot();
            return compiledQuery.ofSnapshotComplete();
        }

        throw SqlException.position(lexer.lastTokenPosition()).put("'prepare' or 'complete' expected");
    }

    private CompiledQuery sqlShow(SqlExecutionContext executionContext) throws SqlException {
        CharSequence tok = SqlUtil.fetchNext(lexer);
        if (null != tok) {
            if (isTablesKeyword(tok)) {
                return compiledQuery.of(new TableListRecordCursorFactory(configuration.getFilesFacade(), configuration.getRoot()));
            }
            if (isColumnsKeyword(tok)) {
                return sqlShowColumns(executionContext);
            }

            if (isTransactionKeyword(tok)) {
                return sqlShowTransaction();
            }

            if (isTransactionIsolation(tok)) {
                return compiledQuery.of(new ShowTransactionIsolationLevelCursorFactory());
            }

            if (isMaxIdentifierLength(tok)) {
                return compiledQuery.of(new ShowMaxIdentifierLengthCursorFactory());
            }

            if (isStandardConformingStrings(tok)) {
                return compiledQuery.of(new ShowStandardConformingStringsCursorFactory());
            }

            if (isSearchPath(tok)) {
                return compiledQuery.of(new ShowSearchPathCursorFactory());
            }

            if (isDateStyleKeyword(tok)) {
                return compiledQuery.of(new ShowDateStyleCursorFactory());
            }

            if (SqlKeywords.isTimeKeyword(tok)) {
                tok = SqlUtil.fetchNext(lexer);
                if (tok != null && SqlKeywords.isZoneKeyword(tok)) {
                    return compiledQuery.of(new ShowTimeZoneFactory());
                }
            }
        }

        throw SqlException.position(lexer.lastTokenPosition()).put("expected 'tables', 'columns' or 'time zone'");
    }

    private CompiledQuery sqlShowColumns(SqlExecutionContext executionContext) throws SqlException {
        CharSequence tok;
        tok = SqlUtil.fetchNext(lexer);
        if (null == tok || !isFromKeyword(tok)) {
            throw SqlException.position(lexer.getPosition()).put("expected 'from'");
        }
        tok = SqlUtil.fetchNext(lexer);
        if (null == tok) {
            throw SqlException.position(lexer.getPosition()).put("expected a table name");
        }
        final CharSequence tableName = GenericLexer.assertNoDotsAndSlashes(GenericLexer.unquote(tok), lexer.lastTokenPosition());
        int status = executionContext.getStatus(path, tableName);
        if (status != TableUtils.TABLE_EXISTS) {
            throw SqlException.$(lexer.lastTokenPosition(), "table does not exist [table=").put(tableName).put(']');
        }
        return compiledQuery.of(new ShowColumnsRecordCursorFactory(tableName));
    }

    private CompiledQuery sqlShowTransaction() throws SqlException {
        CharSequence tok = SqlUtil.fetchNext(lexer);
        if (tok != null && isIsolationKeyword(tok)) {
            tok = SqlUtil.fetchNext(lexer);
            if (tok != null && isLevelKeyword(tok)) {
                return compiledQuery.of(new ShowTransactionIsolationLevelCursorFactory());
            }
            throw SqlException.position(tok != null ? lexer.lastTokenPosition() : lexer.getPosition()).put("expected 'level'");
        }
        throw SqlException.position(tok != null ? lexer.lastTokenPosition() : lexer.getPosition()).put("expected 'isolation'");
    }

    private void tableExistsOrFail(int position, CharSequence tableName, SqlExecutionContext executionContext) throws SqlException {
        if (executionContext.getStatus(path, tableName) == TableUtils.TABLE_DOES_NOT_EXIST) {
            throw SqlException.$(position, "table does not exist [table=").put(tableName).put(']');
        }
    }

    @TestOnly
    ExecutionModel testCompileModel(CharSequence query, SqlExecutionContext executionContext) throws SqlException {
        clear();
        lexer.of(query);
        return compileExecutionModel(executionContext);
    }

    // this exposed for testing only
    @TestOnly
    ExpressionNode testParseExpression(CharSequence expression, QueryModel model) throws SqlException {
        clear();
        lexer.of(expression);
        return parser.expr(lexer, model);
    }

    // test only
    @TestOnly
    void testParseExpression(CharSequence expression, ExpressionParserListener listener) throws SqlException {
        clear();
        lexer.of(expression);
        parser.expr(lexer, listener);
    }

    private CompiledQuery truncateTables(SqlExecutionContext executionContext) throws SqlException {
        CharSequence tok;
        tok = SqlUtil.fetchNext(lexer);

        if (tok == null) {
            throw SqlException.$(lexer.getPosition(), "'table' expected");
        }

        if (!isTableKeyword(tok)) {
            throw SqlException.$(lexer.lastTokenPosition(), "'table' expected");
        }

        tok = SqlUtil.fetchNext(lexer);
        if (tok != null && isOnlyKeyword(tok)) {
            tok = SqlUtil.fetchNext(lexer);
        }

        tableWriters.clear();
        try {
            try {
                do {
                    if (tok == null || Chars.equals(tok, ',')) {
                        throw SqlException.$(lexer.getPosition(), "table name expected");
                    }

                    if (Chars.isQuoted(tok)) {
                        tok = GenericLexer.unquote(tok);
                    }
                    tableExistsOrFail(lexer.lastTokenPosition(), tok, executionContext);

                    try {
                        tableWriters.add(engine.getTableWriterAPI(executionContext.getCairoSecurityContext(), tok, "truncateTables"));
                    } catch (CairoException e) {
                        LOG.info().$("table busy [table=").$(tok).$(", e=").$((Throwable) e).$(']').$();
                        throw SqlException.$(lexer.lastTokenPosition(), "table '").put(tok).put("' could not be truncated: ").put(e);
                    }
                    tok = SqlUtil.fetchNext(lexer);
                    if (tok == null || Chars.equals(tok, ';')) {
                        break;
                    }
                    if (Chars.equalsNc(tok, ',')) {
                        tok = SqlUtil.fetchNext(lexer);
                    }

                } while (true);
            } catch (SqlException e) {
                for (int i = 0, n = tableWriters.size(); i < n; i++) {
                    tableWriters.getQuick(i).close();
                }
                throw e;
            }

            for (int i = 0, n = tableWriters.size(); i < n; i++) {
                try (TableWriterAPI writer = tableWriters.getQuick(i)) {
                    try {
                        if (writer.getMetadata().isWalEnabled()) {
                            writer.truncate();
                        } else if (engine.lockReaders(writer.getTableName())) {
                            try {
                                writer.truncate();
                            } finally {
                                engine.unlockReaders(writer.getTableName());
                            }
                        } else {
                            throw SqlException.$(0, "there is an active query against '").put(writer.getTableName()).put("'. Try again.");
                        }
                    } catch (CairoException | CairoError e) {
                        LOG.error().$("could not truncate [table=").$(writer.getTableName()).$(", e=").$((Sinkable) e).$(']').$();
                        throw e;
                    }
                }
            }
        } finally {
            tableWriters.clear();
        }
        return compiledQuery.ofTruncate();
    }

    private CompiledQuery vacuum(SqlExecutionContext executionContext) throws SqlException {
        executionContext.getCairoSecurityContext().checkWritePermission();
        CharSequence tok = expectToken(lexer, "'table'");
        // It used to be VACUUM PARTITIONS but become VACUUM TABLE
        boolean partitionsKeyword = isPartitionsKeyword(tok);
        if (partitionsKeyword || isTableKeyword(tok)) {
            CharSequence tableName = expectToken(lexer, "table name");
            tableName = GenericLexer.assertNoDotsAndSlashes(GenericLexer.unquote(tableName), lexer.lastTokenPosition());
            int tableNamePos = lexer.lastTokenPosition();
            CharSequence eol = SqlUtil.fetchNext(lexer);
            if (eol == null || Chars.equals(eol, ';')) {
                executionContext.getCairoSecurityContext().checkWritePermission();
                tableExistsOrFail(lexer.lastTokenPosition(), tableName, executionContext);
                try (TableReader rdr = executionContext.getReader(tableName)) {
                    int partitionBy = rdr.getMetadata().getPartitionBy();
                    if (PartitionBy.isPartitioned(partitionBy)) {
                        if (!TableUtils.schedulePurgeO3Partitions(messageBus, rdr.getSystemTableName(), partitionBy)) {
                            throw SqlException.$(
                                    tableNamePos,
                                    "cannot schedule vacuum action, queue is full, please retry " +
                                            "or increase Purge Discovery Queue Capacity"
                            );
                        }
                    } else if (partitionsKeyword) {
                        throw SqlException.$(lexer.lastTokenPosition(), "table '").put(tableName).put("' is not partitioned");
                    }
                    vacuumColumnVersions.run(executionContext, rdr);
                    return compiledQuery.ofVacuum();
                }
            }
            throw SqlException.$(lexer.lastTokenPosition(), "end of line or ';' expected");
        }
        throw SqlException.$(lexer.lastTokenPosition(), "'partitions' expected");
    }

    private InsertModel validateAndOptimiseInsertAsSelect(
            InsertModel model,
            SqlExecutionContext executionContext
    ) throws SqlException {
        final QueryModel queryModel = optimiser.optimise(model.getQueryModel(), executionContext);
        int columnNameListSize = model.getColumnNameList().size();
        if (columnNameListSize > 0 && queryModel.getBottomUpColumns().size() != columnNameListSize) {
            throw SqlException.$(model.getTableName().position, "column count mismatch");
        }
        model.setQueryModel(queryModel);
        return model;
    }

    private void validateTableModelAndCreateTypeCast(
            CreateTableModel model,
            RecordMetadata metadata,
            @Transient IntIntHashMap typeCast
    ) throws SqlException {
        CharSequenceObjHashMap<ColumnCastModel> castModels = model.getColumnCastModels();
        ObjList<CharSequence> castColumnNames = castModels.keys();

        for (int i = 0, n = castColumnNames.size(); i < n; i++) {
            CharSequence columnName = castColumnNames.getQuick(i);
            int index = metadata.getColumnIndexQuiet(columnName);
            ColumnCastModel ccm = castModels.get(columnName);
            // the only reason why columns cannot be found at this stage is
            // concurrent table modification of table structure
            if (index == -1) {
                // Cast isn't going to go away when we re-parse SQL. We must make this
                // permanent error
                throw SqlException.invalidColumn(ccm.getColumnNamePos(), columnName);
            }
            int from = metadata.getColumnType(index);
            int to = ccm.getColumnType();
            if (isCompatibleCase(from, to)) {
                int modelColumnIndex = model.getColumnIndex(columnName);
                if (!ColumnType.isSymbol(to) && model.isIndexed(modelColumnIndex)) {
                    throw SqlException.$(ccm.getColumnTypePos(), "indexes are supported only for SYMBOL columns: ").put(columnName);
                }
                typeCast.put(index, to);
            } else {
                throw SqlException.unsupportedCast(ccm.getColumnTypePos(), columnName, from, to);
            }
        }

        // validate that all indexes are specified only on columns with symbol type
        for (int i = 0, n = model.getColumnCount(); i < n; i++) {
            CharSequence columnName = model.getColumnName(i);
            ColumnCastModel ccm = castModels.get(columnName);
            if (ccm != null) {
                // We already checked this column when validating casts.
                continue;
            }
            int index = metadata.getColumnIndexQuiet(columnName);
            assert index > -1 : "wtf? " + columnName;
            if (!ColumnType.isSymbol(metadata.getColumnType(index)) && model.isIndexed(i)) {
                throw SqlException.$(0, "indexes are supported only for SYMBOL columns: ").put(columnName);
            }
        }

        // validate type of timestamp column
        // no need to worry that column will not resolve
        ExpressionNode timestamp = model.getTimestamp();
        if (timestamp != null && metadata.getColumnType(timestamp.token) != ColumnType.TIMESTAMP) {
            throw SqlException.position(timestamp.position).put("TIMESTAMP column expected [actual=").put(ColumnType.nameOf(metadata.getColumnType(timestamp.token))).put(']');
        }

        if (PartitionBy.isPartitioned(model.getPartitionBy()) && model.getTimestampIndex() == -1 && metadata.getTimestampIndex() == -1) {
            throw SqlException.position(0).put("timestamp is not defined");
        }
    }

    @FunctionalInterface
    protected interface KeywordBasedExecutor {
        CompiledQuery execute(SqlExecutionContext executionContext) throws SqlException;
    }

    @FunctionalInterface
    private interface ExecutableMethod {
        CompiledQuery execute(ExecutionModel model, SqlExecutionContext sqlExecutionContext) throws SqlException;
    }

    public final static class PartitionAction {
        public static final int DROP = 1;
        public static final int ATTACH = 2;
        public static final int DETACH = 3;
    }

    private static class TableStructureAdapter implements TableStructure {
        private CreateTableModel model;
        private RecordMetadata metadata;
        private IntIntHashMap typeCast;
        private int timestampIndex;

        @Override
        public int getColumnCount() {
            return model.getColumnCount();
        }

        @Override
        public int getTimestampIndex() {
            return timestampIndex;
        }

        @Override
        public CharSequence getColumnName(int columnIndex) {
            return model.getColumnName(columnIndex);
        }

        @Override
        public int getColumnType(int columnIndex) {
            int castIndex = typeCast.keyIndex(columnIndex);
            if (castIndex < 0) {
                return typeCast.valueAt(castIndex);
            }
            return metadata.getColumnType(columnIndex);
        }

        @Override
        public long getCommitLag() {
            return model.getCommitLag();
        }

        @Override
        public int getIndexBlockCapacity(int columnIndex) {
            return model.getIndexBlockCapacity(columnIndex);
        }

        @Override
        public int getMaxUncommittedRows() {
            return model.getMaxUncommittedRows();
        }

        @Override
        public int getPartitionBy() {
            return model.getPartitionBy();
        }

        @Override
        public boolean getSymbolCacheFlag(int columnIndex) {
            final ColumnCastModel ccm = model.getColumnCastModels().get(metadata.getColumnName(columnIndex));
            if (ccm != null) {
                return ccm.getSymbolCacheFlag();
            }
            return model.getSymbolCacheFlag(columnIndex);
        }

        @Override
        public int getSymbolCapacity(int columnIndex) {
            final ColumnCastModel ccm = model.getColumnCastModels().get(metadata.getColumnName(columnIndex));
            if (ccm != null) {
                return ccm.getSymbolCapacity();
            } else {
                return model.getSymbolCapacity(columnIndex);
            }
        }

        @Override
        public CharSequence getTableName() {
            return model.getTableName();
        }

        @Override
        public boolean isWalEnabled() {
            return model.isWalEnabled();
        }

        @Override
        public boolean isIndexed(int columnIndex) {
            return model.isIndexed(columnIndex);
        }

        @Override
        public boolean isSequential(int columnIndex) {
            return model.isSequential(columnIndex);
        }

        TableStructureAdapter of(CreateTableModel model, RecordMetadata metadata, IntIntHashMap typeCast) {
            if (model.getTimestampIndex() != -1) {
                timestampIndex = model.getTimestampIndex();
            } else {
                timestampIndex = metadata.getTimestampIndex();
            }
            this.model = model;
            this.metadata = metadata;
            this.typeCast = typeCast;
            return this;
        }
    }

    private static class TimestampValueRecord implements Record {
        private long value;

        @Override
        public long getTimestamp(int col) {
            return value;
        }

        public void setTimestamp(long value) {
            this.value = value;
        }
    }

    private class DatabaseBackupAgent implements Closeable {
        protected final Path srcPath = new Path();
        private final CharSequenceObjHashMap<RecordToRowCopier> tableBackupRowCopiedCache = new CharSequenceObjHashMap<>();
        private final ObjHashSet<CharSequence> tableNames = new ObjHashSet<>();
        private final Path dstPath = new Path();
        private final StringSink fileNameSink = new StringSink();
        private transient String cachedTmpBackupRoot;
        private transient int changeDirPrefixLen;
        private transient int currDirPrefixLen;
        private final FindVisitor confFilesBackupOnFind = (file, type) -> {
            if (type == Files.DT_FILE) {
                srcPath.of(configuration.getConfRoot()).concat(file).$();
                dstPath.trimTo(currDirPrefixLen).concat(file).$();
                LOG.info().$("backup copying config file [from=").$(srcPath).$(",to=").$(dstPath).I$();
                if (ff.copy(srcPath, dstPath) < 0) {
                    throw CairoException.critical(ff.errno()).put("cannot backup conf file [to=").put(dstPath).put(']');
                }
            }
        };
        private transient SqlExecutionContext currentExecutionContext;
        private final FindVisitor sqlDatabaseBackupOnFind = (pUtf8NameZ, type) -> {
            if (Files.isDir(pUtf8NameZ, type, fileNameSink)) {
                convertSystemToTableName(fileNameSink);
                try {
                    backupTable(fileNameSink, currentExecutionContext);
                } catch (CairoException e) {
                    LOG.error()
                            .$("could not backup [path=").$(fileNameSink)
                            .$(", e=").$(e.getFlyweightMessage())
                            .$(", errno=").$(e.getErrno())
                            .$(']').$();
                } catch (SqlException e) {
                    LOG.error()
                            .$("could not backup [path=").$(fileNameSink)
                            .$(", e=").$(e.getFlyweightMessage())
                            .$(']').$();
                }
            }
        };

        public void clear() {
            srcPath.trimTo(0);
            dstPath.trimTo(0);
            cachedTmpBackupRoot = null;
            changeDirPrefixLen = 0;
            currDirPrefixLen = 0;
            tableBackupRowCopiedCache.clear();
            tableNames.clear();
        }

        @Override
        public void close() {
            assert null == currentExecutionContext;
            assert tableNames.isEmpty();
            tableBackupRowCopiedCache.clear();
            Misc.free(srcPath);
            Misc.free(dstPath);
        }

        private void backupTabIndexFile() {
            srcPath.of(configuration.getRoot()).concat(TableUtils.TAB_INDEX_FILE_NAME).$();
            dstPath.trimTo(currDirPrefixLen).concat(TableUtils.TAB_INDEX_FILE_NAME).$();
            LOG.info().$("backup copying file [from=").$(srcPath).$(",to=").$(dstPath).I$();
            if (ff.copy(srcPath, dstPath) < 0) {
                throw CairoException.critical(ff.errno()).put("cannot backup tab index file [to=").put(dstPath).put(']');
            }
        }

        private void backupTable(@NotNull CharSequence tableName, @NotNull SqlExecutionContext executionContext) throws SqlException {
            LOG.info().$("Starting backup of ").$(tableName).$();
            if (null == cachedTmpBackupRoot) {
                if (null == configuration.getBackupRoot()) {
                    throw CairoException.nonCritical().put("Backup is disabled, no backup root directory is configured in the server configuration ['cairo.sql.backup.root' property]");
                }
                srcPath.of(configuration.getBackupRoot()).concat(configuration.getBackupTempDirName()).slash$();
                cachedTmpBackupRoot = Chars.toString(srcPath);
            }

            int renameRootLen = dstPath.length();
            CharSequence systemTableName = engine.getSystemTableName(tableName);
            try {
                CairoSecurityContext securityContext = executionContext.getCairoSecurityContext();
                try (TableReader reader = executionContext.getReader(tableName)) {
                    cloneMetaData(tableName, cachedTmpBackupRoot, configuration.getBackupMkDirMode(), reader);
                    try (TableWriter backupWriter = engine.getBackupWriter(securityContext, tableName, cachedTmpBackupRoot)) {
                        RecordMetadata writerMetadata = backupWriter.getMetadata();
                        srcPath.of(tableName).slash().put(reader.getVersion()).$();
                        RecordToRowCopier recordToRowCopier = tableBackupRowCopiedCache.get(srcPath);
                        if (null == recordToRowCopier) {
                            entityColumnFilter.of(writerMetadata.getColumnCount());
                            recordToRowCopier = RecordToRowCopierUtils.generateCopier(
                                    asm,
                                    reader.getMetadata(),
                                    writerMetadata,
                                    entityColumnFilter
                            );
                            tableBackupRowCopiedCache.put(srcPath.toString(), recordToRowCopier);
                        }

                        RecordCursor cursor = reader.getCursor();
                        //statement/query timeout value  is most likely too small for backup operation
                        copyTableData(cursor, reader.getMetadata(), backupWriter, writerMetadata, recordToRowCopier, SqlExecutionCircuitBreaker.NOOP_CIRCUIT_BREAKER);
                        backupWriter.commit();
                    }
                }
                srcPath.of(configuration.getBackupRoot()).concat(configuration.getBackupTempDirName()).concat(systemTableName).$();
                try {
                    dstPath.trimTo(renameRootLen).concat(systemTableName).$();
                    TableUtils.renameOrFail(ff, srcPath, dstPath);
                    LOG.info().$("backup complete [table=").$(tableName).$(", to=").$(dstPath).$(']').$();
                } finally {
                    dstPath.trimTo(renameRootLen).$();
                }
            } catch (CairoException | SqlException e) {
                LOG.info()
                        .$("could not backup [table=").$(tableName)
                        .$(", ex=").$(e.getFlyweightMessage())
                        .$(", errno=").$((e instanceof CairoException) ? ((CairoException) e).getErrno() : 0)
                        .$(']').$();

                srcPath.of(cachedTmpBackupRoot).concat(systemTableName).slash$();
                int errno;
                if ((errno = ff.rmdir(srcPath)) != 0) {
                    LOG.error().$("could not delete directory [path=").$(srcPath).$(", errno=").$(errno).$(']').$();
                }
                throw e;
            }
        }

        private void cdConfRenamePath() {
            mkdir(PropServerConfiguration.CONFIG_DIRECTORY, "could not create backup [conf dir=");
        }

        private void cdDbRenamePath() {
            mkdir(configuration.getDbDirectory(), "could not create backup [db dir=");
        }

        private void cloneMetaData(CharSequence tableName, CharSequence backupRoot, int mkDirMode, TableReader reader) {
            CharSequence systemTableName = engine.getSystemTableName(tableName);
            srcPath.of(backupRoot).concat(systemTableName).slash$();

            if (ff.exists(srcPath)) {
                throw CairoException.nonCritical().put("Backup dir for table \"").put(tableName).put("\" already exists [dir=").put(srcPath).put(']');
            }

            if (ff.mkdirs(srcPath, mkDirMode) != 0) {
                throw CairoException.critical(ff.errno()).put("Could not create [dir=").put(srcPath).put(']');
            }

            int rootLen = srcPath.length();

            TableReaderMetadata sourceMetaData = reader.getMetadata();
            try {
                mem.smallFile(ff, srcPath.trimTo(rootLen).concat(TableUtils.META_FILE_NAME).$(), MemoryTag.MMAP_DEFAULT);
                sourceMetaData.dumpTo(mem);

                // create symbol maps
                srcPath.trimTo(rootLen).$();
                int symbolMapCount = 0;
                for (int i = 0, sz = sourceMetaData.getColumnCount(); i < sz; i++) {
                    if (ColumnType.isSymbol(sourceMetaData.getColumnType(i))) {
                        SymbolMapReader mapReader = reader.getSymbolMapReader(i);
                        MapWriter.createSymbolMapFiles(ff, mem, srcPath, sourceMetaData.getColumnName(i), COLUMN_NAME_TXN_NONE, mapReader.getSymbolCapacity(), mapReader.isCached());
                        symbolMapCount++;
                    }
                }
                mem.smallFile(ff, srcPath.trimTo(rootLen).concat(TableUtils.TXN_FILE_NAME).$(), MemoryTag.MMAP_DEFAULT);
                TableUtils.createTxn(mem, symbolMapCount, 0L, 0L, TableUtils.INITIAL_TXN, 0L, sourceMetaData.getStructureVersion(), 0L, 0L);

                mem.smallFile(ff, srcPath.trimTo(rootLen).concat(TableUtils.COLUMN_VERSION_FILE_NAME).$(), MemoryTag.MMAP_DEFAULT);
                TableUtils.createColumnVersionFile(mem);
                srcPath.trimTo(rootLen).concat(TableUtils.TXN_SCOREBOARD_FILE_NAME).$();
            } finally {
                mem.close();
            }
        }

        private void mkdir(CharSequence dir, String errorMessage) {
            dstPath.trimTo(changeDirPrefixLen).concat(dir).slash$();
            currDirPrefixLen = dstPath.length();
            if (ff.mkdirs(dstPath, configuration.getBackupMkDirMode()) != 0) {
                throw CairoException.critical(ff.errno()).put(errorMessage).put(dstPath).put(']');
            }
        }

        private void setupBackupRenamePath() {
            DateFormat format = configuration.getBackupDirTimestampFormat();
            long epochMicros = configuration.getMicrosecondClock().getTicks();
            int n = 0;
            // There is a race here, two threads could try and create the same backupRenamePath,
            // only one will succeed the other will throw a CairoException. Maybe it should be serialised
            dstPath.of(configuration.getBackupRoot()).slash();
            int plen = dstPath.length();
            do {
                dstPath.trimTo(plen);
                format.format(epochMicros, configuration.getDefaultDateLocale(), null, dstPath);
                if (n > 0) {
                    dstPath.put('.').put(n);
                }
                dstPath.slash$();
                n++;
            } while (ff.exists(dstPath));

            if (ff.mkdirs(dstPath, configuration.getBackupMkDirMode()) != 0) {
                throw CairoException.critical(ff.errno()).put("could not create backup [dir=").put(dstPath).put(']');
            }
            changeDirPrefixLen = dstPath.length();
        }

        private CompiledQuery sqlBackup(SqlExecutionContext executionContext) throws SqlException {
            executionContext.getCairoSecurityContext().checkWritePermission();
            if (null == configuration.getBackupRoot()) {
                throw CairoException.nonCritical().put("Backup is disabled, no backup root directory is configured in the server configuration ['cairo.sql.backup.root' property]");
            }
            final CharSequence tok = SqlUtil.fetchNext(lexer);
            if (null != tok) {
                if (isTableKeyword(tok)) {
                    return sqlTableBackup(executionContext);
                }
                if (isDatabaseKeyword(tok)) {
                    return sqlDatabaseBackup(executionContext);
                }
            }
            throw SqlException.position(lexer.lastTokenPosition()).put("expected 'table' or 'database'");
        }

        private CompiledQuery sqlDatabaseBackup(SqlExecutionContext executionContext) {
            currentExecutionContext = executionContext;
            try {
                setupBackupRenamePath();
                cdDbRenamePath();
                ff.iterateDir(srcPath.of(configuration.getRoot()).$(), sqlDatabaseBackupOnFind);
                backupTabIndexFile();
                cdConfRenamePath();
                ff.iterateDir(srcPath.of(configuration.getConfRoot()).$(), confFilesBackupOnFind);
                return compiledQuery.ofBackupTable();
            } finally {
                currentExecutionContext = null;
            }
        }

        private CompiledQuery sqlTableBackup(SqlExecutionContext executionContext) throws SqlException {
            setupBackupRenamePath();
            cdDbRenamePath();

            try {
                tableNames.clear();
                while (true) {
                    CharSequence tok = SqlUtil.fetchNext(lexer);
                    if (null == tok) {
                        throw SqlException.position(lexer.getPosition()).put("expected a table name");
                    }
                    final CharSequence tableName = GenericLexer.assertNoDotsAndSlashes(GenericLexer.unquote(tok), lexer.lastTokenPosition());
                    int status = executionContext.getStatus(path, tableName);
                    if (status != TableUtils.TABLE_EXISTS) {
                        throw SqlException.$(lexer.lastTokenPosition(), "table does not exist [table=").put(tableName).put(']');
                    }
                    tableNames.add(tableName);

                    tok = SqlUtil.fetchNext(lexer);
                    if (null == tok || Chars.equals(tok, ';')) {
                        break;
                    }
                    if (!Chars.equals(tok, ',')) {
                        throw SqlException.position(lexer.lastTokenPosition()).put("expected ','");
                    }
                }

                for (int n = 0; n < tableNames.size(); n++) {
                    backupTable(tableNames.get(n), executionContext);
                }

                return compiledQuery.ofBackupTable();
            } finally {
                tableNames.clear();
            }
        }
    }

    static {
        castGroups.extendAndSet(ColumnType.BOOLEAN, 2);
        castGroups.extendAndSet(ColumnType.BYTE, 1);
        castGroups.extendAndSet(ColumnType.SHORT, 1);
        castGroups.extendAndSet(ColumnType.CHAR, 1);
        castGroups.extendAndSet(ColumnType.INT, 1);
        castGroups.extendAndSet(ColumnType.LONG, 1);
        castGroups.extendAndSet(ColumnType.FLOAT, 1);
        castGroups.extendAndSet(ColumnType.DOUBLE, 1);
        castGroups.extendAndSet(ColumnType.DATE, 1);
        castGroups.extendAndSet(ColumnType.TIMESTAMP, 1);
        castGroups.extendAndSet(ColumnType.STRING, 3);
        castGroups.extendAndSet(ColumnType.SYMBOL, 3);
        castGroups.extendAndSet(ColumnType.BINARY, 4);

        sqlControlSymbols.add("(");
        sqlControlSymbols.add(";");
        sqlControlSymbols.add(")");
        sqlControlSymbols.add(",");
        sqlControlSymbols.add("/*");
        sqlControlSymbols.add("*/");
        sqlControlSymbols.add("--");
        sqlControlSymbols.add("[");
        sqlControlSymbols.add("]");
    }
}<|MERGE_RESOLUTION|>--- conflicted
+++ resolved
@@ -440,18 +440,11 @@
             tok = GenericLexer.unquote(expectToken(lexer, "table name"));
             tableExistsOrFail(tableNamePosition, tok, executionContext);
 
-<<<<<<< HEAD
             String systemTableName = engine.getSystemTableName(tok);
             String tableName = engine.getTableNameBySystemName(systemTableName);
-            try (TableRecordMetadata tableMetadata = executionContext.getCompressedMetadata(
+            try (TableRecordMetadata tableMetadata = executionContext.getMetadata(
                     engine,
                     tok
-=======
-            String tableName = Chars.toString(tok);
-            try (TableRecordMetadata tableMetadata = engine.getMetadata(
-                    executionContext.getCairoSecurityContext(),
-                    tableName
->>>>>>> c16c04a0
             )) {
                 tok = expectToken(lexer, "'add', 'alter' or 'drop'");
 
@@ -1132,14 +1125,8 @@
             case ExecutionModel.UPDATE:
                 final QueryModel queryModel = (QueryModel) model;
                 try (
-<<<<<<< HEAD
-                        TableRecordMetadata metadata = executionContext.getCompressedMetadata(
+                        TableRecordMetadata metadata = executionContext.getMetadata(
                                 engine, queryModel.getTableName().token
-=======
-                        TableRecordMetadata metadata = engine.getMetadata(
-                                executionContext.getCairoSecurityContext(),
-                                queryModel.getTableName().token
->>>>>>> c16c04a0
                         )) {
                     if (!metadata.isWalEnabled() || executionContext.isWalApplication()) {
                         optimiser.optimiseUpdate(queryModel, executionContext, metadata);
@@ -1227,13 +1214,8 @@
             case ExecutionModel.UPDATE:
                 final QueryModel updateQueryModel = (QueryModel) executionModel;
                 try (
-<<<<<<< HEAD
-                        TableRecordMetadata metadata = executionContext.getUncompressedMetadata(
+                        TableRecordMetadata metadata = executionContext.getMetadata(
                                 engine,
-=======
-                        TableRecordMetadata metadata = engine.getMetadata(
-                                executionContext.getCairoSecurityContext(),
->>>>>>> c16c04a0
                                 updateQueryModel.getTableName().token
                         )
                 ) {
@@ -1783,12 +1765,8 @@
         tableExistsOrFail(name.position, name.token, executionContext);
 
         ObjList<Function> valueFunctions = null;
-<<<<<<< HEAD
         String systemTableName = engine.getSystemTableName(name.token);
-        try (TableRecordMetadata metadata = engine.getCompressedMetadata(
-=======
         try (TableRecordMetadata metadata = engine.getMetadata(
->>>>>>> c16c04a0
                 executionContext.getCairoSecurityContext(),
                 systemTableName
         )) {
