/*******************************************************************************
 *     ___                  _   ____  ____
 *    / _ \ _   _  ___  ___| |_|  _ \| __ )
 *   | | | | | | |/ _ \/ __| __| | | |  _ \
 *   | |_| | |_| |  __/\__ \ |_| |_| | |_) |
 *    \__\_\\__,_|\___||___/\__|____/|____/
 *
 *  Copyright (c) 2014-2019 Appsicle
 *  Copyright (c) 2019-2022 QuestDB
 *
 *  Licensed under the Apache License, Version 2.0 (the "License");
 *  you may not use this file except in compliance with the License.
 *  You may obtain a copy of the License at
 *
 *  http://www.apache.org/licenses/LICENSE-2.0
 *
 *  Unless required by applicable law or agreed to in writing, software
 *  distributed under the License is distributed on an "AS IS" BASIS,
 *  WITHOUT WARRANTIES OR CONDITIONS OF ANY KIND, either express or implied.
 *  See the License for the specific language governing permissions and
 *  limitations under the License.
 *
 ******************************************************************************/

package io.questdb.griffin;

import io.questdb.MessageBus;
import io.questdb.PropServerConfiguration;
import io.questdb.cairo.*;
import io.questdb.cairo.pool.WriterPool;
import io.questdb.cairo.sql.Record;
import io.questdb.cairo.sql.*;
import io.questdb.cairo.vm.Vm;
import io.questdb.cairo.vm.api.MemoryMARW;
import io.questdb.cutlass.text.*;
import io.questdb.griffin.engine.functions.catalogue.*;
import io.questdb.griffin.engine.ops.AlterOperationBuilder;
import io.questdb.griffin.engine.ops.CopyFactory;
import io.questdb.griffin.engine.ops.InsertOperationImpl;
import io.questdb.griffin.engine.ops.UpdateOperation;
import io.questdb.griffin.engine.table.ShowColumnsRecordCursorFactory;
import io.questdb.griffin.engine.table.TableListRecordCursorFactory;
import io.questdb.griffin.model.*;
import io.questdb.log.Log;
import io.questdb.log.LogFactory;
import io.questdb.network.PeerDisconnectedException;
import io.questdb.network.PeerIsSlowToReadException;
import io.questdb.std.*;
import io.questdb.std.datetime.DateFormat;
import io.questdb.std.str.Path;
import io.questdb.std.str.StringSink;
import org.jetbrains.annotations.NotNull;
import org.jetbrains.annotations.Nullable;
import org.jetbrains.annotations.TestOnly;

import java.io.Closeable;
import java.util.ServiceLoader;

import static io.questdb.cairo.TableUtils.COLUMN_NAME_TXN_NONE;
import static io.questdb.cairo.TableUtils.convertSystemToTableName;
import static io.questdb.griffin.SqlKeywords.*;

public class SqlCompiler implements Closeable {
    public static final ObjList<String> sqlControlSymbols = new ObjList<>(8);
    private final static Log LOG = LogFactory.getLog(SqlCompiler.class);
    private static final IntList castGroups = new IntList();
    //null object used to skip null checks in batch method
    private static final BatchCallback EMPTY_CALLBACK = new BatchCallback() {
        @Override
        public void postCompile(SqlCompiler compiler, CompiledQuery cq, CharSequence queryText) {
        }

        @Override
        public void preCompile(SqlCompiler compiler) {
        }
    };
    protected final CairoEngine engine;
    private final GenericLexer lexer;
    private final Path path = new Path();
    private final CharSequenceObjHashMap<KeywordBasedExecutor> keywordBasedExecutors = new CharSequenceObjHashMap<>();
    private final CompiledQueryImpl compiledQuery;
    private final AlterOperationBuilder alterOperationBuilder;
    private final SqlOptimiser optimiser;
    private final SqlParser parser;
    private final ObjectPool<ExpressionNode> sqlNodePool;
    private final CharacterStore characterStore;
    private final ObjectPool<QueryColumn> queryColumnPool;
    private final ObjectPool<QueryModel> queryModelPool;
    private final SqlCodeGenerator codeGenerator;
    private final CairoConfiguration configuration;
    private final Path renamePath = new Path();
    private final DatabaseBackupAgent backupAgent;
    private final DatabaseSnapshotAgent snapshotAgent;
    private final MemoryMARW mem = Vm.getMARWInstance();
    private final BytecodeAssembler asm = new BytecodeAssembler();
    private final MessageBus messageBus;
    private final ListColumnFilter listColumnFilter = new ListColumnFilter();
    private final EntityColumnFilter entityColumnFilter = new EntityColumnFilter();
    private final IntIntHashMap typeCast = new IntIntHashMap();
    private final ObjList<TableWriterAPI> tableWriters = new ObjList<>();
    private final TableStructureAdapter tableStructureAdapter = new TableStructureAdapter();
    private final FunctionParser functionParser;
    private final ExecutableMethod insertAsSelectMethod = this::insertAsSelect;
    private final TextLoader textLoader;
    private final FilesFacade ff;
    private final TimestampValueRecord partitionFunctionRec = new TimestampValueRecord();
    private final IndexBuilder rebuildIndex = new IndexBuilder();
    private final VacuumColumnVersions vacuumColumnVersions;
    private final MetadataFactory metadataFactory;
    //determines how compiler parses query text
    //true - compiler treats whole input as single query and doesn't stop on ';'. Default mode.
    //false - compiler treats input as list of statements and stops processing statement on ';'. Used in batch processing.
    private boolean isSingleQueryMode = true;
    // Helper var used to pass back count in cases it can't be done via method result.
    private long insertCount;
    private final ExecutableMethod createTableMethod = this::createTable;

    // Exposed for embedded API users.
    public SqlCompiler(CairoEngine engine) {
        this(engine, null, null);
    }

    public SqlCompiler(CairoEngine engine, @Nullable FunctionFactoryCache functionFactoryCache, @Nullable DatabaseSnapshotAgent snapshotAgent) {
        this.engine = engine;
        this.configuration = engine.getConfiguration();
        this.ff = configuration.getFilesFacade();
        this.messageBus = engine.getMessageBus();
        this.sqlNodePool = new ObjectPool<>(ExpressionNode.FACTORY, configuration.getSqlExpressionPoolCapacity());
        this.queryColumnPool = new ObjectPool<>(QueryColumn.FACTORY, configuration.getSqlColumnPoolCapacity());
        this.queryModelPool = new ObjectPool<>(QueryModel.FACTORY, configuration.getSqlModelPoolCapacity());
        this.compiledQuery = new CompiledQueryImpl(engine);
        this.characterStore = new CharacterStore(
                configuration.getSqlCharacterStoreCapacity(),
                configuration.getSqlCharacterStoreSequencePoolCapacity());

        this.metadataFactory = new PooledMetadataFactory(this.engine);
        this.lexer = new GenericLexer(configuration.getSqlLexerPoolCapacity());
        this.functionParser = new FunctionParser(
                configuration,
                functionFactoryCache != null
                        ? functionFactoryCache
                        : new FunctionFactoryCache(engine.getConfiguration(), ServiceLoader.load(
                        FunctionFactory.class, FunctionFactory.class.getClassLoader()))
        );
        this.codeGenerator = new SqlCodeGenerator(engine, configuration, functionParser, sqlNodePool);
        this.vacuumColumnVersions = new VacuumColumnVersions(engine);

        // we have cyclical dependency here
        functionParser.setSqlCodeGenerator(codeGenerator);

        this.backupAgent = new DatabaseBackupAgent();
        this.snapshotAgent = snapshotAgent;

        // For each 'this::method' reference java compiles a class
        // We need to minimize repetition of this syntax as each site generates garbage
        final KeywordBasedExecutor compileSet = this::compileSet;
        final KeywordBasedExecutor compileBegin = this::compileBegin;
        final KeywordBasedExecutor compileCommit = this::compileCommit;
        final KeywordBasedExecutor compileRollback = this::compileRollback;
        final KeywordBasedExecutor truncateTables = this::truncateTables;
        final KeywordBasedExecutor alterTable = this::alterTable;
        final KeywordBasedExecutor repairTables = this::repairTables;
        final KeywordBasedExecutor reindexTable = this::reindexTable;
        final KeywordBasedExecutor dropTable = this::dropTable;
        final KeywordBasedExecutor sqlBackup = backupAgent::sqlBackup;
        final KeywordBasedExecutor sqlShow = this::sqlShow;
        final KeywordBasedExecutor vacuumTable = this::vacuum;
        final KeywordBasedExecutor snapshotDatabase = this::snapshotDatabase;
        final KeywordBasedExecutor compileDeallocate = this::compileDeallocate;

        keywordBasedExecutors.put("truncate", truncateTables);
        keywordBasedExecutors.put("TRUNCATE", truncateTables);
        keywordBasedExecutors.put("alter", alterTable);
        keywordBasedExecutors.put("ALTER", alterTable);
        keywordBasedExecutors.put("repair", repairTables);
        keywordBasedExecutors.put("REPAIR", repairTables);
        keywordBasedExecutors.put("reindex", reindexTable);
        keywordBasedExecutors.put("REINDEX", reindexTable);
        keywordBasedExecutors.put("set", compileSet);
        keywordBasedExecutors.put("SET", compileSet);
        keywordBasedExecutors.put("begin", compileBegin);
        keywordBasedExecutors.put("BEGIN", compileBegin);
        keywordBasedExecutors.put("commit", compileCommit);
        keywordBasedExecutors.put("COMMIT", compileCommit);
        keywordBasedExecutors.put("rollback", compileRollback);
        keywordBasedExecutors.put("ROLLBACK", compileRollback);
        keywordBasedExecutors.put("discard", compileSet);
        keywordBasedExecutors.put("DISCARD", compileSet);
        keywordBasedExecutors.put("close", compileSet); //no-op
        keywordBasedExecutors.put("CLOSE", compileSet);  //no-op
        keywordBasedExecutors.put("unlisten", compileSet);  //no-op
        keywordBasedExecutors.put("UNLISTEN", compileSet);  //no-op
        keywordBasedExecutors.put("reset", compileSet);  //no-op
        keywordBasedExecutors.put("RESET", compileSet);  //no-op
        keywordBasedExecutors.put("drop", dropTable);
        keywordBasedExecutors.put("DROP", dropTable);
        keywordBasedExecutors.put("backup", sqlBackup);
        keywordBasedExecutors.put("BACKUP", sqlBackup);
        keywordBasedExecutors.put("show", sqlShow);
        keywordBasedExecutors.put("SHOW", sqlShow);
        keywordBasedExecutors.put("vacuum", vacuumTable);
        keywordBasedExecutors.put("VACUUM", vacuumTable);
        keywordBasedExecutors.put("snapshot", snapshotDatabase);
        keywordBasedExecutors.put("SNAPSHOT", snapshotDatabase);
        keywordBasedExecutors.put("deallocate", compileDeallocate);
        keywordBasedExecutors.put("DEALLOCATE", compileDeallocate);

        configureLexer(lexer);

        final PostOrderTreeTraversalAlgo postOrderTreeTraversalAlgo = new PostOrderTreeTraversalAlgo();
        optimiser = new SqlOptimiser(
                configuration,
                engine,
                characterStore,
                sqlNodePool,
                queryColumnPool,
                queryModelPool,
                postOrderTreeTraversalAlgo,
                functionParser,
                path
        );

        parser = new SqlParser(
                configuration,
                optimiser,
                characterStore,
                sqlNodePool,
                queryColumnPool,
                queryModelPool,
                postOrderTreeTraversalAlgo
        );
        this.textLoader = new TextLoader(engine);
        alterOperationBuilder = new AlterOperationBuilder();
    }

    public static void configureLexer(GenericLexer lexer) {
        for (int i = 0, k = sqlControlSymbols.size(); i < k; i++) {
            lexer.defineSymbol(sqlControlSymbols.getQuick(i));
        }
        for (int i = 0, k = OperatorExpression.operators.size(); i < k; i++) {
            OperatorExpression op = OperatorExpression.operators.getQuick(i);
            if (op.symbol) {
                lexer.defineSymbol(op.token);
            }
        }
    }

    @Override
    public void close() {
        backupAgent.close();
        vacuumColumnVersions.close();
        Misc.free(path);
        Misc.free(renamePath);
        Misc.free(textLoader);
        Misc.free(rebuildIndex);
        Misc.free(codeGenerator);
        Misc.free(mem);
        Misc.freeObjList(tableWriters);
        Misc.free(metadataFactory);
    }

    @NotNull
    public CompiledQuery compile(@NotNull CharSequence query, @NotNull SqlExecutionContext executionContext) throws SqlException {
        clear();
        // these are quick executions that do not require building of a model
        lexer.of(query);
        isSingleQueryMode = true;

        compileInner(executionContext, query);
        return compiledQuery;
    }

    /*
     * Allows processing of batches of sql statements (sql scripts) separated by ';' .
     * Each query is processed in sequence and processing stops on first error and whole batch gets discarded .
     * Noteworthy difference between this and 'normal' query is that all empty queries get ignored, e.g.
     * <br>
     * select 1;<br>
     * ; ;/* comment \*\/;--comment\n; - these get ignored <br>
     * update a set b=c  ; <br>
     * <p>
     * Useful PG doc link :
     *
     * @param query            - block of queries to process
     * @param batchCallback    - callback to perform actions prior to or after batch part compilation, e.g. clear caches or execute command
     * @see <a href="https://www.postgresql.org/docs/current/protocol-flow.html#id-1.10.5.7.4">PostgreSQL documentation</a>
     */
    public void compileBatch(
            @NotNull CharSequence query,
            @NotNull SqlExecutionContext executionContext,
            BatchCallback batchCallback
    ) throws SqlException, PeerIsSlowToReadException, PeerDisconnectedException {

        LOG.info().$("batch [text=").$(query).I$();

        clear();
        lexer.of(query);
        isSingleQueryMode = false;

        if (batchCallback == null) {
            batchCallback = EMPTY_CALLBACK;
        }

        int position;

        while (lexer.hasNext()) {
            //skip over empty statements that'd cause error in parser
            position = getNextValidTokenPosition();
            if (position == -1) {
                return;
            }

            boolean recompileStale = true;
            for (int retries = 0; recompileStale; retries++) {
                try {
                    batchCallback.preCompile(this);
                    clear();//we don't use normal compile here because we can't reset existing lexer
                    CompiledQuery current = compileInner(executionContext, query);
                    //We've to move lexer because some query handlers don't consume all tokens (e.g. SET )
                    //some code in postCompile might need full text of current query
                    CharSequence currentQuery = query.subSequence(position, goToQueryEnd());
                    batchCallback.postCompile(this, current, currentQuery);
                    recompileStale = false;
                } catch (ReaderOutOfDateException e) {
                    if (retries == ReaderOutOfDateException.MAX_RETRY_ATTEMPS) {
                        throw e;
                    }
                    LOG.info().$(e.getFlyweightMessage()).$();
                    // will recompile
                    lexer.restart();
                }
            }
        }
    }

    public void filterPartitions(
            Function function,
            TableReader reader,
            AlterOperationBuilder changePartitionStatement
    ) {
        // Iterate partitions in descending order so if folders are missing on disk
        // removePartition does not fail to determine next minTimestamp
        final int partitionCount = reader.getPartitionCount();
        if (partitionCount > 0) { // table may be empty
            for (int i = partitionCount - 2; i > -1; i--) {
                long partitionTimestamp = reader.getPartitionTimestampByIndex(i);
                partitionFunctionRec.setTimestamp(partitionTimestamp);
                if (function.getBool(partitionFunctionRec)) {
                    changePartitionStatement.ofPartition(partitionTimestamp);
                }
            }

            // remove last partition
            long partitionTimestamp = reader.getPartitionTimestampByIndex(partitionCount - 1);
            partitionFunctionRec.setTimestamp(partitionTimestamp);
            if (function.getBool(partitionFunctionRec)) {
                changePartitionStatement.ofPartition(partitionTimestamp);
            }
        }
    }

    public CairoEngine getEngine() {
        return engine;
    }

    public FunctionFactoryCache getFunctionFactoryCache() {
        return functionParser.getFunctionFactoryCache();
    }

    private static boolean isCompatibleCase(int from, int to) {
        return castGroups.getQuick(ColumnType.tagOf(from)) == castGroups.getQuick(ColumnType.tagOf(to));
    }

    private static void expectKeyword(GenericLexer lexer, CharSequence keyword) throws SqlException {
        CharSequence tok = SqlUtil.fetchNext(lexer);

        if (tok == null) {
            throw SqlException.position(lexer.getPosition()).put('\'').put(keyword).put("' expected");
        }

        if (!Chars.equalsLowerCaseAscii(tok, keyword)) {
            throw SqlException.position(lexer.lastTokenPosition()).put('\'').put(keyword).put("' expected");
        }
    }

    private static CharSequence expectToken(GenericLexer lexer, CharSequence expected) throws SqlException {
        CharSequence tok = SqlUtil.fetchNext(lexer);

        if (tok == null) {
            throw SqlException.position(lexer.getPosition()).put(expected).put(" expected");
        }

        return tok;
    }

    private static CharSequence maybeExpectToken(GenericLexer lexer, CharSequence expected, boolean expect) throws SqlException {
        CharSequence tok = SqlUtil.fetchNext(lexer);

        if (expect && tok == null) {
            throw SqlException.position(lexer.getPosition()).put(expected).put(" expected");
        }

        return tok;
    }

    private CompiledQuery alterSystemLockWriter(SqlExecutionContext executionContext) throws SqlException {
        final int tableNamePosition = lexer.getPosition();
        CharSequence tok = GenericLexer.unquote(expectToken(lexer, "table name"));
        tableExistsOrFail(tableNamePosition, tok, executionContext);
        try {
            CharSequence lockedReason = engine.lockWriter(executionContext.getCairoSecurityContext(), tok, "alterSystem");
            if (lockedReason != WriterPool.OWNERSHIP_REASON_NONE) {
                throw SqlException.$(tableNamePosition, "could not lock, busy [table=`").put(tok).put(", lockedReason=").put(lockedReason).put("`]");
            }
            return compiledQuery.ofLock();
        } catch (CairoException e) {
            throw SqlException.position(tableNamePosition)
                    .put(e.getFlyweightMessage())
                    .put("[errno=").put(e.getErrno()).put(']');
        }
    }

    private CompiledQuery alterSystemUnlockWriter(SqlExecutionContext executionContext) throws SqlException {
        final int tableNamePosition = lexer.getPosition();
        CharSequence tok = GenericLexer.unquote(expectToken(lexer, "table name"));
        tableExistsOrFail(tableNamePosition, tok, executionContext);
        try {
            engine.unlockWriter(executionContext.getCairoSecurityContext(), tok);
            return compiledQuery.ofUnlock();
        } catch (CairoException e) {
            throw SqlException.position(tableNamePosition)
                    .put(e.getFlyweightMessage())
                    .put("[errno=").put(e.getErrno()).put(']');
        }
    }

    private CompiledQuery alterTable(SqlExecutionContext executionContext) throws SqlException {
        CharSequence tok;
        tok = expectToken(lexer, "'table' or 'system'");

        if (SqlKeywords.isTableKeyword(tok)) {
            final int tableNamePosition = lexer.getPosition();
            tok = GenericLexer.unquote(expectToken(lexer, "table name"));
            tableExistsOrFail(tableNamePosition, tok, executionContext);

            String tableName = Chars.toString(tok);
            try (TableRecordMetadata tableMetadata = engine.getMetadata(
                    executionContext.getCairoSecurityContext(),
                    tableName,
                    metadataFactory
            )) {
                tok = expectToken(lexer, "'add', 'alter' or 'drop'");

                if (SqlKeywords.isAddKeyword(tok)) {
                    return alterTableAddColumn(tableNamePosition, tableName, tableMetadata);
                } else if (SqlKeywords.isDropKeyword(tok)) {
                    tok = expectToken(lexer, "'column' or 'partition'");
                    if (SqlKeywords.isColumnKeyword(tok)) {
                        return alterTableDropColumn(tableNamePosition, tableName, tableMetadata);
                    } else if (SqlKeywords.isPartitionKeyword(tok)) {
                        return alterTableDropDetachOrAttachPartition(tableMetadata, tableName, PartitionAction.DROP, executionContext);
                    } else {
                        throw SqlException.$(lexer.lastTokenPosition(), "'column' or 'partition' expected");
                    }
                } else if (SqlKeywords.isRenameKeyword(tok)) {
                    tok = expectToken(lexer, "'column'");
                    if (SqlKeywords.isColumnKeyword(tok)) {
                        return alterTableRenameColumn(tableNamePosition, tableName, tableMetadata);
                    } else {
                        throw SqlException.$(lexer.lastTokenPosition(), "'column' expected");
                    }
                } else if (SqlKeywords.isAttachKeyword(tok)) {
                    tok = expectToken(lexer, "'partition'");
                    if (SqlKeywords.isPartitionKeyword(tok)) {
                        return alterTableDropDetachOrAttachPartition(tableMetadata, tableName, PartitionAction.ATTACH, executionContext);
                    } else {
                        throw SqlException.$(lexer.lastTokenPosition(), "'partition' expected");
                    }
                } else if (SqlKeywords.isDetachKeyword(tok)) {
                    tok = expectToken(lexer, "'partition'");
                    if (SqlKeywords.isPartitionKeyword(tok)) {
                        return alterTableDropDetachOrAttachPartition(tableMetadata, tableName, PartitionAction.DETACH, executionContext);
                    } else {
                        throw SqlException.$(lexer.lastTokenPosition(), "'partition' expected");
                    }
                } else if (SqlKeywords.isAlterKeyword(tok)) {
                    tok = expectToken(lexer, "'column'");
                    if (SqlKeywords.isColumnKeyword(tok)) {
                        final int columnNameNamePosition = lexer.getPosition();
                        tok = expectToken(lexer, "column name");
                        final CharSequence columnName = GenericLexer.immutableOf(tok);
                        tok = expectToken(lexer, "'add index' or 'drop index' or 'cache' or 'nocache'");
                        if (SqlKeywords.isAddKeyword(tok)) {
                            expectKeyword(lexer, "index");
                            tok = SqlUtil.fetchNext(lexer);
                            int indexValueCapacity = -1;

                            if (tok != null && (!isSemicolon(tok))) {
                                if (!SqlKeywords.isCapacityKeyword(tok)) {
                                    throw SqlException.$(lexer.lastTokenPosition(), "'capacity' expected");
                                } else {
                                    tok = expectToken(lexer, "capacity value");
                                    try {
                                        indexValueCapacity = Numbers.parseInt(tok);
                                        if (indexValueCapacity <= 0) {
                                            throw SqlException.$(lexer.lastTokenPosition(), "positive integer literal expected as index capacity");
                                        }
                                    } catch (NumericException e) {
                                        throw SqlException.$(lexer.lastTokenPosition(), "positive integer literal expected as index capacity");
                                    }
                                }
                            }

                            return alterTableColumnAddIndex(tableNamePosition, tableName, columnNameNamePosition, columnName, tableMetadata, indexValueCapacity);
                        } else if (SqlKeywords.isDropKeyword(tok)) {
                            // alter table <table name> alter column drop index
                            expectKeyword(lexer, "index");
                            tok = SqlUtil.fetchNext(lexer);
                            if (tok != null && !isSemicolon(tok)) {
                                throw SqlException.$(lexer.lastTokenPosition(), "unexpected token [").put(tok).put("] while trying to drop index");
                            }
                            return alterTableColumnDropIndex(tableNamePosition, tableName, columnNameNamePosition, columnName, tableMetadata);
                        } else if (SqlKeywords.isCacheKeyword(tok)) {
                            return alterTableColumnCacheFlag(tableNamePosition, tableName, columnName, tableMetadata, true);
                        } else if (SqlKeywords.isNoCacheKeyword(tok)) {
                            return alterTableColumnCacheFlag(tableNamePosition, tableName, columnName, tableMetadata, false);
                        } else {
                            throw SqlException.$(lexer.lastTokenPosition(), "'add', 'drop', 'cache' or 'nocache' expected").put(" found '").put(tok).put('\'');
                        }
                    } else {
                        throw SqlException.$(lexer.lastTokenPosition(), "'column' or 'partition' expected");
                    }
                } else if (SqlKeywords.isSetKeyword(tok)) {
                    tok = expectToken(lexer, "'param'");
                    if (SqlKeywords.isParamKeyword(tok)) {
                        final int paramNameNamePosition = lexer.getPosition();
                        tok = expectToken(lexer, "param name");
                        final CharSequence paramName = GenericLexer.immutableOf(tok);
                        tok = expectToken(lexer, "'='");
                        if (tok.length() == 1 && tok.charAt(0) == '=') {
                            CharSequence value = GenericLexer.immutableOf(SqlUtil.fetchNext(lexer));
                            return alterTableSetParam(paramName, value, paramNameNamePosition, tableName, tableMetadata.getTableId());
                        } else {
                            throw SqlException.$(lexer.lastTokenPosition(), "'=' expected");
                        }
                    } else {
                        throw SqlException.$(lexer.lastTokenPosition(), "'param' expected");
                    }
                } else {
                    throw SqlException.$(lexer.lastTokenPosition(), "'add', 'drop', 'attach', 'detach', 'set' or 'rename' expected");
                }
            } catch (CairoException e) {
                LOG.info().$("could not alter table [table=").$(tableName).$(", ex=").$((Throwable) e).$();
                throw SqlException.$(lexer.lastTokenPosition(), "table '").put(tableName).put("' could not be altered: ").put(e);
            }
        } else if (SqlKeywords.isSystemKeyword(tok)) {
            tok = expectToken(lexer, "'lock' or 'unlock'");

            if (SqlKeywords.isLockKeyword(tok)) {
                tok = expectToken(lexer, "'writer'");

                if (SqlKeywords.isWriterKeyword(tok)) {
                    return alterSystemLockWriter(executionContext);
                } else {
                    throw SqlException.$(lexer.lastTokenPosition(), "'writer' expected");
                }
            } else if (SqlKeywords.isUnlockKeyword(tok)) {
                tok = expectToken(lexer, "'writer'");

                if (SqlKeywords.isWriterKeyword(tok)) {
                    return alterSystemUnlockWriter(executionContext);
                } else {
                    throw SqlException.$(lexer.lastTokenPosition(), "'writer' expected");
                }
            } else {
                throw SqlException.$(lexer.lastTokenPosition(), "'lock' or 'unlock' expected");
            }
        } else {
            throw SqlException.$(lexer.lastTokenPosition(), "'table' or 'system' expected");
        }
    }

    private CompiledQuery alterTableAddColumn(int tableNamePosition, String tableName, TableRecordMetadata tableMetadata) throws SqlException {
        // add columns to table
        CharSequence tok = SqlUtil.fetchNext(lexer);
        //ignoring `column`
        if (tok != null && !SqlKeywords.isColumnKeyword(tok)) {
            lexer.unparseLast();
        }

        AlterOperationBuilder addColumn = alterOperationBuilder.ofAddColumn(
                tableNamePosition,
                tableName,
                tableMetadata.getTableId());

        int semicolonPos = -1;
        do {
            tok = maybeExpectToken(lexer, "'column' or column name", semicolonPos < 0);
            if (semicolonPos >= 0) {
                if (tok != null) {
                    throw SqlException.$(lexer.lastTokenPosition(), "',' expected");
                }
                break;
            }

            int index = tableMetadata.getColumnIndexQuiet(tok);
            if (index != -1) {
                throw SqlException.$(lexer.lastTokenPosition(), "column '").put(tok).put("' already exists");
            }

            CharSequence columnName = GenericLexer.immutableOf(GenericLexer.unquote(tok));

            if (!TableUtils.isValidColumnName(columnName, configuration.getMaxFileNameLength())) {
                throw SqlException.$(lexer.lastTokenPosition(), " new column name contains invalid characters");
            }

            tok = expectToken(lexer, "column type");

            int type = ColumnType.tagOf(tok);
            if (type == -1) {
                throw SqlException.$(lexer.lastTokenPosition(), "invalid type");
            }

            if (type == ColumnType.GEOHASH) {
                tok = SqlUtil.fetchNext(lexer);
                if (tok == null || tok.charAt(0) != '(') {
                    throw SqlException.position(lexer.getPosition()).put("missing GEOHASH precision");
                }

                tok = SqlUtil.fetchNext(lexer);
                if (tok != null && tok.charAt(0) != ')') {
                    int geosizeBits = GeoHashUtil.parseGeoHashBits(lexer.lastTokenPosition(), 0, tok);
                    tok = SqlUtil.fetchNext(lexer);
                    if (tok == null || tok.charAt(0) != ')') {
                        if (tok != null) {
                            throw SqlException.position(lexer.lastTokenPosition())
                                    .put("invalid GEOHASH type literal, expected ')'")
                                    .put(" found='").put(tok.charAt(0)).put("'");
                        }
                        throw SqlException.position(lexer.getPosition())
                                .put("invalid GEOHASH type literal, expected ')'");
                    }
                    type = ColumnType.getGeoHashTypeWithBits(geosizeBits);
                } else {
                    throw SqlException.position(lexer.lastTokenPosition())
                            .put("missing GEOHASH precision");
                }
            }

            tok = SqlUtil.fetchNext(lexer);
            final int indexValueBlockCapacity;
            final boolean cache;
            int symbolCapacity;
            final boolean indexed;

            if (ColumnType.isSymbol(type) && tok != null &&
                    !Chars.equals(tok, ',') && !Chars.equals(tok, ';')) {

                if (isCapacityKeyword(tok)) {
                    tok = expectToken(lexer, "symbol capacity");

                    final boolean negative;
                    final int errorPos = lexer.lastTokenPosition();
                    if (Chars.equals(tok, '-')) {
                        negative = true;
                        tok = expectToken(lexer, "symbol capacity");
                    } else {
                        negative = false;
                    }

                    try {
                        symbolCapacity = Numbers.parseInt(tok);
                    } catch (NumericException e) {
                        throw SqlException.$(lexer.lastTokenPosition(), "numeric capacity expected");
                    }

                    if (negative) {
                        symbolCapacity = -symbolCapacity;
                    }

                    TableUtils.validateSymbolCapacity(errorPos, symbolCapacity);

                    tok = SqlUtil.fetchNext(lexer);
                } else {
                    symbolCapacity = configuration.getDefaultSymbolCapacity();
                }


                if (Chars.equalsLowerCaseAsciiNc(tok, "cache")) {
                    cache = true;
                    tok = SqlUtil.fetchNext(lexer);
                } else if (Chars.equalsLowerCaseAsciiNc(tok, "nocache")) {
                    cache = false;
                    tok = SqlUtil.fetchNext(lexer);
                } else {
                    cache = configuration.getDefaultSymbolCacheFlag();
                }

                TableUtils.validateSymbolCapacityCached(cache, symbolCapacity, lexer.lastTokenPosition());

                indexed = Chars.equalsLowerCaseAsciiNc(tok, "index");
                if (indexed) {
                    tok = SqlUtil.fetchNext(lexer);
                }

                if (Chars.equalsLowerCaseAsciiNc(tok, "capacity")) {
                    tok = expectToken(lexer, "symbol index capacity");

                    try {
                        indexValueBlockCapacity = Numbers.parseInt(tok);
                    } catch (NumericException e) {
                        throw SqlException.$(lexer.lastTokenPosition(), "numeric capacity expected");
                    }
                    tok = SqlUtil.fetchNext(lexer);
                } else {
                    indexValueBlockCapacity = configuration.getIndexValueBlockSize();
                }
            } else { //set defaults

                //ignoring `NULL` and `NOT NULL`
                if (tok != null && SqlKeywords.isNotKeyword(tok)) {
                    tok = SqlUtil.fetchNext(lexer);
                }

                if (tok != null && SqlKeywords.isNullKeyword(tok)) {
                    tok = SqlUtil.fetchNext(lexer);
                }

                cache = configuration.getDefaultSymbolCacheFlag();
                indexValueBlockCapacity = configuration.getIndexValueBlockSize();
                symbolCapacity = configuration.getDefaultSymbolCapacity();
                indexed = false;
            }

            addColumn.ofAddColumn(
                    columnName,
                    type,
                    Numbers.ceilPow2(symbolCapacity),
                    cache,
                    indexed,
                    Numbers.ceilPow2(indexValueBlockCapacity)
            );

            if (tok == null || (!isSingleQueryMode && isSemicolon(tok))) {
                break;
            }

            semicolonPos = Chars.equals(tok, ';') ? lexer.lastTokenPosition() : -1;
            if (semicolonPos < 0 && !Chars.equals(tok, ',')) {
                throw SqlException.$(lexer.lastTokenPosition(), "',' expected");
            }

        } while (true);
        return compiledQuery.ofAlter(alterOperationBuilder.build());
    }

    private CompiledQuery alterTableColumnAddIndex(
            int tableNamePosition,
            String tableName,
            int columnNamePosition,
            CharSequence columnName,
            TableRecordMetadata metadata,
            int indexValueBlockSize
    ) throws SqlException {

        if (metadata.getColumnIndexQuiet(columnName) == -1) {
            throw SqlException.invalidColumn(columnNamePosition, columnName);
        }
        if (indexValueBlockSize == -1) {
            indexValueBlockSize = configuration.getIndexValueBlockSize();
        }
        return compiledQuery.ofAlter(
                alterOperationBuilder
                        .ofAddIndex(tableNamePosition, tableName, metadata.getTableId(), columnName, Numbers.ceilPow2(indexValueBlockSize))
                        .build()
        );
    }

    private CompiledQuery alterTableColumnCacheFlag(
            int tableNamePosition,
            String tableName,
            CharSequence columnName,
            TableRecordMetadata metadata,
            boolean cache
    ) throws SqlException {
        int columnIndex = metadata.getColumnIndexQuiet(columnName);
        if (columnIndex == -1) {
            throw SqlException.invalidColumn(lexer.lastTokenPosition(), columnName);
        }

        if (!ColumnType.isSymbol(metadata.getColumnType(columnIndex))) {
            throw SqlException.$(lexer.lastTokenPosition(), "Invalid column type - Column should be of type symbol");
        }

        return cache ? compiledQuery.ofAlter(
                alterOperationBuilder.ofCacheSymbol(tableNamePosition, tableName, metadata.getTableId(), columnName).build()
        )
                : compiledQuery.ofAlter(
                alterOperationBuilder.ofRemoveCacheSymbol(tableNamePosition, tableName, metadata.getTableId(), columnName).build()
        );
    }

    private CompiledQuery alterTableColumnDropIndex(
            int tableNamePosition,
            String tableName,
            int columnNamePosition,
            CharSequence columnName,
            TableRecordMetadata metadata
    ) throws SqlException {
        if (metadata.getColumnIndexQuiet(columnName) == -1) {
            throw SqlException.invalidColumn(columnNamePosition, columnName);
        }
        return compiledQuery.ofAlter(
                alterOperationBuilder
                        .ofDropIndex(tableNamePosition, tableName, metadata.getTableId(), columnName)
                        .build()
        );
    }

    private CompiledQuery alterTableDropColumn(int tableNamePosition, String tableName, TableRecordMetadata metadata) throws SqlException {
        AlterOperationBuilder dropColumnStatement = alterOperationBuilder.ofDropColumn(tableNamePosition, tableName, metadata.getTableId());
        int semicolonPos = -1;
        do {
            CharSequence tok = GenericLexer.unquote(maybeExpectToken(lexer, "column name", semicolonPos < 0));
            if (semicolonPos >= 0) {
                if (tok != null) {
                    throw SqlException.$(lexer.lastTokenPosition(), "',' expected");
                }
                break;
            }

            if (metadata.getColumnIndexQuiet(tok) == -1) {
                throw SqlException.invalidColumn(lexer.lastTokenPosition(), tok);
            }

            CharSequence columnName = tok;
            dropColumnStatement.ofDropColumn(columnName);
            tok = SqlUtil.fetchNext(lexer);

            if (tok == null || (!isSingleQueryMode && isSemicolon(tok))) {
                break;
            }

            semicolonPos = Chars.equals(tok, ';') ? lexer.lastTokenPosition() : -1;
            if (semicolonPos < 0 && !Chars.equals(tok, ',')) {
                throw SqlException.$(lexer.lastTokenPosition(), "',' expected");
            }
        } while (true);

        return compiledQuery.ofAlter(alterOperationBuilder.build());
    }

    private CompiledQuery alterTableDropDetachOrAttachPartition(
            TableRecordMetadata tableMetadata,
            String tableName,
            int action,
            SqlExecutionContext executionContext
    ) throws SqlException {
        final int pos = lexer.lastTokenPosition();
        TableReader reader = null;
        if (!tableMetadata.isWalEnabled() || executionContext.isWalApplication()) {
            reader = engine.getReader(executionContext.getCairoSecurityContext(), tableName);
        }

        try {
            if (reader != null && !PartitionBy.isPartitioned(reader.getMetadata().getPartitionBy())) {
                throw SqlException.$(pos, "table is not partitioned");
            }

            final CharSequence tok = expectToken(lexer, "'list' or 'where'");
            if (SqlKeywords.isListKeyword(tok)) {
                return alterTableDropDetachOrAttachPartitionByList(tableMetadata, tableName, reader, pos, action);
            } else if (SqlKeywords.isWhereKeyword(tok)) {
                AlterOperationBuilder alterPartitionStatement;
                switch (action) {
                    case PartitionAction.DROP:
                        alterPartitionStatement = alterOperationBuilder.ofDropPartition(pos, tableName, tableMetadata.getTableId());
                        break;
                    case PartitionAction.DETACH:
                        alterPartitionStatement = alterOperationBuilder.ofDetachPartition(pos, tableName, tableMetadata.getTableId());
                        break;
                    default:
                        throw SqlException.$(pos, "WHERE clause can only be used with command DROP PARTITION, or DETACH PARTITION");
                }

                ExpressionNode expr = parser.expr(lexer, (QueryModel) null);
                String designatedTimestampColumnName = null;
                int tsIndex = tableMetadata.getTimestampIndex();
                if (tsIndex >= 0) {
                    designatedTimestampColumnName = tableMetadata.getColumnName(tsIndex);
                }
                if (designatedTimestampColumnName != null) {
                    GenericRecordMetadata metadata = new GenericRecordMetadata();
                    metadata.add(new TableColumnMetadata(designatedTimestampColumnName, 0, ColumnType.TIMESTAMP, null));
                    Function function = functionParser.parseFunction(expr, metadata, executionContext);
                    if (function != null && ColumnType.isBoolean(function.getType())) {
                        function.init(null, executionContext);
                        if (reader != null) {
                            filterPartitions(function, reader, alterPartitionStatement);
                        }
                        return compiledQuery.ofAlter(alterOperationBuilder.build());
                    } else {
                        throw SqlException.$(lexer.lastTokenPosition(), "boolean expression expected");
                    }
                } else {
                    throw SqlException.$(lexer.lastTokenPosition(), "this table does not have a designated timestamp column");
                }
            } else {
                throw SqlException.$(lexer.lastTokenPosition(), "'list' or 'where' expected");
            }
        } finally {
            Misc.free(reader);
        }
    }

    private CompiledQuery alterTableDropDetachOrAttachPartitionByList(
            TableRecordMetadata tableMetadata,
            String tableName,
            @Nullable TableReader reader,
            int pos,
            int action
    ) throws SqlException {
        AlterOperationBuilder partitions;
        switch (action) {
            case PartitionAction.DROP:
                partitions = alterOperationBuilder.ofDropPartition(pos, tableName, tableMetadata.getTableId());
                break;
            case PartitionAction.DETACH:
                partitions = alterOperationBuilder.ofDetachPartition(pos, tableName, tableMetadata.getTableId());
                break;
            default:
                // attach
                partitions = alterOperationBuilder.ofAttachPartition(pos, tableName, tableMetadata.getTableId());
        }
        assert action == PartitionAction.DROP || action == PartitionAction.ATTACH || action == PartitionAction.DETACH;
        int semicolonPos = -1;
        do {
            CharSequence tok = maybeExpectToken(lexer, "partition name", semicolonPos < 0);
            if (semicolonPos >= 0) {
                if (tok != null) {
                    throw SqlException.$(lexer.lastTokenPosition(), "',' expected");
                }
                break;
            }
            if (Chars.equals(tok, ',')) {
                throw SqlException.$(lexer.lastTokenPosition(), "partition name missing");
            }
            final CharSequence unquoted = GenericLexer.unquote(tok);

            // reader == null means it's compilation for WAL table
            // before applying to WAL writer
            if (reader != null) {
                final long timestamp;
                try {
                    timestamp = PartitionBy.parsePartitionDirName(unquoted, reader.getPartitionedBy());
                } catch (CairoException e) {
                    throw SqlException.$(lexer.lastTokenPosition(), e.getFlyweightMessage())
                            .put("[errno=").put(e.getErrno()).put(']');
                }

                partitions.ofPartition(timestamp);
            }

            tok = SqlUtil.fetchNext(lexer);
            if (tok == null || (!isSingleQueryMode && isSemicolon(tok))) {
                break;
            }

            semicolonPos = Chars.equals(tok, ';') ? lexer.lastTokenPosition() : -1;
            if (semicolonPos < 0 && !Chars.equals(tok, ',')) {
                throw SqlException.$(lexer.lastTokenPosition(), "',' expected");
            }
        } while (true);

        return compiledQuery.ofAlter(alterOperationBuilder.build());
    }

    private CompiledQuery alterTableRenameColumn(int tableNamePosition, String tableName, TableRecordMetadata metadata) throws SqlException {
        AlterOperationBuilder renameColumnStatement = alterOperationBuilder.ofRenameColumn(tableNamePosition, tableName, metadata.getTableId());
        int hadSemicolonPos = -1;

        do {
            CharSequence tok = GenericLexer.unquote(maybeExpectToken(lexer, "current column name", hadSemicolonPos < 0));
            if (hadSemicolonPos >= 0) {
                if (tok != null) {
                    throw SqlException.$(hadSemicolonPos, "',' expected");
                }
                break;
            }
            int columnIndex = metadata.getColumnIndexQuiet(tok);
            if (columnIndex == -1) {
                throw SqlException.invalidColumn(lexer.lastTokenPosition(), tok);
            }
            CharSequence existingName = GenericLexer.immutableOf(tok);

            tok = expectToken(lexer, "'to' expected");
            if (!SqlKeywords.isToKeyword(tok)) {
                throw SqlException.$(lexer.lastTokenPosition(), "'to' expected'");
            }

            tok = GenericLexer.unquote(expectToken(lexer, "new column name"));
            if (Chars.equals(existingName, tok)) {
                throw SqlException.$(lexer.lastTokenPosition(), "new column name is identical to existing name");
            }

            if (metadata.getColumnIndexQuiet(tok) > -1) {
                throw SqlException.$(lexer.lastTokenPosition(), " column already exists");
            }

            if (!TableUtils.isValidColumnName(tok, configuration.getMaxFileNameLength())) {
                throw SqlException.$(lexer.lastTokenPosition(), " new column name contains invalid characters");
            }

            CharSequence newName = GenericLexer.immutableOf(tok);
            renameColumnStatement.ofRenameColumn(existingName, newName);

            tok = SqlUtil.fetchNext(lexer);

            if (tok == null || (!isSingleQueryMode && isSemicolon(tok))) {
                break;
            }

            hadSemicolonPos = Chars.equals(tok, ';') ? lexer.lastTokenPosition() : -1;
            if (hadSemicolonPos < 0 && !Chars.equals(tok, ',')) {
                throw SqlException.$(lexer.lastTokenPosition(), "',' expected");
            }
        } while (true);
        return compiledQuery.ofAlter(alterOperationBuilder.build());
    }

    private CompiledQuery alterTableSetParam(CharSequence paramName, CharSequence value, int paramNameNamePosition, String tableName, int tableId) throws SqlException {
        if (isMaxUncommittedRowsKeyword(paramName)) {
            int maxUncommittedRows;
            try {
                maxUncommittedRows = Numbers.parseInt(value);
            } catch (NumericException e) {
                throw SqlException.$(paramNameNamePosition, "invalid value [value=").put(value).put(",parameter=").put(paramName).put(']');
            }
            if (maxUncommittedRows < 0) {
                throw SqlException.$(paramNameNamePosition, "maxUncommittedRows must be non negative");
            }
            return compiledQuery.ofAlter(alterOperationBuilder.ofSetParamUncommittedRows(tableName, tableId, maxUncommittedRows).build());
        } else if (isCommitLagKeyword(paramName)) {
            long commitLag = SqlUtil.expectMicros(value, paramNameNamePosition);
            if (commitLag < 0) {
                throw SqlException.$(paramNameNamePosition, "commitLag must be non negative");
            }
            return compiledQuery.ofAlter(alterOperationBuilder.ofSetParamCommitLag(tableName, tableId, commitLag).build());
        } else {
            throw SqlException.$(paramNameNamePosition, "unknown parameter '").put(paramName).put('\'');
        }
    }

    private void cancelTextImport(CopyModel model) throws SqlException {
        assert model.isCancel();

        final TextImportExecutionContext textImportExecutionContext = engine.getTextImportExecutionContext();
        final AtomicBooleanCircuitBreaker circuitBreaker = textImportExecutionContext.getCircuitBreaker();

        long inProgressImportId = textImportExecutionContext.getActiveImportId();
        // The cancellation is based on the best effort, so we don't worry about potential races with imports.
        if (inProgressImportId == TextImportExecutionContext.INACTIVE) {
            throw SqlException.$(0, "No active import to cancel.");
        }
        long importId;
        try {
            CharSequence idString = model.getTarget().token;
            int start = 0;
            int end = idString.length();
            if (Chars.isQuoted(idString)) {
                start = 1;
                end--;
            }
            importId = Numbers.parseHexLong(idString, start, end);
        } catch (NumericException e) {
            throw SqlException.$(0, "Provided id has invalid format.");
        }
        if (inProgressImportId == importId) {
            circuitBreaker.cancel();
        } else {
            throw SqlException.$(0, "Active import has different id.");
        }
    }

    private void clear() {
        sqlNodePool.clear();
        characterStore.clear();
        queryColumnPool.clear();
        queryModelPool.clear();
        optimiser.clear();
        parser.clear();
        backupAgent.clear();
        alterOperationBuilder.clear();
        backupAgent.clear();
        functionParser.clear();
    }

    private CompiledQuery compileBegin(SqlExecutionContext executionContext) {
        return compiledQuery.ofBegin();
    }

    private CompiledQuery compileCommit(SqlExecutionContext executionContext) {
        return compiledQuery.ofCommit();
    }

    private CompiledQuery compileDeallocate(SqlExecutionContext executionContext) throws SqlException {
        CharSequence statementName = GenericLexer.unquote(expectToken(lexer, "statement name"));
        CharSequence tok = SqlUtil.fetchNext(lexer);
        if (tok != null && !Chars.equals(tok, ';')) {
            throw SqlException.$(lexer.lastTokenPosition(), "unexpected token [").put(tok).put("]");
        }
        return compiledQuery.ofDeallocate(statementName);
    }

    private ExecutionModel compileExecutionModel(SqlExecutionContext executionContext) throws SqlException {
        ExecutionModel model = parser.parse(lexer, executionContext);
        switch (model.getModelType()) {
            case ExecutionModel.QUERY:
                return optimiser.optimise((QueryModel) model, executionContext);
            case ExecutionModel.INSERT:
                InsertModel insertModel = (InsertModel) model;
                if (insertModel.getQueryModel() != null) {
                    return validateAndOptimiseInsertAsSelect(insertModel, executionContext);
                } else {
                    return lightlyValidateInsertModel(insertModel);
                }
            case ExecutionModel.UPDATE:
                final QueryModel queryModel = (QueryModel) model;
                try (TableRecordMetadata metadata = engine.getMetadata(
                        executionContext.getCairoSecurityContext(),
                        queryModel.getTableName().token,
                        metadataFactory
                )) {
                    if (!metadata.isWalEnabled() || executionContext.isWalApplication()) {
                        optimiser.optimiseUpdate(queryModel, executionContext, metadata);
                    } else {
                        optimiser.validateUpdateColumns(queryModel, metadata);
                    }
                    return model;
                }
            default:
                return model;
        }
    }

    private CompiledQuery compileInner(@NotNull SqlExecutionContext executionContext, CharSequence query) throws SqlException {
        SqlExecutionCircuitBreaker circuitBreaker = executionContext.getCircuitBreaker();
        if (!circuitBreaker.isTimerSet()) {
            circuitBreaker.resetTimer();
        }
        final CharSequence tok = SqlUtil.fetchNext(lexer);
        if (tok == null) {
            throw SqlException.$(0, "empty query");
        }

        final KeywordBasedExecutor executor = keywordBasedExecutors.get(tok);
        final CompiledQuery cq = executor == null ? compileUsingModel(executionContext) : executor.execute(executionContext);
        final short type = cq.getType();
        if (type == CompiledQuery.ALTER || type == CompiledQuery.UPDATE) {
            cq.withSqlStatement(Chars.toString(query));
        }
        cq.withContext(executionContext);
        return cq;
    }

    private CompiledQuery compileRollback(SqlExecutionContext executionContext) {
        return compiledQuery.ofRollback();
    }

    private CompiledQuery compileSet(SqlExecutionContext executionContext) {
        return compiledQuery.ofSet();
    }

    private CopyFactory compileTextImport(CopyModel model) throws SqlException {
        assert !model.isCancel();

        final CharSequence tableName = GenericLexer.unquote(model.getTarget().token);
        final ExpressionNode fileNameNode = model.getFileName();
        final CharSequence fileName = fileNameNode != null ? GenericLexer.assertNoDots(GenericLexer.unquote(fileNameNode.token), fileNameNode.position) : null;
        assert fileName != null;

        return new CopyFactory(
                messageBus,
                engine.getTextImportExecutionContext(),
                Chars.toString(tableName),
                Chars.toString(fileName),
                model
        );
    }

    @NotNull
    private CompiledQuery compileUsingModel(SqlExecutionContext executionContext) throws SqlException {
        // This method will not populate sql cache directly;
        // factories are assumed to be non-reentrant and once
        // factory is out of this method the caller assumes
        // full ownership over it. In that however caller may
        // choose to return factory back to this or any other
        // instance of compiler for safekeeping

        // lexer would have parsed first token to determine direction of execution flow
        lexer.unparseLast();
        codeGenerator.clear();

        final ExecutionModel executionModel = compileExecutionModel(executionContext);
        switch (executionModel.getModelType()) {
            case ExecutionModel.QUERY:
                LOG.info().$("plan [q=`").$((QueryModel) executionModel).$("`, fd=").$(executionContext.getRequestFd()).$(']').$();
                return compiledQuery.of(generate((QueryModel) executionModel, executionContext));
            case ExecutionModel.CREATE_TABLE:
                return createTableWithRetries(executionModel, executionContext);
            case ExecutionModel.COPY:
                return executeCopy(executionContext, (CopyModel) executionModel);
            case ExecutionModel.RENAME_TABLE:
                final RenameTableModel rtm = (RenameTableModel) executionModel;
                engine.rename(executionContext.getCairoSecurityContext(), path, GenericLexer.unquote(rtm.getFrom().token), renamePath, GenericLexer.unquote(rtm.getTo().token));
                return compiledQuery.ofRenameTable();
            case ExecutionModel.UPDATE:
                final QueryModel updateQueryModel = (QueryModel) executionModel;
                try (TableRecordMetadata metadata = engine.getMetadata(
                        executionContext.getCairoSecurityContext(),
                        updateQueryModel.getTableName().token,
                        metadataFactory
                )) {
                    final UpdateOperation updateOperation = generateUpdate(updateQueryModel, executionContext, metadata);
                    return compiledQuery.ofUpdate(updateOperation);
                }
            default:
                final InsertModel insertModel = (InsertModel) executionModel;
                if (insertModel.getQueryModel() != null) {
                    return executeWithRetries(
                            insertAsSelectMethod,
                            executionModel,
                            configuration.getCreateAsSelectRetryCount(),
                            executionContext
                    );
                } else {
                    return insert(executionModel, executionContext);
                }
        }
    }

    private long copyOrdered(
            TableWriterAPI writer,
            RecordMetadata metadata,
            RecordCursor cursor,
            RecordToRowCopier copier,
            int cursorTimestampIndex,
            SqlExecutionCircuitBreaker circuitBreaker
    ) {
        long rowCount;

        if (ColumnType.isSymbolOrString(metadata.getColumnType(cursorTimestampIndex))) {
            rowCount = copyOrderedStrTimestamp(writer, cursor, copier, cursorTimestampIndex, circuitBreaker);
        } else {
            rowCount = copyOrdered0(writer, cursor, copier, cursorTimestampIndex, circuitBreaker);
        }
        writer.commit();

        return rowCount;
    }

    private long copyOrdered0(TableWriterAPI writer,
                              RecordCursor cursor,
                              RecordToRowCopier copier,
                              int cursorTimestampIndex,
                              SqlExecutionCircuitBreaker circuitBreaker) {
        long rowCount = 0;
        final Record record = cursor.getRecord();
        while (cursor.hasNext()) {
            circuitBreaker.statefulThrowExceptionIfTripped();
            TableWriter.Row row = writer.newRow(record.getTimestamp(cursorTimestampIndex));
            copier.copy(record, row);
            row.append();
            rowCount++;
        }

        return rowCount;
    }

    private long copyOrderedBatched(
            TableWriterAPI writer,
            RecordMetadata metadata,
            RecordCursor cursor,
            RecordToRowCopier copier,
            int cursorTimestampIndex,
            long batchSize,
            long commitLag,
            SqlExecutionCircuitBreaker circuitBreaker
    ) {
        long rowCount;
        if (ColumnType.isSymbolOrString(metadata.getColumnType(cursorTimestampIndex))) {
            rowCount = copyOrderedBatchedStrTimestamp(writer, cursor, copier, cursorTimestampIndex, batchSize, commitLag, circuitBreaker);
        } else {
            rowCount = copyOrderedBatched0(writer, cursor, copier, cursorTimestampIndex, batchSize, commitLag, circuitBreaker);
        }
        writer.commit();

        return rowCount;
    }

    //returns number of copied rows
    private long copyOrderedBatched0(
            TableWriterAPI writer,
            RecordCursor cursor,
            RecordToRowCopier copier,
            int cursorTimestampIndex,
            long batchSize,
            long commitLag,
            SqlExecutionCircuitBreaker circuitBreaker
    ) {
        long deadline = batchSize;
        long rowCount = 0;
        final Record record = cursor.getRecord();
        while (cursor.hasNext()) {
            circuitBreaker.statefulThrowExceptionIfTripped();
            TableWriter.Row row = writer.newRow(record.getTimestamp(cursorTimestampIndex));
            copier.copy(record, row);
            row.append();
            if (++rowCount > deadline) {
                writer.commitWithLag(commitLag);
                deadline = rowCount + batchSize;
            }
        }

        return rowCount;
    }

    //returns number of copied rows
    private long copyOrderedBatchedStrTimestamp(
            TableWriterAPI writer,
            RecordCursor cursor,
            RecordToRowCopier copier,
            int cursorTimestampIndex,
            long batchSize,
            long commitLag,
            SqlExecutionCircuitBreaker circuitBreaker
    ) {
        long deadline = batchSize;
        long rowCount = 0;
        final Record record = cursor.getRecord();
        while (cursor.hasNext()) {
            circuitBreaker.statefulThrowExceptionIfTripped();
            CharSequence str = record.getStr(cursorTimestampIndex);
            // It's allowed to insert ISO formatted string to timestamp column
            TableWriter.Row row = writer.newRow(SqlUtil.parseFloorPartialTimestamp(str, -1, ColumnType.TIMESTAMP));
            copier.copy(record, row);
            row.append();
            if (++rowCount > deadline) {
                writer.commitWithLag(commitLag);
                deadline = rowCount + batchSize;
            }
        }

        return rowCount;
    }

    //returns number of copied rows
    private long copyOrderedStrTimestamp(
            TableWriterAPI writer,
            RecordCursor cursor,
            RecordToRowCopier copier,
            int cursorTimestampIndex,
            SqlExecutionCircuitBreaker circuitBreaker
    ) {
        long rowCount = 0;
        final Record record = cursor.getRecord();
        while (cursor.hasNext()) {
            circuitBreaker.statefulThrowExceptionIfTripped();
            final CharSequence str = record.getStr(cursorTimestampIndex);
            // It's allowed to insert ISO formatted string to timestamp column
            TableWriter.Row row = writer.newRow(SqlUtil.implicitCastStrAsTimestamp(str));
            copier.copy(record, row);
            row.append();
            rowCount++;
        }

        return rowCount;
    }

    /**
     * Sets insertCount to number of copied rows.
     */
<<<<<<< HEAD
    private void copyTableDataAndUnlock(
            CairoSecurityContext securityContext,
            CharSequence tableName,
            boolean isWalEnabled,
            RecordCursor cursor,
            RecordMetadata cursorMetadata,
            int position
=======
    private TableWriter copyTableData(
            CairoSecurityContext securityContext, CharSequence tableName, boolean isWalEnabled, RecordCursor cursor,
            RecordMetadata cursorMetadata,
            SqlExecutionCircuitBreaker circuitBreaker
>>>>>>> 23bc095b
    ) throws SqlException {
        TableWriterFrontend writerFrontend = null;
        TableWriter writer = null;
<<<<<<< HEAD

        try {
            if (!isWalEnabled) {
                CharSequence systemTableName = engine.getSystemTableName(tableName);
                writerFrontend = writer = new TableWriter(
                        configuration,
                        tableName,
                        systemTableName,
                        messageBus,
                        null,
                        false,
                        DefaultLifecycleManager.INSTANCE,
                        configuration.getRoot(),
                        engine.getMetrics());
            } else {
                writerFrontend = engine.getWalWriter(securityContext, tableName);
            }

            RecordMetadata writerMetadata = writerFrontend.getMetadata();
=======
        final TableWriterAPI writerAPI;
        if (!isWalEnabled) {
            writerAPI = writer = new TableWriter(
                    configuration,
                    tableName,
                    messageBus,
                    null,
                    false,
                    DefaultLifecycleManager.INSTANCE,
                    configuration.getRoot(),
                    engine.getMetrics());
        } else {
            writerAPI = engine.getWalWriter(securityContext, tableName);
        }
        try {
            RecordMetadata writerMetadata = writerAPI.getMetadata();
>>>>>>> 23bc095b
            entityColumnFilter.of(writerMetadata.getColumnCount());
            this.insertCount = copyTableData(
                    cursor,
                    cursorMetadata,
                    writerAPI,
                    writerMetadata,
                    RecordToRowCopierUtils.generateCopier(
                            asm,
                            cursorMetadata,
                            writerMetadata,
                            entityColumnFilter
                    ),
                    circuitBreaker
            );
        } catch (CairoException e) {
            LOG.error().$("could not create table [error=").$((Throwable) e).$(']').$();
            throw SqlException.$(position, "Could not create table. See log for details.");
        } finally {
            if (isWalEnabled) {
<<<<<<< HEAD
                Misc.free(writerFrontend);
            } else {
                engine.unlock(securityContext, tableName, writer, false);
=======
                writerAPI.close();
>>>>>>> 23bc095b
            }
        }
    }

    /*
     * Returns number of copied rows.
     */
    private long copyTableData(
            RecordCursor cursor,
            RecordMetadata metadata,
            TableWriterAPI writer,
            RecordMetadata
                    writerMetadata,
            RecordToRowCopier recordToRowCopier,
            SqlExecutionCircuitBreaker circuitBreaker
    ) throws SqlException {
        int timestampIndex = writerMetadata.getTimestampIndex();
        if (timestampIndex == -1) {
            return copyUnordered(cursor, writer, recordToRowCopier, circuitBreaker);
        } else {
            return copyOrdered(writer, metadata, cursor, recordToRowCopier, timestampIndex, circuitBreaker);
        }
    }

    private void copyTableReaderMetadataToCreateTableModel(SqlExecutionContext executionContext, CreateTableModel model) throws SqlException {
        ExpressionNode likeTableName = model.getLikeTableName();
        CharSequence likeTableNameToken = likeTableName.token;
        tableExistsOrFail(likeTableName.position, likeTableNameToken, executionContext);
        try (TableReader rdr = engine.getReader(executionContext.getCairoSecurityContext(), likeTableNameToken)) {
            model.setCommitLag(rdr.getCommitLag());
            model.setMaxUncommittedRows(rdr.getMaxUncommittedRows());
            TableReaderMetadata rdrMetadata = rdr.getMetadata();
            for (int i = 0; i < rdrMetadata.getColumnCount(); i++) {
                int columnType = rdrMetadata.getColumnType(i);
                boolean isSymbol = ColumnType.isSymbol(columnType);
                int symbolCapacity = isSymbol ? rdr.getSymbolMapReader(i).getSymbolCapacity() : configuration.getDefaultSymbolCapacity();
                model.addColumn(rdrMetadata.getColumnName(i), columnType, symbolCapacity, rdrMetadata.getColumnHash(i));
                if (isSymbol) {
                    model.cached(rdr.getSymbolMapReader(i).isCached());
                }
                model.setIndexFlags(rdrMetadata.isColumnIndexed(i), rdrMetadata.getIndexValueBlockCapacity(i));
            }
            model.setPartitionBy(SqlUtil.nextLiteral(sqlNodePool, PartitionBy.toString(rdr.getPartitionedBy()), 0));
            if (rdrMetadata.getTimestampIndex() != -1) {
                model.setTimestamp(SqlUtil.nextLiteral(sqlNodePool, rdrMetadata.getColumnName(rdrMetadata.getTimestampIndex()), 0));
            }
            model.setWalEnabled(configuration.isWalSupported() && rdrMetadata.isWalEnabled());
        }
        model.setLikeTableName(null); // resetting like table name as the metadata is copied already at this point.
    }

    /**
     * Returns number of copied rows.
     */
    private long copyUnordered(RecordCursor cursor, TableWriterAPI writer, RecordToRowCopier copier, SqlExecutionCircuitBreaker circuitBreaker) {
        long rowCount = 0;
        final Record record = cursor.getRecord();
        while (cursor.hasNext()) {
            circuitBreaker.statefulThrowExceptionIfTripped();
            TableWriter.Row row = writer.newRow();
            copier.copy(record, row);
            row.append();
            rowCount++;
        }
        writer.commit();

        return rowCount;
    }

<<<<<<< HEAD
    private void copyTableReaderMetadataToCreateTableModel(SqlExecutionContext executionContext, CreateTableModel model) throws SqlException {
        ExpressionNode likeTableName = model.getLikeTableName();
        CharSequence likeTableNameToken = likeTableName.token;
        tableExistsOrFail(likeTableName.position, likeTableNameToken, executionContext);

        try (TableReader rdr = engine.getReader(executionContext.getCairoSecurityContext(), likeTableNameToken)) {
            model.setCommitLag(rdr.getCommitLag());
            model.setMaxUncommittedRows(rdr.getMaxUncommittedRows());
            TableReaderMetadata rdrMetadata = rdr.getMetadata();

            for (int i = 0; i < rdrMetadata.getColumnCount(); i++) {
                int columnType = rdrMetadata.getColumnType(i);
                boolean isSymbol = ColumnType.isSymbol(columnType);
                int symbolCapacity = isSymbol ? rdr.getSymbolMapReader(i).getSymbolCapacity() : configuration.getDefaultSymbolCapacity();
                model.addColumn(rdrMetadata.getColumnName(i), columnType, symbolCapacity, rdrMetadata.getColumnHash(i));
                if (isSymbol) {
                    model.cached(rdr.getSymbolMapReader(i).isCached());
                }
                model.setIndexFlags(rdrMetadata.isColumnIndexed(i), rdrMetadata.getIndexValueBlockCapacity(i));
            }
            model.setPartitionBy(SqlUtil.nextLiteral(sqlNodePool, PartitionBy.toString(rdr.getPartitionedBy()), 0));

            if (rdrMetadata.getTimestampIndex() != -1) {
                model.setTimestamp(SqlUtil.nextLiteral(sqlNodePool, rdrMetadata.getColumnName(rdrMetadata.getTimestampIndex()), 0));
            }
            model.setWalEnabled(rdrMetadata.isWalEnabled());
        }
        model.setLikeTableName(null); // resetting like table name as the metadata is copied already at this point.
    }

=======
>>>>>>> 23bc095b
    private CompiledQuery createTable(final ExecutionModel model, SqlExecutionContext executionContext) throws
            SqlException {
        final CreateTableModel createTableModel = (CreateTableModel) model;
        final ExpressionNode name = createTableModel.getName();

        // Fast path for CREATE TABLE IF NOT EXISTS in scenario when the table already exists
<<<<<<< HEAD
        if (createTableModel.isIgnoreIfExists() && engine.getStatus(executionContext.getCairoSecurityContext(), path, name.token) != TableUtils.TABLE_DOES_NOT_EXIST) {
=======
        if (createTableModel.isIgnoreIfExists()
                &&
                engine.getStatus(executionContext.getCairoSecurityContext(), path,
                        name.token, 0, name.token.length()) != TableUtils.TABLE_DOES_NOT_EXIST) {
>>>>>>> 23bc095b
            return compiledQuery.ofCreateTable();
        }

        this.insertCount = -1;
<<<<<<< HEAD
        if (engine.getStatus(executionContext.getCairoSecurityContext(), path, name.token) != TableUtils.TABLE_DOES_NOT_EXIST) {
            if (createTableModel.isIgnoreIfExists()) {
                return compiledQuery.ofCreateTable();
            }
            throw SqlException.$(name.position, "table already exists");
        }

        if (createTableModel.getQueryModel() == null) {
            executionContext.getCairoSecurityContext().checkWritePermission();
            try {
                if (createTableModel.getLikeTableName() != null) {
                    copyTableReaderMetadataToCreateTableModel(executionContext, createTableModel);
                }
                engine.createTable(executionContext.getCairoSecurityContext(), mem, path, createTableModel, false);
            } catch (CairoException e) {
                LOG.error().$("could not create table [error=").$((Throwable) e).$(']').$();
                throw SqlException.$(name.position, "Could not create table. See log for details.");
            }
        } else {
            createTableFromCursor(createTableModel, executionContext, name.position);
=======

        // Slow path with lock attempt
        CharSequence lockedReason = engine.lock(executionContext.getCairoSecurityContext(), name.token, "createTable");
        if (null == lockedReason) {
            TableWriter tableWriter = null;
            boolean newTable = false;
            try {
                if (engine.getStatus(executionContext.getCairoSecurityContext(), path,
                        name.token, 0, name.token.length()) != TableUtils.TABLE_DOES_NOT_EXIST) {
                    if (createTableModel.isIgnoreIfExists()) {
                        return compiledQuery.ofCreateTable();
                    }
                    throw SqlException.$(name.position, "table already exists");
                }
                try {
                    if (createTableModel.getQueryModel() == null) {
                        if (createTableModel.getLikeTableName() != null) {
                            copyTableReaderMetadataToCreateTableModel(executionContext, createTableModel);
                        }
                        engine.createTableUnsafe(executionContext.getCairoSecurityContext(), mem, path, createTableModel);
                        newTable = true;
                    } else {
                        tableWriter = createTableFromCursor(createTableModel, executionContext);
                    }
                } catch (CairoException e) {
                    LOG.error().$("could not create table [error=").$((Throwable) e).$(']').$();
                    if (e.isInterruption()) {
                        throw e;
                    }

                    throw SqlException.$(name.position, "Could not create table. See log for details.");
                }
            } finally {
                engine.unlock(executionContext.getCairoSecurityContext(), name.token, tableWriter, newTable);
            }
        } else {
            throw SqlException.$(name.position, "cannot acquire table lock [lockedReason=").put(lockedReason).put(']');
>>>>>>> 23bc095b
        }

        if (createTableModel.getQueryModel() == null) {
            return compiledQuery.ofCreateTable();
        } else {
            return compiledQuery.ofCreateTableAsSelect(insertCount);
        }
    }

<<<<<<< HEAD
    private void createTableFromCursor(CreateTableModel model, SqlExecutionContext executionContext, int position) throws
=======
    @Nullable
    private TableWriter createTableFromCursor(CreateTableModel model, SqlExecutionContext executionContext) throws
>>>>>>> 23bc095b
            SqlException {
        try (
                final RecordCursorFactory factory = generate(model.getQueryModel(), executionContext);
                final RecordCursor cursor = factory.getCursor(executionContext)
        ) {
            typeCast.clear();
            final RecordMetadata metadata = factory.getMetadata();
            validateTableModelAndCreateTypeCast(model, metadata, typeCast);
            boolean keepLock = !model.isWalEnabled();

            engine.createTable(
                    executionContext.getCairoSecurityContext(),
                    mem,
                    path,
                    tableStructureAdapter.of(model, metadata, typeCast),
                    keepLock
            );

<<<<<<< HEAD
            try {
                copyTableDataAndUnlock(executionContext.getCairoSecurityContext(), model.getName().token, model.isWalEnabled(), cursor, metadata, position);
=======
            SqlExecutionCircuitBreaker circuitBreaker = executionContext.getCircuitBreaker();
            final boolean walEnabled = model.isWalEnabled();
            // TODO: if it's WAL enabled, table unlock can happen here, before the data is written

            try {
                return copyTableData(executionContext.getCairoSecurityContext(), model.getName().token, walEnabled, cursor, metadata, circuitBreaker);
>>>>>>> 23bc095b
            } catch (CairoException e) {
                LOG.error().$(e.getFlyweightMessage()).$(" [errno=").$(e.getErrno()).$(']').$();
                if (removeTableDirectory(model)) {
                    throw e;
                }
                throw SqlException.$(0, "Concurrent modification could not be handled. Failed to clean up. See log for more details.");
            }
        }
    }

    /**
     * Creates new table.
     * <p>
     * Table name must not exist. Existence check relies on directory existence followed by attempt to clarify what
     * that directory is. Sometimes it can be just empty directory, which prevents new table from being created.
     * <p>
     * Table name can be utf8 encoded but must not contain '.' (dot). Dot is used to separate table and field name,
     * where table is uses as an alias.
     * <p>
     * Creating table from column definition looks like:
     * <code>
     * create table x (column_name column_type, ...) [timestamp(column_name)] [partition by ...]
     * </code>
     * For non-partitioned table partition by value would be NONE. For any other type of partition timestamp
     * has to be defined as reference to TIMESTAMP (type) column.
     *
     * @param executionModel   created from parsed sql.
     * @param executionContext provides access to bind variables and authorization module
     * @throws SqlException contains text of error and error position in SQL text.
     */
    private CompiledQuery createTableWithRetries(
            ExecutionModel executionModel,
            SqlExecutionContext executionContext
    ) throws SqlException {
        return executeWithRetries(createTableMethod, executionModel, configuration.getCreateAsSelectRetryCount(), executionContext);
    }

    private CompiledQuery dropTable(SqlExecutionContext executionContext) throws SqlException {
        // expected syntax: DROP TABLE [ IF EXISTS ] name [;]
        expectKeyword(lexer, "table");
        CharSequence tok = SqlUtil.fetchNext(lexer);
        if (tok == null) {
            throw SqlException.$(lexer.lastTokenPosition(), "expected [if exists] table-name");
        }
        boolean hasIfExists = false;
        if (SqlKeywords.isIfKeyword(tok)) {
            tok = SqlUtil.fetchNext(lexer);
            if (tok == null || !SqlKeywords.isExistsKeyword(tok)) {
                throw SqlException.$(lexer.lastTokenPosition(), "expected exists");
            }
            hasIfExists = true;
        } else {
            lexer.unparseLast(); // tok has table name
        }
        final int tableNamePosition = lexer.getPosition();
        CharSequence tableName = GenericLexer.unquote(expectToken(lexer, "table name"));
        tok = SqlUtil.fetchNext(lexer);
        if (tok != null && !Chars.equals(tok, ';')) {
            throw SqlException.$(lexer.lastTokenPosition(), "unexpected token [").put(tok).put("]");
        }
        if (TableUtils.TABLE_DOES_NOT_EXIST == engine.getStatus(executionContext.getCairoSecurityContext(), path, tableName)) {
            if (hasIfExists) {
                return compiledQuery.ofDrop();
            }
            throw SqlException.$(tableNamePosition, "table does not exist [table=").put(tableName).put(']');
        }
        engine.remove(executionContext.getCairoSecurityContext(), path, tableName);

        return compiledQuery.ofDrop();
    }

    @NotNull
    private CompiledQuery executeCopy(SqlExecutionContext executionContext, CopyModel executionModel) throws SqlException {
        executionContext.getCairoSecurityContext().checkWritePermission();
        if (!executionModel.isCancel() && Chars.equalsLowerCaseAscii(executionModel.getFileName().token, "stdin")) {
            // no-op implementation
            setupTextLoaderFromModel(executionModel);
            return compiledQuery.ofCopyRemote(textLoader);
        }
        RecordCursorFactory copyFactory = executeCopy0(executionModel);
        return compiledQuery.ofCopyLocal(copyFactory);
    }

    @Nullable
    private RecordCursorFactory executeCopy0(CopyModel model) throws SqlException {
        try {
            if (model.isCancel()) {
                cancelTextImport(model);
                return null;
            } else {
                if (model.getTimestampColumnName() == null &&
                        ((model.getPartitionBy() != -1 && model.getPartitionBy() != PartitionBy.NONE))) {
                    throw SqlException.$(-1, "invalid option used for import without a designated timestamp (format or partition by)");
                }
                if (model.getDelimiter() < 0) {
                    model.setDelimiter((byte) ',');
                }
                return compileTextImport(model);
            }
        } catch (TextImportException | TextException e) {
            LOG.error().$((Throwable) e).$();
            throw SqlException.$(0, e.getMessage());
        }
    }

    private CompiledQuery executeWithRetries(
            ExecutableMethod method,
            ExecutionModel executionModel,
            int retries,
            SqlExecutionContext executionContext
    ) throws SqlException {
        int attemptsLeft = retries;
        do {
            try {
                return method.execute(executionModel, executionContext);
            } catch (ReaderOutOfDateException e) {
                attemptsLeft--;
                clear();
                lexer.restart();
                executionModel = compileExecutionModel(executionContext);
            }
        } while (attemptsLeft > 0);

        throw SqlException.position(0).put("underlying cursor is extremely volatile");
    }

    RecordCursorFactory generate(QueryModel queryModel, SqlExecutionContext executionContext) throws SqlException {
        return codeGenerator.generate(queryModel, executionContext);
    }

    UpdateOperation generateUpdate(QueryModel updateQueryModel, SqlExecutionContext executionContext, TableRecordMetadata metadata) throws SqlException {
        final String updateTableName = updateQueryModel.getUpdateTableName();
        final QueryModel selectQueryModel = updateQueryModel.getNestedModel();
        if (!metadata.isWalEnabled() || executionContext.isWalApplication()) {
            // Update QueryModel structure is
            // QueryModel with SET column expressions
            // |-- QueryModel of select-virtual or select-choose of data selected for update
            final RecordCursorFactory recordCursorFactory = prepareForUpdate(
                    updateTableName,
                    selectQueryModel,
                    updateQueryModel,
                    executionContext
            );

            return new UpdateOperation(
                    updateTableName,
                    selectQueryModel.getTableId(),
                    selectQueryModel.getTableVersion(),
                    lexer.getPosition(),
                    recordCursorFactory
            );
        } else {
            if (selectQueryModel.containsJoin()) {
                throw SqlException.position(0).put("UPDATE statements with join are not supported yet for WAL tables");
            }

            return new UpdateOperation(
                    updateTableName,
                    metadata.getTableId(),
                    metadata.getStructureVersion(),
                    lexer.getPosition()
            );
        }
    }

    private int getNextValidTokenPosition() {
        while (lexer.hasNext()) {
            CharSequence token = SqlUtil.fetchNext(lexer);
            if (token == null) {
                return -1;
            } else if (!isSemicolon(token)) {
                lexer.unparseLast();
                return lexer.lastTokenPosition();
            }
        }

        return -1;
    }

    private int goToQueryEnd() {
        CharSequence token;
        lexer.unparseLast();
        while (lexer.hasNext()) {
            token = SqlUtil.fetchNext(lexer);
            if (token == null || isSemicolon(token)) {
                break;
            }
        }

        return lexer.getPosition();
    }

    private CompiledQuery insert(ExecutionModel executionModel, SqlExecutionContext executionContext) throws SqlException {
        final InsertModel model = (InsertModel) executionModel;
        final ExpressionNode name = model.getTableName();
        tableExistsOrFail(name.position, name.token, executionContext);

        ObjList<Function> valueFunctions = null;
        try (TableRecordMetadata metadata = engine.getMetadata(
                executionContext.getCairoSecurityContext(),
                name.token,
                metadataFactory
        )) {
            metadata.toReaderIndexes();
            final long structureVersion = metadata.getStructureVersion();
            final InsertOperationImpl insertOperation = new InsertOperationImpl(engine, metadata.getTableName(), structureVersion);
            final int metadataTimestampIndex = metadata.getTimestampIndex();
            final ObjList<CharSequence> columnNameList = model.getColumnNameList();
            final int columnSetSize = columnNameList.size();
            for (int tupleIndex = 0, n = model.getRowTupleCount(); tupleIndex < n; tupleIndex++) {
                Function timestampFunction = null;
                listColumnFilter.clear();
                if (columnSetSize > 0) {
                    valueFunctions = new ObjList<>(columnSetSize);
                    for (int i = 0; i < columnSetSize; i++) {
                        int metadataColumnIndex = metadata.getColumnIndexQuiet(columnNameList.getQuick(i));
                        if (metadataColumnIndex > -1) {
                            final ExpressionNode node = model.getRowTupleValues(tupleIndex).getQuick(i);
                            final Function function = functionParser.parseFunction(
                                    node,
                                    GenericRecordMetadata.EMPTY,
                                    executionContext
                            );

                            insertValidateFunctionAndAddToList(
                                    model,
                                    tupleIndex,
                                    valueFunctions,
                                    metadata,
                                    metadataTimestampIndex,
                                    i,
                                    metadataColumnIndex,
                                    function,
                                    node.position,
                                    executionContext.getBindVariableService()
                            );

                            if (metadataTimestampIndex == metadataColumnIndex) {
                                timestampFunction = function;
                            }

                        } else {
                            throw SqlException.invalidColumn(model.getColumnPosition(i), columnNameList.getQuick(i));
                        }
                    }
                } else {
                    final int columnCount = metadata.getColumnCount();
                    final ObjList<ExpressionNode> values = model.getRowTupleValues(tupleIndex);
                    final int valueCount = values.size();
                    if (columnCount != valueCount) {
                        throw SqlException.$(
                                        model.getEndOfRowTupleValuesPosition(tupleIndex),
                                        "row value count does not match column count [expected=").put(columnCount).put(", actual=").put(values.size())
                                .put(", tuple=").put(tupleIndex + 1).put(']');
                    }
                    valueFunctions = new ObjList<>(columnCount);

                    for (int i = 0; i < columnCount; i++) {
                        final ExpressionNode node = values.getQuick(i);

                        Function function = functionParser.parseFunction(node, EmptyRecordMetadata.INSTANCE, executionContext);
                        insertValidateFunctionAndAddToList(
                                model,
                                tupleIndex,
                                valueFunctions,
                                metadata,
                                metadataTimestampIndex,
                                i,
                                i,
                                function,
                                node.position,
                                executionContext.getBindVariableService()
                        );

                        if (metadataTimestampIndex == i) {
                            timestampFunction = function;
                        }
                    }
                }

                // validate timestamp
                if (metadataTimestampIndex > -1 && (timestampFunction == null || ColumnType.isNull(timestampFunction.getType()))) {
                    throw SqlException.$(0, "insert statement must populate timestamp");
                }

                VirtualRecord record = new VirtualRecord(valueFunctions);
                RecordToRowCopier copier = RecordToRowCopierUtils.generateCopier(asm, record, metadata, listColumnFilter);
                insertOperation.addInsertRow(new InsertRowImpl(record, copier, timestampFunction, tupleIndex));
            }
            return compiledQuery.ofInsert(insertOperation);
        } catch (SqlException e) {
            Misc.freeObjList(valueFunctions);
            throw e;
        }
    }

    private CompiledQuery insertAsSelect(ExecutionModel executionModel, SqlExecutionContext executionContext) throws SqlException {
        final InsertModel model = (InsertModel) executionModel;
        final ExpressionNode name = model.getTableName();
        tableExistsOrFail(name.position, name.token, executionContext);
        long insertCount;

        try (
                TableWriterAPI writer = engine.getTableWriterAPI(executionContext.getCairoSecurityContext(), name.token, "insertAsSelect");
                RecordCursorFactory factory = generate(model.getQueryModel(), executionContext)
        ) {
            final RecordMetadata cursorMetadata = factory.getMetadata();
            // Convert sparse writer metadata into dense
            final RecordMetadata writerMetadata = GenericRecordMetadata.copyDense(writer.getMetadata());
            final int writerTimestampIndex = writerMetadata.getTimestampIndex();
            final int cursorTimestampIndex = cursorMetadata.getTimestampIndex();
            final int cursorColumnCount = cursorMetadata.getColumnCount();

            final RecordToRowCopier copier;
            final ObjList<CharSequence> columnNameList = model.getColumnNameList();
            final int columnSetSize = columnNameList.size();
            int timestampIndexFound = -1;
            if (columnSetSize > 0) {
                // validate type cast

                // clear list column filter to re-populate it again
                listColumnFilter.clear();

                for (int i = 0; i < columnSetSize; i++) {
                    CharSequence columnName = columnNameList.get(i);
                    int index = writerMetadata.getColumnIndexQuiet(columnName);
                    if (index == -1) {
                        throw SqlException.invalidColumn(model.getColumnPosition(i), columnName);
                    }

                    int fromType = cursorMetadata.getColumnType(i);
                    int toType = writerMetadata.getColumnType(index);
                    if (ColumnType.isAssignableFrom(fromType, toType)) {
                        listColumnFilter.add(index + 1);
                    } else {
                        throw SqlException.inconvertibleTypes(
                                model.getColumnPosition(i),
                                fromType,
                                cursorMetadata.getColumnName(i),
                                toType,
                                writerMetadata.getColumnName(i)
                        );
                    }

                    if (index == writerTimestampIndex) {
                        timestampIndexFound = i;
                        if (fromType != ColumnType.TIMESTAMP && fromType != ColumnType.STRING) {
                            throw SqlException.$(name.position, "expected timestamp column but type is ").put(ColumnType.nameOf(fromType));
                        }
                    }
                }

                // fail when target table requires chronological data and cursor cannot provide it
                if (timestampIndexFound < 0 && writerTimestampIndex >= 0) {
                    throw SqlException.$(name.position, "select clause must provide timestamp column");
                }

                copier = RecordToRowCopierUtils.generateCopier(asm, cursorMetadata, writerMetadata, listColumnFilter);
            } else {
                // fail when target table requires chronological data and cursor cannot provide it
                if (writerTimestampIndex > -1 && cursorTimestampIndex == -1) {
                    if (cursorColumnCount <= writerTimestampIndex) {
                        throw SqlException.$(name.position, "select clause must provide timestamp column");
                    } else {
                        int columnType = ColumnType.tagOf(cursorMetadata.getColumnType(writerTimestampIndex));
                        if (columnType != ColumnType.TIMESTAMP && columnType != ColumnType.STRING && columnType != ColumnType.NULL) {
                            throw SqlException.$(name.position, "expected timestamp column but type is ").put(ColumnType.nameOf(columnType));
                        }
                    }
                }

                if (writerTimestampIndex > -1 && cursorTimestampIndex > -1 && writerTimestampIndex != cursorTimestampIndex) {
                    throw SqlException
                            .$(name.position, "designated timestamp of existing table (").put(writerTimestampIndex)
                            .put(") does not match designated timestamp in select query (")
                            .put(cursorTimestampIndex)
                            .put(')');
                }
                timestampIndexFound = writerTimestampIndex;

                final int n = writerMetadata.getColumnCount();
                if (n > cursorMetadata.getColumnCount()) {
                    throw SqlException.$(model.getSelectKeywordPosition(), "not enough columns selected");
                }

                for (int i = 0; i < n; i++) {
                    int fromType = cursorMetadata.getColumnType(i);
                    int toType = writerMetadata.getColumnType(i);
                    if (ColumnType.isAssignableFrom(fromType, toType)) {
                        continue;
                    }

                    // We are going on a limp here. There is nowhere to position this error in our model.
                    // We will try to position on column (i) inside cursor's query model. Assumption is that
                    // it will always have a column, e.g. has been processed by optimiser
                    assert i < model.getQueryModel().getBottomUpColumns().size();
                    throw SqlException.inconvertibleTypes(
                            model.getQueryModel().getBottomUpColumns().getQuick(i).getAst().position,
                            fromType,
                            cursorMetadata.getColumnName(i),
                            toType,
                            writerMetadata.getColumnName(i)
                    );
                }

                entityColumnFilter.of(writerMetadata.getColumnCount());

                copier = RecordToRowCopierUtils.generateCopier(
                        asm,
                        cursorMetadata,
                        writerMetadata,
                        entityColumnFilter
                );
            }

            SqlExecutionCircuitBreaker circuitBreaker = executionContext.getCircuitBreaker();

            try (RecordCursor cursor = factory.getCursor(executionContext)) {
                try {
                    if (writerTimestampIndex == -1) {
                        insertCount = copyUnordered(cursor, writer, copier, circuitBreaker);
                    } else {
                        if (model.getBatchSize() != -1) {
                            insertCount = copyOrderedBatched(
                                    writer,
                                    factory.getMetadata(),
                                    cursor,
                                    copier,
                                    writerTimestampIndex,
                                    model.getBatchSize(),
                                    model.getCommitLag(),
                                    circuitBreaker
                            );
                        } else {
                            insertCount = copyOrdered(writer, factory.getMetadata(), cursor, copier, timestampIndexFound, circuitBreaker);
                        }
                    }
                } catch (Throwable e) {
                    // rollback data when system error occurs
                    writer.rollback();
                    throw e;
                }
            }
        }
        return compiledQuery.ofInsertAsSelect(insertCount);
    }

    private void insertValidateFunctionAndAddToList(
            InsertModel model,
            int tupleIndex,
            ObjList<Function> valueFunctions,
            RecordMetadata metadata,
            int metadataTimestampIndex,
            int insertColumnIndex,
            int metadataColumnIndex,
            Function function,
            int functionPosition,
            BindVariableService bindVariableService
    ) throws SqlException {

        final int columnType = metadata.getColumnType(metadataColumnIndex);
        if (function.isUndefined()) {
            function.assignType(columnType, bindVariableService);
        }

        if (ColumnType.isAssignableFrom(function.getType(), columnType)) {
            if (metadataColumnIndex == metadataTimestampIndex) {
                return;
            }

            valueFunctions.add(function);
            listColumnFilter.add(metadataColumnIndex + 1);
            return;
        }

        throw SqlException.inconvertibleTypes(
                functionPosition,
                function.getType(),
                model.getRowTupleValues(tupleIndex).getQuick(insertColumnIndex).token,
                metadata.getColumnType(metadataColumnIndex),
                metadata.getColumnName(metadataColumnIndex)
        );
    }

    private ExecutionModel lightlyValidateInsertModel(InsertModel model) throws SqlException {
        ExpressionNode tableName = model.getTableName();
        if (tableName.type != ExpressionNode.LITERAL) {
            throw SqlException.$(tableName.position, "literal expected");
        }

        int columnNameListSize = model.getColumnNameList().size();

        if (columnNameListSize > 0) {
            for (int i = 0, n = model.getRowTupleCount(); i < n; i++) {
                if (columnNameListSize != model.getRowTupleValues(i).size()) {
                    throw SqlException.$(
                                    model.getEndOfRowTupleValuesPosition(i),
                                    "row value count does not match column count [expected=").put(columnNameListSize)
                            .put(", actual=").put(model.getRowTupleValues(i).size())
                            .put(", tuple=").put(i + 1)
                            .put(']');
                }
            }
        }

        return model;
    }

    private RecordCursorFactory prepareForUpdate(
            String tableName,
            QueryModel selectQueryModel,
            QueryModel updateQueryModel,
            SqlExecutionContext executionContext
    ) throws SqlException {
        final IntList tableColumnTypes = selectQueryModel.getUpdateTableColumnTypes();
        final ObjList<CharSequence> tableColumnNames = selectQueryModel.getUpdateTableColumnNames();

        RecordCursorFactory updateToDataCursorFactory = codeGenerator.generate(selectQueryModel, executionContext);
        try {
            if (!updateToDataCursorFactory.supportsUpdateRowId(tableName)) {
                // in theory this should never happen because all valid UPDATE statements should result in
                // a query plan with real row ids but better to check to prevent data corruption
                throw SqlException.$(updateQueryModel.getModelPosition(), "Unsupported SQL complexity for the UPDATE statement");
            }

            // Check that updateDataFactoryMetadata match types of table to be updated exactly
            final RecordMetadata updateDataFactoryMetadata = updateToDataCursorFactory.getMetadata();
            for (int i = 0, n = updateDataFactoryMetadata.getColumnCount(); i < n; i++) {
                int virtualColumnType = updateDataFactoryMetadata.getColumnType(i);
                CharSequence updateColumnName = updateDataFactoryMetadata.getColumnName(i);
                int tableColumnIndex = tableColumnNames.indexOf(updateColumnName);
                int tableColumnType = tableColumnTypes.get(tableColumnIndex);

                if (virtualColumnType != tableColumnType) {
                    if (!ColumnType.isSymbol(tableColumnType) || virtualColumnType != ColumnType.STRING) {
                        // get column position
                        ExpressionNode setRhs = updateQueryModel.getNestedModel().getColumns().getQuick(i).getAst();
                        throw SqlException.inconvertibleTypes(setRhs.position, virtualColumnType, "", tableColumnType, updateColumnName);
                    }
                }
            }
            return updateToDataCursorFactory;
        } catch (Throwable th) {
            updateToDataCursorFactory.close();
            throw th;
        }
    }

    private CompiledQuery reindexTable(SqlExecutionContext executionContext) throws SqlException {
        CharSequence tok;
        tok = SqlUtil.fetchNext(lexer);
        if (tok == null || !isTableKeyword(tok)) {
            throw SqlException.$(lexer.lastTokenPosition(), "TABLE expected");
        }

        tok = SqlUtil.fetchNext(lexer);

        if (tok == null || Chars.equals(tok, ',')) {
            throw SqlException.$(lexer.getPosition(), "table name expected");
        }

        if (Chars.isQuoted(tok)) {
            tok = GenericLexer.unquote(tok);
        }
        tableExistsOrFail(lexer.lastTokenPosition(), tok, executionContext);
        CharSequence tableName = tok;
        CharSequence systemTableName = engine.getSystemTableName(tableName);
        rebuildIndex.of(path.of(configuration.getRoot()).concat(systemTableName), configuration);

        tok = SqlUtil.fetchNext(lexer);
        CharSequence columnName = null;

        if (tok != null && SqlKeywords.isColumnKeyword(tok)) {
            tok = SqlUtil.fetchNext(lexer);
            if (Chars.isQuoted(tok)) {
                tok = GenericLexer.unquote(tok);
            }
            if (tok == null || TableUtils.isValidColumnName(tok, configuration.getMaxFileNameLength())) {
                columnName = GenericLexer.immutableOf(tok);
                tok = SqlUtil.fetchNext(lexer);
            }
        }

        CharSequence partition = null;
        if (tok != null && SqlKeywords.isPartitionKeyword(tok)) {
            tok = SqlUtil.fetchNext(lexer);

            if (Chars.isQuoted(tok)) {
                tok = GenericLexer.unquote(tok);
            }
            partition = tok;
            tok = SqlUtil.fetchNext(lexer);
        }

        if (tok == null || !isLockKeyword(tok)) {
            throw SqlException.$(lexer.getPosition(), "LOCK EXCLUSIVE expected");
        }

        tok = SqlUtil.fetchNext(lexer);
        if (tok == null || !isExclusiveKeyword(tok)) {
            throw SqlException.$(lexer.getPosition(), "LOCK EXCLUSIVE expected");
        }

        tok = SqlUtil.fetchNext(lexer);
        if (tok != null && !isSemicolon(tok)) {
            throw SqlException.$(lexer.getPosition(), "EOF expected");
        }

        rebuildIndex.reindex(partition, columnName);
        return compiledQuery.ofRepair();
    }

    private boolean removeTableDirectory(CreateTableModel model) {
        int errno;
        CharSequence systemTableName = engine.getSystemTableName(model.getName().token);
        if ((errno = engine.removeDirectory(path, systemTableName)) == 0) {
            return true;
        }
        LOG.error()
                .$("could not clean up after create table failure [path=").$(path)
                .$(", errno=").$(errno)
                .$(']').$();
        return false;
    }

    private CompiledQuery repairTables(SqlExecutionContext executionContext) throws SqlException {
        CharSequence tok;
        tok = SqlUtil.fetchNext(lexer);
        if (tok == null || !isTableKeyword(tok)) {
            throw SqlException.$(lexer.lastTokenPosition(), "'table' expected");
        }

        do {
            tok = SqlUtil.fetchNext(lexer);

            if (tok == null || Chars.equals(tok, ',')) {
                throw SqlException.$(lexer.getPosition(), "table name expected");
            }

            if (Chars.isQuoted(tok)) {
                tok = GenericLexer.unquote(tok);
            }
            tableExistsOrFail(lexer.lastTokenPosition(), tok, executionContext);
            tok = SqlUtil.fetchNext(lexer);

        } while (tok != null && Chars.equals(tok, ','));
        return compiledQuery.ofRepair();
    }

    // used in tests
    void setEnableJitNullChecks(boolean value) {
        codeGenerator.setEnableJitNullChecks(value);
    }

    void setFullFatJoins(boolean value) {
        codeGenerator.setFullFatJoins(value);
    }

    private void setupTextLoaderFromModel(CopyModel model) {
        textLoader.clear();
        textLoader.setState(TextLoader.ANALYZE_STRUCTURE);
        // todo: configure the following
        //   - what happens when data row errors out, max errors may be?
        //   - we should be able to skip X rows from top, dodgy headers etc.

        textLoader.configureDestination(model.getTarget().token, false, false,
                model.getAtomicity() != -1 ? model.getAtomicity() : Atomicity.SKIP_ROW,
                model.getPartitionBy() < 0 ? PartitionBy.NONE : model.getPartitionBy(),
                model.getTimestampColumnName(), model.getTimestampFormat());
    }

    private CompiledQuery snapshotDatabase(SqlExecutionContext executionContext) throws SqlException {
        executionContext.getCairoSecurityContext().checkWritePermission();
        CharSequence tok = expectToken(lexer, "'prepare' or 'complete'");

        if (Chars.equalsLowerCaseAscii(tok, "prepare")) {
            if (snapshotAgent == null) {
                throw SqlException.position(lexer.lastTokenPosition()).put("Snapshot agent is not configured. Try using different embedded API");
            }
            snapshotAgent.prepareSnapshot(executionContext);
            return compiledQuery.ofSnapshotPrepare();
        }

        if (Chars.equalsLowerCaseAscii(tok, "complete")) {
            if (snapshotAgent == null) {
                throw SqlException.position(lexer.lastTokenPosition()).put("Snapshot agent is not configured. Try using different embedded API");
            }
            snapshotAgent.completeSnapshot();
            return compiledQuery.ofSnapshotComplete();
        }

        throw SqlException.position(lexer.lastTokenPosition()).put("'prepare' or 'complete' expected");
    }

    private CompiledQuery sqlShow(SqlExecutionContext executionContext) throws SqlException {
        CharSequence tok = SqlUtil.fetchNext(lexer);
        if (null != tok) {
            if (isTablesKeyword(tok)) {
                return compiledQuery.of(new TableListRecordCursorFactory(configuration.getFilesFacade(), configuration.getRoot()));
            }
            if (isColumnsKeyword(tok)) {
                return sqlShowColumns(executionContext);
            }

            if (isTransactionKeyword(tok)) {
                return sqlShowTransaction();
            }

            if (isTransactionIsolation(tok)) {
                return compiledQuery.of(new ShowTransactionIsolationLevelCursorFactory());
            }

            if (isMaxIdentifierLength(tok)) {
                return compiledQuery.of(new ShowMaxIdentifierLengthCursorFactory());
            }

            if (isStandardConformingStrings(tok)) {
                return compiledQuery.of(new ShowStandardConformingStringsCursorFactory());
            }

            if (isSearchPath(tok)) {
                return compiledQuery.of(new ShowSearchPathCursorFactory());
            }

            if (isDateStyleKeyword(tok)) {
                return compiledQuery.of(new ShowDateStyleCursorFactory());
            }

            if (SqlKeywords.isTimeKeyword(tok)) {
                tok = SqlUtil.fetchNext(lexer);
                if (tok != null && SqlKeywords.isZoneKeyword(tok)) {
                    return compiledQuery.of(new ShowTimeZoneFactory());
                }
            }
        }

        throw SqlException.position(lexer.lastTokenPosition()).put("expected 'tables', 'columns' or 'time zone'");
    }

    private CompiledQuery sqlShowColumns(SqlExecutionContext executionContext) throws SqlException {
        CharSequence tok;
        tok = SqlUtil.fetchNext(lexer);
        if (null == tok || !isFromKeyword(tok)) {
            throw SqlException.position(lexer.getPosition()).put("expected 'from'");
        }
        tok = SqlUtil.fetchNext(lexer);
        if (null == tok) {
            throw SqlException.position(lexer.getPosition()).put("expected a table name");
        }
        final CharSequence tableName = GenericLexer.assertNoDotsAndSlashes(GenericLexer.unquote(tok), lexer.lastTokenPosition());
        int status = engine.getStatus(executionContext.getCairoSecurityContext(), path, tableName);
        if (status != TableUtils.TABLE_EXISTS) {
            throw SqlException.$(lexer.lastTokenPosition(), "table does not exist [table=").put(tableName).put(']');
        }
        return compiledQuery.of(new ShowColumnsRecordCursorFactory(tableName));
    }

    private CompiledQuery sqlShowTransaction() throws SqlException {
        CharSequence tok = SqlUtil.fetchNext(lexer);
        if (tok != null && isIsolationKeyword(tok)) {
            tok = SqlUtil.fetchNext(lexer);
            if (tok != null && isLevelKeyword(tok)) {
                return compiledQuery.of(new ShowTransactionIsolationLevelCursorFactory());
            }
            throw SqlException.position(tok != null ? lexer.lastTokenPosition() : lexer.getPosition()).put("expected 'level'");
        }
        throw SqlException.position(tok != null ? lexer.lastTokenPosition() : lexer.getPosition()).put("expected 'isolation'");
    }

    private void tableExistsOrFail(int position, CharSequence tableName, SqlExecutionContext executionContext) throws SqlException {
        if (engine.getStatus(executionContext.getCairoSecurityContext(), path, tableName) == TableUtils.TABLE_DOES_NOT_EXIST) {
            throw SqlException.$(position, "table does not exist [table=").put(tableName).put(']');
        }
    }

    @TestOnly
    ExecutionModel testCompileModel(CharSequence query, SqlExecutionContext executionContext) throws SqlException {
        clear();
        lexer.of(query);
        return compileExecutionModel(executionContext);
    }

    // this exposed for testing only
    @TestOnly
    ExpressionNode testParseExpression(CharSequence expression, QueryModel model) throws SqlException {
        clear();
        lexer.of(expression);
        return parser.expr(lexer, model);
    }

    // test only
    @TestOnly
    void testParseExpression(CharSequence expression, ExpressionParserListener listener) throws SqlException {
        clear();
        lexer.of(expression);
        parser.expr(lexer, listener);
    }

    private CompiledQuery truncateTables(SqlExecutionContext executionContext) throws SqlException {
        CharSequence tok;
        tok = SqlUtil.fetchNext(lexer);

        if (tok == null) {
            throw SqlException.$(lexer.getPosition(), "'table' expected");
        }

        if (!isTableKeyword(tok)) {
            throw SqlException.$(lexer.lastTokenPosition(), "'table' expected");
        }

        tok = SqlUtil.fetchNext(lexer);
        if (tok != null && isOnlyKeyword(tok)) {
            tok = SqlUtil.fetchNext(lexer);
        }

        tableWriters.clear();
        try {
            try {
                do {
                    if (tok == null || Chars.equals(tok, ',')) {
                        throw SqlException.$(lexer.getPosition(), "table name expected");
                    }

                    if (Chars.isQuoted(tok)) {
                        tok = GenericLexer.unquote(tok);
                    }
                    tableExistsOrFail(lexer.lastTokenPosition(), tok, executionContext);

                    try {
                        tableWriters.add(engine.getTableWriterAPI(executionContext.getCairoSecurityContext(), tok, "truncateTables"));
                    } catch (CairoException e) {
                        LOG.info().$("table busy [table=").$(tok).$(", e=").$((Throwable) e).$(']').$();
                        throw SqlException.$(lexer.lastTokenPosition(), "table '").put(tok).put("' could not be truncated: ").put(e);
                    }
                    tok = SqlUtil.fetchNext(lexer);
                    if (tok == null || Chars.equals(tok, ';')) {
                        break;
                    }
                    if (Chars.equalsNc(tok, ',')) {
                        tok = SqlUtil.fetchNext(lexer);
                    }

                } while (true);
            } catch (SqlException e) {
                for (int i = 0, n = tableWriters.size(); i < n; i++) {
                    tableWriters.getQuick(i).close();
                }
                throw e;
            }

            for (int i = 0, n = tableWriters.size(); i < n; i++) {
                try (TableWriterAPI writer = tableWriters.getQuick(i)) {
                    try {
                        if (writer.getMetadata().isWalEnabled()) {
                            writer.truncate();
                        } else if (engine.lockReaders(writer.getTableName())) {
                            try {
                                writer.truncate();
                            } finally {
                                engine.unlockReaders(writer.getTableName());
                            }
                        } else {
                            throw SqlException.$(0, "there is an active query against '").put(writer.getTableName()).put("'. Try again.");
                        }
                    } catch (CairoException | CairoError e) {
                        LOG.error().$("could not truncate [table=").$(writer.getTableName()).$(", e=").$((Sinkable) e).$(']').$();
                        throw e;
                    }
                }
            }
        } finally {
            tableWriters.clear();
        }
        return compiledQuery.ofTruncate();
    }

    private CompiledQuery vacuum(SqlExecutionContext executionContext) throws SqlException {
        executionContext.getCairoSecurityContext().checkWritePermission();
        CharSequence tok = expectToken(lexer, "'table'");
        // It used to be VACUUM PARTITIONS but become VACUUM TABLE
        boolean partitionsKeyword = isPartitionsKeyword(tok);
        if (partitionsKeyword || isTableKeyword(tok)) {
            CharSequence tableName = expectToken(lexer, "table name");
            tableName = GenericLexer.assertNoDotsAndSlashes(GenericLexer.unquote(tableName), lexer.lastTokenPosition());
            int tableNamePos = lexer.lastTokenPosition();
            CharSequence eol = SqlUtil.fetchNext(lexer);
            if (eol == null || Chars.equals(eol, ';')) {
                executionContext.getCairoSecurityContext().checkWritePermission();
                tableExistsOrFail(lexer.lastTokenPosition(), tableName, executionContext);
                try (TableReader rdr = engine.getReader(executionContext.getCairoSecurityContext(), tableName)) {
                    int partitionBy = rdr.getMetadata().getPartitionBy();
                    if (PartitionBy.isPartitioned(partitionBy)) {
                        if (!TableUtils.schedulePurgeO3Partitions(messageBus, rdr.getSystemTableName(), partitionBy)) {
                            throw SqlException.$(
                                    tableNamePos,
                                    "cannot schedule vacuum action, queue is full, please retry " +
                                            "or increase Purge Discovery Queue Capacity"
                            );
                        }
                    } else if (partitionsKeyword) {
                        throw SqlException.$(lexer.lastTokenPosition(), "table '").put(tableName).put("' is not partitioned");
                    }
                    vacuumColumnVersions.run(executionContext, rdr);
                    return compiledQuery.ofVacuum();
                }
            }
            throw SqlException.$(lexer.lastTokenPosition(), "end of line or ';' expected");
        }
        throw SqlException.$(lexer.lastTokenPosition(), "'partitions' expected");
    }

    private InsertModel validateAndOptimiseInsertAsSelect(
            InsertModel model,
            SqlExecutionContext executionContext
    ) throws SqlException {
        final QueryModel queryModel = optimiser.optimise(model.getQueryModel(), executionContext);
        int columnNameListSize = model.getColumnNameList().size();
        if (columnNameListSize > 0 && queryModel.getBottomUpColumns().size() != columnNameListSize) {
            throw SqlException.$(model.getTableName().position, "column count mismatch");
        }
        model.setQueryModel(queryModel);
        return model;
    }

    private void validateTableModelAndCreateTypeCast(
            CreateTableModel model,
            RecordMetadata metadata,
            @Transient IntIntHashMap typeCast) throws SqlException {
        CharSequenceObjHashMap<ColumnCastModel> castModels = model.getColumnCastModels();
        ObjList<CharSequence> castColumnNames = castModels.keys();

        for (int i = 0, n = castColumnNames.size(); i < n; i++) {
            CharSequence columnName = castColumnNames.getQuick(i);
            int index = metadata.getColumnIndexQuiet(columnName);
            // the only reason why columns cannot be found at this stage is
            // concurrent table modification of table structure
            if (index == -1) {
                // Cast isn't going to go away when we re-parse SQL. We must make this
                // permanent error
                throw SqlException.invalidColumn(castModels.get(columnName).getColumnNamePos(), columnName);
            }
            ColumnCastModel ccm = castModels.get(columnName);
            int from = metadata.getColumnType(index);
            int to = ccm.getColumnType();
            if (isCompatibleCase(from, to)) {
                typeCast.put(index, to);
            } else {
                throw SqlException.unsupportedCast(ccm.getColumnTypePos(), columnName, from, to);
            }
        }

        // validate type of timestamp column
        // no need to worry that column will not resolve
        ExpressionNode timestamp = model.getTimestamp();
        if (timestamp != null && metadata.getColumnType(timestamp.token) != ColumnType.TIMESTAMP) {
            throw SqlException.position(timestamp.position).put("TIMESTAMP column expected [actual=").put(ColumnType.nameOf(metadata.getColumnType(timestamp.token))).put(']');
        }

        if (PartitionBy.isPartitioned(model.getPartitionBy()) && model.getTimestampIndex() == -1 && metadata.getTimestampIndex() == -1) {
            throw SqlException.position(0).put("timestamp is not defined");
        }
    }

    @FunctionalInterface
    protected interface KeywordBasedExecutor {
        CompiledQuery execute(SqlExecutionContext executionContext) throws SqlException;
    }

    @FunctionalInterface
    private interface ExecutableMethod {
        CompiledQuery execute(ExecutionModel model, SqlExecutionContext sqlExecutionContext) throws SqlException;
    }

    public final static class PartitionAction {
        public static final int DROP = 1;
        public static final int ATTACH = 2;
        public static final int DETACH = 3;
    }

    private static class TableStructureAdapter implements TableStructure {
        private CreateTableModel model;
        private RecordMetadata metadata;
        private IntIntHashMap typeCast;
        private int timestampIndex;

        @Override
        public int getColumnCount() {
            return model.getColumnCount();
        }

        @Override
        public long getColumnHash(int columnIndex) {
            return metadata.getColumnHash(columnIndex);
        }

        @Override
        public CharSequence getColumnName(int columnIndex) {
            return model.getColumnName(columnIndex);
        }

        @Override
        public int getColumnType(int columnIndex) {
            int castIndex = typeCast.keyIndex(columnIndex);
            if (castIndex < 0) {
                return typeCast.valueAt(castIndex);
            }
            return metadata.getColumnType(columnIndex);
        }

        @Override
        public int getTimestampIndex() {
            return timestampIndex;
        }

        @Override
        public long getCommitLag() {
            return model.getCommitLag();
        }

        @Override
        public int getIndexBlockCapacity(int columnIndex) {
            return model.getIndexBlockCapacity(columnIndex);
        }

        @Override
        public int getMaxUncommittedRows() {
            return model.getMaxUncommittedRows();
        }

        @Override
        public int getPartitionBy() {
            return model.getPartitionBy();
        }

        @Override
        public boolean getSymbolCacheFlag(int columnIndex) {
            final ColumnCastModel ccm = model.getColumnCastModels().get(metadata.getColumnName(columnIndex));
            if (ccm != null) {
                return ccm.getSymbolCacheFlag();
            }
            return model.getSymbolCacheFlag(columnIndex);
        }

        @Override
        public int getSymbolCapacity(int columnIndex) {
            final ColumnCastModel ccm = model.getColumnCastModels().get(metadata.getColumnName(columnIndex));
            if (ccm != null) {
                return ccm.getSymbolCapacity();
            } else {
                return model.getSymbolCapacity(columnIndex);
            }
        }

        @Override
        public CharSequence getTableName() {
            return model.getTableName();
        }

        @Override
        public boolean isWalEnabled() {
            return model.isWalEnabled();
        }

        @Override
        public boolean isIndexed(int columnIndex) {
            return model.isIndexed(columnIndex);
        }

        @Override
        public boolean isSequential(int columnIndex) {
            return model.isSequential(columnIndex);
        }

        TableStructureAdapter of(CreateTableModel model, RecordMetadata metadata, IntIntHashMap typeCast) {
            if (model.getTimestampIndex() != -1) {
                timestampIndex = model.getTimestampIndex();
            } else {
                timestampIndex = metadata.getTimestampIndex();
            }
            this.model = model;
            this.metadata = metadata;
            this.typeCast = typeCast;
            return this;
        }
    }

    private static class TimestampValueRecord implements Record {
        private long value;

        @Override
        public long getTimestamp(int col) {
            return value;
        }

        public void setTimestamp(long value) {
            this.value = value;
        }
    }

    private class DatabaseBackupAgent implements Closeable {
        protected final Path srcPath = new Path();
        private final CharSequenceObjHashMap<RecordToRowCopier> tableBackupRowCopiedCache = new CharSequenceObjHashMap<>();
        private final ObjHashSet<CharSequence> tableNames = new ObjHashSet<>();
        private final Path dstPath = new Path();
        private final StringSink fileNameSink = new StringSink();
        private transient String cachedTmpBackupRoot;
        private transient int changeDirPrefixLen;
        private transient int currDirPrefixLen;
        private final FindVisitor confFilesBackupOnFind = (file, type) -> {
            if (type == Files.DT_FILE) {
                srcPath.of(configuration.getConfRoot()).concat(file).$();
                dstPath.trimTo(currDirPrefixLen).concat(file).$();
                LOG.info().$("backup copying config file [from=").$(srcPath).$(",to=").$(dstPath).I$();
                if (ff.copy(srcPath, dstPath) < 0) {
                    throw CairoException.critical(ff.errno()).put("cannot backup conf file [to=").put(dstPath).put(']');
                }
            }
        };
        private transient SqlExecutionContext currentExecutionContext;
        private final FindVisitor sqlDatabaseBackupOnFind = (pUtf8NameZ, type) -> {
            if (Files.isDir(pUtf8NameZ, type, fileNameSink)) {
                convertSystemToTableName(fileNameSink);
                try {
                    backupTable(fileNameSink, currentExecutionContext);
                } catch (CairoException e) {
                    LOG.error()
                            .$("could not backup [path=").$(fileNameSink)
                            .$(", e=").$(e.getFlyweightMessage())
                            .$(", errno=").$(e.getErrno())
                            .$(']').$();
                } catch (SqlException e) {
                    LOG.error()
                            .$("could not backup [path=").$(fileNameSink)
                            .$(", e=").$(e.getFlyweightMessage())
                            .$(']').$();
                }
            }
        };

        public void clear() {
            srcPath.trimTo(0);
            dstPath.trimTo(0);
            cachedTmpBackupRoot = null;
            changeDirPrefixLen = 0;
            currDirPrefixLen = 0;
            tableBackupRowCopiedCache.clear();
            tableNames.clear();
        }

        @Override
        public void close() {
            assert null == currentExecutionContext;
            assert tableNames.isEmpty();
            tableBackupRowCopiedCache.clear();
            Misc.free(srcPath);
            Misc.free(dstPath);
        }

        private void backupTabIndexFile() {
            srcPath.of(configuration.getRoot()).concat(TableUtils.TAB_INDEX_FILE_NAME).$();
            dstPath.trimTo(currDirPrefixLen).concat(TableUtils.TAB_INDEX_FILE_NAME).$();
            LOG.info().$("backup copying file [from=").$(srcPath).$(",to=").$(dstPath).I$();
            if (ff.copy(srcPath, dstPath) < 0) {
                throw CairoException.critical(ff.errno()).put("cannot backup tab index file [to=").put(dstPath).put(']');
            }
        }

        private void backupTable(@NotNull CharSequence tableName, @NotNull SqlExecutionContext executionContext) throws SqlException {
            LOG.info().$("Starting backup of ").$(tableName).$();
            if (null == cachedTmpBackupRoot) {
                if (null == configuration.getBackupRoot()) {
                    throw CairoException.nonCritical().put("Backup is disabled, no backup root directory is configured in the server configuration ['cairo.sql.backup.root' property]");
                }
                srcPath.of(configuration.getBackupRoot()).concat(configuration.getBackupTempDirName()).slash$();
                cachedTmpBackupRoot = Chars.toString(srcPath);
            }

            int renameRootLen = dstPath.length();
            CharSequence systemTableName = engine.getSystemTableName(tableName);
            try {
                CairoSecurityContext securityContext = executionContext.getCairoSecurityContext();
                try (TableReader reader = engine.getReader(securityContext, tableName)) {
                    cloneMetaData(tableName, cachedTmpBackupRoot, configuration.getBackupMkDirMode(), reader);
                    try (TableWriter backupWriter = engine.getBackupWriter(securityContext, tableName, cachedTmpBackupRoot)) {
                        RecordMetadata writerMetadata = backupWriter.getMetadata();
                        srcPath.of(tableName).slash().put(reader.getVersion()).$();
                        RecordToRowCopier recordToRowCopier = tableBackupRowCopiedCache.get(srcPath);
                        if (null == recordToRowCopier) {
                            entityColumnFilter.of(writerMetadata.getColumnCount());
                            recordToRowCopier = RecordToRowCopierUtils.generateCopier(
                                    asm,
                                    reader.getMetadata(),
                                    writerMetadata,
                                    entityColumnFilter
                            );
                            tableBackupRowCopiedCache.put(srcPath.toString(), recordToRowCopier);
                        }

                        RecordCursor cursor = reader.getCursor();
                        //statement/query timeout value  is most likely too small for backup operation
                        copyTableData(cursor, reader.getMetadata(), backupWriter, writerMetadata, recordToRowCopier, SqlExecutionCircuitBreaker.NOOP_CIRCUIT_BREAKER);
                        backupWriter.commit();
                    }
                }
                srcPath.of(configuration.getBackupRoot()).concat(configuration.getBackupTempDirName()).concat(systemTableName).$();
                try {
                    dstPath.trimTo(renameRootLen).concat(systemTableName).$();
                    TableUtils.renameOrFail(ff, srcPath, dstPath);
                    LOG.info().$("backup complete [table=").$(tableName).$(", to=").$(dstPath).$(']').$();
                } finally {
                    dstPath.trimTo(renameRootLen).$();
                }
            } catch (CairoException | SqlException e) {
                LOG.info()
                        .$("could not backup [table=").$(tableName)
                        .$(", ex=").$(e.getFlyweightMessage())
                        .$(", errno=").$((e instanceof CairoException) ? ((CairoException) e).getErrno() : 0)
                        .$(']').$();

                srcPath.of(cachedTmpBackupRoot).concat(systemTableName).slash$();
                int errno;
                if ((errno = ff.rmdir(srcPath)) != 0) {
                    LOG.error().$("could not delete directory [path=").$(srcPath).$(", errno=").$(errno).$(']').$();
                }
                throw e;
            }
        }

        private void cdConfRenamePath() {
            mkdir(PropServerConfiguration.CONFIG_DIRECTORY, "could not create backup [conf dir=");
        }

        private void cdDbRenamePath() {
            mkdir(configuration.getDbDirectory(), "could not create backup [db dir=");
        }

        private void cloneMetaData(CharSequence tableName, CharSequence backupRoot, int mkDirMode, TableReader reader) {
            CharSequence systemTableName = engine.getSystemTableName(tableName);
            srcPath.of(backupRoot).concat(systemTableName).slash$();

            if (ff.exists(srcPath)) {
                throw CairoException.nonCritical().put("Backup dir for table \"").put(tableName).put("\" already exists [dir=").put(srcPath).put(']');
            }

            if (ff.mkdirs(srcPath, mkDirMode) != 0) {
                throw CairoException.critical(ff.errno()).put("Could not create [dir=").put(srcPath).put(']');
            }

            int rootLen = srcPath.length();

            TableReaderMetadata sourceMetaData = reader.getMetadata();
            try {
                mem.smallFile(ff, srcPath.trimTo(rootLen).concat(TableUtils.META_FILE_NAME).$(), MemoryTag.MMAP_DEFAULT);
                sourceMetaData.dumpTo(mem);

                // create symbol maps
                srcPath.trimTo(rootLen).$();
                int symbolMapCount = 0;
                for (int i = 0, sz = sourceMetaData.getColumnCount(); i < sz; i++) {
                    if (ColumnType.isSymbol(sourceMetaData.getColumnType(i))) {
                        SymbolMapReader mapReader = reader.getSymbolMapReader(i);
                        MapWriter.createSymbolMapFiles(ff, mem, srcPath, sourceMetaData.getColumnName(i), COLUMN_NAME_TXN_NONE, mapReader.getSymbolCapacity(), mapReader.isCached());
                        symbolMapCount++;
                    }
                }
                mem.smallFile(ff, srcPath.trimTo(rootLen).concat(TableUtils.TXN_FILE_NAME).$(), MemoryTag.MMAP_DEFAULT);
                TableUtils.createTxn(mem, symbolMapCount, 0L, 0L, TableUtils.INITIAL_TXN, 0L, sourceMetaData.getStructureVersion(), 0L, 0L);

                mem.smallFile(ff, srcPath.trimTo(rootLen).concat(TableUtils.COLUMN_VERSION_FILE_NAME).$(), MemoryTag.MMAP_DEFAULT);
                TableUtils.createColumnVersionFile(mem);
                srcPath.trimTo(rootLen).concat(TableUtils.TXN_SCOREBOARD_FILE_NAME).$();
            } finally {
                mem.close();
            }
        }

        private void mkdir(CharSequence dir, String errorMessage) {
            dstPath.trimTo(changeDirPrefixLen).concat(dir).slash$();
            currDirPrefixLen = dstPath.length();
            if (ff.mkdirs(dstPath, configuration.getBackupMkDirMode()) != 0) {
                throw CairoException.critical(ff.errno()).put(errorMessage).put(dstPath).put(']');
            }
        }

        private void setupBackupRenamePath() {
            DateFormat format = configuration.getBackupDirTimestampFormat();
            long epochMicros = configuration.getMicrosecondClock().getTicks();
            int n = 0;
            // There is a race here, two threads could try and create the same backupRenamePath,
            // only one will succeed the other will throw a CairoException. Maybe it should be serialised
            dstPath.of(configuration.getBackupRoot()).slash();
            int plen = dstPath.length();
            do {
                dstPath.trimTo(plen);
                format.format(epochMicros, configuration.getDefaultDateLocale(), null, dstPath);
                if (n > 0) {
                    dstPath.put('.').put(n);
                }
                dstPath.slash$();
                n++;
            } while (ff.exists(dstPath));

            if (ff.mkdirs(dstPath, configuration.getBackupMkDirMode()) != 0) {
                throw CairoException.critical(ff.errno()).put("could not create backup [dir=").put(dstPath).put(']');
            }
            changeDirPrefixLen = dstPath.length();
        }

        private CompiledQuery sqlBackup(SqlExecutionContext executionContext) throws SqlException {
            executionContext.getCairoSecurityContext().checkWritePermission();
            if (null == configuration.getBackupRoot()) {
                throw CairoException.nonCritical().put("Backup is disabled, no backup root directory is configured in the server configuration ['cairo.sql.backup.root' property]");
            }
            final CharSequence tok = SqlUtil.fetchNext(lexer);
            if (null != tok) {
                if (isTableKeyword(tok)) {
                    return sqlTableBackup(executionContext);
                }
                if (isDatabaseKeyword(tok)) {
                    return sqlDatabaseBackup(executionContext);
                }
            }
            throw SqlException.position(lexer.lastTokenPosition()).put("expected 'table' or 'database'");
        }

        private CompiledQuery sqlDatabaseBackup(SqlExecutionContext executionContext) {
            currentExecutionContext = executionContext;
            try {
                setupBackupRenamePath();
                cdDbRenamePath();
                ff.iterateDir(srcPath.of(configuration.getRoot()).$(), sqlDatabaseBackupOnFind);
                backupTabIndexFile();
                cdConfRenamePath();
                ff.iterateDir(srcPath.of(configuration.getConfRoot()).$(), confFilesBackupOnFind);
                return compiledQuery.ofBackupTable();
            } finally {
                currentExecutionContext = null;
            }
        }

        private CompiledQuery sqlTableBackup(SqlExecutionContext executionContext) throws SqlException {
            setupBackupRenamePath();
            cdDbRenamePath();

            try {
                tableNames.clear();
                while (true) {
                    CharSequence tok = SqlUtil.fetchNext(lexer);
                    if (null == tok) {
                        throw SqlException.position(lexer.getPosition()).put("expected a table name");
                    }
                    final CharSequence tableName = GenericLexer.assertNoDotsAndSlashes(GenericLexer.unquote(tok), lexer.lastTokenPosition());
                    int status = engine.getStatus(executionContext.getCairoSecurityContext(), srcPath, tableName);
                    if (status != TableUtils.TABLE_EXISTS) {
                        throw SqlException.$(lexer.lastTokenPosition(), "table does not exist [table=").put(tableName).put(']');
                    }
                    tableNames.add(tableName);

                    tok = SqlUtil.fetchNext(lexer);
                    if (null == tok || Chars.equals(tok, ';')) {
                        break;
                    }
                    if (!Chars.equals(tok, ',')) {
                        throw SqlException.position(lexer.lastTokenPosition()).put("expected ','");
                    }
                }

                for (int n = 0; n < tableNames.size(); n++) {
                    backupTable(tableNames.get(n), executionContext);
                }

                return compiledQuery.ofBackupTable();
            } finally {
                tableNames.clear();
            }
        }
    }

    static {
        castGroups.extendAndSet(ColumnType.BOOLEAN, 2);
        castGroups.extendAndSet(ColumnType.BYTE, 1);
        castGroups.extendAndSet(ColumnType.SHORT, 1);
        castGroups.extendAndSet(ColumnType.CHAR, 1);
        castGroups.extendAndSet(ColumnType.INT, 1);
        castGroups.extendAndSet(ColumnType.LONG, 1);
        castGroups.extendAndSet(ColumnType.FLOAT, 1);
        castGroups.extendAndSet(ColumnType.DOUBLE, 1);
        castGroups.extendAndSet(ColumnType.DATE, 1);
        castGroups.extendAndSet(ColumnType.TIMESTAMP, 1);
        castGroups.extendAndSet(ColumnType.STRING, 3);
        castGroups.extendAndSet(ColumnType.SYMBOL, 3);
        castGroups.extendAndSet(ColumnType.BINARY, 4);

        sqlControlSymbols.add("(");
        sqlControlSymbols.add(";");
        sqlControlSymbols.add(")");
        sqlControlSymbols.add(",");
        sqlControlSymbols.add("/*");
        sqlControlSymbols.add("*/");
        sqlControlSymbols.add("--");
        sqlControlSymbols.add("[");
        sqlControlSymbols.add("]");
    }
}<|MERGE_RESOLUTION|>--- conflicted
+++ resolved
@@ -1380,29 +1380,22 @@
     /**
      * Sets insertCount to number of copied rows.
      */
-<<<<<<< HEAD
     private void copyTableDataAndUnlock(
             CairoSecurityContext securityContext,
             CharSequence tableName,
             boolean isWalEnabled,
             RecordCursor cursor,
             RecordMetadata cursorMetadata,
-            int position
-=======
-    private TableWriter copyTableData(
-            CairoSecurityContext securityContext, CharSequence tableName, boolean isWalEnabled, RecordCursor cursor,
-            RecordMetadata cursorMetadata,
+            int position,
             SqlExecutionCircuitBreaker circuitBreaker
->>>>>>> 23bc095b
     ) throws SqlException {
-        TableWriterFrontend writerFrontend = null;
+        TableWriterAPI writerAPI = null;
         TableWriter writer = null;
-<<<<<<< HEAD
 
         try {
             if (!isWalEnabled) {
                 CharSequence systemTableName = engine.getSystemTableName(tableName);
-                writerFrontend = writer = new TableWriter(
+                writerAPI = writer = new TableWriter(
                         configuration,
                         tableName,
                         systemTableName,
@@ -1413,28 +1406,10 @@
                         configuration.getRoot(),
                         engine.getMetrics());
             } else {
-                writerFrontend = engine.getWalWriter(securityContext, tableName);
-            }
-
-            RecordMetadata writerMetadata = writerFrontend.getMetadata();
-=======
-        final TableWriterAPI writerAPI;
-        if (!isWalEnabled) {
-            writerAPI = writer = new TableWriter(
-                    configuration,
-                    tableName,
-                    messageBus,
-                    null,
-                    false,
-                    DefaultLifecycleManager.INSTANCE,
-                    configuration.getRoot(),
-                    engine.getMetrics());
-        } else {
-            writerAPI = engine.getWalWriter(securityContext, tableName);
-        }
-        try {
+                writerAPI = engine.getWalWriter(securityContext, tableName);
+            }
+
             RecordMetadata writerMetadata = writerAPI.getMetadata();
->>>>>>> 23bc095b
             entityColumnFilter.of(writerMetadata.getColumnCount());
             this.insertCount = copyTableData(
                     cursor,
@@ -1451,16 +1426,15 @@
             );
         } catch (CairoException e) {
             LOG.error().$("could not create table [error=").$((Throwable) e).$(']').$();
+            if (e.isInterruption()) {
+                throw e;
+            }
             throw SqlException.$(position, "Could not create table. See log for details.");
         } finally {
             if (isWalEnabled) {
-<<<<<<< HEAD
-                Misc.free(writerFrontend);
+                Misc.free(writerAPI);
             } else {
                 engine.unlock(securityContext, tableName, writer, false);
-=======
-                writerAPI.close();
->>>>>>> 23bc095b
             }
         }
     }
@@ -1530,58 +1504,17 @@
         return rowCount;
     }
 
-<<<<<<< HEAD
-    private void copyTableReaderMetadataToCreateTableModel(SqlExecutionContext executionContext, CreateTableModel model) throws SqlException {
-        ExpressionNode likeTableName = model.getLikeTableName();
-        CharSequence likeTableNameToken = likeTableName.token;
-        tableExistsOrFail(likeTableName.position, likeTableNameToken, executionContext);
-
-        try (TableReader rdr = engine.getReader(executionContext.getCairoSecurityContext(), likeTableNameToken)) {
-            model.setCommitLag(rdr.getCommitLag());
-            model.setMaxUncommittedRows(rdr.getMaxUncommittedRows());
-            TableReaderMetadata rdrMetadata = rdr.getMetadata();
-
-            for (int i = 0; i < rdrMetadata.getColumnCount(); i++) {
-                int columnType = rdrMetadata.getColumnType(i);
-                boolean isSymbol = ColumnType.isSymbol(columnType);
-                int symbolCapacity = isSymbol ? rdr.getSymbolMapReader(i).getSymbolCapacity() : configuration.getDefaultSymbolCapacity();
-                model.addColumn(rdrMetadata.getColumnName(i), columnType, symbolCapacity, rdrMetadata.getColumnHash(i));
-                if (isSymbol) {
-                    model.cached(rdr.getSymbolMapReader(i).isCached());
-                }
-                model.setIndexFlags(rdrMetadata.isColumnIndexed(i), rdrMetadata.getIndexValueBlockCapacity(i));
-            }
-            model.setPartitionBy(SqlUtil.nextLiteral(sqlNodePool, PartitionBy.toString(rdr.getPartitionedBy()), 0));
-
-            if (rdrMetadata.getTimestampIndex() != -1) {
-                model.setTimestamp(SqlUtil.nextLiteral(sqlNodePool, rdrMetadata.getColumnName(rdrMetadata.getTimestampIndex()), 0));
-            }
-            model.setWalEnabled(rdrMetadata.isWalEnabled());
-        }
-        model.setLikeTableName(null); // resetting like table name as the metadata is copied already at this point.
-    }
-
-=======
->>>>>>> 23bc095b
     private CompiledQuery createTable(final ExecutionModel model, SqlExecutionContext executionContext) throws
             SqlException {
         final CreateTableModel createTableModel = (CreateTableModel) model;
         final ExpressionNode name = createTableModel.getName();
 
         // Fast path for CREATE TABLE IF NOT EXISTS in scenario when the table already exists
-<<<<<<< HEAD
         if (createTableModel.isIgnoreIfExists() && engine.getStatus(executionContext.getCairoSecurityContext(), path, name.token) != TableUtils.TABLE_DOES_NOT_EXIST) {
-=======
-        if (createTableModel.isIgnoreIfExists()
-                &&
-                engine.getStatus(executionContext.getCairoSecurityContext(), path,
-                        name.token, 0, name.token.length()) != TableUtils.TABLE_DOES_NOT_EXIST) {
->>>>>>> 23bc095b
             return compiledQuery.ofCreateTable();
         }
 
         this.insertCount = -1;
-<<<<<<< HEAD
         if (engine.getStatus(executionContext.getCairoSecurityContext(), path, name.token) != TableUtils.TABLE_DOES_NOT_EXIST) {
             if (createTableModel.isIgnoreIfExists()) {
                 return compiledQuery.ofCreateTable();
@@ -1598,49 +1531,13 @@
                 engine.createTable(executionContext.getCairoSecurityContext(), mem, path, createTableModel, false);
             } catch (CairoException e) {
                 LOG.error().$("could not create table [error=").$((Throwable) e).$(']').$();
+                if (e.isInterruption()) {
+                    throw e;
+                }
                 throw SqlException.$(name.position, "Could not create table. See log for details.");
             }
         } else {
             createTableFromCursor(createTableModel, executionContext, name.position);
-=======
-
-        // Slow path with lock attempt
-        CharSequence lockedReason = engine.lock(executionContext.getCairoSecurityContext(), name.token, "createTable");
-        if (null == lockedReason) {
-            TableWriter tableWriter = null;
-            boolean newTable = false;
-            try {
-                if (engine.getStatus(executionContext.getCairoSecurityContext(), path,
-                        name.token, 0, name.token.length()) != TableUtils.TABLE_DOES_NOT_EXIST) {
-                    if (createTableModel.isIgnoreIfExists()) {
-                        return compiledQuery.ofCreateTable();
-                    }
-                    throw SqlException.$(name.position, "table already exists");
-                }
-                try {
-                    if (createTableModel.getQueryModel() == null) {
-                        if (createTableModel.getLikeTableName() != null) {
-                            copyTableReaderMetadataToCreateTableModel(executionContext, createTableModel);
-                        }
-                        engine.createTableUnsafe(executionContext.getCairoSecurityContext(), mem, path, createTableModel);
-                        newTable = true;
-                    } else {
-                        tableWriter = createTableFromCursor(createTableModel, executionContext);
-                    }
-                } catch (CairoException e) {
-                    LOG.error().$("could not create table [error=").$((Throwable) e).$(']').$();
-                    if (e.isInterruption()) {
-                        throw e;
-                    }
-
-                    throw SqlException.$(name.position, "Could not create table. See log for details.");
-                }
-            } finally {
-                engine.unlock(executionContext.getCairoSecurityContext(), name.token, tableWriter, newTable);
-            }
-        } else {
-            throw SqlException.$(name.position, "cannot acquire table lock [lockedReason=").put(lockedReason).put(']');
->>>>>>> 23bc095b
         }
 
         if (createTableModel.getQueryModel() == null) {
@@ -1650,12 +1547,7 @@
         }
     }
 
-<<<<<<< HEAD
     private void createTableFromCursor(CreateTableModel model, SqlExecutionContext executionContext, int position) throws
-=======
-    @Nullable
-    private TableWriter createTableFromCursor(CreateTableModel model, SqlExecutionContext executionContext) throws
->>>>>>> 23bc095b
             SqlException {
         try (
                 final RecordCursorFactory factory = generate(model.getQueryModel(), executionContext);
@@ -1674,17 +1566,9 @@
                     keepLock
             );
 
-<<<<<<< HEAD
+            SqlExecutionCircuitBreaker circuitBreaker = executionContext.getCircuitBreaker();
             try {
-                copyTableDataAndUnlock(executionContext.getCairoSecurityContext(), model.getName().token, model.isWalEnabled(), cursor, metadata, position);
-=======
-            SqlExecutionCircuitBreaker circuitBreaker = executionContext.getCircuitBreaker();
-            final boolean walEnabled = model.isWalEnabled();
-            // TODO: if it's WAL enabled, table unlock can happen here, before the data is written
-
-            try {
-                return copyTableData(executionContext.getCairoSecurityContext(), model.getName().token, walEnabled, cursor, metadata, circuitBreaker);
->>>>>>> 23bc095b
+                copyTableDataAndUnlock(executionContext.getCairoSecurityContext(), model.getName().token, model.isWalEnabled(), cursor, metadata, position, circuitBreaker);
             } catch (CairoException e) {
                 LOG.error().$(e.getFlyweightMessage()).$(" [errno=").$(e.getErrno()).$(']').$();
                 if (removeTableDirectory(model)) {
