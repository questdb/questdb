/*******************************************************************************
 *     ___                  _   ____  ____
 *    / _ \ _   _  ___  ___| |_|  _ \| __ )
 *   | | | | | | |/ _ \/ __| __| | | |  _ \
 *   | |_| | |_| |  __/\__ \ |_| |_| | |_) |
 *    \__\_\\__,_|\___||___/\__|____/|____/
 *
 *  Copyright (c) 2014-2019 Appsicle
 *  Copyright (c) 2019-2022 QuestDB
 *
 *  Licensed under the Apache License, Version 2.0 (the "License");
 *  you may not use this file except in compliance with the License.
 *  You may obtain a copy of the License at
 *
 *  http://www.apache.org/licenses/LICENSE-2.0
 *
 *  Unless required by applicable law or agreed to in writing, software
 *  distributed under the License is distributed on an "AS IS" BASIS,
 *  WITHOUT WARRANTIES OR CONDITIONS OF ANY KIND, either express or implied.
 *  See the License for the specific language governing permissions and
 *  limitations under the License.
 *
 ******************************************************************************/

package io.questdb.griffin;

import io.questdb.MessageBus;
import io.questdb.PropServerConfiguration;
import io.questdb.cairo.*;
import io.questdb.cairo.pool.WriterPool;
import io.questdb.cairo.sql.*;
import io.questdb.cairo.sql.Record;
import io.questdb.cairo.vm.Vm;
import io.questdb.cairo.vm.api.MemoryMARW;
import io.questdb.cutlass.text.Atomicity;
import io.questdb.cutlass.text.TextException;
import io.questdb.cutlass.text.TextLoader;
import io.questdb.griffin.engine.functions.cast.CastCharToStrFunctionFactory;
import io.questdb.griffin.engine.functions.cast.CastStrToGeoHashFunctionFactory;
<<<<<<< HEAD
import io.questdb.griffin.engine.functions.catalogue.ShowSearchPathCursorFactory;
import io.questdb.griffin.engine.functions.catalogue.ShowStandardConformingStringsCursorFactory;
import io.questdb.griffin.engine.functions.catalogue.ShowTimeZoneFactory;
import io.questdb.griffin.engine.functions.catalogue.ShowTransactionIsolationLevelCursorFactory;
import io.questdb.griffin.engine.ops.AlterOperationBuilder;
import io.questdb.griffin.engine.ops.InsertOperationImpl;
import io.questdb.griffin.engine.ops.UpdateOperation;
=======
import io.questdb.griffin.engine.functions.catalogue.*;
>>>>>>> d5f111d5
import io.questdb.griffin.engine.table.ShowColumnsRecordCursorFactory;
import io.questdb.griffin.engine.table.TableListRecordCursorFactory;
import io.questdb.griffin.model.*;
import io.questdb.log.Log;
import io.questdb.log.LogFactory;
import io.questdb.network.PeerDisconnectedException;
import io.questdb.network.PeerIsSlowToReadException;
import io.questdb.std.*;
import io.questdb.std.datetime.DateFormat;
import io.questdb.std.str.Path;
import io.questdb.std.str.StringSink;
import org.jetbrains.annotations.NotNull;
import org.jetbrains.annotations.Nullable;

import java.io.Closeable;
import java.util.ServiceLoader;

import static io.questdb.cairo.TableUtils.COLUMN_NAME_TXN_NONE;
import static io.questdb.griffin.SqlKeywords.*;

public class SqlCompiler implements Closeable {
    public static final ObjList<String> sqlControlSymbols = new ObjList<>(8);
    private final static Log LOG = LogFactory.getLog(SqlCompiler.class);
    private static final IntList castGroups = new IntList();
    private static final CastCharToStrFunctionFactory CHAR_TO_STR_FUNCTION_FACTORY = new CastCharToStrFunctionFactory();
    //null object used to skip null checks in batch method
    private static final BatchCallback EMPTY_CALLBACK = new BatchCallback() {
        @Override
        public void postCompile(SqlCompiler compiler, CompiledQuery cq, CharSequence queryText) {
        }

        @Override
        public void preCompile(SqlCompiler compiler) {
        }
    };
<<<<<<< HEAD
=======
    protected final GenericLexer lexer;
    protected final Path path = new Path();
>>>>>>> d5f111d5
    protected final CairoEngine engine;
    private final GenericLexer lexer;
    private final Path path = new Path();
    private final CharSequenceObjHashMap<KeywordBasedExecutor> keywordBasedExecutors = new CharSequenceObjHashMap<>();
    private final CompiledQueryImpl compiledQuery;
    private final AlterOperationBuilder alterOperationBuilder;
    private final SqlOptimiser optimiser;
    private final SqlParser parser;
    private final ObjectPool<ExpressionNode> sqlNodePool;
    private final CharacterStore characterStore;
    private final ObjectPool<QueryColumn> queryColumnPool;
    private final ObjectPool<QueryModel> queryModelPool;
    private final SqlCodeGenerator codeGenerator;
    private final CairoConfiguration configuration;
    private final Path renamePath = new Path();
    private final DatabaseBackupAgent backupAgent;
    private final DatabaseSnapshotAgent snapshotAgent;
    private final MemoryMARW mem = Vm.getMARWInstance();
    private final BytecodeAssembler asm = new BytecodeAssembler();
    private final MessageBus messageBus;
    private final ListColumnFilter listColumnFilter = new ListColumnFilter();
    private final EntityColumnFilter entityColumnFilter = new EntityColumnFilter();
    private final IntIntHashMap typeCast = new IntIntHashMap();
    private final ObjList<TableWriter> tableWriters = new ObjList<>();
    private final TableStructureAdapter tableStructureAdapter = new TableStructureAdapter();
    private final FunctionParser functionParser;
    private final ExecutableMethod insertAsSelectMethod = this::insertAsSelect;
    private final TextLoader textLoader;
    private final FilesFacade ff;
    private final TimestampValueRecord partitionFunctionRec = new TimestampValueRecord();

    //determines how compiler parses query text
    //true - compiler treats whole input as single query and doesn't stop on ';'. Default mode.
    //false - compiler treats input as list of statements and stops processing statement on ';'. Used in batch processing. 
    private boolean isSingleQueryMode = true;
    // Helper var used to pass back count in cases it can't be done via method result.
    private long insertCount;
    private final ExecutableMethod createTableMethod = this::createTable;
<<<<<<< HEAD
    private final VacuumColumnVersions vacuumColumnVersions;
=======
>>>>>>> d5f111d5

    // Exposed for embedded API users.
    public SqlCompiler(CairoEngine engine) {
        this(engine, null, null);
    }

    public SqlCompiler(CairoEngine engine, @Nullable FunctionFactoryCache functionFactoryCache, @Nullable DatabaseSnapshotAgent snapshotAgent) {
        this.engine = engine;
        this.configuration = engine.getConfiguration();
        this.ff = configuration.getFilesFacade();
        this.messageBus = engine.getMessageBus();
        this.sqlNodePool = new ObjectPool<>(ExpressionNode.FACTORY, configuration.getSqlExpressionPoolCapacity());
        this.queryColumnPool = new ObjectPool<>(QueryColumn.FACTORY, configuration.getSqlColumnPoolCapacity());
        this.queryModelPool = new ObjectPool<>(QueryModel.FACTORY, configuration.getSqlModelPoolCapacity());
        this.compiledQuery = new CompiledQueryImpl(engine);
        this.characterStore = new CharacterStore(
                configuration.getSqlCharacterStoreCapacity(),
                configuration.getSqlCharacterStoreSequencePoolCapacity());
        this.lexer = new GenericLexer(configuration.getSqlLexerPoolCapacity());
        this.functionParser = new FunctionParser(
                configuration,
                functionFactoryCache != null
                        ? functionFactoryCache
                        : new FunctionFactoryCache(engine.getConfiguration(), ServiceLoader.load(
                        FunctionFactory.class, FunctionFactory.class.getClassLoader()))
        );
        this.codeGenerator = new SqlCodeGenerator(engine, configuration, functionParser, sqlNodePool);
        this.vacuumColumnVersions = new VacuumColumnVersions(engine);

        // we have cyclical dependency here
        functionParser.setSqlCodeGenerator(codeGenerator);

        this.backupAgent = new DatabaseBackupAgent();
        this.snapshotAgent = snapshotAgent;

        // For each 'this::method' reference java compiles a class
        // We need to minimize repetition of this syntax as each site generates garbage
        final KeywordBasedExecutor compileSet = this::compileSet;
        final KeywordBasedExecutor compileBegin = this::compileBegin;
        final KeywordBasedExecutor compileCommit = this::compileCommit;
        final KeywordBasedExecutor compileRollback = this::compileRollback;
        final KeywordBasedExecutor truncateTables = this::truncateTables;
        final KeywordBasedExecutor alterTable = this::alterTable;
        final KeywordBasedExecutor repairTables = this::repairTables;
        final KeywordBasedExecutor dropTable = this::dropTable;
        final KeywordBasedExecutor sqlBackup = backupAgent::sqlBackup;
        final KeywordBasedExecutor sqlShow = this::sqlShow;
        final KeywordBasedExecutor vacuumTable = this::vacuum;
        final KeywordBasedExecutor snapshotDatabase = this::snapshotDatabase;

        keywordBasedExecutors.put("truncate", truncateTables);
        keywordBasedExecutors.put("TRUNCATE", truncateTables);
        keywordBasedExecutors.put("alter", alterTable);
        keywordBasedExecutors.put("ALTER", alterTable);
        keywordBasedExecutors.put("repair", repairTables);
        keywordBasedExecutors.put("REPAIR", repairTables);
        keywordBasedExecutors.put("set", compileSet);
        keywordBasedExecutors.put("SET", compileSet);
        keywordBasedExecutors.put("begin", compileBegin);
        keywordBasedExecutors.put("BEGIN", compileBegin);
        keywordBasedExecutors.put("commit", compileCommit);
        keywordBasedExecutors.put("COMMIT", compileCommit);
        keywordBasedExecutors.put("rollback", compileRollback);
        keywordBasedExecutors.put("ROLLBACK", compileRollback);
        keywordBasedExecutors.put("discard", compileSet);
        keywordBasedExecutors.put("DISCARD", compileSet);
        keywordBasedExecutors.put("close", compileSet); //no-op
        keywordBasedExecutors.put("CLOSE", compileSet);  //no-op
        keywordBasedExecutors.put("unlisten", compileSet);  //no-op
        keywordBasedExecutors.put("UNLISTEN", compileSet);  //no-op
        keywordBasedExecutors.put("reset", compileSet);  //no-op
        keywordBasedExecutors.put("RESET", compileSet);  //no-op
        keywordBasedExecutors.put("drop", dropTable);
        keywordBasedExecutors.put("DROP", dropTable);
        keywordBasedExecutors.put("backup", sqlBackup);
        keywordBasedExecutors.put("BACKUP", sqlBackup);
        keywordBasedExecutors.put("show", sqlShow);
        keywordBasedExecutors.put("SHOW", sqlShow);
        keywordBasedExecutors.put("vacuum", vacuumTable);
        keywordBasedExecutors.put("VACUUM", vacuumTable);
        keywordBasedExecutors.put("snapshot", snapshotDatabase);
        keywordBasedExecutors.put("SNAPSHOT", snapshotDatabase);

        configureLexer(lexer);

        final PostOrderTreeTraversalAlgo postOrderTreeTraversalAlgo = new PostOrderTreeTraversalAlgo();
        optimiser = new SqlOptimiser(
                configuration,
                engine,
                characterStore,
                sqlNodePool,
                queryColumnPool,
                queryModelPool,
                postOrderTreeTraversalAlgo,
                functionParser,
                path
        );

        parser = new SqlParser(
                configuration,
                optimiser,
                characterStore,
                sqlNodePool,
                queryColumnPool,
                queryModelPool,
                postOrderTreeTraversalAlgo
        );
        textLoader = new TextLoader(engine);
        alterOperationBuilder = new AlterOperationBuilder();
    }

    // Creates data type converter.
    // INT and LONG NaN values are cast to their representation rather than Double or Float NaN.
    public static RecordToRowCopier assembleRecordToRowCopier(BytecodeAssembler asm, ColumnTypes from, RecordMetadata to, ColumnFilter toColumnFilter) {
        int timestampIndex = to.getTimestampIndex();
        asm.init(RecordToRowCopier.class);
        asm.setupPool();
        int thisClassIndex = asm.poolClass(asm.poolUtf8("io/questdb/griffin/rowcopier"));
        int interfaceClassIndex = asm.poolClass(RecordToRowCopier.class);

        int rGetInt = asm.poolInterfaceMethod(Record.class, "getInt", "(I)I");
        int rGetGeoInt = asm.poolInterfaceMethod(Record.class, "getGeoInt", "(I)I");
        int rGetLong = asm.poolInterfaceMethod(Record.class, "getLong", "(I)J");
        int rGetGeoLong = asm.poolInterfaceMethod(Record.class, "getGeoLong", "(I)J");
        int rGetLong256 = asm.poolInterfaceMethod(Record.class, "getLong256A", "(I)Lio/questdb/std/Long256;");
        int rGetDate = asm.poolInterfaceMethod(Record.class, "getDate", "(I)J");
        int rGetTimestamp = asm.poolInterfaceMethod(Record.class, "getTimestamp", "(I)J");
        //
        int rGetByte = asm.poolInterfaceMethod(Record.class, "getByte", "(I)B");
        int rGetGeoByte = asm.poolInterfaceMethod(Record.class, "getGeoByte", "(I)B");
        int rGetShort = asm.poolInterfaceMethod(Record.class, "getShort", "(I)S");
        int rGetGeoShort = asm.poolInterfaceMethod(Record.class, "getGeoShort", "(I)S");
        int rGetChar = asm.poolInterfaceMethod(Record.class, "getChar", "(I)C");
        int rGetBool = asm.poolInterfaceMethod(Record.class, "getBool", "(I)Z");
        int rGetFloat = asm.poolInterfaceMethod(Record.class, "getFloat", "(I)F");
        int rGetDouble = asm.poolInterfaceMethod(Record.class, "getDouble", "(I)D");
        int rGetSym = asm.poolInterfaceMethod(Record.class, "getSym", "(I)Ljava/lang/CharSequence;");
        int rGetStr = asm.poolInterfaceMethod(Record.class, "getStr", "(I)Ljava/lang/CharSequence;");
        int rGetBin = asm.poolInterfaceMethod(Record.class, "getBin", "(I)Lio/questdb/std/BinarySequence;");
        //
        int wPutInt = asm.poolInterfaceMethod(TableWriter.Row.class, "putInt", "(II)V");
        int wPutLong = asm.poolInterfaceMethod(TableWriter.Row.class, "putLong", "(IJ)V");
        int wPutLong256 = asm.poolInterfaceMethod(TableWriter.Row.class, "putLong256", "(ILio/questdb/std/Long256;)V");
        int wPutDate = asm.poolInterfaceMethod(TableWriter.Row.class, "putDate", "(IJ)V");
        int wPutTimestamp = asm.poolInterfaceMethod(TableWriter.Row.class, "putTimestamp", "(IJ)V");
        //
        int wPutByte = asm.poolInterfaceMethod(TableWriter.Row.class, "putByte", "(IB)V");
        int wPutShort = asm.poolInterfaceMethod(TableWriter.Row.class, "putShort", "(IS)V");
        int wPutBool = asm.poolInterfaceMethod(TableWriter.Row.class, "putBool", "(IZ)V");
        int wPutFloat = asm.poolInterfaceMethod(TableWriter.Row.class, "putFloat", "(IF)V");
        int wPutDouble = asm.poolInterfaceMethod(TableWriter.Row.class, "putDouble", "(ID)V");
        int wPutSym = asm.poolInterfaceMethod(TableWriter.Row.class, "putSym", "(ILjava/lang/CharSequence;)V");
        int wPutSymChar = asm.poolInterfaceMethod(TableWriter.Row.class, "putSym", "(IC)V");
        int wPutStr = asm.poolInterfaceMethod(TableWriter.Row.class, "putStr", "(ILjava/lang/CharSequence;)V");
        int wPutGeoStr = asm.poolInterfaceMethod(TableWriter.Row.class, "putGeoStr", "(ILjava/lang/CharSequence;)V");
        int wPutTimestampStr = asm.poolInterfaceMethod(TableWriter.Row.class, "putTimestamp", "(ILjava/lang/CharSequence;)V");
        int wPutStrChar = asm.poolInterfaceMethod(TableWriter.Row.class, "putStr", "(IC)V");
        int wPutChar = asm.poolInterfaceMethod(TableWriter.Row.class, "putChar", "(IC)V");
        int wPutBin = asm.poolInterfaceMethod(TableWriter.Row.class, "putBin", "(ILio/questdb/std/BinarySequence;)V");
        int truncateGeoHashTypes = asm.poolMethod(ColumnType.class, "truncateGeoHashTypes", "(JII)J");
        int encodeCharAsGeoByte = asm.poolMethod(GeoHashes.class, "encodeChar", "(C)B");

        int checkDoubleBounds = asm.poolMethod(RecordToRowCopierUtils.class, "checkDoubleBounds", "(DDDIII)V");
        int checkLongBounds = asm.poolMethod(RecordToRowCopierUtils.class, "checkLongBounds", "(JJJIII)V");

        int maxDoubleFloat = asm.poolDoubleConst(Float.MAX_VALUE);
        int minDoubleFloat = asm.poolDoubleConst(-Float.MAX_VALUE);
        int maxDoubleLong = asm.poolDoubleConst(Long.MAX_VALUE);
        int minDoubleLong = asm.poolDoubleConst(Long.MIN_VALUE);
        int maxDoubleInt = asm.poolDoubleConst(Integer.MAX_VALUE);
        int minDoubleInt = asm.poolDoubleConst(Integer.MIN_VALUE);
        int maxDoubleShort = asm.poolDoubleConst(Short.MAX_VALUE);
        int minDoubleShort = asm.poolDoubleConst(Short.MIN_VALUE);
        int maxDoubleByte = asm.poolDoubleConst(Byte.MAX_VALUE);
        int minDoubleByte = asm.poolDoubleConst(Byte.MIN_VALUE);

        int maxLongInt = asm.poolLongConst(Integer.MAX_VALUE);
        int minLongInt = asm.poolLongConst(Integer.MIN_VALUE);
        int maxLongShort = asm.poolLongConst(Short.MAX_VALUE);
        int minLongShort = asm.poolLongConst(Short.MIN_VALUE);
        int maxLongByte = asm.poolLongConst(Byte.MAX_VALUE);
        int minLongByte = asm.poolLongConst(Byte.MIN_VALUE);

        int copyNameIndex = asm.poolUtf8("copy");
        int copySigIndex = asm.poolUtf8("(Lio/questdb/cairo/sql/Record;Lio/questdb/cairo/TableWriter$Row;)V");

        asm.finishPool();
        asm.defineClass(thisClassIndex);
        asm.interfaceCount(1);
        asm.putShort(interfaceClassIndex);
        asm.fieldCount(0);
        asm.methodCount(2);
        asm.defineDefaultConstructor();

        asm.startMethod(copyNameIndex, copySigIndex, 15, 3);

        int n = toColumnFilter.getColumnCount();
        for (int i = 0; i < n; i++) {

            final int toColumnIndex = toColumnFilter.getColumnIndexFactored(i);
            // do not copy timestamp, it will be copied externally to this helper

            if (toColumnIndex == timestampIndex) {
                continue;
            }

            final int toColumnType = to.getColumnType(toColumnIndex);
            final int fromColumnType = from.getColumnType(i);
            final int toColumnTypeTag = ColumnType.tagOf(toColumnType);
            final int toColumnWriterIndex = to.getWriterIndex(toColumnIndex);

            asm.aload(2);
            asm.iconst(toColumnWriterIndex);
            asm.aload(1);
            asm.iconst(i);

            int fromColumnTypeTag = ColumnType.tagOf(fromColumnType);
            if (fromColumnTypeTag == ColumnType.NULL) {
                fromColumnTypeTag = toColumnTypeTag;
            }
            switch (fromColumnTypeTag) {
                case ColumnType.INT:
                    asm.invokeInterface(rGetInt);
                    switch (toColumnTypeTag) {
                        case ColumnType.LONG:
                            asm.i2l();
                            asm.invokeInterface(wPutLong, 3);
                            break;
                        case ColumnType.DATE:
                            asm.i2l();
                            asm.invokeInterface(wPutDate, 3);
                            break;
                        case ColumnType.TIMESTAMP:
                            asm.i2l();
                            asm.invokeInterface(wPutTimestamp, 3);
                            break;
                        case ColumnType.SHORT:
                            addCheckIntBoundsCall(asm, checkLongBounds, minLongShort, maxLongShort, fromColumnType, toColumnTypeTag, toColumnWriterIndex);
                            asm.i2s();
                            asm.invokeInterface(wPutShort, 2);
                            break;
                        case ColumnType.BYTE:
                            addCheckIntBoundsCall(asm, checkLongBounds, minLongByte, maxLongByte, fromColumnType, toColumnTypeTag, toColumnWriterIndex);
                            asm.i2b();
                            asm.invokeInterface(wPutByte, 2);
                            break;
                        case ColumnType.FLOAT:
                            asm.i2f();
                            asm.invokeInterface(wPutFloat, 2);
                            break;
                        case ColumnType.DOUBLE:
                            asm.i2d();
                            asm.invokeInterface(wPutDouble, 3);
                            break;
                        default:
                            asm.invokeInterface(wPutInt, 2);
                            break;
                    }
                    break;
                case ColumnType.LONG:
                    asm.invokeInterface(rGetLong);
                    switch (toColumnTypeTag) {
                        case ColumnType.INT:
                            addCheckLongBoundsCall(asm, checkLongBounds, minLongInt, maxLongInt, fromColumnType, toColumnTypeTag, toColumnWriterIndex);
                            asm.l2i();
                            asm.invokeInterface(wPutInt, 2);
                            break;
                        case ColumnType.DATE:
                            asm.invokeInterface(wPutDate, 3);
                            break;
                        case ColumnType.TIMESTAMP:
                            asm.invokeInterface(wPutTimestamp, 3);
                            break;
                        case ColumnType.SHORT:
                            addCheckLongBoundsCall(asm, checkLongBounds, minLongShort, maxLongShort, fromColumnType, toColumnTypeTag, toColumnWriterIndex);
                            asm.l2i();
                            asm.i2s();
                            asm.invokeInterface(wPutShort, 2);
                            break;
                        case ColumnType.BYTE:
                            addCheckLongBoundsCall(asm, checkLongBounds, minLongByte, maxLongByte, fromColumnType, toColumnTypeTag, toColumnWriterIndex);
                            asm.l2i();
                            asm.i2b();
                            asm.invokeInterface(wPutByte, 2);
                            break;
                        case ColumnType.FLOAT:
                            asm.l2f();
                            asm.invokeInterface(wPutFloat, 2);
                            break;
                        case ColumnType.DOUBLE:
                            asm.l2d();
                            asm.invokeInterface(wPutDouble, 3);
                            break;
                        default:
                            asm.invokeInterface(wPutLong, 3);
                            break;
                    }
                    break;
                case ColumnType.DATE:
                    asm.invokeInterface(rGetDate);
                    switch (toColumnTypeTag) {
                        case ColumnType.INT:
                            asm.l2i();
                            asm.invokeInterface(wPutInt, 2);
                            break;
                        case ColumnType.LONG:
                            asm.invokeInterface(wPutLong, 3);
                            break;
                        case ColumnType.TIMESTAMP:
                            asm.invokeInterface(wPutTimestamp, 3);
                            break;
                        case ColumnType.SHORT:
                            asm.l2i();
                            asm.i2s();
                            asm.invokeInterface(wPutShort, 2);
                            break;
                        case ColumnType.BYTE:
                            asm.l2i();
                            asm.i2b();
                            asm.invokeInterface(wPutByte, 2);
                            break;
                        case ColumnType.FLOAT:
                            asm.l2f();
                            asm.invokeInterface(wPutFloat, 2);
                            break;
                        case ColumnType.DOUBLE:
                            asm.l2d();
                            asm.invokeInterface(wPutDouble, 3);
                            break;
                        default:
                            asm.invokeInterface(wPutDate, 3);
                            break;
                    }
                    break;
                case ColumnType.TIMESTAMP:
                    asm.invokeInterface(rGetTimestamp);
                    switch (toColumnTypeTag) {
                        case ColumnType.INT:
                            asm.l2i();
                            asm.invokeInterface(wPutInt, 2);
                            break;
                        case ColumnType.LONG:
                            asm.invokeInterface(wPutLong, 3);
                            break;
                        case ColumnType.SHORT:
                            asm.l2i();
                            asm.i2s();
                            asm.invokeInterface(wPutShort, 2);
                            break;
                        case ColumnType.BYTE:
                            asm.l2i();
                            asm.i2b();
                            asm.invokeInterface(wPutByte, 2);
                            break;
                        case ColumnType.FLOAT:
                            asm.l2f();
                            asm.invokeInterface(wPutFloat, 2);
                            break;
                        case ColumnType.DOUBLE:
                            asm.l2d();
                            asm.invokeInterface(wPutDouble, 3);
                            break;
                        case ColumnType.DATE:
                            asm.invokeInterface(wPutDate, 3);
                            break;
                        default:
                            asm.invokeInterface(wPutTimestamp, 3);
                            break;
                    }
                    break;
                case ColumnType.BYTE:
                    asm.invokeInterface(rGetByte);
                    switch (toColumnTypeTag) {
                        case ColumnType.INT:
                            asm.invokeInterface(wPutInt, 2);
                            break;
                        case ColumnType.LONG:
                            asm.i2l();
                            asm.invokeInterface(wPutLong, 3);
                            break;
                        case ColumnType.DATE:
                            asm.i2l();
                            asm.invokeInterface(wPutDate, 3);
                            break;
                        case ColumnType.TIMESTAMP:
                            asm.i2l();
                            asm.invokeInterface(wPutTimestamp, 3);
                            break;
                        case ColumnType.SHORT:
                            asm.i2s();
                            asm.invokeInterface(wPutShort, 2);
                            break;
                        case ColumnType.FLOAT:
                            asm.i2f();
                            asm.invokeInterface(wPutFloat, 2);
                            break;
                        case ColumnType.DOUBLE:
                            asm.i2d();
                            asm.invokeInterface(wPutDouble, 3);
                            break;
                        default:
                            asm.invokeInterface(wPutByte, 2);
                            break;
                    }
                    break;
                case ColumnType.SHORT:
                    asm.invokeInterface(rGetShort);
                    switch (toColumnTypeTag) {
                        case ColumnType.INT:
                            asm.invokeInterface(wPutInt, 2);
                            break;
                        case ColumnType.LONG:
                            asm.i2l();
                            asm.invokeInterface(wPutLong, 3);
                            break;
                        case ColumnType.DATE:
                            asm.i2l();
                            asm.invokeInterface(wPutDate, 3);
                            break;
                        case ColumnType.TIMESTAMP:
                            asm.i2l();
                            asm.invokeInterface(wPutTimestamp, 3);
                            break;
                        case ColumnType.BYTE:
                            addCheckIntBoundsCall(asm, checkLongBounds, minLongByte, maxLongByte, fromColumnType, toColumnTypeTag, toColumnWriterIndex);
                            asm.i2b();
                            asm.invokeInterface(wPutByte, 2);
                            break;
                        case ColumnType.FLOAT:
                            asm.i2f();
                            asm.invokeInterface(wPutFloat, 2);
                            break;
                        case ColumnType.DOUBLE:
                            asm.i2d();
                            asm.invokeInterface(wPutDouble, 3);
                            break;
                        default:
                            asm.invokeInterface(wPutShort, 2);
                            break;
                    }
                    break;
                case ColumnType.BOOLEAN:
                    asm.invokeInterface(rGetBool);
                    asm.invokeInterface(wPutBool, 2);
                    break;
                case ColumnType.FLOAT:
                    asm.invokeInterface(rGetFloat);
                    switch (toColumnTypeTag) {
                        case ColumnType.INT:
                            addCheckFloatBoundsCall(asm, checkDoubleBounds, minDoubleInt, maxDoubleInt, fromColumnType, toColumnTypeTag, toColumnWriterIndex);
                            asm.f2i();
                            asm.invokeInterface(wPutInt, 2);
                            break;
                        case ColumnType.LONG:
                            addCheckFloatBoundsCall(asm, checkDoubleBounds, minDoubleLong, maxDoubleLong, fromColumnType, toColumnTypeTag, toColumnWriterIndex);
                            asm.f2l();
                            asm.invokeInterface(wPutLong, 3);
                            break;
                        case ColumnType.DATE:
                            addCheckFloatBoundsCall(asm, checkDoubleBounds, minDoubleLong, maxDoubleLong, fromColumnType, toColumnTypeTag, toColumnWriterIndex);
                            asm.f2l();
                            asm.invokeInterface(wPutDate, 3);
                            break;
                        case ColumnType.TIMESTAMP:
                            addCheckFloatBoundsCall(asm, checkDoubleBounds, minDoubleLong, maxDoubleLong, fromColumnType, toColumnTypeTag, toColumnWriterIndex);
                            asm.f2l();
                            asm.invokeInterface(wPutTimestamp, 3);
                            break;
                        case ColumnType.SHORT:
                            addCheckFloatBoundsCall(asm, checkDoubleBounds, minDoubleShort, maxDoubleShort, fromColumnType, toColumnTypeTag, toColumnWriterIndex);
                            asm.f2i();
                            asm.i2s();
                            asm.invokeInterface(wPutShort, 2);
                            break;
                        case ColumnType.BYTE:
                            addCheckFloatBoundsCall(asm, checkDoubleBounds, minDoubleByte, maxDoubleByte, fromColumnType, toColumnTypeTag, toColumnWriterIndex);
                            asm.f2i();
                            asm.i2b();
                            asm.invokeInterface(wPutByte, 2);
                            break;
                        case ColumnType.DOUBLE:
                            asm.f2d();
                            asm.invokeInterface(wPutDouble, 3);
                            break;
                        default:
                            asm.invokeInterface(wPutFloat, 2);
                            break;
                    }
                    break;
                case ColumnType.DOUBLE:
                    asm.invokeInterface(rGetDouble);
                    switch (toColumnTypeTag) {
                        case ColumnType.INT:
                            addCheckDoubleBoundsCall(asm, checkDoubleBounds, minDoubleInt, maxDoubleInt, fromColumnType, toColumnTypeTag, toColumnWriterIndex);
                            asm.d2i();
                            asm.invokeInterface(wPutInt, 2);
                            break;
                        case ColumnType.LONG:
                            addCheckDoubleBoundsCall(asm, checkDoubleBounds, minDoubleLong, maxDoubleLong, fromColumnType, toColumnTypeTag, toColumnWriterIndex);
                            asm.d2l();
                            asm.invokeInterface(wPutLong, 3);
                            break;
                        case ColumnType.DATE:
                            addCheckDoubleBoundsCall(asm, checkDoubleBounds, minDoubleLong, maxDoubleLong, fromColumnType, toColumnTypeTag, toColumnWriterIndex);
                            asm.d2l();
                            asm.invokeInterface(wPutDate, 3);
                            break;
                        case ColumnType.TIMESTAMP:
                            addCheckDoubleBoundsCall(asm, checkDoubleBounds, minDoubleLong, maxDoubleLong, fromColumnType, toColumnTypeTag, toColumnWriterIndex);
                            asm.d2l();
                            asm.invokeInterface(wPutTimestamp, 3);
                            break;
                        case ColumnType.SHORT:
                            addCheckDoubleBoundsCall(asm, checkDoubleBounds, minDoubleShort, maxDoubleShort, fromColumnType, toColumnTypeTag, toColumnWriterIndex);
                            asm.d2i();
                            asm.i2s();
                            asm.invokeInterface(wPutShort, 2);
                            break;
                        case ColumnType.BYTE:
                            addCheckDoubleBoundsCall(asm, checkDoubleBounds, minDoubleByte, maxDoubleByte, fromColumnType, toColumnTypeTag, toColumnWriterIndex);
                            asm.d2i();
                            asm.i2b();
                            asm.invokeInterface(wPutByte, 2);
                            break;
                        case ColumnType.FLOAT:
                            addCheckDoubleBoundsCall(asm, checkDoubleBounds, minDoubleFloat, maxDoubleFloat, fromColumnType, toColumnTypeTag, toColumnWriterIndex);
                            asm.d2f();
                            asm.invokeInterface(wPutFloat, 2);
                            break;
                        default:
                            asm.invokeInterface(wPutDouble, 3);
                            break;
                    }
                    break;
                case ColumnType.CHAR:
                    asm.invokeInterface(rGetChar);
                    switch (toColumnTypeTag) {
                        case ColumnType.STRING:
                            asm.invokeInterface(wPutStrChar, 2);
                            break;
                        case ColumnType.SYMBOL:
                            asm.invokeInterface(wPutSymChar, 2);
                            break;
                        case ColumnType.GEOBYTE:
                            asm.invokeStatic(encodeCharAsGeoByte);
                            if (ColumnType.getGeoHashBits(toColumnType) < 5) {
                                asm.i2l();
                                asm.iconst(ColumnType.getGeoHashTypeWithBits(5));
                                asm.iconst(toColumnType);
                                asm.invokeStatic(truncateGeoHashTypes);
                                asm.l2i();
                                asm.i2b();
                            }
                            asm.invokeInterface(wPutByte, 2);
                            break;
                        default:
                            asm.invokeInterface(wPutChar, 2);
                            break;
                    }
                    break;
                case ColumnType.SYMBOL:
                    asm.invokeInterface(rGetSym);
                    if (toColumnTypeTag == ColumnType.STRING) {
                        asm.invokeInterface(wPutStr, 2);
                    } else {
                        asm.invokeInterface(wPutSym, 2);
                    }
                    break;
                case ColumnType.STRING:
                    asm.invokeInterface(rGetStr);
                    switch (toColumnTypeTag) {
                        case ColumnType.SYMBOL:
                            asm.invokeInterface(wPutSym, 2);
                            break;
                        case ColumnType.TIMESTAMP:
                            asm.invokeInterface(wPutTimestampStr, 2);
                            break;
                        case ColumnType.GEOBYTE:
                        case ColumnType.GEOSHORT:
                        case ColumnType.GEOINT:
                        case ColumnType.GEOLONG:
                            asm.invokeInterface(wPutGeoStr, 2);
                            break;
                        default:
                            asm.invokeInterface(wPutStr, 2);
                            break;
                    }
                    break;
                case ColumnType.BINARY:
                    asm.invokeInterface(rGetBin);
                    asm.invokeInterface(wPutBin, 2);
                    break;
                case ColumnType.LONG256:
                    asm.invokeInterface(rGetLong256);
                    asm.invokeInterface(wPutLong256, 2);
                    break;
                case ColumnType.GEOBYTE:
                    asm.invokeInterface(rGetGeoByte, 1);
                    if (fromColumnType != toColumnType && (fromColumnType != ColumnType.NULL && fromColumnType != ColumnType.GEOBYTE)) {
                        // truncate within the same storage type
                        asm.i2l();
                        asm.iconst(fromColumnType);
                        asm.iconst(toColumnType);
                        asm.invokeStatic(truncateGeoHashTypes);
                        asm.l2i();
                        asm.i2b();
                    }
                    asm.invokeInterface(wPutByte, 2);
                    break;
                case ColumnType.GEOSHORT:
                    asm.invokeInterface(rGetGeoShort, 1);
                    if (ColumnType.tagOf(toColumnType) == ColumnType.GEOBYTE) {
                        asm.i2l();
                        asm.iconst(fromColumnType);
                        asm.iconst(toColumnType);
                        asm.invokeStatic(truncateGeoHashTypes);
                        asm.l2i();
                        asm.i2b();
                        asm.invokeInterface(wPutByte, 2);
                    } else if (fromColumnType != toColumnType && fromColumnType != ColumnType.NULL && fromColumnType != ColumnType.GEOSHORT) {
                        asm.i2l();
                        asm.iconst(fromColumnType);
                        asm.iconst(toColumnType);
                        asm.invokeStatic(truncateGeoHashTypes);
                        asm.l2i();
                        asm.i2s();
                        asm.invokeInterface(wPutShort, 2);
                    } else {
                        asm.invokeInterface(wPutShort, 2);
                    }
                    break;
                case ColumnType.GEOINT:
                    asm.invokeInterface(rGetGeoInt, 1);
                    switch (ColumnType.tagOf(toColumnType)) {
                        case ColumnType.GEOBYTE:
                            asm.i2l();
                            asm.iconst(fromColumnType);
                            asm.iconst(toColumnType);
                            asm.invokeStatic(truncateGeoHashTypes);
                            asm.l2i();
                            asm.i2b();
                            asm.invokeInterface(wPutByte, 2);
                            break;
                        case ColumnType.GEOSHORT:
                            asm.i2l();
                            asm.iconst(fromColumnType);
                            asm.iconst(toColumnType);
                            asm.invokeStatic(truncateGeoHashTypes);
                            asm.l2i();
                            asm.i2s();
                            asm.invokeInterface(wPutShort, 2);
                            break;
                        default:
                            if (fromColumnType != toColumnType && fromColumnType != ColumnType.NULL && fromColumnType != ColumnType.GEOINT) {
                                asm.i2l();
                                asm.iconst(fromColumnType);
                                asm.iconst(toColumnType);
                                asm.invokeStatic(truncateGeoHashTypes);
                                asm.l2i();
                            }
                            asm.invokeInterface(wPutInt, 2);
                            break;
                    }
                    break;
                case ColumnType.GEOLONG:
                    asm.invokeInterface(rGetGeoLong, 1);
                    switch (ColumnType.tagOf(toColumnType)) {
                        case ColumnType.GEOBYTE:
                            asm.iconst(fromColumnType);
                            asm.iconst(toColumnType);
                            asm.invokeStatic(truncateGeoHashTypes);
                            asm.l2i();
                            asm.i2b();
                            asm.invokeInterface(wPutByte, 2);
                            break;
                        case ColumnType.GEOSHORT:
                            asm.iconst(fromColumnType);
                            asm.iconst(toColumnType);
                            asm.invokeStatic(truncateGeoHashTypes);
                            asm.l2i();
                            asm.i2s();
                            asm.invokeInterface(wPutShort, 2);
                            break;
                        case ColumnType.GEOINT:
                            asm.iconst(fromColumnType);
                            asm.iconst(toColumnType);
                            asm.invokeStatic(truncateGeoHashTypes);
                            asm.l2i();
                            asm.invokeInterface(wPutInt, 2);
                            break;
                        default:
                            if (fromColumnType != toColumnType && fromColumnType != ColumnType.NULL && fromColumnType != ColumnType.GEOLONG) {
                                asm.iconst(fromColumnType);
                                asm.iconst(toColumnType);
                                asm.invokeStatic(truncateGeoHashTypes);
                            }
                            asm.invokeInterface(wPutLong, 3);
                            break;
                    }
                    break;
                default:
                    break;
            }
        }

        asm.return_();
        asm.endMethodCode();

        // exceptions
        asm.putShort(0);

        // we have to add stack map table as branch target
        // jvm requires it

        // attributes: 0 (void, no stack verification)
        asm.putShort(0);

        asm.endMethod();

        // class attribute count
        asm.putShort(0);

        return asm.newInstance();
    }

    public static boolean builtInFunctionCast(int toType, int fromType) {
        // This method returns true when a cast is not needed from type to type
        // because of the way typed functions are implemented.
        // For example IntFunction has getDouble() method implemented and does not need
        // additional wrap function to CAST to double.
        // This is usually case for widening conversions.
        return (fromType >= ColumnType.BYTE
                && toType >= ColumnType.BYTE
                && toType <= ColumnType.DOUBLE
                && fromType < toType)
                || fromType == ColumnType.NULL
                // char can be short and short can be char for symmetry
                || (fromType == ColumnType.CHAR && toType == ColumnType.SHORT)
                || (fromType == ColumnType.TIMESTAMP && toType == ColumnType.LONG);
    }

    public static void configureLexer(GenericLexer lexer) {
        for (int i = 0, k = sqlControlSymbols.size(); i < k; i++) {
            lexer.defineSymbol(sqlControlSymbols.getQuick(i));
        }
        for (int i = 0, k = OperatorExpression.operators.size(); i < k; i++) {
            OperatorExpression op = OperatorExpression.operators.getQuick(i);
            if (op.symbol) {
                lexer.defineSymbol(op.token);
            }
        }
    }

    public static boolean isAssignableFrom(int to, int from) {
        final int toTag = ColumnType.tagOf(to);
        final int fromTag = ColumnType.tagOf(from);
        return (toTag == fromTag && (ColumnType.getGeoHashBits(to) <= ColumnType.getGeoHashBits(from)
                || ColumnType.getGeoHashBits(from) == 0) /* to account for typed NULL assignment */)
                // widening conversions,
                || builtInFunctionCast(to, from)
                //narrowing conversions
                || (fromTag == ColumnType.DOUBLE && (toTag == ColumnType.FLOAT || (toTag >= ColumnType.BYTE && toTag <= ColumnType.LONG)))
                || (fromTag == ColumnType.FLOAT && toTag >= ColumnType.BYTE && toTag <= ColumnType.LONG)
                || (fromTag == ColumnType.LONG && toTag >= ColumnType.BYTE && toTag <= ColumnType.INT)
                || (fromTag == ColumnType.INT && toTag >= ColumnType.BYTE && toTag <= ColumnType.SHORT)
                || (fromTag == ColumnType.SHORT && toTag == ColumnType.BYTE)
                //end of narrowing conversions
                || (fromTag == ColumnType.STRING && toTag == ColumnType.GEOBYTE)
                || (fromTag == ColumnType.CHAR && toTag == ColumnType.GEOBYTE && ColumnType.getGeoHashBits(to) < 6)
                || (fromTag == ColumnType.STRING && toTag == ColumnType.GEOSHORT)
                || (fromTag == ColumnType.STRING && toTag == ColumnType.GEOINT)
                || (fromTag == ColumnType.STRING && toTag == ColumnType.GEOLONG)
                || (fromTag == ColumnType.GEOLONG && toTag == ColumnType.GEOINT)
                || (fromTag == ColumnType.GEOLONG && toTag == ColumnType.GEOSHORT)
                || (fromTag == ColumnType.GEOLONG && toTag == ColumnType.GEOBYTE)
                || (fromTag == ColumnType.GEOINT && toTag == ColumnType.GEOSHORT)
                || (fromTag == ColumnType.GEOINT && toTag == ColumnType.GEOBYTE)
                || (fromTag == ColumnType.GEOSHORT && toTag == ColumnType.GEOBYTE)
                || (fromTag == ColumnType.STRING && toTag == ColumnType.SYMBOL)
                || (fromTag == ColumnType.SYMBOL && toTag == ColumnType.STRING)
                || (fromTag == ColumnType.CHAR && toTag == ColumnType.SYMBOL)
                || (fromTag == ColumnType.CHAR && toTag == ColumnType.STRING)
                || (fromTag == ColumnType.STRING && toTag == ColumnType.TIMESTAMP)
                || (fromTag == ColumnType.SYMBOL && toTag == ColumnType.TIMESTAMP);
    }

    @Override
    public void close() {
        backupAgent.close();
        codeGenerator.close();
        vacuumColumnVersions.close();
        Misc.free(path);
        Misc.free(renamePath);
        Misc.free(textLoader);
    }

    @NotNull
    public CompiledQuery compile(@NotNull CharSequence query, @NotNull SqlExecutionContext executionContext) throws SqlException {
<<<<<<< HEAD
        clear();
        // these are quick executions that do not require building of a model
        lexer.of(query);
        isSingleQueryMode = true;

        compileInner(executionContext);
        compiledQuery.withContext(executionContext);
        return compiledQuery;
=======
        CompiledQuery result = compile0(query, executionContext);
        if (result.getType() != CompiledQuery.UPDATE || configuration.enableDevelopmentUpdates()) {
            return result;
        }
        throw SqlException.$(0, "UPDATE statement is not supported yet");
>>>>>>> d5f111d5
    }

    /*
     * Allows processing of batches of sql statements (sql scripts) separated by ';' .
     * Each query is processed in sequence and processing stops on first error and whole batch gets discarded .
     * Noteworthy difference between this and 'normal' query is that all empty queries get ignored, e.g.
     * <br>
     * select 1;<br>
     * ; ;/* comment \*\/;--comment\n; - these get ignored <br>
     * update a set b=c  ; <br>
     * <p>
     * Useful PG doc link :
     *
     * @param query            - block of queries to process
     * @param batchCallback    - callback to perform actions prior to or after batch part compilation, e.g. clear caches or execute command
     * @see <a href="https://www.postgresql.org/docs/current/protocol-flow.html#id-1.10.5.7.4">PostgreSQL documentation</a>
     */
    public void compileBatch(
            @NotNull CharSequence query,
            @NotNull SqlExecutionContext executionContext,
            BatchCallback batchCallback
    ) throws SqlException, PeerIsSlowToReadException, PeerDisconnectedException {

        LOG.info().$("batch [text=").$(query).I$();

        clear();
        lexer.of(query);
        isSingleQueryMode = false;

        if (batchCallback == null) {
            batchCallback = EMPTY_CALLBACK;
        }

        int position;

        while (lexer.hasNext()) {
            //skip over empty statements that'd cause error in parser
            position = getNextValidTokenPosition();
            if (position == -1) {
                return;
            }

            batchCallback.preCompile(this);
            clear();//we don't use normal compile here because we can't reset existing lexer
            compileInner(executionContext);
            //We've to move lexer because some query handlers don't consume all tokens (e.g. SET )
            //some code in postCompile might need full text of current query
            CharSequence currentQuery = query.subSequence(position, goToQueryEnd());
<<<<<<< HEAD
            batchCallback.postCompile(this, compiledQuery, currentQuery);
=======
            batchCallback.postCompile(this, current, currentQuery);
>>>>>>> d5f111d5
        }
    }

    public void filterPartitions(
            Function function,
            TableReader reader,
            AlterOperationBuilder changePartitionStatement
    ) {
        // Iterate partitions in descending order so if folders are missing on disk
        // removePartition does not fail to determine next minTimestamp
        // Last partition cannot be dropped, exclude it from the list
        // TODO: allow to drop last partition
        for (int i = reader.getPartitionCount() - 2; i > -1; i--) {
            long partitionTimestamp = reader.getPartitionTimestampByIndex(i);
            partitionFunctionRec.setTimestamp(partitionTimestamp);
            if (function.getBool(partitionFunctionRec)) {
                changePartitionStatement.ofPartition(partitionTimestamp);
            }
        }
    }

    public CairoEngine getEngine() {
        return engine;
    }

    public FunctionFactoryCache getFunctionFactoryCache() {
        return functionParser.getFunctionFactoryCache();
    }

    private static void addCheckDoubleBoundsCall(BytecodeAssembler asm, int checkDoubleBounds, int min, int max, int fromColumnType, int toColumnType, int toColumnIndex) {
        asm.dup2();

        invokeCheckMethod(asm, checkDoubleBounds, min, max, fromColumnType, toColumnType, toColumnIndex);
    }

    private static void addCheckFloatBoundsCall(BytecodeAssembler asm, int checkDoubleBounds, int min, int max, int fromColumnType, int toColumnType, int toColumnIndex) {
        asm.dup();
        asm.f2d();

        invokeCheckMethod(asm, checkDoubleBounds, min, max, fromColumnType, toColumnType, toColumnIndex);
    }

    private static void addCheckLongBoundsCall(BytecodeAssembler asm, int checkLongBounds, int min, int max, int fromColumnType, int toColumnType, int toColumnIndex) {
        asm.dup2();

        invokeCheckMethod(asm, checkLongBounds, min, max, fromColumnType, toColumnType, toColumnIndex);
    }

    private static void addCheckIntBoundsCall(BytecodeAssembler asm, int checkLongBounds, int min, int max, int fromColumnType, int toColumnType, int toColumnIndex) {
        asm.dup();
        asm.i2l();

        invokeCheckMethod(asm, checkLongBounds, min, max, fromColumnType, toColumnType, toColumnIndex);
    }

    private static void invokeCheckMethod(BytecodeAssembler asm, int checkBounds, int min, int max, int fromColumnType, int toColumnType, int toColumnIndex) {
        asm.ldc2_w(min);
        asm.ldc2_w(max);
        asm.iconst(fromColumnType);
        asm.iconst(toColumnType);
        asm.iconst(toColumnIndex);
        asm.invokeStatic(checkBounds);
    }

    private static boolean isCompatibleCase(int from, int to) {
        return castGroups.getQuick(ColumnType.tagOf(from)) == castGroups.getQuick(ColumnType.tagOf(to));
    }

    private static void expectKeyword(GenericLexer lexer, CharSequence keyword) throws SqlException {
        CharSequence tok = SqlUtil.fetchNext(lexer);

        if (tok == null) {
            throw SqlException.position(lexer.getPosition()).put('\'').put(keyword).put("' expected");
        }

        if (!Chars.equalsLowerCaseAscii(tok, keyword)) {
            throw SqlException.position(lexer.lastTokenPosition()).put('\'').put(keyword).put("' expected");
        }
    }

    private static CharSequence expectToken(GenericLexer lexer, CharSequence expected) throws SqlException {
        CharSequence tok = SqlUtil.fetchNext(lexer);

        if (tok == null) {
            throw SqlException.position(lexer.getPosition()).put(expected).put(" expected");
        }

        return tok;
    }

    private static CharSequence maybeExpectToken(GenericLexer lexer, CharSequence expected, boolean expect) throws SqlException {
        CharSequence tok = SqlUtil.fetchNext(lexer);

        if (expect && tok == null) {
            throw SqlException.position(lexer.getPosition()).put(expected).put(" expected");
        }

        return tok;
    }

    private static UpdateStatement generateUpdateStatement(
            @Transient QueryModel updateQueryModel,
            @Transient IntList tableColumnTypes,
            @Transient ObjList<CharSequence> tableColumnNames,
            int tableId,
            long tableVersion,
            RecordCursorFactory updateToCursorFactory
    ) throws SqlException {
        try {
            String tableName = updateQueryModel.getUpdateTableName();
            if (!updateToCursorFactory.supportsUpdateRowId(tableName)) {
                throw SqlException.$(updateQueryModel.getModelPosition(), "Only simple UPDATE statements without joins are supported");
            }

            // Check that updateDataFactoryMetadata match types of table to be updated exactly
            RecordMetadata updateDataFactoryMetadata = updateToCursorFactory.getMetadata();

            for (int i = 0, n = updateDataFactoryMetadata.getColumnCount(); i < n; i++) {
                int virtualColumnType = updateDataFactoryMetadata.getColumnType(i);
                CharSequence updateColumnName = updateDataFactoryMetadata.getColumnName(i);
                int tableColumnIndex = tableColumnNames.indexOf(updateColumnName);
                int tableColumnType = tableColumnTypes.get(tableColumnIndex);

                if (virtualColumnType != tableColumnType) {
                    // get column position
                    ExpressionNode setRhs = updateQueryModel.getNestedModel().getColumns().getQuick(i).getAst();
                    int position = setRhs.position;
                    throw SqlException.inconvertibleTypes(position, virtualColumnType, "", tableColumnType, updateColumnName);
                }
            }

            return new UpdateStatement(
                    tableName,
                    tableId,
                    tableVersion,
                    updateToCursorFactory
            );
        } catch (Throwable e) {
            Misc.free(updateToCursorFactory);
            throw e;
        }
    }

    private CompiledQuery alterSystemLockWriter(SqlExecutionContext executionContext) throws SqlException {
        final int tableNamePosition = lexer.getPosition();
        CharSequence tok = GenericLexer.unquote(expectToken(lexer, "table name"));
        tableExistsOrFail(tableNamePosition, tok, executionContext);
        try {
            CharSequence lockedReason = engine.lockWriter(tok, "alterSystem");
            if (lockedReason != WriterPool.OWNERSHIP_REASON_NONE) {
                throw SqlException.$(tableNamePosition, "could not lock, busy [table=`").put(tok).put(", lockedReason=").put(lockedReason).put("`]");
            }
            return compiledQuery.ofLock();
        } catch (CairoException e) {
            throw SqlException.position(tableNamePosition)
                    .put(e.getFlyweightMessage())
                    .put("[errno=").put(e.getErrno()).put(']');
        }
    }

    private CompiledQuery alterSystemUnlockWriter(SqlExecutionContext executionContext) throws SqlException {
        final int tableNamePosition = lexer.getPosition();
        CharSequence tok = GenericLexer.unquote(expectToken(lexer, "table name"));
        tableExistsOrFail(tableNamePosition, tok, executionContext);
        try {
            engine.unlockWriter(tok);
            return compiledQuery.ofUnlock();
        } catch (CairoException e) {
            throw SqlException.position(tableNamePosition)
                    .put(e.getFlyweightMessage())
                    .put("[errno=").put(e.getErrno()).put(']');
        }
    }

    private CompiledQuery alterTable(SqlExecutionContext executionContext) throws SqlException {
        CharSequence tok;
        tok = expectToken(lexer, "'table' or 'system'");

        if (SqlKeywords.isTableKeyword(tok)) {
            final int tableNamePosition = lexer.getPosition();
            tok = GenericLexer.unquote(expectToken(lexer, "table name"));
            tableExistsOrFail(tableNamePosition, tok, executionContext);

            CharSequence name = GenericLexer.immutableOf(tok);
            try (TableReader reader = engine.getReaderForStatement(executionContext, name, "alter table")) {
                String tableName = reader.getTableName();
                TableReaderMetadata tableMetadata = reader.getMetadata();
                tok = expectToken(lexer, "'add', 'alter' or 'drop'");

                if (SqlKeywords.isAddKeyword(tok)) {
                    return alterTableAddColumn(tableNamePosition, tableName, tableMetadata);
                } else if (SqlKeywords.isDropKeyword(tok)) {
                    tok = expectToken(lexer, "'column' or 'partition'");
                    if (SqlKeywords.isColumnKeyword(tok)) {
                        return alterTableDropColumn(tableNamePosition, tableName, tableMetadata);
                    } else if (SqlKeywords.isPartitionKeyword(tok)) {
                        return alterTableDropOrAttachPartition(reader, PartitionAction.DROP, executionContext);
                    } else {
                        throw SqlException.$(lexer.lastTokenPosition(), "'column' or 'partition' expected");
                    }
                } else if (SqlKeywords.isAttachKeyword(tok)) {
                    tok = expectToken(lexer, "'partition'");
                    if (SqlKeywords.isPartitionKeyword(tok)) {
                        return alterTableDropOrAttachPartition(reader, PartitionAction.ATTACH, executionContext);
                    } else {
                        throw SqlException.$(lexer.lastTokenPosition(), "'partition' expected");
                    }
                } else if (SqlKeywords.isRenameKeyword(tok)) {
                    tok = expectToken(lexer, "'column'");
                    if (SqlKeywords.isColumnKeyword(tok)) {
                        return alterTableRenameColumn(tableNamePosition, tableName, tableMetadata);
                    } else {
                        throw SqlException.$(lexer.lastTokenPosition(), "'column' expected");
                    }
                } else if (SqlKeywords.isAlterKeyword(tok)) {
                    tok = expectToken(lexer, "'column'");
                    if (SqlKeywords.isColumnKeyword(tok)) {
                        final int columnNameNamePosition = lexer.getPosition();
                        tok = expectToken(lexer, "column name");
                        final CharSequence columnName = GenericLexer.immutableOf(tok);
                        tok = expectToken(lexer, "'add index' or 'cache' or 'nocache'");
                        if (SqlKeywords.isAddKeyword(tok)) {
                            expectKeyword(lexer, "index");
                            tok = SqlUtil.fetchNext(lexer);
                            int indexValueCapacity = -1;

                            if (tok != null && (!isSemicolon(tok))) {
                                if (!SqlKeywords.isCapacityKeyword(tok)) {
                                    throw SqlException.$(lexer.lastTokenPosition(), "'capacity' expected");
                                } else {
                                    tok = expectToken(lexer, "capacity value");
                                    try {
                                        indexValueCapacity = Numbers.parseInt(tok);
                                        if (indexValueCapacity <= 0) {
                                            throw SqlException.$(lexer.lastTokenPosition(), "positive integer literal expected as index capacity");
                                        }
                                    } catch (NumericException e) {
                                        throw SqlException.$(lexer.lastTokenPosition(), "positive integer literal expected as index capacity");
                                    }
                                }
                            }

                            return alterTableColumnAddIndex(tableNamePosition, tableName, columnNameNamePosition, columnName, tableMetadata, indexValueCapacity);
                        } else {
                            if (SqlKeywords.isCacheKeyword(tok)) {
                                return alterTableColumnCacheFlag(tableNamePosition, tableName, columnName, reader, true);
                            } else if (SqlKeywords.isNoCacheKeyword(tok)) {
                                return alterTableColumnCacheFlag(tableNamePosition, tableName, columnName, reader, false);
                            } else {
                                throw SqlException.$(lexer.lastTokenPosition(), "'cache' or 'nocache' expected");
                            }
                        }
                    } else {
                        throw SqlException.$(lexer.lastTokenPosition(), "'column' or 'partition' expected");
                    }

                } else if (SqlKeywords.isSetKeyword(tok)) {
                    tok = expectToken(lexer, "'param'");
                    if (SqlKeywords.isParamKeyword(tok)) {
                        final int paramNameNamePosition = lexer.getPosition();
                        tok = expectToken(lexer, "param name");
                        final CharSequence paramName = GenericLexer.immutableOf(tok);
                        tok = expectToken(lexer, "'='");
                        if (tok.length() == 1 && tok.charAt(0) == '=') {
                            CharSequence value = GenericLexer.immutableOf(SqlUtil.fetchNext(lexer));
                            return alterTableSetParam(paramName, value, paramNameNamePosition, tableName, tableMetadata.getId());
                        } else {
                            throw SqlException.$(lexer.lastTokenPosition(), "'=' expected");
                        }
                    } else {
                        throw SqlException.$(lexer.lastTokenPosition(), "'param' expected");
                    }
                } else {
                    throw SqlException.$(lexer.lastTokenPosition(), "'add', 'drop', 'attach', 'set' or 'rename' expected");
                }
            } catch (CairoException e) {
                LOG.info().$("could not alter table [table=").$(name).$(", ex=").$((Throwable) e).$();
                throw SqlException.$(lexer.lastTokenPosition(), "table '").put(name).put("' could not be altered: ").put(e);
            }
        } else if (SqlKeywords.isSystemKeyword(tok)) {
            tok = expectToken(lexer, "'lock' or 'unlock'");

            if (SqlKeywords.isLockKeyword(tok)) {
                tok = expectToken(lexer, "'writer'");

                if (SqlKeywords.isWriterKeyword(tok)) {
                    return alterSystemLockWriter(executionContext);
                } else {
                    throw SqlException.$(lexer.lastTokenPosition(), "'writer' expected");
                }
            } else if (SqlKeywords.isUnlockKeyword(tok)) {
                tok = expectToken(lexer, "'writer'");

                if (SqlKeywords.isWriterKeyword(tok)) {
                    return alterSystemUnlockWriter(executionContext);
                } else {
                    throw SqlException.$(lexer.lastTokenPosition(), "'writer' expected");
                }
            } else {
                throw SqlException.$(lexer.lastTokenPosition(), "'lock' or 'unlock' expected");
            }
        } else {
            throw SqlException.$(lexer.lastTokenPosition(), "'table' or 'system' expected");
        }
    }

    private CompiledQuery alterTableAddColumn(int tableNamePosition, String tableName, TableReaderMetadata tableMetadata) throws SqlException {
        // add columns to table
        CharSequence tok = SqlUtil.fetchNext(lexer);
        //ignoring `column`
        if (tok != null && !SqlKeywords.isColumnKeyword(tok)) {
            lexer.unparse();
        }

        AlterOperationBuilder addColumn = alterOperationBuilder.ofAddColumn(
                tableNamePosition,
                tableName,
                tableMetadata.getId());

        int semicolonPos = -1;
        do {
            tok = maybeExpectToken(lexer, "'column' or column name", semicolonPos < 0);
            if (semicolonPos >= 0) {
                if (tok != null) {
                    throw SqlException.$(lexer.lastTokenPosition(), "',' expected");
                }
                break;
            }

            int index = tableMetadata.getColumnIndexQuiet(tok);
            if (index != -1) {
                throw SqlException.$(lexer.lastTokenPosition(), "column '").put(tok).put("' already exists");
            }

            CharSequence columnName = GenericLexer.immutableOf(GenericLexer.unquote(tok));

            if (!TableUtils.isValidColumnName(columnName)) {
                throw SqlException.$(lexer.lastTokenPosition(), " new column name contains invalid characters");
            }

            tok = expectToken(lexer, "column type");

            int type = ColumnType.tagOf(tok);
            if (type == -1) {
                throw SqlException.$(lexer.lastTokenPosition(), "invalid type");
            }

            if (type == ColumnType.GEOHASH) {
                tok = SqlUtil.fetchNext(lexer);
                if (tok == null || tok.charAt(0) != '(') {
                    throw SqlException.position(lexer.getPosition()).put("missing GEOHASH precision");
                }

                tok = SqlUtil.fetchNext(lexer);
                if (tok != null && tok.charAt(0) != ')') {
                    int geosizeBits = GeoHashUtil.parseGeoHashBits(lexer.lastTokenPosition(), 0, tok);
                    tok = SqlUtil.fetchNext(lexer);
                    if (tok == null || tok.charAt(0) != ')') {
                        if (tok != null) {
                            throw SqlException.position(lexer.lastTokenPosition())
                                    .put("invalid GEOHASH type literal, expected ')'")
                                    .put(" found='").put(tok.charAt(0)).put("'");
                        }
                        throw SqlException.position(lexer.getPosition())
                                .put("invalid GEOHASH type literal, expected ')'");
                    }
                    type = ColumnType.getGeoHashTypeWithBits(geosizeBits);
                } else {
                    throw SqlException.position(lexer.lastTokenPosition())
                            .put("missing GEOHASH precision");
                }
            }

            tok = SqlUtil.fetchNext(lexer);
            final int indexValueBlockCapacity;
            final boolean cache;
            int symbolCapacity;
            final boolean indexed;

            if (ColumnType.isSymbol(type) && tok != null &&
                    !Chars.equals(tok, ',') && !Chars.equals(tok, ';')) {

                if (isCapacityKeyword(tok)) {
                    tok = expectToken(lexer, "symbol capacity");

                    final boolean negative;
                    final int errorPos = lexer.lastTokenPosition();
                    if (Chars.equals(tok, '-')) {
                        negative = true;
                        tok = expectToken(lexer, "symbol capacity");
                    } else {
                        negative = false;
                    }

                    try {
                        symbolCapacity = Numbers.parseInt(tok);
                    } catch (NumericException e) {
                        throw SqlException.$(lexer.lastTokenPosition(), "numeric capacity expected");
                    }

                    if (negative) {
                        symbolCapacity = -symbolCapacity;
                    }

                    TableUtils.validateSymbolCapacity(errorPos, symbolCapacity);

                    tok = SqlUtil.fetchNext(lexer);
                } else {
                    symbolCapacity = configuration.getDefaultSymbolCapacity();
                }


                if (Chars.equalsLowerCaseAsciiNc(tok, "cache")) {
                    cache = true;
                    tok = SqlUtil.fetchNext(lexer);
                } else if (Chars.equalsLowerCaseAsciiNc(tok, "nocache")) {
                    cache = false;
                    tok = SqlUtil.fetchNext(lexer);
                } else {
                    cache = configuration.getDefaultSymbolCacheFlag();
                }

                TableUtils.validateSymbolCapacityCached(cache, symbolCapacity, lexer.lastTokenPosition());

                indexed = Chars.equalsLowerCaseAsciiNc(tok, "index");
                if (indexed) {
                    tok = SqlUtil.fetchNext(lexer);
                }

                if (Chars.equalsLowerCaseAsciiNc(tok, "capacity")) {
                    tok = expectToken(lexer, "symbol index capacity");

                    try {
                        indexValueBlockCapacity = Numbers.parseInt(tok);
                    } catch (NumericException e) {
                        throw SqlException.$(lexer.lastTokenPosition(), "numeric capacity expected");
                    }
                    tok = SqlUtil.fetchNext(lexer);
                } else {
                    indexValueBlockCapacity = configuration.getIndexValueBlockSize();
                }
            } else { //set defaults

                //ignoring `NULL` and `NOT NULL`
                if (tok != null && SqlKeywords.isNotKeyword(tok)) {
                    tok = SqlUtil.fetchNext(lexer);
                }

                if (tok != null && SqlKeywords.isNullKeyword(tok)) {
                    tok = SqlUtil.fetchNext(lexer);
                }

                cache = configuration.getDefaultSymbolCacheFlag();
                indexValueBlockCapacity = configuration.getIndexValueBlockSize();
                symbolCapacity = configuration.getDefaultSymbolCapacity();
                indexed = false;
            }

            addColumn.ofAddColumn(
                    columnName,
                    type,
                    Numbers.ceilPow2(symbolCapacity),
                    cache,
                    indexed,
                    Numbers.ceilPow2(indexValueBlockCapacity)
            );

            if (tok == null || (!isSingleQueryMode && isSemicolon(tok))) {
                break;
            }

            semicolonPos = Chars.equals(tok, ';') ? lexer.lastTokenPosition() : -1;
            if (semicolonPos < 0 && !Chars.equals(tok, ',')) {
                throw SqlException.$(lexer.lastTokenPosition(), "',' expected");
            }

        } while (true);
        return compiledQuery.ofAlter(alterOperationBuilder.build());
    }

    private CompiledQuery alterTableColumnAddIndex(
            int tableNamePosition,
            String tableName,
            int columnNamePosition,
            CharSequence columnName,
            TableReaderMetadata metadata,
            int indexValueBlockSize

    ) throws SqlException {

        if (metadata.getColumnIndexQuiet(columnName) == -1) {
            throw SqlException.invalidColumn(columnNamePosition, columnName);
        }
        if (indexValueBlockSize == -1) {
            indexValueBlockSize = configuration.getIndexValueBlockSize();
        }
        return compiledQuery.ofAlter(
                alterOperationBuilder
                        .ofAddIndex(tableNamePosition, tableName, metadata.getId(), columnName, Numbers.ceilPow2(indexValueBlockSize))
                        .build()
        );
    }

    private CompiledQuery alterTableColumnCacheFlag(
            int tableNamePosition,
            String tableName,
            CharSequence columnName,
            TableReader reader,
            boolean cache
    ) throws SqlException {
        TableReaderMetadata metadata = reader.getMetadata();
        int columnIndex = metadata.getColumnIndexQuiet(columnName);
        if (columnIndex == -1) {
            throw SqlException.invalidColumn(lexer.lastTokenPosition(), columnName);
        }

        if (!ColumnType.isSymbol(metadata.getColumnType(columnIndex))) {
            throw SqlException.$(lexer.lastTokenPosition(), "Invalid column type - Column should be of type symbol");
        }

        return cache ? compiledQuery.ofAlter(
                alterOperationBuilder.ofCacheSymbol(tableNamePosition, tableName, metadata.getId(), columnName).build()
        )
                : compiledQuery.ofAlter(
                alterOperationBuilder.ofRemoveCacheSymbol(tableNamePosition, tableName, metadata.getId(), columnName).build()
        );
    }

    private CompiledQuery alterTableDropColumn(int tableNamePosition, String tableName, TableReaderMetadata metadata) throws SqlException {
        AlterOperationBuilder dropColumnStatement = alterOperationBuilder.ofDropColumn(tableNamePosition, tableName, metadata.getId());
        int semicolonPos = -1;
        do {
            CharSequence tok = GenericLexer.unquote(maybeExpectToken(lexer, "column name", semicolonPos < 0));
            if (semicolonPos >= 0) {
                if (tok != null) {
                    throw SqlException.$(lexer.lastTokenPosition(), "',' expected");
                }
                break;
            }

            if (metadata.getColumnIndexQuiet(tok) == -1) {
                throw SqlException.invalidColumn(lexer.lastTokenPosition(), tok);
            }

            CharSequence columnName = tok;
            dropColumnStatement.ofDropColumn(columnName);
            tok = SqlUtil.fetchNext(lexer);

            if (tok == null || (!isSingleQueryMode && isSemicolon(tok))) {
                break;
            }

            semicolonPos = Chars.equals(tok, ';') ? lexer.lastTokenPosition() : -1;
            if (semicolonPos < 0 && !Chars.equals(tok, ',')) {
                throw SqlException.$(lexer.lastTokenPosition(), "',' expected");
            }
        } while (true);

        return compiledQuery.ofAlter(alterOperationBuilder.build());
    }

    private CompiledQuery alterTableDropOrAttachPartition(TableReader reader, int action, SqlExecutionContext executionContext)
            throws SqlException {
        final int pos = lexer.lastTokenPosition();
        TableReaderMetadata readerMetadata = reader.getMetadata();
        if (readerMetadata.getPartitionBy() == PartitionBy.NONE) {
            throw SqlException.$(pos, "table is not partitioned");
        }

        String tableName = reader.getTableName();
        final CharSequence tok = expectToken(lexer, "'list' or 'where'");
        if (SqlKeywords.isListKeyword(tok)) {
            return alterTableDropOrAttachPartitionByList(reader, pos, action);
        } else if (SqlKeywords.isWhereKeyword(tok)) {
            if (action != PartitionAction.DROP) {
                throw SqlException.$(pos, "WHERE clause can only be used with DROP PARTITION command");
            }
            AlterOperationBuilder alterPartitionStatement = alterOperationBuilder.ofDropPartition(pos, tableName, reader.getMetadata().getId());
            ExpressionNode expr = parser.expr(lexer, (QueryModel) null);
            String designatedTimestampColumnName = null;
            int tsIndex = readerMetadata.getTimestampIndex();
            if (tsIndex >= 0) {
                designatedTimestampColumnName = readerMetadata.getColumnName(tsIndex);
            }
            if (designatedTimestampColumnName != null) {
                GenericRecordMetadata metadata = new GenericRecordMetadata();
                metadata.add(new TableColumnMetadata(designatedTimestampColumnName, 0, ColumnType.TIMESTAMP, null));
                Function function = functionParser.parseFunction(expr, metadata, executionContext);
                if (function != null && ColumnType.isBoolean(function.getType())) {
                    function.init(null, executionContext);
                    filterPartitions(function, reader, alterPartitionStatement);
                    return compiledQuery.ofAlter(alterOperationBuilder.build());
                } else {
                    throw SqlException.$(lexer.lastTokenPosition(), "boolean expression expected");
                }
            } else {
                throw SqlException.$(lexer.lastTokenPosition(), "this table does not have a designated timestamp column");
            }
        } else {
            throw SqlException.$(lexer.lastTokenPosition(), "'list' or 'where' expected");
        }
    }

    private CompiledQuery alterTableDropOrAttachPartitionByList(TableReader reader, int pos, int action) throws SqlException {
        String tableName = reader.getTableName();
        AlterOperationBuilder partitions;
        if (action == PartitionAction.DROP) {
            partitions = alterOperationBuilder.ofDropPartition(pos, tableName, reader.getMetadata().getId());
        } else {
            partitions = alterOperationBuilder.ofAttachPartition(pos, tableName, reader.getMetadata().getId());
        }
        assert action == PartitionAction.DROP || action == PartitionAction.ATTACH;
        int semicolonPos = -1;
        do {
            CharSequence tok = maybeExpectToken(lexer, "partition name", semicolonPos < 0);
            if (semicolonPos >= 0) {
                if (tok != null) {
                    throw SqlException.$(lexer.lastTokenPosition(), "',' expected");
                }
                break;
            }
            if (Chars.equals(tok, ',')) {
                throw SqlException.$(lexer.lastTokenPosition(), "partition name missing");
            }
            final CharSequence unquoted = GenericLexer.unquote(tok);

            final long timestamp;
            try {
                timestamp = PartitionBy.parsePartitionDirName(unquoted, reader.getPartitionedBy());
            } catch (CairoException e) {
                throw SqlException.$(lexer.lastTokenPosition(), e.getFlyweightMessage())
                        .put("[errno=").put(e.getErrno()).put(']');
            }

            partitions.ofPartition(timestamp);
            tok = SqlUtil.fetchNext(lexer);

            if (tok == null || (!isSingleQueryMode && isSemicolon(tok))) {
                break;
            }

            semicolonPos = Chars.equals(tok, ';') ? lexer.lastTokenPosition() : -1;
            if (semicolonPos < 0 && !Chars.equals(tok, ',')) {
                throw SqlException.$(lexer.lastTokenPosition(), "',' expected");
            }
        } while (true);

        return compiledQuery.ofAlter(alterOperationBuilder.build());
    }

    private CompiledQuery alterTableRenameColumn(int tableNamePosition, String tableName, TableReaderMetadata metadata) throws SqlException {
        AlterOperationBuilder renameColumnStatement = alterOperationBuilder.ofRenameColumn(tableNamePosition, tableName, metadata.getId());
        int hadSemicolonPos = -1;

        do {
            CharSequence tok = GenericLexer.unquote(maybeExpectToken(lexer, "current column name", hadSemicolonPos < 0));
            if (hadSemicolonPos >= 0) {
                if (tok != null) {
                    throw SqlException.$(hadSemicolonPos, "',' expected");
                }
                break;
            }
            int columnIndex = metadata.getColumnIndexQuiet(tok);
            if (columnIndex == -1) {
                throw SqlException.invalidColumn(lexer.lastTokenPosition(), tok);
            }
            CharSequence existingName = GenericLexer.immutableOf(tok);

            tok = expectToken(lexer, "'to' expected");
            if (!SqlKeywords.isToKeyword(tok)) {
                throw SqlException.$(lexer.lastTokenPosition(), "'to' expected'");
            }

            tok = GenericLexer.unquote(expectToken(lexer, "new column name"));
            if (Chars.equals(existingName, tok)) {
                throw SqlException.$(lexer.lastTokenPosition(), "new column name is identical to existing name");
            }

            if (metadata.getColumnIndexQuiet(tok) > -1) {
                throw SqlException.$(lexer.lastTokenPosition(), " column already exists");
            }

            if (!TableUtils.isValidColumnName(tok)) {
                throw SqlException.$(lexer.lastTokenPosition(), " new column name contains invalid characters");
            }

            CharSequence newName = GenericLexer.immutableOf(tok);
            renameColumnStatement.ofRenameColumn(existingName, newName);

            tok = SqlUtil.fetchNext(lexer);

            if (tok == null || (!isSingleQueryMode && isSemicolon(tok))) {
                break;
            }

            hadSemicolonPos = Chars.equals(tok, ';') ? lexer.lastTokenPosition() : -1;
            if (hadSemicolonPos < 0 && !Chars.equals(tok, ',')) {
                throw SqlException.$(lexer.lastTokenPosition(), "',' expected");
            }
        } while (true);
        return compiledQuery.ofAlter(alterOperationBuilder.build());
    }

    private CompiledQuery alterTableSetParam(CharSequence paramName, CharSequence value, int paramNameNamePosition, String tableName, int tableId) throws SqlException {
        if (isMaxUncommittedRowsParam(paramName)) {
            int maxUncommittedRows;
            try {
                maxUncommittedRows = Numbers.parseInt(value);
            } catch (NumericException e) {
                throw SqlException.$(paramNameNamePosition, "invalid value [value=").put(value).put(",parameter=").put(paramName).put(']');
            }
            if (maxUncommittedRows < 0) {
                throw SqlException.$(paramNameNamePosition, "maxUncommittedRows must be non negative");
            }
            return compiledQuery.ofAlter(alterOperationBuilder.ofSetParamUncommittedRows(tableName, tableId, maxUncommittedRows).build());
        } else if (isCommitLag(paramName)) {
            long commitLag = SqlUtil.expectMicros(value, paramNameNamePosition);
            if (commitLag < 0) {
                throw SqlException.$(paramNameNamePosition, "commitLag must be non negative");
            }
            return compiledQuery.ofAlter(alterOperationBuilder.ofSetParamCommitLag(tableName, tableId, commitLag).build());
        } else {
            throw SqlException.$(paramNameNamePosition, "unknown parameter '").put(paramName).put('\'');
        }
    }

    private void clear() {
        sqlNodePool.clear();
        characterStore.clear();
        queryColumnPool.clear();
        queryModelPool.clear();
        optimiser.clear();
        parser.clear();
        backupAgent.clear();
        alterOperationBuilder.clear();
        backupAgent.clear();
        functionParser.clear();
    }

<<<<<<< HEAD
=======
    @NotNull
    private CompiledQuery compile0(@NotNull CharSequence query, @NotNull SqlExecutionContext executionContext) throws SqlException {
        clear();
        // these are quick executions that do not require building of a model
        lexer.of(query);
        isSingleQueryMode = true;

        return compileInner(executionContext);
    }

>>>>>>> d5f111d5
    private CompiledQuery compileBegin(SqlExecutionContext executionContext) {
        return compiledQuery.ofBegin();
    }

    private CompiledQuery compileCommit(SqlExecutionContext executionContext) {
        return compiledQuery.ofCommit();
    }

    private ExecutionModel compileExecutionModel(SqlExecutionContext executionContext) throws SqlException {
        ExecutionModel model = parser.parse(lexer, executionContext);
        switch (model.getModelType()) {
            case ExecutionModel.QUERY:
                return optimiser.optimise((QueryModel) model, executionContext);
            case ExecutionModel.INSERT:
                InsertModel insertModel = (InsertModel) model;
                if (insertModel.getQueryModel() != null) {
                    return validateAndOptimiseInsertAsSelect(insertModel, executionContext);
                } else {
                    return lightlyValidateInsertModel(insertModel);
                }
            case ExecutionModel.UPDATE:
                optimiser.optimiseUpdate((QueryModel) model, executionContext);
                return model;
            default:
                return model;
        }
    }

<<<<<<< HEAD
    private void compileInner(@NotNull SqlExecutionContext executionContext) throws SqlException {
=======
    private CompiledQuery compileInner(@NotNull SqlExecutionContext executionContext) throws SqlException {
>>>>>>> d5f111d5
        final CharSequence tok = SqlUtil.fetchNext(lexer);

        if (tok == null) {
            throw SqlException.$(0, "empty query");
        }

        // Save execution context in resulting Compiled Query
        // it may be used for Alter Table statement execution
        compiledQuery.withContext(executionContext);
        final KeywordBasedExecutor executor = keywordBasedExecutors.get(tok);
        if (executor == null) {
<<<<<<< HEAD
            compileUsingModel(executionContext);
        } else {
            executor.execute(executionContext);
        }
=======
            return compileUsingModel(executionContext);
        }
        return executor.execute(executionContext);
>>>>>>> d5f111d5
    }

    private CompiledQuery compileRollback(SqlExecutionContext executionContext) {
        return compiledQuery.ofRollback();
    }

    private CompiledQuery compileSet(SqlExecutionContext executionContext) {
        return compiledQuery.ofSet();
    }

<<<<<<< HEAD
    private void compileUsingModel(SqlExecutionContext executionContext) throws SqlException {
=======
    @NotNull
    private CompiledQuery compileUsingModel(SqlExecutionContext executionContext) throws SqlException {
>>>>>>> d5f111d5
        // This method will not populate sql cache directly;
        // factories are assumed to be non-reentrant and once
        // factory is out of this method the caller assumes
        // full ownership over it. In that however caller may
        // choose to return factory back to this or any other
        // instance of compiler for safekeeping

        // lexer would have parsed first token to determine direction of execution flow
        lexer.unparse();
        codeGenerator.clear();

        ExecutionModel executionModel = compileExecutionModel(executionContext);
        switch (executionModel.getModelType()) {
            case ExecutionModel.QUERY:
                LOG.info().$("plan [q=`").$((QueryModel) executionModel).$("`, fd=").$(executionContext.getRequestFd()).$(']').$();
                compiledQuery.of(generate((QueryModel) executionModel, executionContext));
                break;
            case ExecutionModel.CREATE_TABLE:
                createTableWithRetries(executionModel, executionContext);
                break;
            case ExecutionModel.COPY:
                executeCopy(executionContext, (CopyModel) executionModel);
                break;
            case ExecutionModel.RENAME_TABLE:
                final RenameTableModel rtm = (RenameTableModel) executionModel;
                engine.rename(executionContext.getCairoSecurityContext(), path, GenericLexer.unquote(rtm.getFrom().token), renamePath, GenericLexer.unquote(rtm.getTo().token));
                compiledQuery.ofRenameTable();
                break;
            case ExecutionModel.UPDATE:
                final QueryModel updateQueryModel = (QueryModel) executionModel;
                compiledQuery.ofUpdate(generateUpdate(updateQueryModel, executionContext));
                break;
            default:
                InsertModel insertModel = (InsertModel) executionModel;
                if (insertModel.getQueryModel() != null) {
                    executeWithRetries(
                            insertAsSelectMethod,
                            executionModel,
                            configuration.getCreateAsSelectRetryCount(),
                            executionContext
                    );
                } else {
                    insert(executionModel, executionContext);
                }
                break;
        }
    }

    private long copyOrdered(TableWriter writer, RecordMetadata metadata, RecordCursor cursor, RecordToRowCopier copier, int cursorTimestampIndex) {
        long rowCount;

        if (ColumnType.isSymbolOrString(metadata.getColumnType(cursorTimestampIndex))) {
            rowCount = copyOrderedStrTimestamp(writer, cursor, copier, cursorTimestampIndex);
        } else {
            rowCount = copyOrdered0(writer, cursor, copier, cursorTimestampIndex);
        }
        writer.commit();

        return rowCount;
    }

    private long copyOrdered0(TableWriter writer, RecordCursor cursor, RecordToRowCopier copier, int cursorTimestampIndex) {
        long rowCount = 0;
        final Record record = cursor.getRecord();
        while (cursor.hasNext()) {
            TableWriter.Row row = writer.newRow(record.getTimestamp(cursorTimestampIndex));
            copier.copy(record, row);
            row.append();
            rowCount++;
        }

        return rowCount;
    }

    private long copyOrderedBatched(
            TableWriter writer,
            RecordMetadata metadata,
            RecordCursor cursor,
            RecordToRowCopier copier,
            int cursorTimestampIndex,
            long batchSize,
            long commitLag
    ) {
        long rowCount;
        if (ColumnType.isSymbolOrString(metadata.getColumnType(cursorTimestampIndex))) {
            rowCount = copyOrderedBatchedStrTimestamp(writer, cursor, copier, cursorTimestampIndex, batchSize, commitLag);
        } else {
            rowCount = copyOrderedBatched0(writer, cursor, copier, cursorTimestampIndex, batchSize, commitLag);
        }
        writer.commit();

        return rowCount;
    }

    //returns number of copied rows
    private long copyOrderedBatched0(
            TableWriter writer,
            RecordCursor cursor,
            RecordToRowCopier copier,
            int cursorTimestampIndex,
            long batchSize,
            long commitLag
    ) {
        long deadline = batchSize;
        long rowCount = 0;
        final Record record = cursor.getRecord();
        while (cursor.hasNext()) {
            TableWriter.Row row = writer.newRow(record.getTimestamp(cursorTimestampIndex));
            copier.copy(record, row);
            row.append();
            if (++rowCount > deadline) {
                writer.commitWithLag(commitLag);
                deadline = rowCount + batchSize;
            }
        }

        return rowCount;
    }

    //returns number of copied rows
    private long copyOrderedBatchedStrTimestamp(
            TableWriter writer,
            RecordCursor cursor,
            RecordToRowCopier copier,
            int cursorTimestampIndex,
            long batchSize,
            long commitLag
    ) {
        long deadline = batchSize;
        long rowCount = 0;
        final Record record = cursor.getRecord();
        while (cursor.hasNext()) {
            CharSequence str = record.getStr(cursorTimestampIndex);
            try {
                // It's allowed to insert ISO formatted string to timestamp column
                TableWriter.Row row = writer.newRow(IntervalUtils.parseFloorPartialDate(str));
                copier.copy(record, row);
                row.append();
                if (++rowCount > deadline) {
                    writer.commitWithLag(commitLag);
                    deadline = rowCount + batchSize;
                }
            } catch (NumericException numericException) {
                throw CairoException.instance(0).put("Invalid timestamp: ").put(str);
            }
        }

        return rowCount;
    }

    //returns number of copied rows
    private long copyOrderedStrTimestamp(TableWriter writer, RecordCursor cursor, RecordToRowCopier copier, int cursorTimestampIndex) {
        long rowCount = 0;
        final Record record = cursor.getRecord();
        while (cursor.hasNext()) {
            final CharSequence str = record.getStr(cursorTimestampIndex);
            try {
                // It's allowed to insert ISO formatted string to timestamp column
                TableWriter.Row row = writer.newRow(IntervalUtils.parseFloorPartialDate(str));
                copier.copy(record, row);
                row.append();
                rowCount++;
            } catch (NumericException numericException) {
                throw CairoException.instance(0).put("Invalid timestamp: ").put(str);
            }
        }

        return rowCount;
    }

    private void copyTable(SqlExecutionContext executionContext, CopyModel model) throws SqlException {
        try {
            int len = configuration.getSqlCopyBufferSize();
            long buf = Unsafe.malloc(len, MemoryTag.NATIVE_DEFAULT);
            try {
                final CharSequence name = GenericLexer.assertNoDots(GenericLexer.unquote(model.getFileName().token), model.getFileName().position);
                path.of(configuration.getInputRoot()).concat(name).$();
                long fd = ff.openRO(path);
                if (fd == -1) {
                    throw SqlException.$(model.getFileName().position, "could not open file [errno=").put(Os.errno()).put(", path=").put(path).put(']');
                }
                try {
                    long fileLen = ff.length(fd);
                    long n = ff.read(fd, buf, len, 0);
                    if (n > 0) {
                        textLoader.setForceHeaders(model.isHeader());
                        textLoader.setSkipRowsWithExtraValues(false);
                        textLoader.parse(buf, buf + n, executionContext.getCairoSecurityContext());
                        textLoader.setState(TextLoader.LOAD_DATA);
                        int read;
                        while (n < fileLen) {
                            read = (int) ff.read(fd, buf, len, n);
                            if (read < 1) {
                                throw SqlException.$(model.getFileName().position, "could not read file [errno=").put(ff.errno()).put(']');
                            }
                            textLoader.parse(buf, buf + read, executionContext.getCairoSecurityContext());
                            n += read;
                        }
                        textLoader.wrapUp();
                    }
                } finally {
                    ff.close(fd);
                }
            } finally {
                textLoader.clear();
                Unsafe.free(buf, len, MemoryTag.NATIVE_DEFAULT);
            }
        } catch (TextException e) {
            // we do not expect JSON exception here
        } finally {
            LOG.info().$("copied").$();
        }
    }

    //sets insertCount to number of copied rows
    private TableWriter copyTableData(CharSequence tableName, RecordCursor cursor, RecordMetadata cursorMetadata) {
        TableWriter writer = new TableWriter(configuration, tableName, messageBus, false, DefaultLifecycleManager.INSTANCE, engine.getMetrics());
        try {
            RecordMetadata writerMetadata = writer.getMetadata();
            entityColumnFilter.of(writerMetadata.getColumnCount());
            RecordToRowCopier recordToRowCopier = assembleRecordToRowCopier(asm, cursorMetadata, writerMetadata, entityColumnFilter);
            this.insertCount = copyTableData(cursor, cursorMetadata, writer, writerMetadata, recordToRowCopier);
            return writer;
        } catch (Throwable e) {
            writer.close();
            throw e;
        }
    }

    /* returns number of copied rows*/
    private long copyTableData(RecordCursor cursor, RecordMetadata metadata, TableWriter writer, RecordMetadata writerMetadata, RecordToRowCopier recordToRowCopier) {
        int timestampIndex = writerMetadata.getTimestampIndex();
        if (timestampIndex == -1) {
            return copyUnordered(cursor, writer, recordToRowCopier);
        } else {
            return copyOrdered(writer, metadata, cursor, recordToRowCopier, timestampIndex);
        }
    }

    //returns number of copied rows
    private long copyUnordered(RecordCursor cursor, TableWriter writer, RecordToRowCopier copier) {
        long rowCount = 0;
        final Record record = cursor.getRecord();
        while (cursor.hasNext()) {
            TableWriter.Row row = writer.newRow();
            copier.copy(record, row);
            row.append();
            rowCount++;
        }
        writer.commit();

        return rowCount;
    }

    private CompiledQuery createTable(final ExecutionModel model, SqlExecutionContext executionContext) throws SqlException {
        final CreateTableModel createTableModel = (CreateTableModel) model;
        final ExpressionNode name = createTableModel.getName();

        // Fast path for CREATE TABLE IF NOT EXISTS in scenario when the table already exists
        if (createTableModel.isIgnoreIfExists()
                &&
                engine.getStatus(executionContext.getCairoSecurityContext(), path,
                        name.token, 0, name.token.length()) != TableUtils.TABLE_DOES_NOT_EXIST) {
            return compiledQuery.ofCreateTable();
        }

        this.insertCount = -1;

        // Slow path with lock attempt
        CharSequence lockedReason = engine.lock(executionContext.getCairoSecurityContext(), name.token, "createTable");
        if (null == lockedReason) {
            TableWriter writer = null;
            boolean newTable = false;
            try {
                if (engine.getStatus(executionContext.getCairoSecurityContext(), path,
                        name.token, 0, name.token.length()) != TableUtils.TABLE_DOES_NOT_EXIST) {
                    if (createTableModel.isIgnoreIfExists()) {
                        return compiledQuery.ofCreateTable();
                    }
                    throw SqlException.$(name.position, "table already exists");
                }
                try {
                    if (createTableModel.getQueryModel() == null) {
                        engine.createTableUnsafe(executionContext.getCairoSecurityContext(), mem, path, createTableModel);
                        newTable = true;
                    } else {
                        writer = createTableFromCursor(createTableModel, executionContext);
                    }
                } catch (CairoException e) {
                    LOG.error().$("could not create table [error=").$((Throwable) e).$(']').$();
                    throw SqlException.$(name.position, "Could not create table. See log for details.");
                }
            } finally {
                engine.unlock(executionContext.getCairoSecurityContext(), name.token, writer, newTable);
            }
        } else {
            throw SqlException.$(name.position, "cannot acquire table lock [lockedReason=").put(lockedReason).put(']');
        }

        if (createTableModel.getQueryModel() == null) {
            return compiledQuery.ofCreateTable();
        } else {
            return compiledQuery.ofCreateTableAsSelect(insertCount);
        }
    }

    private TableWriter createTableFromCursor(CreateTableModel model, SqlExecutionContext executionContext) throws SqlException {
        try (final RecordCursorFactory factory = generate(model.getQueryModel(), executionContext);
             final RecordCursor cursor = factory.getCursor(executionContext)
        ) {
            typeCast.clear();
            final RecordMetadata metadata = factory.getMetadata();
            validateTableModelAndCreateTypeCast(model, metadata, typeCast);
            engine.createTableUnsafe(
                    executionContext.getCairoSecurityContext(),
                    mem,
                    path,
                    tableStructureAdapter.of(model, metadata, typeCast)
            );

            try {
                return copyTableData(model.getName().token, cursor, metadata);
            } catch (CairoException e) {
                LOG.error().$(e.getFlyweightMessage()).$(" [errno=").$(e.getErrno()).$(']').$();
                if (removeTableDirectory(model)) {
                    throw e;
                }
                throw SqlException.$(0, "Concurrent modification could not be handled. Failed to clean up. See log for more details.");
            }
        }
    }

    /**
     * Creates new table.
     * <p>
     * Table name must not exist. Existence check relies on directory existence followed by attempt to clarify what
     * that directory is. Sometimes it can be just empty directory, which prevents new table from being created.
     * <p>
     * Table name can be utf8 encoded but must not contain '.' (dot). Dot is used to separate table and field name,
     * where table is uses as an alias.
     * <p>
     * Creating table from column definition looks like:
     * <code>
     * create table x (column_name column_type, ...) [timestamp(column_name)] [partition by ...]
     * </code>
     * For non-partitioned table partition by value would be NONE. For any other type of partition timestamp
     * has to be defined as reference to TIMESTAMP (type) column.
     *
     * @param executionModel   created from parsed sql.
     * @param executionContext provides access to bind variables and authorization module
     * @throws SqlException contains text of error and error position in SQL text.
     */
    private void createTableWithRetries(ExecutionModel executionModel, SqlExecutionContext executionContext) throws SqlException {
        executeWithRetries(createTableMethod, executionModel, configuration.getCreateAsSelectRetryCount(), executionContext);
    }

    private CompiledQuery dropTable(SqlExecutionContext executionContext) throws SqlException {
        // expected syntax: DROP TABLE [ IF EXISTS ] name [;]
        expectKeyword(lexer, "table");
        CharSequence tok = SqlUtil.fetchNext(lexer);
        if (tok == null) {
            throw SqlException.$(lexer.lastTokenPosition(), "expected [if exists] table-name");
        }
        boolean hasIfExists = false;
        if (SqlKeywords.isIfKeyword(tok)) {
            tok = SqlUtil.fetchNext(lexer);
            if (tok == null || !SqlKeywords.isExistsKeyword(tok)) {
                throw SqlException.$(lexer.lastTokenPosition(), "expected exists");
            }
            hasIfExists = true;
        } else {
            lexer.unparse(); // tok has table name
        }
        final int tableNamePosition = lexer.getPosition();
        CharSequence tableName = GenericLexer.unquote(expectToken(lexer, "table name"));
        tok = SqlUtil.fetchNext(lexer);
        if (tok != null && !Chars.equals(tok, ';')) {
            throw SqlException.$(lexer.lastTokenPosition(), "unexpected token [").put(tok).put("]");
        }
        if (TableUtils.TABLE_DOES_NOT_EXIST == engine.getStatus(executionContext.getCairoSecurityContext(), path, tableName)) {
            if (hasIfExists) {
                return compiledQuery.ofDrop();
            }
            throw SqlException
                    .$(tableNamePosition, "table '")
                    .put(tableName)
                    .put("' does not exist");
        }
        engine.remove(executionContext.getCairoSecurityContext(), path, tableName);
        return compiledQuery.ofDrop();
    }

    private void executeCopy(SqlExecutionContext executionContext, CopyModel executionModel) throws SqlException {
        setupTextLoaderFromModel(executionModel);
        if (Chars.equalsLowerCaseAscii(executionModel.getFileName().token, "stdin")) {
            compiledQuery.ofCopyRemote(textLoader);
        } else {
            copyTable(executionContext, executionModel);
            compiledQuery.ofCopyLocal();
        }
    }

    private void executeWithRetries(
            ExecutableMethod method,
            ExecutionModel executionModel,
            int retries,
            SqlExecutionContext executionContext
    ) throws SqlException {
        int attemptsLeft = retries;
        do {
            try {
                method.execute(executionModel, executionContext);
                return;
            } catch (ReaderOutOfDateException e) {
                attemptsLeft--;
                clear();
                lexer.restart();
                executionModel = compileExecutionModel(executionContext);
            }
        } while (attemptsLeft > 0);

        throw SqlException.position(0).put("underlying cursor is extremely volatile");
    }

    RecordCursorFactory generate(QueryModel queryModel, SqlExecutionContext executionContext) throws SqlException {
        return codeGenerator.generate(queryModel, executionContext);
    }

<<<<<<< HEAD
    UpdateOperation generateUpdate(QueryModel updateQueryModel, SqlExecutionContext executionContext) throws SqlException {
=======
    UpdateStatement generateUpdate(QueryModel updateQueryModel, SqlExecutionContext executionContext) throws SqlException {
>>>>>>> d5f111d5
        // Update QueryModel structure is
        // QueryModel with SET column expressions
        // |-- QueryModel of select-virtual or select-choose of data selected for update
        final QueryModel selectQueryModel = updateQueryModel.getNestedModel();
        final RecordCursorFactory recordCursorFactory = prepareForUpdate(
                updateQueryModel.getUpdateTableName(),
                selectQueryModel,
                updateQueryModel,
                executionContext
        );

        return new UpdateOperation(
                updateQueryModel.getUpdateTableName(),
                selectQueryModel.getTableId(),
                selectQueryModel.getTableVersion(),
                lexer.getPosition(),
                recordCursorFactory
        );
    }

    private int getNextValidTokenPosition() {
        while (lexer.hasNext()) {
            CharSequence token = SqlUtil.fetchNext(lexer);
            if (token == null) {
                return -1;
            } else if (!isSemicolon(token)) {
                lexer.unparse();
                return lexer.lastTokenPosition();
            }
        }

        return -1;
    }

    private int goToQueryEnd() {
        CharSequence token;
        lexer.unparse();
        while (lexer.hasNext()) {
            token = SqlUtil.fetchNext(lexer);
            if (token == null || isSemicolon(token)) {
                break;
            }
        }

        return lexer.getPosition();
    }

    private void insert(ExecutionModel executionModel, SqlExecutionContext executionContext) throws SqlException {
        final InsertModel model = (InsertModel) executionModel;
        final ExpressionNode name = model.getTableName();
        tableExistsOrFail(name.position, name.token, executionContext);

        ObjList<Function> valueFunctions = null;
        try (TableReader reader = engine.getReader(
                executionContext.getCairoSecurityContext(),
                name.token,
                TableUtils.ANY_TABLE_ID,
                TableUtils.ANY_TABLE_VERSION
        )) {
            final long structureVersion = reader.getVersion();
            final RecordMetadata metadata = reader.getMetadata();
            final InsertOperationImpl insertOperation = new InsertOperationImpl(engine, reader.getTableName(), structureVersion);
            final int writerTimestampIndex = metadata.getTimestampIndex();
            final CharSequenceHashSet columnSet = model.getColumnSet();
            final int columnSetSize = columnSet.size();
            for (int t = 0, n = model.getRowTupleCount(); t < n; t++) {
                Function timestampFunction = null;
                listColumnFilter.clear();
                if (columnSetSize > 0) {
                    valueFunctions = new ObjList<>(columnSetSize);
                    for (int i = 0; i < columnSetSize; i++) {
                        int index = metadata.getColumnIndexQuiet(columnSet.get(i));
                        if (index > -1) {
                            final ExpressionNode node = model.getRowTupleValues(t).getQuick(i);

                            Function function = functionParser.parseFunction(
                                    node,
                                    GenericRecordMetadata.EMPTY,
                                    executionContext
                            );

                            function = validateAndConsume(
                                    model,
                                    t,
                                    valueFunctions,
                                    metadata,
                                    writerTimestampIndex,
                                    i,
                                    index,
                                    function,
                                    node.position,
                                    executionContext.getBindVariableService()
                            );

                            if (writerTimestampIndex == index) {
                                timestampFunction = function;
                            }

                        } else {
                            throw SqlException.invalidColumn(model.getColumnPosition(i), columnSet.get(i));
                        }
                    }
                } else {
                    final int columnCount = metadata.getColumnCount();
                    final ObjList<ExpressionNode> values = model.getRowTupleValues(t);
                    final int valueCount = values.size();
                    if (columnCount != valueCount) {
                        throw SqlException.$(
                                        model.getEndOfRowTupleValuesPosition(t),
                                        "row value count does not match column count [expected=").put(columnCount).put(", actual=").put(values.size())
                                .put(", tuple=").put(t + 1).put(']');
                    }
                    valueFunctions = new ObjList<>(columnCount);

                    for (int i = 0; i < columnCount; i++) {
                        final ExpressionNode node = values.getQuick(i);

                        Function function = functionParser.parseFunction(node, EmptyRecordMetadata.INSTANCE, executionContext);
                        validateAndConsume(
                                model,
                                t,
                                valueFunctions,
                                metadata,
                                writerTimestampIndex,
                                i,
                                i,
                                function,
                                node.position,
                                executionContext.getBindVariableService()
                        );

                        if (writerTimestampIndex == i) {
                            timestampFunction = function;
                        }
                    }
                }

                // validate timestamp
                if (writerTimestampIndex > -1 && (timestampFunction == null || ColumnType.isNull(timestampFunction.getType()))) {
                    throw SqlException.$(0, "insert statement must populate timestamp");
                }

                VirtualRecord record = new VirtualRecord(valueFunctions);
                RecordToRowCopier copier = assembleRecordToRowCopier(asm, record, metadata, listColumnFilter);
                insertOperation.addInsertRow(new InsertRowImpl(record, copier, timestampFunction));
            }
            compiledQuery.ofInsert(insertOperation);
        } catch (SqlException e) {
            Misc.freeObjList(valueFunctions);
            throw e;
        }
    }

    private CompiledQuery insertAsSelect(ExecutionModel executionModel, SqlExecutionContext executionContext) throws SqlException {
        final InsertModel model = (InsertModel) executionModel;
        final ExpressionNode name = model.getTableName();
        tableExistsOrFail(name.position, name.token, executionContext);
        long insertCount;

        try (TableWriter writer = engine.getWriter(executionContext.getCairoSecurityContext(), name.token, "insertAsSelect");
             RecordCursorFactory factory = generate(model.getQueryModel(), executionContext)) {

            final RecordMetadata cursorMetadata = factory.getMetadata();
            // Convert sparse writer metadata into dense
            final BaseRecordMetadata writerMetadata = writer.getMetadata().copyDense();
            final int writerTimestampIndex = writerMetadata.getTimestampIndex();
            final int cursorTimestampIndex = cursorMetadata.getTimestampIndex();
            final int cursorColumnCount = cursorMetadata.getColumnCount();

            final RecordToRowCopier copier;
            CharSequenceHashSet columnSet = model.getColumnSet();
            final int columnSetSize = columnSet.size();
            int timestampIndexFound = -1;
            if (columnSetSize > 0) {
                // validate type cast

                // clear list column filter to re-populate it again
                listColumnFilter.clear();

                for (int i = 0; i < columnSetSize; i++) {
                    CharSequence columnName = columnSet.get(i);
                    int index = writerMetadata.getColumnIndexQuiet(columnName);
                    if (index == -1) {
                        throw SqlException.invalidColumn(model.getColumnPosition(i), columnName);
                    }

                    int fromType = cursorMetadata.getColumnType(i);
                    int toType = writerMetadata.getColumnType(index);
                    if (isAssignableFrom(toType, fromType)) {
                        listColumnFilter.add(index + 1);
                    } else {
                        throw SqlException.inconvertibleTypes(
                                model.getColumnPosition(i),
                                fromType,
                                cursorMetadata.getColumnName(i),
                                toType,
                                writerMetadata.getColumnName(i)
                        );
                    }

                    if (index == writerTimestampIndex) {
                        timestampIndexFound = i;
                        if (fromType != ColumnType.TIMESTAMP && fromType != ColumnType.STRING) {
                            throw SqlException.$(name.position, "expected timestamp column but type is ").put(ColumnType.nameOf(fromType));
                        }
                    }
                }

                // fail when target table requires chronological data and cursor cannot provide it
                if (timestampIndexFound < 0 && writerTimestampIndex >= 0) {
                    throw SqlException.$(name.position, "select clause must provide timestamp column");
                }

                copier = assembleRecordToRowCopier(asm, cursorMetadata, writerMetadata, listColumnFilter);
            } else {
                // fail when target table requires chronological data and cursor cannot provide it
                if (writerTimestampIndex > -1 && cursorTimestampIndex == -1) {
                    if (cursorColumnCount <= writerTimestampIndex) {
                        throw SqlException.$(name.position, "select clause must provide timestamp column");
                    } else {
                        int columnType = ColumnType.tagOf(cursorMetadata.getColumnType(writerTimestampIndex));
                        if (columnType != ColumnType.TIMESTAMP && columnType != ColumnType.STRING && columnType != ColumnType.NULL) {
                            throw SqlException.$(name.position, "expected timestamp column but type is ").put(ColumnType.nameOf(columnType));
                        }
                    }
                }

                if (writerTimestampIndex > -1 && cursorTimestampIndex > -1 && writerTimestampIndex != cursorTimestampIndex) {
                    throw SqlException.$(name.position, "nominated column of existing table (").put(writerTimestampIndex).put(") does not match nominated column in select query (").put(cursorTimestampIndex).put(')');
                }
                timestampIndexFound = writerTimestampIndex;

                final int n = writerMetadata.getColumnCount();
                if (n > cursorMetadata.getColumnCount()) {
                    throw SqlException.$(model.getSelectKeywordPosition(), "not enough columns selected");
                }

                for (int i = 0; i < n; i++) {
                    int fromType = cursorMetadata.getColumnType(i);
                    int toType = writerMetadata.getColumnType(i);
                    if (isAssignableFrom(toType, fromType)) {
                        continue;
                    }

                    // We are going on a limp here. There is nowhere to position this error in our model.
                    // We will try to position on column (i) inside cursor's query model. Assumption is that
                    // it will always have a column, e.g. has been processed by optimiser
                    assert i < model.getQueryModel().getBottomUpColumns().size();
                    throw SqlException.inconvertibleTypes(
                            model.getQueryModel().getBottomUpColumns().getQuick(i).getAst().position,
                            fromType,
                            cursorMetadata.getColumnName(i),
                            toType,
                            writerMetadata.getColumnName(i)
                    );
                }

                entityColumnFilter.of(writerMetadata.getColumnCount());

                copier = assembleRecordToRowCopier(asm, cursorMetadata, writerMetadata, entityColumnFilter);
            }

            try (RecordCursor cursor = factory.getCursor(executionContext)) {
                try {
                    if (writerTimestampIndex == -1) {
                        insertCount = copyUnordered(cursor, writer, copier);
                    } else {
                        if (model.getBatchSize() != -1) {
                            insertCount = copyOrderedBatched(
                                    writer,
                                    factory.getMetadata(),
                                    cursor,
                                    copier,
                                    writerTimestampIndex,
                                    model.getBatchSize(),
                                    model.getCommitLag()
                            );
                        } else {
                            insertCount = copyOrdered(writer, factory.getMetadata(), cursor, copier, timestampIndexFound);
                        }
                    }
                } catch (Throwable e) {
                    // rollback data when system error occurs
                    writer.rollback();
                    throw e;
                }
            }
        }
        return compiledQuery.ofInsertAsSelect(insertCount);
    }

    private ExecutionModel lightlyValidateInsertModel(InsertModel model) throws SqlException {
        ExpressionNode tableName = model.getTableName();
        if (tableName.type != ExpressionNode.LITERAL) {
            throw SqlException.$(tableName.position, "literal expected");
        }

        int columnSetSize = model.getColumnSet().size();

        for (int i = 0, n = model.getRowTupleCount(); i < n; i++) {
            if (columnSetSize > 0 && columnSetSize != model.getRowTupleValues(i).size()) {
                throw SqlException.$(
                                model.getEndOfRowTupleValuesPosition(i),
                                "row value count does not match column count [expected=").put(columnSetSize).put(", actual=").put(model.getRowTupleValues(i).size())
                        .put(", tuple=").put(i + 1).put(']');
            }
        }

        return model;
    }

    private RecordCursorFactory prepareForUpdate(
            String tableName,
            QueryModel selectQueryModel,
            QueryModel updateQueryModel,
            SqlExecutionContext executionContext
    ) throws SqlException {
        final IntList tableColumnTypes = selectQueryModel.getUpdateTableColumnTypes();
        final ObjList<CharSequence> tableColumnNames = selectQueryModel.getUpdateTableColumnNames();

        RecordCursorFactory updateToDataCursorFactory = codeGenerator.generate(selectQueryModel, executionContext);
        try {
            if (!updateToDataCursorFactory.supportsUpdateRowId(tableName)) {
                // in theory this should never happen because all valid UPDATE statements should result in
                // a query plan with real row ids but better to check to prevent data corruption
                throw SqlException.$(updateQueryModel.getModelPosition(), "Invalid execution plan for UPDATE statement");
            }

            // Check that updateDataFactoryMetadata match types of table to be updated exactly
            final RecordMetadata updateDataFactoryMetadata = updateToDataCursorFactory.getMetadata();
            for (int i = 0, n = updateDataFactoryMetadata.getColumnCount(); i < n; i++) {
                int virtualColumnType = updateDataFactoryMetadata.getColumnType(i);
                CharSequence updateColumnName = updateDataFactoryMetadata.getColumnName(i);
                int tableColumnIndex = tableColumnNames.indexOf(updateColumnName);
                int tableColumnType = tableColumnTypes.get(tableColumnIndex);

                if (virtualColumnType != tableColumnType) {
                    if (!ColumnType.isSymbol(tableColumnType) || virtualColumnType != ColumnType.STRING) {
                        // get column position
                        ExpressionNode setRhs = updateQueryModel.getNestedModel().getColumns().getQuick(i).getAst();
                        int position = setRhs.position;
                        throw SqlException.inconvertibleTypes(position, virtualColumnType, "", tableColumnType, updateColumnName);
                    }
                }
            }
            return updateToDataCursorFactory;
        } catch (Throwable th) {
            updateToDataCursorFactory.close();
            throw th;
        }
    }

    private boolean removeTableDirectory(CreateTableModel model) {
        int errno;
        if ((errno = engine.removeDirectory(path, model.getName().token)) == 0) {
            return true;
        }
        LOG.error()
                .$("could not clean up after create table failure [path=").$(path)
                .$(", errno=").$(errno)
                .$(']').$();
        return false;
    }

    private CompiledQuery repairTables(SqlExecutionContext executionContext) throws SqlException {
        CharSequence tok;
        tok = SqlUtil.fetchNext(lexer);
        if (tok == null || !isTableKeyword(tok)) {
            throw SqlException.$(lexer.lastTokenPosition(), "'table' expected");
        }

        do {
            tok = SqlUtil.fetchNext(lexer);

            if (tok == null || Chars.equals(tok, ',')) {
                throw SqlException.$(lexer.getPosition(), "table name expected");
            }

            if (Chars.isQuoted(tok)) {
                tok = GenericLexer.unquote(tok);
            }
            tableExistsOrFail(lexer.lastTokenPosition(), tok, executionContext);
            tok = SqlUtil.fetchNext(lexer);

        } while (tok != null && Chars.equals(tok, ','));
        return compiledQuery.ofRepair();
    }

    // used in tests
    void setEnableJitNullChecks(boolean value) {
        codeGenerator.setEnableJitNullChecks(value);
    }

    void setFullFatJoins(boolean value) {
        codeGenerator.setFullFatJoins(value);
    }

    private void setupTextLoaderFromModel(CopyModel model) {
        textLoader.clear();
        textLoader.setState(TextLoader.ANALYZE_STRUCTURE);
        // todo: configure the following
        //   - what happens when data row errors out, max errors may be?
        //   - we should be able to skip X rows from top, dodgy headers etc.
        textLoader.configureDestination(model.getTableName().token, false, false, Atomicity.SKIP_ROW, PartitionBy.NONE, null);
    }

    private CompiledQuery snapshotDatabase(SqlExecutionContext executionContext) throws SqlException {
        executionContext.getCairoSecurityContext().checkWritePermission();
        CharSequence tok = expectToken(lexer, "'prepare' or 'complete'");

        if (Chars.equalsLowerCaseAscii(tok, "prepare")) {
            if (snapshotAgent == null) {
                throw SqlException.position(lexer.lastTokenPosition()).put("Snapshot agent is not configured. Try using different embedded API");
            }
            snapshotAgent.prepareSnapshot(executionContext);
            return compiledQuery.ofSnapshotPrepare();
        }

        if (Chars.equalsLowerCaseAscii(tok, "complete")) {
            if (snapshotAgent == null) {
                throw SqlException.position(lexer.lastTokenPosition()).put("Snapshot agent is not configured. Try using different embedded API");
            }
            snapshotAgent.completeSnapshot();
            return compiledQuery.ofSnapshotComplete();
        }

        throw SqlException.position(lexer.lastTokenPosition()).put("'prepare' or 'complete' expected");
    }

    private CompiledQuery sqlShow(SqlExecutionContext executionContext) throws SqlException {
        CharSequence tok = SqlUtil.fetchNext(lexer);
        if (null != tok) {
            if (isTablesKeyword(tok)) {
                return compiledQuery.of(new TableListRecordCursorFactory(configuration.getFilesFacade(), configuration.getRoot()));
            }
            if (isColumnsKeyword(tok)) {
                return sqlShowColumns(executionContext);
            }

            if (isTransactionKeyword(tok)) {
                return sqlShowTransaction();
            }

            if (isTransactionIsolationKeyword(tok)) {
                return compiledQuery.of(new ShowTransactionIsolationLevelCursorFactory());
            }

            if (isMaxIdentifierLengthKeyword(tok)) {
                return compiledQuery.of(new ShowMaxIdentifierLengthCursorFactory());
            }

            if (isStandardConformingStringsKeyword(tok)) {
                return compiledQuery.of(new ShowStandardConformingStringsCursorFactory());
            }

            if (isSearchPath(tok)) {
                return compiledQuery.of(new ShowSearchPathCursorFactory());
            }

            if (SqlKeywords.isTimeKeyword(tok)) {
                tok = SqlUtil.fetchNext(lexer);
                if (tok != null && SqlKeywords.isZoneKeyword(tok)) {
                    return compiledQuery.of(new ShowTimeZoneFactory());
                }
            }
        }

        throw SqlException.position(lexer.lastTokenPosition()).put("expected 'tables', 'columns' or 'time zone'");
    }

    private CompiledQuery sqlShowColumns(SqlExecutionContext executionContext) throws SqlException {
        CharSequence tok;
        tok = SqlUtil.fetchNext(lexer);
        if (null == tok || !isFromKeyword(tok)) {
            throw SqlException.position(lexer.getPosition()).put("expected 'from'");
        }
        tok = SqlUtil.fetchNext(lexer);
        if (null == tok) {
            throw SqlException.position(lexer.getPosition()).put("expected a table name");
        }
        final CharSequence tableName = GenericLexer.assertNoDotsAndSlashes(GenericLexer.unquote(tok), lexer.lastTokenPosition());
        int status = engine.getStatus(executionContext.getCairoSecurityContext(), path, tableName, 0, tableName.length());
        if (status != TableUtils.TABLE_EXISTS) {
            throw SqlException.position(lexer.lastTokenPosition()).put('\'').put(tableName).put("' is not a valid table");
        }
        return compiledQuery.of(new ShowColumnsRecordCursorFactory(tableName));
    }

    private CompiledQuery sqlShowTransaction() throws SqlException {
        CharSequence tok = SqlUtil.fetchNext(lexer);
        if (tok != null && isIsolationKeyword(tok)) {
            tok = SqlUtil.fetchNext(lexer);
            if (tok != null && isLevelKeyword(tok)) {
                return compiledQuery.of(new ShowTransactionIsolationLevelCursorFactory());
            }
            throw SqlException.position(tok != null ? lexer.lastTokenPosition() : lexer.getPosition()).put("expected 'level'");
        }
        throw SqlException.position(tok != null ? lexer.lastTokenPosition() : lexer.getPosition()).put("expected 'isolation'");
    }

    private void tableExistsOrFail(int position, CharSequence tableName, SqlExecutionContext executionContext) throws SqlException {
        if (engine.getStatus(executionContext.getCairoSecurityContext(), path, tableName) == TableUtils.TABLE_DOES_NOT_EXIST) {
            throw SqlException.$(position, "table '").put(tableName).put("' does not exist");
        }
    }

    ExecutionModel testCompileModel(CharSequence query, SqlExecutionContext executionContext) throws SqlException {
        clear();
        lexer.of(query);
        return compileExecutionModel(executionContext);
    }

    // this exposed for testing only
    ExpressionNode testParseExpression(CharSequence expression, QueryModel model) throws SqlException {
        clear();
        lexer.of(expression);
        return parser.expr(lexer, model);
    }

    // test only
    void testParseExpression(CharSequence expression, ExpressionParserListener listener) throws SqlException {
        clear();
        lexer.of(expression);
        parser.expr(lexer, listener);
    }

    private CompiledQuery truncateTables(SqlExecutionContext executionContext) throws SqlException {
        CharSequence tok;
        tok = SqlUtil.fetchNext(lexer);

        if (tok == null) {
            throw SqlException.$(lexer.getPosition(), "'table' expected");
        }

        if (!isTableKeyword(tok)) {
            throw SqlException.$(lexer.lastTokenPosition(), "'table' expected");
        }

        tok = SqlUtil.fetchNext(lexer);
        if (tok != null && isOnlyKeyword(tok)) {
            tok = SqlUtil.fetchNext(lexer);
        }

        tableWriters.clear();
        try {
            try {
                do {
                    if (tok == null || Chars.equals(tok, ',')) {
                        throw SqlException.$(lexer.getPosition(), "table name expected");
                    }

                    if (Chars.isQuoted(tok)) {
                        tok = GenericLexer.unquote(tok);
                    }
                    tableExistsOrFail(lexer.lastTokenPosition(), tok, executionContext);

                    try {
                        tableWriters.add(engine.getWriter(executionContext.getCairoSecurityContext(), tok, "truncateTables"));
                    } catch (CairoException e) {
                        LOG.info().$("table busy [table=").$(tok).$(", e=").$((Throwable) e).$(']').$();
                        throw SqlException.$(lexer.lastTokenPosition(), "table '").put(tok).put("' could not be truncated: ").put(e);
                    }
                    tok = SqlUtil.fetchNext(lexer);
                    if (tok == null || Chars.equals(tok, ';')) {
                        break;
                    }
                    if (Chars.equalsNc(tok, ',')) {
                        tok = SqlUtil.fetchNext(lexer);
                    }

                } while (true);
            } catch (SqlException e) {
                for (int i = 0, n = tableWriters.size(); i < n; i++) {
                    tableWriters.getQuick(i).close();
                }
                throw e;
            }

            for (int i = 0, n = tableWriters.size(); i < n; i++) {
                try (TableWriter writer = tableWriters.getQuick(i)) {
                    try {
                        if (engine.lockReaders(writer.getTableName())) {
                            try {
                                writer.truncate();
                            } finally {
                                engine.unlockReaders(writer.getTableName());
                            }
                        } else {
                            throw SqlException.$(0, "there is an active query against '").put(writer.getTableName()).put("'. Try again.");
                        }
                    } catch (CairoException | CairoError e) {
                        LOG.error().$("could truncate [table=").$(writer.getTableName()).$(", e=").$((Sinkable) e).$(']').$();
                        throw e;
                    }
                }
            }
        } finally {
            tableWriters.clear();
        }
        return compiledQuery.ofTruncate();
    }

    private CompiledQuery vacuum(SqlExecutionContext executionContext) throws SqlException {
        executionContext.getCairoSecurityContext().checkWritePermission();
        CharSequence tok = expectToken(lexer, "'table'");
        // It used to be VACUUM PARTITIONS but become VACUUM TABLE
        boolean partitionsKeyword = isPartitionsKeyword(tok);
        if (partitionsKeyword || isTableKeyword(tok)) {
            CharSequence tableName = expectToken(lexer, "table name");
            tableName = GenericLexer.assertNoDotsAndSlashes(GenericLexer.unquote(tableName), lexer.lastTokenPosition());
            int tableNamePos = lexer.lastTokenPosition();
            CharSequence eol = SqlUtil.fetchNext(lexer);
            if (eol == null || Chars.equals(eol, ';')) {
                executionContext.getCairoSecurityContext().checkWritePermission();
                tableExistsOrFail(lexer.lastTokenPosition(), tableName, executionContext);
                try (TableReader rdr = engine.getReader(executionContext.getCairoSecurityContext(), tableName)) {
                    int partitionBy = rdr.getMetadata().getPartitionBy();
                    if (PartitionBy.isPartitioned(partitionBy)) {
                        if (!TableUtils.schedulePurgeO3Partitions(messageBus, rdr.getTableName(), partitionBy)) {
                            throw SqlException.$(
                                    tableNamePos,
                                    "cannot schedule vacuum action, queue is full, please retry " +
                                            "or increase Purge Discovery Queue Capacity"
                            );
                        }
                    } else if (partitionsKeyword) {
                        throw SqlException.$(lexer.lastTokenPosition(), "table '").put(tableName).put("' is not partitioned");
                    }
                    vacuumColumnVersions.run(executionContext, rdr);
                    return compiledQuery.ofVacuum();
                }
            }
            throw SqlException.$(lexer.lastTokenPosition(), "end of line or ';' expected");
        }
        throw SqlException.$(lexer.lastTokenPosition(), "'partitions' expected");
    }

    private Function validateAndConsume(
            InsertModel model,
            int tupleIndex,
            ObjList<Function> valueFunctions,
            RecordMetadata metadata,
            int writerTimestampIndex,
            int bottomUpColumnIndex,
            int metadataColumnIndex,
            Function function,
            int functionPosition,
            BindVariableService bindVariableService
    ) throws SqlException {

        final int columnType = metadata.getColumnType(metadataColumnIndex);
        if (function.isUndefined()) {
            function.assignType(columnType, bindVariableService);
        }

        if (isAssignableFrom(columnType, function.getType())) {
            if (metadataColumnIndex == writerTimestampIndex) {
                return function;
            }
            if (ColumnType.isGeoHash(columnType)) {
                switch (ColumnType.tagOf(function.getType())) {
                    case ColumnType.GEOBYTE:
                    case ColumnType.GEOSHORT:
                    case ColumnType.GEOINT:
                    case ColumnType.GEOLONG:
                        break;
                    case ColumnType.CHAR:
                        function = CHAR_TO_STR_FUNCTION_FACTORY.newInstance(function);
                        // fall through to STRING
                    default:
                        function = CastStrToGeoHashFunctionFactory.newInstance(functionPosition, columnType, function);
                        break;
                }
            }
            valueFunctions.add(function);
            listColumnFilter.add(metadataColumnIndex + 1);
            return function;
        }

        throw SqlException.inconvertibleTypes(
                functionPosition,
                function.getType(),
                model.getRowTupleValues(tupleIndex).getQuick(bottomUpColumnIndex).token,
                metadata.getColumnType(metadataColumnIndex),
                metadata.getColumnName(metadataColumnIndex)
        );
    }

    private InsertModel validateAndOptimiseInsertAsSelect(
            InsertModel model,
            SqlExecutionContext executionContext
    ) throws SqlException {
        final QueryModel queryModel = optimiser.optimise(model.getQueryModel(), executionContext);
        int targetColumnCount = model.getColumnSet().size();
        if (targetColumnCount > 0 && queryModel.getBottomUpColumns().size() != targetColumnCount) {
            throw SqlException.$(model.getTableName().position, "column count mismatch");
        }
        model.setQueryModel(queryModel);
        return model;
    }

    private void validateTableModelAndCreateTypeCast(
            CreateTableModel model,
            RecordMetadata metadata,
            @Transient IntIntHashMap typeCast) throws SqlException {
        CharSequenceObjHashMap<ColumnCastModel> castModels = model.getColumnCastModels();
        ObjList<CharSequence> castColumnNames = castModels.keys();

        for (int i = 0, n = castColumnNames.size(); i < n; i++) {
            CharSequence columnName = castColumnNames.getQuick(i);
            int index = metadata.getColumnIndexQuiet(columnName);
            // the only reason why columns cannot be found at this stage is
            // concurrent table modification of table structure
            if (index == -1) {
                // Cast isn't going to go away when we re-parse SQL. We must make this
                // permanent error
                throw SqlException.invalidColumn(castModels.get(columnName).getColumnNamePos(), columnName);
            }
            ColumnCastModel ccm = castModels.get(columnName);
            int from = metadata.getColumnType(index);
            int to = ccm.getColumnType();
            if (isCompatibleCase(from, to)) {
                typeCast.put(index, to);
            } else {
                throw SqlException.$(ccm.getColumnTypePos(),
                        "unsupported cast [from=").put(ColumnType.nameOf(from)).put(",to=").put(ColumnType.nameOf(to)).put(']');
            }
        }

        // validate type of timestamp column
        // no need to worry that column will not resolve
        ExpressionNode timestamp = model.getTimestamp();
        if (timestamp != null && metadata.getColumnType(timestamp.token) != ColumnType.TIMESTAMP) {
            throw SqlException.position(timestamp.position).put("TIMESTAMP column expected [actual=").put(ColumnType.nameOf(metadata.getColumnType(timestamp.token))).put(']');
        }

        if (PartitionBy.isPartitioned(model.getPartitionBy()) && model.getTimestampIndex() == -1 && metadata.getTimestampIndex() == -1) {
            throw SqlException.position(0).put("timestamp is not defined");
        }
    }

    @FunctionalInterface
    protected interface KeywordBasedExecutor {
        CompiledQuery execute(SqlExecutionContext executionContext) throws SqlException;
    }

    @FunctionalInterface
    private interface ExecutableMethod {
        CompiledQuery execute(ExecutionModel model, SqlExecutionContext sqlExecutionContext) throws SqlException;
    }

    public interface RecordToRowCopier {
        void copy(Record record, TableWriter.Row row);
    }

    public static class RecordToRowCopierUtils {
        private RecordToRowCopierUtils() {
        }

        //used by copier
        @SuppressWarnings("unused")
        static void checkDoubleBounds(double value, double min, double max, int fromType, int toType, int toColumnIndex) throws SqlException {
            if (value < min || value > max) {
                throw SqlException.inconvertibleValue(toColumnIndex, value, fromType, toType);
            }
        }

        //used by copier
        @SuppressWarnings("unused")
        static void checkLongBounds(long value, long min, long max, int fromType, int toType, int toColumnIndex) throws SqlException {
            if (value < min || value > max) {
                throw SqlException.inconvertibleValue(toColumnIndex, value, fromType, toType);
            }
        }
    }

    public final static class PartitionAction {
        public static final int DROP = 1;
        public static final int ATTACH = 2;
    }

    private static class TableStructureAdapter implements TableStructure {
        private CreateTableModel model;
        private RecordMetadata metadata;
        private IntIntHashMap typeCast;
        private int timestampIndex;

        @Override
        public int getColumnCount() {
            return model.getColumnCount();
        }

        @Override
        public CharSequence getColumnName(int columnIndex) {
            return model.getColumnName(columnIndex);
        }

        @Override
        public int getColumnType(int columnIndex) {
            int castIndex = typeCast.keyIndex(columnIndex);
            if (castIndex < 0) {
                return typeCast.valueAt(castIndex);
            }
            return metadata.getColumnType(columnIndex);
        }

        @Override
        public long getColumnHash(int columnIndex) {
            return metadata.getColumnHash(columnIndex);
        }

        @Override
        public int getIndexBlockCapacity(int columnIndex) {
            return model.getIndexBlockCapacity(columnIndex);
        }

        @Override
        public boolean isIndexed(int columnIndex) {
            return model.isIndexed(columnIndex);
        }

        @Override
        public boolean isSequential(int columnIndex) {
            return model.isSequential(columnIndex);
        }

        @Override
        public int getPartitionBy() {
            return model.getPartitionBy();
        }

        @Override
        public boolean getSymbolCacheFlag(int columnIndex) {
            final ColumnCastModel ccm = model.getColumnCastModels().get(metadata.getColumnName(columnIndex));
            if (ccm != null) {
                return ccm.getSymbolCacheFlag();
            }
            return model.getSymbolCacheFlag(columnIndex);
        }

        @Override
        public int getSymbolCapacity(int columnIndex) {
            final ColumnCastModel ccm = model.getColumnCastModels().get(metadata.getColumnName(columnIndex));
            if (ccm != null) {
                return ccm.getSymbolCapacity();
            } else {
                return model.getSymbolCapacity(columnIndex);
            }
        }

        @Override
        public CharSequence getTableName() {
            return model.getTableName();
        }

        @Override
        public int getTimestampIndex() {
            return timestampIndex;
        }

        @Override
        public int getMaxUncommittedRows() {
            return model.getMaxUncommittedRows();
        }

        @Override
        public long getCommitLag() {
            return model.getCommitLag();
        }

        TableStructureAdapter of(CreateTableModel model, RecordMetadata metadata, IntIntHashMap typeCast) {
            if (model.getTimestampIndex() != -1) {
                timestampIndex = model.getTimestampIndex();
            } else {
                timestampIndex = metadata.getTimestampIndex();
            }
            this.model = model;
            this.metadata = metadata;
            this.typeCast = typeCast;
            return this;
        }
    }

    private static class TimestampValueRecord implements Record {
        private long value;

        @Override
        public long getTimestamp(int col) {
            return value;
        }

        public void setTimestamp(long value) {
            this.value = value;
        }
    }

    private class DatabaseBackupAgent implements Closeable {
        protected final Path srcPath = new Path();
        private final CharSequenceObjHashMap<RecordToRowCopier> tableBackupRowCopiedCache = new CharSequenceObjHashMap<>();
        private final ObjHashSet<CharSequence> tableNames = new ObjHashSet<>();
        private final Path dstPath = new Path();
        private final StringSink fileNameSink = new StringSink();
        private transient String cachedTmpBackupRoot;
        private transient int changeDirPrefixLen;
        private transient int currDirPrefixLen;
        private final FindVisitor confFilesBackupOnFind = (file, type) -> {
            if (type == Files.DT_FILE) {
                srcPath.of(configuration.getConfRoot()).concat(file).$();
                dstPath.trimTo(currDirPrefixLen).concat(file).$();
                LOG.info().$("backup copying config file [from=").$(srcPath).$(",to=").$(dstPath).I$();
                if (ff.copy(srcPath, dstPath) < 0) {
                    throw CairoException.instance(ff.errno()).put("cannot backup conf file [to=").put(dstPath).put(']');
                }
            }
        };
        private transient SqlExecutionContext currentExecutionContext;
        private final FindVisitor sqlDatabaseBackupOnFind = (pUtf8NameZ, type) -> {
            if (Files.isDir(pUtf8NameZ, type, fileNameSink)) {
                try {
                    backupTable(fileNameSink, currentExecutionContext);
                } catch (CairoException e) {
                    LOG.error()
                            .$("could not backup [path=").$(fileNameSink)
                            .$(", e=").$(e.getFlyweightMessage())
                            .$(", errno=").$(e.getErrno())
                            .$(']').$();
                }
            }
        };

        public void clear() {
            srcPath.trimTo(0);
            dstPath.trimTo(0);
            cachedTmpBackupRoot = null;
            changeDirPrefixLen = 0;
            currDirPrefixLen = 0;
            tableBackupRowCopiedCache.clear();
            tableNames.clear();
        }

        @Override
        public void close() {
            assert null == currentExecutionContext;
            assert tableNames.isEmpty();
            tableBackupRowCopiedCache.clear();
            Misc.free(srcPath);
            Misc.free(dstPath);
        }

        private void backupTabIndexFile() {
            srcPath.of(configuration.getRoot()).concat(TableUtils.TAB_INDEX_FILE_NAME).$();
            dstPath.trimTo(currDirPrefixLen).concat(TableUtils.TAB_INDEX_FILE_NAME).$();
            LOG.info().$("backup copying file [from=").$(srcPath).$(",to=").$(dstPath).I$();
            if (ff.copy(srcPath, dstPath) < 0) {
                throw CairoException.instance(ff.errno()).put("cannot backup tab index file [to=").put(dstPath).put(']');
            }
        }

        private void backupTable(@NotNull CharSequence tableName, @NotNull SqlExecutionContext executionContext) {
            LOG.info().$("Starting backup of ").$(tableName).$();
            if (null == cachedTmpBackupRoot) {
                if (null == configuration.getBackupRoot()) {
                    throw CairoException.instance(0).put("Backup is disabled, no backup root directory is configured in the server configuration ['cairo.sql.backup.root' property]");
                }
                srcPath.of(configuration.getBackupRoot()).concat(configuration.getBackupTempDirName()).slash$();
                cachedTmpBackupRoot = Chars.toString(srcPath);
            }

            int renameRootLen = dstPath.length();
            try {
                CairoSecurityContext securityContext = executionContext.getCairoSecurityContext();
                try (TableReader reader = engine.getReader(securityContext, tableName)) {
                    cloneMetaData(tableName, cachedTmpBackupRoot, configuration.getBackupMkDirMode(), reader);
                    try (TableWriter backupWriter = engine.getBackupWriter(securityContext, tableName, cachedTmpBackupRoot)) {
                        RecordMetadata writerMetadata = backupWriter.getMetadata();
                        srcPath.of(tableName).slash().put(reader.getVersion()).$();
                        RecordToRowCopier recordToRowCopier = tableBackupRowCopiedCache.get(srcPath);
                        if (null == recordToRowCopier) {
                            entityColumnFilter.of(writerMetadata.getColumnCount());
                            recordToRowCopier = assembleRecordToRowCopier(asm, reader.getMetadata(), writerMetadata, entityColumnFilter);
                            tableBackupRowCopiedCache.put(srcPath.toString(), recordToRowCopier);
                        }

                        RecordCursor cursor = reader.getCursor();
                        copyTableData(cursor, reader.getMetadata(), backupWriter, writerMetadata, recordToRowCopier);
                        backupWriter.commit();
                    }
                }

                srcPath.of(configuration.getBackupRoot()).concat(configuration.getBackupTempDirName()).concat(tableName).$();
                try {
                    dstPath.trimTo(renameRootLen).concat(tableName).$();
                    TableUtils.renameOrFail(ff, srcPath, dstPath);
                    LOG.info().$("backup complete [table=").$(tableName).$(", to=").$(dstPath).$(']').$();
                } finally {
                    dstPath.trimTo(renameRootLen).$();
                }
            } catch (CairoException ex) {
                LOG.info()
                        .$("could not backup [table=").$(tableName)
                        .$(", ex=").$(ex.getFlyweightMessage())
                        .$(", errno=").$(ex.getErrno())
                        .$(']').$();
                srcPath.of(cachedTmpBackupRoot).concat(tableName).slash$();
                int errno;
                if ((errno = ff.rmdir(srcPath)) != 0) {
                    LOG.error().$("could not delete directory [path=").$(srcPath).$(", errno=").$(errno).$(']').$();
                }
                throw ex;
            }
        }

        private void cdConfRenamePath() {
            mkdir(PropServerConfiguration.CONFIG_DIRECTORY, "could not create backup [conf dir=");
        }

        private void cdDbRenamePath() {
            mkdir(configuration.getDbDirectory(), "could not create backup [db dir=");
        }

        private void cloneMetaData(CharSequence tableName, CharSequence backupRoot, int mkDirMode, TableReader reader) {
            srcPath.of(backupRoot).concat(tableName).slash$();

            if (ff.exists(srcPath)) {
                throw CairoException.instance(0).put("Backup dir for table \"").put(tableName).put("\" already exists [dir=").put(srcPath).put(']');
            }

            if (ff.mkdirs(srcPath, mkDirMode) != 0) {
                throw CairoException.instance(ff.errno()).put("Could not create [dir=").put(srcPath).put(']');
            }

            int rootLen = srcPath.length();

            TableReaderMetadata sourceMetaData = reader.getMetadata();
            try {
                mem.smallFile(ff, srcPath.trimTo(rootLen).concat(TableUtils.META_FILE_NAME).$(), MemoryTag.MMAP_DEFAULT);
                sourceMetaData.dumpTo(mem);

                // create symbol maps
                srcPath.trimTo(rootLen).$();
                int symbolMapCount = 0;
                for (int i = 0, sz = sourceMetaData.getColumnCount(); i < sz; i++) {
                    if (ColumnType.isSymbol(sourceMetaData.getColumnType(i))) {
                        SymbolMapReader mapReader = reader.getSymbolMapReader(i);
                        MapWriter.createSymbolMapFiles(ff, mem, srcPath, sourceMetaData.getColumnName(i), COLUMN_NAME_TXN_NONE, mapReader.getSymbolCapacity(), mapReader.isCached());
                        symbolMapCount++;
                    }
                }
                mem.smallFile(ff, srcPath.trimTo(rootLen).concat(TableUtils.TXN_FILE_NAME).$(), MemoryTag.MMAP_DEFAULT);
                TableUtils.createTxn(mem, symbolMapCount, 0L, TableUtils.INITIAL_TXN, 0L, sourceMetaData.getStructureVersion(), 0L, 0L);

                mem.smallFile(ff, srcPath.trimTo(rootLen).concat(TableUtils.COLUMN_VERSION_FILE_NAME).$(), MemoryTag.MMAP_DEFAULT);
                TableUtils.createColumnVersionFile(mem);
                srcPath.trimTo(rootLen).concat(TableUtils.TXN_SCOREBOARD_FILE_NAME).$();
            } finally {
                mem.close();
            }
        }

        private void mkdir(CharSequence dir, String errorMessage) {
            dstPath.trimTo(changeDirPrefixLen).concat(dir).slash$();
            currDirPrefixLen = dstPath.length();
            if (ff.mkdirs(dstPath, configuration.getBackupMkDirMode()) != 0) {
                throw CairoException.instance(ff.errno()).put(errorMessage).put(dstPath).put(']');
            }
        }

        private void setupBackupRenamePath() {
            DateFormat format = configuration.getBackupDirTimestampFormat();
            long epochMicros = configuration.getMicrosecondClock().getTicks();
            int n = 0;
            // There is a race here, two threads could try and create the same backupRenamePath,
            // only one will succeed the other will throw a CairoException. Maybe it should be serialised
            dstPath.of(configuration.getBackupRoot()).slash();
            int plen = dstPath.length();
            do {
                dstPath.trimTo(plen);
                format.format(epochMicros, configuration.getDefaultDateLocale(), null, dstPath);
                if (n > 0) {
                    dstPath.put('.').put(n);
                }
                dstPath.slash$();
                n++;
            } while (ff.exists(dstPath));

            if (ff.mkdirs(dstPath, configuration.getBackupMkDirMode()) != 0) {
                throw CairoException.instance(ff.errno()).put("could not create backup [dir=").put(dstPath).put(']');
            }
            changeDirPrefixLen = dstPath.length();
        }

        private CompiledQuery sqlBackup(SqlExecutionContext executionContext) throws SqlException {
            executionContext.getCairoSecurityContext().checkWritePermission();
            if (null == configuration.getBackupRoot()) {
                throw CairoException.instance(0).put("Backup is disabled, no backup root directory is configured in the server configuration ['cairo.sql.backup.root' property]");
            }
            final CharSequence tok = SqlUtil.fetchNext(lexer);
            if (null != tok) {
                if (isTableKeyword(tok)) {
                    return sqlTableBackup(executionContext);
                }
                if (isDatabaseKeyword(tok)) {
                    return sqlDatabaseBackup(executionContext);
                }
            }
            throw SqlException.position(lexer.lastTokenPosition()).put("expected 'table' or 'database'");
        }

        private CompiledQuery sqlDatabaseBackup(SqlExecutionContext executionContext) {
            currentExecutionContext = executionContext;
            try {
                setupBackupRenamePath();
                cdDbRenamePath();
                ff.iterateDir(srcPath.of(configuration.getRoot()).$(), sqlDatabaseBackupOnFind);
                backupTabIndexFile();
                cdConfRenamePath();
                ff.iterateDir(srcPath.of(configuration.getConfRoot()).$(), confFilesBackupOnFind);
                return compiledQuery.ofBackupTable();
            } finally {
                currentExecutionContext = null;
            }
        }

        private CompiledQuery sqlTableBackup(SqlExecutionContext executionContext) throws SqlException {
            setupBackupRenamePath();
            cdDbRenamePath();

            try {
                tableNames.clear();
                while (true) {
                    CharSequence tok = SqlUtil.fetchNext(lexer);
                    if (null == tok) {
                        throw SqlException.position(lexer.getPosition()).put("expected a table name");
                    }
                    final CharSequence tableName = GenericLexer.assertNoDotsAndSlashes(GenericLexer.unquote(tok), lexer.lastTokenPosition());
                    int status = engine.getStatus(executionContext.getCairoSecurityContext(), srcPath, tableName, 0, tableName.length());
                    if (status != TableUtils.TABLE_EXISTS) {
                        throw SqlException.position(lexer.lastTokenPosition()).put('\'').put(tableName).put("' is not  a valid table");
                    }
                    tableNames.add(tableName);

                    tok = SqlUtil.fetchNext(lexer);
                    if (null == tok || Chars.equals(tok, ';')) {
                        break;
                    }
                    if (!Chars.equals(tok, ',')) {
                        throw SqlException.position(lexer.lastTokenPosition()).put("expected ','");
                    }
                }

                for (int n = 0; n < tableNames.size(); n++) {
                    backupTable(tableNames.get(n), executionContext);
                }

                return compiledQuery.ofBackupTable();
            } finally {
                tableNames.clear();
            }
        }
    }

    static {
        castGroups.extendAndSet(ColumnType.BOOLEAN, 2);
        castGroups.extendAndSet(ColumnType.BYTE, 1);
        castGroups.extendAndSet(ColumnType.SHORT, 1);
        castGroups.extendAndSet(ColumnType.CHAR, 1);
        castGroups.extendAndSet(ColumnType.INT, 1);
        castGroups.extendAndSet(ColumnType.LONG, 1);
        castGroups.extendAndSet(ColumnType.FLOAT, 1);
        castGroups.extendAndSet(ColumnType.DOUBLE, 1);
        castGroups.extendAndSet(ColumnType.DATE, 1);
        castGroups.extendAndSet(ColumnType.TIMESTAMP, 1);
        castGroups.extendAndSet(ColumnType.STRING, 3);
        castGroups.extendAndSet(ColumnType.SYMBOL, 3);
        castGroups.extendAndSet(ColumnType.BINARY, 4);

        sqlControlSymbols.add("(");
        sqlControlSymbols.add(";");
        sqlControlSymbols.add(")");
        sqlControlSymbols.add(",");
        sqlControlSymbols.add("/*");
        sqlControlSymbols.add("*/");
        sqlControlSymbols.add("--");
        sqlControlSymbols.add("[");
        sqlControlSymbols.add("]");
    }
}<|MERGE_RESOLUTION|>--- conflicted
+++ resolved
@@ -37,17 +37,10 @@
 import io.questdb.cutlass.text.TextLoader;
 import io.questdb.griffin.engine.functions.cast.CastCharToStrFunctionFactory;
 import io.questdb.griffin.engine.functions.cast.CastStrToGeoHashFunctionFactory;
-<<<<<<< HEAD
-import io.questdb.griffin.engine.functions.catalogue.ShowSearchPathCursorFactory;
-import io.questdb.griffin.engine.functions.catalogue.ShowStandardConformingStringsCursorFactory;
-import io.questdb.griffin.engine.functions.catalogue.ShowTimeZoneFactory;
-import io.questdb.griffin.engine.functions.catalogue.ShowTransactionIsolationLevelCursorFactory;
+import io.questdb.griffin.engine.functions.catalogue.*;
 import io.questdb.griffin.engine.ops.AlterOperationBuilder;
 import io.questdb.griffin.engine.ops.InsertOperationImpl;
 import io.questdb.griffin.engine.ops.UpdateOperation;
-=======
-import io.questdb.griffin.engine.functions.catalogue.*;
->>>>>>> d5f111d5
 import io.questdb.griffin.engine.table.ShowColumnsRecordCursorFactory;
 import io.questdb.griffin.engine.table.TableListRecordCursorFactory;
 import io.questdb.griffin.model.*;
@@ -83,11 +76,6 @@
         public void preCompile(SqlCompiler compiler) {
         }
     };
-<<<<<<< HEAD
-=======
-    protected final GenericLexer lexer;
-    protected final Path path = new Path();
->>>>>>> d5f111d5
     protected final CairoEngine engine;
     private final GenericLexer lexer;
     private final Path path = new Path();
@@ -126,10 +114,7 @@
     // Helper var used to pass back count in cases it can't be done via method result.
     private long insertCount;
     private final ExecutableMethod createTableMethod = this::createTable;
-<<<<<<< HEAD
     private final VacuumColumnVersions vacuumColumnVersions;
-=======
->>>>>>> d5f111d5
 
     // Exposed for embedded API users.
     public SqlCompiler(CairoEngine engine) {
@@ -928,7 +913,6 @@
 
     @NotNull
     public CompiledQuery compile(@NotNull CharSequence query, @NotNull SqlExecutionContext executionContext) throws SqlException {
-<<<<<<< HEAD
         clear();
         // these are quick executions that do not require building of a model
         lexer.of(query);
@@ -937,13 +921,6 @@
         compileInner(executionContext);
         compiledQuery.withContext(executionContext);
         return compiledQuery;
-=======
-        CompiledQuery result = compile0(query, executionContext);
-        if (result.getType() != CompiledQuery.UPDATE || configuration.enableDevelopmentUpdates()) {
-            return result;
-        }
-        throw SqlException.$(0, "UPDATE statement is not supported yet");
->>>>>>> d5f111d5
     }
 
     /*
@@ -992,11 +969,7 @@
             //We've to move lexer because some query handlers don't consume all tokens (e.g. SET )
             //some code in postCompile might need full text of current query
             CharSequence currentQuery = query.subSequence(position, goToQueryEnd());
-<<<<<<< HEAD
             batchCallback.postCompile(this, compiledQuery, currentQuery);
-=======
-            batchCallback.postCompile(this, current, currentQuery);
->>>>>>> d5f111d5
         }
     }
 
@@ -1736,19 +1709,6 @@
         functionParser.clear();
     }
 
-<<<<<<< HEAD
-=======
-    @NotNull
-    private CompiledQuery compile0(@NotNull CharSequence query, @NotNull SqlExecutionContext executionContext) throws SqlException {
-        clear();
-        // these are quick executions that do not require building of a model
-        lexer.of(query);
-        isSingleQueryMode = true;
-
-        return compileInner(executionContext);
-    }
-
->>>>>>> d5f111d5
     private CompiledQuery compileBegin(SqlExecutionContext executionContext) {
         return compiledQuery.ofBegin();
     }
@@ -1777,11 +1737,7 @@
         }
     }
 
-<<<<<<< HEAD
     private void compileInner(@NotNull SqlExecutionContext executionContext) throws SqlException {
-=======
-    private CompiledQuery compileInner(@NotNull SqlExecutionContext executionContext) throws SqlException {
->>>>>>> d5f111d5
         final CharSequence tok = SqlUtil.fetchNext(lexer);
 
         if (tok == null) {
@@ -1793,32 +1749,20 @@
         compiledQuery.withContext(executionContext);
         final KeywordBasedExecutor executor = keywordBasedExecutors.get(tok);
         if (executor == null) {
-<<<<<<< HEAD
             compileUsingModel(executionContext);
         } else {
             executor.execute(executionContext);
         }
-=======
-            return compileUsingModel(executionContext);
-        }
-        return executor.execute(executionContext);
->>>>>>> d5f111d5
     }
 
     private CompiledQuery compileRollback(SqlExecutionContext executionContext) {
         return compiledQuery.ofRollback();
     }
 
-    private CompiledQuery compileSet(SqlExecutionContext executionContext) {
-        return compiledQuery.ofSet();
-    }
-
-<<<<<<< HEAD
+    private CompiledQuery compileInner(@NotNull SqlExecutionContext executionContext) throws SqlException {
+        final CharSequence tok = SqlUtil.fetchNext(lexer);
+
     private void compileUsingModel(SqlExecutionContext executionContext) throws SqlException {
-=======
-    @NotNull
-    private CompiledQuery compileUsingModel(SqlExecutionContext executionContext) throws SqlException {
->>>>>>> d5f111d5
         // This method will not populate sql cache directly;
         // factories are assumed to be non-reentrant and once
         // factory is out of this method the caller assumes
@@ -2247,11 +2191,7 @@
         return codeGenerator.generate(queryModel, executionContext);
     }
 
-<<<<<<< HEAD
     UpdateOperation generateUpdate(QueryModel updateQueryModel, SqlExecutionContext executionContext) throws SqlException {
-=======
-    UpdateStatement generateUpdate(QueryModel updateQueryModel, SqlExecutionContext executionContext) throws SqlException {
->>>>>>> d5f111d5
         // Update QueryModel structure is
         // QueryModel with SET column expressions
         // |-- QueryModel of select-virtual or select-choose of data selected for update
