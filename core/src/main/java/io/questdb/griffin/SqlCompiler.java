/*******************************************************************************
 *     ___                  _   ____  ____
 *    / _ \ _   _  ___  ___| |_|  _ \| __ )
 *   | | | | | | |/ _ \/ __| __| | | |  _ \
 *   | |_| | |_| |  __/\__ \ |_| |_| | |_) |
 *    \__\_\\__,_|\___||___/\__|____/|____/
 *
 *  Copyright (c) 2014-2019 Appsicle
 *  Copyright (c) 2019-2023 QuestDB
 *
 *  Licensed under the Apache License, Version 2.0 (the "License");
 *  you may not use this file except in compliance with the License.
 *  You may obtain a copy of the License at
 *
 *  http://www.apache.org/licenses/LICENSE-2.0
 *
 *  Unless required by applicable law or agreed to in writing, software
 *  distributed under the License is distributed on an "AS IS" BASIS,
 *  WITHOUT WARRANTIES OR CONDITIONS OF ANY KIND, either express or implied.
 *  See the License for the specific language governing permissions and
 *  limitations under the License.
 *
 ******************************************************************************/

package io.questdb.griffin;

import io.questdb.MessageBus;
import io.questdb.PropServerConfiguration;
import io.questdb.TelemetryOrigin;
import io.questdb.cairo.*;
import io.questdb.cairo.sql.Record;
import io.questdb.cairo.sql.*;
import io.questdb.cairo.vm.Vm;
import io.questdb.cairo.vm.api.MemoryMARW;
<<<<<<< HEAD
import io.questdb.cairo.wal.WalUtils;
import io.questdb.cutlass.text.Atomicity;
import io.questdb.cutlass.text.TextLoader;
=======
import io.questdb.cutlass.text.*;
>>>>>>> 979e5081
import io.questdb.griffin.engine.functions.catalogue.*;
import io.questdb.griffin.engine.ops.*;
import io.questdb.griffin.engine.table.ShowColumnsRecordCursorFactory;
import io.questdb.griffin.engine.table.ShowPartitionsRecordCursorFactory;
import io.questdb.griffin.engine.table.TableListRecordCursorFactory;
import io.questdb.griffin.model.*;
import io.questdb.log.Log;
import io.questdb.log.LogFactory;
import io.questdb.network.PeerDisconnectedException;
import io.questdb.network.PeerIsSlowToReadException;
import io.questdb.network.QueryPausedException;
import io.questdb.std.*;
import io.questdb.std.datetime.DateFormat;
import io.questdb.std.str.Path;
import io.questdb.std.str.StringSink;
import org.jetbrains.annotations.NotNull;
import org.jetbrains.annotations.Nullable;
import org.jetbrains.annotations.TestOnly;

import java.io.Closeable;
import java.util.ServiceLoader;

import static io.questdb.TelemetrySystemEvent.WAL_APPLY_RESUME;
import static io.questdb.cairo.TableUtils.COLUMN_NAME_TXN_NONE;
import static io.questdb.griffin.SqlKeywords.*;

public class SqlCompiler implements Closeable {
    static final ObjList<String> sqlControlSymbols = new ObjList<>(8);
    //null object used to skip null checks in batch method
    private static final BatchCallback EMPTY_CALLBACK = new BatchCallback() {
        @Override
        public void postCompile(SqlCompiler compiler, CompiledQuery cq, CharSequence queryText) {
        }

        @Override
        public void preCompile(SqlCompiler compiler) {
        }
    };
    private final static Log LOG = LogFactory.getLog(SqlCompiler.class);
    private static final IntList castGroups = new IntList();
    protected final CompiledQueryImpl compiledQuery;
    protected final CairoConfiguration configuration;
    protected final CharSequenceObjHashMap<KeywordBasedExecutor> keywordBasedExecutors = new CharSequenceObjHashMap<>();
    protected final GenericLexer lexer;
    private final AlterOperationBuilder alterOperationBuilder;
    private final BytecodeAssembler asm = new BytecodeAssembler();
    private final DatabaseBackupAgent backupAgent;
    private final CharacterStore characterStore;
    private final SqlCodeGenerator codeGenerator;
    private final CairoEngine engine;
    private final EntityColumnFilter entityColumnFilter = new EntityColumnFilter();
    private final FilesFacade ff;
    private final FunctionParser functionParser;
    private final ListColumnFilter listColumnFilter = new ListColumnFilter();
    private final MemoryMARW mem = Vm.getMARWInstance();
    private final MessageBus messageBus;
    private final SqlOptimiser optimiser;
    private final SqlParser parser;
    private final TimestampValueRecord partitionFunctionRec = new TimestampValueRecord();
    private final Path path = new Path();
    private final ExecutableMethod insertAsSelectMethod = this::insertAsSelect;
    private final QueryBuilder queryBuilder = new QueryBuilder();
    private final ObjectPool<QueryColumn> queryColumnPool;
    private final ObjectPool<QueryModel> queryModelPool;
    private final IndexBuilder rebuildIndex = new IndexBuilder();
    private final Path renamePath = new Path();
    private final DatabaseSnapshotAgent snapshotAgent;
    private final ObjectPool<ExpressionNode> sqlNodePool;
    private final TableStructureAdapter tableStructureAdapter = new TableStructureAdapter();
    private final ObjList<TableWriterAPI> tableWriters = new ObjList<>();
    private final TextLoader textLoader;
    private final IntIntHashMap typeCast = new IntIntHashMap();
    private final VacuumColumnVersions vacuumColumnVersions;
    // Helper var used to pass back count in cases it can't be done via method result.
    private long insertCount;
    private final ExecutableMethod createTableMethod = this::createTable;
    //determines how compiler parses query text
    //true - compiler treats whole input as single query and doesn't stop on ';'. Default mode.
    //false - compiler treats input as list of statements and stops processing statement on ';'. Used in batch processing.
    private boolean isSingleQueryMode = true;

    // Exposed for embedded API users.
    public SqlCompiler(CairoEngine engine) {
        this(engine, null, null);
    }

    public SqlCompiler(CairoEngine engine, @Nullable FunctionFactoryCache functionFactoryCache, @Nullable DatabaseSnapshotAgent snapshotAgent) {
        this.engine = engine;
        this.configuration = engine.getConfiguration();
        this.ff = configuration.getFilesFacade();
        this.messageBus = engine.getMessageBus();
        this.sqlNodePool = new ObjectPool<>(ExpressionNode.FACTORY, configuration.getSqlExpressionPoolCapacity());
        this.queryColumnPool = new ObjectPool<>(QueryColumn.FACTORY, configuration.getSqlColumnPoolCapacity());
        this.queryModelPool = new ObjectPool<>(QueryModel.FACTORY, configuration.getSqlModelPoolCapacity());
        this.compiledQuery = new CompiledQueryImpl(engine);
        this.characterStore = new CharacterStore(
                configuration.getSqlCharacterStoreCapacity(),
                configuration.getSqlCharacterStoreSequencePoolCapacity());

        this.lexer = new GenericLexer(configuration.getSqlLexerPoolCapacity());
        this.functionParser = new FunctionParser(
                configuration,
                functionFactoryCache != null
                        ? functionFactoryCache
                        : new FunctionFactoryCache(engine.getConfiguration(), ServiceLoader.load(
                        FunctionFactory.class, FunctionFactory.class.getClassLoader()))
        );
        this.codeGenerator = new SqlCodeGenerator(engine, configuration, functionParser, sqlNodePool);
        this.vacuumColumnVersions = new VacuumColumnVersions(engine);

        // we have cyclical dependency here
        functionParser.setSqlCodeGenerator(codeGenerator);

        this.backupAgent = new DatabaseBackupAgent();
        this.snapshotAgent = snapshotAgent;

        registerKeywordBasedExecutors();

        configureLexer(lexer);

        final PostOrderTreeTraversalAlgo postOrderTreeTraversalAlgo = new PostOrderTreeTraversalAlgo();
        optimiser = new SqlOptimiser(
                configuration,
                characterStore,
                sqlNodePool,
                queryColumnPool,
                queryModelPool,
                postOrderTreeTraversalAlgo,
                functionParser,
                path
        );

        parser = new SqlParser(
                configuration,
                optimiser,
                characterStore,
                sqlNodePool,
                queryColumnPool,
                queryModelPool,
                postOrderTreeTraversalAlgo
        );

        textLoader = new TextLoader(engine);
        alterOperationBuilder = new AlterOperationBuilder();
    }

    @Override
    public void close() {
        backupAgent.close();
        vacuumColumnVersions.close();
        Misc.free(path);
        Misc.free(renamePath);
        Misc.free(textLoader);
        Misc.free(rebuildIndex);
        Misc.free(codeGenerator);
        Misc.free(mem);
        Misc.freeObjList(tableWriters);
    }

    @NotNull
    public CompiledQuery compile(@NotNull CharSequence query, @NotNull SqlExecutionContext executionContext) throws SqlException {
        clear();
        // these are quick executions that do not require building of a model
        lexer.of(query);
        isSingleQueryMode = true;

        compileInner(executionContext, query);
        return compiledQuery;
    }

    /**
     * Allows processing of batches of sql statements (sql scripts) separated by ';' .
     * Each query is processed in sequence and processing stops on first error and whole batch gets discarded.
     * Noteworthy difference between this and 'normal' query is that all empty queries get ignored, e.g.
     * <br>
     * select 1;<br>
     * ; ;/* comment \*\/;--comment\n; - these get ignored <br>
     * update a set b=c  ; <br>
     * <p>
     * Useful PG doc link :
     *
     * @param query            - block of queries to process
     * @param executionContext - SQL execution context
     * @param batchCallback    - callback to perform actions prior to or after batch part compilation, e.g. clear caches or execute command
     * @throws SqlException              - in case of syntax error
     * @throws PeerDisconnectedException - when peer is disconnected
     * @throws PeerIsSlowToReadException - when peer is too slow
     * @throws QueryPausedException      - when query is paused
     * @see <a href="https://www.postgresql.org/docs/current/protocol-flow.html#id-1.10.5.7.4">PostgreSQL documentation</a>
     */
    public void compileBatch(
            @NotNull CharSequence query,
            @NotNull SqlExecutionContext executionContext,
            BatchCallback batchCallback
    ) throws PeerIsSlowToReadException, PeerDisconnectedException, QueryPausedException, SqlException {

        LOG.info().$("batch [text=").$(query).I$();

        clear();
        lexer.of(query);
        isSingleQueryMode = false;

        if (batchCallback == null) {
            batchCallback = EMPTY_CALLBACK;
        }

        int position;

        while (lexer.hasNext()) {
            // skip over empty statements that'd cause error in parser
            position = getNextValidTokenPosition();
            if (position == -1) {
                return;
            }

            boolean recompileStale = true;
            for (int retries = 0; recompileStale; retries++) {
                try {
                    batchCallback.preCompile(this);
                    clear(); // we don't use normal compile here because we can't reset existing lexer
                    CompiledQuery current = compileInner(executionContext, query);
                    // We've to move lexer because some query handlers don't consume all tokens (e.g. SET )
                    // some code in postCompile might need full text of current query
                    CharSequence currentQuery = query.subSequence(position, goToQueryEnd());
                    batchCallback.postCompile(this, current, currentQuery);
                    recompileStale = false;
                } catch (TableReferenceOutOfDateException e) {
                    if (retries == TableReferenceOutOfDateException.MAX_RETRY_ATTEMPS) {
                        throw e;
                    }
                    LOG.info().$(e.getFlyweightMessage()).$();
                    // will recompile
                    lexer.restart();
                }
            }
        }
    }

    public CairoEngine getEngine() {
        return engine;
    }

    public FunctionFactoryCache getFunctionFactoryCache() {
        return functionParser.getFunctionFactoryCache();
    }

    @TestOnly
    public QueryBuilder query() {
        queryBuilder.clear();
        return queryBuilder;
    }

    // used in tests
    public void setEnableJitNullChecks(boolean value) {
        codeGenerator.setEnableJitNullChecks(value);
    }

    @TestOnly
    public void setFullFatJoins(boolean value) {
        codeGenerator.setFullFatJoins(value);
    }

    @TestOnly
    public ExecutionModel testCompileModel(CharSequence query, SqlExecutionContext executionContext) throws SqlException {
        clear();
        lexer.of(query);
        return compileExecutionModel(executionContext);
    }

    @TestOnly
    public ExpressionNode testParseExpression(CharSequence expression, QueryModel model) throws SqlException {
        clear();
        lexer.of(expression);
        return parser.expr(lexer, model);
    }

    // test only
    @TestOnly
    public void testParseExpression(CharSequence expression, ExpressionParserListener listener) throws SqlException {
        clear();
        lexer.of(expression);
        parser.expr(lexer, listener);
    }

    private static void configureLexer(GenericLexer lexer) {
        for (int i = 0, k = sqlControlSymbols.size(); i < k; i++) {
            lexer.defineSymbol(sqlControlSymbols.getQuick(i));
        }
        for (int i = 0, k = OperatorExpression.operators.size(); i < k; i++) {
            OperatorExpression op = OperatorExpression.operators.getQuick(i);
            if (op.symbol) {
                lexer.defineSymbol(op.token);
            }
        }
    }

    private static boolean isCompatibleCase(int from, int to) {
        return castGroups.getQuick(ColumnType.tagOf(from)) == castGroups.getQuick(ColumnType.tagOf(to));
    }

    private CompiledQuery alterTable(SqlExecutionContext executionContext) throws SqlException {
        CharSequence tok;
        tok = expectToken(lexer, "'table' or 'system'");

        if (SqlKeywords.isTableKeyword(tok)) {
            final int tableNamePosition = lexer.getPosition();
            tok = GenericLexer.unquote(expectToken(lexer, "table name"));
            TableToken tableToken = tableExistsOrFail(tableNamePosition, tok, executionContext);

            try (TableRecordMetadata tableMetadata = executionContext.getMetadata(tableToken)) {
                tok = expectToken(lexer, "'add', 'alter' or 'drop'");

                if (SqlKeywords.isAddKeyword(tok)) {
                    executionContext.getSecurityContext().authorizeAlterTableAddColumn(tableToken);
                    return alterTableAddColumn(tableNamePosition, tableToken, tableMetadata);
                } else if (SqlKeywords.isDropKeyword(tok)) {
                    tok = expectToken(lexer, "'column' or 'partition'");
                    if (SqlKeywords.isColumnKeyword(tok)) {
                        return alterTableDropColumn(executionContext.getSecurityContext(), tableNamePosition, tableToken, tableMetadata);
                    } else if (SqlKeywords.isPartitionKeyword(tok)) {
                        executionContext.getSecurityContext().authorizeAlterTableDropPartition(tableToken);
                        return alterTableDropDetachOrAttachPartition(tableMetadata, tableToken, PartitionAction.DROP, executionContext);
                    } else {
                        throw SqlException.$(lexer.lastTokenPosition(), "'column' or 'partition' expected");
                    }
                } else if (SqlKeywords.isRenameKeyword(tok)) {
                    tok = expectToken(lexer, "'column'");
                    if (SqlKeywords.isColumnKeyword(tok)) {
                        return alterTableRenameColumn(executionContext.getSecurityContext(), tableNamePosition, tableToken, tableMetadata);
                    } else {
                        throw SqlException.$(lexer.lastTokenPosition(), "'column' expected");
                    }
                } else if (SqlKeywords.isAttachKeyword(tok)) {
                    tok = expectToken(lexer, "'partition'");
                    if (SqlKeywords.isPartitionKeyword(tok)) {
                        executionContext.getSecurityContext().authorizeAlterTableAttachPartition(tableToken);
                        return alterTableDropDetachOrAttachPartition(tableMetadata, tableToken, PartitionAction.ATTACH, executionContext);
                    } else {
                        throw SqlException.$(lexer.lastTokenPosition(), "'partition' expected");
                    }
                } else if (SqlKeywords.isDetachKeyword(tok)) {
                    tok = expectToken(lexer, "'partition'");
                    if (SqlKeywords.isPartitionKeyword(tok)) {
                        executionContext.getSecurityContext().authorizeAlterTableDetachPartition(tableToken);
                        return alterTableDropDetachOrAttachPartition(tableMetadata, tableToken, PartitionAction.DETACH, executionContext);
                    } else {
                        throw SqlException.$(lexer.lastTokenPosition(), "'partition' expected");
                    }
                } else if (SqlKeywords.isAlterKeyword(tok)) {
                    tok = expectToken(lexer, "'column'");
                    if (SqlKeywords.isColumnKeyword(tok)) {
                        final int columnNamePosition = lexer.getPosition();
                        tok = expectToken(lexer, "column name");
                        final CharSequence columnName = GenericLexer.immutableOf(tok);
                        tok = expectToken(lexer, "'add index' or 'drop index' or 'cache' or 'nocache'");
                        if (SqlKeywords.isAddKeyword(tok)) {
                            expectKeyword(lexer, "index");
                            tok = SqlUtil.fetchNext(lexer);
                            int indexValueCapacity = -1;

                            if (tok != null && (!isSemicolon(tok))) {
                                if (!SqlKeywords.isCapacityKeyword(tok)) {
                                    throw SqlException.$(lexer.lastTokenPosition(), "'capacity' expected");
                                } else {
                                    tok = expectToken(lexer, "capacity value");
                                    try {
                                        indexValueCapacity = Numbers.parseInt(tok);
                                        if (indexValueCapacity <= 0) {
                                            throw SqlException.$(lexer.lastTokenPosition(), "positive integer literal expected as index capacity");
                                        }
                                    } catch (NumericException e) {
                                        throw SqlException.$(lexer.lastTokenPosition(), "positive integer literal expected as index capacity");
                                    }
                                }
                            }

                            return alterTableColumnAddIndex(
                                    executionContext.getSecurityContext(),
                                    tableNamePosition,
                                    tableToken,
                                    columnNamePosition,
                                    columnName,
                                    tableMetadata,
                                    indexValueCapacity
                            );

                        } else if (SqlKeywords.isDropKeyword(tok)) {
                            // alter table <table name> alter column drop index
                            expectKeyword(lexer, "index");
                            tok = SqlUtil.fetchNext(lexer);
                            if (tok != null && !isSemicolon(tok)) {
                                throw SqlException.$(lexer.lastTokenPosition(), "unexpected token [").put(tok).put("] while trying to drop index");
                            }
                            return alterTableColumnDropIndex(
                                    executionContext.getSecurityContext(),
                                    tableNamePosition,
                                    tableToken,
                                    columnNamePosition,
                                    columnName,
                                    tableMetadata
                            );
                        } else if (SqlKeywords.isCacheKeyword(tok)) {
                            return alterTableColumnCacheFlag(
                                    executionContext.getSecurityContext(),
                                    tableNamePosition,
                                    tableToken,
                                    columnName,
                                    tableMetadata,
                                    true
                            );
                        } else if (SqlKeywords.isNoCacheKeyword(tok)) {
                            return alterTableColumnCacheFlag(
                                    executionContext.getSecurityContext(),
                                    tableNamePosition,
                                    tableToken,
                                    columnName,
                                    tableMetadata,
                                    false
                            );
                        } else {
                            throw SqlException.$(lexer.lastTokenPosition(), "'add', 'drop', 'cache' or 'nocache' expected").put(" found '").put(tok).put('\'');
                        }
                    } else {
                        throw SqlException.$(lexer.lastTokenPosition(), "'column' or 'partition' expected");
                    }
                } else if (SqlKeywords.isSetKeyword(tok)) {
                    tok = expectToken(lexer, "'param' or 'type'");
                    if (SqlKeywords.isParamKeyword(tok)) {
                        final int paramNamePosition = lexer.getPosition();
                        tok = expectToken(lexer, "param name");
                        final CharSequence paramName = GenericLexer.immutableOf(tok);
                        tok = expectToken(lexer, "'='");
                        if (tok.length() == 1 && tok.charAt(0) == '=') {
                            CharSequence value = GenericLexer.immutableOf(SqlUtil.fetchNext(lexer));
                            return alterTableSetParam(paramName, value, paramNamePosition, tableToken, tableNamePosition, tableMetadata.getTableId());
                        } else {
                            throw SqlException.$(lexer.lastTokenPosition(), "'=' expected");
                        }
                    } else if (SqlKeywords.isTypeKeyword(tok)) {
                        tok = expectToken(lexer, "'bypass' or 'wal'");
                        if (SqlKeywords.isBypassKeyword(tok)) {
                            tok = expectToken(lexer, "'wal'");
                            if (SqlKeywords.isWalKeyword(tok)) {
                                return alterTableSetType(executionContext, tableNamePosition, tableToken, (byte) 0);
                            } else {
                                throw SqlException.$(lexer.lastTokenPosition(), "'wal' expected");
                            }
                        } else if (SqlKeywords.isWalKeyword(tok)) {
                            return alterTableSetType(executionContext, tableNamePosition, tableToken, (byte) 1);
                        } else {
                            throw SqlException.$(lexer.lastTokenPosition(), "'bypass' or 'wal' expected");
                        }
                    } else {
                        throw SqlException.$(lexer.lastTokenPosition(), "'param' or 'type' expected");
                    }
                } else if (SqlKeywords.isResumeKeyword(tok)) {
                    tok = expectToken(lexer, "'wal'");
                    if (!SqlKeywords.isWalKeyword(tok)) {
                        throw SqlException.$(lexer.lastTokenPosition(), "'wal' expected");
                    }

                    tok = SqlUtil.fetchNext(lexer); // optional from part
                    long fromTxn = -1;
                    if (tok != null) {
                        if (SqlKeywords.isFromKeyword(tok)) {
                            tok = expectToken(lexer, "'transaction' or 'txn'");
                            if (!(SqlKeywords.isTransactionKeyword(tok) || SqlKeywords.isTxnKeyword(tok))) {
                                throw SqlException.$(lexer.lastTokenPosition(), "'transaction' or 'txn' expected");
                            }
                            CharSequence txnValue = expectToken(lexer, "transaction value");
                            try {
                                fromTxn = Numbers.parseLong(txnValue);
                            } catch (NumericException e) {
                                throw SqlException.$(lexer.lastTokenPosition(), "invalid value [value=").put(txnValue).put(']');
                            }
                        } else {
                            throw SqlException.$(lexer.lastTokenPosition(), "'from' expected");
                        }
                    }
                    if (!engine.isWalTable(tableToken)) {
                        throw SqlException.$(lexer.lastTokenPosition(), tableToken.getTableName()).put(" is not a WAL table.");
                    }
                    return alterTableResume(tableNamePosition, tableToken, fromTxn, executionContext);
                } else {
                    throw SqlException.$(lexer.lastTokenPosition(), "'add', 'drop', 'attach', 'detach', 'set', 'rename' or 'resume' expected");
                }
            } catch (CairoException e) {
                LOG.info().$("could not alter table [table=").$(tableToken.getTableName()).$(", ex=").$((Throwable) e).$();
                e.position(lexer.lastTokenPosition());
                throw e;
            }
        } else {
            throw SqlException.$(lexer.lastTokenPosition(), "'table' expected");
        }
    }

    private CompiledQuery alterTableAddColumn(
            int tableNamePosition,
            TableToken tableToken,
            TableRecordMetadata tableMetadata
    ) throws SqlException {
        // add columns to table
        CharSequence tok = SqlUtil.fetchNext(lexer);
        //ignoring `column`
        if (tok != null && !SqlKeywords.isColumnKeyword(tok)) {
            lexer.unparseLast();
        }

        AlterOperationBuilder addColumn = alterOperationBuilder.ofAddColumn(
                tableNamePosition,
                tableToken,
                tableMetadata.getTableId()
        );

        int semicolonPos = -1;
        do {
            tok = maybeExpectToken(lexer, "'column' or column name", semicolonPos < 0);
            if (semicolonPos >= 0) {
                if (tok != null) {
                    throw SqlException.$(lexer.lastTokenPosition(), "',' expected");
                }
                break;
            }

            int index = tableMetadata.getColumnIndexQuiet(tok);
            if (index != -1) {
                throw SqlException.$(lexer.lastTokenPosition(), "column '").put(tok).put("' already exists");
            }

            CharSequence columnName = GenericLexer.immutableOf(GenericLexer.unquote(tok));
            int columnNamePosition = lexer.lastTokenPosition();

            if (!TableUtils.isValidColumnName(columnName, configuration.getMaxFileNameLength())) {
                throw SqlException.$(lexer.lastTokenPosition(), " new column name contains invalid characters");
            }

            tok = expectToken(lexer, "column type");

            int type = ColumnType.tagOf(tok);
            if (type == -1) {
                throw SqlException.$(lexer.lastTokenPosition(), "invalid type");
            }

            if (type == ColumnType.GEOHASH) {
                tok = SqlUtil.fetchNext(lexer);
                if (tok == null || tok.charAt(0) != '(') {
                    throw SqlException.position(lexer.getPosition()).put("missing GEOHASH precision");
                }

                tok = SqlUtil.fetchNext(lexer);
                if (tok != null && tok.charAt(0) != ')') {
                    int geoHashBits = GeoHashUtil.parseGeoHashBits(lexer.lastTokenPosition(), 0, tok);
                    tok = SqlUtil.fetchNext(lexer);
                    if (tok == null || tok.charAt(0) != ')') {
                        if (tok != null) {
                            throw SqlException.position(lexer.lastTokenPosition())
                                    .put("invalid GEOHASH type literal, expected ')'")
                                    .put(" found='").put(tok.charAt(0)).put("'");
                        }
                        throw SqlException.position(lexer.getPosition())
                                .put("invalid GEOHASH type literal, expected ')'");
                    }
                    type = ColumnType.getGeoHashTypeWithBits(geoHashBits);
                } else {
                    throw SqlException.position(lexer.lastTokenPosition())
                            .put("missing GEOHASH precision");
                }
            }

            tok = SqlUtil.fetchNext(lexer);
            final int indexValueBlockCapacity;
            final boolean cache;
            int symbolCapacity;
            final boolean indexed;

            if (
                    ColumnType.isSymbol(type)
                            && tok != null
                            &&
                            !Chars.equals(tok, ',')
                            && !Chars.equals(tok, ';')
            ) {

                if (isCapacityKeyword(tok)) {
                    tok = expectToken(lexer, "symbol capacity");

                    final boolean negative;
                    final int errorPos = lexer.lastTokenPosition();
                    if (Chars.equals(tok, '-')) {
                        negative = true;
                        tok = expectToken(lexer, "symbol capacity");
                    } else {
                        negative = false;
                    }

                    try {
                        symbolCapacity = Numbers.parseInt(tok);
                    } catch (NumericException e) {
                        throw SqlException.$(lexer.lastTokenPosition(), "numeric capacity expected");
                    }

                    if (negative) {
                        symbolCapacity = -symbolCapacity;
                    }

                    TableUtils.validateSymbolCapacity(errorPos, symbolCapacity);

                    tok = SqlUtil.fetchNext(lexer);
                } else {
                    symbolCapacity = configuration.getDefaultSymbolCapacity();
                }

                if (Chars.equalsLowerCaseAsciiNc("cache", tok)) {
                    cache = true;
                    tok = SqlUtil.fetchNext(lexer);
                } else if (Chars.equalsLowerCaseAsciiNc("nocache", tok)) {
                    cache = false;
                    tok = SqlUtil.fetchNext(lexer);
                } else {
                    cache = configuration.getDefaultSymbolCacheFlag();
                }

                TableUtils.validateSymbolCapacityCached(cache, symbolCapacity, lexer.lastTokenPosition());

                indexed = Chars.equalsLowerCaseAsciiNc("index", tok);
                if (indexed) {
                    tok = SqlUtil.fetchNext(lexer);
                }

                if (Chars.equalsLowerCaseAsciiNc("capacity", tok)) {
                    tok = expectToken(lexer, "symbol index capacity");

                    try {
                        indexValueBlockCapacity = Numbers.parseInt(tok);
                    } catch (NumericException e) {
                        throw SqlException.$(lexer.lastTokenPosition(), "numeric capacity expected");
                    }
                    tok = SqlUtil.fetchNext(lexer);
                } else {
                    indexValueBlockCapacity = configuration.getIndexValueBlockSize();
                }
            } else { //set defaults

                //ignoring `NULL` and `NOT NULL`
                if (tok != null && SqlKeywords.isNotKeyword(tok)) {
                    tok = SqlUtil.fetchNext(lexer);
                }

                if (tok != null && SqlKeywords.isNullKeyword(tok)) {
                    tok = SqlUtil.fetchNext(lexer);
                }

                cache = configuration.getDefaultSymbolCacheFlag();
                indexValueBlockCapacity = configuration.getIndexValueBlockSize();
                symbolCapacity = configuration.getDefaultSymbolCapacity();
                indexed = false;
            }

            addColumn.addColumnToList(
                    columnName,
                    columnNamePosition,
                    type,
                    Numbers.ceilPow2(symbolCapacity),
                    cache,
                    indexed,
                    Numbers.ceilPow2(indexValueBlockCapacity)
            );

            if (tok == null || (!isSingleQueryMode && isSemicolon(tok))) {
                break;
            }

            semicolonPos = Chars.equals(tok, ';') ? lexer.lastTokenPosition() : -1;
            if (semicolonPos < 0 && !Chars.equals(tok, ',')) {
                throw SqlException.$(lexer.lastTokenPosition(), "',' expected");
            }
        } while (true);
        return compiledQuery.ofAlter(alterOperationBuilder.build());
    }

    private CompiledQuery alterTableColumnAddIndex(
            SecurityContext securityContext,
            int tableNamePosition,
            TableToken tableToken,
            int columnNamePosition,
            CharSequence columnName,
            TableRecordMetadata metadata,
            int indexValueBlockSize
    ) throws SqlException {

        if (metadata.getColumnIndexQuiet(columnName) == -1) {
            throw SqlException.invalidColumn(columnNamePosition, columnName);
        }

        if (indexValueBlockSize == -1) {
            indexValueBlockSize = configuration.getIndexValueBlockSize();
        }

        alterOperationBuilder.ofAddIndex(
                tableNamePosition,
                tableToken,
                metadata.getTableId(),
                columnName,
                Numbers.ceilPow2(indexValueBlockSize)
        );
        securityContext.authorizeAlterTableAddIndex(tableToken, alterOperationBuilder.getExtraStrInfo());
        return compiledQuery.ofAlter(alterOperationBuilder.build());
    }

    private CompiledQuery alterTableColumnCacheFlag(
            SecurityContext securityContext,
            int tableNamePosition,
            TableToken tableToken,
            CharSequence columnName,
            TableRecordMetadata metadata,
            boolean cache
    ) throws SqlException {
        int columnIndex = metadata.getColumnIndexQuiet(columnName);
        if (columnIndex == -1) {
            throw SqlException.invalidColumn(lexer.lastTokenPosition(), columnName);
        }

        if (!ColumnType.isSymbol(metadata.getColumnType(columnIndex))) {
            throw SqlException.$(lexer.lastTokenPosition(), "Invalid column type - Column should be of type symbol");
        }

        if (cache) {
            alterOperationBuilder.ofCacheSymbol(tableNamePosition, tableToken, metadata.getTableId(), columnName);
        } else {
            alterOperationBuilder.ofRemoveCacheSymbol(tableNamePosition, tableToken, metadata.getTableId(), columnName);
        }

        securityContext.authorizeAlterTableAlterColumnCache(tableToken, alterOperationBuilder.getExtraStrInfo());
        return compiledQuery.ofAlter(alterOperationBuilder.build());
    }

    private CompiledQuery alterTableColumnDropIndex(
            SecurityContext securityContext,
            int tableNamePosition,
            TableToken tableToken,
            int columnNamePosition,
            CharSequence columnName,
            TableRecordMetadata metadata
    ) throws SqlException {
        if (metadata.getColumnIndexQuiet(columnName) == -1) {
            throw SqlException.invalidColumn(columnNamePosition, columnName);
        }
        alterOperationBuilder.ofDropIndex(tableNamePosition, tableToken, metadata.getTableId(), columnName, columnNamePosition);
        securityContext.authorizeAlterTableDropIndex(tableToken, alterOperationBuilder.getExtraStrInfo());
        return compiledQuery.ofAlter(alterOperationBuilder.build());
    }

    private CompiledQuery alterTableDropColumn(
            SecurityContext securityContext,
            int tableNamePosition,
            TableToken tableToken,
            TableRecordMetadata metadata
    ) throws SqlException {
        AlterOperationBuilder dropColumnStatement = alterOperationBuilder.ofDropColumn(tableNamePosition, tableToken, metadata.getTableId());
        int semicolonPos = -1;
        do {
            CharSequence tok = GenericLexer.unquote(maybeExpectToken(lexer, "column name", semicolonPos < 0));
            if (semicolonPos >= 0) {
                if (tok != null) {
                    throw SqlException.$(lexer.lastTokenPosition(), "',' expected");
                }
                break;
            }

            if (metadata.getColumnIndexQuiet(tok) == -1) {
                throw SqlException.invalidColumn(lexer.lastTokenPosition(), tok);
            }

            CharSequence columnName = tok;
            dropColumnStatement.ofDropColumn(columnName);
            tok = SqlUtil.fetchNext(lexer);

            if (tok == null || (!isSingleQueryMode && isSemicolon(tok))) {
                break;
            }

            semicolonPos = Chars.equals(tok, ';') ? lexer.lastTokenPosition() : -1;
            if (semicolonPos < 0 && !Chars.equals(tok, ',')) {
                throw SqlException.$(lexer.lastTokenPosition(), "',' expected");
            }
        } while (true);

        securityContext.authorizeAlterTableDropColumn(tableToken, dropColumnStatement.getExtraStrInfo());
        return compiledQuery.ofAlter(alterOperationBuilder.build());
    }

    private CompiledQuery alterTableDropDetachOrAttachPartition(
            TableRecordMetadata tableMetadata,
            TableToken tableToken,
            int action,
            SqlExecutionContext executionContext
    ) throws SqlException {
        final int pos = lexer.lastTokenPosition();
        TableReader reader = null;
        if (!tableMetadata.isWalEnabled() || executionContext.isWalApplication()) {
            reader = executionContext.getReader(tableToken);
        }

        try {
            if (reader != null && !PartitionBy.isPartitioned(reader.getMetadata().getPartitionBy())) {
                throw SqlException.$(pos, "table is not partitioned");
            }

            final CharSequence tok = expectToken(lexer, "'list' or 'where'");
            if (SqlKeywords.isListKeyword(tok)) {
                return alterTableDropDetachOrAttachPartitionByList(tableMetadata, tableToken, reader, pos, action);
            } else if (SqlKeywords.isWhereKeyword(tok)) {
                AlterOperationBuilder alterOperationBuilder;
                switch (action) {
                    case PartitionAction.DROP:
                        alterOperationBuilder = this.alterOperationBuilder.ofDropPartition(pos, tableToken, tableMetadata.getTableId());
                        break;
                    case PartitionAction.DETACH:
                        alterOperationBuilder = this.alterOperationBuilder.ofDetachPartition(pos, tableToken, tableMetadata.getTableId());
                        break;
                    default:
                        throw SqlException.$(pos, "WHERE clause can only be used with command DROP PARTITION, or DETACH PARTITION");
                }

                final int functionPosition = lexer.getPosition();
                ExpressionNode expr = parser.expr(lexer, (QueryModel) null);
                String designatedTimestampColumnName = null;
                int tsIndex = tableMetadata.getTimestampIndex();
                if (tsIndex >= 0) {
                    designatedTimestampColumnName = tableMetadata.getColumnName(tsIndex);
                }
                if (designatedTimestampColumnName != null) {
                    GenericRecordMetadata metadata = new GenericRecordMetadata();
                    metadata.add(new TableColumnMetadata(designatedTimestampColumnName, ColumnType.TIMESTAMP, null));
                    Function function = functionParser.parseFunction(expr, metadata, executionContext);
                    try {
                        if (function != null && ColumnType.isBoolean(function.getType())) {
                            function.init(null, executionContext);
                            if (reader != null) {
                                int affected = filterPartitions(function, functionPosition, reader, alterOperationBuilder);
                                if (affected == 0) {
                                    throw SqlException.$(functionPosition, "no partitions matched WHERE clause");
                                }
                            }
                            return compiledQuery.ofAlter(this.alterOperationBuilder.build());
                        } else {
                            throw SqlException.$(lexer.lastTokenPosition(), "boolean expression expected");
                        }
                    } finally {
                        Misc.free(function);
                    }
                } else {
                    throw SqlException.$(lexer.lastTokenPosition(), "this table does not have a designated timestamp column");
                }
            } else {
                throw SqlException.$(lexer.lastTokenPosition(), "'list' or 'where' expected");
            }
        } finally {
            Misc.free(reader);
        }
    }

    private CompiledQuery alterTableDropDetachOrAttachPartitionByList(
            TableRecordMetadata tableMetadata,
            TableToken tableToken,
            @Nullable TableReader reader,
            int pos,
            int action
    ) throws SqlException {
        final AlterOperationBuilder alterOperationBuilder;
        switch (action) {
            case PartitionAction.DROP:
                alterOperationBuilder = this.alterOperationBuilder.ofDropPartition(pos, tableToken, tableMetadata.getTableId());
                break;
            case PartitionAction.DETACH:
                alterOperationBuilder = this.alterOperationBuilder.ofDetachPartition(pos, tableToken, tableMetadata.getTableId());
                break;
            case PartitionAction.ATTACH:
                // attach
                alterOperationBuilder = this.alterOperationBuilder.ofAttachPartition(pos, tableToken, tableMetadata.getTableId());
                break;
            default:
                alterOperationBuilder = null;
                assert false;
        }

        int semicolonPos = -1;
        do {
            CharSequence tok = maybeExpectToken(lexer, "partition name", semicolonPos < 0);
            if (semicolonPos >= 0) {
                if (tok != null) {
                    throw SqlException.$(lexer.lastTokenPosition(), "',' expected");
                }
                break;
            }
            if (Chars.equals(tok, ',') || Chars.equals(tok, ';')) {
                throw SqlException.$(lexer.lastTokenPosition(), "partition name missing");
            }
            final CharSequence partitionName = GenericLexer.unquote(tok); // potentially a full timestamp, or part of it
            final int lastPosition = lexer.lastTokenPosition();

            // reader == null means it's compilation for WAL table
            // before applying to WAL writer
            if (reader != null) {
                try {
                    long timestamp = PartitionBy.parsePartitionDirName(partitionName, reader.getPartitionedBy(), 0, -1);
                    alterOperationBuilder.addPartitionToList(timestamp, lastPosition);
                } catch (CairoException e) {
                    throw SqlException.$(lexer.lastTokenPosition(), e.getFlyweightMessage());
                }
            }

            tok = SqlUtil.fetchNext(lexer);
            if (tok == null || (!isSingleQueryMode && isSemicolon(tok))) {
                break;
            }

            semicolonPos = Chars.equals(tok, ';') ? lexer.lastTokenPosition() : -1;
            if (semicolonPos < 0 && !Chars.equals(tok, ',')) {
                throw SqlException.$(lexer.lastTokenPosition(), "',' expected");
            }
        } while (true);

        return compiledQuery.ofAlter(alterOperationBuilder.build());
    }

    private CompiledQuery alterTableRenameColumn(
            SecurityContext securityContext,
            int tableNamePosition,
            TableToken tableToken,
            TableRecordMetadata metadata
    ) throws SqlException {
        AlterOperationBuilder renameColumnStatement = alterOperationBuilder.ofRenameColumn(tableNamePosition, tableToken, metadata.getTableId());
        int hadSemicolonPos = -1;

        do {
            CharSequence tok = GenericLexer.unquote(maybeExpectToken(lexer, "current column name", hadSemicolonPos < 0));
            if (hadSemicolonPos >= 0) {
                if (tok != null) {
                    throw SqlException.$(hadSemicolonPos, "',' expected");
                }
                break;
            }
            int columnIndex = metadata.getColumnIndexQuiet(tok);
            if (columnIndex == -1) {
                throw SqlException.invalidColumn(lexer.lastTokenPosition(), tok);
            }
            CharSequence existingName = GenericLexer.immutableOf(tok);

            tok = expectToken(lexer, "'to' expected");
            if (!SqlKeywords.isToKeyword(tok)) {
                throw SqlException.$(lexer.lastTokenPosition(), "'to' expected'");
            }

            tok = GenericLexer.unquote(expectToken(lexer, "new column name"));
            if (Chars.equals(existingName, tok)) {
                throw SqlException.$(lexer.lastTokenPosition(), "new column name is identical to existing name");
            }

            if (metadata.getColumnIndexQuiet(tok) > -1) {
                throw SqlException.$(lexer.lastTokenPosition(), " column already exists");
            }

            if (!TableUtils.isValidColumnName(tok, configuration.getMaxFileNameLength())) {
                throw SqlException.$(lexer.lastTokenPosition(), " new column name contains invalid characters");
            }

            CharSequence newName = GenericLexer.immutableOf(tok);
            renameColumnStatement.ofRenameColumn(existingName, newName);

            tok = SqlUtil.fetchNext(lexer);

            if (tok == null || (!isSingleQueryMode && isSemicolon(tok))) {
                break;
            }

            hadSemicolonPos = Chars.equals(tok, ';') ? lexer.lastTokenPosition() : -1;
            if (hadSemicolonPos < 0 && !Chars.equals(tok, ',')) {
                throw SqlException.$(lexer.lastTokenPosition(), "',' expected");
            }
        } while (true);
        securityContext.authorizeAlterTableRenameColumn(tableToken, alterOperationBuilder.getExtraStrInfo());
        return compiledQuery.ofAlter(alterOperationBuilder.build());
    }

    private CompiledQuery alterTableResume(int tableNamePosition, TableToken tableToken, long resumeFromTxn, SqlExecutionContext executionContext) {
        try {
            engine.getTableSequencerAPI().resumeTable(tableToken, resumeFromTxn);
            executionContext.storeTelemetry(TelemetryOrigin.WAL_APPLY, WAL_APPLY_RESUME);
            return compiledQuery.ofTableResume();
        } catch (CairoException ex) {
            LOG.critical().$("table resume failed [table=").$(tableToken)
                    .$(", error=").$(ex.getFlyweightMessage())
                    .$(", errno=").$(ex.getErrno())
                    .I$();
            ex.position(tableNamePosition);
            throw ex;
        }
    }

    private CompiledQuery alterTableSetParam(CharSequence paramName, CharSequence value, int paramNamePosition, TableToken tableToken, int tableNamePosition, int tableId) throws SqlException {
        if (isMaxUncommittedRowsKeyword(paramName)) {
            int maxUncommittedRows;
            try {
                maxUncommittedRows = Numbers.parseInt(value);
            } catch (NumericException e) {
                throw SqlException.$(paramNamePosition, "invalid value [value=").put(value).put(",parameter=").put(paramName).put(']');
            }
            if (maxUncommittedRows < 0) {
                throw SqlException.$(paramNamePosition, "maxUncommittedRows must be non negative");
            }
            return compiledQuery.ofAlter(alterOperationBuilder.ofSetParamUncommittedRows(tableNamePosition, tableToken, tableId, maxUncommittedRows).build());
        } else if (isO3MaxLagKeyword(paramName)) {
            long o3MaxLag = SqlUtil.expectMicros(value, paramNamePosition);
            if (o3MaxLag < 0) {
                throw SqlException.$(paramNamePosition, "o3MaxLag must be non negative");
            }
            return compiledQuery.ofAlter(alterOperationBuilder.ofSetO3MaxLag(tableNamePosition, tableToken, tableId, o3MaxLag).build());
        } else {
            throw SqlException.$(paramNamePosition, "unknown parameter '").put(paramName).put('\'');
        }
    }

    private CompiledQuery alterTableSetType(
            SqlExecutionContext executionContext,
            int pos,
            TableToken tableToken,
            byte walFlag
    ) throws SqlException {
        executionContext.getSecurityContext().authorizeAlterTableSetType(tableToken);
        try {
            try (TableReader reader = engine.getReader(tableToken)) {
                if (reader != null && !PartitionBy.isPartitioned(reader.getMetadata().getPartitionBy())) {
                    throw SqlException.$(pos, "Cannot convert non-partitioned table");
                }
            }

            path.of(configuration.getRoot()).concat(tableToken.getDirName());
            TableUtils.createConvertFile(ff, path, walFlag);
            return compiledQuery.ofTableSetType();
        } catch (CairoException e) {
            throw SqlException.position(pos)
                    .put(e.getFlyweightMessage())
                    .put("[errno=").put(e.getErrno()).put(']');
        }
    }

    private CompiledQuery compileBegin(SqlExecutionContext executionContext) {
        return compiledQuery.ofBegin();
    }

    private CompiledQuery compileCommit(SqlExecutionContext executionContext) {
        return compiledQuery.ofCommit();
    }

    private RecordCursorFactory compileCopy(SecurityContext securityContext, CopyModel model) throws SqlException {
        assert !model.isCancel();

        securityContext.authorizeCopy();

        if (model.getTimestampColumnName() == null &&
                ((model.getPartitionBy() != -1 && model.getPartitionBy() != PartitionBy.NONE))) {
            throw SqlException.$(-1, "invalid option used for import without a designated timestamp (format or partition by)");
        }
        if (model.getDelimiter() < 0) {
            model.setDelimiter((byte) ',');
        }

        final CharSequence tableName = GenericLexer.unquote(model.getTarget().token);
        final ExpressionNode fileNameNode = model.getFileName();
        final CharSequence fileName = fileNameNode != null ? GenericLexer.assertNoDots(GenericLexer.unquote(fileNameNode.token), fileNameNode.position) : null;
        assert fileName != null;

        return new CopyFactory(
                messageBus,
                engine.getCopyContext(),
                Chars.toString(tableName),
                Chars.toString(fileName),
                model
        );
    }

    private RecordCursorFactory compileCopyCancel(SqlExecutionContext executionContext, CopyModel model) throws SqlException {
        assert model.isCancel();

        long cancelCopyID;
        String cancelCopyIDStr = Chars.toString(GenericLexer.unquote(model.getTarget().token));
        try {
            cancelCopyID = Numbers.parseHexLong(cancelCopyIDStr);

        } catch (NumericException e) {
            throw SqlException.$(0, "copy cancel ID format is invalid: '").put(cancelCopyIDStr).put('\'');
        }
        return new CopyCancelFactory(
                engine.getCopyContext(),
                cancelCopyID,
                cancelCopyIDStr,
                query()
                        .$("select * from '")
                        .$(engine.getConfiguration().getSystemTableNamePrefix())
                        .$("text_import_log' where id = '")
                        .$(cancelCopyIDStr)
                        .$("' limit -1")
                        .compile(executionContext).getRecordCursorFactory()
        );
    }

    private CompiledQuery compileDeallocate(SqlExecutionContext executionContext) throws SqlException {
        CharSequence statementName = GenericLexer.unquote(expectToken(lexer, "statement name"));
        CharSequence tok = SqlUtil.fetchNext(lexer);
        if (tok != null && !Chars.equals(tok, ';')) {
            throw SqlException.$(lexer.lastTokenPosition(), "unexpected token [").put(tok).put("]");
        }
        return compiledQuery.ofDeallocate(statementName);
    }

    private ExecutionModel compileExecutionModel(SqlExecutionContext executionContext) throws SqlException {
        ExecutionModel model = parser.parse(lexer, executionContext);

        if (ExecutionModel.EXPLAIN != model.getModelType()) {
            return compileExecutionModel0(executionContext, model);
        } else {
            ExplainModel explainModel = (ExplainModel) model;
            explainModel.setModel(compileExecutionModel0(executionContext, explainModel.getInnerExecutionModel()));
            return explainModel;
        }
    }

    private ExecutionModel compileExecutionModel0(SqlExecutionContext executionContext, ExecutionModel model) throws SqlException {
        switch (model.getModelType()) {
            case ExecutionModel.QUERY:
                return optimiser.optimise((QueryModel) model, executionContext);
            case ExecutionModel.INSERT: {
                InsertModel insertModel = (InsertModel) model;
                if (insertModel.getQueryModel() != null) {
                    validateAndOptimiseInsertAsSelect(executionContext, insertModel);
                } else {
                    lightlyValidateInsertModel(insertModel);
                }
                final TableToken tableToken = engine.getTableTokenIfExists(insertModel.getTableName());
                executionContext.getSecurityContext().authorizeInsert(tableToken, insertModel.getColumnNameList());
                return insertModel;
            }
            case ExecutionModel.UPDATE:
                final QueryModel queryModel = (QueryModel) model;
                TableToken tableToken = executionContext.getTableToken(queryModel.getTableName());
                try (TableRecordMetadata metadata = executionContext.getMetadata(tableToken)) {
                    optimiser.optimiseUpdate(queryModel, executionContext, metadata);
                    return model;
                }
            default:
                return model;
        }
    }

    private CompiledQuery compileInner(@NotNull SqlExecutionContext executionContext, CharSequence query) throws SqlException {
        SqlExecutionCircuitBreaker circuitBreaker = executionContext.getCircuitBreaker();
        if (!circuitBreaker.isTimerSet()) {
            circuitBreaker.resetTimer();
        }
        final CharSequence tok = SqlUtil.fetchNext(lexer);
        if (tok == null) {
            throw SqlException.$(0, "empty query");
        }

        final KeywordBasedExecutor executor = keywordBasedExecutors.get(tok);
        CompiledQuery cq = null;
        if (executor != null) {
            // an executor can return null as a fallback to execution model
            cq = executor.execute(executionContext);
        }
        if (cq == null) {
            cq = compileUsingModel(executionContext);
        }
        final short type = cq.getType();
        if ((type == CompiledQuery.ALTER || type == CompiledQuery.UPDATE) && !executionContext.isWalApplication()) {
            cq.withSqlStatement(Chars.toString(query));
        }
        cq.withContext(executionContext);
        return cq;
    }

    private CompiledQuery compileRollback(SqlExecutionContext executionContext) {
        return compiledQuery.ofRollback();
    }

    private CompiledQuery compileSet(SqlExecutionContext executionContext) {
        return compiledQuery.ofSet();
    }

    @NotNull
    private CompiledQuery compileUsingModel(SqlExecutionContext executionContext) throws SqlException {
        // This method will not populate sql cache directly;
        // factories are assumed to be non-reentrant and once
        // factory is out of this method the caller assumes
        // full ownership over it. In that however caller may
        // choose to return factory back to this or any other
        // instance of compiler for safekeeping

        // lexer would have parsed first token to determine direction of execution flow
        lexer.unparseLast();
        codeGenerator.clear();

        final ExecutionModel executionModel = compileExecutionModel(executionContext);
        switch (executionModel.getModelType()) {
            case ExecutionModel.QUERY:
                LOG.info().$("plan [q=`").$((QueryModel) executionModel).$("`, fd=").$(executionContext.getRequestFd()).$(']').$();
                return compiledQuery.of(generate((QueryModel) executionModel, executionContext));
            case ExecutionModel.CREATE_TABLE:
                return createTableWithRetries(executionModel, executionContext);
            case ExecutionModel.COPY:
                return copy(executionContext, (CopyModel) executionModel);
            case ExecutionModel.RENAME_TABLE:
                final RenameTableModel rtm = (RenameTableModel) executionModel;
                engine.rename(executionContext.getSecurityContext(), path, mem, GenericLexer.unquote(rtm.getFrom().token), renamePath, GenericLexer.unquote(rtm.getTo().token));
                return compiledQuery.ofRenameTable();
            case ExecutionModel.UPDATE:
                final QueryModel updateQueryModel = (QueryModel) executionModel;
                TableToken tableToken = executionContext.getTableToken(updateQueryModel.getTableName());
                try (TableRecordMetadata metadata = executionContext.getMetadata(tableToken)) {
                    final UpdateOperation updateOperation = generateUpdate(updateQueryModel, executionContext, metadata);
                    return compiledQuery.ofUpdate(updateOperation);
                }
            case ExecutionModel.EXPLAIN:
                return compiledQuery.ofExplain(generateExplain((ExplainModel) executionModel, executionContext));
            default:
                final InsertModel insertModel = (InsertModel) executionModel;
                if (insertModel.getQueryModel() != null) {
                    return executeWithRetries(
                            insertAsSelectMethod,
                            executionModel,
                            configuration.getCreateAsSelectRetryCount(),
                            executionContext
                    );
                } else {
                    return insert(executionModel, executionContext);
                }
        }
    }

    @NotNull
    private CompiledQuery copy(SqlExecutionContext executionContext, CopyModel copyModel) throws SqlException {
        if (!copyModel.isCancel() && Chars.equalsLowerCaseAscii(copyModel.getFileName().token, "stdin")) {
            // no-op implementation
            executionContext.getSecurityContext().authorizeCopy();
            setupTextLoaderFromModel(copyModel);
            return compiledQuery.ofCopyRemote(textLoader);
        }

        final RecordCursorFactory copyFactory;
        if (copyModel.isCancel()) {
            copyFactory = compileCopyCancel(executionContext, copyModel);
        } else {
            copyFactory = compileCopy(executionContext.getSecurityContext(), copyModel);
        }
        return compiledQuery.ofCopyLocal(copyFactory);
    }

    private long copyOrdered(
            TableWriterAPI writer,
            RecordMetadata metadata,
            RecordCursor cursor,
            RecordToRowCopier copier,
            int cursorTimestampIndex,
            SqlExecutionCircuitBreaker circuitBreaker
    ) {
        long rowCount;

        if (ColumnType.isSymbolOrString(metadata.getColumnType(cursorTimestampIndex))) {
            rowCount = copyOrderedStrTimestamp(writer, cursor, copier, cursorTimestampIndex, circuitBreaker);
        } else {
            rowCount = copyOrdered0(writer, cursor, copier, cursorTimestampIndex, circuitBreaker);
        }
        writer.commit();

        return rowCount;
    }

    private long copyOrdered0(TableWriterAPI writer,
                              RecordCursor cursor,
                              RecordToRowCopier copier,
                              int cursorTimestampIndex,
                              SqlExecutionCircuitBreaker circuitBreaker) {
        long rowCount = 0;
        final Record record = cursor.getRecord();
        while (cursor.hasNext()) {
            circuitBreaker.statefulThrowExceptionIfTripped();
            TableWriter.Row row = writer.newRow(record.getTimestamp(cursorTimestampIndex));
            copier.copy(record, row);
            row.append();
            rowCount++;
        }

        return rowCount;
    }

    private long copyOrderedBatched(
            TableWriterAPI writer,
            RecordMetadata metadata,
            RecordCursor cursor,
            RecordToRowCopier copier,
            int cursorTimestampIndex,
            long batchSize,
            long o3MaxLag,
            SqlExecutionCircuitBreaker circuitBreaker
    ) {
        long rowCount;
        if (ColumnType.isSymbolOrString(metadata.getColumnType(cursorTimestampIndex))) {
            rowCount = copyOrderedBatchedStrTimestamp(writer, cursor, copier, cursorTimestampIndex, batchSize, o3MaxLag, circuitBreaker);
        } else {
            rowCount = copyOrderedBatched0(writer, cursor, copier, cursorTimestampIndex, batchSize, o3MaxLag, circuitBreaker);
        }
        writer.commit();

        return rowCount;
    }

    //returns number of copied rows
    private long copyOrderedBatched0(
            TableWriterAPI writer,
            RecordCursor cursor,
            RecordToRowCopier copier,
            int cursorTimestampIndex,
            long batchSize,
            long o3MaxLag,
            SqlExecutionCircuitBreaker circuitBreaker
    ) {
        long deadline = batchSize;
        long rowCount = 0;
        final Record record = cursor.getRecord();
        while (cursor.hasNext()) {
            circuitBreaker.statefulThrowExceptionIfTripped();
            TableWriter.Row row = writer.newRow(record.getTimestamp(cursorTimestampIndex));
            copier.copy(record, row);
            row.append();
            if (++rowCount > deadline) {
                writer.ic(o3MaxLag);
                deadline = rowCount + batchSize;
            }
        }

        return rowCount;
    }

    //returns number of copied rows
    private long copyOrderedBatchedStrTimestamp(
            TableWriterAPI writer,
            RecordCursor cursor,
            RecordToRowCopier copier,
            int cursorTimestampIndex,
            long batchSize,
            long o3MaxLag,
            SqlExecutionCircuitBreaker circuitBreaker
    ) {
        long deadline = batchSize;
        long rowCount = 0;
        final Record record = cursor.getRecord();
        while (cursor.hasNext()) {
            circuitBreaker.statefulThrowExceptionIfTripped();
            CharSequence str = record.getStr(cursorTimestampIndex);
            // It's allowed to insert ISO formatted string to timestamp column
            TableWriter.Row row = writer.newRow(SqlUtil.parseFloorPartialTimestamp(str, -1, ColumnType.TIMESTAMP));
            copier.copy(record, row);
            row.append();
            if (++rowCount > deadline) {
                writer.ic(o3MaxLag);
                deadline = rowCount + batchSize;
            }
        }

        return rowCount;
    }

    //returns number of copied rows
    private long copyOrderedStrTimestamp(
            TableWriterAPI writer,
            RecordCursor cursor,
            RecordToRowCopier copier,
            int cursorTimestampIndex,
            SqlExecutionCircuitBreaker circuitBreaker
    ) {
        long rowCount = 0;
        final Record record = cursor.getRecord();
        while (cursor.hasNext()) {
            circuitBreaker.statefulThrowExceptionIfTripped();
            final CharSequence str = record.getStr(cursorTimestampIndex);
            // It's allowed to insert ISO formatted string to timestamp column
            TableWriter.Row row = writer.newRow(SqlUtil.implicitCastStrAsTimestamp(str));
            copier.copy(record, row);
            row.append();
            rowCount++;
        }

        return rowCount;
    }

    /*
     * Returns number of copied rows.
     */
    private long copyTableData(
            RecordCursor cursor,
            RecordMetadata metadata,
            TableWriterAPI writer,
            RecordMetadata writerMetadata,
            RecordToRowCopier recordToRowCopier,
            SqlExecutionCircuitBreaker circuitBreaker
    ) {
        int timestampIndex = writerMetadata.getTimestampIndex();
        if (timestampIndex == -1) {
            return copyUnordered(cursor, writer, recordToRowCopier, circuitBreaker);
        } else {
            return copyOrdered(writer, metadata, cursor, recordToRowCopier, timestampIndex, circuitBreaker);
        }
    }

    /**
     * Sets insertCount to number of copied rows.
     */
    private void copyTableDataAndUnlock(
            SecurityContext securityContext,
            TableToken tableToken,
            boolean isWalEnabled,
            RecordCursor cursor,
            RecordMetadata cursorMetadata,
            int position,
            SqlExecutionCircuitBreaker circuitBreaker
    ) throws SqlException {
        TableWriterAPI writerAPI = null;
        TableWriter writer = null;

        try {
            if (!isWalEnabled) {
                writerAPI = writer = new TableWriter(
                        configuration,
                        tableToken,
                        messageBus,
                        null,
                        false,
                        DefaultLifecycleManager.INSTANCE,
                        configuration.getRoot(),
                        engine.getMetrics());
            } else {
                writerAPI = engine.getTableWriterAPI(tableToken, "create as select");
            }

            RecordMetadata writerMetadata = writerAPI.getMetadata();
            entityColumnFilter.of(writerMetadata.getColumnCount());
            this.insertCount = copyTableData(
                    cursor,
                    cursorMetadata,
                    writerAPI,
                    writerMetadata,
                    RecordToRowCopierUtils.generateCopier(
                            asm,
                            cursorMetadata,
                            writerMetadata,
                            entityColumnFilter
                    ),
                    circuitBreaker
            );
        } catch (CairoException e) {
            LOG.error().$("could not create table [error=").$((Throwable) e).I$();
            // Close writer, directory will be removed
            writerAPI = Misc.free(writerAPI);
            writer = null;
            if (e.isInterruption()) {
                throw e;
            }
            throw SqlException.$(position, "Could not create table. See log for details.");
        } finally {
            if (isWalEnabled) {
                Misc.free(writerAPI);
            } else {
                engine.unlock(securityContext, tableToken, writer, false);
            }
        }
    }

    private void copyTableReaderMetadataToCreateTableModel(SqlExecutionContext executionContext, CreateTableModel model) throws SqlException {
        ExpressionNode likeTableName = model.getLikeTableName();
        CharSequence likeTableNameToken = likeTableName.token;
        TableToken tableToken = executionContext.getTableToken(likeTableNameToken);
        try (TableReader rdr = executionContext.getReader(tableToken)) {
            model.setO3MaxLag(rdr.getO3MaxLag());
            model.setMaxUncommittedRows(rdr.getMaxUncommittedRows());
            TableReaderMetadata rdrMetadata = rdr.getMetadata();
            for (int i = 0; i < rdrMetadata.getColumnCount(); i++) {
                int columnType = rdrMetadata.getColumnType(i);
                boolean isSymbol = ColumnType.isSymbol(columnType);
                int symbolCapacity = isSymbol ? rdr.getSymbolMapReader(i).getSymbolCapacity() : configuration.getDefaultSymbolCapacity();
                model.addColumn(rdrMetadata.getColumnName(i), columnType, symbolCapacity);
                if (isSymbol) {
                    model.cached(rdr.getSymbolMapReader(i).isCached());
                }
                model.setIndexFlags(rdrMetadata.isColumnIndexed(i), rdrMetadata.getIndexValueBlockCapacity(i));
            }
            model.setPartitionBy(SqlUtil.nextLiteral(sqlNodePool, PartitionBy.toString(rdr.getPartitionedBy()), 0));
            if (rdrMetadata.getTimestampIndex() != -1) {
                model.setTimestamp(SqlUtil.nextLiteral(sqlNodePool, rdrMetadata.getColumnName(rdrMetadata.getTimestampIndex()), 0));
            }
            model.setWalEnabled(configuration.isWalSupported() && rdrMetadata.isWalEnabled());
        }
        model.setLikeTableName(null); // resetting like table name as the metadata is copied already at this point.
    }

    /**
     * Returns number of copied rows.
     */
    private long copyUnordered(RecordCursor cursor, TableWriterAPI writer, RecordToRowCopier copier, SqlExecutionCircuitBreaker circuitBreaker) {
        long rowCount = 0;
        final Record record = cursor.getRecord();
        while (cursor.hasNext()) {
            circuitBreaker.statefulThrowExceptionIfTripped();
            TableWriter.Row row = writer.newRow();
            copier.copy(record, row);
            row.append();
            rowCount++;
        }
        writer.commit();

        return rowCount;
    }

    private CompiledQuery createTable(final ExecutionModel model, SqlExecutionContext executionContext) throws
            SqlException {
        final CreateTableModel createTableModel = (CreateTableModel) model;
        final ExpressionNode name = createTableModel.getName();
        TableToken tableToken = executionContext.getTableTokenIfExists(name.token);

        // Fast path for CREATE TABLE IF NOT EXISTS in scenario when the table already exists
        int status = executionContext.getTableStatus(path, tableToken);
        if (createTableModel.isIgnoreIfExists() && status != TableUtils.TABLE_DOES_NOT_EXIST) {
            return compiledQuery.ofCreateTable(tableToken);
        }

        if (status != TableUtils.TABLE_DOES_NOT_EXIST) {
            throw SqlException.$(name.position, "table already exists");
        }

        // create table (...) ... in volume volumeAlias;
        CharSequence volumeAlias = createTableModel.getVolumeAlias();
        if (volumeAlias != null) {
            CharSequence volumePath = configuration.getVolumeDefinitions().resolveAlias(volumeAlias);
            if (volumePath != null) {
                if (!ff.isDirOrSoftLinkDir(path.of(volumePath).$())) {
                    throw CairoException.critical(0).put("not a valid path for volume [alias=").put(volumeAlias).put(", path=").put(path).put(']');
                }
            } else {
                throw SqlException.position(0).put("volume alias is not allowed [alias=").put(volumeAlias).put(']');
            }
        }

        this.insertCount = -1;
        if (createTableModel.getQueryModel() == null) {
            try {
                if (createTableModel.getLikeTableName() != null) {
                    copyTableReaderMetadataToCreateTableModel(executionContext, createTableModel);
                }
                if (volumeAlias == null) {
                    tableToken = engine.createTable(
                            executionContext.getSecurityContext(),
                            mem,
                            path,
                            createTableModel.isIgnoreIfExists(),
                            createTableModel,
                            false);
                } else {
                    tableToken = engine.createTableInVolume(
                            executionContext.getSecurityContext(),
                            mem,
                            path,
                            createTableModel.isIgnoreIfExists(),
                            createTableModel,
                            false);
                }
            } catch (EntryUnavailableException e) {
                throw SqlException.$(name.position, "table already exists");
            } catch (CairoException e) {
                LOG.error().$("could not create table [error=").$((Throwable) e).I$();
                if (e.isInterruption()) {
                    throw e;
                }
                throw SqlException.$(name.position, "Could not create table, ").put(e.getFlyweightMessage());
            }
        } else {
            tableToken = createTableFromCursorExecutor(createTableModel, executionContext, name.position, volumeAlias);
        }

        if (createTableModel.getQueryModel() == null) {
            return compiledQuery.ofCreateTable(tableToken);
        } else {
            return compiledQuery.ofCreateTableAsSelect(tableToken, insertCount);
        }
    }

    private TableToken createTableFromCursorExecutor(
            CreateTableModel model,
            SqlExecutionContext executionContext,
            int position,
            CharSequence volumeAlias
    ) throws SqlException {
        try (
                final RecordCursorFactory factory = generate(model.getQueryModel(), executionContext);
                final RecordCursor cursor = factory.getCursor(executionContext)
        ) {
            typeCast.clear();
            final RecordMetadata metadata = factory.getMetadata();
            validateTableModelAndCreateTypeCast(model, metadata, typeCast);
            boolean keepLock = !model.isWalEnabled();

            final TableToken tableToken;

            if (volumeAlias == null) {
                tableToken = engine.createTable(
                        executionContext.getSecurityContext(),
                        mem,
                        path,
                        false,
                        tableStructureAdapter.of(model, metadata, typeCast),
                        keepLock
                );
            } else {
                tableToken = engine.createTableInVolume(
                        executionContext.getSecurityContext(),
                        mem,
                        path,
                        false,
                        tableStructureAdapter.of(model, metadata, typeCast),
                        keepLock
                );
            }

            SqlExecutionCircuitBreaker circuitBreaker = executionContext.getCircuitBreaker();
            try {
                copyTableDataAndUnlock(executionContext.getSecurityContext(), tableToken, model.isWalEnabled(), cursor, metadata, position, circuitBreaker);
            } catch (CairoException e) {
                LOG.error().$(e.getFlyweightMessage()).$(" [errno=").$(e.getErrno()).$(']').$();
                if (removeTableDirectory(model)) {
                    throw e;
                }
                throw SqlException.$(0, "Concurrent modification could not be handled. Failed to clean up. See log for more details.");
            }
            return tableToken;
        }
    }

    /**
     * Creates new table.
     * <p>
     * Table name must not exist. Existence check relies on directory existence followed by attempt to clarify what
     * that directory is. Sometimes it can be just empty directory, which prevents new table from being created.
     * <p>
     * Table name can be utf8 encoded but must not contain '.' (dot). Dot is used to separate table and field name,
     * where table is uses as an alias.
     * <p>
     * Creating table from column definition looks like:
     * <code>
     * create table x (column_name column_type, ...) [timestamp(column_name)] [partition by ...]
     * </code>
     * For non-partitioned table partition by value would be NONE. For any other type of partition timestamp
     * has to be defined as reference to TIMESTAMP (type) column.
     *
     * @param executionModel   created from parsed sql.
     * @param executionContext provides access to bind variables and authorization module
     * @throws SqlException contains text of error and error position in SQL text.
     */
    private CompiledQuery createTableWithRetries(
            ExecutionModel executionModel,
            SqlExecutionContext executionContext
    ) throws SqlException {
        return executeWithRetries(createTableMethod, executionModel, configuration.getCreateAsSelectRetryCount(), executionContext);
    }

    private CompiledQuery dropTable(SqlExecutionContext executionContext) throws SqlException {
        // expected syntax: DROP TABLE [ IF EXISTS ] name [;]
        CharSequence tok = SqlUtil.fetchNext(lexer);
        if (tok == null || !Chars.equalsLowerCaseAscii(tok, "table")) {
            return unknownDropStatement(executionContext, tok);
        }

        tok = SqlUtil.fetchNext(lexer);
        if (tok == null) {
            throw SqlException.$(lexer.lastTokenPosition(), "expected [if exists] table-name");
        }
        boolean hasIfExists = false;
        if (SqlKeywords.isIfKeyword(tok)) {
            tok = SqlUtil.fetchNext(lexer);
            if (tok == null || !SqlKeywords.isExistsKeyword(tok)) {
                throw SqlException.$(lexer.lastTokenPosition(), "expected exists");
            }
            hasIfExists = true;
        } else {
            lexer.unparseLast(); // tok has table name
        }
        final int tableNamePosition = lexer.getPosition();
        CharSequence tableName = GenericLexer.unquote(expectToken(lexer, "table name"));
        TableToken tableToken = executionContext.getTableTokenIfExists(tableName);

        tok = SqlUtil.fetchNext(lexer);
        if (tok != null && !Chars.equals(tok, ';')) {
            throw SqlException.$(lexer.lastTokenPosition(), "unexpected token [").put(tok).put("]");
        }
        if (executionContext.getTableStatus(path, tableToken) != TableUtils.TABLE_EXISTS) {
            if (hasIfExists) {
                return compiledQuery.ofDrop();
            }
            throw SqlException.tableDoesNotExist(tableNamePosition, tableName);
        }
        executionContext.getSecurityContext().authorizeTableDrop(tableToken);
        engine.drop(path, tableToken);
        return compiledQuery.ofDrop();
    }

    private CompiledQuery executeWithRetries(
            ExecutableMethod method,
            ExecutionModel executionModel,
            int retries,
            SqlExecutionContext executionContext
    ) throws SqlException {
        int attemptsLeft = retries;
        do {
            try {
                return method.execute(executionModel, executionContext);
            } catch (TableReferenceOutOfDateException e) {
                attemptsLeft--;
                clear();
                lexer.restart();
                executionModel = compileExecutionModel(executionContext);
            }
        } while (attemptsLeft > 0);

        throw SqlException.position(0).put("underlying cursor is extremely volatile");
    }

    private int filterPartitions(
            Function function,
            int functionPosition,
            TableReader reader,
            AlterOperationBuilder changePartitionStatement
    ) {
        int affectedPartitions = 0;
        // Iterate partitions in descending order so if folders are missing on disk
        // removePartition does not fail to determine next minTimestamp
        final int partitionCount = reader.getPartitionCount();
        if (partitionCount > 0) { // table may be empty
            for (int i = partitionCount - 2; i > -1; i--) {
                long partitionTimestamp = reader.getPartitionTimestampByIndex(i);
                partitionFunctionRec.setTimestamp(partitionTimestamp);
                if (function.getBool(partitionFunctionRec)) {
                    changePartitionStatement.addPartitionToList(partitionTimestamp, functionPosition);
                    affectedPartitions++;
                }
            }

            // do action on last partition at the end, it's more expensive than others
            long partitionTimestamp = reader.getPartitionTimestampByIndex(partitionCount - 1);
            partitionFunctionRec.setTimestamp(partitionTimestamp);
            if (function.getBool(partitionFunctionRec)) {
                changePartitionStatement.addPartitionToList(partitionTimestamp, functionPosition);
                affectedPartitions++;
            }
        }
        return affectedPartitions;
    }

    private RecordCursorFactory generateExplain(ExplainModel model, SqlExecutionContext executionContext) throws SqlException {
        if (model.getInnerExecutionModel().getModelType() == ExecutionModel.UPDATE) {
            QueryModel updateQueryModel = model.getInnerExecutionModel().getQueryModel();
            final QueryModel selectQueryModel = updateQueryModel.getNestedModel();
            final RecordCursorFactory recordCursorFactory = prepareForUpdate(
                    updateQueryModel.getUpdateTableToken(),
                    selectQueryModel,
                    updateQueryModel,
                    executionContext
            );

            return codeGenerator.generateExplain(updateQueryModel, recordCursorFactory, model.getFormat());
        } else {
            return codeGenerator.generateExplain(model, executionContext);
        }
    }

    private UpdateOperation generateUpdate(QueryModel updateQueryModel, SqlExecutionContext executionContext, TableRecordMetadata metadata) throws SqlException {
        TableToken updateTableToken = updateQueryModel.getUpdateTableToken();
        final QueryModel selectQueryModel = updateQueryModel.getNestedModel();

        // Update QueryModel structure is
        // QueryModel with SET column expressions
        // |-- QueryModel of select-virtual or select-choose of data selected for update
        final RecordCursorFactory recordCursorFactory = prepareForUpdate(
                updateTableToken,
                selectQueryModel,
                updateQueryModel,
                executionContext
        );

        if (!metadata.isWalEnabled() || executionContext.isWalApplication()) {
            return new UpdateOperation(
                    updateTableToken,
                    selectQueryModel.getTableId(),
                    selectQueryModel.getTableVersion(),
                    lexer.getPosition(),
                    recordCursorFactory
            );
        } else {
            recordCursorFactory.close();

            if (selectQueryModel.containsJoin()) {
                throw SqlException.position(0).put("UPDATE statements with join are not supported yet for WAL tables");
            }

            return new UpdateOperation(
                    updateTableToken,
                    metadata.getTableId(),
                    metadata.getStructureVersion(),
                    lexer.getPosition()
            );
        }
    }

    private int getNextValidTokenPosition() {
        while (lexer.hasNext()) {
            CharSequence token = SqlUtil.fetchNext(lexer);
            if (token == null) {
                return -1;
            } else if (!isSemicolon(token)) {
                lexer.unparseLast();
                return lexer.lastTokenPosition();
            }
        }

        return -1;
    }

    private int goToQueryEnd() {
        CharSequence token;
        lexer.unparseLast();
        while (lexer.hasNext()) {
            token = SqlUtil.fetchNext(lexer);
            if (token == null || isSemicolon(token)) {
                break;
            }
        }

        return lexer.getPosition();
    }

    private CompiledQuery insert(ExecutionModel executionModel, SqlExecutionContext executionContext) throws SqlException {
        final InsertModel model = (InsertModel) executionModel;
        final ExpressionNode tableNameExpr = model.getTableNameExpr();
        ObjList<Function> valueFunctions = null;
        TableToken token = tableExistsOrFail(tableNameExpr.position, tableNameExpr.token, executionContext);

        try (TableRecordMetadata metadata = engine.getMetadata(token)) {
            final long structureVersion = metadata.getStructureVersion();
            final InsertOperationImpl insertOperation = new InsertOperationImpl(engine, metadata.getTableToken(), structureVersion);
            final int metadataTimestampIndex = metadata.getTimestampIndex();
            final ObjList<CharSequence> columnNameList = model.getColumnNameList();
            final int columnSetSize = columnNameList.size();
            for (int tupleIndex = 0, n = model.getRowTupleCount(); tupleIndex < n; tupleIndex++) {
                Function timestampFunction = null;
                listColumnFilter.clear();
                if (columnSetSize > 0) {
                    valueFunctions = new ObjList<>(columnSetSize);
                    for (int i = 0; i < columnSetSize; i++) {
                        int metadataColumnIndex = metadata.getColumnIndexQuiet(columnNameList.getQuick(i));
                        if (metadataColumnIndex > -1) {
                            final ExpressionNode node = model.getRowTupleValues(tupleIndex).getQuick(i);
                            final Function function = functionParser.parseFunction(
                                    node,
                                    EmptyRecordMetadata.INSTANCE,
                                    executionContext
                            );

                            insertValidateFunctionAndAddToList(
                                    model,
                                    tupleIndex,
                                    valueFunctions,
                                    metadata,
                                    metadataTimestampIndex,
                                    i,
                                    metadataColumnIndex,
                                    function,
                                    node.position,
                                    executionContext.getBindVariableService()
                            );

                            if (metadataTimestampIndex == metadataColumnIndex) {
                                timestampFunction = function;
                            }

                        } else {
                            throw SqlException.invalidColumn(model.getColumnPosition(i), columnNameList.getQuick(i));
                        }
                    }
                } else {
                    final int columnCount = metadata.getColumnCount();
                    final ObjList<ExpressionNode> values = model.getRowTupleValues(tupleIndex);
                    final int valueCount = values.size();
                    if (columnCount != valueCount) {
                        throw SqlException.$(
                                        model.getEndOfRowTupleValuesPosition(tupleIndex),
                                        "row value count does not match column count [expected=").put(columnCount).put(", actual=").put(values.size())
                                .put(", tuple=").put(tupleIndex + 1).put(']');
                    }
                    valueFunctions = new ObjList<>(columnCount);

                    for (int i = 0; i < columnCount; i++) {
                        final ExpressionNode node = values.getQuick(i);

                        Function function = functionParser.parseFunction(node, EmptyRecordMetadata.INSTANCE, executionContext);
                        insertValidateFunctionAndAddToList(
                                model,
                                tupleIndex,
                                valueFunctions,
                                metadata,
                                metadataTimestampIndex,
                                i,
                                i,
                                function,
                                node.position,
                                executionContext.getBindVariableService()
                        );

                        if (metadataTimestampIndex == i) {
                            timestampFunction = function;
                        }
                    }
                }

                // validate timestamp
                if (metadataTimestampIndex > -1 && (timestampFunction == null || ColumnType.isNull(timestampFunction.getType()))) {
                    throw SqlException.$(0, "insert statement must populate timestamp");
                }

                VirtualRecord record = new VirtualRecord(valueFunctions);
                RecordToRowCopier copier = RecordToRowCopierUtils.generateCopier(asm, record, metadata, listColumnFilter);
                insertOperation.addInsertRow(new InsertRowImpl(record, copier, timestampFunction, tupleIndex));
            }
            return compiledQuery.ofInsert(insertOperation);
        } catch (SqlException e) {
            Misc.freeObjList(valueFunctions);
            throw e;
        }
    }

    private CompiledQuery insertAsSelect(ExecutionModel executionModel, SqlExecutionContext executionContext) throws SqlException {
        final InsertModel model = (InsertModel) executionModel;
        final ExpressionNode tableNameExpr = model.getTableNameExpr();

        TableToken tableToken = tableExistsOrFail(tableNameExpr.position, tableNameExpr.token, executionContext);
        long insertCount;

        try (
                TableWriterAPI writer = engine.getTableWriterAPI(tableToken, "insertAsSelect");
                RecordCursorFactory factory = generate(model.getQueryModel(), executionContext)
        ) {
            final RecordMetadata cursorMetadata = factory.getMetadata();
            // Convert sparse writer metadata into dense
            final RecordMetadata writerMetadata = GenericRecordMetadata.copyDense(writer.getMetadata());
            final int writerTimestampIndex = writerMetadata.getTimestampIndex();
            final int cursorTimestampIndex = cursorMetadata.getTimestampIndex();
            final int cursorColumnCount = cursorMetadata.getColumnCount();

            final RecordToRowCopier copier;
            final ObjList<CharSequence> columnNameList = model.getColumnNameList();
            final int columnSetSize = columnNameList.size();
            int timestampIndexFound = -1;
            if (columnSetSize > 0) {
                // validate type cast

                // clear list column filter to re-populate it again
                listColumnFilter.clear();

                for (int i = 0; i < columnSetSize; i++) {
                    CharSequence columnName = columnNameList.get(i);
                    int index = writerMetadata.getColumnIndexQuiet(columnName);
                    if (index == -1) {
                        throw SqlException.invalidColumn(model.getColumnPosition(i), columnName);
                    }

                    int fromType = cursorMetadata.getColumnType(i);
                    int toType = writerMetadata.getColumnType(index);
                    if (ColumnType.isAssignableFrom(fromType, toType)) {
                        listColumnFilter.add(index + 1);
                    } else {
                        throw SqlException.inconvertibleTypes(
                                model.getColumnPosition(i),
                                fromType,
                                cursorMetadata.getColumnName(i),
                                toType,
                                writerMetadata.getColumnName(i)
                        );
                    }

                    if (index == writerTimestampIndex) {
                        timestampIndexFound = i;
                        if (fromType != ColumnType.TIMESTAMP && fromType != ColumnType.STRING) {
                            throw SqlException.$(tableNameExpr.position, "expected timestamp column but type is ").put(ColumnType.nameOf(fromType));
                        }
                    }
                }

                // fail when target table requires chronological data and cursor cannot provide it
                if (timestampIndexFound < 0 && writerTimestampIndex >= 0) {
                    throw SqlException.$(tableNameExpr.position, "select clause must provide timestamp column");
                }

                copier = RecordToRowCopierUtils.generateCopier(asm, cursorMetadata, writerMetadata, listColumnFilter);
            } else {
                // fail when target table requires chronological data and cursor cannot provide it
                if (writerTimestampIndex > -1 && cursorTimestampIndex == -1) {
                    if (cursorColumnCount <= writerTimestampIndex) {
                        throw SqlException.$(tableNameExpr.position, "select clause must provide timestamp column");
                    } else {
                        int columnType = ColumnType.tagOf(cursorMetadata.getColumnType(writerTimestampIndex));
                        if (columnType != ColumnType.TIMESTAMP && columnType != ColumnType.STRING && columnType != ColumnType.NULL) {
                            throw SqlException.$(tableNameExpr.position, "expected timestamp column but type is ").put(ColumnType.nameOf(columnType));
                        }
                    }
                }

                if (writerTimestampIndex > -1 && cursorTimestampIndex > -1 && writerTimestampIndex != cursorTimestampIndex) {
                    throw SqlException
                            .$(tableNameExpr.position, "designated timestamp of existing table (").put(writerTimestampIndex)
                            .put(") does not match designated timestamp in select query (")
                            .put(cursorTimestampIndex)
                            .put(')');
                }
                timestampIndexFound = writerTimestampIndex;

                final int n = writerMetadata.getColumnCount();
                if (n > cursorMetadata.getColumnCount()) {
                    throw SqlException.$(model.getSelectKeywordPosition(), "not enough columns selected");
                }

                for (int i = 0; i < n; i++) {
                    int fromType = cursorMetadata.getColumnType(i);
                    int toType = writerMetadata.getColumnType(i);
                    if (ColumnType.isAssignableFrom(fromType, toType)) {
                        continue;
                    }

                    // We are going on a limp here. There is nowhere to position this error in our model.
                    // We will try to position on column (i) inside cursor's query model. Assumption is that
                    // it will always have a column, e.g. has been processed by optimiser
                    assert i < model.getQueryModel().getBottomUpColumns().size();
                    throw SqlException.inconvertibleTypes(
                            model.getQueryModel().getBottomUpColumns().getQuick(i).getAst().position,
                            fromType,
                            cursorMetadata.getColumnName(i),
                            toType,
                            writerMetadata.getColumnName(i)
                    );
                }

                entityColumnFilter.of(writerMetadata.getColumnCount());

                copier = RecordToRowCopierUtils.generateCopier(
                        asm,
                        cursorMetadata,
                        writerMetadata,
                        entityColumnFilter
                );
            }

            SqlExecutionCircuitBreaker circuitBreaker = executionContext.getCircuitBreaker();

            try (RecordCursor cursor = factory.getCursor(executionContext)) {
                try {
                    if (writerTimestampIndex == -1) {
                        insertCount = copyUnordered(cursor, writer, copier, circuitBreaker);
                    } else {
                        if (model.getBatchSize() != -1) {
                            insertCount = copyOrderedBatched(
                                    writer,
                                    factory.getMetadata(),
                                    cursor,
                                    copier,
                                    writerTimestampIndex,
                                    model.getBatchSize(),
                                    model.getO3MaxLag(),
                                    circuitBreaker
                            );
                        } else {
                            insertCount = copyOrdered(writer, factory.getMetadata(), cursor, copier, timestampIndexFound, circuitBreaker);
                        }
                    }
                } catch (Throwable e) {
                    // rollback data when system error occurs
                    writer.rollback();
                    throw e;
                }
            }
        }
        return compiledQuery.ofInsertAsSelect(insertCount);
    }

    private void insertValidateFunctionAndAddToList(
            InsertModel model,
            int tupleIndex,
            ObjList<Function> valueFunctions,
            RecordMetadata metadata,
            int metadataTimestampIndex,
            int insertColumnIndex,
            int metadataColumnIndex,
            Function function,
            int functionPosition,
            BindVariableService bindVariableService
    ) throws SqlException {

        final int columnType = metadata.getColumnType(metadataColumnIndex);
        if (function.isUndefined()) {
            function.assignType(columnType, bindVariableService);
        }

        if (ColumnType.isAssignableFrom(function.getType(), columnType)) {
            if (metadataColumnIndex == metadataTimestampIndex) {
                return;
            }

            valueFunctions.add(function);
            listColumnFilter.add(metadataColumnIndex + 1);
            return;
        }

        throw SqlException.inconvertibleTypes(
                functionPosition,
                function.getType(),
                model.getRowTupleValues(tupleIndex).getQuick(insertColumnIndex).token,
                metadata.getColumnType(metadataColumnIndex),
                metadata.getColumnName(metadataColumnIndex)
        );
    }

    private void lightlyValidateInsertModel(InsertModel model) throws SqlException {
        ExpressionNode tableNameExpr = model.getTableNameExpr();
        if (tableNameExpr.type != ExpressionNode.LITERAL) {
            throw SqlException.$(tableNameExpr.position, "literal expected");
        }

        int columnNameListSize = model.getColumnNameList().size();

        if (columnNameListSize > 0) {
            for (int i = 0, n = model.getRowTupleCount(); i < n; i++) {
                if (columnNameListSize != model.getRowTupleValues(i).size()) {
                    throw SqlException.$(
                                    model.getEndOfRowTupleValuesPosition(i),
                                    "row value count does not match column count [expected=").put(columnNameListSize)
                            .put(", actual=").put(model.getRowTupleValues(i).size())
                            .put(", tuple=").put(i + 1)
                            .put(']');
                }
            }
        }
    }

    private RecordCursorFactory prepareForUpdate(
            TableToken tableToken,
            QueryModel selectQueryModel,
            QueryModel updateQueryModel,
            SqlExecutionContext executionContext
    ) throws SqlException {
        final IntList tableColumnTypes = selectQueryModel.getUpdateTableColumnTypes();
        final ObjList<CharSequence> tableColumnNames = selectQueryModel.getUpdateTableColumnNames();

        RecordCursorFactory updateToDataCursorFactory = codeGenerator.generate(selectQueryModel, executionContext);
        try {
            if (!updateToDataCursorFactory.supportsUpdateRowId(tableToken)) {
                // in theory this should never happen because all valid UPDATE statements should result in
                // a query plan with real row ids but better to check to prevent data corruption
                throw SqlException.$(updateQueryModel.getModelPosition(), "Unsupported SQL complexity for the UPDATE statement");
            }

            // Check that updateDataFactoryMetadata match types of table to be updated exactly
            final RecordMetadata updateDataFactoryMetadata = updateToDataCursorFactory.getMetadata();
            for (int i = 0, n = updateDataFactoryMetadata.getColumnCount(); i < n; i++) {
                int virtualColumnType = updateDataFactoryMetadata.getColumnType(i);
                CharSequence updateColumnName = updateDataFactoryMetadata.getColumnName(i);
                int tableColumnIndex = tableColumnNames.indexOf(updateColumnName);
                int tableColumnType = tableColumnTypes.get(tableColumnIndex);

                if (virtualColumnType != tableColumnType) {
                    if (!ColumnType.isSymbolOrString(tableColumnType) || !ColumnType.isAssignableFrom(virtualColumnType, ColumnType.STRING)) {
                        // get column position
                        ExpressionNode setRhs = updateQueryModel.getNestedModel().getColumns().getQuick(i).getAst();
                        throw SqlException.inconvertibleTypes(setRhs.position, virtualColumnType, "", tableColumnType, updateColumnName);
                    }
                }
            }
            return updateToDataCursorFactory;
        } catch (Throwable th) {
            updateToDataCursorFactory.close();
            throw th;
        }
    }

    private CompiledQuery reindexTable(SqlExecutionContext executionContext) throws SqlException {
        CharSequence tok;
        tok = SqlUtil.fetchNext(lexer);
        if (tok == null || !isTableKeyword(tok)) {
            throw SqlException.$(lexer.lastTokenPosition(), "TABLE expected");
        }

        tok = SqlUtil.fetchNext(lexer);

        if (tok == null || Chars.equals(tok, ',')) {
            throw SqlException.$(lexer.getPosition(), "table name expected");
        }

        if (Chars.isQuoted(tok)) {
            tok = GenericLexer.unquote(tok);
        }
        TableToken tableToken = tableExistsOrFail(lexer.lastTokenPosition(), tok, executionContext);
        rebuildIndex.of(path.of(configuration.getRoot()).concat(tableToken.getDirName()), configuration);

        tok = SqlUtil.fetchNext(lexer);
        CharSequence columnName = null;

        if (tok != null && SqlKeywords.isColumnKeyword(tok)) {
            tok = SqlUtil.fetchNext(lexer);
            if (Chars.isQuoted(tok)) {
                tok = GenericLexer.unquote(tok);
            }
            if (tok == null || TableUtils.isValidColumnName(tok, configuration.getMaxFileNameLength())) {
                columnName = GenericLexer.immutableOf(tok);
                tok = SqlUtil.fetchNext(lexer);
            }
        }

        CharSequence partition = null;
        if (tok != null && SqlKeywords.isPartitionKeyword(tok)) {
            tok = SqlUtil.fetchNext(lexer);

            if (Chars.isQuoted(tok)) {
                tok = GenericLexer.unquote(tok);
            }
            partition = tok;
            tok = SqlUtil.fetchNext(lexer);
        }

        if (tok == null || !isLockKeyword(tok)) {
            throw SqlException.$(lexer.getPosition(), "LOCK EXCLUSIVE expected");
        }

        tok = SqlUtil.fetchNext(lexer);
        if (tok == null || !isExclusiveKeyword(tok)) {
            throw SqlException.$(lexer.getPosition(), "LOCK EXCLUSIVE expected");
        }

        tok = SqlUtil.fetchNext(lexer);
        if (tok != null && !isSemicolon(tok)) {
            throw SqlException.$(lexer.getPosition(), "EOF expected");
        }

        executionContext.getSecurityContext().authorizeTableReindex(tableToken, columnName);
        rebuildIndex.reindex(partition, columnName);
        return compiledQuery.ofRepair();
    }

    private boolean removeTableDirectory(CreateTableModel model) {
        int errno;
        TableToken tableToken = engine.verifyTableName(model.getName().token);
        if ((errno = engine.removeDirectory(path, tableToken.getDirName())) == 0) {
            return true;
        }
        LOG.error()
                .$("could not clean up after create table failure [path=").$(path)
                .$(", errno=").$(errno)
                .$(']').$();
        return false;
    }

    private void setupTextLoaderFromModel(CopyModel model) {
        textLoader.clear();
        textLoader.setState(TextLoader.ANALYZE_STRUCTURE);
        // todo: configure the following
        //   - what happens when data row errors out, max errors may be?
        //   - we should be able to skip X rows from top, dodgy headers etc.

        textLoader.configureDestination(model.getTarget().token, false, false,
                model.getAtomicity() != -1 ? model.getAtomicity() : Atomicity.SKIP_ROW,
                model.getPartitionBy() < 0 ? PartitionBy.NONE : model.getPartitionBy(),
                model.getTimestampColumnName(), model.getTimestampFormat());
    }

    private CompiledQuery snapshotDatabase(SqlExecutionContext executionContext) throws SqlException {
        executionContext.getSecurityContext().authorizeDatabaseSnapshot();
        CharSequence tok = expectToken(lexer, "'prepare' or 'complete'");

        if (Chars.equalsLowerCaseAscii(tok, "prepare")) {
            if (snapshotAgent == null) {
                throw SqlException.position(lexer.lastTokenPosition()).put("Snapshot agent is not configured. Try using different embedded API");
            }
            snapshotAgent.prepareSnapshot(executionContext);
            return compiledQuery.ofSnapshotPrepare();
        }

        if (Chars.equalsLowerCaseAscii(tok, "complete")) {
            if (snapshotAgent == null) {
                throw SqlException.position(lexer.lastTokenPosition()).put("Snapshot agent is not configured. Try using different embedded API");
            }
            snapshotAgent.completeSnapshot();
            return compiledQuery.ofSnapshotComplete();
        }

        throw SqlException.position(lexer.lastTokenPosition()).put("'prepare' or 'complete' expected");
    }

    private CompiledQuery sqlShow(SqlExecutionContext executionContext) throws SqlException {
        CharSequence tok = SqlUtil.fetchNext(lexer);
        if (tok != null) {
            // show tables
            // show columns from tab
            // show partitions from tab
            // show transaction isolation level
            // show transaction_isolation
            // show max_identifier_length
            // show standard_conforming_strings
            // show search_path
            // show datestyle
            // show time zone
            RecordCursorFactory factory = null;
            if (isTablesKeyword(tok)) {
                factory = new TableListRecordCursorFactory();
            } else if (isColumnsKeyword(tok)) {
                factory = new ShowColumnsRecordCursorFactory(sqlShowFromTable(executionContext));
            } else if (isPartitionsKeyword(tok)) {
                factory = new ShowPartitionsRecordCursorFactory(sqlShowFromTable(executionContext));
            } else if (isTransactionKeyword(tok)) {
                factory = sqlShowTransaction();
            } else if (isTransactionIsolation(tok)) {
                factory = new ShowTransactionIsolationLevelCursorFactory();
            } else if (isMaxIdentifierLength(tok)) {
                factory = new ShowMaxIdentifierLengthCursorFactory();
            } else if (isStandardConformingStrings(tok)) {
                factory = new ShowStandardConformingStringsCursorFactory();
            } else if (isSearchPath(tok)) {
                factory = new ShowSearchPathCursorFactory();
            } else if (isDateStyleKeyword(tok)) {
                factory = new ShowDateStyleCursorFactory();
            } else if (SqlKeywords.isTimeKeyword(tok)) {
                tok = SqlUtil.fetchNext(lexer);
                if (tok != null && SqlKeywords.isZoneKeyword(tok)) {
                    factory = new ShowTimeZoneFactory();
                }
            } else {
                factory = unknownShowStatement(executionContext, tok);
            }
            if (factory != null) {
                tok = SqlUtil.fetchNext(lexer);
                if (tok == null || Chars.equals(tok, ';')) {
                    return compiledQuery.of(factory);
                }
                Misc.free(factory);
                throw SqlException.position(lexer.lastTokenPosition()).put("unexpected token [").put(tok).put(']');
            }
        }
        throw SqlException.position(lexer.lastTokenPosition()).put("expected ")
                .put("'TABLES', 'COLUMNS FROM <tab>', 'PARTITIONS FROM <tab>', ")
                .put("'TRANSACTION ISOLATION LEVEL', 'transaction_isolation', ")
                .put("'max_identifier_length', 'standard_conforming_strings', ")
                .put("'search_path', 'datestyle', or 'time zone'");
    }

    private TableToken sqlShowFromTable(SqlExecutionContext executionContext) throws SqlException {
        CharSequence tok;
        tok = SqlUtil.fetchNext(lexer);
        if (tok == null || !isFromKeyword(tok)) {
            throw SqlException.position(lexer.getPosition()).put("expected 'from'");
        }
        tok = SqlUtil.fetchNext(lexer);
        if (tok == null) {
            throw SqlException.position(lexer.getPosition()).put("expected a table name");
        }
        final CharSequence tableName = GenericLexer.assertNoDotsAndSlashes(GenericLexer.unquote(tok), lexer.lastTokenPosition());
        return tableExistsOrFail(lexer.lastTokenPosition(), tableName, executionContext);
    }

    private RecordCursorFactory sqlShowTransaction() throws SqlException {
        CharSequence tok = SqlUtil.fetchNext(lexer);
        if (tok != null && isIsolationKeyword(tok)) {
            tok = SqlUtil.fetchNext(lexer);
            if (tok != null && isLevelKeyword(tok)) {
                return new ShowTransactionIsolationLevelCursorFactory();
            }
            throw SqlException.position(tok != null ? lexer.lastTokenPosition() : lexer.getPosition()).put("expected 'level'");
        }
        throw SqlException.position(tok != null ? lexer.lastTokenPosition() : lexer.getPosition()).put("expected 'isolation'");
    }

    private TableToken tableExistsOrFail(int position, CharSequence tableName, SqlExecutionContext executionContext) throws SqlException {
        TableToken tableToken = executionContext.getTableTokenIfExists(tableName);
        if (executionContext.getTableStatus(path, tableToken) != TableUtils.TABLE_EXISTS) {
            throw SqlException.tableDoesNotExist(position, tableName);
        }
        return tableToken;
    }

    private CompiledQuery truncateTables(SqlExecutionContext executionContext) throws SqlException {
        CharSequence tok;
        tok = SqlUtil.fetchNext(lexer);

        if (tok == null) {
            throw SqlException.$(lexer.getPosition(), "'table' expected");
        }

        if (!isTableKeyword(tok)) {
            throw SqlException.$(lexer.lastTokenPosition(), "'table' expected");
        }

        tok = SqlUtil.fetchNext(lexer);
        if (tok != null && isOnlyKeyword(tok)) {
            tok = SqlUtil.fetchNext(lexer);
        }

        if (tok != null && isWithKeyword(tok)) {
            throw SqlException.$(lexer.lastTokenPosition(), "table name expected");
        }

        tableWriters.clear();
        try {
            do {
                if (tok == null || Chars.equals(tok, ',')) {
                    throw SqlException.$(lexer.getPosition(), "table name expected");
                }

                if (Chars.isQuoted(tok)) {
                    tok = GenericLexer.unquote(tok);
                }
                TableToken tableToken = tableExistsOrFail(lexer.lastTokenPosition(), tok, executionContext);
                executionContext.getSecurityContext().authorizeTableTruncate(tableToken);
                try {
                    tableWriters.add(engine.getTableWriterAPI(tableToken, "truncateTables"));
                } catch (CairoException e) {
                    LOG.info().$("table busy [table=").$(tok).$(", e=").$((Throwable) e).$(']').$();
                    throw SqlException.$(lexer.lastTokenPosition(), "table '").put(tok).put("' could not be truncated: ").put(e);
                }
                tok = SqlUtil.fetchNext(lexer);
                if (tok == null || Chars.equals(tok, ';') || isKeepKeyword(tok)) {
                    break;
                }
                if (!Chars.equalsNc(tok, ',')) {
                    throw SqlException.$(lexer.getPosition(), "',' or 'keep' expected");
                }

                tok = SqlUtil.fetchNext(lexer);
                if (tok != null && isKeepKeyword(tok)) {
                    throw SqlException.$(lexer.getPosition(), "table name expected");
                }
            } while (true);

            boolean keepSymbolTables = false;
            if (tok != null && isKeepKeyword(tok)) {
                tok = SqlUtil.fetchNext(lexer);
                if (tok == null || !isSymbolKeyword(tok)) {
                    throw SqlException.$(lexer.lastTokenPosition(), "'symbol' expected");
                }
                tok = SqlUtil.fetchNext(lexer);
                if (tok == null || !isMapsKeyword(tok)) {
                    throw SqlException.$(lexer.lastTokenPosition(), "'maps' expected");
                }
                keepSymbolTables = true;
                tok = SqlUtil.fetchNext(lexer);
            }

            if (tok != null && !Chars.equals(tok, ';')) {
                throw SqlException.$(lexer.lastTokenPosition(), "unexpected token [").put(tok).put("]");
            }

            for (int i = 0, n = tableWriters.size(); i < n; i++) {
                final TableWriterAPI writer = tableWriters.getQuick(i);
                try {
                    if (writer.getMetadata().isWalEnabled()) {
                        writer.truncateSoft();
                    } else {
                        TableToken tableToken = writer.getTableToken();
                        if (engine.lockReaders(tableToken)) {
                            try {
                                if (keepSymbolTables) {
                                    writer.truncateSoft();
                                } else {
                                    writer.truncate();
                                }
                            } finally {
                                engine.unlockReaders(tableToken);
                            }
                        } else {
                            throw SqlException.$(0, "there is an active query against '").put(tableToken).put("'. Try again.");
                        }
                    }
                } catch (CairoException | CairoError e) {
                    LOG.error().$("could not truncate [table=").$(writer.getTableToken()).$(", e=").$((Sinkable) e).$(']').$();
                    throw e;
                }
            }
        } finally {
            for (int i = 0, n = tableWriters.size(); i < n; i++) {
                tableWriters.getQuick(i).close();
            }
            tableWriters.clear();
        }
        return compiledQuery.ofTruncate();
    }

    private CompiledQuery vacuum(SqlExecutionContext executionContext) throws SqlException {
        CharSequence tok = expectToken(lexer, "'table'");
        // It used to be VACUUM PARTITIONS but become VACUUM TABLE
        boolean partitionsKeyword = isPartitionsKeyword(tok);
        if (partitionsKeyword || isTableKeyword(tok)) {
            CharSequence tableName = expectToken(lexer, "table name");
            tableName = GenericLexer.assertNoDotsAndSlashes(GenericLexer.unquote(tableName), lexer.lastTokenPosition());
            int tableNamePos = lexer.lastTokenPosition();
            CharSequence eol = SqlUtil.fetchNext(lexer);
            if (eol == null || Chars.equals(eol, ';')) {
                TableToken tableToken = tableExistsOrFail(lexer.lastTokenPosition(), tableName, executionContext);
                try (TableReader rdr = executionContext.getReader(tableToken)) {
                    int partitionBy = rdr.getMetadata().getPartitionBy();
                    if (PartitionBy.isPartitioned(partitionBy)) {
                        executionContext.getSecurityContext().authorizeTableVacuum(rdr.getTableToken());
                        if (!TableUtils.schedulePurgeO3Partitions(messageBus, rdr.getTableToken(), partitionBy)) {
                            throw SqlException.$(
                                    tableNamePos,
                                    "cannot schedule vacuum action, queue is full, please retry " +
                                            "or increase Purge Discovery Queue Capacity"
                            );
                        }
                    } else if (partitionsKeyword) {
                        throw SqlException.$(lexer.lastTokenPosition(), "table '").put(tableName).put("' is not partitioned");
                    }
                    vacuumColumnVersions.run(rdr);
                    return compiledQuery.ofVacuum();
                }
            }
            throw SqlException.$(lexer.lastTokenPosition(), "end of line or ';' expected");
        }
        throw SqlException.$(lexer.lastTokenPosition(), "'partitions' expected");
    }

    private void validateAndOptimiseInsertAsSelect(SqlExecutionContext executionContext, InsertModel model) throws SqlException {
        final QueryModel queryModel = optimiser.optimise(model.getQueryModel(), executionContext);
        int columnNameListSize = model.getColumnNameList().size();
        if (columnNameListSize > 0 && queryModel.getBottomUpColumns().size() != columnNameListSize) {
            throw SqlException.$(model.getTableNameExpr().position, "column count mismatch");
        }
        model.setQueryModel(queryModel);
    }

    private void validateTableModelAndCreateTypeCast(
            CreateTableModel model,
            RecordMetadata metadata,
            @Transient IntIntHashMap typeCast
    ) throws SqlException {
        CharSequenceObjHashMap<ColumnCastModel> castModels = model.getColumnCastModels();
        ObjList<CharSequence> castColumnNames = castModels.keys();

        for (int i = 0, n = castColumnNames.size(); i < n; i++) {
            CharSequence columnName = castColumnNames.getQuick(i);
            int index = metadata.getColumnIndexQuiet(columnName);
            ColumnCastModel ccm = castModels.get(columnName);
            // the only reason why columns cannot be found at this stage is
            // concurrent table modification of table structure
            if (index == -1) {
                // Cast isn't going to go away when we re-parse SQL. We must make this
                // permanent error
                throw SqlException.invalidColumn(ccm.getColumnNamePos(), columnName);
            }
            int from = metadata.getColumnType(index);
            int to = ccm.getColumnType();
            if (isCompatibleCase(from, to)) {
                int modelColumnIndex = model.getColumnIndex(columnName);
                if (!ColumnType.isSymbol(to) && model.isIndexed(modelColumnIndex)) {
                    throw SqlException.$(ccm.getColumnTypePos(), "indexes are supported only for SYMBOL columns: ").put(columnName);
                }
                typeCast.put(index, to);
            } else {
                throw SqlException.unsupportedCast(ccm.getColumnTypePos(), columnName, from, to);
            }
        }

        // validate that all indexes are specified only on columns with symbol type
        for (int i = 0, n = model.getColumnCount(); i < n; i++) {
            CharSequence columnName = model.getColumnName(i);
            ColumnCastModel ccm = castModels.get(columnName);
            if (ccm != null) {
                // We already checked this column when validating casts.
                continue;
            }
            int index = metadata.getColumnIndexQuiet(columnName);
            assert index > -1 : "wtf? " + columnName;
            if (!ColumnType.isSymbol(metadata.getColumnType(index)) && model.isIndexed(i)) {
                throw SqlException.$(0, "indexes are supported only for SYMBOL columns: ").put(columnName);
            }
        }

        // validate type of timestamp column
        // no need to worry that column will not resolve
        ExpressionNode timestamp = model.getTimestamp();
        if (timestamp != null && metadata.getColumnType(timestamp.token) != ColumnType.TIMESTAMP) {
            throw SqlException.position(timestamp.position).put("TIMESTAMP column expected [actual=").put(ColumnType.nameOf(metadata.getColumnType(timestamp.token))).put(']');
        }

        if (PartitionBy.isPartitioned(model.getPartitionBy()) && model.getTimestampIndex() == -1 && metadata.getTimestampIndex() == -1) {
            throw SqlException.position(0).put("timestamp is not defined");
        }
    }

    protected static void expectKeyword(GenericLexer lexer, CharSequence keyword) throws SqlException {
        CharSequence tok = SqlUtil.fetchNext(lexer);

        if (tok == null) {
            throw SqlException.position(lexer.getPosition()).put('\'').put(keyword).put("' expected");
        }

        if (!Chars.equalsLowerCaseAscii(tok, keyword)) {
            throw SqlException.position(lexer.lastTokenPosition()).put('\'').put(keyword).put("' expected");
        }
    }

    protected static CharSequence expectToken(GenericLexer lexer, CharSequence expected) throws SqlException {
        CharSequence tok = SqlUtil.fetchNext(lexer);

        if (tok == null) {
            throw SqlException.position(lexer.getPosition()).put(expected).put(" expected");
        }

        return tok;
    }

    protected static CharSequence maybeExpectToken(GenericLexer lexer, CharSequence expected, boolean expect) throws SqlException {
        CharSequence tok = SqlUtil.fetchNext(lexer);

        if (expect && tok == null) {
            throw SqlException.position(lexer.getPosition()).put(expected).put(" expected");
        }

        return tok;
    }

    protected void clear() {
        sqlNodePool.clear();
        characterStore.clear();
        queryColumnPool.clear();
        queryModelPool.clear();
        optimiser.clear();
        parser.clear();
        backupAgent.clear();
        alterOperationBuilder.clear();
        backupAgent.clear();
        functionParser.clear();
    }

    RecordCursorFactory generate(QueryModel queryModel, SqlExecutionContext executionContext) throws SqlException {
        return codeGenerator.generate(queryModel, executionContext);
    }

    protected void registerKeywordBasedExecutors() {
        // For each 'this::method' reference java compiles a class
        // We need to minimize repetition of this syntax as each site generates garbage
        final KeywordBasedExecutor compileSet = this::compileSet;
        final KeywordBasedExecutor compileBegin = this::compileBegin;
        final KeywordBasedExecutor compileCommit = this::compileCommit;
        final KeywordBasedExecutor compileRollback = this::compileRollback;
        final KeywordBasedExecutor truncateTables = this::truncateTables;
        final KeywordBasedExecutor alterTable = this::alterTable;
        final KeywordBasedExecutor reindexTable = this::reindexTable;
        final KeywordBasedExecutor dropTable = this::dropTable;
        final KeywordBasedExecutor sqlBackup = backupAgent::sqlBackup;
        final KeywordBasedExecutor sqlShow = this::sqlShow;
        final KeywordBasedExecutor vacuumTable = this::vacuum;
        final KeywordBasedExecutor snapshotDatabase = this::snapshotDatabase;
        final KeywordBasedExecutor compileDeallocate = this::compileDeallocate;

        keywordBasedExecutors.put("truncate", truncateTables);
        keywordBasedExecutors.put("TRUNCATE", truncateTables);
        keywordBasedExecutors.put("alter", alterTable);
        keywordBasedExecutors.put("ALTER", alterTable);
        keywordBasedExecutors.put("reindex", reindexTable);
        keywordBasedExecutors.put("REINDEX", reindexTable);
        keywordBasedExecutors.put("set", compileSet);
        keywordBasedExecutors.put("SET", compileSet);
        keywordBasedExecutors.put("begin", compileBegin);
        keywordBasedExecutors.put("BEGIN", compileBegin);
        keywordBasedExecutors.put("commit", compileCommit);
        keywordBasedExecutors.put("COMMIT", compileCommit);
        keywordBasedExecutors.put("rollback", compileRollback);
        keywordBasedExecutors.put("ROLLBACK", compileRollback);
        keywordBasedExecutors.put("discard", compileSet);
        keywordBasedExecutors.put("DISCARD", compileSet);
        keywordBasedExecutors.put("close", compileSet); //no-op
        keywordBasedExecutors.put("CLOSE", compileSet);  //no-op
        keywordBasedExecutors.put("unlisten", compileSet);  //no-op
        keywordBasedExecutors.put("UNLISTEN", compileSet);  //no-op
        keywordBasedExecutors.put("reset", compileSet);  //no-op
        keywordBasedExecutors.put("RESET", compileSet);  //no-op
        keywordBasedExecutors.put("drop", dropTable);
        keywordBasedExecutors.put("DROP", dropTable);
        keywordBasedExecutors.put("backup", sqlBackup);
        keywordBasedExecutors.put("BACKUP", sqlBackup);
        keywordBasedExecutors.put("show", sqlShow);
        keywordBasedExecutors.put("SHOW", sqlShow);
        keywordBasedExecutors.put("vacuum", vacuumTable);
        keywordBasedExecutors.put("VACUUM", vacuumTable);
        keywordBasedExecutors.put("snapshot", snapshotDatabase);
        keywordBasedExecutors.put("SNAPSHOT", snapshotDatabase);
        keywordBasedExecutors.put("deallocate", compileDeallocate);
        keywordBasedExecutors.put("DEALLOCATE", compileDeallocate);
    }

    @SuppressWarnings({"unused", "RedundantThrows"})
    protected CompiledQuery unknownDropStatement(SqlExecutionContext executionContext, CharSequence tok) throws SqlException {
        if (tok == null) {
            throw SqlException.position(lexer.getPosition()).put("'table' expected");
        }
        throw SqlException.position(lexer.lastTokenPosition()).put("'table' expected");
    }

    @SuppressWarnings({"unused", "RedundantThrows"})
    protected RecordCursorFactory unknownShowStatement(SqlExecutionContext executionContext, CharSequence tok) throws SqlException {
        return null; // no-op
    }

    @FunctionalInterface
    private interface ExecutableMethod {
        CompiledQuery execute(ExecutionModel model, SqlExecutionContext sqlExecutionContext) throws SqlException;
    }

    @FunctionalInterface
    protected interface KeywordBasedExecutor {
        CompiledQuery execute(SqlExecutionContext executionContext) throws SqlException;
    }

    public final static class PartitionAction {
        public static final int ATTACH = 2;
        public static final int DETACH = 3;
        public static final int DROP = 1;
    }

    private static class TableStructureAdapter implements TableStructure {
        private RecordMetadata metadata;
        private CreateTableModel model;
        private int timestampIndex;
        private IntIntHashMap typeCast;

        @Override
        public int getColumnCount() {
            return model.getColumnCount();
        }

        @Override
        public CharSequence getColumnName(int columnIndex) {
            return model.getColumnName(columnIndex);
        }

        @Override
        public int getColumnType(int columnIndex) {
            int castIndex = typeCast.keyIndex(columnIndex);
            if (castIndex < 0) {
                return typeCast.valueAt(castIndex);
            }
            return metadata.getColumnType(columnIndex);
        }

        @Override
        public int getIndexBlockCapacity(int columnIndex) {
            return model.getIndexBlockCapacity(columnIndex);
        }

        @Override
        public int getMaxUncommittedRows() {
            return model.getMaxUncommittedRows();
        }

        @Override
        public long getO3MaxLag() {
            return model.getO3MaxLag();
        }

        @Override
        public int getPartitionBy() {
            return model.getPartitionBy();
        }

        @Override
        public boolean getSymbolCacheFlag(int columnIndex) {
            final ColumnCastModel ccm = model.getColumnCastModels().get(metadata.getColumnName(columnIndex));
            if (ccm != null) {
                return ccm.getSymbolCacheFlag();
            }
            return model.getSymbolCacheFlag(columnIndex);
        }

        @Override
        public int getSymbolCapacity(int columnIndex) {
            final ColumnCastModel ccm = model.getColumnCastModels().get(metadata.getColumnName(columnIndex));
            if (ccm != null) {
                return ccm.getSymbolCapacity();
            } else {
                return model.getSymbolCapacity(columnIndex);
            }
        }

        @Override
        public CharSequence getTableName() {
            return model.getTableName();
        }

        @Override
        public int getTimestampIndex() {
            return timestampIndex;
        }

        @Override
        public boolean isIndexed(int columnIndex) {
            return model.isIndexed(columnIndex);
        }

        @Override
        public boolean isSequential(int columnIndex) {
            return model.isSequential(columnIndex);
        }

        @Override
        public boolean isWalEnabled() {
            return model.isWalEnabled();
        }

        TableStructureAdapter of(CreateTableModel model, RecordMetadata metadata, IntIntHashMap typeCast) {
            if (model.getTimestampIndex() != -1) {
                timestampIndex = model.getTimestampIndex();
            } else {
                timestampIndex = metadata.getTimestampIndex();
            }
            this.model = model;
            this.metadata = metadata;
            this.typeCast = typeCast;
            return this;
        }
    }

    private static class TimestampValueRecord implements Record {
        private long value;

        @Override
        public long getTimestamp(int col) {
            return value;
        }

        public void setTimestamp(long value) {
            this.value = value;
        }
    }

    private class DatabaseBackupAgent implements Closeable {
<<<<<<< HEAD
        private final Path auxPath = new Path();
        private final BackupFileFindVisitor confFilesBackupOnFind = new BackupFileFindVisitor();
        private final Path dstPath = new Path();
        private final StringSink sink = new StringSink();
=======
        private final Path dstPath = new Path();
>>>>>>> 979e5081
        private final Path srcPath = new Path();
        private final CharSequenceObjHashMap<RecordToRowCopier> tableBackupRowCopiedCache = new CharSequenceObjHashMap<>();
        private final ObjHashSet<TableToken> tableTokenBucket = new ObjHashSet<>();
        private final ObjHashSet<TableToken> tableTokens = new ObjHashSet<>();
        private final BackupFileFindVisitor txnSeqFilesBackupOnFind = new BackupFileFindVisitor();
        private transient String cachedBackupTmpRoot;
        private transient int dstCurrDirLen;
        private transient int dstPathRoot;

        public void clear() {
            auxPath.trimTo(0);
            srcPath.trimTo(0);
            dstPath.trimTo(0);
            cachedBackupTmpRoot = null;
            dstPathRoot = 0;
            dstCurrDirLen = 0;
            tableBackupRowCopiedCache.clear();
            tableTokens.clear();
        }

        @Override
        public void close() {
            tableBackupRowCopiedCache.clear();
            Misc.free(auxPath);
            Misc.free(srcPath);
            Misc.free(dstPath);
        }

        private void backupTable(@NotNull TableToken tableToken) {
            LOG.info().$("starting backup of ").$(tableToken).$();

            // the table is copied to a TMP folder and then this folder is moved to the final destination (dstPath)
            if (null == cachedBackupTmpRoot) {
                if (null == configuration.getBackupRoot()) {
                    throw CairoException.nonCritical()
                            .put("backup is disabled, server.conf property 'cairo.sql.backup.root' is not set");
                }
                auxPath.of(configuration.getBackupRoot()).concat(configuration.getBackupTempDirName()).slash$();
                cachedBackupTmpRoot = Chars.toString(auxPath); // absolute path to the TMP folder
            }

            String tableName = tableToken.getTableName();
            auxPath.of(cachedBackupTmpRoot).concat(tableToken).slash$();
            int tableRootLen = auxPath.length();
            try {
                try (TableReader reader = engine.getReader(tableToken)) { // acquire reader lock
                    if (ff.exists(auxPath)) {
                        throw CairoException.nonCritical()
                                .put("backup dir already exists [path=").put(auxPath)
                                .put(", table=").put(tableName)
                                .put(']');
                    }

                    // clone metadata

                    // create TMP folder
                    if (ff.mkdirs(auxPath, configuration.getBackupMkDirMode()) != 0) {
                        throw CairoException.critical(ff.errno()).put("could not create [dir=").put(auxPath).put(']');
                    }

                    // backup table metadata files to TMP folder
                    try {
                        TableReaderMetadata metadata = reader.getMetadata();

                        // _meta
                        mem.smallFile(ff, auxPath.trimTo(tableRootLen).concat(TableUtils.META_FILE_NAME).$(), MemoryTag.MMAP_DEFAULT);
                        metadata.dumpTo(mem);

                        // create symbol maps
                        auxPath.trimTo(tableRootLen).$();
                        int symbolMapCount = 0;
                        for (int i = 0, sz = metadata.getColumnCount(); i < sz; i++) {
                            if (ColumnType.isSymbol(metadata.getColumnType(i))) {
                                SymbolMapReader mapReader = reader.getSymbolMapReader(i);
                                MapWriter.createSymbolMapFiles(
                                        ff,
                                        mem,
                                        auxPath,
                                        metadata.getColumnName(i),
                                        COLUMN_NAME_TXN_NONE,
                                        mapReader.getSymbolCapacity(),
                                        mapReader.isCached());
                                symbolMapCount++;
                            }
                        }

                        // _txn
                        mem.smallFile(ff, auxPath.trimTo(tableRootLen).concat(TableUtils.TXN_FILE_NAME).$(), MemoryTag.MMAP_DEFAULT);
                        TableUtils.createTxn(mem, symbolMapCount, 0L, 0L, TableUtils.INITIAL_TXN, 0L, metadata.getStructureVersion(), 0L, 0L);

                        // _cv
                        mem.smallFile(ff, auxPath.trimTo(tableRootLen).concat(TableUtils.COLUMN_VERSION_FILE_NAME).$(), MemoryTag.MMAP_DEFAULT);
                        TableUtils.createColumnVersionFile(mem);

                        if (tableToken.isWal()) {
                            // _name
                            mem.smallFile(ff, auxPath.trimTo(tableRootLen).concat(TableUtils.TABLE_NAME_FILE).$(), MemoryTag.MMAP_DEFAULT);
                            TableUtils.createTableNameFile(mem, tableToken.getTableName());

                            // copy txn_seq folder
                            auxPath.trimTo(tableRootLen).concat(WalUtils.SEQ_DIR).slash$();
                            if (ff.mkdirs(auxPath, configuration.getBackupMkDirMode()) != 0) {
                                throw CairoException.critical(ff.errno()).put("Cannot create [path=").put(auxPath).put(']');
                            }
                            srcPath.of(configuration.getRoot()).concat(tableToken).concat(WalUtils.SEQ_DIR).$();
                            ff.iterateDir(srcPath, txnSeqFilesBackupOnFind.of(srcPath.length(), auxPath.length()));
                        }
                    } finally {
                        mem.close();
                    }

                    // copy the data
                    try (TableWriter backupWriter = engine.getBackupWriter(tableToken, cachedBackupTmpRoot)) {
                        RecordMetadata writerMetadata = backupWriter.getMetadata();
                        srcPath.of(tableName).slash().put(reader.getVersion()).$();
                        RecordToRowCopier recordToRowCopier = tableBackupRowCopiedCache.get(srcPath);
                        if (null == recordToRowCopier) {
                            entityColumnFilter.of(writerMetadata.getColumnCount());
                            recordToRowCopier = RecordToRowCopierUtils.generateCopier(
                                    asm,
                                    reader.getMetadata(),
                                    writerMetadata,
                                    entityColumnFilter
                            );
                            tableBackupRowCopiedCache.put(srcPath.toString(), recordToRowCopier);
                        }
                        RecordCursor cursor = reader.getCursor();
                        //statement/query timeout value  is most likely too small for backup operation
                        copyTableData(cursor, reader.getMetadata(), backupWriter, writerMetadata, recordToRowCopier, SqlExecutionCircuitBreaker.NOOP_CIRCUIT_BREAKER);
                        backupWriter.commit();
                    }
                } // release reader lock
                int renameRootLen = dstPath.length();
                try {
                    dstPath.trimTo(renameRootLen).concat(tableToken).$();
                    TableUtils.renameOrFail(ff, auxPath.trimTo(tableRootLen).$(), dstPath);
                    LOG.info().$("backup complete [table=").utf8(tableName).$(", to=").utf8(dstPath).I$();
                } finally {
                    dstPath.trimTo(renameRootLen).$();
                }
            } catch (CairoException e) {
                LOG.info()
                        .$("could not backup [table=").utf8(tableName)
                        .$(", ex=").$(e.getFlyweightMessage())
                        .$(", errno=").$(e.getErrno())
                        .$(']').$();
                auxPath.of(cachedBackupTmpRoot).concat(tableToken).slash$();
                int errno;
                if ((errno = ff.rmdir(auxPath)) != 0) {
                    LOG.error().$("could not delete directory [path=").utf8(auxPath).$(", errno=").$(errno).I$();
                }
                throw e;
            }
        }

        private void mkBackupDstDir(CharSequence dir, String errorMessage) {
            dstPath.trimTo(dstPathRoot).concat(dir).slash$();
            dstCurrDirLen = dstPath.length();
            if (ff.mkdirs(dstPath, configuration.getBackupMkDirMode()) != 0) {
                throw CairoException.critical(ff.errno()).put(errorMessage).put(dstPath).put(']');
            }
        }

        private void mkBackupDstRoot() {
            DateFormat format = configuration.getBackupDirTimestampFormat();
            long epochMicros = configuration.getMicrosecondClock().getTicks();
            dstPath.of(configuration.getBackupRoot()).slash();
            int plen = dstPath.length();
            int n = 0;
            // There is a race here, two threads could try and create the same dstPath,
            // only one will succeed the other will throw a CairoException. It could be serialised
            do {
                dstPath.trimTo(plen);
                format.format(epochMicros, configuration.getDefaultDateLocale(), null, dstPath);
                if (n > 0) {
                    dstPath.put('.').put(n);
                }
                dstPath.slash$();
                n++;
            } while (ff.exists(dstPath));
            if (ff.mkdirs(dstPath, configuration.getBackupMkDirMode()) != 0) {
                // the winner will succeed the looser thread will get this exception
                throw CairoException.critical(ff.errno()).put("could not create backup [dir=").put(dstPath).put(']');
            }
            dstPathRoot = dstPath.length();
        }

        private CompiledQuery sqlBackup(SqlExecutionContext executionContext) throws SqlException {
            if (null == configuration.getBackupRoot()) {
                throw CairoException.nonCritical().put("backup is disabled, server.conf property 'cairo.sql.backup.root' is not set");
            }
            CharSequence tok = SqlUtil.fetchNext(lexer);
            if (null != tok) {
                if (isTableKeyword(tok)) {
                    return sqlTableBackup(executionContext);
                }
                if (isDatabaseKeyword(tok)) {
                    return sqlDatabaseBackup(executionContext);
                }
            }
            throw SqlException.position(lexer.lastTokenPosition()).put("expected 'table' or 'database'");
        }

        private CompiledQuery sqlDatabaseBackup(SqlExecutionContext executionContext) {
            mkBackupDstRoot();
            mkBackupDstDir(configuration.getDbDirectory(), "could not create backup [db dir=");

            // backup tables
            engine.getTableTokens(tableTokenBucket, false);
            executionContext.getSecurityContext().authorizeTableBackup(tableTokens);
            for (int i = 0, n = tableTokenBucket.size(); i < n; i++) {
                backupTable(tableTokenBucket.get(i));
            }

            srcPath.of(configuration.getRoot()).$();
            int srcLen = srcPath.length();

            // backup table registry file (tables.d.<last>)
            int version = TableNameRegistryFileStore.findLastTablesFileVersion(ff, srcPath, sink);
            srcPath.trimTo(srcLen).concat(WalUtils.TABLE_REGISTRY_NAME_FILE).put('.').put(version).$();
            dstPath.trimTo(dstCurrDirLen).concat(WalUtils.TABLE_REGISTRY_NAME_FILE).put(".0").$(); // reset to 0
            LOG.info().$("backup copying file [from=").utf8(srcPath).$(", to=").utf8(dstPath).I$();
            if (ff.copy(srcPath, dstPath) < 0) {
                throw CairoException.critical(ff.errno())
                        .put("cannot backup table registry file [from=").put(srcPath)
                        .put("m to=").put(dstPath)
                        .put(']');
            }

            // backup table index file (_tab_index.d)
            srcPath.trimTo(srcLen).concat(TableUtils.TAB_INDEX_FILE_NAME).$();
            dstPath.trimTo(dstCurrDirLen).concat(TableUtils.TAB_INDEX_FILE_NAME).$();
            LOG.info().$("backup copying file [from=").utf8(srcPath).$(", to=").utf8(dstPath).I$();
            if (ff.copy(srcPath, dstPath) < 0) {
                throw CairoException.critical(ff.errno())
                        .put("cannot backup table index file [from=").put(srcPath)
                        .put("m to=").put(dstPath)
                        .put(']');
            }

            // backup conf directory
            mkBackupDstDir(PropServerConfiguration.CONFIG_DIRECTORY, "could not create backup [conf dir=");
            auxPath.of(dstPath).$();
            ff.iterateDir(srcPath.of(configuration.getConfRoot()).$(), confFilesBackupOnFind.of(srcPath.length(), auxPath.length()));

            return compiledQuery.ofBackupTable();
        }

        private CompiledQuery sqlTableBackup(SqlExecutionContext executionContext) throws SqlException {
            mkBackupDstRoot();
            mkBackupDstDir(configuration.getDbDirectory(), "could not create backup [db dir=");
            try {
                tableTokens.clear();
                while (true) {
                    CharSequence tok = SqlUtil.fetchNext(lexer);
                    if (null == tok) {
                        throw SqlException.position(lexer.getPosition()).put("expected a table name");
                    }
                    final CharSequence tableName = GenericLexer.assertNoDotsAndSlashes(GenericLexer.unquote(tok), lexer.lastTokenPosition());
                    TableToken tableToken = tableExistsOrFail(lexer.lastTokenPosition(), tableName, executionContext);
                    tableTokens.add(tableToken);
                    tok = SqlUtil.fetchNext(lexer);
                    if (null == tok || Chars.equals(tok, ';')) {
                        break;
                    }
                    if (!Chars.equals(tok, ',')) {
                        throw SqlException.position(lexer.lastTokenPosition()).put("expected ','");
                    }
                }

                executionContext.getSecurityContext().authorizeTableBackup(tableTokens);

                for (int i = 0, n = tableTokens.size(); i < n; i++) {
                    backupTable(tableTokens.get(i));
                }
                return compiledQuery.ofBackupTable();
            } finally {
                tableTokens.clear();
            }
        }

        private class BackupFileFindVisitor implements FindVisitor {
            private int auxPathLen;
            private int srcPathLen;

            @Override
            public void onFind(long pUtf8NameZ, int type) {
                if (type == Files.DT_FILE) {
                    srcPath.trimTo(srcPathLen).concat(pUtf8NameZ).$();
                    auxPath.trimTo(auxPathLen).concat(pUtf8NameZ).$();
                    LOG.info().$("backup copying file [from=").utf8(srcPath).$(",to=").utf8(auxPath).I$();
                    if (ff.copy(srcPath, auxPath) < 0) {
                        throw CairoException.critical(ff.errno()).put("cannot backup file [from=").put(srcPath).put(", to=").put(dstPath).put(']');
                    }
                }
            }

            BackupFileFindVisitor of(int srcPathLen, int auxPathLen) {
                this.srcPathLen = srcPathLen;
                this.auxPathLen = auxPathLen;
                return this;
            }
        }
    }

    public class QueryBuilder implements Mutable {
        private final StringSink sink = new StringSink();

        public QueryBuilder $(CharSequence value) {
            sink.put(value);
            return this;
        }

        public QueryBuilder $(int value) {
            sink.put(value);
            return this;
        }

        @Override
        public void clear() {
            sink.clear();
        }

        public CompiledQuery compile(SqlExecutionContext executionContext) throws SqlException {
            return SqlCompiler.this.compile(sink, executionContext);
        }
    }

    static {
        castGroups.extendAndSet(ColumnType.BOOLEAN, 2);
        castGroups.extendAndSet(ColumnType.BYTE, 1);
        castGroups.extendAndSet(ColumnType.SHORT, 1);
        castGroups.extendAndSet(ColumnType.CHAR, 1);
        castGroups.extendAndSet(ColumnType.INT, 1);
        castGroups.extendAndSet(ColumnType.LONG, 1);
        castGroups.extendAndSet(ColumnType.FLOAT, 1);
        castGroups.extendAndSet(ColumnType.DOUBLE, 1);
        castGroups.extendAndSet(ColumnType.DATE, 1);
        castGroups.extendAndSet(ColumnType.TIMESTAMP, 1);
        castGroups.extendAndSet(ColumnType.STRING, 3);
        castGroups.extendAndSet(ColumnType.SYMBOL, 3);
        castGroups.extendAndSet(ColumnType.BINARY, 4);

        sqlControlSymbols.add("(");
        sqlControlSymbols.add(";");
        sqlControlSymbols.add(")");
        sqlControlSymbols.add(",");
        sqlControlSymbols.add("/*");
        sqlControlSymbols.add("*/");
        sqlControlSymbols.add("--");
        sqlControlSymbols.add("[");
        sqlControlSymbols.add("]");
    }
}<|MERGE_RESOLUTION|>--- conflicted
+++ resolved
@@ -32,13 +32,10 @@
 import io.questdb.cairo.sql.*;
 import io.questdb.cairo.vm.Vm;
 import io.questdb.cairo.vm.api.MemoryMARW;
-<<<<<<< HEAD
 import io.questdb.cairo.wal.WalUtils;
 import io.questdb.cutlass.text.Atomicity;
 import io.questdb.cutlass.text.TextLoader;
-=======
 import io.questdb.cutlass.text.*;
->>>>>>> 979e5081
 import io.questdb.griffin.engine.functions.catalogue.*;
 import io.questdb.griffin.engine.ops.*;
 import io.questdb.griffin.engine.table.ShowColumnsRecordCursorFactory;
@@ -2893,14 +2890,10 @@
     }
 
     private class DatabaseBackupAgent implements Closeable {
-<<<<<<< HEAD
         private final Path auxPath = new Path();
         private final BackupFileFindVisitor confFilesBackupOnFind = new BackupFileFindVisitor();
         private final Path dstPath = new Path();
         private final StringSink sink = new StringSink();
-=======
-        private final Path dstPath = new Path();
->>>>>>> 979e5081
         private final Path srcPath = new Path();
         private final CharSequenceObjHashMap<RecordToRowCopier> tableBackupRowCopiedCache = new CharSequenceObjHashMap<>();
         private final ObjHashSet<TableToken> tableTokenBucket = new ObjHashSet<>();
