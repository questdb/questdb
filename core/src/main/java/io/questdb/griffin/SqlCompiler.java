--- conflicted
+++ resolved
@@ -253,13 +253,10 @@
         Misc.free(renamePath);
         Misc.free(textLoader);
         Misc.free(rebuildIndex);
-<<<<<<< HEAD
-        Misc.freeIfCloseable(metadataFactory);
-=======
         Misc.free(codeGenerator);
         Misc.free(mem);
         Misc.freeObjList(tableWriters);
->>>>>>> b3345967
+        Misc.freeIfCloseable(metadataFactory);
     }
 
     @NotNull
