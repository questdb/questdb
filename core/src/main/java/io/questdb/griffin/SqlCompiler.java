--- conflicted
+++ resolved
@@ -24,82 +24,24 @@
 
 package io.questdb.griffin;
 
-import java.io.Closeable;
-import java.util.ServiceLoader;
-
-import org.jetbrains.annotations.NotNull;
-import org.jetbrains.annotations.Nullable;
-
 import io.questdb.MessageBus;
-import io.questdb.cairo.AppendMemory;
-import io.questdb.cairo.CairoConfiguration;
-import io.questdb.cairo.CairoEngine;
-import io.questdb.cairo.CairoError;
-import io.questdb.cairo.CairoException;
-import io.questdb.cairo.CairoSecurityContext;
-import io.questdb.cairo.ColumnFilter;
-import io.questdb.cairo.ColumnType;
-import io.questdb.cairo.ColumnTypes;
-import io.questdb.cairo.DefaultLifecycleManager;
-import io.questdb.cairo.EntityColumnFilter;
-import io.questdb.cairo.GenericRecordMetadata;
-import io.questdb.cairo.ListColumnFilter;
-import io.questdb.cairo.PartitionBy;
-import io.questdb.cairo.SymbolMapReader;
-import io.questdb.cairo.SymbolMapWriter;
-import io.questdb.cairo.TableReader;
-import io.questdb.cairo.TableReaderMetadata;
-import io.questdb.cairo.TableStructure;
-import io.questdb.cairo.TableUtils;
-import io.questdb.cairo.TableWriter;
-import io.questdb.cairo.sql.Function;
-import io.questdb.cairo.sql.ReaderOutOfDateException;
-import io.questdb.cairo.sql.Record;
-import io.questdb.cairo.sql.RecordCursor;
-import io.questdb.cairo.sql.RecordCursorFactory;
-import io.questdb.cairo.sql.RecordMetadata;
-import io.questdb.cairo.sql.VirtualRecord;
+import io.questdb.cairo.*;
+import io.questdb.cairo.sql.*;
 import io.questdb.cutlass.text.Atomicity;
 import io.questdb.cutlass.text.TextException;
 import io.questdb.cutlass.text.TextLoader;
-import io.questdb.griffin.model.ColumnCastModel;
-import io.questdb.griffin.model.CopyModel;
-import io.questdb.griffin.model.CreateTableModel;
-import io.questdb.griffin.model.ExecutionModel;
-import io.questdb.griffin.model.ExpressionNode;
-import io.questdb.griffin.model.InsertModel;
-import io.questdb.griffin.model.QueryColumn;
-import io.questdb.griffin.model.QueryModel;
-import io.questdb.griffin.model.RenameTableModel;
+import io.questdb.griffin.model.*;
 import io.questdb.log.Log;
 import io.questdb.log.LogFactory;
-<<<<<<< HEAD
-import io.questdb.std.BytecodeAssembler;
-import io.questdb.std.CharSequenceHashSet;
-import io.questdb.std.CharSequenceObjHashMap;
-import io.questdb.std.Chars;
-import io.questdb.std.Files;
-import io.questdb.std.FilesFacade;
-import io.questdb.std.FindVisitor;
-import io.questdb.std.GenericLexer;
-import io.questdb.std.IntIntHashMap;
-import io.questdb.std.IntList;
-import io.questdb.std.Misc;
-import io.questdb.std.Numbers;
-import io.questdb.std.NumericException;
-import io.questdb.std.ObjHashSet;
-import io.questdb.std.ObjList;
-import io.questdb.std.ObjectPool;
-import io.questdb.std.Os;
-import io.questdb.std.Sinkable;
-import io.questdb.std.Transient;
-import io.questdb.std.Unsafe;
-=======
 import io.questdb.std.*;
->>>>>>> 1d871579
 import io.questdb.std.microtime.TimestampFormat;
 import io.questdb.std.str.NativeLPSZ;
 import io.questdb.std.str.Path;
+import org.jetbrains.annotations.NotNull;
+import org.jetbrains.annotations.Nullable;
+
+import java.io.Closeable;
+import java.util.ServiceLoader;
 
 
 public class SqlCompiler implements Closeable {
@@ -137,8 +79,6 @@
     private final NativeLPSZ nativeLPSZ = new NativeLPSZ();
     private final CharSequenceObjHashMap<RecordToRowCopier> tableBackupRowCopieCache = new CharSequenceObjHashMap<>();
     private transient SqlExecutionContext currentExecutionContext;
-<<<<<<< HEAD
-=======
     private transient String cachedTmpBackupRoot;
     private final FindVisitor sqlDatabaseBackupOnFind = (file, type) -> {
         nativeLPSZ.of(file);
@@ -150,7 +90,6 @@
             }
         }
     };
->>>>>>> 1d871579
 
     public SqlCompiler(CairoEngine engine) {
         this(engine, null);
@@ -1836,186 +1775,6 @@
             throw SqlException.position(0).put("timestamp is not defined");
         }
     }
-    
-    private CompiledQuery sqlBackup(SqlExecutionContext executionContext) throws SqlException {
-        if (null == configuration.getBackupRoot()) {
-            throw CairoException.instance(0).put("Backup is disabled, no backup root directory is configured in the server configuration ['cairo.sql.backup.root' property]");
-        }
-
-        final CharSequence tok = SqlUtil.fetchNext(lexer);
-        if (null != tok) {
-            if (Chars.equalsLowerCaseAscii(tok, "table")) {
-                return sqlTableBackup(executionContext);
-            }
-            if (Chars.equalsLowerCaseAscii(tok, "database")) {
-                return sqlDatabaseBackup(executionContext);
-            }
-        }
-
-        throw SqlException.position(lexer.lastTokenPosition()).put(" expected 'table' or 'database'");
-    }
-
-    private final FindVisitor sqlDatabaseBackupOnFind = (file, type) -> {
-        nativeLPSZ.of(file);
-        if (type == Files.DT_DIR && nativeLPSZ.charAt(0) != '.') {
-            try {
-                backupTable(nativeLPSZ, currentExecutionContext);
-            } catch (CairoException ex) {
-                LOG.error().$("Failed to backup ").$(nativeLPSZ).$(": ").$(ex.getFlyweightMessage()).$();
-            }
-        }
-    };
-
-    private CompiledQuery sqlDatabaseBackup(SqlExecutionContext executionContext) throws SqlException {
-        currentExecutionContext = executionContext;
-        try {
-            setupBackupRenamePath();
-            ff.iterateDir(path.of(configuration.getRoot()).$(), sqlDatabaseBackupOnFind);
-            return compiledQuery.ofBackupTable();
-        } finally {
-            currentExecutionContext = null;
-        }
-    }
-
-    private CompiledQuery sqlTableBackup(SqlExecutionContext executionContext) throws SqlException {
-        setupBackupRenamePath();
-
-        try {
-            tableNames.clear();
-            while (true) {
-                CharSequence tok = SqlUtil.fetchNext(lexer);
-                if (null == tok) {
-                    throw SqlException.position(lexer.lastTokenPosition()).put(" expected a table name");
-                }
-                CharSequence tableName = GenericLexer.unhack(GenericLexer.unquote(tok));
-                if (tableName == null) {
-                    throw SqlException.position(lexer.lastTokenPosition()).put(" expected a valid table name");
-                }
-                int status = engine.getStatus(executionContext.getCairoSecurityContext(), path, tableName, 0, tableName.length());
-                if (status != TableUtils.TABLE_EXISTS) {
-                    throw SqlException.position(lexer.lastTokenPosition()).put(" '").put(tableName).put("' is not  a valid table");
-                }
-                tableNames.add(tableName);
-
-                tok = SqlUtil.fetchNext(lexer);
-                if (null == tok || Chars.equals(tok, ';')) {
-                    break;
-                }
-                if (!Chars.equals(tok, ',')) {
-                    throw SqlException.position(lexer.lastTokenPosition()).put(" expected ','");
-                }
-            }
-
-            for (int n = 0; n < tableNames.size(); n++) {
-                backupTable(tableNames.get(n), executionContext);
-            }
-
-            return compiledQuery.ofBackupTable();
-        } finally {
-            tableNames.clear();
-        }
-    }
-
-    private void setupBackupRenamePath() {
-        TimestampFormat format = configuration.getBackupDirTimestampFormat();
-        long epochMicros = configuration.getMicrosecondClock().getTicks();
-        int n = 0;
-        // There is a race here, two threads could try and create the same renamePath, only one will succeed the other will throw
-        // a CairoException. Maybe it should be serialised
-        renamePath.of(configuration.getBackupRoot()).put(Files.SEPARATOR);
-        int plen = renamePath.length();
-        do {
-            renamePath.trimTo(plen);
-            format.format(epochMicros, configuration.getDefaultTimestampLocale(), null, renamePath);
-            if (n > 0) {
-                renamePath.put('.').put(n);
-            }
-            renamePath.put(Files.SEPARATOR).$();
-            n++;
-        } while (ff.exists(renamePath));
-        if (ff.mkdirs(renamePath, configuration.getBackupMkDirMode()) != 0) {
-            throw CairoException.instance(ff.errno()).put("could not create [dir=").put(renamePath).put(']');
-        }
-    }
-
-    private transient String cachedTmpBackupRoot;
-
-    private void backupTable(@NotNull CharSequence tableName, @NotNull SqlExecutionContext executionContext) {
-        LOG.info().$("Starting backup of ").$(tableName).$();
-        if (null == cachedTmpBackupRoot) {
-            if (null == configuration.getBackupRoot()) {
-                throw CairoException.instance(0).put("Backup is disabled, no backup root directory is configured in the server configuration ['cairo.sql.backup.root' property]");
-            }
-            path.of(configuration.getBackupRoot()).concat(configuration.getBackupTempDirName()).put(Files.SEPARATOR).$();
-            cachedTmpBackupRoot = path.toString();
-        }
-
-        CairoSecurityContext securityContext = executionContext.getCairoSecurityContext();
-        try (TableReader reader = engine.getReader(securityContext, tableName)) {
-            cloneMetaData(tableName, configuration.getRoot(), cachedTmpBackupRoot, configuration.getBackupMkDirMode(), reader);
-
-            try (TableWriter backupWriter = engine.getBackupWriter(securityContext, tableName, cachedTmpBackupRoot)) {
-                RecordMetadata writerMetadata = backupWriter.getMetadata();
-                path.of(tableName).put(Files.SEPARATOR).put(reader.getVersion()).$();
-                RecordToRowCopier recordToRowCopier = tableBackupRowCopieCache.get(path);
-                if (null == recordToRowCopier) {
-                    entityColumnFilter.of(writerMetadata.getColumnCount());
-                    recordToRowCopier = assembleRecordToRowCopier(asm, reader.getMetadata(), writerMetadata, entityColumnFilter);
-                    tableBackupRowCopieCache.put(path.toString(), recordToRowCopier);
-                }
-
-                RecordCursor cursor = reader.getCursor();
-                copyTableData(cursor, backupWriter, writerMetadata, recordToRowCopier);
-                backupWriter.commit();
-            }
-        }
-
-        path.of(configuration.getBackupRoot()).concat(configuration.getBackupTempDirName()).put(Files.SEPARATOR).concat(tableName).$();
-        int renameRootLen = renamePath.length();
-        try {
-            renamePath.trimTo(renameRootLen).concat(tableName).$();
-            if (!ff.rename(path, renamePath)) {
-                throw CairoException.instance(ff.errno()).put("Could not rename [from=").put(path).put(", to=").put(renamePath).put(']');
-            }
-            LOG.info().$("Completed backup of ").$(tableName).$(" to ").$(renamePath).$();
-        } finally {
-            renamePath.trimTo(renameRootLen).$();
-        }
-    }
-
-    private void cloneMetaData(CharSequence tableName, CharSequence root, CharSequence backupRoot, int mkDirMode, TableReader reader) {
-        path.of(backupRoot).concat(tableName).put(Files.SEPARATOR).$();
-
-        if (ff.exists(path)) {
-            throw CairoException.instance(0).put("Backup dir for table \"").put(tableName).put("\" already exists [dir=").put(path).put(']');
-        }
-
-        if (ff.mkdirs(path, mkDirMode) != 0) {
-            throw CairoException.instance(ff.errno()).put("Could not create [dir=").put(path).put(']');
-        }
-
-        TableReaderMetadata sourceMetaData = (TableReaderMetadata) reader.getMetadata();
-        int rootLen = path.length();
-        try {
-            mem.of(ff, path.trimTo(rootLen).concat(TableUtils.META_FILE_NAME).$(), ff.getPageSize());
-            sourceMetaData.cloneTo(mem);
-
-            // create symbol maps
-            path.trimTo(rootLen).$();
-            int symbolMapCount = 0;
-            for (int i = 0, sz = sourceMetaData.getColumnCount(); i < sz; i++) {
-                if (sourceMetaData.getColumnType(i) == ColumnType.SYMBOL) {
-                    SymbolMapReader mapReader = reader.getSymbolMapReader(i);
-                    SymbolMapWriter.createSymbolMapFiles(ff, mem, path, sourceMetaData.getColumnName(i), mapReader.getSymbolCapacity(), mapReader.isCached());
-                    symbolMapCount++;
-                }
-            }
-            mem.of(ff, path.trimTo(rootLen).concat(TableUtils.TXN_FILE_NAME).$(), ff.getPageSize());
-            TableUtils.resetTxn(mem, symbolMapCount, 0L, TableUtils.INITIAL_TXN);
-        } finally {
-            mem.close();
-        }
-    }
 
     @FunctionalInterface
     private interface KeywordBasedExecutor {
