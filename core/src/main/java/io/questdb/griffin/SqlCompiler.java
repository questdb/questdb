--- conflicted
+++ resolved
@@ -352,79 +352,6 @@
     }
 
     private CompiledQuery alterTable(SqlExecutionContext executionContext) throws SqlException {
-<<<<<<< HEAD
-        CharSequence tok;
-        tok = expectToken(lexer, "'table' or 'system'");
-
-        if (SqlKeywords.isTableKeyword(tok)) {
-            final int tableNamePosition = lexer.getPosition();
-            tok = GenericLexer.unquote(expectToken(lexer, "table name"));
-            TableToken tableToken = tableExistsOrFail(tableNamePosition, tok, executionContext);
-
-            try (TableRecordMetadata tableMetadata = executionContext.getMetadata(tableToken)) {
-                String expectedTokenDescription = "'add', 'alter', 'attach', 'detach', 'drop', 'resume', 'rename', 'set' or 'squash'";
-                tok = expectToken(lexer, expectedTokenDescription);
-
-                if (SqlKeywords.isAddKeyword(tok)) {
-                    executionContext.getSecurityContext().authorizeAlterTableAddColumn(tableToken);
-                    return alterTableAddColumn(tableNamePosition, tableToken, tableMetadata);
-                } else if (SqlKeywords.isDropKeyword(tok)) {
-                    tok = expectToken(lexer, "'column' or 'partition'");
-                    if (SqlKeywords.isColumnKeyword(tok)) {
-                        return alterTableDropColumn(executionContext.getSecurityContext(), tableNamePosition, tableToken, tableMetadata);
-                    } else if (SqlKeywords.isPartitionKeyword(tok)) {
-                        executionContext.getSecurityContext().authorizeAlterTableDropPartition(tableToken);
-                        return alterTableDropDetachOrAttachPartition(tableMetadata, tableToken, PartitionAction.DROP, executionContext);
-                    } else {
-                        throw SqlException.$(lexer.lastTokenPosition(), "'column' or 'partition' expected");
-                    }
-                } else if (SqlKeywords.isRenameKeyword(tok)) {
-                    tok = expectToken(lexer, "'column'");
-                    if (SqlKeywords.isColumnKeyword(tok)) {
-                        return alterTableRenameColumn(executionContext.getSecurityContext(), tableNamePosition, tableToken, tableMetadata);
-                    } else {
-                        throw SqlException.$(lexer.lastTokenPosition(), "'column' expected");
-                    }
-                } else if (SqlKeywords.isAttachKeyword(tok)) {
-                    tok = expectToken(lexer, "'partition'");
-                    if (SqlKeywords.isPartitionKeyword(tok)) {
-                        executionContext.getSecurityContext().authorizeAlterTableAttachPartition(tableToken);
-                        return alterTableDropDetachOrAttachPartition(tableMetadata, tableToken, PartitionAction.ATTACH, executionContext);
-                    } else {
-                        throw SqlException.$(lexer.lastTokenPosition(), "'partition' expected");
-                    }
-                } else if (SqlKeywords.isDetachKeyword(tok)) {
-                    tok = expectToken(lexer, "'partition'");
-                    if (SqlKeywords.isPartitionKeyword(tok)) {
-                        executionContext.getSecurityContext().authorizeAlterTableDetachPartition(tableToken);
-                        return alterTableDropDetachOrAttachPartition(tableMetadata, tableToken, PartitionAction.DETACH, executionContext);
-                    } else {
-                        throw SqlException.$(lexer.lastTokenPosition(), "'partition' expected");
-                    }
-                } else if (SqlKeywords.isAlterKeyword(tok)) {
-                    tok = expectToken(lexer, "'column'");
-                    if (SqlKeywords.isColumnKeyword(tok)) {
-                        final int columnNamePosition = lexer.getPosition();
-                        tok = expectToken(lexer, "column name");
-                        final CharSequence columnName = GenericLexer.immutableOf(tok);
-                        tok = expectToken(lexer, "'add index' or 'drop index' or 'cache' or 'nocache'");
-                        if (SqlKeywords.isAddKeyword(tok)) {
-                            expectKeyword(lexer, "index");
-                            tok = SqlUtil.fetchNext(lexer);
-                            int indexValueCapacity = -1;
-
-                            if (tok != null && (!isSemicolon(tok))) {
-                                if (!SqlKeywords.isCapacityKeyword(tok)) {
-                                    throw SqlException.$(lexer.lastTokenPosition(), "'capacity' expected");
-                                } else {
-                                    tok = expectToken(lexer, "capacity value");
-                                    try {
-                                        indexValueCapacity = Numbers.parseInt(tok);
-                                        if (indexValueCapacity <= 0) {
-                                            throw SqlException.$(lexer.lastTokenPosition(), "positive integer literal expected as index capacity");
-                                        }
-                                    } catch (NumericException e) {
-=======
         CharSequence tok = SqlUtil.fetchNext(lexer);
         if (tok == null || !SqlKeywords.isTableKeyword(tok)) {
             return unknownAlterStatement(executionContext, tok);
@@ -435,7 +362,8 @@
         TableToken tableToken = tableExistsOrFail(tableNamePosition, tok, executionContext);
 
         try (TableRecordMetadata tableMetadata = executionContext.getMetadata(tableToken)) {
-            tok = expectToken(lexer, "'add', 'alter' or 'drop'");
+            String expectedTokenDescription = "'add', 'alter', 'attach', 'detach', 'drop', 'resume', 'rename', 'set' or 'squash'";
+                tok = expectToken(lexer, expectedTokenDescription);
 
             if (SqlKeywords.isAddKeyword(tok)) {
                 executionContext.getSecurityContext().authorizeAlterTableAddColumn(tableToken);
@@ -493,7 +421,6 @@
                                 try {
                                     indexValueCapacity = Numbers.parseInt(tok);
                                     if (indexValueCapacity <= 0) {
->>>>>>> bd86f465
                                         throw SqlException.$(lexer.lastTokenPosition(), "positive integer literal expected as index capacity");
                                     }
                                 } catch (NumericException e) {
@@ -604,12 +531,12 @@
                     } else {
                         throw SqlException.$(lexer.lastTokenPosition(), "'from' expected");
                     }
-<<<<<<< HEAD
-                    if (!engine.isWalTable(tableToken)) {
-                        throw SqlException.$(lexer.lastTokenPosition(), tableToken.getTableName()).put(" is not a WAL table.");
-                    }
-                    return alterTableResume(tableNamePosition, tableToken, fromTxn, executionContext);
-                } else if (SqlKeywords.isSquashKeyword(tok)) {
+                }
+                if (!engine.isWalTable(tableToken)) {
+                    throw SqlException.$(lexer.lastTokenPosition(), tableToken.getTableName()).put(" is not a WAL table.");
+                }
+                return alterTableResume(tableNamePosition, tableToken, fromTxn, executionContext);
+            } else if (SqlKeywords.isSquashKeyword(tok)) {
                     executionContext.getSecurityContext().authorizeAlterTableDropPartition(tableToken);
                     tok = expectToken(lexer, "'partitions'");
                     if (SqlKeywords.isPartitionsKeyword(tok)) {
@@ -619,15 +546,6 @@
                     }
                 } else {
                     throw SqlException.$(lexer.lastTokenPosition(), expectedTokenDescription).put(" expected");
-=======
->>>>>>> bd86f465
-                }
-                if (!engine.isWalTable(tableToken)) {
-                    throw SqlException.$(lexer.lastTokenPosition(), tableToken.getTableName()).put(" is not a WAL table.");
-                }
-                return alterTableResume(tableNamePosition, tableToken, fromTxn, executionContext);
-            } else {
-                throw SqlException.$(lexer.lastTokenPosition(), "'add', 'drop', 'attach', 'detach', 'set', 'rename' or 'resume' expected");
             }
         } catch (CairoException e) {
             LOG.info().$("could not alter table [table=").$(tableToken.getTableName()).$(", ex=").$((Throwable) e).$();
