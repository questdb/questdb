/*******************************************************************************
 *     ___                  _   ____  ____
 *    / _ \ _   _  ___  ___| |_|  _ \| __ )
 *   | | | | | | |/ _ \/ __| __| | | |  _ \
 *   | |_| | |_| |  __/\__ \ |_| |_| | |_) |
 *    \__\_\\__,_|\___||___/\__|____/|____/
 *
 *  Copyright (c) 2014-2019 Appsicle
 *  Copyright (c) 2019-2022 QuestDB
 *
 *  Licensed under the Apache License, Version 2.0 (the "License");
 *  you may not use this file except in compliance with the License.
 *  You may obtain a copy of the License at
 *
 *  http://www.apache.org/licenses/LICENSE-2.0
 *
 *  Unless required by applicable law or agreed to in writing, software
 *  distributed under the License is distributed on an "AS IS" BASIS,
 *  WITHOUT WARRANTIES OR CONDITIONS OF ANY KIND, either express or implied.
 *  See the License for the specific language governing permissions and
 *  limitations under the License.
 *
 ******************************************************************************/

package io.questdb.griffin;

import io.questdb.MessageBus;
import io.questdb.PropServerConfiguration;
import io.questdb.cairo.*;
import io.questdb.cairo.pool.WriterPool;
import io.questdb.cairo.sql.Record;
import io.questdb.cairo.sql.*;
import io.questdb.cairo.vm.Vm;
import io.questdb.cairo.vm.api.MemoryMARW;
import io.questdb.cutlass.text.*;
import io.questdb.griffin.engine.functions.cast.CastCharToStrFunctionFactory;
import io.questdb.griffin.engine.functions.cast.CastStrToGeoHashFunctionFactory;
import io.questdb.griffin.engine.functions.catalogue.*;
import io.questdb.griffin.engine.ops.AlterOperationBuilder;
import io.questdb.griffin.engine.ops.InsertOperationImpl;
import io.questdb.griffin.engine.ops.UpdateOperation;
import io.questdb.griffin.engine.table.ShowColumnsRecordCursorFactory;
import io.questdb.griffin.engine.table.TableListRecordCursorFactory;
import io.questdb.griffin.model.*;
import io.questdb.log.Log;
import io.questdb.log.LogFactory;
import io.questdb.mp.RingQueue;
import io.questdb.mp.Sequence;
import io.questdb.network.PeerDisconnectedException;
import io.questdb.network.PeerIsSlowToReadException;
import io.questdb.std.*;
import io.questdb.std.datetime.DateFormat;
import io.questdb.std.str.Path;
import io.questdb.std.str.StringSink;
import org.jetbrains.annotations.NotNull;
import org.jetbrains.annotations.Nullable;
import org.jetbrains.annotations.TestOnly;

import java.io.Closeable;
import java.util.ServiceLoader;

import static io.questdb.cairo.TableUtils.COLUMN_NAME_TXN_NONE;
import static io.questdb.griffin.SqlKeywords.*;

public class SqlCompiler implements Closeable {
    public static final ObjList<String> sqlControlSymbols = new ObjList<>(8);
    private final static Log LOG = LogFactory.getLog(SqlCompiler.class);
    private static final IntList castGroups = new IntList();
    private static final CastCharToStrFunctionFactory CHAR_TO_STR_FUNCTION_FACTORY = new CastCharToStrFunctionFactory();
    //null object used to skip null checks in batch method
    private static final BatchCallback EMPTY_CALLBACK = new BatchCallback() {
        @Override
        public void postCompile(SqlCompiler compiler, CompiledQuery cq, CharSequence queryText) {
        }

        @Override
        public void preCompile(SqlCompiler compiler) {
        }
    };
    protected final CairoEngine engine;
    private final GenericLexer lexer;
    private final Path path = new Path();
    private final CharSequenceObjHashMap<KeywordBasedExecutor> keywordBasedExecutors = new CharSequenceObjHashMap<>();
    private final CompiledQueryImpl compiledQuery;
    private final AlterOperationBuilder alterOperationBuilder;
    private final SqlOptimiser optimiser;
    private final SqlParser parser;
    private final ObjectPool<ExpressionNode> sqlNodePool;
    private final CharacterStore characterStore;
    private final ObjectPool<QueryColumn> queryColumnPool;
    private final ObjectPool<QueryModel> queryModelPool;
    private final SqlCodeGenerator codeGenerator;
    private final CairoConfiguration configuration;
    private final Path renamePath = new Path();
    private final DatabaseBackupAgent backupAgent;
    private final DatabaseSnapshotAgent snapshotAgent;
    private final MemoryMARW mem = Vm.getMARWInstance();
    private final BytecodeAssembler asm = new BytecodeAssembler();
    private final MessageBus messageBus;
    private final ListColumnFilter listColumnFilter = new ListColumnFilter();
    private final EntityColumnFilter entityColumnFilter = new EntityColumnFilter();
    private final IntIntHashMap typeCast = new IntIntHashMap();
    private final ObjList<TableWriter> tableWriters = new ObjList<>();
    private final TableStructureAdapter tableStructureAdapter = new TableStructureAdapter();
    private final FunctionParser functionParser;
    private final ExecutableMethod insertAsSelectMethod = this::insertAsSelect;
    private final TextLoader textLoader;
    private final FilesFacade ff;
    private final TimestampValueRecord partitionFunctionRec = new TimestampValueRecord();
    private final IndexBuilder rebuildIndex = new IndexBuilder();
    private final VacuumColumnVersions vacuumColumnVersions;
    //determines how compiler parses query text
    //true - compiler treats whole input as single query and doesn't stop on ';'. Default mode.
    //false - compiler treats input as list of statements and stops processing statement on ';'. Used in batch processing.
    private boolean isSingleQueryMode = true;
    // Helper var used to pass back count in cases it can't be done via method result.
    private long insertCount;
    private final ExecutableMethod createTableMethod = this::createTable;

    // Exposed for embedded API users.
    public SqlCompiler(CairoEngine engine) {
        this(engine, null, null);
    }

    public SqlCompiler(CairoEngine engine, @Nullable FunctionFactoryCache functionFactoryCache, @Nullable DatabaseSnapshotAgent snapshotAgent) {
        this.engine = engine;
        this.configuration = engine.getConfiguration();
        this.ff = configuration.getFilesFacade();
        this.messageBus = engine.getMessageBus();
        this.sqlNodePool = new ObjectPool<>(ExpressionNode.FACTORY, configuration.getSqlExpressionPoolCapacity());
        this.queryColumnPool = new ObjectPool<>(QueryColumn.FACTORY, configuration.getSqlColumnPoolCapacity());
        this.queryModelPool = new ObjectPool<>(QueryModel.FACTORY, configuration.getSqlModelPoolCapacity());
        this.compiledQuery = new CompiledQueryImpl(engine);
        this.characterStore = new CharacterStore(
                configuration.getSqlCharacterStoreCapacity(),
                configuration.getSqlCharacterStoreSequencePoolCapacity());
        this.lexer = new GenericLexer(configuration.getSqlLexerPoolCapacity());
        this.functionParser = new FunctionParser(
                configuration,
                functionFactoryCache != null
                        ? functionFactoryCache
                        : new FunctionFactoryCache(engine.getConfiguration(), ServiceLoader.load(
                        FunctionFactory.class, FunctionFactory.class.getClassLoader()))
        );
        this.codeGenerator = new SqlCodeGenerator(engine, configuration, functionParser, sqlNodePool);
        this.vacuumColumnVersions = new VacuumColumnVersions(engine);

        // we have cyclical dependency here
        functionParser.setSqlCodeGenerator(codeGenerator);

        this.backupAgent = new DatabaseBackupAgent();
        this.snapshotAgent = snapshotAgent;

        // For each 'this::method' reference java compiles a class
        // We need to minimize repetition of this syntax as each site generates garbage
        final KeywordBasedExecutor compileSet = this::compileSet;
        final KeywordBasedExecutor compileBegin = this::compileBegin;
        final KeywordBasedExecutor compileCommit = this::compileCommit;
        final KeywordBasedExecutor compileRollback = this::compileRollback;
        final KeywordBasedExecutor truncateTables = this::truncateTables;
        final KeywordBasedExecutor alterTable = this::alterTable;
        final KeywordBasedExecutor repairTables = this::repairTables;
        final KeywordBasedExecutor reindexTable = this::reindexTable;
        final KeywordBasedExecutor dropTable = this::dropTable;
        final KeywordBasedExecutor sqlBackup = backupAgent::sqlBackup;
        final KeywordBasedExecutor sqlShow = this::sqlShow;
        final KeywordBasedExecutor vacuumTable = this::vacuum;
        final KeywordBasedExecutor snapshotDatabase = this::snapshotDatabase;

        keywordBasedExecutors.put("truncate", truncateTables);
        keywordBasedExecutors.put("TRUNCATE", truncateTables);
        keywordBasedExecutors.put("alter", alterTable);
        keywordBasedExecutors.put("ALTER", alterTable);
        keywordBasedExecutors.put("repair", repairTables);
        keywordBasedExecutors.put("REPAIR", repairTables);
        keywordBasedExecutors.put("reindex", reindexTable);
        keywordBasedExecutors.put("REINDEX", reindexTable);
        keywordBasedExecutors.put("set", compileSet);
        keywordBasedExecutors.put("SET", compileSet);
        keywordBasedExecutors.put("begin", compileBegin);
        keywordBasedExecutors.put("BEGIN", compileBegin);
        keywordBasedExecutors.put("commit", compileCommit);
        keywordBasedExecutors.put("COMMIT", compileCommit);
        keywordBasedExecutors.put("rollback", compileRollback);
        keywordBasedExecutors.put("ROLLBACK", compileRollback);
        keywordBasedExecutors.put("discard", compileSet);
        keywordBasedExecutors.put("DISCARD", compileSet);
        keywordBasedExecutors.put("close", compileSet); //no-op
        keywordBasedExecutors.put("CLOSE", compileSet);  //no-op
        keywordBasedExecutors.put("unlisten", compileSet);  //no-op
        keywordBasedExecutors.put("UNLISTEN", compileSet);  //no-op
        keywordBasedExecutors.put("reset", compileSet);  //no-op
        keywordBasedExecutors.put("RESET", compileSet);  //no-op
        keywordBasedExecutors.put("drop", dropTable);
        keywordBasedExecutors.put("DROP", dropTable);
        keywordBasedExecutors.put("backup", sqlBackup);
        keywordBasedExecutors.put("BACKUP", sqlBackup);
        keywordBasedExecutors.put("show", sqlShow);
        keywordBasedExecutors.put("SHOW", sqlShow);
        keywordBasedExecutors.put("vacuum", vacuumTable);
        keywordBasedExecutors.put("VACUUM", vacuumTable);
        keywordBasedExecutors.put("snapshot", snapshotDatabase);
        keywordBasedExecutors.put("SNAPSHOT", snapshotDatabase);

        configureLexer(lexer);

        final PostOrderTreeTraversalAlgo postOrderTreeTraversalAlgo = new PostOrderTreeTraversalAlgo();
        optimiser = new SqlOptimiser(
                configuration,
                engine,
                characterStore,
                sqlNodePool,
                queryColumnPool,
                queryModelPool,
                postOrderTreeTraversalAlgo,
                functionParser,
                path
        );

        parser = new SqlParser(
                configuration,
                optimiser,
                characterStore,
                sqlNodePool,
                queryColumnPool,
                queryModelPool,
                postOrderTreeTraversalAlgo
        );
        this.textLoader = new TextLoader(engine);
        alterOperationBuilder = new AlterOperationBuilder();
    }

    // Creates data type converter.
    // INT and LONG NaN values are cast to their representation rather than Double or Float NaN.
    public static RecordToRowCopier assembleRecordToRowCopier(BytecodeAssembler asm, ColumnTypes from, RecordMetadata to, ColumnFilter toColumnFilter) {
        int timestampIndex = to.getTimestampIndex();
        asm.init(RecordToRowCopier.class);
        asm.setupPool();
        int thisClassIndex = asm.poolClass(asm.poolUtf8("io/questdb/griffin/rowcopier"));
        int interfaceClassIndex = asm.poolClass(RecordToRowCopier.class);

        int rGetInt = asm.poolInterfaceMethod(Record.class, "getInt", "(I)I");
        int rGetGeoInt = asm.poolInterfaceMethod(Record.class, "getGeoInt", "(I)I");
        int rGetLong = asm.poolInterfaceMethod(Record.class, "getLong", "(I)J");
        int rGetGeoLong = asm.poolInterfaceMethod(Record.class, "getGeoLong", "(I)J");
        int rGetLong256 = asm.poolInterfaceMethod(Record.class, "getLong256A", "(I)Lio/questdb/std/Long256;");
        int rGetDate = asm.poolInterfaceMethod(Record.class, "getDate", "(I)J");
        int rGetTimestamp = asm.poolInterfaceMethod(Record.class, "getTimestamp", "(I)J");
        //
        int rGetByte = asm.poolInterfaceMethod(Record.class, "getByte", "(I)B");
        int rGetGeoByte = asm.poolInterfaceMethod(Record.class, "getGeoByte", "(I)B");
        int rGetShort = asm.poolInterfaceMethod(Record.class, "getShort", "(I)S");
        int rGetGeoShort = asm.poolInterfaceMethod(Record.class, "getGeoShort", "(I)S");
        int rGetChar = asm.poolInterfaceMethod(Record.class, "getChar", "(I)C");
        int rGetBool = asm.poolInterfaceMethod(Record.class, "getBool", "(I)Z");
        int rGetFloat = asm.poolInterfaceMethod(Record.class, "getFloat", "(I)F");
        int rGetDouble = asm.poolInterfaceMethod(Record.class, "getDouble", "(I)D");
        int rGetSym = asm.poolInterfaceMethod(Record.class, "getSym", "(I)Ljava/lang/CharSequence;");
        int rGetStr = asm.poolInterfaceMethod(Record.class, "getStr", "(I)Ljava/lang/CharSequence;");
        int rGetBin = asm.poolInterfaceMethod(Record.class, "getBin", "(I)Lio/questdb/std/BinarySequence;");
        //
        int wPutInt = asm.poolInterfaceMethod(TableWriter.Row.class, "putInt", "(II)V");
        int wPutLong = asm.poolInterfaceMethod(TableWriter.Row.class, "putLong", "(IJ)V");
        int wPutLong256 = asm.poolInterfaceMethod(TableWriter.Row.class, "putLong256", "(ILio/questdb/std/Long256;)V");
        int wPutDate = asm.poolInterfaceMethod(TableWriter.Row.class, "putDate", "(IJ)V");
        int wPutTimestamp = asm.poolInterfaceMethod(TableWriter.Row.class, "putTimestamp", "(IJ)V");
        //
        int wPutByte = asm.poolInterfaceMethod(TableWriter.Row.class, "putByte", "(IB)V");
        int wPutShort = asm.poolInterfaceMethod(TableWriter.Row.class, "putShort", "(IS)V");
        int wPutBool = asm.poolInterfaceMethod(TableWriter.Row.class, "putBool", "(IZ)V");
        int wPutFloat = asm.poolInterfaceMethod(TableWriter.Row.class, "putFloat", "(IF)V");
        int wPutDouble = asm.poolInterfaceMethod(TableWriter.Row.class, "putDouble", "(ID)V");
        int wPutSym = asm.poolInterfaceMethod(TableWriter.Row.class, "putSym", "(ILjava/lang/CharSequence;)V");
        int wPutSymChar = asm.poolInterfaceMethod(TableWriter.Row.class, "putSym", "(IC)V");
        int wPutStr = asm.poolInterfaceMethod(TableWriter.Row.class, "putStr", "(ILjava/lang/CharSequence;)V");
        int wPutGeoStr = asm.poolInterfaceMethod(TableWriter.Row.class, "putGeoStr", "(ILjava/lang/CharSequence;)V");
        int wPutTimestampStr = asm.poolInterfaceMethod(TableWriter.Row.class, "putTimestamp", "(ILjava/lang/CharSequence;)V");
        int wPutStrChar = asm.poolInterfaceMethod(TableWriter.Row.class, "putStr", "(IC)V");
        int wPutChar = asm.poolInterfaceMethod(TableWriter.Row.class, "putChar", "(IC)V");
        int wPutBin = asm.poolInterfaceMethod(TableWriter.Row.class, "putBin", "(ILio/questdb/std/BinarySequence;)V");
        int truncateGeoHashTypes = asm.poolMethod(ColumnType.class, "truncateGeoHashTypes", "(JII)J");
        int encodeCharAsGeoByte = asm.poolMethod(GeoHashes.class, "encodeChar", "(C)B");

        int checkDoubleBounds = asm.poolMethod(RecordToRowCopierUtils.class, "checkDoubleBounds", "(DDDIII)V");
        int checkLongBounds = asm.poolMethod(RecordToRowCopierUtils.class, "checkLongBounds", "(JJJIII)V");

        int maxDoubleFloat = asm.poolDoubleConst(Float.MAX_VALUE);
        int minDoubleFloat = asm.poolDoubleConst(-Float.MAX_VALUE);
        int maxDoubleLong = asm.poolDoubleConst(Long.MAX_VALUE);
        int minDoubleLong = asm.poolDoubleConst(Long.MIN_VALUE);
        int maxDoubleInt = asm.poolDoubleConst(Integer.MAX_VALUE);
        int minDoubleInt = asm.poolDoubleConst(Integer.MIN_VALUE);
        int maxDoubleShort = asm.poolDoubleConst(Short.MAX_VALUE);
        int minDoubleShort = asm.poolDoubleConst(Short.MIN_VALUE);
        int maxDoubleByte = asm.poolDoubleConst(Byte.MAX_VALUE);
        int minDoubleByte = asm.poolDoubleConst(Byte.MIN_VALUE);

        int maxLongInt = asm.poolLongConst(Integer.MAX_VALUE);
        int minLongInt = asm.poolLongConst(Integer.MIN_VALUE);
        int maxLongShort = asm.poolLongConst(Short.MAX_VALUE);
        int minLongShort = asm.poolLongConst(Short.MIN_VALUE);
        int maxLongByte = asm.poolLongConst(Byte.MAX_VALUE);
        int minLongByte = asm.poolLongConst(Byte.MIN_VALUE);

        int copyNameIndex = asm.poolUtf8("copy");
        int copySigIndex = asm.poolUtf8("(Lio/questdb/cairo/sql/Record;Lio/questdb/cairo/TableWriter$Row;)V");

        asm.finishPool();
        asm.defineClass(thisClassIndex);
        asm.interfaceCount(1);
        asm.putShort(interfaceClassIndex);
        asm.fieldCount(0);
        asm.methodCount(2);
        asm.defineDefaultConstructor();

        asm.startMethod(copyNameIndex, copySigIndex, 15, 3);

        int n = toColumnFilter.getColumnCount();
        for (int i = 0; i < n; i++) {

            final int toColumnIndex = toColumnFilter.getColumnIndexFactored(i);
            // do not copy timestamp, it will be copied externally to this helper

            if (toColumnIndex == timestampIndex) {
                continue;
            }

            final int toColumnType = to.getColumnType(toColumnIndex);
            final int fromColumnType = from.getColumnType(i);
            final int toColumnTypeTag = ColumnType.tagOf(toColumnType);
            final int toColumnWriterIndex = to.getWriterIndex(toColumnIndex);

            asm.aload(2);
            asm.iconst(toColumnWriterIndex);
            asm.aload(1);
            asm.iconst(i);

            int fromColumnTypeTag = ColumnType.tagOf(fromColumnType);
            if (fromColumnTypeTag == ColumnType.NULL) {
                fromColumnTypeTag = toColumnTypeTag;
            }
            switch (fromColumnTypeTag) {
                case ColumnType.INT:
                    asm.invokeInterface(rGetInt);
                    switch (toColumnTypeTag) {
                        case ColumnType.LONG:
                            asm.i2l();
                            asm.invokeInterface(wPutLong, 3);
                            break;
                        case ColumnType.DATE:
                            asm.i2l();
                            asm.invokeInterface(wPutDate, 3);
                            break;
                        case ColumnType.TIMESTAMP:
                            asm.i2l();
                            asm.invokeInterface(wPutTimestamp, 3);
                            break;
                        case ColumnType.SHORT:
                            addCheckIntBoundsCall(asm, checkLongBounds, minLongShort, maxLongShort, fromColumnType, toColumnTypeTag, toColumnWriterIndex);
                            asm.i2s();
                            asm.invokeInterface(wPutShort, 2);
                            break;
                        case ColumnType.BYTE:
                            addCheckIntBoundsCall(asm, checkLongBounds, minLongByte, maxLongByte, fromColumnType, toColumnTypeTag, toColumnWriterIndex);
                            asm.i2b();
                            asm.invokeInterface(wPutByte, 2);
                            break;
                        case ColumnType.FLOAT:
                            asm.i2f();
                            asm.invokeInterface(wPutFloat, 2);
                            break;
                        case ColumnType.DOUBLE:
                            asm.i2d();
                            asm.invokeInterface(wPutDouble, 3);
                            break;
                        default:
                            asm.invokeInterface(wPutInt, 2);
                            break;
                    }
                    break;
                case ColumnType.LONG:
                    asm.invokeInterface(rGetLong);
                    switch (toColumnTypeTag) {
                        case ColumnType.INT:
                            addCheckLongBoundsCall(asm, checkLongBounds, minLongInt, maxLongInt, fromColumnType, toColumnTypeTag, toColumnWriterIndex);
                            asm.l2i();
                            asm.invokeInterface(wPutInt, 2);
                            break;
                        case ColumnType.DATE:
                            asm.invokeInterface(wPutDate, 3);
                            break;
                        case ColumnType.TIMESTAMP:
                            asm.invokeInterface(wPutTimestamp, 3);
                            break;
                        case ColumnType.SHORT:
                            addCheckLongBoundsCall(asm, checkLongBounds, minLongShort, maxLongShort, fromColumnType, toColumnTypeTag, toColumnWriterIndex);
                            asm.l2i();
                            asm.i2s();
                            asm.invokeInterface(wPutShort, 2);
                            break;
                        case ColumnType.BYTE:
                            addCheckLongBoundsCall(asm, checkLongBounds, minLongByte, maxLongByte, fromColumnType, toColumnTypeTag, toColumnWriterIndex);
                            asm.l2i();
                            asm.i2b();
                            asm.invokeInterface(wPutByte, 2);
                            break;
                        case ColumnType.FLOAT:
                            asm.l2f();
                            asm.invokeInterface(wPutFloat, 2);
                            break;
                        case ColumnType.DOUBLE:
                            asm.l2d();
                            asm.invokeInterface(wPutDouble, 3);
                            break;
                        default:
                            asm.invokeInterface(wPutLong, 3);
                            break;
                    }
                    break;
                case ColumnType.DATE:
                    asm.invokeInterface(rGetDate);
                    switch (toColumnTypeTag) {
                        case ColumnType.INT:
                            asm.l2i();
                            asm.invokeInterface(wPutInt, 2);
                            break;
                        case ColumnType.LONG:
                            asm.invokeInterface(wPutLong, 3);
                            break;
                        case ColumnType.TIMESTAMP:
                            asm.invokeInterface(wPutTimestamp, 3);
                            break;
                        case ColumnType.SHORT:
                            asm.l2i();
                            asm.i2s();
                            asm.invokeInterface(wPutShort, 2);
                            break;
                        case ColumnType.BYTE:
                            asm.l2i();
                            asm.i2b();
                            asm.invokeInterface(wPutByte, 2);
                            break;
                        case ColumnType.FLOAT:
                            asm.l2f();
                            asm.invokeInterface(wPutFloat, 2);
                            break;
                        case ColumnType.DOUBLE:
                            asm.l2d();
                            asm.invokeInterface(wPutDouble, 3);
                            break;
                        default:
                            asm.invokeInterface(wPutDate, 3);
                            break;
                    }
                    break;
                case ColumnType.TIMESTAMP:
                    asm.invokeInterface(rGetTimestamp);
                    switch (toColumnTypeTag) {
                        case ColumnType.INT:
                            asm.l2i();
                            asm.invokeInterface(wPutInt, 2);
                            break;
                        case ColumnType.LONG:
                            asm.invokeInterface(wPutLong, 3);
                            break;
                        case ColumnType.SHORT:
                            asm.l2i();
                            asm.i2s();
                            asm.invokeInterface(wPutShort, 2);
                            break;
                        case ColumnType.BYTE:
                            asm.l2i();
                            asm.i2b();
                            asm.invokeInterface(wPutByte, 2);
                            break;
                        case ColumnType.FLOAT:
                            asm.l2f();
                            asm.invokeInterface(wPutFloat, 2);
                            break;
                        case ColumnType.DOUBLE:
                            asm.l2d();
                            asm.invokeInterface(wPutDouble, 3);
                            break;
                        case ColumnType.DATE:
                            asm.invokeInterface(wPutDate, 3);
                            break;
                        default:
                            asm.invokeInterface(wPutTimestamp, 3);
                            break;
                    }
                    break;
                case ColumnType.BYTE:
                    asm.invokeInterface(rGetByte);
                    switch (toColumnTypeTag) {
                        case ColumnType.INT:
                            asm.invokeInterface(wPutInt, 2);
                            break;
                        case ColumnType.LONG:
                            asm.i2l();
                            asm.invokeInterface(wPutLong, 3);
                            break;
                        case ColumnType.DATE:
                            asm.i2l();
                            asm.invokeInterface(wPutDate, 3);
                            break;
                        case ColumnType.TIMESTAMP:
                            asm.i2l();
                            asm.invokeInterface(wPutTimestamp, 3);
                            break;
                        case ColumnType.SHORT:
                            asm.i2s();
                            asm.invokeInterface(wPutShort, 2);
                            break;
                        case ColumnType.FLOAT:
                            asm.i2f();
                            asm.invokeInterface(wPutFloat, 2);
                            break;
                        case ColumnType.DOUBLE:
                            asm.i2d();
                            asm.invokeInterface(wPutDouble, 3);
                            break;
                        default:
                            asm.invokeInterface(wPutByte, 2);
                            break;
                    }
                    break;
                case ColumnType.SHORT:
                    asm.invokeInterface(rGetShort);
                    switch (toColumnTypeTag) {
                        case ColumnType.INT:
                            asm.invokeInterface(wPutInt, 2);
                            break;
                        case ColumnType.LONG:
                            asm.i2l();
                            asm.invokeInterface(wPutLong, 3);
                            break;
                        case ColumnType.DATE:
                            asm.i2l();
                            asm.invokeInterface(wPutDate, 3);
                            break;
                        case ColumnType.TIMESTAMP:
                            asm.i2l();
                            asm.invokeInterface(wPutTimestamp, 3);
                            break;
                        case ColumnType.BYTE:
                            addCheckIntBoundsCall(asm, checkLongBounds, minLongByte, maxLongByte, fromColumnType, toColumnTypeTag, toColumnWriterIndex);
                            asm.i2b();
                            asm.invokeInterface(wPutByte, 2);
                            break;
                        case ColumnType.FLOAT:
                            asm.i2f();
                            asm.invokeInterface(wPutFloat, 2);
                            break;
                        case ColumnType.DOUBLE:
                            asm.i2d();
                            asm.invokeInterface(wPutDouble, 3);
                            break;
                        default:
                            asm.invokeInterface(wPutShort, 2);
                            break;
                    }
                    break;
                case ColumnType.BOOLEAN:
                    asm.invokeInterface(rGetBool);
                    asm.invokeInterface(wPutBool, 2);
                    break;
                case ColumnType.FLOAT:
                    asm.invokeInterface(rGetFloat);
                    switch (toColumnTypeTag) {
                        case ColumnType.INT:
                            addCheckFloatBoundsCall(asm, checkDoubleBounds, minDoubleInt, maxDoubleInt, fromColumnType, toColumnTypeTag, toColumnWriterIndex);
                            asm.f2i();
                            asm.invokeInterface(wPutInt, 2);
                            break;
                        case ColumnType.LONG:
                            addCheckFloatBoundsCall(asm, checkDoubleBounds, minDoubleLong, maxDoubleLong, fromColumnType, toColumnTypeTag, toColumnWriterIndex);
                            asm.f2l();
                            asm.invokeInterface(wPutLong, 3);
                            break;
                        case ColumnType.DATE:
                            addCheckFloatBoundsCall(asm, checkDoubleBounds, minDoubleLong, maxDoubleLong, fromColumnType, toColumnTypeTag, toColumnWriterIndex);
                            asm.f2l();
                            asm.invokeInterface(wPutDate, 3);
                            break;
                        case ColumnType.TIMESTAMP:
                            addCheckFloatBoundsCall(asm, checkDoubleBounds, minDoubleLong, maxDoubleLong, fromColumnType, toColumnTypeTag, toColumnWriterIndex);
                            asm.f2l();
                            asm.invokeInterface(wPutTimestamp, 3);
                            break;
                        case ColumnType.SHORT:
                            addCheckFloatBoundsCall(asm, checkDoubleBounds, minDoubleShort, maxDoubleShort, fromColumnType, toColumnTypeTag, toColumnWriterIndex);
                            asm.f2i();
                            asm.i2s();
                            asm.invokeInterface(wPutShort, 2);
                            break;
                        case ColumnType.BYTE:
                            addCheckFloatBoundsCall(asm, checkDoubleBounds, minDoubleByte, maxDoubleByte, fromColumnType, toColumnTypeTag, toColumnWriterIndex);
                            asm.f2i();
                            asm.i2b();
                            asm.invokeInterface(wPutByte, 2);
                            break;
                        case ColumnType.DOUBLE:
                            asm.f2d();
                            asm.invokeInterface(wPutDouble, 3);
                            break;
                        default:
                            asm.invokeInterface(wPutFloat, 2);
                            break;
                    }
                    break;
                case ColumnType.DOUBLE:
                    asm.invokeInterface(rGetDouble);
                    switch (toColumnTypeTag) {
                        case ColumnType.INT:
                            addCheckDoubleBoundsCall(asm, checkDoubleBounds, minDoubleInt, maxDoubleInt, fromColumnType, toColumnTypeTag, toColumnWriterIndex);
                            asm.d2i();
                            asm.invokeInterface(wPutInt, 2);
                            break;
                        case ColumnType.LONG:
                            addCheckDoubleBoundsCall(asm, checkDoubleBounds, minDoubleLong, maxDoubleLong, fromColumnType, toColumnTypeTag, toColumnWriterIndex);
                            asm.d2l();
                            asm.invokeInterface(wPutLong, 3);
                            break;
                        case ColumnType.DATE:
                            addCheckDoubleBoundsCall(asm, checkDoubleBounds, minDoubleLong, maxDoubleLong, fromColumnType, toColumnTypeTag, toColumnWriterIndex);
                            asm.d2l();
                            asm.invokeInterface(wPutDate, 3);
                            break;
                        case ColumnType.TIMESTAMP:
                            addCheckDoubleBoundsCall(asm, checkDoubleBounds, minDoubleLong, maxDoubleLong, fromColumnType, toColumnTypeTag, toColumnWriterIndex);
                            asm.d2l();
                            asm.invokeInterface(wPutTimestamp, 3);
                            break;
                        case ColumnType.SHORT:
                            addCheckDoubleBoundsCall(asm, checkDoubleBounds, minDoubleShort, maxDoubleShort, fromColumnType, toColumnTypeTag, toColumnWriterIndex);
                            asm.d2i();
                            asm.i2s();
                            asm.invokeInterface(wPutShort, 2);
                            break;
                        case ColumnType.BYTE:
                            addCheckDoubleBoundsCall(asm, checkDoubleBounds, minDoubleByte, maxDoubleByte, fromColumnType, toColumnTypeTag, toColumnWriterIndex);
                            asm.d2i();
                            asm.i2b();
                            asm.invokeInterface(wPutByte, 2);
                            break;
                        case ColumnType.FLOAT:
                            addCheckDoubleBoundsCall(asm, checkDoubleBounds, minDoubleFloat, maxDoubleFloat, fromColumnType, toColumnTypeTag, toColumnWriterIndex);
                            asm.d2f();
                            asm.invokeInterface(wPutFloat, 2);
                            break;
                        default:
                            asm.invokeInterface(wPutDouble, 3);
                            break;
                    }
                    break;
                case ColumnType.CHAR:
                    asm.invokeInterface(rGetChar);
                    switch (toColumnTypeTag) {
                        case ColumnType.STRING:
                            asm.invokeInterface(wPutStrChar, 2);
                            break;
                        case ColumnType.SYMBOL:
                            asm.invokeInterface(wPutSymChar, 2);
                            break;
                        case ColumnType.GEOBYTE:
                            asm.invokeStatic(encodeCharAsGeoByte);
                            if (ColumnType.getGeoHashBits(toColumnType) < 5) {
                                asm.i2l();
                                asm.iconst(ColumnType.getGeoHashTypeWithBits(5));
                                asm.iconst(toColumnType);
                                asm.invokeStatic(truncateGeoHashTypes);
                                asm.l2i();
                                asm.i2b();
                            }
                            asm.invokeInterface(wPutByte, 2);
                            break;
                        default:
                            asm.invokeInterface(wPutChar, 2);
                            break;
                    }
                    break;
                case ColumnType.SYMBOL:
                    asm.invokeInterface(rGetSym);
                    if (toColumnTypeTag == ColumnType.STRING) {
                        asm.invokeInterface(wPutStr, 2);
                    } else {
                        asm.invokeInterface(wPutSym, 2);
                    }
                    break;
                case ColumnType.STRING:
                    asm.invokeInterface(rGetStr);
                    switch (toColumnTypeTag) {
                        case ColumnType.SYMBOL:
                            asm.invokeInterface(wPutSym, 2);
                            break;
                        case ColumnType.TIMESTAMP:
                            asm.invokeInterface(wPutTimestampStr, 2);
                            break;
                        case ColumnType.GEOBYTE:
                        case ColumnType.GEOSHORT:
                        case ColumnType.GEOINT:
                        case ColumnType.GEOLONG:
                            asm.invokeInterface(wPutGeoStr, 2);
                            break;
                        default:
                            asm.invokeInterface(wPutStr, 2);
                            break;
                    }
                    break;
                case ColumnType.BINARY:
                    asm.invokeInterface(rGetBin);
                    asm.invokeInterface(wPutBin, 2);
                    break;
                case ColumnType.LONG256:
                    asm.invokeInterface(rGetLong256);
                    asm.invokeInterface(wPutLong256, 2);
                    break;
                case ColumnType.GEOBYTE:
                    asm.invokeInterface(rGetGeoByte, 1);
                    if (fromColumnType != toColumnType && (fromColumnType != ColumnType.NULL && fromColumnType != ColumnType.GEOBYTE)) {
                        // truncate within the same storage type
                        asm.i2l();
                        asm.iconst(fromColumnType);
                        asm.iconst(toColumnType);
                        asm.invokeStatic(truncateGeoHashTypes);
                        asm.l2i();
                        asm.i2b();
                    }
                    asm.invokeInterface(wPutByte, 2);
                    break;
                case ColumnType.GEOSHORT:
                    asm.invokeInterface(rGetGeoShort, 1);
                    if (ColumnType.tagOf(toColumnType) == ColumnType.GEOBYTE) {
                        asm.i2l();
                        asm.iconst(fromColumnType);
                        asm.iconst(toColumnType);
                        asm.invokeStatic(truncateGeoHashTypes);
                        asm.l2i();
                        asm.i2b();
                        asm.invokeInterface(wPutByte, 2);
                    } else if (fromColumnType != toColumnType && fromColumnType != ColumnType.NULL && fromColumnType != ColumnType.GEOSHORT) {
                        asm.i2l();
                        asm.iconst(fromColumnType);
                        asm.iconst(toColumnType);
                        asm.invokeStatic(truncateGeoHashTypes);
                        asm.l2i();
                        asm.i2s();
                        asm.invokeInterface(wPutShort, 2);
                    } else {
                        asm.invokeInterface(wPutShort, 2);
                    }
                    break;
                case ColumnType.GEOINT:
                    asm.invokeInterface(rGetGeoInt, 1);
                    switch (ColumnType.tagOf(toColumnType)) {
                        case ColumnType.GEOBYTE:
                            asm.i2l();
                            asm.iconst(fromColumnType);
                            asm.iconst(toColumnType);
                            asm.invokeStatic(truncateGeoHashTypes);
                            asm.l2i();
                            asm.i2b();
                            asm.invokeInterface(wPutByte, 2);
                            break;
                        case ColumnType.GEOSHORT:
                            asm.i2l();
                            asm.iconst(fromColumnType);
                            asm.iconst(toColumnType);
                            asm.invokeStatic(truncateGeoHashTypes);
                            asm.l2i();
                            asm.i2s();
                            asm.invokeInterface(wPutShort, 2);
                            break;
                        default:
                            if (fromColumnType != toColumnType && fromColumnType != ColumnType.NULL && fromColumnType != ColumnType.GEOINT) {
                                asm.i2l();
                                asm.iconst(fromColumnType);
                                asm.iconst(toColumnType);
                                asm.invokeStatic(truncateGeoHashTypes);
                                asm.l2i();
                            }
                            asm.invokeInterface(wPutInt, 2);
                            break;
                    }
                    break;
                case ColumnType.GEOLONG:
                    asm.invokeInterface(rGetGeoLong, 1);
                    switch (ColumnType.tagOf(toColumnType)) {
                        case ColumnType.GEOBYTE:
                            asm.iconst(fromColumnType);
                            asm.iconst(toColumnType);
                            asm.invokeStatic(truncateGeoHashTypes);
                            asm.l2i();
                            asm.i2b();
                            asm.invokeInterface(wPutByte, 2);
                            break;
                        case ColumnType.GEOSHORT:
                            asm.iconst(fromColumnType);
                            asm.iconst(toColumnType);
                            asm.invokeStatic(truncateGeoHashTypes);
                            asm.l2i();
                            asm.i2s();
                            asm.invokeInterface(wPutShort, 2);
                            break;
                        case ColumnType.GEOINT:
                            asm.iconst(fromColumnType);
                            asm.iconst(toColumnType);
                            asm.invokeStatic(truncateGeoHashTypes);
                            asm.l2i();
                            asm.invokeInterface(wPutInt, 2);
                            break;
                        default:
                            if (fromColumnType != toColumnType && fromColumnType != ColumnType.NULL && fromColumnType != ColumnType.GEOLONG) {
                                asm.iconst(fromColumnType);
                                asm.iconst(toColumnType);
                                asm.invokeStatic(truncateGeoHashTypes);
                            }
                            asm.invokeInterface(wPutLong, 3);
                            break;
                    }
                    break;
                default:
                    break;
            }
        }

        asm.return_();
        asm.endMethodCode();

        // exceptions
        asm.putShort(0);

        // we have to add stack map table as branch target
        // jvm requires it

        // attributes: 0 (void, no stack verification)
        asm.putShort(0);

        asm.endMethod();

        // class attribute count
        asm.putShort(0);

        return asm.newInstance();
    }

    public static void configureLexer(GenericLexer lexer) {
        for (int i = 0, k = sqlControlSymbols.size(); i < k; i++) {
            lexer.defineSymbol(sqlControlSymbols.getQuick(i));
        }
        for (int i = 0, k = OperatorExpression.operators.size(); i < k; i++) {
            OperatorExpression op = OperatorExpression.operators.getQuick(i);
            if (op.symbol) {
                lexer.defineSymbol(op.token);
            }
        }
    }

    @Override
    public void close() {
        backupAgent.close();
        codeGenerator.close();
        vacuumColumnVersions.close();
        Misc.free(path);
        Misc.free(renamePath);
        Misc.free(textLoader);
        Misc.free(rebuildIndex);
    }

    @NotNull
    public CompiledQuery compile(@NotNull CharSequence query, @NotNull SqlExecutionContext executionContext) throws SqlException {
        clear();
        // these are quick executions that do not require building of a model
        lexer.of(query);
        isSingleQueryMode = true;

        compileInner(executionContext);
        compiledQuery.withContext(executionContext);
        return compiledQuery;
    }

    /*
     * Allows processing of batches of sql statements (sql scripts) separated by ';' .
     * Each query is processed in sequence and processing stops on first error and whole batch gets discarded .
     * Noteworthy difference between this and 'normal' query is that all empty queries get ignored, e.g.
     * <br>
     * select 1;<br>
     * ; ;/* comment \*\/;--comment\n; - these get ignored <br>
     * update a set b=c  ; <br>
     * <p>
     * Useful PG doc link :
     *
     * @param query            - block of queries to process
     * @param batchCallback    - callback to perform actions prior to or after batch part compilation, e.g. clear caches or execute command
     * @see <a href="https://www.postgresql.org/docs/current/protocol-flow.html#id-1.10.5.7.4">PostgreSQL documentation</a>
     */
    public void compileBatch(
            @NotNull CharSequence query,
            @NotNull SqlExecutionContext executionContext,
            BatchCallback batchCallback
    ) throws SqlException, PeerIsSlowToReadException, PeerDisconnectedException {

        LOG.info().$("batch [text=").$(query).I$();

        clear();
        lexer.of(query);
        isSingleQueryMode = false;

        if (batchCallback == null) {
            batchCallback = EMPTY_CALLBACK;
        }

        int position;

        while (lexer.hasNext()) {
            //skip over empty statements that'd cause error in parser
            position = getNextValidTokenPosition();
            if (position == -1) {
                return;
            }

            boolean recompileStale = true;
            do {
                try {
                    batchCallback.preCompile(this);
                    clear();//we don't use normal compile here because we can't reset existing lexer
                    CompiledQuery current = compileInner(executionContext);
                    //We've to move lexer because some query handlers don't consume all tokens (e.g. SET )
                    //some code in postCompile might need full text of current query
                    CharSequence currentQuery = query.subSequence(position, goToQueryEnd());
                    batchCallback.postCompile(this, current, currentQuery);
                    recompileStale = false;
                } catch (ReaderOutOfDateException e) {
                    LOG.info().$(e.getFlyweightMessage()).$();
                    // will recompile
                    lexer.restart();
                }
            } while (recompileStale);
        }
    }

    public void filterPartitions(
            Function function,
            TableReader reader,
            AlterOperationBuilder changePartitionStatement
    ) {
        // Iterate partitions in descending order so if folders are missing on disk
        // removePartition does not fail to determine next minTimestamp
        // Last partition cannot be dropped, exclude it from the list
        // TODO: allow to drop last partition
        for (int i = reader.getPartitionCount() - 2; i > -1; i--) {
            long partitionTimestamp = reader.getPartitionTimestampByIndex(i);
            partitionFunctionRec.setTimestamp(partitionTimestamp);
            if (function.getBool(partitionFunctionRec)) {
                changePartitionStatement.ofPartition(partitionTimestamp);
            }
        }
    }

    public CairoEngine getEngine() {
        return engine;
    }

    public FunctionFactoryCache getFunctionFactoryCache() {
        return functionParser.getFunctionFactoryCache();
    }

    private static void addCheckDoubleBoundsCall(BytecodeAssembler asm, int checkDoubleBounds, int min, int max, int fromColumnType, int toColumnType, int toColumnIndex) {
        asm.dup2();

        invokeCheckMethod(asm, checkDoubleBounds, min, max, fromColumnType, toColumnType, toColumnIndex);
    }

    private static void addCheckFloatBoundsCall(BytecodeAssembler asm, int checkDoubleBounds, int min, int max, int fromColumnType, int toColumnType, int toColumnIndex) {
        asm.dup();
        asm.f2d();

        invokeCheckMethod(asm, checkDoubleBounds, min, max, fromColumnType, toColumnType, toColumnIndex);
    }

    private static void addCheckLongBoundsCall(BytecodeAssembler asm, int checkLongBounds, int min, int max, int fromColumnType, int toColumnType, int toColumnIndex) {
        asm.dup2();

        invokeCheckMethod(asm, checkLongBounds, min, max, fromColumnType, toColumnType, toColumnIndex);
    }

    private static void addCheckIntBoundsCall(BytecodeAssembler asm, int checkLongBounds, int min, int max, int fromColumnType, int toColumnType, int toColumnIndex) {
        asm.dup();
        asm.i2l();

        invokeCheckMethod(asm, checkLongBounds, min, max, fromColumnType, toColumnType, toColumnIndex);
    }

    private static void invokeCheckMethod(BytecodeAssembler asm, int checkBounds, int min, int max, int fromColumnType, int toColumnType, int toColumnIndex) {
        asm.ldc2_w(min);
        asm.ldc2_w(max);
        asm.iconst(fromColumnType);
        asm.iconst(toColumnType);
        asm.iconst(toColumnIndex);
        asm.invokeStatic(checkBounds);
    }

    private static boolean isCompatibleCase(int from, int to) {
        return castGroups.getQuick(ColumnType.tagOf(from)) == castGroups.getQuick(ColumnType.tagOf(to));
    }

    private static void expectKeyword(GenericLexer lexer, CharSequence keyword) throws SqlException {
        CharSequence tok = SqlUtil.fetchNext(lexer);

        if (tok == null) {
            throw SqlException.position(lexer.getPosition()).put('\'').put(keyword).put("' expected");
        }

        if (!Chars.equalsLowerCaseAscii(tok, keyword)) {
            throw SqlException.position(lexer.lastTokenPosition()).put('\'').put(keyword).put("' expected");
        }
    }

    private static CharSequence expectToken(GenericLexer lexer, CharSequence expected) throws SqlException {
        CharSequence tok = SqlUtil.fetchNext(lexer);

        if (tok == null) {
            throw SqlException.position(lexer.getPosition()).put(expected).put(" expected");
        }

        return tok;
    }

    private static CharSequence maybeExpectToken(GenericLexer lexer, CharSequence expected, boolean expect) throws SqlException {
        CharSequence tok = SqlUtil.fetchNext(lexer);

        if (expect && tok == null) {
            throw SqlException.position(lexer.getPosition()).put(expected).put(" expected");
        }

        return tok;
    }

    private CompiledQuery alterSystemLockWriter(SqlExecutionContext executionContext) throws SqlException {
        final int tableNamePosition = lexer.getPosition();
        CharSequence tok = GenericLexer.unquote(expectToken(lexer, "table name"));
        tableExistsOrFail(tableNamePosition, tok, executionContext);
        try {
            CharSequence lockedReason = engine.lockWriter(tok, "alterSystem");
            if (lockedReason != WriterPool.OWNERSHIP_REASON_NONE) {
                throw SqlException.$(tableNamePosition, "could not lock, busy [table=`").put(tok).put(", lockedReason=").put(lockedReason).put("`]");
            }
            return compiledQuery.ofLock();
        } catch (CairoException e) {
            throw SqlException.position(tableNamePosition)
                    .put(e.getFlyweightMessage())
                    .put("[errno=").put(e.getErrno()).put(']');
        }
    }

    private CompiledQuery alterSystemUnlockWriter(SqlExecutionContext executionContext) throws SqlException {
        final int tableNamePosition = lexer.getPosition();
        CharSequence tok = GenericLexer.unquote(expectToken(lexer, "table name"));
        tableExistsOrFail(tableNamePosition, tok, executionContext);
        try {
            engine.unlockWriter(tok);
            return compiledQuery.ofUnlock();
        } catch (CairoException e) {
            throw SqlException.position(tableNamePosition)
                    .put(e.getFlyweightMessage())
                    .put("[errno=").put(e.getErrno()).put(']');
        }
    }

    private CompiledQuery alterTable(SqlExecutionContext executionContext) throws SqlException {
        CharSequence tok;
        tok = expectToken(lexer, "'table' or 'system'");

        if (SqlKeywords.isTableKeyword(tok)) {
            final int tableNamePosition = lexer.getPosition();
            tok = GenericLexer.unquote(expectToken(lexer, "table name"));
            tableExistsOrFail(tableNamePosition, tok, executionContext);

            CharSequence name = GenericLexer.immutableOf(tok);
            try (TableReader reader = engine.getReaderForStatement(executionContext, name, "alter table")) {
                String tableName = reader.getTableName();
                TableReaderMetadata tableMetadata = reader.getMetadata();
                tok = expectToken(lexer, "'add', 'alter' or 'drop'");

                if (SqlKeywords.isAddKeyword(tok)) {
                    return alterTableAddColumn(tableNamePosition, tableName, tableMetadata);
                } else if (SqlKeywords.isDropKeyword(tok)) {
                    tok = expectToken(lexer, "'column' or 'partition'");
                    if (SqlKeywords.isColumnKeyword(tok)) {
                        return alterTableDropColumn(tableNamePosition, tableName, tableMetadata);
                    } else if (SqlKeywords.isPartitionKeyword(tok)) {
                        return alterTableDropOrAttachPartition(reader, PartitionAction.DROP, executionContext);
                    } else {
                        throw SqlException.$(lexer.lastTokenPosition(), "'column' or 'partition' expected");
                    }
                } else if (SqlKeywords.isAttachKeyword(tok)) {
                    tok = expectToken(lexer, "'partition'");
                    if (SqlKeywords.isPartitionKeyword(tok)) {
                        return alterTableDropOrAttachPartition(reader, PartitionAction.ATTACH, executionContext);
                    } else {
                        throw SqlException.$(lexer.lastTokenPosition(), "'partition' expected");
                    }
                } else if (SqlKeywords.isRenameKeyword(tok)) {
                    tok = expectToken(lexer, "'column'");
                    if (SqlKeywords.isColumnKeyword(tok)) {
                        return alterTableRenameColumn(tableNamePosition, tableName, tableMetadata);
                    } else {
                        throw SqlException.$(lexer.lastTokenPosition(), "'column' expected");
                    }
                } else if (SqlKeywords.isAlterKeyword(tok)) {
                    tok = expectToken(lexer, "'column'");
                    if (SqlKeywords.isColumnKeyword(tok)) {
                        final int columnNameNamePosition = lexer.getPosition();
                        tok = expectToken(lexer, "column name");
                        final CharSequence columnName = GenericLexer.immutableOf(tok);
                        tok = expectToken(lexer, "'add index' or 'cache' or 'nocache'");
                        if (SqlKeywords.isAddKeyword(tok)) {
                            expectKeyword(lexer, "index");
                            tok = SqlUtil.fetchNext(lexer);
                            int indexValueCapacity = -1;

                            if (tok != null && (!isSemicolon(tok))) {
                                if (!SqlKeywords.isCapacityKeyword(tok)) {
                                    throw SqlException.$(lexer.lastTokenPosition(), "'capacity' expected");
                                } else {
                                    tok = expectToken(lexer, "capacity value");
                                    try {
                                        indexValueCapacity = Numbers.parseInt(tok);
                                        if (indexValueCapacity <= 0) {
                                            throw SqlException.$(lexer.lastTokenPosition(), "positive integer literal expected as index capacity");
                                        }
                                    } catch (NumericException e) {
                                        throw SqlException.$(lexer.lastTokenPosition(), "positive integer literal expected as index capacity");
                                    }
                                }
                            }

                            return alterTableColumnAddIndex(tableNamePosition, tableName, columnNameNamePosition, columnName, tableMetadata, indexValueCapacity);
                        } else {
                            if (SqlKeywords.isCacheKeyword(tok)) {
                                return alterTableColumnCacheFlag(tableNamePosition, tableName, columnName, reader, true);
                            } else if (SqlKeywords.isNoCacheKeyword(tok)) {
                                return alterTableColumnCacheFlag(tableNamePosition, tableName, columnName, reader, false);
                            } else {
                                throw SqlException.$(lexer.lastTokenPosition(), "'cache' or 'nocache' expected");
                            }
                        }
                    } else {
                        throw SqlException.$(lexer.lastTokenPosition(), "'column' or 'partition' expected");
                    }

                } else if (SqlKeywords.isSetKeyword(tok)) {
                    tok = expectToken(lexer, "'param'");
                    if (SqlKeywords.isParamKeyword(tok)) {
                        final int paramNameNamePosition = lexer.getPosition();
                        tok = expectToken(lexer, "param name");
                        final CharSequence paramName = GenericLexer.immutableOf(tok);
                        tok = expectToken(lexer, "'='");
                        if (tok.length() == 1 && tok.charAt(0) == '=') {
                            CharSequence value = GenericLexer.immutableOf(SqlUtil.fetchNext(lexer));
                            return alterTableSetParam(paramName, value, paramNameNamePosition, tableName, tableMetadata.getId());
                        } else {
                            throw SqlException.$(lexer.lastTokenPosition(), "'=' expected");
                        }
                    } else {
                        throw SqlException.$(lexer.lastTokenPosition(), "'param' expected");
                    }
                } else {
                    throw SqlException.$(lexer.lastTokenPosition(), "'add', 'drop', 'attach', 'set' or 'rename' expected");
                }
            } catch (CairoException e) {
                LOG.info().$("could not alter table [table=").$(name).$(", ex=").$((Throwable) e).$();
                throw SqlException.$(lexer.lastTokenPosition(), "table '").put(name).put("' could not be altered: ").put(e);
            }
        } else if (SqlKeywords.isSystemKeyword(tok)) {
            tok = expectToken(lexer, "'lock' or 'unlock'");

            if (SqlKeywords.isLockKeyword(tok)) {
                tok = expectToken(lexer, "'writer'");

                if (SqlKeywords.isWriterKeyword(tok)) {
                    return alterSystemLockWriter(executionContext);
                } else {
                    throw SqlException.$(lexer.lastTokenPosition(), "'writer' expected");
                }
            } else if (SqlKeywords.isUnlockKeyword(tok)) {
                tok = expectToken(lexer, "'writer'");

                if (SqlKeywords.isWriterKeyword(tok)) {
                    return alterSystemUnlockWriter(executionContext);
                } else {
                    throw SqlException.$(lexer.lastTokenPosition(), "'writer' expected");
                }
            } else {
                throw SqlException.$(lexer.lastTokenPosition(), "'lock' or 'unlock' expected");
            }
        } else {
            throw SqlException.$(lexer.lastTokenPosition(), "'table' or 'system' expected");
        }
    }

    private CompiledQuery alterTableAddColumn(int tableNamePosition, String tableName, TableReaderMetadata tableMetadata) throws SqlException {
        // add columns to table
        CharSequence tok = SqlUtil.fetchNext(lexer);
        //ignoring `column`
        if (tok != null && !SqlKeywords.isColumnKeyword(tok)) {
            lexer.unparseLast();
        }

        AlterOperationBuilder addColumn = alterOperationBuilder.ofAddColumn(
                tableNamePosition,
                tableName,
                tableMetadata.getId());

        int semicolonPos = -1;
        do {
            tok = maybeExpectToken(lexer, "'column' or column name", semicolonPos < 0);
            if (semicolonPos >= 0) {
                if (tok != null) {
                    throw SqlException.$(lexer.lastTokenPosition(), "',' expected");
                }
                break;
            }

            int index = tableMetadata.getColumnIndexQuiet(tok);
            if (index != -1) {
                throw SqlException.$(lexer.lastTokenPosition(), "column '").put(tok).put("' already exists");
            }

            CharSequence columnName = GenericLexer.immutableOf(GenericLexer.unquote(tok));

            if (!TableUtils.isValidColumnName(columnName, configuration.getMaxFileNameLength())) {
                throw SqlException.$(lexer.lastTokenPosition(), " new column name contains invalid characters");
            }

            tok = expectToken(lexer, "column type");

            int type = ColumnType.tagOf(tok);
            if (type == -1) {
                throw SqlException.$(lexer.lastTokenPosition(), "invalid type");
            }

            if (type == ColumnType.GEOHASH) {
                tok = SqlUtil.fetchNext(lexer);
                if (tok == null || tok.charAt(0) != '(') {
                    throw SqlException.position(lexer.getPosition()).put("missing GEOHASH precision");
                }

                tok = SqlUtil.fetchNext(lexer);
                if (tok != null && tok.charAt(0) != ')') {
                    int geosizeBits = GeoHashUtil.parseGeoHashBits(lexer.lastTokenPosition(), 0, tok);
                    tok = SqlUtil.fetchNext(lexer);
                    if (tok == null || tok.charAt(0) != ')') {
                        if (tok != null) {
                            throw SqlException.position(lexer.lastTokenPosition())
                                    .put("invalid GEOHASH type literal, expected ')'")
                                    .put(" found='").put(tok.charAt(0)).put("'");
                        }
                        throw SqlException.position(lexer.getPosition())
                                .put("invalid GEOHASH type literal, expected ')'");
                    }
                    type = ColumnType.getGeoHashTypeWithBits(geosizeBits);
                } else {
                    throw SqlException.position(lexer.lastTokenPosition())
                            .put("missing GEOHASH precision");
                }
            }

            tok = SqlUtil.fetchNext(lexer);
            final int indexValueBlockCapacity;
            final boolean cache;
            int symbolCapacity;
            final boolean indexed;

            if (ColumnType.isSymbol(type) && tok != null &&
                    !Chars.equals(tok, ',') && !Chars.equals(tok, ';')) {

                if (isCapacityKeyword(tok)) {
                    tok = expectToken(lexer, "symbol capacity");

                    final boolean negative;
                    final int errorPos = lexer.lastTokenPosition();
                    if (Chars.equals(tok, '-')) {
                        negative = true;
                        tok = expectToken(lexer, "symbol capacity");
                    } else {
                        negative = false;
                    }

                    try {
                        symbolCapacity = Numbers.parseInt(tok);
                    } catch (NumericException e) {
                        throw SqlException.$(lexer.lastTokenPosition(), "numeric capacity expected");
                    }

                    if (negative) {
                        symbolCapacity = -symbolCapacity;
                    }

                    TableUtils.validateSymbolCapacity(errorPos, symbolCapacity);

                    tok = SqlUtil.fetchNext(lexer);
                } else {
                    symbolCapacity = configuration.getDefaultSymbolCapacity();
                }


                if (Chars.equalsLowerCaseAsciiNc(tok, "cache")) {
                    cache = true;
                    tok = SqlUtil.fetchNext(lexer);
                } else if (Chars.equalsLowerCaseAsciiNc(tok, "nocache")) {
                    cache = false;
                    tok = SqlUtil.fetchNext(lexer);
                } else {
                    cache = configuration.getDefaultSymbolCacheFlag();
                }

                TableUtils.validateSymbolCapacityCached(cache, symbolCapacity, lexer.lastTokenPosition());

                indexed = Chars.equalsLowerCaseAsciiNc(tok, "index");
                if (indexed) {
                    tok = SqlUtil.fetchNext(lexer);
                }

                if (Chars.equalsLowerCaseAsciiNc(tok, "capacity")) {
                    tok = expectToken(lexer, "symbol index capacity");

                    try {
                        indexValueBlockCapacity = Numbers.parseInt(tok);
                    } catch (NumericException e) {
                        throw SqlException.$(lexer.lastTokenPosition(), "numeric capacity expected");
                    }
                    tok = SqlUtil.fetchNext(lexer);
                } else {
                    indexValueBlockCapacity = configuration.getIndexValueBlockSize();
                }
            } else { //set defaults

                //ignoring `NULL` and `NOT NULL`
                if (tok != null && SqlKeywords.isNotKeyword(tok)) {
                    tok = SqlUtil.fetchNext(lexer);
                }

                if (tok != null && SqlKeywords.isNullKeyword(tok)) {
                    tok = SqlUtil.fetchNext(lexer);
                }

                cache = configuration.getDefaultSymbolCacheFlag();
                indexValueBlockCapacity = configuration.getIndexValueBlockSize();
                symbolCapacity = configuration.getDefaultSymbolCapacity();
                indexed = false;
            }

            addColumn.ofAddColumn(
                    columnName,
                    type,
                    Numbers.ceilPow2(symbolCapacity),
                    cache,
                    indexed,
                    Numbers.ceilPow2(indexValueBlockCapacity)
            );

            if (tok == null || (!isSingleQueryMode && isSemicolon(tok))) {
                break;
            }

            semicolonPos = Chars.equals(tok, ';') ? lexer.lastTokenPosition() : -1;
            if (semicolonPos < 0 && !Chars.equals(tok, ',')) {
                throw SqlException.$(lexer.lastTokenPosition(), "',' expected");
            }

        } while (true);
        return compiledQuery.ofAlter(alterOperationBuilder.build());
    }

    private CompiledQuery alterTableColumnAddIndex(
            int tableNamePosition,
            String tableName,
            int columnNamePosition,
            CharSequence columnName,
            TableReaderMetadata metadata,
            int indexValueBlockSize

    ) throws SqlException {

        if (metadata.getColumnIndexQuiet(columnName) == -1) {
            throw SqlException.invalidColumn(columnNamePosition, columnName);
        }
        if (indexValueBlockSize == -1) {
            indexValueBlockSize = configuration.getIndexValueBlockSize();
        }
        return compiledQuery.ofAlter(
                alterOperationBuilder
                        .ofAddIndex(tableNamePosition, tableName, metadata.getId(), columnName, Numbers.ceilPow2(indexValueBlockSize))
                        .build()
        );
    }

    private CompiledQuery alterTableColumnCacheFlag(
            int tableNamePosition,
            String tableName,
            CharSequence columnName,
            TableReader reader,
            boolean cache
    ) throws SqlException {
        TableReaderMetadata metadata = reader.getMetadata();
        int columnIndex = metadata.getColumnIndexQuiet(columnName);
        if (columnIndex == -1) {
            throw SqlException.invalidColumn(lexer.lastTokenPosition(), columnName);
        }

        if (!ColumnType.isSymbol(metadata.getColumnType(columnIndex))) {
            throw SqlException.$(lexer.lastTokenPosition(), "Invalid column type - Column should be of type symbol");
        }

        return cache ? compiledQuery.ofAlter(
                alterOperationBuilder.ofCacheSymbol(tableNamePosition, tableName, metadata.getId(), columnName).build()
        )
                : compiledQuery.ofAlter(
                alterOperationBuilder.ofRemoveCacheSymbol(tableNamePosition, tableName, metadata.getId(), columnName).build()
        );
    }

    private CompiledQuery alterTableDropColumn(int tableNamePosition, String tableName, TableReaderMetadata metadata) throws SqlException {
        AlterOperationBuilder dropColumnStatement = alterOperationBuilder.ofDropColumn(tableNamePosition, tableName, metadata.getId());
        int semicolonPos = -1;
        do {
            CharSequence tok = GenericLexer.unquote(maybeExpectToken(lexer, "column name", semicolonPos < 0));
            if (semicolonPos >= 0) {
                if (tok != null) {
                    throw SqlException.$(lexer.lastTokenPosition(), "',' expected");
                }
                break;
            }

            if (metadata.getColumnIndexQuiet(tok) == -1) {
                throw SqlException.invalidColumn(lexer.lastTokenPosition(), tok);
            }

            CharSequence columnName = tok;
            dropColumnStatement.ofDropColumn(columnName);
            tok = SqlUtil.fetchNext(lexer);

            if (tok == null || (!isSingleQueryMode && isSemicolon(tok))) {
                break;
            }

            semicolonPos = Chars.equals(tok, ';') ? lexer.lastTokenPosition() : -1;
            if (semicolonPos < 0 && !Chars.equals(tok, ',')) {
                throw SqlException.$(lexer.lastTokenPosition(), "',' expected");
            }
        } while (true);

        return compiledQuery.ofAlter(alterOperationBuilder.build());
    }

    private CompiledQuery alterTableDropOrAttachPartition(TableReader reader, int action, SqlExecutionContext executionContext)
            throws SqlException {
        final int pos = lexer.lastTokenPosition();
        TableReaderMetadata readerMetadata = reader.getMetadata();
        if (readerMetadata.getPartitionBy() == PartitionBy.NONE) {
            throw SqlException.$(pos, "table is not partitioned");
        }

        String tableName = reader.getTableName();
        final CharSequence tok = expectToken(lexer, "'list' or 'where'");
        if (SqlKeywords.isListKeyword(tok)) {
            return alterTableDropOrAttachPartitionByList(reader, pos, action);
        } else if (SqlKeywords.isWhereKeyword(tok)) {
            if (action != PartitionAction.DROP) {
                throw SqlException.$(pos, "WHERE clause can only be used with DROP PARTITION command");
            }
            AlterOperationBuilder alterPartitionStatement = alterOperationBuilder.ofDropPartition(pos, tableName, reader.getMetadata().getId());
            ExpressionNode expr = parser.expr(lexer, (QueryModel) null);
            String designatedTimestampColumnName = null;
            int tsIndex = readerMetadata.getTimestampIndex();
            if (tsIndex >= 0) {
                designatedTimestampColumnName = readerMetadata.getColumnName(tsIndex);
            }
            if (designatedTimestampColumnName != null) {
                GenericRecordMetadata metadata = new GenericRecordMetadata();
                metadata.add(new TableColumnMetadata(designatedTimestampColumnName, 0, ColumnType.TIMESTAMP, null));
                Function function = functionParser.parseFunction(expr, metadata, executionContext);
                if (function != null && ColumnType.isBoolean(function.getType())) {
                    function.init(null, executionContext);
                    filterPartitions(function, reader, alterPartitionStatement);
                    return compiledQuery.ofAlter(alterOperationBuilder.build());
                } else {
                    throw SqlException.$(lexer.lastTokenPosition(), "boolean expression expected");
                }
            } else {
                throw SqlException.$(lexer.lastTokenPosition(), "this table does not have a designated timestamp column");
            }
        } else {
            throw SqlException.$(lexer.lastTokenPosition(), "'list' or 'where' expected");
        }
    }

    private CompiledQuery alterTableDropOrAttachPartitionByList(TableReader reader, int pos, int action) throws SqlException {
        String tableName = reader.getTableName();
        AlterOperationBuilder partitions;
        if (action == PartitionAction.DROP) {
            partitions = alterOperationBuilder.ofDropPartition(pos, tableName, reader.getMetadata().getId());
        } else {
            partitions = alterOperationBuilder.ofAttachPartition(pos, tableName, reader.getMetadata().getId());
        }
        assert action == PartitionAction.DROP || action == PartitionAction.ATTACH;
        int semicolonPos = -1;
        do {
            CharSequence tok = maybeExpectToken(lexer, "partition name", semicolonPos < 0);
            if (semicolonPos >= 0) {
                if (tok != null) {
                    throw SqlException.$(lexer.lastTokenPosition(), "',' expected");
                }
                break;
            }
            if (Chars.equals(tok, ',')) {
                throw SqlException.$(lexer.lastTokenPosition(), "partition name missing");
            }
            final CharSequence unquoted = GenericLexer.unquote(tok);

            final long timestamp;
            try {
                timestamp = PartitionBy.parsePartitionDirName(unquoted, reader.getPartitionedBy());
            } catch (CairoException e) {
                throw SqlException.$(lexer.lastTokenPosition(), e.getFlyweightMessage())
                        .put("[errno=").put(e.getErrno()).put(']');
            }

            partitions.ofPartition(timestamp);
            tok = SqlUtil.fetchNext(lexer);

            if (tok == null || (!isSingleQueryMode && isSemicolon(tok))) {
                break;
            }

            semicolonPos = Chars.equals(tok, ';') ? lexer.lastTokenPosition() : -1;
            if (semicolonPos < 0 && !Chars.equals(tok, ',')) {
                throw SqlException.$(lexer.lastTokenPosition(), "',' expected");
            }
        } while (true);

        return compiledQuery.ofAlter(alterOperationBuilder.build());
    }

    private CompiledQuery alterTableRenameColumn(int tableNamePosition, String tableName, TableReaderMetadata metadata) throws SqlException {
        AlterOperationBuilder renameColumnStatement = alterOperationBuilder.ofRenameColumn(tableNamePosition, tableName, metadata.getId());
        int hadSemicolonPos = -1;

        do {
            CharSequence tok = GenericLexer.unquote(maybeExpectToken(lexer, "current column name", hadSemicolonPos < 0));
            if (hadSemicolonPos >= 0) {
                if (tok != null) {
                    throw SqlException.$(hadSemicolonPos, "',' expected");
                }
                break;
            }
            int columnIndex = metadata.getColumnIndexQuiet(tok);
            if (columnIndex == -1) {
                throw SqlException.invalidColumn(lexer.lastTokenPosition(), tok);
            }
            CharSequence existingName = GenericLexer.immutableOf(tok);

            tok = expectToken(lexer, "'to' expected");
            if (!SqlKeywords.isToKeyword(tok)) {
                throw SqlException.$(lexer.lastTokenPosition(), "'to' expected'");
            }

            tok = GenericLexer.unquote(expectToken(lexer, "new column name"));
            if (Chars.equals(existingName, tok)) {
                throw SqlException.$(lexer.lastTokenPosition(), "new column name is identical to existing name");
            }

            if (metadata.getColumnIndexQuiet(tok) > -1) {
                throw SqlException.$(lexer.lastTokenPosition(), " column already exists");
            }

            if (!TableUtils.isValidColumnName(tok, configuration.getMaxFileNameLength())) {
                throw SqlException.$(lexer.lastTokenPosition(), " new column name contains invalid characters");
            }

            CharSequence newName = GenericLexer.immutableOf(tok);
            renameColumnStatement.ofRenameColumn(existingName, newName);

            tok = SqlUtil.fetchNext(lexer);

            if (tok == null || (!isSingleQueryMode && isSemicolon(tok))) {
                break;
            }

            hadSemicolonPos = Chars.equals(tok, ';') ? lexer.lastTokenPosition() : -1;
            if (hadSemicolonPos < 0 && !Chars.equals(tok, ',')) {
                throw SqlException.$(lexer.lastTokenPosition(), "',' expected");
            }
        } while (true);
        return compiledQuery.ofAlter(alterOperationBuilder.build());
    }

    private CompiledQuery alterTableSetParam(CharSequence paramName, CharSequence value, int paramNameNamePosition, String tableName, int tableId) throws SqlException {
        if (isMaxUncommittedRowsParam(paramName)) {
            int maxUncommittedRows;
            try {
                maxUncommittedRows = Numbers.parseInt(value);
            } catch (NumericException e) {
                throw SqlException.$(paramNameNamePosition, "invalid value [value=").put(value).put(",parameter=").put(paramName).put(']');
            }
            if (maxUncommittedRows < 0) {
                throw SqlException.$(paramNameNamePosition, "maxUncommittedRows must be non negative");
            }
            return compiledQuery.ofAlter(alterOperationBuilder.ofSetParamUncommittedRows(tableName, tableId, maxUncommittedRows).build());
        } else if (isCommitLag(paramName)) {
            long commitLag = SqlUtil.expectMicros(value, paramNameNamePosition);
            if (commitLag < 0) {
                throw SqlException.$(paramNameNamePosition, "commitLag must be non negative");
            }
            return compiledQuery.ofAlter(alterOperationBuilder.ofSetParamCommitLag(tableName, tableId, commitLag).build());
        } else {
            throw SqlException.$(paramNameNamePosition, "unknown parameter '").put(paramName).put('\'');
        }
    }

    private void clear() {
        sqlNodePool.clear();
        characterStore.clear();
        queryColumnPool.clear();
        queryModelPool.clear();
        optimiser.clear();
        parser.clear();
        backupAgent.clear();
        alterOperationBuilder.clear();
        backupAgent.clear();
        functionParser.clear();
    }

    private CompiledQuery compileBegin(SqlExecutionContext executionContext) {
        return compiledQuery.ofBegin();
    }

    private CompiledQuery compileCommit(SqlExecutionContext executionContext) {
        return compiledQuery.ofCommit();
    }

    private ExecutionModel compileExecutionModel(SqlExecutionContext executionContext) throws SqlException {
        ExecutionModel model = parser.parse(lexer, executionContext);
        switch (model.getModelType()) {
            case ExecutionModel.QUERY:
                return optimiser.optimise((QueryModel) model, executionContext);
            case ExecutionModel.INSERT:
                InsertModel insertModel = (InsertModel) model;
                if (insertModel.getQueryModel() != null) {
                    return validateAndOptimiseInsertAsSelect(insertModel, executionContext);
                } else {
                    return lightlyValidateInsertModel(insertModel);
                }
            case ExecutionModel.UPDATE:
                optimiser.optimiseUpdate((QueryModel) model, executionContext);
                return model;
            default:
                return model;
        }
    }

    private CompiledQuery compileInner(@NotNull SqlExecutionContext executionContext) throws SqlException {
        final CharSequence tok = SqlUtil.fetchNext(lexer);

        if (tok == null) {
            throw SqlException.$(0, "empty query");
        }

        // Save execution context in resulting Compiled Query
        // it may be used for Alter Table statement execution
        compiledQuery.withContext(executionContext);
        final KeywordBasedExecutor executor = keywordBasedExecutors.get(tok);
        if (executor == null) {
            return compileUsingModel(executionContext);
        }
        return executor.execute(executionContext);
    }

    private CompiledQuery compileRollback(SqlExecutionContext executionContext) {
        return compiledQuery.ofRollback();
    }

    private CompiledQuery compileSet(SqlExecutionContext executionContext) {
        return compiledQuery.ofSet();
    }

    @NotNull
    private CompiledQuery compileUsingModel(SqlExecutionContext executionContext) throws SqlException {
        // This method will not populate sql cache directly;
        // factories are assumed to be non-reentrant and once
        // factory is out of this method the caller assumes
        // full ownership over it. In that however caller may
        // choose to return factory back to this or any other
        // instance of compiler for safekeeping

        // lexer would have parsed first token to determine direction of execution flow
        lexer.unparseLast();
        codeGenerator.clear();

        ExecutionModel executionModel = compileExecutionModel(executionContext);
        switch (executionModel.getModelType()) {
            case ExecutionModel.QUERY:
                LOG.info().$("plan [q=`").$((QueryModel) executionModel).$("`, fd=").$(executionContext.getRequestFd()).$(']').$();
                return compiledQuery.of(generate((QueryModel) executionModel, executionContext));
            case ExecutionModel.CREATE_TABLE:
                return createTableWithRetries(executionModel, executionContext);
            case ExecutionModel.COPY:
                return executeCopy(executionContext, (CopyModel) executionModel);
            case ExecutionModel.RENAME_TABLE:
                final RenameTableModel rtm = (RenameTableModel) executionModel;
                engine.rename(executionContext.getCairoSecurityContext(), path, GenericLexer.unquote(rtm.getFrom().token), renamePath, GenericLexer.unquote(rtm.getTo().token));
                return compiledQuery.ofRenameTable();
            case ExecutionModel.UPDATE:
                final QueryModel updateQueryModel = (QueryModel) executionModel;
                UpdateOperation updateStatement = generateUpdate(updateQueryModel, executionContext);
                return compiledQuery.ofUpdate(updateStatement);
            default:
                InsertModel insertModel = (InsertModel) executionModel;
                if (insertModel.getQueryModel() != null) {
                    return executeWithRetries(
                            insertAsSelectMethod,
                            executionModel,
                            configuration.getCreateAsSelectRetryCount(),
                            executionContext
                    );
                } else {
                    return insert(executionModel, executionContext);
                }
        }
    }

    private long copyOrdered(TableWriter writer, RecordMetadata metadata, RecordCursor cursor, RecordToRowCopier
            copier, int cursorTimestampIndex) {
        long rowCount;

        if (ColumnType.isSymbolOrString(metadata.getColumnType(cursorTimestampIndex))) {
            rowCount = copyOrderedStrTimestamp(writer, cursor, copier, cursorTimestampIndex);
        } else {
            rowCount = copyOrdered0(writer, cursor, copier, cursorTimestampIndex);
        }
        writer.commit();

        return rowCount;
    }

    private long copyOrdered0(TableWriter writer, RecordCursor cursor, RecordToRowCopier copier,
                              int cursorTimestampIndex) {
        long rowCount = 0;
        final Record record = cursor.getRecord();
        while (cursor.hasNext()) {
            TableWriter.Row row = writer.newRow(record.getTimestamp(cursorTimestampIndex));
            copier.copy(record, row);
            row.append();
            rowCount++;
        }

        return rowCount;
    }

    private long copyOrderedBatched(
            TableWriter writer,
            RecordMetadata metadata,
            RecordCursor cursor,
            RecordToRowCopier copier,
            int cursorTimestampIndex,
            long batchSize,
            long commitLag
    ) {
        long rowCount;
        if (ColumnType.isSymbolOrString(metadata.getColumnType(cursorTimestampIndex))) {
            rowCount = copyOrderedBatchedStrTimestamp(writer, cursor, copier, cursorTimestampIndex, batchSize, commitLag);
        } else {
            rowCount = copyOrderedBatched0(writer, cursor, copier, cursorTimestampIndex, batchSize, commitLag);
        }
        writer.commit();

        return rowCount;
    }

    //returns number of copied rows
    private long copyOrderedBatched0(
            TableWriter writer,
            RecordCursor cursor,
            RecordToRowCopier copier,
            int cursorTimestampIndex,
            long batchSize,
            long commitLag
    ) {
        long deadline = batchSize;
        long rowCount = 0;
        final Record record = cursor.getRecord();
        while (cursor.hasNext()) {
            TableWriter.Row row = writer.newRow(record.getTimestamp(cursorTimestampIndex));
            copier.copy(record, row);
            row.append();
            if (++rowCount > deadline) {
                writer.commitWithLag(commitLag);
                deadline = rowCount + batchSize;
            }
        }

        return rowCount;
    }

    //returns number of copied rows
    private long copyOrderedBatchedStrTimestamp(
            TableWriter writer,
            RecordCursor cursor,
            RecordToRowCopier copier,
            int cursorTimestampIndex,
            long batchSize,
            long commitLag
    ) {
        long deadline = batchSize;
        long rowCount = 0;
        final Record record = cursor.getRecord();
        while (cursor.hasNext()) {
            CharSequence str = record.getStr(cursorTimestampIndex);
            try {
                // It's allowed to insert ISO formatted string to timestamp column
                TableWriter.Row row = writer.newRow(IntervalUtils.parseFloorPartialDate(str));
                copier.copy(record, row);
                row.append();
                if (++rowCount > deadline) {
                    writer.commitWithLag(commitLag);
                    deadline = rowCount + batchSize;
                }
            } catch (NumericException numericException) {
                throw CairoException.instance(0).put("Invalid timestamp: ").put(str);
            }
        }

        return rowCount;
    }

    //returns number of copied rows
    private long copyOrderedStrTimestamp(TableWriter writer, RecordCursor cursor, RecordToRowCopier copier,
                                         int cursorTimestampIndex) {
        long rowCount = 0;
        final Record record = cursor.getRecord();
        while (cursor.hasNext()) {
            final CharSequence str = record.getStr(cursorTimestampIndex);
            try {
                // It's allowed to insert ISO formatted string to timestamp column
                TableWriter.Row row = writer.newRow(IntervalUtils.parseFloorPartialDate(str));
                copier.copy(record, row);
                row.append();
                rowCount++;
            } catch (NumericException numericException) {
                throw CairoException.instance(0).put("Invalid timestamp: ").put(str);
            }
        }

        return rowCount;
    }

    private void copyTable(SqlExecutionContext executionContext, CopyModel model) throws SqlException {
        try {
            if (model.isCancel()) {
                addTextImportRequest(model, null);
                return;
            }

            int len = configuration.getSqlCopyBufferSize();
            long buf = Unsafe.malloc(len, MemoryTag.NATIVE_DEFAULT);
            try {
                final CharSequence fileName = GenericLexer.assertNoDots(GenericLexer.unquote(model.getFileName().token), model.getFileName().position);

                setupTextLoaderFromModel(model);
                if (model.isParallel()) {
                    if (model.getTimestampFormat() == null) {
                        model.setTimestampFormat("yyyy-MM-ddTHH:mm:ss.SSSUUUZ");
                    }
                    if (model.getDelimiter() < 0) {
                        model.setDelimiter((byte) ',');
                    }

<<<<<<< HEAD
                    addTextImportRequest(model, fileName);
=======
                    try (ParallelCsvFileImporter loader = new ParallelCsvFileImporter(executionContext)) {
                        loader.of(model.getTableName().token, name, model.getPartitionBy(), model.getDelimiter(), model.getTimestampColumnName(), model.getTimestampFormat(), model.isHeader(), model.getAtomicity());
                        loader.process();
                    }

>>>>>>> 97adad73
                    return;
                }

                path.of(configuration.getInputRoot()).concat(fileName).$();
                long fd = ff.openRO(path);
                try {
                    if (fd == -1) {
                        throw SqlException.$(model.getFileName().position, "could not open file [errno=").put(Os.errno()).put(", path=").put(path).put(']');
                    }

                    long fileLen = ff.length(fd);
                    long n = ff.read(fd, buf, len, 0);
                    if (n > 0) {
                        textLoader.setForceHeaders(model.isHeader());
                        textLoader.setSkipRowsWithExtraValues(false);
                        textLoader.parse(buf, buf + n, executionContext.getCairoSecurityContext());
                        textLoader.setState(TextLoader.LOAD_DATA);
                        int read;
                        while (n < fileLen) {
                            read = (int) ff.read(fd, buf, len, n);
                            if (read < 1) {
                                throw SqlException.$(model.getFileName().position, "could not read file [errno=").put(ff.errno()).put(']');
                            }
                            textLoader.parse(buf, buf + read, executionContext.getCairoSecurityContext());
                            n += read;
                        }
                        textLoader.wrapUp();
                    }
                } finally {
                    ff.close(fd);
                }
            } finally {
                textLoader.clear();
                Unsafe.free(buf, len, MemoryTag.NATIVE_DEFAULT);
            }
        } catch (TextException e) {
            LOG.error().$((Throwable) e).$();
        } finally {
            LOG.info().$("copied").$();
        }
    }

    private void addTextImportRequest(CopyModel model, @Nullable CharSequence fileName) {
        Sequence textImportPubSeq = messageBus.getTextImportRequestCollectingPubSeq();
        RingQueue<TextImportRequestTask> textImportRequestQueue = messageBus.getTextImportRequestCollectingQueue();
        while (true) {
            long cursor = textImportPubSeq.next();

            if (cursor < -1) {
                Os.pause();
                continue;
            }

            if (cursor < 0) {
                LOG.error().$("Text import request queue is full.").$();
                return;
            }

            TextImportRequestTask task = textImportRequestQueue.get(cursor);
            CharSequence tableName = GenericLexer.unquote(model.getTableName().token);
            if (model.isCancel()) {
                task.of(tableName.toString());
            } else {
                assert fileName != null;
                task.of(tableName.toString(),
                        fileName.toString(),
                        model.isHeader(),
                        model.getTimestampColumnName().toString(),
                        model.getDelimiter(),
                        model.getTimestampFormat().toString(),
                        model.getPartitionBy());
            }

            textImportPubSeq.done(cursor);
            return;
        }
    }

    //sets insertCount to number of copied rows
    private TableWriter copyTableData(CharSequence tableName, RecordCursor cursor, RecordMetadata cursorMetadata) {
        TableWriter writer = new TableWriter(configuration, tableName, messageBus, false, DefaultLifecycleManager.INSTANCE, engine.getMetrics());
        try {
            RecordMetadata writerMetadata = writer.getMetadata();
            entityColumnFilter.of(writerMetadata.getColumnCount());
            RecordToRowCopier recordToRowCopier = assembleRecordToRowCopier(asm, cursorMetadata, writerMetadata, entityColumnFilter);
            this.insertCount = copyTableData(cursor, cursorMetadata, writer, writerMetadata, recordToRowCopier);
            return writer;
        } catch (Throwable e) {
            writer.close();
            throw e;
        }
    }

    /* returns number of copied rows*/
    private long copyTableData(RecordCursor cursor, RecordMetadata metadata, TableWriter writer, RecordMetadata
            writerMetadata, RecordToRowCopier recordToRowCopier) {
        int timestampIndex = writerMetadata.getTimestampIndex();
        if (timestampIndex == -1) {
            return copyUnordered(cursor, writer, recordToRowCopier);
        } else {
            return copyOrdered(writer, metadata, cursor, recordToRowCopier, timestampIndex);
        }
    }

    //returns number of copied rows
    private long copyUnordered(RecordCursor cursor, TableWriter writer, RecordToRowCopier copier) {
        long rowCount = 0;
        final Record record = cursor.getRecord();
        while (cursor.hasNext()) {
            TableWriter.Row row = writer.newRow();
            copier.copy(record, row);
            row.append();
            rowCount++;
        }
        writer.commit();

        return rowCount;
    }

    private CompiledQuery createTable(final ExecutionModel model, SqlExecutionContext executionContext) throws
            SqlException {
        final CreateTableModel createTableModel = (CreateTableModel) model;
        final ExpressionNode name = createTableModel.getName();

        // Fast path for CREATE TABLE IF NOT EXISTS in scenario when the table already exists
        if (createTableModel.isIgnoreIfExists()
                &&
                engine.getStatus(executionContext.getCairoSecurityContext(), path,
                        name.token, 0, name.token.length()) != TableUtils.TABLE_DOES_NOT_EXIST) {
            return compiledQuery.ofCreateTable();
        }

        this.insertCount = -1;

        // Slow path with lock attempt
        CharSequence lockedReason = engine.lock(executionContext.getCairoSecurityContext(), name.token, "createTable");
        if (null == lockedReason) {
            TableWriter writer = null;
            boolean newTable = false;
            try {
                if (engine.getStatus(executionContext.getCairoSecurityContext(), path,
                        name.token, 0, name.token.length()) != TableUtils.TABLE_DOES_NOT_EXIST) {
                    if (createTableModel.isIgnoreIfExists()) {
                        return compiledQuery.ofCreateTable();
                    }
                    throw SqlException.$(name.position, "table already exists");
                }
                try {
                    if (createTableModel.getQueryModel() == null) {
                        engine.createTableUnsafe(executionContext.getCairoSecurityContext(), mem, path, createTableModel);
                        newTable = true;
                    } else {
                        writer = createTableFromCursor(createTableModel, executionContext);
                    }
                } catch (CairoException e) {
                    LOG.error().$("could not create table [error=").$((Throwable) e).$(']').$();
                    throw SqlException.$(name.position, "Could not create table. See log for details.");
                }
            } finally {
                engine.unlock(executionContext.getCairoSecurityContext(), name.token, writer, newTable);
            }
        } else {
            throw SqlException.$(name.position, "cannot acquire table lock [lockedReason=").put(lockedReason).put(']');
        }

        if (createTableModel.getQueryModel() == null) {
            return compiledQuery.ofCreateTable();
        } else {
            return compiledQuery.ofCreateTableAsSelect(insertCount);
        }
    }

    private TableWriter createTableFromCursor(CreateTableModel model, SqlExecutionContext executionContext) throws
            SqlException {
        try (
                final RecordCursorFactory factory = generate(model.getQueryModel(), executionContext);
                final RecordCursor cursor = factory.getCursor(executionContext)
        ) {
            typeCast.clear();
            final RecordMetadata metadata = factory.getMetadata();
            validateTableModelAndCreateTypeCast(model, metadata, typeCast);
            engine.createTableUnsafe(
                    executionContext.getCairoSecurityContext(),
                    mem,
                    path,
                    tableStructureAdapter.of(model, metadata, typeCast)
            );

            try {
                return copyTableData(model.getName().token, cursor, metadata);
            } catch (CairoException e) {
                LOG.error().$(e.getFlyweightMessage()).$(" [errno=").$(e.getErrno()).$(']').$();
                if (removeTableDirectory(model)) {
                    throw e;
                }
                throw SqlException.$(0, "Concurrent modification could not be handled. Failed to clean up. See log for more details.");
            }
        }
    }

    /**
     * Creates new table.
     * <p>
     * Table name must not exist. Existence check relies on directory existence followed by attempt to clarify what
     * that directory is. Sometimes it can be just empty directory, which prevents new table from being created.
     * <p>
     * Table name can be utf8 encoded but must not contain '.' (dot). Dot is used to separate table and field name,
     * where table is uses as an alias.
     * <p>
     * Creating table from column definition looks like:
     * <code>
     * create table x (column_name column_type, ...) [timestamp(column_name)] [partition by ...]
     * </code>
     * For non-partitioned table partition by value would be NONE. For any other type of partition timestamp
     * has to be defined as reference to TIMESTAMP (type) column.
     *
     * @param executionModel   created from parsed sql.
     * @param executionContext provides access to bind variables and authorization module
     * @throws SqlException contains text of error and error position in SQL text.
     */
    private CompiledQuery createTableWithRetries(
            ExecutionModel executionModel,
            SqlExecutionContext executionContext
    ) throws SqlException {
        return executeWithRetries(createTableMethod, executionModel, configuration.getCreateAsSelectRetryCount(), executionContext);
    }

    private CompiledQuery dropTable(SqlExecutionContext executionContext) throws SqlException {
        // expected syntax: DROP TABLE [ IF EXISTS ] name [;]
        expectKeyword(lexer, "table");
        CharSequence tok = SqlUtil.fetchNext(lexer);
        if (tok == null) {
            throw SqlException.$(lexer.lastTokenPosition(), "expected [if exists] table-name");
        }
        boolean hasIfExists = false;
        if (SqlKeywords.isIfKeyword(tok)) {
            tok = SqlUtil.fetchNext(lexer);
            if (tok == null || !SqlKeywords.isExistsKeyword(tok)) {
                throw SqlException.$(lexer.lastTokenPosition(), "expected exists");
            }
            hasIfExists = true;
        } else {
            lexer.unparseLast(); // tok has table name
        }
        final int tableNamePosition = lexer.getPosition();
        CharSequence tableName = GenericLexer.unquote(expectToken(lexer, "table name"));
        tok = SqlUtil.fetchNext(lexer);
        if (tok != null && !Chars.equals(tok, ';')) {
            throw SqlException.$(lexer.lastTokenPosition(), "unexpected token [").put(tok).put("]");
        }
        if (TableUtils.TABLE_DOES_NOT_EXIST == engine.getStatus(executionContext.getCairoSecurityContext(), path, tableName)) {
            if (hasIfExists) {
                return compiledQuery.ofDrop();
            }
            throw SqlException
                    .$(tableNamePosition, "table '")
                    .put(tableName)
                    .put("' does not exist");
        }
        engine.remove(executionContext.getCairoSecurityContext(), path, tableName);
        return compiledQuery.ofDrop();
    }

    @NotNull
    private CompiledQuery executeCopy(SqlExecutionContext executionContext, CopyModel executionModel) throws SqlException {
        if (!executionModel.isCancel() && Chars.equalsLowerCaseAscii(executionModel.getFileName().token, "stdin")) {
            setupTextLoaderFromModel(executionModel);
            return compiledQuery.ofCopyRemote(textLoader);
        }
        copyTable(executionContext, executionModel);
        return compiledQuery.ofCopyLocal();
    }

    private CompiledQuery executeWithRetries(
            ExecutableMethod method,
            ExecutionModel executionModel,
            int retries,
            SqlExecutionContext executionContext
    ) throws SqlException {
        int attemptsLeft = retries;
        do {
            try {
                return method.execute(executionModel, executionContext);
            } catch (ReaderOutOfDateException e) {
                attemptsLeft--;
                clear();
                lexer.restart();
                executionModel = compileExecutionModel(executionContext);
            }
        } while (attemptsLeft > 0);

        throw SqlException.position(0).put("underlying cursor is extremely volatile");
    }

    RecordCursorFactory generate(QueryModel queryModel, SqlExecutionContext executionContext) throws SqlException {
        return codeGenerator.generate(queryModel, executionContext);
    }

    UpdateOperation generateUpdate(QueryModel updateQueryModel, SqlExecutionContext executionContext) throws SqlException {
        // Update QueryModel structure is
        // QueryModel with SET column expressions
        // |-- QueryModel of select-virtual or select-choose of data selected for update
        final QueryModel selectQueryModel = updateQueryModel.getNestedModel();
        final RecordCursorFactory recordCursorFactory = prepareForUpdate(
                updateQueryModel.getUpdateTableName(),
                selectQueryModel,
                updateQueryModel,
                executionContext
        );

        return new UpdateOperation(
                updateQueryModel.getUpdateTableName(),
                selectQueryModel.getTableId(),
                selectQueryModel.getTableVersion(),
                lexer.getPosition(),
                recordCursorFactory
        );
    }

    private int getNextValidTokenPosition() {
        while (lexer.hasNext()) {
            CharSequence token = SqlUtil.fetchNext(lexer);
            if (token == null) {
                return -1;
            } else if (!isSemicolon(token)) {
                lexer.unparseLast();
                return lexer.lastTokenPosition();
            }
        }

        return -1;
    }

    private int goToQueryEnd() {
        CharSequence token;
        lexer.unparseLast();
        while (lexer.hasNext()) {
            token = SqlUtil.fetchNext(lexer);
            if (token == null || isSemicolon(token)) {
                break;
            }
        }

        return lexer.getPosition();
    }

    private CompiledQuery insert(ExecutionModel executionModel, SqlExecutionContext executionContext) throws SqlException {
        final InsertModel model = (InsertModel) executionModel;
        final ExpressionNode name = model.getTableName();
        tableExistsOrFail(name.position, name.token, executionContext);

        ObjList<Function> valueFunctions = null;
        try (TableReader reader = engine.getReader(
                executionContext.getCairoSecurityContext(),
                name.token,
                TableUtils.ANY_TABLE_ID,
                TableUtils.ANY_TABLE_VERSION
        )) {
            final long structureVersion = reader.getVersion();
            final RecordMetadata metadata = reader.getMetadata();
            final InsertOperationImpl insertOperation = new InsertOperationImpl(engine, reader.getTableName(), structureVersion);
            final int writerTimestampIndex = metadata.getTimestampIndex();
            final ObjList<CharSequence> columnNameList = model.getColumnNameList();
            final int columnSetSize = columnNameList.size();
            for (int t = 0, n = model.getRowTupleCount(); t < n; t++) {
                Function timestampFunction = null;
                listColumnFilter.clear();
                if (columnSetSize > 0) {
                    valueFunctions = new ObjList<>(columnSetSize);
                    for (int i = 0; i < columnSetSize; i++) {
                        int index = metadata.getColumnIndexQuiet(columnNameList.getQuick(i));
                        if (index > -1) {
                            final ExpressionNode node = model.getRowTupleValues(t).getQuick(i);

                            Function function = functionParser.parseFunction(
                                    node,
                                    GenericRecordMetadata.EMPTY,
                                    executionContext
                            );

                            function = validateAndConsume(
                                    model,
                                    t,
                                    valueFunctions,
                                    metadata,
                                    writerTimestampIndex,
                                    i,
                                    index,
                                    function,
                                    node.position,
                                    executionContext.getBindVariableService()
                            );

                            if (writerTimestampIndex == index) {
                                timestampFunction = function;
                            }

                        } else {
                            throw SqlException.invalidColumn(model.getColumnPosition(i), columnNameList.getQuick(i));
                        }
                    }
                } else {
                    final int columnCount = metadata.getColumnCount();
                    final ObjList<ExpressionNode> values = model.getRowTupleValues(t);
                    final int valueCount = values.size();
                    if (columnCount != valueCount) {
                        throw SqlException.$(
                                        model.getEndOfRowTupleValuesPosition(t),
                                        "row value count does not match column count [expected=").put(columnCount).put(", actual=").put(values.size())
                                .put(", tuple=").put(t + 1).put(']');
                    }
                    valueFunctions = new ObjList<>(columnCount);

                    for (int i = 0; i < columnCount; i++) {
                        final ExpressionNode node = values.getQuick(i);

                        Function function = functionParser.parseFunction(node, EmptyRecordMetadata.INSTANCE, executionContext);
                        validateAndConsume(
                                model,
                                t,
                                valueFunctions,
                                metadata,
                                writerTimestampIndex,
                                i,
                                i,
                                function,
                                node.position,
                                executionContext.getBindVariableService()
                        );

                        if (writerTimestampIndex == i) {
                            timestampFunction = function;
                        }
                    }
                }

                // validate timestamp
                if (writerTimestampIndex > -1 && (timestampFunction == null || ColumnType.isNull(timestampFunction.getType()))) {
                    throw SqlException.$(0, "insert statement must populate timestamp");
                }

                VirtualRecord record = new VirtualRecord(valueFunctions);
                RecordToRowCopier copier = assembleRecordToRowCopier(asm, record, metadata, listColumnFilter);
                insertOperation.addInsertRow(new InsertRowImpl(record, copier, timestampFunction));
            }
            return compiledQuery.ofInsert(insertOperation);
        } catch (SqlException e) {
            Misc.freeObjList(valueFunctions);
            throw e;
        }
    }

    private CompiledQuery insertAsSelect(ExecutionModel executionModel, SqlExecutionContext executionContext) throws SqlException {
        final InsertModel model = (InsertModel) executionModel;
        final ExpressionNode name = model.getTableName();
        tableExistsOrFail(name.position, name.token, executionContext);
        long insertCount;

        try (TableWriter writer = engine.getWriter(executionContext.getCairoSecurityContext(), name.token, "insertAsSelect");
             RecordCursorFactory factory = generate(model.getQueryModel(), executionContext)) {

            final RecordMetadata cursorMetadata = factory.getMetadata();
            // Convert sparse writer metadata into dense
            final BaseRecordMetadata writerMetadata = writer.getMetadata().copyDense();
            final int writerTimestampIndex = writerMetadata.getTimestampIndex();
            final int cursorTimestampIndex = cursorMetadata.getTimestampIndex();
            final int cursorColumnCount = cursorMetadata.getColumnCount();

            final RecordToRowCopier copier;
            final ObjList<CharSequence> columnNameList = model.getColumnNameList();
            final int columnSetSize = columnNameList.size();
            int timestampIndexFound = -1;
            if (columnSetSize > 0) {
                // validate type cast

                // clear list column filter to re-populate it again
                listColumnFilter.clear();

                for (int i = 0; i < columnSetSize; i++) {
                    CharSequence columnName = columnNameList.get(i);
                    int index = writerMetadata.getColumnIndexQuiet(columnName);
                    if (index == -1) {
                        throw SqlException.invalidColumn(model.getColumnPosition(i), columnName);
                    }

                    int fromType = cursorMetadata.getColumnType(i);
                    int toType = writerMetadata.getColumnType(index);
                    if (ColumnType.isAssignableFrom(fromType, toType)) {
                        listColumnFilter.add(index + 1);
                    } else {
                        throw SqlException.inconvertibleTypes(
                                model.getColumnPosition(i),
                                fromType,
                                cursorMetadata.getColumnName(i),
                                toType,
                                writerMetadata.getColumnName(i)
                        );
                    }

                    if (index == writerTimestampIndex) {
                        timestampIndexFound = i;
                        if (fromType != ColumnType.TIMESTAMP && fromType != ColumnType.STRING) {
                            throw SqlException.$(name.position, "expected timestamp column but type is ").put(ColumnType.nameOf(fromType));
                        }
                    }
                }

                // fail when target table requires chronological data and cursor cannot provide it
                if (timestampIndexFound < 0 && writerTimestampIndex >= 0) {
                    throw SqlException.$(name.position, "select clause must provide timestamp column");
                }

                copier = assembleRecordToRowCopier(asm, cursorMetadata, writerMetadata, listColumnFilter);
            } else {
                // fail when target table requires chronological data and cursor cannot provide it
                if (writerTimestampIndex > -1 && cursorTimestampIndex == -1) {
                    if (cursorColumnCount <= writerTimestampIndex) {
                        throw SqlException.$(name.position, "select clause must provide timestamp column");
                    } else {
                        int columnType = ColumnType.tagOf(cursorMetadata.getColumnType(writerTimestampIndex));
                        if (columnType != ColumnType.TIMESTAMP && columnType != ColumnType.STRING && columnType != ColumnType.NULL) {
                            throw SqlException.$(name.position, "expected timestamp column but type is ").put(ColumnType.nameOf(columnType));
                        }
                    }
                }

                if (writerTimestampIndex > -1 && cursorTimestampIndex > -1 && writerTimestampIndex != cursorTimestampIndex) {
                    throw SqlException.$(name.position, "designated timestamp of existing table (").put(writerTimestampIndex).put(") does not match designated timestamp in select query (").put(cursorTimestampIndex).put(')');
                }
                timestampIndexFound = writerTimestampIndex;

                final int n = writerMetadata.getColumnCount();
                if (n > cursorMetadata.getColumnCount()) {
                    throw SqlException.$(model.getSelectKeywordPosition(), "not enough columns selected");
                }

                for (int i = 0; i < n; i++) {
                    int fromType = cursorMetadata.getColumnType(i);
                    int toType = writerMetadata.getColumnType(i);
                    if (ColumnType.isAssignableFrom(fromType, toType)) {
                        continue;
                    }

                    // We are going on a limp here. There is nowhere to position this error in our model.
                    // We will try to position on column (i) inside cursor's query model. Assumption is that
                    // it will always have a column, e.g. has been processed by optimiser
                    assert i < model.getQueryModel().getBottomUpColumns().size();
                    throw SqlException.inconvertibleTypes(
                            model.getQueryModel().getBottomUpColumns().getQuick(i).getAst().position,
                            fromType,
                            cursorMetadata.getColumnName(i),
                            toType,
                            writerMetadata.getColumnName(i)
                    );
                }

                entityColumnFilter.of(writerMetadata.getColumnCount());

                copier = assembleRecordToRowCopier(asm, cursorMetadata, writerMetadata, entityColumnFilter);
            }

            try (RecordCursor cursor = factory.getCursor(executionContext)) {
                try {
                    if (writerTimestampIndex == -1) {
                        insertCount = copyUnordered(cursor, writer, copier);
                    } else {
                        if (model.getBatchSize() != -1) {
                            insertCount = copyOrderedBatched(
                                    writer,
                                    factory.getMetadata(),
                                    cursor,
                                    copier,
                                    writerTimestampIndex,
                                    model.getBatchSize(),
                                    model.getCommitLag()
                            );
                        } else {
                            insertCount = copyOrdered(writer, factory.getMetadata(), cursor, copier, timestampIndexFound);
                        }
                    }
                } catch (Throwable e) {
                    // rollback data when system error occurs
                    writer.rollback();
                    throw e;
                }
            }
        }
        return compiledQuery.ofInsertAsSelect(insertCount);
    }

    private ExecutionModel lightlyValidateInsertModel(InsertModel model) throws SqlException {
        ExpressionNode tableName = model.getTableName();
        if (tableName.type != ExpressionNode.LITERAL) {
            throw SqlException.$(tableName.position, "literal expected");
        }

        int columnNameListSize = model.getColumnNameList().size();

        for (int i = 0, n = model.getRowTupleCount(); i < n; i++) {
            if (columnNameListSize > 0 && columnNameListSize != model.getRowTupleValues(i).size()) {
                throw SqlException.$(
                                model.getEndOfRowTupleValuesPosition(i),
                                "row value count does not match column count [expected=").put(columnNameListSize)
                        .put(", actual=").put(model.getRowTupleValues(i).size())
                        .put(", tuple=").put(i + 1)
                        .put(']');
            }
        }

        return model;
    }

    private RecordCursorFactory prepareForUpdate(
            String tableName,
            QueryModel selectQueryModel,
            QueryModel updateQueryModel,
            SqlExecutionContext executionContext
    ) throws SqlException {
        final IntList tableColumnTypes = selectQueryModel.getUpdateTableColumnTypes();
        final ObjList<CharSequence> tableColumnNames = selectQueryModel.getUpdateTableColumnNames();

        RecordCursorFactory updateToDataCursorFactory = codeGenerator.generate(selectQueryModel, executionContext);
        try {
            if (!updateToDataCursorFactory.supportsUpdateRowId(tableName)) {
                // in theory this should never happen because all valid UPDATE statements should result in
                // a query plan with real row ids but better to check to prevent data corruption
                throw SqlException.$(updateQueryModel.getModelPosition(), "Unsupported SQL complexity for the UPDATE statement");
            }

            // Check that updateDataFactoryMetadata match types of table to be updated exactly
            final RecordMetadata updateDataFactoryMetadata = updateToDataCursorFactory.getMetadata();
            for (int i = 0, n = updateDataFactoryMetadata.getColumnCount(); i < n; i++) {
                int virtualColumnType = updateDataFactoryMetadata.getColumnType(i);
                CharSequence updateColumnName = updateDataFactoryMetadata.getColumnName(i);
                int tableColumnIndex = tableColumnNames.indexOf(updateColumnName);
                int tableColumnType = tableColumnTypes.get(tableColumnIndex);

                if (virtualColumnType != tableColumnType) {
                    if (!ColumnType.isSymbol(tableColumnType) || virtualColumnType != ColumnType.STRING) {
                        // get column position
                        ExpressionNode setRhs = updateQueryModel.getNestedModel().getColumns().getQuick(i).getAst();
                        throw SqlException.inconvertibleTypes(setRhs.position, virtualColumnType, "", tableColumnType, updateColumnName);
                    }
                }
            }
            return updateToDataCursorFactory;
        } catch (Throwable th) {
            updateToDataCursorFactory.close();
            throw th;
        }
    }

    private CompiledQuery reindexTable(SqlExecutionContext executionContext) throws SqlException {
        CharSequence tok;
        tok = SqlUtil.fetchNext(lexer);
        if (tok == null || !isTableKeyword(tok)) {
            throw SqlException.$(lexer.lastTokenPosition(), "TABLE expected");
        }

        tok = SqlUtil.fetchNext(lexer);

        if (tok == null || Chars.equals(tok, ',')) {
            throw SqlException.$(lexer.getPosition(), "table name expected");
        }

        if (Chars.isQuoted(tok)) {
            tok = GenericLexer.unquote(tok);
        }
        tableExistsOrFail(lexer.lastTokenPosition(), tok, executionContext);
        CharSequence tableName = tok;
        rebuildIndex.of(path.of(configuration.getRoot()).concat(tableName), configuration);

        tok = SqlUtil.fetchNext(lexer);
        CharSequence columnName = null;

        if (tok != null && SqlKeywords.isColumnKeyword(tok)) {
            tok = SqlUtil.fetchNext(lexer);
            if (Chars.isQuoted(tok)) {
                tok = GenericLexer.unquote(tok);
            }
            if (tok == null || TableUtils.isValidColumnName(tok, configuration.getMaxFileNameLength())) {
                columnName = GenericLexer.immutableOf(tok);
                tok = SqlUtil.fetchNext(lexer);
            }
        }

        CharSequence partition = null;
        if (tok != null && SqlKeywords.isPartitionKeyword(tok)) {
            tok = SqlUtil.fetchNext(lexer);

            if (Chars.isQuoted(tok)) {
                tok = GenericLexer.unquote(tok);
            }
            partition = tok;
            tok = SqlUtil.fetchNext(lexer);
        }

        if (tok == null || !isLockKeyword(tok)) {
            throw SqlException.$(lexer.getPosition(), "LOCK EXCLUSIVE expected");
        }

        tok = SqlUtil.fetchNext(lexer);
        if (tok == null || !isExclusiveKeyword(tok)) {
            throw SqlException.$(lexer.getPosition(), "LOCK EXCLUSIVE expected");
        }

        tok = SqlUtil.fetchNext(lexer);
        if (tok != null && !isSemicolon(tok)) {
            throw SqlException.$(lexer.getPosition(), "EOF expected");
        }

        rebuildIndex.reindex(partition, columnName);
        return compiledQuery.ofRepair();
    }

    private boolean removeTableDirectory(CreateTableModel model) {
        int errno;
        if ((errno = engine.removeDirectory(path, model.getName().token)) == 0) {
            return true;
        }
        LOG.error()
                .$("could not clean up after create table failure [path=").$(path)
                .$(", errno=").$(errno)
                .$(']').$();
        return false;
    }

    private CompiledQuery repairTables(SqlExecutionContext executionContext) throws SqlException {
        CharSequence tok;
        tok = SqlUtil.fetchNext(lexer);
        if (tok == null || !isTableKeyword(tok)) {
            throw SqlException.$(lexer.lastTokenPosition(), "'table' expected");
        }

        do {
            tok = SqlUtil.fetchNext(lexer);

            if (tok == null || Chars.equals(tok, ',')) {
                throw SqlException.$(lexer.getPosition(), "table name expected");
            }

            if (Chars.isQuoted(tok)) {
                tok = GenericLexer.unquote(tok);
            }
            tableExistsOrFail(lexer.lastTokenPosition(), tok, executionContext);
            tok = SqlUtil.fetchNext(lexer);

        } while (tok != null && Chars.equals(tok, ','));
        return compiledQuery.ofRepair();
    }

    // used in tests
    void setEnableJitNullChecks(boolean value) {
        codeGenerator.setEnableJitNullChecks(value);
    }

    void setFullFatJoins(boolean value) {
        codeGenerator.setFullFatJoins(value);
    }

    private void setupTextLoaderFromModel(CopyModel model) {
        textLoader.clear();
        textLoader.setState(TextLoader.ANALYZE_STRUCTURE);
        // todo: configure the following
        //   - what happens when data row errors out, max errors may be?
        //   - we should be able to skip X rows from top, dodgy headers etc.

        textLoader.configureDestination(model.getTableName().token, false, false, Atomicity.SKIP_ROW,
                model.getPartitionBy() < 0 ? PartitionBy.NONE : model.getPartitionBy(),
                model.getTimestampColumnName());
    }

    private CompiledQuery snapshotDatabase(SqlExecutionContext executionContext) throws SqlException {
        executionContext.getCairoSecurityContext().checkWritePermission();
        CharSequence tok = expectToken(lexer, "'prepare' or 'complete'");

        if (Chars.equalsLowerCaseAscii(tok, "prepare")) {
            if (snapshotAgent == null) {
                throw SqlException.position(lexer.lastTokenPosition()).put("Snapshot agent is not configured. Try using different embedded API");
            }
            snapshotAgent.prepareSnapshot(executionContext);
            return compiledQuery.ofSnapshotPrepare();
        }

        if (Chars.equalsLowerCaseAscii(tok, "complete")) {
            if (snapshotAgent == null) {
                throw SqlException.position(lexer.lastTokenPosition()).put("Snapshot agent is not configured. Try using different embedded API");
            }
            snapshotAgent.completeSnapshot();
            return compiledQuery.ofSnapshotComplete();
        }

        throw SqlException.position(lexer.lastTokenPosition()).put("'prepare' or 'complete' expected");
    }

    private CompiledQuery sqlShow(SqlExecutionContext executionContext) throws SqlException {
        CharSequence tok = SqlUtil.fetchNext(lexer);
        if (null != tok) {
            if (isTablesKeyword(tok)) {
                return compiledQuery.of(new TableListRecordCursorFactory(configuration.getFilesFacade(), configuration.getRoot()));
            }
            if (isColumnsKeyword(tok)) {
                return sqlShowColumns(executionContext);
            }

            if (isTransactionKeyword(tok)) {
                return sqlShowTransaction();
            }

            if (isTransactionIsolationKeyword(tok)) {
                return compiledQuery.of(new ShowTransactionIsolationLevelCursorFactory());
            }

            if (isMaxIdentifierLengthKeyword(tok)) {
                return compiledQuery.of(new ShowMaxIdentifierLengthCursorFactory());
            }

            if (isStandardConformingStringsKeyword(tok)) {
                return compiledQuery.of(new ShowStandardConformingStringsCursorFactory());
            }

            if (isSearchPath(tok)) {
                return compiledQuery.of(new ShowSearchPathCursorFactory());
            }

            if (SqlKeywords.isTimeKeyword(tok)) {
                tok = SqlUtil.fetchNext(lexer);
                if (tok != null && SqlKeywords.isZoneKeyword(tok)) {
                    return compiledQuery.of(new ShowTimeZoneFactory());
                }
            }
        }

        throw SqlException.position(lexer.lastTokenPosition()).put("expected 'tables', 'columns' or 'time zone'");
    }

    private CompiledQuery sqlShowColumns(SqlExecutionContext executionContext) throws SqlException {
        CharSequence tok;
        tok = SqlUtil.fetchNext(lexer);
        if (null == tok || !isFromKeyword(tok)) {
            throw SqlException.position(lexer.getPosition()).put("expected 'from'");
        }
        tok = SqlUtil.fetchNext(lexer);
        if (null == tok) {
            throw SqlException.position(lexer.getPosition()).put("expected a table name");
        }
        final CharSequence tableName = GenericLexer.assertNoDotsAndSlashes(GenericLexer.unquote(tok), lexer.lastTokenPosition());
        int status = engine.getStatus(executionContext.getCairoSecurityContext(), path, tableName, 0, tableName.length());
        if (status != TableUtils.TABLE_EXISTS) {
            throw SqlException.position(lexer.lastTokenPosition()).put('\'').put(tableName).put("' is not a valid table");
        }
        return compiledQuery.of(new ShowColumnsRecordCursorFactory(tableName));
    }

    private CompiledQuery sqlShowTransaction() throws SqlException {
        CharSequence tok = SqlUtil.fetchNext(lexer);
        if (tok != null && isIsolationKeyword(tok)) {
            tok = SqlUtil.fetchNext(lexer);
            if (tok != null && isLevelKeyword(tok)) {
                return compiledQuery.of(new ShowTransactionIsolationLevelCursorFactory());
            }
            throw SqlException.position(tok != null ? lexer.lastTokenPosition() : lexer.getPosition()).put("expected 'level'");
        }
        throw SqlException.position(tok != null ? lexer.lastTokenPosition() : lexer.getPosition()).put("expected 'isolation'");
    }

    private void tableExistsOrFail(int position, CharSequence tableName, SqlExecutionContext executionContext) throws SqlException {
        if (engine.getStatus(executionContext.getCairoSecurityContext(), path, tableName) == TableUtils.TABLE_DOES_NOT_EXIST) {
            throw SqlException.$(position, "table '").put(tableName).put("' does not exist");
        }
    }

    @TestOnly
    ExecutionModel testCompileModel(CharSequence query, SqlExecutionContext executionContext) throws SqlException {
        clear();
        lexer.of(query);
        return compileExecutionModel(executionContext);
    }

    // this exposed for testing only
    @TestOnly
    ExpressionNode testParseExpression(CharSequence expression, QueryModel model) throws SqlException {
        clear();
        lexer.of(expression);
        return parser.expr(lexer, model);
    }

    // test only
    @TestOnly
    void testParseExpression(CharSequence expression, ExpressionParserListener listener) throws SqlException {
        clear();
        lexer.of(expression);
        parser.expr(lexer, listener);
    }

    private CompiledQuery truncateTables(SqlExecutionContext executionContext) throws SqlException {
        CharSequence tok;
        tok = SqlUtil.fetchNext(lexer);

        if (tok == null) {
            throw SqlException.$(lexer.getPosition(), "'table' expected");
        }

        if (!isTableKeyword(tok)) {
            throw SqlException.$(lexer.lastTokenPosition(), "'table' expected");
        }

        tok = SqlUtil.fetchNext(lexer);
        if (tok != null && isOnlyKeyword(tok)) {
            tok = SqlUtil.fetchNext(lexer);
        }

        tableWriters.clear();
        try {
            try {
                do {
                    if (tok == null || Chars.equals(tok, ',')) {
                        throw SqlException.$(lexer.getPosition(), "table name expected");
                    }

                    if (Chars.isQuoted(tok)) {
                        tok = GenericLexer.unquote(tok);
                    }
                    tableExistsOrFail(lexer.lastTokenPosition(), tok, executionContext);

                    try {
                        tableWriters.add(engine.getWriter(executionContext.getCairoSecurityContext(), tok, "truncateTables"));
                    } catch (CairoException e) {
                        LOG.info().$("table busy [table=").$(tok).$(", e=").$((Throwable) e).$(']').$();
                        throw SqlException.$(lexer.lastTokenPosition(), "table '").put(tok).put("' could not be truncated: ").put(e);
                    }
                    tok = SqlUtil.fetchNext(lexer);
                    if (tok == null || Chars.equals(tok, ';')) {
                        break;
                    }
                    if (Chars.equalsNc(tok, ',')) {
                        tok = SqlUtil.fetchNext(lexer);
                    }

                } while (true);
            } catch (SqlException e) {
                for (int i = 0, n = tableWriters.size(); i < n; i++) {
                    tableWriters.getQuick(i).close();
                }
                throw e;
            }

            for (int i = 0, n = tableWriters.size(); i < n; i++) {
                try (TableWriter writer = tableWriters.getQuick(i)) {
                    try {
                        if (engine.lockReaders(writer.getTableName())) {
                            try {
                                writer.truncate();
                            } finally {
                                engine.unlockReaders(writer.getTableName());
                            }
                        } else {
                            throw SqlException.$(0, "there is an active query against '").put(writer.getTableName()).put("'. Try again.");
                        }
                    } catch (CairoException | CairoError e) {
                        LOG.error().$("could truncate [table=").$(writer.getTableName()).$(", e=").$((Sinkable) e).$(']').$();
                        throw e;
                    }
                }
            }
        } finally {
            tableWriters.clear();
        }
        return compiledQuery.ofTruncate();
    }

    private CompiledQuery vacuum(SqlExecutionContext executionContext) throws SqlException {
        executionContext.getCairoSecurityContext().checkWritePermission();
        CharSequence tok = expectToken(lexer, "'table'");
        // It used to be VACUUM PARTITIONS but become VACUUM TABLE
        boolean partitionsKeyword = isPartitionsKeyword(tok);
        if (partitionsKeyword || isTableKeyword(tok)) {
            CharSequence tableName = expectToken(lexer, "table name");
            tableName = GenericLexer.assertNoDotsAndSlashes(GenericLexer.unquote(tableName), lexer.lastTokenPosition());
            int tableNamePos = lexer.lastTokenPosition();
            CharSequence eol = SqlUtil.fetchNext(lexer);
            if (eol == null || Chars.equals(eol, ';')) {
                executionContext.getCairoSecurityContext().checkWritePermission();
                tableExistsOrFail(lexer.lastTokenPosition(), tableName, executionContext);
                try (TableReader rdr = engine.getReader(executionContext.getCairoSecurityContext(), tableName)) {
                    int partitionBy = rdr.getMetadata().getPartitionBy();
                    if (PartitionBy.isPartitioned(partitionBy)) {
                        if (!TableUtils.schedulePurgeO3Partitions(messageBus, rdr.getTableName(), partitionBy)) {
                            throw SqlException.$(
                                    tableNamePos,
                                    "cannot schedule vacuum action, queue is full, please retry " +
                                            "or increase Purge Discovery Queue Capacity"
                            );
                        }
                    } else if (partitionsKeyword) {
                        throw SqlException.$(lexer.lastTokenPosition(), "table '").put(tableName).put("' is not partitioned");
                    }
                    vacuumColumnVersions.run(executionContext, rdr);
                    return compiledQuery.ofVacuum();
                }
            }
            throw SqlException.$(lexer.lastTokenPosition(), "end of line or ';' expected");
        }
        throw SqlException.$(lexer.lastTokenPosition(), "'partitions' expected");
    }

    private Function validateAndConsume(
            InsertModel model,
            int tupleIndex,
            ObjList<Function> valueFunctions,
            RecordMetadata metadata,
            int writerTimestampIndex,
            int bottomUpColumnIndex,
            int metadataColumnIndex,
            Function function,
            int functionPosition,
            BindVariableService bindVariableService
    ) throws SqlException {

        final int columnType = metadata.getColumnType(metadataColumnIndex);
        if (function.isUndefined()) {
            function.assignType(columnType, bindVariableService);
        }

        if (ColumnType.isAssignableFrom(function.getType(), columnType)) {
            if (metadataColumnIndex == writerTimestampIndex) {
                return function;
            }
            if (ColumnType.isGeoHash(columnType)) {
                switch (ColumnType.tagOf(function.getType())) {
                    case ColumnType.GEOBYTE:
                    case ColumnType.GEOSHORT:
                    case ColumnType.GEOINT:
                    case ColumnType.GEOLONG:
                        break;
                    case ColumnType.CHAR:
                        function = CHAR_TO_STR_FUNCTION_FACTORY.newInstance(function);
                        // fall through to STRING
                    default:
                        function = CastStrToGeoHashFunctionFactory.newInstance(functionPosition, columnType, function);
                        break;
                }
            }
            valueFunctions.add(function);
            listColumnFilter.add(metadataColumnIndex + 1);
            return function;
        }

        throw SqlException.inconvertibleTypes(
                functionPosition,
                function.getType(),
                model.getRowTupleValues(tupleIndex).getQuick(bottomUpColumnIndex).token,
                metadata.getColumnType(metadataColumnIndex),
                metadata.getColumnName(metadataColumnIndex)
        );
    }

    private InsertModel validateAndOptimiseInsertAsSelect(
            InsertModel model,
            SqlExecutionContext executionContext
    ) throws SqlException {
        final QueryModel queryModel = optimiser.optimise(model.getQueryModel(), executionContext);
        int columnNameListSize = model.getColumnNameList().size();
        if (columnNameListSize > 0 && queryModel.getBottomUpColumns().size() != columnNameListSize) {
            throw SqlException.$(model.getTableName().position, "column count mismatch");
        }
        model.setQueryModel(queryModel);
        return model;
    }

    private void validateTableModelAndCreateTypeCast(
            CreateTableModel model,
            RecordMetadata metadata,
            @Transient IntIntHashMap typeCast) throws SqlException {
        CharSequenceObjHashMap<ColumnCastModel> castModels = model.getColumnCastModels();
        ObjList<CharSequence> castColumnNames = castModels.keys();

        for (int i = 0, n = castColumnNames.size(); i < n; i++) {
            CharSequence columnName = castColumnNames.getQuick(i);
            int index = metadata.getColumnIndexQuiet(columnName);
            // the only reason why columns cannot be found at this stage is
            // concurrent table modification of table structure
            if (index == -1) {
                // Cast isn't going to go away when we re-parse SQL. We must make this
                // permanent error
                throw SqlException.invalidColumn(castModels.get(columnName).getColumnNamePos(), columnName);
            }
            ColumnCastModel ccm = castModels.get(columnName);
            int from = metadata.getColumnType(index);
            int to = ccm.getColumnType();
            if (isCompatibleCase(from, to)) {
                typeCast.put(index, to);
            } else {
                throw SqlException.unsupportedCast(ccm.getColumnTypePos(), columnName, from, to);
            }
        }

        // validate type of timestamp column
        // no need to worry that column will not resolve
        ExpressionNode timestamp = model.getTimestamp();
        if (timestamp != null && metadata.getColumnType(timestamp.token) != ColumnType.TIMESTAMP) {
            throw SqlException.position(timestamp.position).put("TIMESTAMP column expected [actual=").put(ColumnType.nameOf(metadata.getColumnType(timestamp.token))).put(']');
        }

        if (PartitionBy.isPartitioned(model.getPartitionBy()) && model.getTimestampIndex() == -1 && metadata.getTimestampIndex() == -1) {
            throw SqlException.position(0).put("timestamp is not defined");
        }
    }

    @FunctionalInterface
    protected interface KeywordBasedExecutor {
        CompiledQuery execute(SqlExecutionContext executionContext) throws SqlException;
    }

    @FunctionalInterface
    private interface ExecutableMethod {
        CompiledQuery execute(ExecutionModel model, SqlExecutionContext sqlExecutionContext) throws SqlException;
    }

    public interface RecordToRowCopier {
        void copy(Record record, TableWriter.Row row);
    }

    public static class RecordToRowCopierUtils {
        private RecordToRowCopierUtils() {
        }

        //used by copier
        @SuppressWarnings("unused")
        static void checkDoubleBounds(double value, double min, double max, int fromType, int toType, int toColumnIndex) throws SqlException {
            if (toType == ColumnType.FLOAT && Double.isInfinite(value)) {
                // infinity in double should be able to be cast to float, since they have the same mathematical meaning
                return;
            }
            if (value < min || value > max) {
                throw SqlException.inconvertibleValue(toColumnIndex, value, fromType, toType);
            }
        }

        //used by copier
        @SuppressWarnings("unused")
        static void checkLongBounds(long value, long min, long max, int fromType, int toType, int toColumnIndex) throws SqlException {
            if (value < min || value > max) {
                throw SqlException.inconvertibleValue(toColumnIndex, value, fromType, toType);
            }
        }
    }

    public final static class PartitionAction {
        public static final int DROP = 1;
        public static final int ATTACH = 2;
    }

    private static class TableStructureAdapter implements TableStructure {
        private CreateTableModel model;
        private RecordMetadata metadata;
        private IntIntHashMap typeCast;
        private int timestampIndex;

        @Override
        public int getColumnCount() {
            return model.getColumnCount();
        }

        @Override
        public CharSequence getColumnName(int columnIndex) {
            return model.getColumnName(columnIndex);
        }

        @Override
        public int getColumnType(int columnIndex) {
            int castIndex = typeCast.keyIndex(columnIndex);
            if (castIndex < 0) {
                return typeCast.valueAt(castIndex);
            }
            return metadata.getColumnType(columnIndex);
        }

        @Override
        public long getColumnHash(int columnIndex) {
            return metadata.getColumnHash(columnIndex);
        }

        @Override
        public int getIndexBlockCapacity(int columnIndex) {
            return model.getIndexBlockCapacity(columnIndex);
        }

        @Override
        public boolean isIndexed(int columnIndex) {
            return model.isIndexed(columnIndex);
        }

        @Override
        public boolean isSequential(int columnIndex) {
            return model.isSequential(columnIndex);
        }

        @Override
        public int getPartitionBy() {
            return model.getPartitionBy();
        }

        @Override
        public boolean getSymbolCacheFlag(int columnIndex) {
            final ColumnCastModel ccm = model.getColumnCastModels().get(metadata.getColumnName(columnIndex));
            if (ccm != null) {
                return ccm.getSymbolCacheFlag();
            }
            return model.getSymbolCacheFlag(columnIndex);
        }

        @Override
        public int getSymbolCapacity(int columnIndex) {
            final ColumnCastModel ccm = model.getColumnCastModels().get(metadata.getColumnName(columnIndex));
            if (ccm != null) {
                return ccm.getSymbolCapacity();
            } else {
                return model.getSymbolCapacity(columnIndex);
            }
        }

        @Override
        public CharSequence getTableName() {
            return model.getTableName();
        }

        @Override
        public int getTimestampIndex() {
            return timestampIndex;
        }

        @Override
        public int getMaxUncommittedRows() {
            return model.getMaxUncommittedRows();
        }

        @Override
        public long getCommitLag() {
            return model.getCommitLag();
        }

        TableStructureAdapter of(CreateTableModel model, RecordMetadata metadata, IntIntHashMap typeCast) {
            if (model.getTimestampIndex() != -1) {
                timestampIndex = model.getTimestampIndex();
            } else {
                timestampIndex = metadata.getTimestampIndex();
            }
            this.model = model;
            this.metadata = metadata;
            this.typeCast = typeCast;
            return this;
        }
    }

    private static class TimestampValueRecord implements Record {
        private long value;

        @Override
        public long getTimestamp(int col) {
            return value;
        }

        public void setTimestamp(long value) {
            this.value = value;
        }
    }

    private class DatabaseBackupAgent implements Closeable {
        protected final Path srcPath = new Path();
        private final CharSequenceObjHashMap<RecordToRowCopier> tableBackupRowCopiedCache = new CharSequenceObjHashMap<>();
        private final ObjHashSet<CharSequence> tableNames = new ObjHashSet<>();
        private final Path dstPath = new Path();
        private final StringSink fileNameSink = new StringSink();
        private transient String cachedTmpBackupRoot;
        private transient int changeDirPrefixLen;
        private transient int currDirPrefixLen;
        private final FindVisitor confFilesBackupOnFind = (file, type) -> {
            if (type == Files.DT_FILE) {
                srcPath.of(configuration.getConfRoot()).concat(file).$();
                dstPath.trimTo(currDirPrefixLen).concat(file).$();
                LOG.info().$("backup copying config file [from=").$(srcPath).$(",to=").$(dstPath).I$();
                if (ff.copy(srcPath, dstPath) < 0) {
                    throw CairoException.instance(ff.errno()).put("cannot backup conf file [to=").put(dstPath).put(']');
                }
            }
        };
        private transient SqlExecutionContext currentExecutionContext;
        private final FindVisitor sqlDatabaseBackupOnFind = (pUtf8NameZ, type) -> {
            if (Files.isDir(pUtf8NameZ, type, fileNameSink)) {
                try {
                    backupTable(fileNameSink, currentExecutionContext);
                } catch (CairoException e) {
                    LOG.error()
                            .$("could not backup [path=").$(fileNameSink)
                            .$(", e=").$(e.getFlyweightMessage())
                            .$(", errno=").$(e.getErrno())
                            .$(']').$();
                }
            }
        };

        public void clear() {
            srcPath.trimTo(0);
            dstPath.trimTo(0);
            cachedTmpBackupRoot = null;
            changeDirPrefixLen = 0;
            currDirPrefixLen = 0;
            tableBackupRowCopiedCache.clear();
            tableNames.clear();
        }

        @Override
        public void close() {
            assert null == currentExecutionContext;
            assert tableNames.isEmpty();
            tableBackupRowCopiedCache.clear();
            Misc.free(srcPath);
            Misc.free(dstPath);
        }

        private void backupTabIndexFile() {
            srcPath.of(configuration.getRoot()).concat(TableUtils.TAB_INDEX_FILE_NAME).$();
            dstPath.trimTo(currDirPrefixLen).concat(TableUtils.TAB_INDEX_FILE_NAME).$();
            LOG.info().$("backup copying file [from=").$(srcPath).$(",to=").$(dstPath).I$();
            if (ff.copy(srcPath, dstPath) < 0) {
                throw CairoException.instance(ff.errno()).put("cannot backup tab index file [to=").put(dstPath).put(']');
            }
        }

        private void backupTable(@NotNull CharSequence tableName, @NotNull SqlExecutionContext executionContext) {
            LOG.info().$("Starting backup of ").$(tableName).$();
            if (null == cachedTmpBackupRoot) {
                if (null == configuration.getBackupRoot()) {
                    throw CairoException.instance(0).put("Backup is disabled, no backup root directory is configured in the server configuration ['cairo.sql.backup.root' property]");
                }
                srcPath.of(configuration.getBackupRoot()).concat(configuration.getBackupTempDirName()).slash$();
                cachedTmpBackupRoot = Chars.toString(srcPath);
            }

            int renameRootLen = dstPath.length();
            try {
                CairoSecurityContext securityContext = executionContext.getCairoSecurityContext();
                try (TableReader reader = engine.getReader(securityContext, tableName)) {
                    cloneMetaData(tableName, cachedTmpBackupRoot, configuration.getBackupMkDirMode(), reader);
                    try (TableWriter backupWriter = engine.getBackupWriter(securityContext, tableName, cachedTmpBackupRoot)) {
                        RecordMetadata writerMetadata = backupWriter.getMetadata();
                        srcPath.of(tableName).slash().put(reader.getVersion()).$();
                        RecordToRowCopier recordToRowCopier = tableBackupRowCopiedCache.get(srcPath);
                        if (null == recordToRowCopier) {
                            entityColumnFilter.of(writerMetadata.getColumnCount());
                            recordToRowCopier = assembleRecordToRowCopier(asm, reader.getMetadata(), writerMetadata, entityColumnFilter);
                            tableBackupRowCopiedCache.put(srcPath.toString(), recordToRowCopier);
                        }

                        RecordCursor cursor = reader.getCursor();
                        copyTableData(cursor, reader.getMetadata(), backupWriter, writerMetadata, recordToRowCopier);
                        backupWriter.commit();
                    }
                }

                srcPath.of(configuration.getBackupRoot()).concat(configuration.getBackupTempDirName()).concat(tableName).$();
                try {
                    dstPath.trimTo(renameRootLen).concat(tableName).$();
                    TableUtils.renameOrFail(ff, srcPath, dstPath);
                    LOG.info().$("backup complete [table=").$(tableName).$(", to=").$(dstPath).$(']').$();
                } finally {
                    dstPath.trimTo(renameRootLen).$();
                }
            } catch (CairoException ex) {
                LOG.info()
                        .$("could not backup [table=").$(tableName)
                        .$(", ex=").$(ex.getFlyweightMessage())
                        .$(", errno=").$(ex.getErrno())
                        .$(']').$();
                srcPath.of(cachedTmpBackupRoot).concat(tableName).slash$();
                int errno;
                if ((errno = ff.rmdir(srcPath)) != 0) {
                    LOG.error().$("could not delete directory [path=").$(srcPath).$(", errno=").$(errno).$(']').$();
                }
                throw ex;
            }
        }

        private void cdConfRenamePath() {
            mkdir(PropServerConfiguration.CONFIG_DIRECTORY, "could not create backup [conf dir=");
        }

        private void cdDbRenamePath() {
            mkdir(configuration.getDbDirectory(), "could not create backup [db dir=");
        }

        private void cloneMetaData(CharSequence tableName, CharSequence backupRoot, int mkDirMode, TableReader reader) {
            srcPath.of(backupRoot).concat(tableName).slash$();

            if (ff.exists(srcPath)) {
                throw CairoException.instance(0).put("Backup dir for table \"").put(tableName).put("\" already exists [dir=").put(srcPath).put(']');
            }

            if (ff.mkdirs(srcPath, mkDirMode) != 0) {
                throw CairoException.instance(ff.errno()).put("Could not create [dir=").put(srcPath).put(']');
            }

            int rootLen = srcPath.length();

            TableReaderMetadata sourceMetaData = reader.getMetadata();
            try {
                mem.smallFile(ff, srcPath.trimTo(rootLen).concat(TableUtils.META_FILE_NAME).$(), MemoryTag.MMAP_DEFAULT);
                sourceMetaData.dumpTo(mem);

                // create symbol maps
                srcPath.trimTo(rootLen).$();
                int symbolMapCount = 0;
                for (int i = 0, sz = sourceMetaData.getColumnCount(); i < sz; i++) {
                    if (ColumnType.isSymbol(sourceMetaData.getColumnType(i))) {
                        SymbolMapReader mapReader = reader.getSymbolMapReader(i);
                        MapWriter.createSymbolMapFiles(ff, mem, srcPath, sourceMetaData.getColumnName(i), COLUMN_NAME_TXN_NONE, mapReader.getSymbolCapacity(), mapReader.isCached());
                        symbolMapCount++;
                    }
                }
                mem.smallFile(ff, srcPath.trimTo(rootLen).concat(TableUtils.TXN_FILE_NAME).$(), MemoryTag.MMAP_DEFAULT);
                TableUtils.createTxn(mem, symbolMapCount, 0L, TableUtils.INITIAL_TXN, 0L, sourceMetaData.getStructureVersion(), 0L, 0L);

                mem.smallFile(ff, srcPath.trimTo(rootLen).concat(TableUtils.COLUMN_VERSION_FILE_NAME).$(), MemoryTag.MMAP_DEFAULT);
                TableUtils.createColumnVersionFile(mem);
                srcPath.trimTo(rootLen).concat(TableUtils.TXN_SCOREBOARD_FILE_NAME).$();
            } finally {
                mem.close();
            }
        }

        private void mkdir(CharSequence dir, String errorMessage) {
            dstPath.trimTo(changeDirPrefixLen).concat(dir).slash$();
            currDirPrefixLen = dstPath.length();
            if (ff.mkdirs(dstPath, configuration.getBackupMkDirMode()) != 0) {
                throw CairoException.instance(ff.errno()).put(errorMessage).put(dstPath).put(']');
            }
        }

        private void setupBackupRenamePath() {
            DateFormat format = configuration.getBackupDirTimestampFormat();
            long epochMicros = configuration.getMicrosecondClock().getTicks();
            int n = 0;
            // There is a race here, two threads could try and create the same backupRenamePath,
            // only one will succeed the other will throw a CairoException. Maybe it should be serialised
            dstPath.of(configuration.getBackupRoot()).slash();
            int plen = dstPath.length();
            do {
                dstPath.trimTo(plen);
                format.format(epochMicros, configuration.getDefaultDateLocale(), null, dstPath);
                if (n > 0) {
                    dstPath.put('.').put(n);
                }
                dstPath.slash$();
                n++;
            } while (ff.exists(dstPath));

            if (ff.mkdirs(dstPath, configuration.getBackupMkDirMode()) != 0) {
                throw CairoException.instance(ff.errno()).put("could not create backup [dir=").put(dstPath).put(']');
            }
            changeDirPrefixLen = dstPath.length();
        }

        private CompiledQuery sqlBackup(SqlExecutionContext executionContext) throws SqlException {
            executionContext.getCairoSecurityContext().checkWritePermission();
            if (null == configuration.getBackupRoot()) {
                throw CairoException.instance(0).put("Backup is disabled, no backup root directory is configured in the server configuration ['cairo.sql.backup.root' property]");
            }
            final CharSequence tok = SqlUtil.fetchNext(lexer);
            if (null != tok) {
                if (isTableKeyword(tok)) {
                    return sqlTableBackup(executionContext);
                }
                if (isDatabaseKeyword(tok)) {
                    return sqlDatabaseBackup(executionContext);
                }
            }
            throw SqlException.position(lexer.lastTokenPosition()).put("expected 'table' or 'database'");
        }

        private CompiledQuery sqlDatabaseBackup(SqlExecutionContext executionContext) {
            currentExecutionContext = executionContext;
            try {
                setupBackupRenamePath();
                cdDbRenamePath();
                ff.iterateDir(srcPath.of(configuration.getRoot()).$(), sqlDatabaseBackupOnFind);
                backupTabIndexFile();
                cdConfRenamePath();
                ff.iterateDir(srcPath.of(configuration.getConfRoot()).$(), confFilesBackupOnFind);
                return compiledQuery.ofBackupTable();
            } finally {
                currentExecutionContext = null;
            }
        }

        private CompiledQuery sqlTableBackup(SqlExecutionContext executionContext) throws SqlException {
            setupBackupRenamePath();
            cdDbRenamePath();

            try {
                tableNames.clear();
                while (true) {
                    CharSequence tok = SqlUtil.fetchNext(lexer);
                    if (null == tok) {
                        throw SqlException.position(lexer.getPosition()).put("expected a table name");
                    }
                    final CharSequence tableName = GenericLexer.assertNoDotsAndSlashes(GenericLexer.unquote(tok), lexer.lastTokenPosition());
                    int status = engine.getStatus(executionContext.getCairoSecurityContext(), srcPath, tableName, 0, tableName.length());
                    if (status != TableUtils.TABLE_EXISTS) {
                        throw SqlException.position(lexer.lastTokenPosition()).put('\'').put(tableName).put("' is not  a valid table");
                    }
                    tableNames.add(tableName);

                    tok = SqlUtil.fetchNext(lexer);
                    if (null == tok || Chars.equals(tok, ';')) {
                        break;
                    }
                    if (!Chars.equals(tok, ',')) {
                        throw SqlException.position(lexer.lastTokenPosition()).put("expected ','");
                    }
                }

                for (int n = 0; n < tableNames.size(); n++) {
                    backupTable(tableNames.get(n), executionContext);
                }

                return compiledQuery.ofBackupTable();
            } finally {
                tableNames.clear();
            }
        }
    }

    static {
        castGroups.extendAndSet(ColumnType.BOOLEAN, 2);
        castGroups.extendAndSet(ColumnType.BYTE, 1);
        castGroups.extendAndSet(ColumnType.SHORT, 1);
        castGroups.extendAndSet(ColumnType.CHAR, 1);
        castGroups.extendAndSet(ColumnType.INT, 1);
        castGroups.extendAndSet(ColumnType.LONG, 1);
        castGroups.extendAndSet(ColumnType.FLOAT, 1);
        castGroups.extendAndSet(ColumnType.DOUBLE, 1);
        castGroups.extendAndSet(ColumnType.DATE, 1);
        castGroups.extendAndSet(ColumnType.TIMESTAMP, 1);
        castGroups.extendAndSet(ColumnType.STRING, 3);
        castGroups.extendAndSet(ColumnType.SYMBOL, 3);
        castGroups.extendAndSet(ColumnType.BINARY, 4);

        sqlControlSymbols.add("(");
        sqlControlSymbols.add(";");
        sqlControlSymbols.add(")");
        sqlControlSymbols.add(",");
        sqlControlSymbols.add("/*");
        sqlControlSymbols.add("*/");
        sqlControlSymbols.add("--");
        sqlControlSymbols.add("[");
        sqlControlSymbols.add("]");
    }
}<|MERGE_RESOLUTION|>--- conflicted
+++ resolved
@@ -32,7 +32,10 @@
 import io.questdb.cairo.sql.*;
 import io.questdb.cairo.vm.Vm;
 import io.questdb.cairo.vm.api.MemoryMARW;
-import io.questdb.cutlass.text.*;
+import io.questdb.cutlass.text.Atomicity;
+import io.questdb.cutlass.text.ParallelCsvFileImporter;
+import io.questdb.cutlass.text.TextException;
+import io.questdb.cutlass.text.TextLoader;
 import io.questdb.griffin.engine.functions.cast.CastCharToStrFunctionFactory;
 import io.questdb.griffin.engine.functions.cast.CastStrToGeoHashFunctionFactory;
 import io.questdb.griffin.engine.functions.catalogue.*;
@@ -1876,15 +1879,12 @@
                         model.setDelimiter((byte) ',');
                     }
 
-<<<<<<< HEAD
                     addTextImportRequest(model, fileName);
-=======
                     try (ParallelCsvFileImporter loader = new ParallelCsvFileImporter(executionContext)) {
                         loader.of(model.getTableName().token, name, model.getPartitionBy(), model.getDelimiter(), model.getTimestampColumnName(), model.getTimestampFormat(), model.isHeader(), model.getAtomicity());
                         loader.process();
                     }
 
->>>>>>> 97adad73
                     return;
                 }
 
