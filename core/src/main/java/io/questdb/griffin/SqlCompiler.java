/*******************************************************************************
 *     ___                  _   ____  ____
 *    / _ \ _   _  ___  ___| |_|  _ \| __ )
 *   | | | | | | |/ _ \/ __| __| | | |  _ \
 *   | |_| | |_| |  __/\__ \ |_| |_| | |_) |
 *    \__\_\\__,_|\___||___/\__|____/|____/
 *
 *  Copyright (c) 2014-2019 Appsicle
 *  Copyright (c) 2019-2022 QuestDB
 *
 *  Licensed under the Apache License, Version 2.0 (the "License");
 *  you may not use this file except in compliance with the License.
 *  You may obtain a copy of the License at
 *
 *  http://www.apache.org/licenses/LICENSE-2.0
 *
 *  Unless required by applicable law or agreed to in writing, software
 *  distributed under the License is distributed on an "AS IS" BASIS,
 *  WITHOUT WARRANTIES OR CONDITIONS OF ANY KIND, either express or implied.
 *  See the License for the specific language governing permissions and
 *  limitations under the License.
 *
 ******************************************************************************/

package io.questdb.griffin;

import io.questdb.MessageBus;
import io.questdb.PropServerConfiguration;
import io.questdb.cairo.*;
import io.questdb.cairo.pool.WriterPool;
import io.questdb.cairo.sql.Record;
import io.questdb.cairo.sql.*;
import io.questdb.cairo.vm.Vm;
import io.questdb.cairo.vm.api.MemoryMARW;
import io.questdb.cairo.wal.seq.TableSequencerAPI;
import io.questdb.cutlass.text.*;
import io.questdb.griffin.engine.functions.catalogue.*;
import io.questdb.griffin.engine.ops.AlterOperationBuilder;
import io.questdb.griffin.engine.ops.CopyFactory;
import io.questdb.griffin.engine.ops.InsertOperationImpl;
import io.questdb.griffin.engine.ops.UpdateOperation;
import io.questdb.griffin.engine.table.ShowColumnsRecordCursorFactory;
import io.questdb.griffin.engine.table.TableListRecordCursorFactory;
import io.questdb.griffin.model.*;
import io.questdb.log.Log;
import io.questdb.log.LogFactory;
import io.questdb.network.PeerDisconnectedException;
import io.questdb.network.PeerIsSlowToReadException;
import io.questdb.network.QueryPausedException;
import io.questdb.std.*;
import io.questdb.std.datetime.DateFormat;
import io.questdb.std.str.Path;
import org.jetbrains.annotations.NotNull;
import org.jetbrains.annotations.Nullable;
import org.jetbrains.annotations.TestOnly;

import java.io.Closeable;
import java.util.ServiceLoader;

import static io.questdb.cairo.TableUtils.COLUMN_NAME_TXN_NONE;
import static io.questdb.griffin.SqlKeywords.*;

public class SqlCompiler implements Closeable {
    public static final ObjList<String> sqlControlSymbols = new ObjList<>(8);
    //null object used to skip null checks in batch method
    private static final BatchCallback EMPTY_CALLBACK = new BatchCallback() {
        @Override
        public void postCompile(SqlCompiler compiler, CompiledQuery cq, CharSequence queryText) {
        }

        @Override
        public void preCompile(SqlCompiler compiler) {
        }
    };
    private final static Log LOG = LogFactory.getLog(SqlCompiler.class);
    private static final IntList castGroups = new IntList();
    protected final CairoEngine engine;
    private final AlterOperationBuilder alterOperationBuilder;
    private final BytecodeAssembler asm = new BytecodeAssembler();
    private final DatabaseBackupAgent backupAgent;
    private final CharacterStore characterStore;
    private final SqlCodeGenerator codeGenerator;
    private final CompiledQueryImpl compiledQuery;
    private final CairoConfiguration configuration;
    private final EntityColumnFilter entityColumnFilter = new EntityColumnFilter();
    private final FilesFacade ff;
    private final FunctionParser functionParser;
    private final CharSequenceObjHashMap<KeywordBasedExecutor> keywordBasedExecutors = new CharSequenceObjHashMap<>();
    private final GenericLexer lexer;
    private final ListColumnFilter listColumnFilter = new ListColumnFilter();
    private final MemoryMARW mem = Vm.getMARWInstance();
    private final MessageBus messageBus;
    private final SqlOptimiser optimiser;
    private final SqlParser parser;
    private final TimestampValueRecord partitionFunctionRec = new TimestampValueRecord();
    private final Path path = new Path();
    private final ExecutableMethod insertAsSelectMethod = this::insertAsSelect;
    private final ObjectPool<QueryColumn> queryColumnPool;
    private final ObjectPool<QueryModel> queryModelPool;
    private final IndexBuilder rebuildIndex = new IndexBuilder();
    private final Path renamePath = new Path();
    private final DatabaseSnapshotAgent snapshotAgent;
    private final ObjectPool<ExpressionNode> sqlNodePool;
    private final TableStructureAdapter tableStructureAdapter = new TableStructureAdapter();
    private final ObjList<TableWriterAPI> tableWriters = new ObjList<>();
    private final TextLoader textLoader;
    private final IntIntHashMap typeCast = new IntIntHashMap();
    private final VacuumColumnVersions vacuumColumnVersions;
    // Helper var used to pass back count in cases it can't be done via method result.
    private long insertCount;
    private final ExecutableMethod createTableMethod = this::createTable;
    //determines how compiler parses query text
    //true - compiler treats whole input as single query and doesn't stop on ';'. Default mode.
    //false - compiler treats input as list of statements and stops processing statement on ';'. Used in batch processing.
    private boolean isSingleQueryMode = true;

    // Exposed for embedded API users.
    public SqlCompiler(CairoEngine engine) {
        this(engine, null, null);
    }

    public SqlCompiler(CairoEngine engine, @Nullable FunctionFactoryCache functionFactoryCache, @Nullable DatabaseSnapshotAgent snapshotAgent) {
        this.engine = engine;
        this.configuration = engine.getConfiguration();
        this.ff = configuration.getFilesFacade();
        this.messageBus = engine.getMessageBus();
        this.sqlNodePool = new ObjectPool<>(ExpressionNode.FACTORY, configuration.getSqlExpressionPoolCapacity());
        this.queryColumnPool = new ObjectPool<>(QueryColumn.FACTORY, configuration.getSqlColumnPoolCapacity());
        this.queryModelPool = new ObjectPool<>(QueryModel.FACTORY, configuration.getSqlModelPoolCapacity());
        this.compiledQuery = new CompiledQueryImpl(engine);
        this.characterStore = new CharacterStore(
                configuration.getSqlCharacterStoreCapacity(),
                configuration.getSqlCharacterStoreSequencePoolCapacity());

        this.lexer = new GenericLexer(configuration.getSqlLexerPoolCapacity());
        this.functionParser = new FunctionParser(
                configuration,
                functionFactoryCache != null
                        ? functionFactoryCache
                        : new FunctionFactoryCache(engine.getConfiguration(), ServiceLoader.load(
                        FunctionFactory.class, FunctionFactory.class.getClassLoader()))
        );
        this.codeGenerator = new SqlCodeGenerator(engine, configuration, functionParser, sqlNodePool);
        this.vacuumColumnVersions = new VacuumColumnVersions(engine);

        // we have cyclical dependency here
        functionParser.setSqlCodeGenerator(codeGenerator);

        this.backupAgent = new DatabaseBackupAgent();
        this.snapshotAgent = snapshotAgent;

        // For each 'this::method' reference java compiles a class
        // We need to minimize repetition of this syntax as each site generates garbage
        final KeywordBasedExecutor compileSet = this::compileSet;
        final KeywordBasedExecutor compileBegin = this::compileBegin;
        final KeywordBasedExecutor compileCommit = this::compileCommit;
        final KeywordBasedExecutor compileRollback = this::compileRollback;
        final KeywordBasedExecutor truncateTables = this::truncateTables;
        final KeywordBasedExecutor alterTable = this::alterTable;
        final KeywordBasedExecutor repairTables = this::repairTables;
        final KeywordBasedExecutor reindexTable = this::reindexTable;
        final KeywordBasedExecutor dropTable = this::dropTable;
        final KeywordBasedExecutor sqlBackup = backupAgent::sqlBackup;
        final KeywordBasedExecutor sqlShow = this::sqlShow;
        final KeywordBasedExecutor vacuumTable = this::vacuum;
        final KeywordBasedExecutor snapshotDatabase = this::snapshotDatabase;
        final KeywordBasedExecutor compileDeallocate = this::compileDeallocate;

        keywordBasedExecutors.put("truncate", truncateTables);
        keywordBasedExecutors.put("TRUNCATE", truncateTables);
        keywordBasedExecutors.put("alter", alterTable);
        keywordBasedExecutors.put("ALTER", alterTable);
        keywordBasedExecutors.put("repair", repairTables);
        keywordBasedExecutors.put("REPAIR", repairTables);
        keywordBasedExecutors.put("reindex", reindexTable);
        keywordBasedExecutors.put("REINDEX", reindexTable);
        keywordBasedExecutors.put("set", compileSet);
        keywordBasedExecutors.put("SET", compileSet);
        keywordBasedExecutors.put("begin", compileBegin);
        keywordBasedExecutors.put("BEGIN", compileBegin);
        keywordBasedExecutors.put("commit", compileCommit);
        keywordBasedExecutors.put("COMMIT", compileCommit);
        keywordBasedExecutors.put("rollback", compileRollback);
        keywordBasedExecutors.put("ROLLBACK", compileRollback);
        keywordBasedExecutors.put("discard", compileSet);
        keywordBasedExecutors.put("DISCARD", compileSet);
        keywordBasedExecutors.put("close", compileSet); //no-op
        keywordBasedExecutors.put("CLOSE", compileSet);  //no-op
        keywordBasedExecutors.put("unlisten", compileSet);  //no-op
        keywordBasedExecutors.put("UNLISTEN", compileSet);  //no-op
        keywordBasedExecutors.put("reset", compileSet);  //no-op
        keywordBasedExecutors.put("RESET", compileSet);  //no-op
        keywordBasedExecutors.put("drop", dropTable);
        keywordBasedExecutors.put("DROP", dropTable);
        keywordBasedExecutors.put("backup", sqlBackup);
        keywordBasedExecutors.put("BACKUP", sqlBackup);
        keywordBasedExecutors.put("show", sqlShow);
        keywordBasedExecutors.put("SHOW", sqlShow);
        keywordBasedExecutors.put("vacuum", vacuumTable);
        keywordBasedExecutors.put("VACUUM", vacuumTable);
        keywordBasedExecutors.put("snapshot", snapshotDatabase);
        keywordBasedExecutors.put("SNAPSHOT", snapshotDatabase);
        keywordBasedExecutors.put("deallocate", compileDeallocate);
        keywordBasedExecutors.put("DEALLOCATE", compileDeallocate);

        configureLexer(lexer);

        final PostOrderTreeTraversalAlgo postOrderTreeTraversalAlgo = new PostOrderTreeTraversalAlgo();
        optimiser = new SqlOptimiser(
                configuration,
                characterStore,
                sqlNodePool,
                queryColumnPool,
                queryModelPool,
                postOrderTreeTraversalAlgo,
                functionParser,
                path
        );

        parser = new SqlParser(
                configuration,
                optimiser,
                characterStore,
                sqlNodePool,
                queryColumnPool,
                queryModelPool,
                postOrderTreeTraversalAlgo
        );
        this.textLoader = new TextLoader(engine);
        alterOperationBuilder = new AlterOperationBuilder();
    }

    public static void configureLexer(GenericLexer lexer) {
        for (int i = 0, k = sqlControlSymbols.size(); i < k; i++) {
            lexer.defineSymbol(sqlControlSymbols.getQuick(i));
        }
        for (int i = 0, k = OperatorExpression.operators.size(); i < k; i++) {
            OperatorExpression op = OperatorExpression.operators.getQuick(i);
            if (op.symbol) {
                lexer.defineSymbol(op.token);
            }
        }
    }

    @Override
    public void close() {
        backupAgent.close();
        vacuumColumnVersions.close();
        Misc.free(path);
        Misc.free(renamePath);
        Misc.free(textLoader);
        Misc.free(rebuildIndex);
        Misc.free(codeGenerator);
        Misc.free(mem);
        Misc.freeObjList(tableWriters);
    }

    @NotNull
    public CompiledQuery compile(@NotNull CharSequence query, @NotNull SqlExecutionContext executionContext) throws SqlException {
        clear();
        // these are quick executions that do not require building of a model
        lexer.of(query);
        isSingleQueryMode = true;

        compileInner(executionContext, query);
        return compiledQuery;
    }

    /**
     * Allows processing of batches of sql statements (sql scripts) separated by ';' .
     * Each query is processed in sequence and processing stops on first error and whole batch gets discarded.
     * Noteworthy difference between this and 'normal' query is that all empty queries get ignored, e.g.
     * <br>
     * select 1;<br>
     * ; ;/* comment \*\/;--comment\n; - these get ignored <br>
     * update a set b=c  ; <br>
     * <p>
     * Useful PG doc link :
     *
     * @param query         - block of queries to process
     * @param batchCallback - callback to perform actions prior to or after batch part compilation, e.g. clear caches or execute command
     * @see <a href="https://www.postgresql.org/docs/current/protocol-flow.html#id-1.10.5.7.4">PostgreSQL documentation</a>
     */
    public void compileBatch(
            @NotNull CharSequence query,
            @NotNull SqlExecutionContext executionContext,
            BatchCallback batchCallback
    ) throws PeerIsSlowToReadException, PeerDisconnectedException, QueryPausedException, SqlException {

        LOG.info().$("batch [text=").$(query).I$();

        clear();
        lexer.of(query);
        isSingleQueryMode = false;

        if (batchCallback == null) {
            batchCallback = EMPTY_CALLBACK;
        }

        int position;

        while (lexer.hasNext()) {
            // skip over empty statements that'd cause error in parser
            position = getNextValidTokenPosition();
            if (position == -1) {
                return;
            }

            boolean recompileStale = true;
            for (int retries = 0; recompileStale; retries++) {
                try {
                    batchCallback.preCompile(this);
                    clear(); // we don't use normal compile here because we can't reset existing lexer
                    CompiledQuery current = compileInner(executionContext, query);
                    // We've to move lexer because some query handlers don't consume all tokens (e.g. SET )
                    // some code in postCompile might need full text of current query
                    CharSequence currentQuery = query.subSequence(position, goToQueryEnd());
                    batchCallback.postCompile(this, current, currentQuery);
                    recompileStale = false;
                } catch (TableReferenceOutOfDateException e) {
                    if (retries == TableReferenceOutOfDateException.MAX_RETRY_ATTEMPS) {
                        throw e;
                    }
                    LOG.info().$(e.getFlyweightMessage()).$();
                    // will recompile
                    lexer.restart();
                }
            }
        }
    }

    public CairoEngine getEngine() {
        return engine;
    }

    public FunctionFactoryCache getFunctionFactoryCache() {
        return functionParser.getFunctionFactoryCache();
    }

    private static void expectKeyword(GenericLexer lexer, CharSequence keyword) throws SqlException {
        CharSequence tok = SqlUtil.fetchNext(lexer);

        if (tok == null) {
            throw SqlException.position(lexer.getPosition()).put('\'').put(keyword).put("' expected");
        }

        if (!Chars.equalsLowerCaseAscii(tok, keyword)) {
            throw SqlException.position(lexer.lastTokenPosition()).put('\'').put(keyword).put("' expected");
        }
    }

    private static CharSequence expectToken(GenericLexer lexer, CharSequence expected) throws SqlException {
        CharSequence tok = SqlUtil.fetchNext(lexer);

        if (tok == null) {
            throw SqlException.position(lexer.getPosition()).put(expected).put(" expected");
        }

        return tok;
    }

    private static boolean isCompatibleCase(int from, int to) {
        return castGroups.getQuick(ColumnType.tagOf(from)) == castGroups.getQuick(ColumnType.tagOf(to));
    }

    private static CharSequence maybeExpectToken(GenericLexer lexer, CharSequence expected, boolean expect) throws SqlException {
        CharSequence tok = SqlUtil.fetchNext(lexer);

        if (expect && tok == null) {
            throw SqlException.position(lexer.getPosition()).put(expected).put(" expected");
        }

        return tok;
    }

    private CompiledQuery alterSystemLockWriter(SqlExecutionContext executionContext) throws SqlException {
        final int tableNamePosition = lexer.getPosition();
        CharSequence tok = GenericLexer.unquote(expectToken(lexer, "table name"));
        TableToken tableToken = tableExistsOrFail(tableNamePosition, tok, executionContext);
        try {
            CharSequence lockedReason = engine.lockWriter(executionContext.getCairoSecurityContext(), tableToken, "alterSystem");
            if (lockedReason != WriterPool.OWNERSHIP_REASON_NONE) {
                throw SqlException.$(tableNamePosition, "could not lock, busy [table=`").put(tok).put(", lockedReason=").put(lockedReason).put("`]");
            }
            return compiledQuery.ofLock();
        } catch (CairoException e) {
            throw SqlException.position(tableNamePosition)
                    .put(e.getFlyweightMessage())
                    .put("[errno=").put(e.getErrno()).put(']');
        }
    }

    private CompiledQuery alterSystemUnlockWriter(SqlExecutionContext executionContext) throws SqlException {
        final int tableNamePosition = lexer.getPosition();
        CharSequence tok = GenericLexer.unquote(expectToken(lexer, "table name"));
        TableToken tableToken = tableExistsOrFail(tableNamePosition, tok, executionContext);
        try {
            engine.unlockWriter(executionContext.getCairoSecurityContext(), tableToken);
            return compiledQuery.ofUnlock();
        } catch (CairoException e) {
            throw SqlException.position(tableNamePosition)
                    .put(e.getFlyweightMessage())
                    .put("[errno=").put(e.getErrno()).put(']');
        }
    }

    private CompiledQuery alterTable(SqlExecutionContext executionContext) throws SqlException {
        CharSequence tok;
        tok = expectToken(lexer, "'table' or 'system'");

        if (SqlKeywords.isTableKeyword(tok)) {
            final int tableNamePosition = lexer.getPosition();
            tok = GenericLexer.unquote(expectToken(lexer, "table name"));
            TableToken tableToken = tableExistsOrFail(tableNamePosition, tok, executionContext);

            try (TableRecordMetadata tableMetadata = executionContext.getMetadata(tableToken)) {
                tok = expectToken(lexer, "'add', 'alter' or 'drop'");

                if (SqlKeywords.isAddKeyword(tok)) {
                    return alterTableAddColumn(tableNamePosition, tableToken, tableMetadata);
                } else if (SqlKeywords.isDropKeyword(tok)) {
                    tok = expectToken(lexer, "'column' or 'partition'");
                    if (SqlKeywords.isColumnKeyword(tok)) {
                        return alterTableDropColumn(tableNamePosition, tableToken, tableMetadata);
                    } else if (SqlKeywords.isPartitionKeyword(tok)) {
                        return alterTableDropDetachOrAttachPartition(tableMetadata, tableToken, PartitionAction.DROP, executionContext);
                    } else {
                        throw SqlException.$(lexer.lastTokenPosition(), "'column' or 'partition' expected");
                    }
                } else if (SqlKeywords.isRenameKeyword(tok)) {
                    tok = expectToken(lexer, "'column'");
                    if (SqlKeywords.isColumnKeyword(tok)) {
                        return alterTableRenameColumn(tableNamePosition, tableToken, tableMetadata);
                    } else {
                        throw SqlException.$(lexer.lastTokenPosition(), "'column' expected");
                    }
                } else if (SqlKeywords.isAttachKeyword(tok)) {
                    tok = expectToken(lexer, "'partition'");
                    if (SqlKeywords.isPartitionKeyword(tok)) {
                        return alterTableDropDetachOrAttachPartition(tableMetadata, tableToken, PartitionAction.ATTACH, executionContext);
                    } else {
                        throw SqlException.$(lexer.lastTokenPosition(), "'partition' expected");
                    }
                } else if (SqlKeywords.isDetachKeyword(tok)) {
                    tok = expectToken(lexer, "'partition'");
                    if (SqlKeywords.isPartitionKeyword(tok)) {
                        return alterTableDropDetachOrAttachPartition(tableMetadata, tableToken, PartitionAction.DETACH, executionContext);
                    } else {
                        throw SqlException.$(lexer.lastTokenPosition(), "'partition' expected");
                    }
                } else if (SqlKeywords.isAlterKeyword(tok)) {
                    tok = expectToken(lexer, "'column'");
                    if (SqlKeywords.isColumnKeyword(tok)) {
                        final int columnNameNamePosition = lexer.getPosition();
                        tok = expectToken(lexer, "column name");
                        final CharSequence columnName = GenericLexer.immutableOf(tok);
                        tok = expectToken(lexer, "'add index' or 'drop index' or 'cache' or 'nocache'");
                        if (SqlKeywords.isAddKeyword(tok)) {
                            expectKeyword(lexer, "index");
                            tok = SqlUtil.fetchNext(lexer);
                            int indexValueCapacity = -1;

                            if (tok != null && (!isSemicolon(tok))) {
                                if (!SqlKeywords.isCapacityKeyword(tok)) {
                                    throw SqlException.$(lexer.lastTokenPosition(), "'capacity' expected");
                                } else {
                                    tok = expectToken(lexer, "capacity value");
                                    try {
                                        indexValueCapacity = Numbers.parseInt(tok);
                                        if (indexValueCapacity <= 0) {
                                            throw SqlException.$(lexer.lastTokenPosition(), "positive integer literal expected as index capacity");
                                        }
                                    } catch (NumericException e) {
                                        throw SqlException.$(lexer.lastTokenPosition(), "positive integer literal expected as index capacity");
                                    }
                                }
                            }

                            return alterTableColumnAddIndex(tableNamePosition, tableToken, columnNameNamePosition, columnName, tableMetadata, indexValueCapacity);
                        } else if (SqlKeywords.isDropKeyword(tok)) {
                            // alter table <table name> alter column drop index
                            expectKeyword(lexer, "index");
                            tok = SqlUtil.fetchNext(lexer);
                            if (tok != null && !isSemicolon(tok)) {
                                throw SqlException.$(lexer.lastTokenPosition(), "unexpected token [").put(tok).put("] while trying to drop index");
                            }
                            return alterTableColumnDropIndex(tableNamePosition, tableToken, columnNameNamePosition, columnName, tableMetadata);
                        } else if (SqlKeywords.isCacheKeyword(tok)) {
                            return alterTableColumnCacheFlag(tableNamePosition, tableToken, columnName, tableMetadata, true);
                        } else if (SqlKeywords.isNoCacheKeyword(tok)) {
                            return alterTableColumnCacheFlag(tableNamePosition, tableToken, columnName, tableMetadata, false);
                        } else {
                            throw SqlException.$(lexer.lastTokenPosition(), "'add', 'drop', 'cache' or 'nocache' expected").put(" found '").put(tok).put('\'');
                        }
                    } else {
                        throw SqlException.$(lexer.lastTokenPosition(), "'column' or 'partition' expected");
                    }
                } else if (SqlKeywords.isSetKeyword(tok)) {
                    tok = expectToken(lexer, "'param'");
                    if (SqlKeywords.isParamKeyword(tok)) {
                        final int paramNameNamePosition = lexer.getPosition();
                        tok = expectToken(lexer, "param name");
                        final CharSequence paramName = GenericLexer.immutableOf(tok);
                        tok = expectToken(lexer, "'='");
                        if (tok.length() == 1 && tok.charAt(0) == '=') {
                            CharSequence value = GenericLexer.immutableOf(SqlUtil.fetchNext(lexer));
                            return alterTableSetParam(paramName, value, paramNameNamePosition, tableToken, tableNamePosition, tableMetadata.getTableId());
                        } else {
                            throw SqlException.$(lexer.lastTokenPosition(), "'=' expected");
                        }
                    } else {
                        throw SqlException.$(lexer.lastTokenPosition(), "'param' expected");
                    }
                } else if (SqlKeywords.isResumeKeyword(tok)) {
                    tok = expectToken(lexer, "'wal'");
                    if (!SqlKeywords.isWalKeyword(tok)) {
                        throw SqlException.$(lexer.lastTokenPosition(), "'wal' expected");
                    }

                    tok = SqlUtil.fetchNext(lexer); // optional from part
                    long fromTxn = -1;
                    if (tok != null) {
                        if (SqlKeywords.isFromKeyword(tok)) {
                            tok = expectToken(lexer, "'transaction' or 'txn'");
                            if (!(SqlKeywords.isTransactionKeyword(tok) || SqlKeywords.isTxnKeyword(tok))) {
                                throw SqlException.$(lexer.lastTokenPosition(), "'transaction' or 'txn' expected");
                            }
                            CharSequence txnValue = expectToken(lexer, "transaction value");
                            try {
                                fromTxn = Numbers.parseLong(txnValue);
                            } catch (NumericException e) {
                                throw SqlException.$(lexer.lastTokenPosition(), "invalid value [value=").put(txnValue).put(']');
                            }
                        } else {
                            throw SqlException.$(lexer.lastTokenPosition(), "'from' expected");
                        }
                    }
                    if (!TableSequencerAPI.isWalTable(tableName, path.of(configuration.getRoot()), ff)) {
                        throw SqlException.$(lexer.lastTokenPosition(), tableName).put(" is not a WAL table.");
                    }
                    return alterTableResume(tableNamePosition, tableName, fromTxn, executionContext);
                } else {
                    throw SqlException.$(lexer.lastTokenPosition(), "'add', 'drop', 'attach', 'detach', 'set', 'rename' or 'resume' expected");
                }
            } catch (CairoException e) {
<<<<<<< HEAD
                LOG.info().$("could not alter table [table=").$(tableToken).$(", ex=").$((Throwable) e).$();
                throw SqlException.$(lexer.lastTokenPosition(), "table '").put(tableToken).put("' could not be altered: ").put(e);
=======
                LOG.info().$("could not alter table [table=").$(tableName).$(", ex=").$((Throwable) e).$();
                e.position(lexer.lastTokenPosition());
                throw e;
>>>>>>> 8c73075a
            }
        } else if (SqlKeywords.isSystemKeyword(tok)) {
            tok = expectToken(lexer, "'lock' or 'unlock'");

            if (SqlKeywords.isLockKeyword(tok)) {
                tok = expectToken(lexer, "'writer'");

                if (SqlKeywords.isWriterKeyword(tok)) {
                    return alterSystemLockWriter(executionContext);
                } else {
                    throw SqlException.$(lexer.lastTokenPosition(), "'writer' expected");
                }
            } else if (SqlKeywords.isUnlockKeyword(tok)) {
                tok = expectToken(lexer, "'writer'");

                if (SqlKeywords.isWriterKeyword(tok)) {
                    return alterSystemUnlockWriter(executionContext);
                } else {
                    throw SqlException.$(lexer.lastTokenPosition(), "'writer' expected");
                }
            } else {
                throw SqlException.$(lexer.lastTokenPosition(), "'lock' or 'unlock' expected");
            }
        } else {
            throw SqlException.$(lexer.lastTokenPosition(), "'table' or 'system' expected");
        }
    }

    private CompiledQuery alterTableAddColumn(
            int tableNamePosition,
            TableToken tableToken,
            TableRecordMetadata tableMetadata
    ) throws SqlException {
        // add columns to table
        CharSequence tok = SqlUtil.fetchNext(lexer);
        //ignoring `column`
        if (tok != null && !SqlKeywords.isColumnKeyword(tok)) {
            lexer.unparseLast();
        }

        AlterOperationBuilder addColumn = alterOperationBuilder.ofAddColumn(
                tableNamePosition,
                tableToken,
                tableMetadata.getTableId()
        );

        int semicolonPos = -1;
        do {
            tok = maybeExpectToken(lexer, "'column' or column name", semicolonPos < 0);
            if (semicolonPos >= 0) {
                if (tok != null) {
                    throw SqlException.$(lexer.lastTokenPosition(), "',' expected");
                }
                break;
            }

            int index = tableMetadata.getColumnIndexQuiet(tok);
            if (index != -1) {
                throw SqlException.$(lexer.lastTokenPosition(), "column '").put(tok).put("' already exists");
            }

            CharSequence columnName = GenericLexer.immutableOf(GenericLexer.unquote(tok));
            int columnNamePosition = lexer.lastTokenPosition();

            if (!TableUtils.isValidColumnName(columnName, configuration.getMaxFileNameLength())) {
                throw SqlException.$(lexer.lastTokenPosition(), " new column name contains invalid characters");
            }

            tok = expectToken(lexer, "column type");

            int type = ColumnType.tagOf(tok);
            if (type == -1) {
                throw SqlException.$(lexer.lastTokenPosition(), "invalid type");
            }

            if (type == ColumnType.GEOHASH) {
                tok = SqlUtil.fetchNext(lexer);
                if (tok == null || tok.charAt(0) != '(') {
                    throw SqlException.position(lexer.getPosition()).put("missing GEOHASH precision");
                }

                tok = SqlUtil.fetchNext(lexer);
                if (tok != null && tok.charAt(0) != ')') {
                    int geoHashBits = GeoHashUtil.parseGeoHashBits(lexer.lastTokenPosition(), 0, tok);
                    tok = SqlUtil.fetchNext(lexer);
                    if (tok == null || tok.charAt(0) != ')') {
                        if (tok != null) {
                            throw SqlException.position(lexer.lastTokenPosition())
                                    .put("invalid GEOHASH type literal, expected ')'")
                                    .put(" found='").put(tok.charAt(0)).put("'");
                        }
                        throw SqlException.position(lexer.getPosition())
                                .put("invalid GEOHASH type literal, expected ')'");
                    }
                    type = ColumnType.getGeoHashTypeWithBits(geoHashBits);
                } else {
                    throw SqlException.position(lexer.lastTokenPosition())
                            .put("missing GEOHASH precision");
                }
            }

            tok = SqlUtil.fetchNext(lexer);
            final int indexValueBlockCapacity;
            final boolean cache;
            int symbolCapacity;
            final boolean indexed;

            if (
                    ColumnType.isSymbol(type)
                            && tok != null
                            &&
                            !Chars.equals(tok, ',')
                            && !Chars.equals(tok, ';')
            ) {

                if (isCapacityKeyword(tok)) {
                    tok = expectToken(lexer, "symbol capacity");

                    final boolean negative;
                    final int errorPos = lexer.lastTokenPosition();
                    if (Chars.equals(tok, '-')) {
                        negative = true;
                        tok = expectToken(lexer, "symbol capacity");
                    } else {
                        negative = false;
                    }

                    try {
                        symbolCapacity = Numbers.parseInt(tok);
                    } catch (NumericException e) {
                        throw SqlException.$(lexer.lastTokenPosition(), "numeric capacity expected");
                    }

                    if (negative) {
                        symbolCapacity = -symbolCapacity;
                    }

                    TableUtils.validateSymbolCapacity(errorPos, symbolCapacity);

                    tok = SqlUtil.fetchNext(lexer);
                } else {
                    symbolCapacity = configuration.getDefaultSymbolCapacity();
                }

                if (Chars.equalsLowerCaseAsciiNc("cache", tok)) {
                    cache = true;
                    tok = SqlUtil.fetchNext(lexer);
                } else if (Chars.equalsLowerCaseAsciiNc("nocache", tok)) {
                    cache = false;
                    tok = SqlUtil.fetchNext(lexer);
                } else {
                    cache = configuration.getDefaultSymbolCacheFlag();
                }

                TableUtils.validateSymbolCapacityCached(cache, symbolCapacity, lexer.lastTokenPosition());

                indexed = Chars.equalsLowerCaseAsciiNc("index", tok);
                if (indexed) {
                    tok = SqlUtil.fetchNext(lexer);
                }

                if (Chars.equalsLowerCaseAsciiNc("capacity", tok)) {
                    tok = expectToken(lexer, "symbol index capacity");

                    try {
                        indexValueBlockCapacity = Numbers.parseInt(tok);
                    } catch (NumericException e) {
                        throw SqlException.$(lexer.lastTokenPosition(), "numeric capacity expected");
                    }
                    tok = SqlUtil.fetchNext(lexer);
                } else {
                    indexValueBlockCapacity = configuration.getIndexValueBlockSize();
                }
            } else { //set defaults

                //ignoring `NULL` and `NOT NULL`
                if (tok != null && SqlKeywords.isNotKeyword(tok)) {
                    tok = SqlUtil.fetchNext(lexer);
                }

                if (tok != null && SqlKeywords.isNullKeyword(tok)) {
                    tok = SqlUtil.fetchNext(lexer);
                }

                cache = configuration.getDefaultSymbolCacheFlag();
                indexValueBlockCapacity = configuration.getIndexValueBlockSize();
                symbolCapacity = configuration.getDefaultSymbolCapacity();
                indexed = false;
            }

            addColumn.addColumnToList(
                    columnName,
                    columnNamePosition,
                    type,
                    Numbers.ceilPow2(symbolCapacity),
                    cache,
                    indexed,
                    Numbers.ceilPow2(indexValueBlockCapacity)
            );

            if (tok == null || (!isSingleQueryMode && isSemicolon(tok))) {
                break;
            }

            semicolonPos = Chars.equals(tok, ';') ? lexer.lastTokenPosition() : -1;
            if (semicolonPos < 0 && !Chars.equals(tok, ',')) {
                throw SqlException.$(lexer.lastTokenPosition(), "',' expected");
            }

        } while (true);
        return compiledQuery.ofAlter(alterOperationBuilder.build());
    }

    private CompiledQuery alterTableColumnAddIndex(
            int tableNamePosition,
            TableToken tableToken,
            int columnNamePosition,
            CharSequence columnName,
            TableRecordMetadata metadata,
            int indexValueBlockSize
    ) throws SqlException {

        if (metadata.getColumnIndexQuiet(columnName) == -1) {
            throw SqlException.invalidColumn(columnNamePosition, columnName);
        }
        if (indexValueBlockSize == -1) {
            indexValueBlockSize = configuration.getIndexValueBlockSize();
        }
        return compiledQuery.ofAlter(
                alterOperationBuilder
                        .ofAddIndex(tableNamePosition, tableToken, metadata.getTableId(), columnName, Numbers.ceilPow2(indexValueBlockSize))
                        .build()
        );
    }

    private CompiledQuery alterTableColumnCacheFlag(
            int tableNamePosition,
            TableToken tableToken,
            CharSequence columnName,
            TableRecordMetadata metadata,
            boolean cache
    ) throws SqlException {
        int columnIndex = metadata.getColumnIndexQuiet(columnName);
        if (columnIndex == -1) {
            throw SqlException.invalidColumn(lexer.lastTokenPosition(), columnName);
        }

        if (!ColumnType.isSymbol(metadata.getColumnType(columnIndex))) {
            throw SqlException.$(lexer.lastTokenPosition(), "Invalid column type - Column should be of type symbol");
        }

        return cache ? compiledQuery.ofAlter(
                alterOperationBuilder.ofCacheSymbol(tableNamePosition, tableToken, metadata.getTableId(), columnName).build()
        )
                : compiledQuery.ofAlter(
                alterOperationBuilder.ofRemoveCacheSymbol(tableNamePosition, tableToken, metadata.getTableId(), columnName).build()
        );
    }

    private CompiledQuery alterTableColumnDropIndex(
            int tableNamePosition,
            TableToken tableToken,
            int columnNamePosition,
            CharSequence columnName,
            TableRecordMetadata metadata
    ) throws SqlException {
        if (metadata.getColumnIndexQuiet(columnName) == -1) {
            throw SqlException.invalidColumn(columnNamePosition, columnName);
        }
        return compiledQuery.ofAlter(
                alterOperationBuilder
                        .ofDropIndex(tableNamePosition, tableToken, metadata.getTableId(), columnName, columnNamePosition)
                        .build()
        );
    }

    private CompiledQuery alterTableDropColumn(int tableNamePosition, TableToken tableToken, TableRecordMetadata metadata) throws SqlException {
        AlterOperationBuilder dropColumnStatement = alterOperationBuilder.ofDropColumn(tableNamePosition, tableToken, metadata.getTableId());
        int semicolonPos = -1;
        do {
            CharSequence tok = GenericLexer.unquote(maybeExpectToken(lexer, "column name", semicolonPos < 0));
            if (semicolonPos >= 0) {
                if (tok != null) {
                    throw SqlException.$(lexer.lastTokenPosition(), "',' expected");
                }
                break;
            }

            if (metadata.getColumnIndexQuiet(tok) == -1) {
                throw SqlException.invalidColumn(lexer.lastTokenPosition(), tok);
            }

            CharSequence columnName = tok;
            dropColumnStatement.ofDropColumn(columnName);
            tok = SqlUtil.fetchNext(lexer);

            if (tok == null || (!isSingleQueryMode && isSemicolon(tok))) {
                break;
            }

            semicolonPos = Chars.equals(tok, ';') ? lexer.lastTokenPosition() : -1;
            if (semicolonPos < 0 && !Chars.equals(tok, ',')) {
                throw SqlException.$(lexer.lastTokenPosition(), "',' expected");
            }
        } while (true);

        return compiledQuery.ofAlter(alterOperationBuilder.build());
    }

    private CompiledQuery alterTableDropDetachOrAttachPartition(
            TableRecordMetadata tableMetadata,
            TableToken tableToken,
            int action,
            SqlExecutionContext executionContext
    ) throws SqlException {
        final int pos = lexer.lastTokenPosition();
        TableReader reader = null;
        if (!tableMetadata.isWalEnabled() || executionContext.isWalApplication()) {
            reader = executionContext.getReader(tableToken);
        }

        try {
            if (reader != null && !PartitionBy.isPartitioned(reader.getMetadata().getPartitionBy())) {
                throw SqlException.$(pos, "table is not partitioned");
            }

            final CharSequence tok = expectToken(lexer, "'list' or 'where'");
            if (SqlKeywords.isListKeyword(tok)) {
                return alterTableDropDetachOrAttachPartitionByList(tableMetadata, tableToken, reader, pos, action);
            } else if (SqlKeywords.isWhereKeyword(tok)) {
                AlterOperationBuilder alterOperationBuilder;
                switch (action) {
                    case PartitionAction.DROP:
                        alterOperationBuilder = this.alterOperationBuilder.ofDropPartition(pos, tableToken, tableMetadata.getTableId());
                        break;
                    case PartitionAction.DETACH:
                        alterOperationBuilder = this.alterOperationBuilder.ofDetachPartition(pos, tableToken, tableMetadata.getTableId());
                        break;
                    default:
                        throw SqlException.$(pos, "WHERE clause can only be used with command DROP PARTITION, or DETACH PARTITION");
                }

                final int functionPosition = lexer.getPosition();
                ExpressionNode expr = parser.expr(lexer, (QueryModel) null);
                String designatedTimestampColumnName = null;
                int tsIndex = tableMetadata.getTimestampIndex();
                if (tsIndex >= 0) {
                    designatedTimestampColumnName = tableMetadata.getColumnName(tsIndex);
                }
                if (designatedTimestampColumnName != null) {
                    GenericRecordMetadata metadata = new GenericRecordMetadata();
                    metadata.add(new TableColumnMetadata(designatedTimestampColumnName, ColumnType.TIMESTAMP, null));
                    Function function = functionParser.parseFunction(expr, metadata, executionContext);
                    try {
                        if (function != null && ColumnType.isBoolean(function.getType())) {
                            function.init(null, executionContext);
                            if (reader != null) {
                                int affected = filterPartitions(function, functionPosition, reader, alterOperationBuilder);
                                if (affected == 0) {
                                    throw SqlException.$(functionPosition, "no partitions matched WHERE clause");
                                }
                            }
                            return compiledQuery.ofAlter(this.alterOperationBuilder.build());
                        } else {
                            throw SqlException.$(lexer.lastTokenPosition(), "boolean expression expected");
                        }
                    } finally {
                        Misc.free(function);
                    }
                } else {
                    throw SqlException.$(lexer.lastTokenPosition(), "this table does not have a designated timestamp column");
                }
            } else {
                throw SqlException.$(lexer.lastTokenPosition(), "'list' or 'where' expected");
            }
        } finally {
            Misc.free(reader);
        }
    }

    private CompiledQuery alterTableDropDetachOrAttachPartitionByList(
            TableRecordMetadata tableMetadata,
            TableToken tableToken,
            @Nullable TableReader reader,
            int pos,
            int action
    ) throws SqlException {
        final AlterOperationBuilder alterOperationBuilder;
        switch (action) {
            case PartitionAction.DROP:
                alterOperationBuilder = this.alterOperationBuilder.ofDropPartition(pos, tableToken, tableMetadata.getTableId());
                break;
            case PartitionAction.DETACH:
                alterOperationBuilder = this.alterOperationBuilder.ofDetachPartition(pos, tableToken, tableMetadata.getTableId());
                break;
            case PartitionAction.ATTACH:
                // attach
                alterOperationBuilder = this.alterOperationBuilder.ofAttachPartition(pos, tableToken, tableMetadata.getTableId());
                break;
            default:
                alterOperationBuilder = null;
                assert false;
        }

        int semicolonPos = -1;
        do {
            CharSequence tok = maybeExpectToken(lexer, "partition name", semicolonPos < 0);
            if (semicolonPos >= 0) {
                if (tok != null) {
                    throw SqlException.$(lexer.lastTokenPosition(), "',' expected");
                }
                break;
            }
            if (Chars.equals(tok, ',')) {
                throw SqlException.$(lexer.lastTokenPosition(), "partition name missing");
            }
            final CharSequence partitionName = GenericLexer.unquote(tok);
            final int partitionNamePosition = lexer.lastTokenPosition();

            // reader == null means it's compilation for WAL table
            // before applying to WAL writer
            if (reader != null) {
                final long timestamp;
                try {
                    timestamp = PartitionBy.parsePartitionDirName(partitionName, reader.getPartitionedBy());
                } catch (CairoException e) {
                    throw SqlException.$(lexer.lastTokenPosition(), e.getFlyweightMessage())
                            .put("[errno=").put(e.getErrno()).put(']');
                }

                alterOperationBuilder.addPartitionToList(timestamp, partitionNamePosition);
            }

            tok = SqlUtil.fetchNext(lexer);
            if (tok == null || (!isSingleQueryMode && isSemicolon(tok))) {
                break;
            }

            semicolonPos = Chars.equals(tok, ';') ? lexer.lastTokenPosition() : -1;
            if (semicolonPos < 0 && !Chars.equals(tok, ',')) {
                throw SqlException.$(lexer.lastTokenPosition(), "',' expected");
            }
        } while (true);

        return compiledQuery.ofAlter(this.alterOperationBuilder.build());
    }

    private CompiledQuery alterTableRenameColumn(int tableNamePosition, TableToken tableToken, TableRecordMetadata metadata) throws SqlException {
        AlterOperationBuilder renameColumnStatement = alterOperationBuilder.ofRenameColumn(tableNamePosition, tableToken, metadata.getTableId());
        int hadSemicolonPos = -1;

        do {
            CharSequence tok = GenericLexer.unquote(maybeExpectToken(lexer, "current column name", hadSemicolonPos < 0));
            if (hadSemicolonPos >= 0) {
                if (tok != null) {
                    throw SqlException.$(hadSemicolonPos, "',' expected");
                }
                break;
            }
            int columnIndex = metadata.getColumnIndexQuiet(tok);
            if (columnIndex == -1) {
                throw SqlException.invalidColumn(lexer.lastTokenPosition(), tok);
            }
            CharSequence existingName = GenericLexer.immutableOf(tok);

            tok = expectToken(lexer, "'to' expected");
            if (!SqlKeywords.isToKeyword(tok)) {
                throw SqlException.$(lexer.lastTokenPosition(), "'to' expected'");
            }

            tok = GenericLexer.unquote(expectToken(lexer, "new column name"));
            if (Chars.equals(existingName, tok)) {
                throw SqlException.$(lexer.lastTokenPosition(), "new column name is identical to existing name");
            }

            if (metadata.getColumnIndexQuiet(tok) > -1) {
                throw SqlException.$(lexer.lastTokenPosition(), " column already exists");
            }

            if (!TableUtils.isValidColumnName(tok, configuration.getMaxFileNameLength())) {
                throw SqlException.$(lexer.lastTokenPosition(), " new column name contains invalid characters");
            }

            CharSequence newName = GenericLexer.immutableOf(tok);
            renameColumnStatement.ofRenameColumn(existingName, newName);

            tok = SqlUtil.fetchNext(lexer);

            if (tok == null || (!isSingleQueryMode && isSemicolon(tok))) {
                break;
            }

            hadSemicolonPos = Chars.equals(tok, ';') ? lexer.lastTokenPosition() : -1;
            if (hadSemicolonPos < 0 && !Chars.equals(tok, ',')) {
                throw SqlException.$(lexer.lastTokenPosition(), "',' expected");
            }
        } while (true);
        return compiledQuery.ofAlter(alterOperationBuilder.build());
    }

<<<<<<< HEAD
    private CompiledQuery alterTableSetParam(CharSequence paramName, CharSequence value, int paramNameNamePosition, TableToken tableToken, int tableNamePosition, int tableId) throws SqlException {
=======
    private CompiledQuery alterTableResume(int tableNamePosition, String tableName, long resumeFromTxn, SqlExecutionContext executionContext) {
        try {
            engine.getTableSequencerAPI().resumeTable(tableName, resumeFromTxn, executionContext.getCairoSecurityContext());
            return compiledQuery.ofTableResume();
        } catch (CairoException ex) {
            LOG.critical().$("table resume failed [table=").$(tableName)
                    .$(", error=").$(ex.getFlyweightMessage())
                    .$(", errno=").$(ex.getErrno())
                    .I$();
            ex.position(tableNamePosition);
            throw ex;
        }
    }

    private CompiledQuery alterTableSetParam(CharSequence paramName, CharSequence value, int paramNameNamePosition, String tableName, int tableNamePosition, int tableId) throws SqlException {
>>>>>>> 8c73075a
        if (isMaxUncommittedRowsKeyword(paramName)) {
            int maxUncommittedRows;
            try {
                maxUncommittedRows = Numbers.parseInt(value);
            } catch (NumericException e) {
                throw SqlException.$(paramNameNamePosition, "invalid value [value=").put(value).put(",parameter=").put(paramName).put(']');
            }
            if (maxUncommittedRows < 0) {
                throw SqlException.$(paramNameNamePosition, "maxUncommittedRows must be non negative");
            }
            return compiledQuery.ofAlter(alterOperationBuilder.ofSetParamUncommittedRows(tableNamePosition, tableToken, tableId, maxUncommittedRows).build());
        } else if (isO3MaxLagKeyword(paramName)) {
            long o3MaxLag = SqlUtil.expectMicros(value, paramNameNamePosition);
            if (o3MaxLag < 0) {
                throw SqlException.$(paramNameNamePosition, "o3MaxLag must be non negative");
            }
            return compiledQuery.ofAlter(alterOperationBuilder.ofSetO3MaxLag(tableNamePosition, tableToken, tableId, o3MaxLag).build());
        } else {
            throw SqlException.$(paramNameNamePosition, "unknown parameter '").put(paramName).put('\'');
        }
    }

    private void cancelTextImport(CopyModel model) throws SqlException {
        assert model.isCancel();

        final TextImportExecutionContext textImportExecutionContext = engine.getTextImportExecutionContext();
        final AtomicBooleanCircuitBreaker circuitBreaker = textImportExecutionContext.getCircuitBreaker();

        long inProgressImportId = textImportExecutionContext.getActiveImportId();
        // The cancellation is based on the best effort, so we don't worry about potential races with imports.
        if (inProgressImportId == TextImportExecutionContext.INACTIVE) {
            throw SqlException.$(0, "No active import to cancel.");
        }
        long importId;
        try {
            CharSequence idString = model.getTarget().token;
            int start = 0;
            int end = idString.length();
            if (Chars.isQuoted(idString)) {
                start = 1;
                end--;
            }
            importId = Numbers.parseHexLong(idString, start, end);
        } catch (NumericException e) {
            throw SqlException.$(0, "Provided id has invalid format.");
        }
        if (inProgressImportId == importId) {
            circuitBreaker.cancel();
        } else {
            throw SqlException.$(0, "Active import has different id.");
        }
    }

    private void clear() {
        sqlNodePool.clear();
        characterStore.clear();
        queryColumnPool.clear();
        queryModelPool.clear();
        optimiser.clear();
        parser.clear();
        backupAgent.clear();
        alterOperationBuilder.clear();
        backupAgent.clear();
        functionParser.clear();
    }

    private CompiledQuery compileBegin(SqlExecutionContext executionContext) {
        return compiledQuery.ofBegin();
    }

    private CompiledQuery compileCommit(SqlExecutionContext executionContext) {
        return compiledQuery.ofCommit();
    }

    private CompiledQuery compileDeallocate(SqlExecutionContext executionContext) throws SqlException {
        CharSequence statementName = GenericLexer.unquote(expectToken(lexer, "statement name"));
        CharSequence tok = SqlUtil.fetchNext(lexer);
        if (tok != null && !Chars.equals(tok, ';')) {
            throw SqlException.$(lexer.lastTokenPosition(), "unexpected token [").put(tok).put("]");
        }
        return compiledQuery.ofDeallocate(statementName);
    }

    private ExecutionModel compileExecutionModel(SqlExecutionContext executionContext) throws SqlException {
        ExecutionModel model = parser.parse(lexer, executionContext);
        switch (model.getModelType()) {
            case ExecutionModel.QUERY:
                return optimiser.optimise((QueryModel) model, executionContext);
            case ExecutionModel.INSERT:
                InsertModel insertModel = (InsertModel) model;
                if (insertModel.getQueryModel() != null) {
                    return validateAndOptimiseInsertAsSelect(insertModel, executionContext);
                } else {
                    return lightlyValidateInsertModel(insertModel);
                }
            case ExecutionModel.UPDATE:
                final QueryModel queryModel = (QueryModel) model;
                TableToken tableToken = executionContext.getTableToken(queryModel.getTableName().token);
                try (TableRecordMetadata metadata = executionContext.getMetadata(tableToken)) {
                    optimiser.optimiseUpdate(queryModel, executionContext, metadata);
                    return model;
                }
            default:
                return model;
        }
    }

    private CompiledQuery compileInner(@NotNull SqlExecutionContext executionContext, CharSequence query) throws SqlException {
        SqlExecutionCircuitBreaker circuitBreaker = executionContext.getCircuitBreaker();
        if (!circuitBreaker.isTimerSet()) {
            circuitBreaker.resetTimer();
        }
        final CharSequence tok = SqlUtil.fetchNext(lexer);
        if (tok == null) {
            throw SqlException.$(0, "empty query");
        }

        final KeywordBasedExecutor executor = keywordBasedExecutors.get(tok);
        final CompiledQuery cq = executor == null ? compileUsingModel(executionContext) : executor.execute(executionContext);
        final short type = cq.getType();
        if ((type == CompiledQuery.ALTER || type == CompiledQuery.UPDATE) && !executionContext.isWalApplication()) {
            cq.withSqlStatement(Chars.toString(query));
        }
        cq.withContext(executionContext);
        return cq;
    }

    private CompiledQuery compileRollback(SqlExecutionContext executionContext) {
        return compiledQuery.ofRollback();
    }

    private CompiledQuery compileSet(SqlExecutionContext executionContext) {
        return compiledQuery.ofSet();
    }

    private CopyFactory compileTextImport(CopyModel model) throws SqlException {
        assert !model.isCancel();

        final CharSequence tableName = GenericLexer.unquote(model.getTarget().token);
        final ExpressionNode fileNameNode = model.getFileName();
        final CharSequence fileName = fileNameNode != null ? GenericLexer.assertNoDots(GenericLexer.unquote(fileNameNode.token), fileNameNode.position) : null;
        assert fileName != null;

        return new CopyFactory(
                messageBus,
                engine.getTextImportExecutionContext(),
                Chars.toString(tableName),
                Chars.toString(fileName),
                model
        );
    }

    @NotNull
    private CompiledQuery compileUsingModel(SqlExecutionContext executionContext) throws SqlException {
        // This method will not populate sql cache directly;
        // factories are assumed to be non-reentrant and once
        // factory is out of this method the caller assumes
        // full ownership over it. In that however caller may
        // choose to return factory back to this or any other
        // instance of compiler for safekeeping

        // lexer would have parsed first token to determine direction of execution flow
        lexer.unparseLast();
        codeGenerator.clear();

        final ExecutionModel executionModel = compileExecutionModel(executionContext);
        switch (executionModel.getModelType()) {
            case ExecutionModel.QUERY:
                LOG.info().$("plan [q=`").$((QueryModel) executionModel).$("`, fd=").$(executionContext.getRequestFd()).$(']').$();
                return compiledQuery.of(generate((QueryModel) executionModel, executionContext));
            case ExecutionModel.CREATE_TABLE:
                return createTableWithRetries(executionModel, executionContext);
            case ExecutionModel.COPY:
                return executeCopy(executionContext, (CopyModel) executionModel);
            case ExecutionModel.RENAME_TABLE:
                final RenameTableModel rtm = (RenameTableModel) executionModel;
                engine.rename(executionContext.getCairoSecurityContext(), path, GenericLexer.unquote(rtm.getFrom().token), renamePath, GenericLexer.unquote(rtm.getTo().token));
                return compiledQuery.ofRenameTable();
            case ExecutionModel.UPDATE:
                final QueryModel updateQueryModel = (QueryModel) executionModel;
                TableToken tableToken = executionContext.getTableToken(updateQueryModel.getTableName().token);
                try (TableRecordMetadata metadata = executionContext.getMetadata(tableToken)) {
                    final UpdateOperation updateOperation = generateUpdate(updateQueryModel, executionContext, metadata);
                    return compiledQuery.ofUpdate(updateOperation);
                }
            default:
                final InsertModel insertModel = (InsertModel) executionModel;
                if (insertModel.getQueryModel() != null) {
                    return executeWithRetries(
                            insertAsSelectMethod,
                            executionModel,
                            configuration.getCreateAsSelectRetryCount(),
                            executionContext
                    );
                } else {
                    return insert(executionModel, executionContext);
                }
        }
    }

    private long copyOrdered(
            TableWriterAPI writer,
            RecordMetadata metadata,
            RecordCursor cursor,
            RecordToRowCopier copier,
            int cursorTimestampIndex,
            SqlExecutionCircuitBreaker circuitBreaker
    ) {
        long rowCount;

        if (ColumnType.isSymbolOrString(metadata.getColumnType(cursorTimestampIndex))) {
            rowCount = copyOrderedStrTimestamp(writer, cursor, copier, cursorTimestampIndex, circuitBreaker);
        } else {
            rowCount = copyOrdered0(writer, cursor, copier, cursorTimestampIndex, circuitBreaker);
        }
        writer.commit();

        return rowCount;
    }

    private long copyOrdered0(TableWriterAPI writer,
                              RecordCursor cursor,
                              RecordToRowCopier copier,
                              int cursorTimestampIndex,
                              SqlExecutionCircuitBreaker circuitBreaker) {
        long rowCount = 0;
        final Record record = cursor.getRecord();
        while (cursor.hasNext()) {
            circuitBreaker.statefulThrowExceptionIfTripped();
            TableWriter.Row row = writer.newRow(record.getTimestamp(cursorTimestampIndex));
            copier.copy(record, row);
            row.append();
            rowCount++;
        }

        return rowCount;
    }

    private long copyOrderedBatched(
            TableWriterAPI writer,
            RecordMetadata metadata,
            RecordCursor cursor,
            RecordToRowCopier copier,
            int cursorTimestampIndex,
            long batchSize,
            long o3MaxLag,
            SqlExecutionCircuitBreaker circuitBreaker
    ) {
        long rowCount;
        if (ColumnType.isSymbolOrString(metadata.getColumnType(cursorTimestampIndex))) {
            rowCount = copyOrderedBatchedStrTimestamp(writer, cursor, copier, cursorTimestampIndex, batchSize, o3MaxLag, circuitBreaker);
        } else {
            rowCount = copyOrderedBatched0(writer, cursor, copier, cursorTimestampIndex, batchSize, o3MaxLag, circuitBreaker);
        }
        writer.commit();

        return rowCount;
    }

    //returns number of copied rows
    private long copyOrderedBatched0(
            TableWriterAPI writer,
            RecordCursor cursor,
            RecordToRowCopier copier,
            int cursorTimestampIndex,
            long batchSize,
            long o3MaxLag,
            SqlExecutionCircuitBreaker circuitBreaker
    ) {
        long deadline = batchSize;
        long rowCount = 0;
        final Record record = cursor.getRecord();
        while (cursor.hasNext()) {
            circuitBreaker.statefulThrowExceptionIfTripped();
            TableWriter.Row row = writer.newRow(record.getTimestamp(cursorTimestampIndex));
            copier.copy(record, row);
            row.append();
            if (++rowCount > deadline) {
                writer.ic(o3MaxLag);
                deadline = rowCount + batchSize;
            }
        }

        return rowCount;
    }

    //returns number of copied rows
    private long copyOrderedBatchedStrTimestamp(
            TableWriterAPI writer,
            RecordCursor cursor,
            RecordToRowCopier copier,
            int cursorTimestampIndex,
            long batchSize,
            long o3MaxLag,
            SqlExecutionCircuitBreaker circuitBreaker
    ) {
        long deadline = batchSize;
        long rowCount = 0;
        final Record record = cursor.getRecord();
        while (cursor.hasNext()) {
            circuitBreaker.statefulThrowExceptionIfTripped();
            CharSequence str = record.getStr(cursorTimestampIndex);
            // It's allowed to insert ISO formatted string to timestamp column
            TableWriter.Row row = writer.newRow(SqlUtil.parseFloorPartialTimestamp(str, -1, ColumnType.TIMESTAMP));
            copier.copy(record, row);
            row.append();
            if (++rowCount > deadline) {
                writer.ic(o3MaxLag);
                deadline = rowCount + batchSize;
            }
        }

        return rowCount;
    }

    //returns number of copied rows
    private long copyOrderedStrTimestamp(
            TableWriterAPI writer,
            RecordCursor cursor,
            RecordToRowCopier copier,
            int cursorTimestampIndex,
            SqlExecutionCircuitBreaker circuitBreaker
    ) {
        long rowCount = 0;
        final Record record = cursor.getRecord();
        while (cursor.hasNext()) {
            circuitBreaker.statefulThrowExceptionIfTripped();
            final CharSequence str = record.getStr(cursorTimestampIndex);
            // It's allowed to insert ISO formatted string to timestamp column
            TableWriter.Row row = writer.newRow(SqlUtil.implicitCastStrAsTimestamp(str));
            copier.copy(record, row);
            row.append();
            rowCount++;
        }

        return rowCount;
    }

    /*
     * Returns number of copied rows.
     */
    private long copyTableData(
            RecordCursor cursor,
            RecordMetadata metadata,
            TableWriterAPI writer,
            RecordMetadata writerMetadata,
            RecordToRowCopier recordToRowCopier,
            SqlExecutionCircuitBreaker circuitBreaker
    ) {
        int timestampIndex = writerMetadata.getTimestampIndex();
        if (timestampIndex == -1) {
            return copyUnordered(cursor, writer, recordToRowCopier, circuitBreaker);
        } else {
            return copyOrdered(writer, metadata, cursor, recordToRowCopier, timestampIndex, circuitBreaker);
        }
    }

    /**
     * Sets insertCount to number of copied rows.
     */
    private void copyTableDataAndUnlock(
            CairoSecurityContext securityContext,
            TableToken tableToken,
            boolean isWalEnabled,
            RecordCursor cursor,
            RecordMetadata cursorMetadata,
            int position,
            SqlExecutionCircuitBreaker circuitBreaker
    ) throws SqlException {
        TableWriterAPI writerAPI = null;
        TableWriter writer = null;

        try {
            if (!isWalEnabled) {
                writerAPI = writer = new TableWriter(
                        configuration,
                        tableToken,
                        messageBus,
                        null,
                        false,
                        DefaultLifecycleManager.INSTANCE,
                        configuration.getRoot(),
                        engine.getMetrics());
            } else {
                writerAPI = engine.getTableWriterAPI(securityContext, tableToken, "create as select");
            }

            RecordMetadata writerMetadata = writerAPI.getMetadata();
            entityColumnFilter.of(writerMetadata.getColumnCount());
            this.insertCount = copyTableData(
                    cursor,
                    cursorMetadata,
                    writerAPI,
                    writerMetadata,
                    RecordToRowCopierUtils.generateCopier(
                            asm,
                            cursorMetadata,
                            writerMetadata,
                            entityColumnFilter
                    ),
                    circuitBreaker
            );
        } catch (CairoException e) {
            LOG.error().$("could not create table [error=").$((Throwable) e).$(']').$();
            // Close writer, directory will be removed
            writerAPI = Misc.free(writerAPI);
            writer = null;
            if (e.isInterruption()) {
                throw e;
            }
            throw SqlException.$(position, "Could not create table. See log for details.");
        } finally {
            if (isWalEnabled) {
                Misc.free(writerAPI);
            } else {
                engine.unlock(securityContext, tableToken, writer, false);
            }
        }
    }

    private void copyTableReaderMetadataToCreateTableModel(SqlExecutionContext executionContext, CreateTableModel model) throws SqlException {
        ExpressionNode likeTableName = model.getLikeTableName();
        CharSequence likeTableNameToken = likeTableName.token;
        TableToken tableToken = executionContext.getTableToken(likeTableNameToken);
        try (TableReader rdr = executionContext.getReader(tableToken)) {
            model.setO3MaxLag(rdr.getO3MaxLag());
            model.setMaxUncommittedRows(rdr.getMaxUncommittedRows());
            TableReaderMetadata rdrMetadata = rdr.getMetadata();
            for (int i = 0; i < rdrMetadata.getColumnCount(); i++) {
                int columnType = rdrMetadata.getColumnType(i);
                boolean isSymbol = ColumnType.isSymbol(columnType);
                int symbolCapacity = isSymbol ? rdr.getSymbolMapReader(i).getSymbolCapacity() : configuration.getDefaultSymbolCapacity();
                model.addColumn(rdrMetadata.getColumnName(i), columnType, symbolCapacity);
                if (isSymbol) {
                    model.cached(rdr.getSymbolMapReader(i).isCached());
                }
                model.setIndexFlags(rdrMetadata.isColumnIndexed(i), rdrMetadata.getIndexValueBlockCapacity(i));
            }
            model.setPartitionBy(SqlUtil.nextLiteral(sqlNodePool, PartitionBy.toString(rdr.getPartitionedBy()), 0));
            if (rdrMetadata.getTimestampIndex() != -1) {
                model.setTimestamp(SqlUtil.nextLiteral(sqlNodePool, rdrMetadata.getColumnName(rdrMetadata.getTimestampIndex()), 0));
            }
            model.setWalEnabled(configuration.isWalSupported() && rdrMetadata.isWalEnabled());
        }
        model.setLikeTableName(null); // resetting like table name as the metadata is copied already at this point.
    }

    /**
     * Returns number of copied rows.
     */
    private long copyUnordered(RecordCursor cursor, TableWriterAPI writer, RecordToRowCopier copier, SqlExecutionCircuitBreaker circuitBreaker) {
        long rowCount = 0;
        final Record record = cursor.getRecord();
        while (cursor.hasNext()) {
            circuitBreaker.statefulThrowExceptionIfTripped();
            TableWriter.Row row = writer.newRow();
            copier.copy(record, row);
            row.append();
            rowCount++;
        }
        writer.commit();

        return rowCount;
    }

    private CompiledQuery createTable(final ExecutionModel model, SqlExecutionContext executionContext) throws
            SqlException {
        final CreateTableModel createTableModel = (CreateTableModel) model;
        final ExpressionNode name = createTableModel.getName();
        TableToken tableToken = executionContext.getTableTokenIfExists(name.token);

        // Fast path for CREATE TABLE IF NOT EXISTS in scenario when the table already exists
        int status = executionContext.getStatus(path, tableToken);
        if (createTableModel.isIgnoreIfExists() && status != TableUtils.TABLE_DOES_NOT_EXIST) {
            return compiledQuery.ofCreateTable();
        }

        this.insertCount = -1;
        if (status != TableUtils.TABLE_DOES_NOT_EXIST) {
            if (createTableModel.isIgnoreIfExists()) {
                return compiledQuery.ofCreateTable();
            }
            throw SqlException.$(name.position, "table already exists");
        }

        if (createTableModel.getQueryModel() == null) {
            executionContext.getCairoSecurityContext().checkWritePermission();
            try {
                if (createTableModel.getLikeTableName() != null) {
                    copyTableReaderMetadataToCreateTableModel(executionContext, createTableModel);
                }
                engine.createTable(executionContext.getCairoSecurityContext(), mem, path, createTableModel.isIgnoreIfExists(), createTableModel, false);
            } catch (EntryUnavailableException e) {
                throw SqlException.$(name.position, "table already exists");
            } catch (CairoException e) {
                LOG.error().$("could not create table [error=").$((Throwable) e).I$();
                if (e.isInterruption()) {
                    throw e;
                }
                throw SqlException.$(name.position, "Could not create table, ").put(e.getFlyweightMessage());
            }
        } else {
            createTableFromCursor(createTableModel, executionContext, name.position);
        }

        if (createTableModel.getQueryModel() == null) {
            return compiledQuery.ofCreateTable();
        } else {
            return compiledQuery.ofCreateTableAsSelect(insertCount);
        }
    }

    private void createTableFromCursor(CreateTableModel model, SqlExecutionContext executionContext, int position) throws
            SqlException {
        try (
                final RecordCursorFactory factory = generate(model.getQueryModel(), executionContext);
                final RecordCursor cursor = factory.getCursor(executionContext)
        ) {
            typeCast.clear();
            final RecordMetadata metadata = factory.getMetadata();
            validateTableModelAndCreateTypeCast(model, metadata, typeCast);
            boolean keepLock = !model.isWalEnabled();

            engine.createTable(
                    executionContext.getCairoSecurityContext(),
                    mem,
                    path,
                    false,
                    tableStructureAdapter.of(model, metadata, typeCast),
                    keepLock
            );

            SqlExecutionCircuitBreaker circuitBreaker = executionContext.getCircuitBreaker();
            try {
                TableToken tableToken = executionContext.getTableToken(model.getName().token);
                copyTableDataAndUnlock(executionContext.getCairoSecurityContext(), tableToken, model.isWalEnabled(), cursor, metadata, position, circuitBreaker);
            } catch (CairoException e) {
                LOG.error().$(e.getFlyweightMessage()).$(" [errno=").$(e.getErrno()).$(']').$();
                if (removeTableDirectory(model)) {
                    throw e;
                }
                throw SqlException.$(0, "Concurrent modification could not be handled. Failed to clean up. See log for more details.");
            }
        }
    }

    /**
     * Creates new table.
     * <p>
     * Table name must not exist. Existence check relies on directory existence followed by attempt to clarify what
     * that directory is. Sometimes it can be just empty directory, which prevents new table from being created.
     * <p>
     * Table name can be utf8 encoded but must not contain '.' (dot). Dot is used to separate table and field name,
     * where table is uses as an alias.
     * <p>
     * Creating table from column definition looks like:
     * <code>
     * create table x (column_name column_type, ...) [timestamp(column_name)] [partition by ...]
     * </code>
     * For non-partitioned table partition by value would be NONE. For any other type of partition timestamp
     * has to be defined as reference to TIMESTAMP (type) column.
     *
     * @param executionModel   created from parsed sql.
     * @param executionContext provides access to bind variables and authorization module
     * @throws SqlException contains text of error and error position in SQL text.
     */
    private CompiledQuery createTableWithRetries(
            ExecutionModel executionModel,
            SqlExecutionContext executionContext
    ) throws SqlException {
        return executeWithRetries(createTableMethod, executionModel, configuration.getCreateAsSelectRetryCount(), executionContext);
    }

    private CompiledQuery dropTable(SqlExecutionContext executionContext) throws SqlException {
        // expected syntax: DROP TABLE [ IF EXISTS ] name [;]
        expectKeyword(lexer, "table");
        CharSequence tok = SqlUtil.fetchNext(lexer);
        if (tok == null) {
            throw SqlException.$(lexer.lastTokenPosition(), "expected [if exists] table-name");
        }
        boolean hasIfExists = false;
        if (SqlKeywords.isIfKeyword(tok)) {
            tok = SqlUtil.fetchNext(lexer);
            if (tok == null || !SqlKeywords.isExistsKeyword(tok)) {
                throw SqlException.$(lexer.lastTokenPosition(), "expected exists");
            }
            hasIfExists = true;
        } else {
            lexer.unparseLast(); // tok has table name
        }
        final int tableNamePosition = lexer.getPosition();
        CharSequence tableName = GenericLexer.unquote(expectToken(lexer, "table name"));
        TableToken tableToken = executionContext.getTableTokenIfExists(tableName);

        tok = SqlUtil.fetchNext(lexer);
        if (tok != null && !Chars.equals(tok, ';')) {
            throw SqlException.$(lexer.lastTokenPosition(), "unexpected token [").put(tok).put("]");
        }
        if (executionContext.getStatus(path, tableToken) != TableUtils.TABLE_EXISTS) {
            if (hasIfExists) {
                return compiledQuery.ofDrop();
            }
            throw SqlException.$(tableNamePosition, "table does not exist [table=").put(tableName).put(']');
        }
        engine.drop(executionContext.getCairoSecurityContext(), path, tableToken);
        return compiledQuery.ofDrop();
    }

    @NotNull
    private CompiledQuery executeCopy(SqlExecutionContext executionContext, CopyModel executionModel) throws SqlException {
        executionContext.getCairoSecurityContext().checkWritePermission();
        if (!executionModel.isCancel() && Chars.equalsLowerCaseAscii(executionModel.getFileName().token, "stdin")) {
            // no-op implementation
            setupTextLoaderFromModel(executionModel);
            return compiledQuery.ofCopyRemote(textLoader);
        }
        RecordCursorFactory copyFactory = executeCopy0(executionModel);
        return compiledQuery.ofCopyLocal(copyFactory);
    }

    @Nullable
    private RecordCursorFactory executeCopy0(CopyModel model) throws SqlException {
        try {
            if (model.isCancel()) {
                cancelTextImport(model);
                return null;
            } else {
                if (model.getTimestampColumnName() == null &&
                        ((model.getPartitionBy() != -1 && model.getPartitionBy() != PartitionBy.NONE))) {
                    throw SqlException.$(-1, "invalid option used for import without a designated timestamp (format or partition by)");
                }
                if (model.getDelimiter() < 0) {
                    model.setDelimiter((byte) ',');
                }
                return compileTextImport(model);
            }
        } catch (TextImportException | TextException e) {
            LOG.error().$((Throwable) e).$();
            throw SqlException.$(0, e.getMessage());
        }
    }

    private CompiledQuery executeWithRetries(
            ExecutableMethod method,
            ExecutionModel executionModel,
            int retries,
            SqlExecutionContext executionContext
    ) throws SqlException {
        int attemptsLeft = retries;
        do {
            try {
                return method.execute(executionModel, executionContext);
            } catch (TableReferenceOutOfDateException e) {
                attemptsLeft--;
                clear();
                lexer.restart();
                executionModel = compileExecutionModel(executionContext);
            }
        } while (attemptsLeft > 0);

        throw SqlException.position(0).put("underlying cursor is extremely volatile");
    }

    private int filterPartitions(
            Function function,
            int functionPosition,
            TableReader reader,
            AlterOperationBuilder changePartitionStatement
    ) {
        int affectedPartitions = 0;
        // Iterate partitions in descending order so if folders are missing on disk
        // removePartition does not fail to determine next minTimestamp
        final int partitionCount = reader.getPartitionCount();
        if (partitionCount > 0) { // table may be empty
            for (int i = partitionCount - 2; i > -1; i--) {
                long partitionTimestamp = reader.getPartitionTimestampByIndex(i);
                partitionFunctionRec.setTimestamp(partitionTimestamp);
                if (function.getBool(partitionFunctionRec)) {
                    changePartitionStatement.addPartitionToList(partitionTimestamp, functionPosition);
                    affectedPartitions++;
                }
            }

            // do action on last partition at the end, it's more expensive than others
            long partitionTimestamp = reader.getPartitionTimestampByIndex(partitionCount - 1);
            partitionFunctionRec.setTimestamp(partitionTimestamp);
            if (function.getBool(partitionFunctionRec)) {
                changePartitionStatement.addPartitionToList(partitionTimestamp, functionPosition);
                affectedPartitions++;
            }
        }
        return affectedPartitions;
    }

    private int getNextValidTokenPosition() {
        while (lexer.hasNext()) {
            CharSequence token = SqlUtil.fetchNext(lexer);
            if (token == null) {
                return -1;
            } else if (!isSemicolon(token)) {
                lexer.unparseLast();
                return lexer.lastTokenPosition();
            }
        }

        return -1;
    }

    private int goToQueryEnd() {
        CharSequence token;
        lexer.unparseLast();
        while (lexer.hasNext()) {
            token = SqlUtil.fetchNext(lexer);
            if (token == null || isSemicolon(token)) {
                break;
            }
        }

        return lexer.getPosition();
    }

    private CompiledQuery insert(ExecutionModel executionModel, SqlExecutionContext executionContext) throws SqlException {
        final InsertModel model = (InsertModel) executionModel;
        final ExpressionNode name = model.getTableName();
        ObjList<Function> valueFunctions = null;
        TableToken token = tableExistsOrFail(name.position, name.token, executionContext);

        try (TableRecordMetadata metadata = engine.getMetadata(
                executionContext.getCairoSecurityContext(),
                token
        )) {
            final long structureVersion = metadata.getStructureVersion();
            final InsertOperationImpl insertOperation = new InsertOperationImpl(engine, metadata.getTableToken(), structureVersion);
            final int metadataTimestampIndex = metadata.getTimestampIndex();
            final ObjList<CharSequence> columnNameList = model.getColumnNameList();
            final int columnSetSize = columnNameList.size();
            for (int tupleIndex = 0, n = model.getRowTupleCount(); tupleIndex < n; tupleIndex++) {
                Function timestampFunction = null;
                listColumnFilter.clear();
                if (columnSetSize > 0) {
                    valueFunctions = new ObjList<>(columnSetSize);
                    for (int i = 0; i < columnSetSize; i++) {
                        int metadataColumnIndex = metadata.getColumnIndexQuiet(columnNameList.getQuick(i));
                        if (metadataColumnIndex > -1) {
                            final ExpressionNode node = model.getRowTupleValues(tupleIndex).getQuick(i);
                            final Function function = functionParser.parseFunction(
                                    node,
                                    EmptyRecordMetadata.INSTANCE,
                                    executionContext
                            );

                            insertValidateFunctionAndAddToList(
                                    model,
                                    tupleIndex,
                                    valueFunctions,
                                    metadata,
                                    metadataTimestampIndex,
                                    i,
                                    metadataColumnIndex,
                                    function,
                                    node.position,
                                    executionContext.getBindVariableService()
                            );

                            if (metadataTimestampIndex == metadataColumnIndex) {
                                timestampFunction = function;
                            }

                        } else {
                            throw SqlException.invalidColumn(model.getColumnPosition(i), columnNameList.getQuick(i));
                        }
                    }
                } else {
                    final int columnCount = metadata.getColumnCount();
                    final ObjList<ExpressionNode> values = model.getRowTupleValues(tupleIndex);
                    final int valueCount = values.size();
                    if (columnCount != valueCount) {
                        throw SqlException.$(
                                        model.getEndOfRowTupleValuesPosition(tupleIndex),
                                        "row value count does not match column count [expected=").put(columnCount).put(", actual=").put(values.size())
                                .put(", tuple=").put(tupleIndex + 1).put(']');
                    }
                    valueFunctions = new ObjList<>(columnCount);

                    for (int i = 0; i < columnCount; i++) {
                        final ExpressionNode node = values.getQuick(i);

                        Function function = functionParser.parseFunction(node, EmptyRecordMetadata.INSTANCE, executionContext);
                        insertValidateFunctionAndAddToList(
                                model,
                                tupleIndex,
                                valueFunctions,
                                metadata,
                                metadataTimestampIndex,
                                i,
                                i,
                                function,
                                node.position,
                                executionContext.getBindVariableService()
                        );

                        if (metadataTimestampIndex == i) {
                            timestampFunction = function;
                        }
                    }
                }

                // validate timestamp
                if (metadataTimestampIndex > -1 && (timestampFunction == null || ColumnType.isNull(timestampFunction.getType()))) {
                    throw SqlException.$(0, "insert statement must populate timestamp");
                }

                VirtualRecord record = new VirtualRecord(valueFunctions);
                RecordToRowCopier copier = RecordToRowCopierUtils.generateCopier(asm, record, metadata, listColumnFilter);
                insertOperation.addInsertRow(new InsertRowImpl(record, copier, timestampFunction, tupleIndex));
            }
            return compiledQuery.ofInsert(insertOperation);
        } catch (SqlException e) {
            Misc.freeObjList(valueFunctions);
            throw e;
        }
    }

    private CompiledQuery insertAsSelect(ExecutionModel executionModel, SqlExecutionContext executionContext) throws SqlException {
        final InsertModel model = (InsertModel) executionModel;
        final ExpressionNode name = model.getTableName();

        TableToken tableToken = tableExistsOrFail(name.position, name.token, executionContext);
        long insertCount;

        try (
                TableWriterAPI writer = engine.getTableWriterAPI(executionContext.getCairoSecurityContext(), tableToken, "insertAsSelect");
                RecordCursorFactory factory = generate(model.getQueryModel(), executionContext)
        ) {
            final RecordMetadata cursorMetadata = factory.getMetadata();
            // Convert sparse writer metadata into dense
            final RecordMetadata writerMetadata = GenericRecordMetadata.copyDense(writer.getMetadata());
            final int writerTimestampIndex = writerMetadata.getTimestampIndex();
            final int cursorTimestampIndex = cursorMetadata.getTimestampIndex();
            final int cursorColumnCount = cursorMetadata.getColumnCount();

            final RecordToRowCopier copier;
            final ObjList<CharSequence> columnNameList = model.getColumnNameList();
            final int columnSetSize = columnNameList.size();
            int timestampIndexFound = -1;
            if (columnSetSize > 0) {
                // validate type cast

                // clear list column filter to re-populate it again
                listColumnFilter.clear();

                for (int i = 0; i < columnSetSize; i++) {
                    CharSequence columnName = columnNameList.get(i);
                    int index = writerMetadata.getColumnIndexQuiet(columnName);
                    if (index == -1) {
                        throw SqlException.invalidColumn(model.getColumnPosition(i), columnName);
                    }

                    int fromType = cursorMetadata.getColumnType(i);
                    int toType = writerMetadata.getColumnType(index);
                    if (ColumnType.isAssignableFrom(fromType, toType)) {
                        listColumnFilter.add(index + 1);
                    } else {
                        throw SqlException.inconvertibleTypes(
                                model.getColumnPosition(i),
                                fromType,
                                cursorMetadata.getColumnName(i),
                                toType,
                                writerMetadata.getColumnName(i)
                        );
                    }

                    if (index == writerTimestampIndex) {
                        timestampIndexFound = i;
                        if (fromType != ColumnType.TIMESTAMP && fromType != ColumnType.STRING) {
                            throw SqlException.$(name.position, "expected timestamp column but type is ").put(ColumnType.nameOf(fromType));
                        }
                    }
                }

                // fail when target table requires chronological data and cursor cannot provide it
                if (timestampIndexFound < 0 && writerTimestampIndex >= 0) {
                    throw SqlException.$(name.position, "select clause must provide timestamp column");
                }

                copier = RecordToRowCopierUtils.generateCopier(asm, cursorMetadata, writerMetadata, listColumnFilter);
            } else {
                // fail when target table requires chronological data and cursor cannot provide it
                if (writerTimestampIndex > -1 && cursorTimestampIndex == -1) {
                    if (cursorColumnCount <= writerTimestampIndex) {
                        throw SqlException.$(name.position, "select clause must provide timestamp column");
                    } else {
                        int columnType = ColumnType.tagOf(cursorMetadata.getColumnType(writerTimestampIndex));
                        if (columnType != ColumnType.TIMESTAMP && columnType != ColumnType.STRING && columnType != ColumnType.NULL) {
                            throw SqlException.$(name.position, "expected timestamp column but type is ").put(ColumnType.nameOf(columnType));
                        }
                    }
                }

                if (writerTimestampIndex > -1 && cursorTimestampIndex > -1 && writerTimestampIndex != cursorTimestampIndex) {
                    throw SqlException
                            .$(name.position, "designated timestamp of existing table (").put(writerTimestampIndex)
                            .put(") does not match designated timestamp in select query (")
                            .put(cursorTimestampIndex)
                            .put(')');
                }
                timestampIndexFound = writerTimestampIndex;

                final int n = writerMetadata.getColumnCount();
                if (n > cursorMetadata.getColumnCount()) {
                    throw SqlException.$(model.getSelectKeywordPosition(), "not enough columns selected");
                }

                for (int i = 0; i < n; i++) {
                    int fromType = cursorMetadata.getColumnType(i);
                    int toType = writerMetadata.getColumnType(i);
                    if (ColumnType.isAssignableFrom(fromType, toType)) {
                        continue;
                    }

                    // We are going on a limp here. There is nowhere to position this error in our model.
                    // We will try to position on column (i) inside cursor's query model. Assumption is that
                    // it will always have a column, e.g. has been processed by optimiser
                    assert i < model.getQueryModel().getBottomUpColumns().size();
                    throw SqlException.inconvertibleTypes(
                            model.getQueryModel().getBottomUpColumns().getQuick(i).getAst().position,
                            fromType,
                            cursorMetadata.getColumnName(i),
                            toType,
                            writerMetadata.getColumnName(i)
                    );
                }

                entityColumnFilter.of(writerMetadata.getColumnCount());

                copier = RecordToRowCopierUtils.generateCopier(
                        asm,
                        cursorMetadata,
                        writerMetadata,
                        entityColumnFilter
                );
            }

            SqlExecutionCircuitBreaker circuitBreaker = executionContext.getCircuitBreaker();

            try (RecordCursor cursor = factory.getCursor(executionContext)) {
                try {
                    if (writerTimestampIndex == -1) {
                        insertCount = copyUnordered(cursor, writer, copier, circuitBreaker);
                    } else {
                        if (model.getBatchSize() != -1) {
                            insertCount = copyOrderedBatched(
                                    writer,
                                    factory.getMetadata(),
                                    cursor,
                                    copier,
                                    writerTimestampIndex,
                                    model.getBatchSize(),
                                    model.getO3MaxLag(),
                                    circuitBreaker
                            );
                        } else {
                            insertCount = copyOrdered(writer, factory.getMetadata(), cursor, copier, timestampIndexFound, circuitBreaker);
                        }
                    }
                } catch (Throwable e) {
                    // rollback data when system error occurs
                    writer.rollback();
                    throw e;
                }
            }
        }
        return compiledQuery.ofInsertAsSelect(insertCount);
    }

    private void insertValidateFunctionAndAddToList(
            InsertModel model,
            int tupleIndex,
            ObjList<Function> valueFunctions,
            RecordMetadata metadata,
            int metadataTimestampIndex,
            int insertColumnIndex,
            int metadataColumnIndex,
            Function function,
            int functionPosition,
            BindVariableService bindVariableService
    ) throws SqlException {

        final int columnType = metadata.getColumnType(metadataColumnIndex);
        if (function.isUndefined()) {
            function.assignType(columnType, bindVariableService);
        }

        if (ColumnType.isAssignableFrom(function.getType(), columnType)) {
            if (metadataColumnIndex == metadataTimestampIndex) {
                return;
            }

            valueFunctions.add(function);
            listColumnFilter.add(metadataColumnIndex + 1);
            return;
        }

        throw SqlException.inconvertibleTypes(
                functionPosition,
                function.getType(),
                model.getRowTupleValues(tupleIndex).getQuick(insertColumnIndex).token,
                metadata.getColumnType(metadataColumnIndex),
                metadata.getColumnName(metadataColumnIndex)
        );
    }

    private ExecutionModel lightlyValidateInsertModel(InsertModel model) throws SqlException {
        ExpressionNode tableName = model.getTableName();
        if (tableName.type != ExpressionNode.LITERAL) {
            throw SqlException.$(tableName.position, "literal expected");
        }

        int columnNameListSize = model.getColumnNameList().size();

        if (columnNameListSize > 0) {
            for (int i = 0, n = model.getRowTupleCount(); i < n; i++) {
                if (columnNameListSize != model.getRowTupleValues(i).size()) {
                    throw SqlException.$(
                                    model.getEndOfRowTupleValuesPosition(i),
                                    "row value count does not match column count [expected=").put(columnNameListSize)
                            .put(", actual=").put(model.getRowTupleValues(i).size())
                            .put(", tuple=").put(i + 1)
                            .put(']');
                }
            }
        }

        return model;
    }

    private RecordCursorFactory prepareForUpdate(
            TableToken tableToken,
            QueryModel selectQueryModel,
            QueryModel updateQueryModel,
            SqlExecutionContext executionContext
    ) throws SqlException {
        final IntList tableColumnTypes = selectQueryModel.getUpdateTableColumnTypes();
        final ObjList<CharSequence> tableColumnNames = selectQueryModel.getUpdateTableColumnNames();

        RecordCursorFactory updateToDataCursorFactory = codeGenerator.generate(selectQueryModel, executionContext);
        try {
            if (!updateToDataCursorFactory.supportsUpdateRowId(tableToken)) {
                // in theory this should never happen because all valid UPDATE statements should result in
                // a query plan with real row ids but better to check to prevent data corruption
                throw SqlException.$(updateQueryModel.getModelPosition(), "Unsupported SQL complexity for the UPDATE statement");
            }

            // Check that updateDataFactoryMetadata match types of table to be updated exactly
            final RecordMetadata updateDataFactoryMetadata = updateToDataCursorFactory.getMetadata();
            for (int i = 0, n = updateDataFactoryMetadata.getColumnCount(); i < n; i++) {
                int virtualColumnType = updateDataFactoryMetadata.getColumnType(i);
                CharSequence updateColumnName = updateDataFactoryMetadata.getColumnName(i);
                int tableColumnIndex = tableColumnNames.indexOf(updateColumnName);
                int tableColumnType = tableColumnTypes.get(tableColumnIndex);

                if (virtualColumnType != tableColumnType) {
                    if (!ColumnType.isSymbol(tableColumnType) || virtualColumnType != ColumnType.STRING) {
                        // get column position
                        ExpressionNode setRhs = updateQueryModel.getNestedModel().getColumns().getQuick(i).getAst();
                        throw SqlException.inconvertibleTypes(setRhs.position, virtualColumnType, "", tableColumnType, updateColumnName);
                    }
                }
            }
            return updateToDataCursorFactory;
        } catch (Throwable th) {
            updateToDataCursorFactory.close();
            throw th;
        }
    }

    private CompiledQuery reindexTable(SqlExecutionContext executionContext) throws SqlException {
        CharSequence tok;
        tok = SqlUtil.fetchNext(lexer);
        if (tok == null || !isTableKeyword(tok)) {
            throw SqlException.$(lexer.lastTokenPosition(), "TABLE expected");
        }

        tok = SqlUtil.fetchNext(lexer);

        if (tok == null || Chars.equals(tok, ',')) {
            throw SqlException.$(lexer.getPosition(), "table name expected");
        }

        if (Chars.isQuoted(tok)) {
            tok = GenericLexer.unquote(tok);
        }
        TableToken tableToken = tableExistsOrFail(lexer.lastTokenPosition(), tok, executionContext);
        rebuildIndex.of(path.of(configuration.getRoot()).concat(tableToken.getDirName()), configuration);

        tok = SqlUtil.fetchNext(lexer);
        CharSequence columnName = null;

        if (tok != null && SqlKeywords.isColumnKeyword(tok)) {
            tok = SqlUtil.fetchNext(lexer);
            if (Chars.isQuoted(tok)) {
                tok = GenericLexer.unquote(tok);
            }
            if (tok == null || TableUtils.isValidColumnName(tok, configuration.getMaxFileNameLength())) {
                columnName = GenericLexer.immutableOf(tok);
                tok = SqlUtil.fetchNext(lexer);
            }
        }

        CharSequence partition = null;
        if (tok != null && SqlKeywords.isPartitionKeyword(tok)) {
            tok = SqlUtil.fetchNext(lexer);

            if (Chars.isQuoted(tok)) {
                tok = GenericLexer.unquote(tok);
            }
            partition = tok;
            tok = SqlUtil.fetchNext(lexer);
        }

        if (tok == null || !isLockKeyword(tok)) {
            throw SqlException.$(lexer.getPosition(), "LOCK EXCLUSIVE expected");
        }

        tok = SqlUtil.fetchNext(lexer);
        if (tok == null || !isExclusiveKeyword(tok)) {
            throw SqlException.$(lexer.getPosition(), "LOCK EXCLUSIVE expected");
        }

        tok = SqlUtil.fetchNext(lexer);
        if (tok != null && !isSemicolon(tok)) {
            throw SqlException.$(lexer.getPosition(), "EOF expected");
        }

        rebuildIndex.reindex(partition, columnName);
        return compiledQuery.ofRepair();
    }

    private boolean removeTableDirectory(CreateTableModel model) {
        int errno;
        TableToken tableToken = engine.getTableToken(model.getName().token);
        if ((errno = engine.removeDirectory(path, tableToken.getDirName())) == 0) {
            return true;
        }
        LOG.error()
                .$("could not clean up after create table failure [path=").$(path)
                .$(", errno=").$(errno)
                .$(']').$();
        return false;
    }

    private CompiledQuery repairTables(SqlExecutionContext executionContext) throws SqlException {
        CharSequence tok;
        tok = SqlUtil.fetchNext(lexer);
        if (tok == null || !isTableKeyword(tok)) {
            throw SqlException.$(lexer.lastTokenPosition(), "'table' expected");
        }

        do {
            tok = SqlUtil.fetchNext(lexer);

            if (tok == null || Chars.equals(tok, ',')) {
                throw SqlException.$(lexer.getPosition(), "table name expected");
            }

            if (Chars.isQuoted(tok)) {
                tok = GenericLexer.unquote(tok);
            }
            tableExistsOrFail(lexer.lastTokenPosition(), tok, executionContext);
            tok = SqlUtil.fetchNext(lexer);

        } while (tok != null && Chars.equals(tok, ','));
        return compiledQuery.ofRepair();
    }

    private void setupTextLoaderFromModel(CopyModel model) {
        textLoader.clear();
        textLoader.setState(TextLoader.ANALYZE_STRUCTURE);
        // todo: configure the following
        //   - what happens when data row errors out, max errors may be?
        //   - we should be able to skip X rows from top, dodgy headers etc.

        textLoader.configureDestination(model.getTarget().token, false, false,
                model.getAtomicity() != -1 ? model.getAtomicity() : Atomicity.SKIP_ROW,
                model.getPartitionBy() < 0 ? PartitionBy.NONE : model.getPartitionBy(),
                model.getTimestampColumnName(), model.getTimestampFormat());
    }

    private CompiledQuery snapshotDatabase(SqlExecutionContext executionContext) throws SqlException {
        executionContext.getCairoSecurityContext().checkWritePermission();
        CharSequence tok = expectToken(lexer, "'prepare' or 'complete'");

        if (Chars.equalsLowerCaseAscii(tok, "prepare")) {
            if (snapshotAgent == null) {
                throw SqlException.position(lexer.lastTokenPosition()).put("Snapshot agent is not configured. Try using different embedded API");
            }
            snapshotAgent.prepareSnapshot(executionContext);
            return compiledQuery.ofSnapshotPrepare();
        }

        if (Chars.equalsLowerCaseAscii(tok, "complete")) {
            if (snapshotAgent == null) {
                throw SqlException.position(lexer.lastTokenPosition()).put("Snapshot agent is not configured. Try using different embedded API");
            }
            snapshotAgent.completeSnapshot();
            return compiledQuery.ofSnapshotComplete();
        }

        throw SqlException.position(lexer.lastTokenPosition()).put("'prepare' or 'complete' expected");
    }

    private CompiledQuery sqlShow(SqlExecutionContext executionContext) throws SqlException {
        CharSequence tok = SqlUtil.fetchNext(lexer);
        if (null != tok) {
            if (isTablesKeyword(tok)) {
                return compiledQuery.of(new TableListRecordCursorFactory());
            }
            if (isColumnsKeyword(tok)) {
                return sqlShowColumns(executionContext);
            }

            if (isTransactionKeyword(tok)) {
                return sqlShowTransaction();
            }

            if (isTransactionIsolation(tok)) {
                return compiledQuery.of(new ShowTransactionIsolationLevelCursorFactory());
            }

            if (isMaxIdentifierLength(tok)) {
                return compiledQuery.of(new ShowMaxIdentifierLengthCursorFactory());
            }

            if (isStandardConformingStrings(tok)) {
                return compiledQuery.of(new ShowStandardConformingStringsCursorFactory());
            }

            if (isSearchPath(tok)) {
                return compiledQuery.of(new ShowSearchPathCursorFactory());
            }

            if (isDateStyleKeyword(tok)) {
                return compiledQuery.of(new ShowDateStyleCursorFactory());
            }

            if (SqlKeywords.isTimeKeyword(tok)) {
                tok = SqlUtil.fetchNext(lexer);
                if (tok != null && SqlKeywords.isZoneKeyword(tok)) {
                    return compiledQuery.of(new ShowTimeZoneFactory());
                }
            }
        }

        throw SqlException.position(lexer.lastTokenPosition()).put("expected 'tables', 'columns' or 'time zone'");
    }

    private CompiledQuery sqlShowColumns(SqlExecutionContext executionContext) throws SqlException {
        CharSequence tok;
        tok = SqlUtil.fetchNext(lexer);
        if (null == tok || !isFromKeyword(tok)) {
            throw SqlException.position(lexer.getPosition()).put("expected 'from'");
        }
        tok = SqlUtil.fetchNext(lexer);
        if (null == tok) {
            throw SqlException.position(lexer.getPosition()).put("expected a table name");
        }
        final CharSequence tableName = GenericLexer.assertNoDotsAndSlashes(GenericLexer.unquote(tok), lexer.lastTokenPosition());
        TableToken tableToken = tableExistsOrFail(lexer.lastTokenPosition(), tableName, executionContext);
        return compiledQuery.of(new ShowColumnsRecordCursorFactory(tableToken));
    }

    private CompiledQuery sqlShowTransaction() throws SqlException {
        CharSequence tok = SqlUtil.fetchNext(lexer);
        if (tok != null && isIsolationKeyword(tok)) {
            tok = SqlUtil.fetchNext(lexer);
            if (tok != null && isLevelKeyword(tok)) {
                return compiledQuery.of(new ShowTransactionIsolationLevelCursorFactory());
            }
            throw SqlException.position(tok != null ? lexer.lastTokenPosition() : lexer.getPosition()).put("expected 'level'");
        }
        throw SqlException.position(tok != null ? lexer.lastTokenPosition() : lexer.getPosition()).put("expected 'isolation'");
    }

    private TableToken tableExistsOrFail(int position, CharSequence tableName, SqlExecutionContext executionContext) throws SqlException {
        TableToken tableToken = executionContext.getTableTokenIfExists(tableName);
        if (executionContext.getStatus(path, tableToken) != TableUtils.TABLE_EXISTS) {
            throw SqlException.$(position, "table does not exist [table=").put(tableName).put(']');
        }
        return tableToken;
    }

    private CompiledQuery truncateTables(SqlExecutionContext executionContext) throws SqlException {
        CharSequence tok;
        tok = SqlUtil.fetchNext(lexer);

        if (tok == null) {
            throw SqlException.$(lexer.getPosition(), "'table' expected");
        }

        if (!isTableKeyword(tok)) {
            throw SqlException.$(lexer.lastTokenPosition(), "'table' expected");
        }

        tok = SqlUtil.fetchNext(lexer);
        if (tok != null && isOnlyKeyword(tok)) {
            tok = SqlUtil.fetchNext(lexer);
        }

        tableWriters.clear();
        try {
            try {
                do {
                    if (tok == null || Chars.equals(tok, ',')) {
                        throw SqlException.$(lexer.getPosition(), "table name expected");
                    }

                    if (Chars.isQuoted(tok)) {
                        tok = GenericLexer.unquote(tok);
                    }
                    TableToken tableToken = tableExistsOrFail(lexer.lastTokenPosition(), tok, executionContext);

                    try {
                        tableWriters.add(engine.getTableWriterAPI(executionContext.getCairoSecurityContext(), tableToken, "truncateTables"));
                    } catch (CairoException e) {
                        LOG.info().$("table busy [table=").$(tok).$(", e=").$((Throwable) e).$(']').$();
                        throw SqlException.$(lexer.lastTokenPosition(), "table '").put(tok).put("' could not be truncated: ").put(e);
                    }
                    tok = SqlUtil.fetchNext(lexer);
                    if (tok == null || Chars.equals(tok, ';')) {
                        break;
                    }
                    if (Chars.equalsNc(tok, ',')) {
                        tok = SqlUtil.fetchNext(lexer);
                    }

                } while (true);
            } catch (SqlException e) {
                for (int i = 0, n = tableWriters.size(); i < n; i++) {
                    tableWriters.getQuick(i).close();
                }
                throw e;
            }

            for (int i = 0, n = tableWriters.size(); i < n; i++) {
                try (TableWriterAPI writer = tableWriters.getQuick(i)) {
                    try {
                        if (writer.getMetadata().isWalEnabled()) {
                            writer.truncate();
                        } else {
                            TableToken tableToken = writer.getTableToken();
                            if (engine.lockReaders(tableToken)) {
                                try {
                                    writer.truncate();
                                } finally {
                                    engine.unlockReaders(tableToken);
                                }
                            } else {
                                throw SqlException.$(0, "there is an active query against '").put(tableToken).put("'. Try again.");
                            }
                        }
                    } catch (CairoException | CairoError e) {
                        LOG.error().$("could not truncate [table=").$(writer.getTableToken()).$(", e=").$((Sinkable) e).$(']').$();
                        throw e;
                    }
                }
            }
        } finally {
            tableWriters.clear();
        }
        return compiledQuery.ofTruncate();
    }

    private CompiledQuery vacuum(SqlExecutionContext executionContext) throws SqlException {
        executionContext.getCairoSecurityContext().checkWritePermission();
        CharSequence tok = expectToken(lexer, "'table'");
        // It used to be VACUUM PARTITIONS but become VACUUM TABLE
        boolean partitionsKeyword = isPartitionsKeyword(tok);
        if (partitionsKeyword || isTableKeyword(tok)) {
            CharSequence tableName = expectToken(lexer, "table name");
            tableName = GenericLexer.assertNoDotsAndSlashes(GenericLexer.unquote(tableName), lexer.lastTokenPosition());
            int tableNamePos = lexer.lastTokenPosition();
            CharSequence eol = SqlUtil.fetchNext(lexer);
            if (eol == null || Chars.equals(eol, ';')) {
                executionContext.getCairoSecurityContext().checkWritePermission();
                TableToken tableToken = tableExistsOrFail(lexer.lastTokenPosition(), tableName, executionContext);
                try (TableReader rdr = executionContext.getReader(tableToken)) {
                    int partitionBy = rdr.getMetadata().getPartitionBy();
                    if (PartitionBy.isPartitioned(partitionBy)) {
                        if (!TableUtils.schedulePurgeO3Partitions(messageBus, rdr.getTableToken(), partitionBy)) {
                            throw SqlException.$(
                                    tableNamePos,
                                    "cannot schedule vacuum action, queue is full, please retry " +
                                            "or increase Purge Discovery Queue Capacity"
                            );
                        }
                    } else if (partitionsKeyword) {
                        throw SqlException.$(lexer.lastTokenPosition(), "table '").put(tableName).put("' is not partitioned");
                    }
                    vacuumColumnVersions.run(executionContext, rdr);
                    return compiledQuery.ofVacuum();
                }
            }
            throw SqlException.$(lexer.lastTokenPosition(), "end of line or ';' expected");
        }
        throw SqlException.$(lexer.lastTokenPosition(), "'partitions' expected");
    }

    private InsertModel validateAndOptimiseInsertAsSelect(
            InsertModel model,
            SqlExecutionContext executionContext
    ) throws SqlException {
        final QueryModel queryModel = optimiser.optimise(model.getQueryModel(), executionContext);
        int columnNameListSize = model.getColumnNameList().size();
        if (columnNameListSize > 0 && queryModel.getBottomUpColumns().size() != columnNameListSize) {
            throw SqlException.$(model.getTableName().position, "column count mismatch");
        }
        model.setQueryModel(queryModel);
        return model;
    }

    private void validateTableModelAndCreateTypeCast(
            CreateTableModel model,
            RecordMetadata metadata,
            @Transient IntIntHashMap typeCast
    ) throws SqlException {
        CharSequenceObjHashMap<ColumnCastModel> castModels = model.getColumnCastModels();
        ObjList<CharSequence> castColumnNames = castModels.keys();

        for (int i = 0, n = castColumnNames.size(); i < n; i++) {
            CharSequence columnName = castColumnNames.getQuick(i);
            int index = metadata.getColumnIndexQuiet(columnName);
            ColumnCastModel ccm = castModels.get(columnName);
            // the only reason why columns cannot be found at this stage is
            // concurrent table modification of table structure
            if (index == -1) {
                // Cast isn't going to go away when we re-parse SQL. We must make this
                // permanent error
                throw SqlException.invalidColumn(ccm.getColumnNamePos(), columnName);
            }
            int from = metadata.getColumnType(index);
            int to = ccm.getColumnType();
            if (isCompatibleCase(from, to)) {
                int modelColumnIndex = model.getColumnIndex(columnName);
                if (!ColumnType.isSymbol(to) && model.isIndexed(modelColumnIndex)) {
                    throw SqlException.$(ccm.getColumnTypePos(), "indexes are supported only for SYMBOL columns: ").put(columnName);
                }
                typeCast.put(index, to);
            } else {
                throw SqlException.unsupportedCast(ccm.getColumnTypePos(), columnName, from, to);
            }
        }

        // validate that all indexes are specified only on columns with symbol type
        for (int i = 0, n = model.getColumnCount(); i < n; i++) {
            CharSequence columnName = model.getColumnName(i);
            ColumnCastModel ccm = castModels.get(columnName);
            if (ccm != null) {
                // We already checked this column when validating casts.
                continue;
            }
            int index = metadata.getColumnIndexQuiet(columnName);
            assert index > -1 : "wtf? " + columnName;
            if (!ColumnType.isSymbol(metadata.getColumnType(index)) && model.isIndexed(i)) {
                throw SqlException.$(0, "indexes are supported only for SYMBOL columns: ").put(columnName);
            }
        }

        // validate type of timestamp column
        // no need to worry that column will not resolve
        ExpressionNode timestamp = model.getTimestamp();
        if (timestamp != null && metadata.getColumnType(timestamp.token) != ColumnType.TIMESTAMP) {
            throw SqlException.position(timestamp.position).put("TIMESTAMP column expected [actual=").put(ColumnType.nameOf(metadata.getColumnType(timestamp.token))).put(']');
        }

        if (PartitionBy.isPartitioned(model.getPartitionBy()) && model.getTimestampIndex() == -1 && metadata.getTimestampIndex() == -1) {
            throw SqlException.position(0).put("timestamp is not defined");
        }
    }

    RecordCursorFactory generate(QueryModel queryModel, SqlExecutionContext executionContext) throws SqlException {
        return codeGenerator.generate(queryModel, executionContext);
    }

    UpdateOperation generateUpdate(QueryModel updateQueryModel, SqlExecutionContext executionContext, TableRecordMetadata metadata) throws SqlException {
        TableToken updateTableToken = updateQueryModel.getUpdateTableToken();
        final QueryModel selectQueryModel = updateQueryModel.getNestedModel();

        // Update QueryModel structure is
        // QueryModel with SET column expressions
        // |-- QueryModel of select-virtual or select-choose of data selected for update
        final RecordCursorFactory recordCursorFactory = prepareForUpdate(
                updateTableToken,
                selectQueryModel,
                updateQueryModel,
                executionContext
        );

        if (!metadata.isWalEnabled() || executionContext.isWalApplication()) {
            return new UpdateOperation(
                    updateTableToken,
                    selectQueryModel.getTableId(),
                    selectQueryModel.getTableVersion(),
                    lexer.getPosition(),
                    recordCursorFactory
            );
        } else {
            recordCursorFactory.close();

            if (selectQueryModel.containsJoin()) {
                throw SqlException.position(0).put("UPDATE statements with join are not supported yet for WAL tables");
            }

            return new UpdateOperation(
                    updateTableToken,
                    metadata.getTableId(),
                    metadata.getStructureVersion(),
                    lexer.getPosition()
            );
        }
    }

    // used in tests
    void setEnableJitNullChecks(boolean value) {
        codeGenerator.setEnableJitNullChecks(value);
    }

    void setFullFatJoins(boolean value) {
        codeGenerator.setFullFatJoins(value);
    }

    @TestOnly
    ExecutionModel testCompileModel(CharSequence query, SqlExecutionContext executionContext) throws SqlException {
        clear();
        lexer.of(query);
        return compileExecutionModel(executionContext);
    }

    // this exposed for testing only
    @TestOnly
    ExpressionNode testParseExpression(CharSequence expression, QueryModel model) throws SqlException {
        clear();
        lexer.of(expression);
        return parser.expr(lexer, model);
    }

    // test only
    @TestOnly
    void testParseExpression(CharSequence expression, ExpressionParserListener listener) throws SqlException {
        clear();
        lexer.of(expression);
        parser.expr(lexer, listener);
    }

    @FunctionalInterface
    private interface ExecutableMethod {
        CompiledQuery execute(ExecutionModel model, SqlExecutionContext sqlExecutionContext) throws SqlException;
    }

    @FunctionalInterface
    protected interface KeywordBasedExecutor {
        CompiledQuery execute(SqlExecutionContext executionContext) throws SqlException;
    }

    public final static class PartitionAction {
        public static final int ATTACH = 2;
        public static final int DETACH = 3;
        public static final int DROP = 1;
    }

    private static class TableStructureAdapter implements TableStructure {
        private RecordMetadata metadata;
        private CreateTableModel model;
        private int timestampIndex;
        private IntIntHashMap typeCast;

        @Override
        public int getColumnCount() {
            return model.getColumnCount();
        }

        @Override
        public CharSequence getColumnName(int columnIndex) {
            return model.getColumnName(columnIndex);
        }

        @Override
        public int getColumnType(int columnIndex) {
            int castIndex = typeCast.keyIndex(columnIndex);
            if (castIndex < 0) {
                return typeCast.valueAt(castIndex);
            }
            return metadata.getColumnType(columnIndex);
        }

        @Override
        public int getIndexBlockCapacity(int columnIndex) {
            return model.getIndexBlockCapacity(columnIndex);
        }

        @Override
        public int getMaxUncommittedRows() {
            return model.getMaxUncommittedRows();
        }

        @Override
        public long getO3MaxLag() {
            return model.getO3MaxLag();
        }

        @Override
        public int getPartitionBy() {
            return model.getPartitionBy();
        }

        @Override
        public boolean getSymbolCacheFlag(int columnIndex) {
            final ColumnCastModel ccm = model.getColumnCastModels().get(metadata.getColumnName(columnIndex));
            if (ccm != null) {
                return ccm.getSymbolCacheFlag();
            }
            return model.getSymbolCacheFlag(columnIndex);
        }

        @Override
        public int getSymbolCapacity(int columnIndex) {
            final ColumnCastModel ccm = model.getColumnCastModels().get(metadata.getColumnName(columnIndex));
            if (ccm != null) {
                return ccm.getSymbolCapacity();
            } else {
                return model.getSymbolCapacity(columnIndex);
            }
        }

        @Override
        public CharSequence getTableName() {
            return model.getTableName();
        }

        @Override
        public int getTimestampIndex() {
            return timestampIndex;
        }

        @Override
        public boolean isIndexed(int columnIndex) {
            return model.isIndexed(columnIndex);
        }

        @Override
        public boolean isSequential(int columnIndex) {
            return model.isSequential(columnIndex);
        }

        @Override
        public boolean isWalEnabled() {
            return model.isWalEnabled();
        }

        TableStructureAdapter of(CreateTableModel model, RecordMetadata metadata, IntIntHashMap typeCast) {
            if (model.getTimestampIndex() != -1) {
                timestampIndex = model.getTimestampIndex();
            } else {
                timestampIndex = metadata.getTimestampIndex();
            }
            this.model = model;
            this.metadata = metadata;
            this.typeCast = typeCast;
            return this;
        }
    }

    private static class TimestampValueRecord implements Record {
        private long value;

        @Override
        public long getTimestamp(int col) {
            return value;
        }

        public void setTimestamp(long value) {
            this.value = value;
        }
    }

    private class DatabaseBackupAgent implements Closeable {
        protected final Path srcPath = new Path();
        private final Path dstPath = new Path();
        private final CharSequenceObjHashMap<RecordToRowCopier> tableBackupRowCopiedCache = new CharSequenceObjHashMap<>();
        private final ObjHashSet<TableToken> tableNames = new ObjHashSet<>();
        private final ObjList<TableToken> tableTokenBucket = new ObjList<>();
        private transient String cachedTmpBackupRoot;
        private transient int changeDirPrefixLen;
        private transient int currDirPrefixLen;
        private final FindVisitor confFilesBackupOnFind = (file, type) -> {
            if (type == Files.DT_FILE) {
                srcPath.of(configuration.getConfRoot()).concat(file).$();
                dstPath.trimTo(currDirPrefixLen).concat(file).$();
                LOG.info().$("backup copying config file [from=").$(srcPath).$(",to=").$(dstPath).I$();
                if (ff.copy(srcPath, dstPath) < 0) {
                    throw CairoException.critical(ff.errno()).put("cannot backup conf file [to=").put(dstPath).put(']');
                }
            }
        };
        private transient SqlExecutionContext currentExecutionContext;

        public void clear() {
            srcPath.trimTo(0);
            dstPath.trimTo(0);
            cachedTmpBackupRoot = null;
            changeDirPrefixLen = 0;
            currDirPrefixLen = 0;
            tableBackupRowCopiedCache.clear();
            tableNames.clear();
        }

        @Override
        public void close() {
            assert null == currentExecutionContext;
            assert tableNames.isEmpty();
            tableBackupRowCopiedCache.clear();
            Misc.free(srcPath);
            Misc.free(dstPath);
        }

        private void backupTabIndexFile() {
            srcPath.of(configuration.getRoot()).concat(TableUtils.TAB_INDEX_FILE_NAME).$();
            dstPath.trimTo(currDirPrefixLen).concat(TableUtils.TAB_INDEX_FILE_NAME).$();
            LOG.info().$("backup copying file [from=").$(srcPath).$(",to=").$(dstPath).I$();
            if (ff.copy(srcPath, dstPath) < 0) {
                throw CairoException.critical(ff.errno()).put("cannot backup tab index file [to=").put(dstPath).put(']');
            }
        }

        private void backupTable(@NotNull TableToken tableToken, @NotNull SqlExecutionContext executionContext) {
            LOG.info().$("starting backup of ").$(tableToken).$();
            if (null == cachedTmpBackupRoot) {
                if (null == configuration.getBackupRoot()) {
                    throw CairoException.nonCritical().put("Backup is disabled, no backup root directory is configured in the server configuration ['cairo.sql.backup.root' property]");
                }
                srcPath.of(configuration.getBackupRoot()).concat(configuration.getBackupTempDirName()).slash$();
                cachedTmpBackupRoot = Chars.toString(srcPath);
            }

            int renameRootLen = dstPath.length();
            String tableName = tableToken.getTableName();
            try {
                CairoSecurityContext securityContext = executionContext.getCairoSecurityContext();
                // todo: looks like reader should be using engine to resolve table name
                try (TableReader reader = executionContext.getReader(tableToken)) {
                    cloneMetaData(tableName, cachedTmpBackupRoot, configuration.getBackupMkDirMode(), reader);
                    try (TableWriter backupWriter = engine.getBackupWriter(securityContext, tableToken, cachedTmpBackupRoot)) {
                        RecordMetadata writerMetadata = backupWriter.getMetadata();
                        srcPath.of(tableName).slash().put(reader.getVersion()).$();
                        RecordToRowCopier recordToRowCopier = tableBackupRowCopiedCache.get(srcPath);
                        if (null == recordToRowCopier) {
                            entityColumnFilter.of(writerMetadata.getColumnCount());
                            recordToRowCopier = RecordToRowCopierUtils.generateCopier(
                                    asm,
                                    reader.getMetadata(),
                                    writerMetadata,
                                    entityColumnFilter
                            );
                            tableBackupRowCopiedCache.put(srcPath.toString(), recordToRowCopier);
                        }

                        RecordCursor cursor = reader.getCursor();
                        //statement/query timeout value  is most likely too small for backup operation
                        copyTableData(cursor, reader.getMetadata(), backupWriter, writerMetadata, recordToRowCopier, SqlExecutionCircuitBreaker.NOOP_CIRCUIT_BREAKER);
                        backupWriter.commit();
                    }
                }
                srcPath.of(configuration.getBackupRoot()).concat(configuration.getBackupTempDirName()).concat(tableToken.getDirName()).$();
                try {
                    dstPath.trimTo(renameRootLen).concat(tableToken.getDirName()).$();
                    TableUtils.renameOrFail(ff, srcPath, dstPath);
                    LOG.info().$("backup complete [table=").$(tableName).$(", to=").$(dstPath).$(']').$();
                } finally {
                    dstPath.trimTo(renameRootLen).$();
                }
            } catch (CairoException e) {
                LOG.info()
                        .$("could not backup [table=").$(tableName)
                        .$(", ex=").$(e.getFlyweightMessage())
                        .$(", errno=").$(e.getErrno())
                        .$(']').$();

                srcPath.of(cachedTmpBackupRoot).concat(tableToken.getDirName()).slash$();
                int errno;
                if ((errno = ff.rmdir(srcPath)) != 0) {
                    LOG.error().$("could not delete directory [path=").$(srcPath).$(", errno=").$(errno).$(']').$();
                }
                throw e;
            }
        }

        private void cdConfRenamePath() {
            mkdir(PropServerConfiguration.CONFIG_DIRECTORY, "could not create backup [conf dir=");
        }

        private void cdDbRenamePath() {
            mkdir(configuration.getDbDirectory(), "could not create backup [db dir=");
        }

        private void cloneMetaData(CharSequence tableName, CharSequence backupRoot, int mkDirMode, TableReader reader) {
            TableToken tableToken = engine.getTableToken(tableName);
            srcPath.of(backupRoot).concat(tableToken.getTableName()).slash$();

            if (ff.exists(srcPath)) {
                throw CairoException.nonCritical().put("Backup dir for table \"").put(tableName).put("\" already exists [dir=").put(srcPath).put(']');
            }

            if (ff.mkdirs(srcPath, mkDirMode) != 0) {
                throw CairoException.critical(ff.errno()).put("Could not create [dir=").put(srcPath).put(']');
            }

            int rootLen = srcPath.length();

            TableReaderMetadata sourceMetaData = reader.getMetadata();
            try {
                mem.smallFile(ff, srcPath.trimTo(rootLen).concat(TableUtils.META_FILE_NAME).$(), MemoryTag.MMAP_DEFAULT);
                sourceMetaData.dumpTo(mem);

                // create symbol maps
                srcPath.trimTo(rootLen).$();
                int symbolMapCount = 0;
                for (int i = 0, sz = sourceMetaData.getColumnCount(); i < sz; i++) {
                    if (ColumnType.isSymbol(sourceMetaData.getColumnType(i))) {
                        SymbolMapReader mapReader = reader.getSymbolMapReader(i);
                        MapWriter.createSymbolMapFiles(ff, mem, srcPath, sourceMetaData.getColumnName(i), COLUMN_NAME_TXN_NONE, mapReader.getSymbolCapacity(), mapReader.isCached());
                        symbolMapCount++;
                    }
                }
                mem.smallFile(ff, srcPath.trimTo(rootLen).concat(TableUtils.TXN_FILE_NAME).$(), MemoryTag.MMAP_DEFAULT);
                TableUtils.createTxn(mem, symbolMapCount, 0L, 0L, TableUtils.INITIAL_TXN, 0L, sourceMetaData.getStructureVersion(), 0L, 0L);

                mem.smallFile(ff, srcPath.trimTo(rootLen).concat(TableUtils.COLUMN_VERSION_FILE_NAME).$(), MemoryTag.MMAP_DEFAULT);
                TableUtils.createColumnVersionFile(mem);
                srcPath.trimTo(rootLen).concat(TableUtils.TXN_SCOREBOARD_FILE_NAME).$();
            } finally {
                mem.close();
            }
        }

        private void mkdir(CharSequence dir, String errorMessage) {
            dstPath.trimTo(changeDirPrefixLen).concat(dir).slash$();
            currDirPrefixLen = dstPath.length();
            if (ff.mkdirs(dstPath, configuration.getBackupMkDirMode()) != 0) {
                throw CairoException.critical(ff.errno()).put(errorMessage).put(dstPath).put(']');
            }
        }

        private void setupBackupRenamePath() {
            DateFormat format = configuration.getBackupDirTimestampFormat();
            long epochMicros = configuration.getMicrosecondClock().getTicks();
            int n = 0;
            // There is a race here, two threads could try and create the same backupRenamePath,
            // only one will succeed the other will throw a CairoException. Maybe it should be serialised
            dstPath.of(configuration.getBackupRoot()).slash();
            int plen = dstPath.length();
            do {
                dstPath.trimTo(plen);
                format.format(epochMicros, configuration.getDefaultDateLocale(), null, dstPath);
                if (n > 0) {
                    dstPath.put('.').put(n);
                }
                dstPath.slash$();
                n++;
            } while (ff.exists(dstPath));

            if (ff.mkdirs(dstPath, configuration.getBackupMkDirMode()) != 0) {
                throw CairoException.critical(ff.errno()).put("could not create backup [dir=").put(dstPath).put(']');
            }
            changeDirPrefixLen = dstPath.length();
        }

        private CompiledQuery sqlBackup(SqlExecutionContext executionContext) throws SqlException {
            executionContext.getCairoSecurityContext().checkWritePermission();
            if (null == configuration.getBackupRoot()) {
                throw CairoException.nonCritical().put("Backup is disabled, no backup root directory is configured in the server configuration ['cairo.sql.backup.root' property]");
            }
            final CharSequence tok = SqlUtil.fetchNext(lexer);
            if (null != tok) {
                if (isTableKeyword(tok)) {
                    return sqlTableBackup(executionContext);
                }
                if (isDatabaseKeyword(tok)) {
                    return sqlDatabaseBackup(executionContext);
                }
            }
            throw SqlException.position(lexer.lastTokenPosition()).put("expected 'table' or 'database'");
        }

        private CompiledQuery sqlDatabaseBackup(SqlExecutionContext executionContext) {
            currentExecutionContext = executionContext;
            try {
                setupBackupRenamePath();
                cdDbRenamePath();
                engine.getTableTokens(tableTokenBucket, false);
                for (int i = 0, n = tableTokenBucket.size(); i < n; i++) {
                    backupTable(tableTokenBucket.getQuick(i), executionContext);
                }
                backupTabIndexFile();
                cdConfRenamePath();
                ff.iterateDir(srcPath.of(configuration.getConfRoot()).$(), confFilesBackupOnFind);
                return compiledQuery.ofBackupTable();
            } finally {
                currentExecutionContext = null;
            }
        }

        private CompiledQuery sqlTableBackup(SqlExecutionContext executionContext) throws SqlException {
            setupBackupRenamePath();
            cdDbRenamePath();

            try {
                tableNames.clear();
                while (true) {
                    CharSequence tok = SqlUtil.fetchNext(lexer);
                    if (null == tok) {
                        throw SqlException.position(lexer.getPosition()).put("expected a table name");
                    }
                    final CharSequence tableName = GenericLexer.assertNoDotsAndSlashes(GenericLexer.unquote(tok), lexer.lastTokenPosition());
                    TableToken tableToken = tableExistsOrFail(lexer.lastTokenPosition(), tableName, executionContext);
                    tableNames.add(tableToken);

                    tok = SqlUtil.fetchNext(lexer);
                    if (null == tok || Chars.equals(tok, ';')) {
                        break;
                    }
                    if (!Chars.equals(tok, ',')) {
                        throw SqlException.position(lexer.lastTokenPosition()).put("expected ','");
                    }
                }

                for (int n = 0; n < tableNames.size(); n++) {
                    backupTable(tableNames.get(n), executionContext);
                }

                return compiledQuery.ofBackupTable();
            } finally {
                tableNames.clear();
            }
        }
    }

    static {
        castGroups.extendAndSet(ColumnType.BOOLEAN, 2);
        castGroups.extendAndSet(ColumnType.BYTE, 1);
        castGroups.extendAndSet(ColumnType.SHORT, 1);
        castGroups.extendAndSet(ColumnType.CHAR, 1);
        castGroups.extendAndSet(ColumnType.INT, 1);
        castGroups.extendAndSet(ColumnType.LONG, 1);
        castGroups.extendAndSet(ColumnType.FLOAT, 1);
        castGroups.extendAndSet(ColumnType.DOUBLE, 1);
        castGroups.extendAndSet(ColumnType.DATE, 1);
        castGroups.extendAndSet(ColumnType.TIMESTAMP, 1);
        castGroups.extendAndSet(ColumnType.STRING, 3);
        castGroups.extendAndSet(ColumnType.SYMBOL, 3);
        castGroups.extendAndSet(ColumnType.BINARY, 4);

        sqlControlSymbols.add("(");
        sqlControlSymbols.add(";");
        sqlControlSymbols.add(")");
        sqlControlSymbols.add(",");
        sqlControlSymbols.add("/*");
        sqlControlSymbols.add("*/");
        sqlControlSymbols.add("--");
        sqlControlSymbols.add("[");
        sqlControlSymbols.add("]");
    }
}<|MERGE_RESOLUTION|>--- conflicted
+++ resolved
@@ -543,14 +543,9 @@
                     throw SqlException.$(lexer.lastTokenPosition(), "'add', 'drop', 'attach', 'detach', 'set', 'rename' or 'resume' expected");
                 }
             } catch (CairoException e) {
-<<<<<<< HEAD
-                LOG.info().$("could not alter table [table=").$(tableToken).$(", ex=").$((Throwable) e).$();
-                throw SqlException.$(lexer.lastTokenPosition(), "table '").put(tableToken).put("' could not be altered: ").put(e);
-=======
                 LOG.info().$("could not alter table [table=").$(tableName).$(", ex=").$((Throwable) e).$();
                 e.position(lexer.lastTokenPosition());
                 throw e;
->>>>>>> 8c73075a
             }
         } else if (SqlKeywords.isSystemKeyword(tok)) {
             tok = expectToken(lexer, "'lock' or 'unlock'");
@@ -1051,15 +1046,12 @@
         return compiledQuery.ofAlter(alterOperationBuilder.build());
     }
 
-<<<<<<< HEAD
-    private CompiledQuery alterTableSetParam(CharSequence paramName, CharSequence value, int paramNameNamePosition, TableToken tableToken, int tableNamePosition, int tableId) throws SqlException {
-=======
-    private CompiledQuery alterTableResume(int tableNamePosition, String tableName, long resumeFromTxn, SqlExecutionContext executionContext) {
+    private CompiledQuery alterTableResume(int tableNamePosition, TableToken tableToken, long resumeFromTxn, SqlExecutionContext executionContext) {
         try {
-            engine.getTableSequencerAPI().resumeTable(tableName, resumeFromTxn, executionContext.getCairoSecurityContext());
+            engine.getTableSequencerAPI().resumeTable(tableToken, resumeFromTxn, executionContext.getCairoSecurityContext());
             return compiledQuery.ofTableResume();
         } catch (CairoException ex) {
-            LOG.critical().$("table resume failed [table=").$(tableName)
+            LOG.critical().$("table resume failed [table=").$(tableToken)
                     .$(", error=").$(ex.getFlyweightMessage())
                     .$(", errno=").$(ex.getErrno())
                     .I$();
@@ -1068,8 +1060,7 @@
         }
     }
 
-    private CompiledQuery alterTableSetParam(CharSequence paramName, CharSequence value, int paramNameNamePosition, String tableName, int tableNamePosition, int tableId) throws SqlException {
->>>>>>> 8c73075a
+    private CompiledQuery alterTableSetParam(CharSequence paramName, CharSequence value, int paramNameNamePosition, TableToken tableToken, int tableNamePosition, int tableId) throws SqlException {
         if (isMaxUncommittedRowsKeyword(paramName)) {
             int maxUncommittedRows;
             try {
