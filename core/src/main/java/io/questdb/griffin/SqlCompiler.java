--- conflicted
+++ resolved
@@ -2635,12 +2635,8 @@
         }
     }
 
-<<<<<<< HEAD
-    protected static void expectKeyword(GenericLexer lexer, CharSequence keyword) throws SqlException {
-=======
     // public for testing
     public static void expectKeyword(GenericLexer lexer, CharSequence keyword) throws SqlException {
->>>>>>> ad33d208
         CharSequence tok = SqlUtil.fetchNext(lexer);
 
         if (tok == null) {
