/*******************************************************************************
 *     ___                  _   ____  ____
 *    / _ \ _   _  ___  ___| |_|  _ \| __ )
 *   | | | | | | |/ _ \/ __| __| | | |  _ \
 *   | |_| | |_| |  __/\__ \ |_| |_| | |_) |
 *    \__\_\\__,_|\___||___/\__|____/|____/
 *
 *  Copyright (c) 2014-2019 Appsicle
 *  Copyright (c) 2019-2024 QuestDB
 *
 *  Licensed under the Apache License, Version 2.0 (the "License");
 *  you may not use this file except in compliance with the License.
 *  You may obtain a copy of the License at
 *
 *  http://www.apache.org/licenses/LICENSE-2.0
 *
 *  Unless required by applicable law or agreed to in writing, software
 *  distributed under the License is distributed on an "AS IS" BASIS,
 *  WITHOUT WARRANTIES OR CONDITIONS OF ANY KIND, either express or implied.
 *  See the License for the specific language governing permissions and
 *  limitations under the License.
 *
 ******************************************************************************/

package io.questdb.griffin.engine.join;

import io.questdb.cairo.CairoConfiguration;
import io.questdb.cairo.sql.Record;
import io.questdb.cairo.sql.RecordCursor;
import io.questdb.cairo.sql.RecordCursorFactory;
import io.questdb.cairo.sql.RecordMetadata;
import io.questdb.cairo.sql.TimeFrameRecordCursor;
import io.questdb.griffin.PlanSink;
import io.questdb.griffin.SqlException;
import io.questdb.griffin.SqlExecutionContext;
import io.questdb.std.Misc;
import io.questdb.std.Numbers;

public class LtJoinNoKeyFastRecordCursorFactory extends AbstractJoinRecordCursorFactory {
    private final LtJoinFastRecordCursor cursor;

    public LtJoinNoKeyFastRecordCursorFactory(
            CairoConfiguration configuration,
            RecordMetadata metadata,
            RecordCursorFactory masterFactory,
            RecordCursorFactory slaveFactory,
            int columnSplit,
            long toleranceInterval
    ) {
        super(metadata, null, masterFactory, slaveFactory);
        assert slaveFactory.supportsTimeFrameCursor();
        this.cursor = new LtJoinFastRecordCursor(
                columnSplit,
                NullRecordFactory.getInstance(slaveFactory.getMetadata()),
                masterFactory.getMetadata().getTimestampIndex(),
                slaveFactory.getMetadata().getTimestampIndex(),
<<<<<<< HEAD
                masterFactory.getMetadata().getTimestampType(),
                slaveFactory.getMetadata().getTimestampType(),
                configuration.getSqlAsOfJoinLookAhead()
=======
                configuration.getSqlAsOfJoinLookAhead(),
                toleranceInterval
>>>>>>> 28a6f635
        );
    }

    @Override
    public boolean followedOrderByAdvice() {
        return masterFactory.followedOrderByAdvice();
    }

    @Override
    public RecordCursor getCursor(SqlExecutionContext executionContext) throws SqlException {
        RecordCursor masterCursor = masterFactory.getCursor(executionContext);
        TimeFrameRecordCursor slaveCursor = null;
        try {
            slaveCursor = slaveFactory.getTimeFrameCursor(executionContext);
            cursor.of(masterCursor, slaveCursor);
            return cursor;
        } catch (Throwable e) {
            Misc.free(slaveCursor);
            Misc.free(masterCursor);
            throw e;
        }
    }

    @Override
    public int getScanDirection() {
        return masterFactory.getScanDirection();
    }

    @Override
    public boolean recordCursorSupportsRandomAccess() {
        return false;
    }

    @Override
    public void toPlan(PlanSink sink) {
        sink.type("Lt Join Fast Scan");
        sink.child(masterFactory);
        sink.child(slaveFactory);
    }

    @Override
    protected void _close() {
        Misc.freeIfCloseable(getMetadata());
        Misc.free(masterFactory);
        Misc.free(slaveFactory);
    }

    private static class LtJoinFastRecordCursor extends AbstractAsOfJoinFastRecordCursor {

        private final long toleranceInterval;
        private long slaveTimestamp = Numbers.LONG_NULL;

        public LtJoinFastRecordCursor(
                int columnSplit,
                Record nullRecord,
                int masterTimestampIndex,
                int slaveTimestampIndex,
<<<<<<< HEAD
                int masterTimestampType,
                int slaveTimestampType,
                int lookahead
        ) {
            super(columnSplit, nullRecord, masterTimestampIndex, slaveTimestampIndex, masterTimestampType, slaveTimestampType, lookahead);
=======
                int lookahead,
                long toleranceInterval) {
            super(columnSplit, nullRecord, masterTimestampIndex, slaveTimestampIndex, lookahead);
            this.toleranceInterval = toleranceInterval;
>>>>>>> 28a6f635
        }

        @Override
        public boolean hasNext() {
            if (isMasterHasNextPending) {
                masterHasNext = masterCursor.hasNext();
                isMasterHasNextPending = false;
            }
            if (masterHasNext) {
                final long masterTimestamp = scaleTimestamp(masterRecord.getTimestamp(masterTimestampIndex), masterTimestampScale);
                if (masterTimestamp <= lookaheadTimestamp) {
                    if (toleranceInterval != Numbers.LONG_NULL && slaveTimestamp < masterTimestamp - toleranceInterval) {
                        record.hasSlave(false);
                    }
                    isMasterHasNextPending = true;
                    return true;
                }
                nextSlave(masterTimestamp - 1);
                if (toleranceInterval != Numbers.LONG_NULL && record.hasSlave()) {
                    slaveTimestamp = slaveRecB.getTimestamp(slaveTimestampIndex);
                    record.hasSlave(slaveTimestamp >= masterTimestamp - toleranceInterval);
                }
                isMasterHasNextPending = true;
                return true;
            }
            return false;
        }

        @Override
        public void toTop() {
            super.toTop();
            slaveTimestamp = Numbers.LONG_NULL;
        }
    }
}<|MERGE_RESOLUTION|>--- conflicted
+++ resolved
@@ -54,14 +54,10 @@
                 NullRecordFactory.getInstance(slaveFactory.getMetadata()),
                 masterFactory.getMetadata().getTimestampIndex(),
                 slaveFactory.getMetadata().getTimestampIndex(),
-<<<<<<< HEAD
                 masterFactory.getMetadata().getTimestampType(),
                 slaveFactory.getMetadata().getTimestampType(),
-                configuration.getSqlAsOfJoinLookAhead()
-=======
                 configuration.getSqlAsOfJoinLookAhead(),
                 toleranceInterval
->>>>>>> 28a6f635
         );
     }
 
@@ -119,18 +115,12 @@
                 Record nullRecord,
                 int masterTimestampIndex,
                 int slaveTimestampIndex,
-<<<<<<< HEAD
                 int masterTimestampType,
                 int slaveTimestampType,
-                int lookahead
-        ) {
-            super(columnSplit, nullRecord, masterTimestampIndex, slaveTimestampIndex, masterTimestampType, slaveTimestampType, lookahead);
-=======
                 int lookahead,
                 long toleranceInterval) {
-            super(columnSplit, nullRecord, masterTimestampIndex, slaveTimestampIndex, lookahead);
+            super(columnSplit, nullRecord, masterTimestampIndex, slaveTimestampIndex, masterTimestampType, slaveTimestampType, lookahead);
             this.toleranceInterval = toleranceInterval;
->>>>>>> 28a6f635
         }
 
         @Override
