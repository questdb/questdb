/*******************************************************************************
 *     ___                  _   ____  ____
 *    / _ \ _   _  ___  ___| |_|  _ \| __ )
 *   | | | | | | |/ _ \/ __| __| | | |  _ \
 *   | |_| | |_| |  __/\__ \ |_| |_| | |_) |
 *    \__\_\\__,_|\___||___/\__|____/|____/
 *
 *  Copyright (c) 2014-2019 Appsicle
 *  Copyright (c) 2019-2022 QuestDB
 *
 *  Licensed under the Apache License, Version 2.0 (the "License");
 *  you may not use this file except in compliance with the License.
 *  You may obtain a copy of the License at
 *
 *  http://www.apache.org/licenses/LICENSE-2.0
 *
 *  Unless required by applicable law or agreed to in writing, software
 *  distributed under the License is distributed on an "AS IS" BASIS,
 *  WITHOUT WARRANTIES OR CONDITIONS OF ANY KIND, either express or implied.
 *  See the License for the specific language governing permissions and
 *  limitations under the License.
 *
 ******************************************************************************/

package io.questdb.griffin.engine.functions.catalogue;

import io.questdb.TelemetryJob;
import io.questdb.cairo.*;
import io.questdb.cairo.sql.Function;
import io.questdb.cairo.sql.Record;
import io.questdb.cairo.sql.RecordCursor;
import io.questdb.cairo.sql.RecordMetadata;
import io.questdb.griffin.FunctionFactory;
import io.questdb.griffin.PlanSink;
import io.questdb.griffin.SqlExecutionContext;
import io.questdb.griffin.engine.functions.CursorFunction;
import io.questdb.log.Log;
import io.questdb.log.LogFactory;
import io.questdb.std.*;
import io.questdb.std.str.Path;
import io.questdb.std.str.StringSink;

import static io.questdb.cairo.TableUtils.META_FILE_NAME;

public class TableListFunctionFactory implements FunctionFactory {
    private static final Log LOG = LogFactory.getLog(TableListFunctionFactory.class);
    private static final RecordMetadata METADATA;
<<<<<<< HEAD
    private static final String SIGNATURE = "tables()";
    private static final int commitLagColumn;
=======
>>>>>>> ee9e7852
    private static final int designatedTimestampColumn;
    private static final int idColumn;
    private static final int maxUncommittedRowsColumn;
    private static final int nameColumn;
    private static final int o3MaxLagColumn;
    private static final int partitionByColumn;
    private static final int writeModeColumn;

    @Override
    public String getSignature() {
        return SIGNATURE;
    }

    @Override
    public boolean isRuntimeConstant() {
        return true;
    }

    @Override
    public Function newInstance(
            int position,
            ObjList<Function> args,
            IntList argPositions,
            CairoConfiguration configuration,
            SqlExecutionContext sqlExecutionContext
    ) {
        return new CursorFunction(new TableListCursorFactory(configuration)) {
            @Override
            public boolean isRuntimeConstant() {
                return true;
            }
        };
    }

    private static class TableListCursorFactory extends AbstractRecordCursorFactory {
        private final TableListRecordCursor cursor;
        private final FilesFacade ff;
        private final boolean hideTelemetryTables;
        private final CharSequence sysTablePrefix;
        private Path path;
        private TableReaderMetadata tableReaderMetadata;

        public TableListCursorFactory(CairoConfiguration configuration) {
            super(METADATA);
            this.ff = configuration.getFilesFacade();
            path = new Path().of(configuration.getRoot()).$();
            this.sysTablePrefix = configuration.getSystemTableNamePrefix();
            cursor = new TableListRecordCursor();
            this.hideTelemetryTables = configuration.getTelemetryConfiguration().hideTables();
            this.tableReaderMetadata = new TableReaderMetadata(configuration);
        }

        @Override
        public RecordCursor getCursor(SqlExecutionContext executionContext) {
            cursor.toTop();
            return cursor;
        }

        @Override
        public boolean recordCursorSupportsRandomAccess() {
            return false;
        }

        @Override
        public void toPlan(PlanSink sink) {
            sink.type("tables()");
        }

        @Override
        protected void _close() {
            path = Misc.free(path);
            tableReaderMetadata = Misc.free(tableReaderMetadata);
        }

        private class TableListRecordCursor implements RecordCursor {
            private final TableListRecord record = new TableListRecord();
            private final StringSink sink = new StringSink();
            private long findPtr = 0;

            @Override
            public void close() {
                findPtr = ff.findClose(findPtr);
                tableReaderMetadata.clear();//release FD of last table on the list
            }

            @Override
            public Record getRecord() {
                return record;
            }

            @Override
            public Record getRecordB() {
                throw new UnsupportedOperationException();
            }

            @Override
            public boolean hasNext() {
                while (true) {
                    if (findPtr == 0) {
                        findPtr = ff.findFirst(path);
                        if (findPtr <= 0) {
                            return false;
                        }
                    } else {
                        if (ff.findNext(findPtr) <= 0) {
                            return false;
                        }
                    }
                    if (Files.isDir(ff.findName(findPtr), ff.findType(findPtr), sink)) {
                        if (record.open(sink)) {
                            return true;
                        }
                    }
                }
            }

            @Override
            public void recordAt(Record record, long atRowId) {
                throw new UnsupportedOperationException();
            }

            @Override
            public long size() {
                return -1;
            }

            @Override
            public void toTop() {
                close();
            }

            public class TableListRecord implements Record {
                private int maxUncommittedRows;
                private long o3MaxLag;
                private int partitionBy;
                private int tableId;

                @Override
                public boolean getBool(int col) {
                    if (col == writeModeColumn) {
                        return tableReaderMetadata.isWalEnabled();
                    }
                    return false;
                }

                @Override
                public int getInt(int col) {
                    if (col == idColumn) {
                        return tableId;
                    }
                    if (col == maxUncommittedRowsColumn) {
                        return maxUncommittedRows;
                    }
                    return Numbers.INT_NaN;
                }

                @Override
                public long getLong(int col) {
                    if (col == o3MaxLagColumn) {
                        return o3MaxLag;
                    }
                    return Numbers.LONG_NaN;
                }

                @Override
                public CharSequence getStr(int col) {
                    if (col == nameColumn) {
                        return sink;
                    }
                    if (col == partitionByColumn) {
                        return PartitionBy.toString(partitionBy);
                    }
                    if (col == designatedTimestampColumn) {
                        if (tableReaderMetadata.getTimestampIndex() > -1) {
                            return tableReaderMetadata.getColumnName(tableReaderMetadata.getTimestampIndex());
                        }
                    }
                    return null;
                }

                @Override
                public CharSequence getStrB(int col) {
                    return getStr(col);
                }

                @Override
                public int getStrLen(int col) {
                    return getStr(col).length();
                }

                public boolean open(CharSequence tableName) {

                    if (hideTelemetryTables && (Chars.equals(tableName, TelemetryJob.tableName) || Chars.equals(tableName, TelemetryJob.configTableName) || Chars.startsWith(tableName, sysTablePrefix))) {
                        return false;
                    }

                    int pathLen = path.length();
                    try {
                        path.chop$().concat(tableName).concat(META_FILE_NAME).$();
                        tableReaderMetadata.load(path.$());

                        // Pre-read as much as possible to skip record instead of failing on column fetch
                        tableId = tableReaderMetadata.getTableId();
                        maxUncommittedRows = tableReaderMetadata.getMaxUncommittedRows();
                        o3MaxLag = tableReaderMetadata.getO3MaxLag();
                        partitionBy = tableReaderMetadata.getPartitionBy();
                    } catch (CairoException e) {
                        // perhaps this folder is not a table
                        // remove it from the result set
                        LOG.info()
                                .$("cannot query table metadata [table=").$(tableName)
                                .$(", error=").$(e.getFlyweightMessage())
                                .$(", errno=").$(e.getErrno())
                                .I$();
                        return false;
                    } finally {
                        path.trimTo(pathLen).$();
                    }

                    return true;
                }
            }
        }
    }

    static {
        final GenericRecordMetadata metadata = new GenericRecordMetadata();
        metadata.add(new TableColumnMetadata("id", ColumnType.INT));
        idColumn = metadata.getColumnCount() - 1;
        metadata.add(new TableColumnMetadata("name", ColumnType.STRING));
        nameColumn = metadata.getColumnCount() - 1;
        metadata.add(new TableColumnMetadata("designatedTimestamp", ColumnType.STRING));
        designatedTimestampColumn = metadata.getColumnCount() - 1;
        metadata.add(new TableColumnMetadata("partitionBy", ColumnType.STRING));
        partitionByColumn = metadata.getColumnCount() - 1;
        metadata.add(new TableColumnMetadata("maxUncommittedRows", ColumnType.INT));
        maxUncommittedRowsColumn = metadata.getColumnCount() - 1;
        metadata.add(new TableColumnMetadata("o3MaxLag", ColumnType.LONG));
        o3MaxLagColumn = metadata.getColumnCount() - 1;
        metadata.add(new TableColumnMetadata("walEnabled", ColumnType.BOOLEAN));
        writeModeColumn = metadata.getColumnCount() - 1;
        METADATA = metadata;
    }
}<|MERGE_RESOLUTION|>--- conflicted
+++ resolved
@@ -45,11 +45,7 @@
 public class TableListFunctionFactory implements FunctionFactory {
     private static final Log LOG = LogFactory.getLog(TableListFunctionFactory.class);
     private static final RecordMetadata METADATA;
-<<<<<<< HEAD
     private static final String SIGNATURE = "tables()";
-    private static final int commitLagColumn;
-=======
->>>>>>> ee9e7852
     private static final int designatedTimestampColumn;
     private static final int idColumn;
     private static final int maxUncommittedRowsColumn;
