--- conflicted
+++ resolved
@@ -43,11 +43,7 @@
 
     @Override
     public Function newInstance(int position, ObjList<Function> args, IntList argPositions, CairoConfiguration configuration, SqlExecutionContext sqlExecutionContext) {
-<<<<<<< HEAD
-        return new CastLong256ToStrFunction(args.getQuick(0));
-=======
         return new CastLong256ToStrFunction(args.get(0));
->>>>>>> 6f50137e
     }
 
     public static class CastLong256ToStrFunction extends StrFunction {
