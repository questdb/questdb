/*******************************************************************************
 *     ___                  _   ____  ____
 *    / _ \ _   _  ___  ___| |_|  _ \| __ )
 *   | | | | | | |/ _ \/ __| __| | | |  _ \
 *   | |_| | |_| |  __/\__ \ |_| |_| | |_) |
 *    \__\_\\__,_|\___||___/\__|____/|____/
 *
 *  Copyright (c) 2014-2019 Appsicle
 *  Copyright (c) 2019-2024 QuestDB
 *
 *  Licensed under the Apache License, Version 2.0 (the "License");
 *  you may not use this file except in compliance with the License.
 *  You may obtain a copy of the License at
 *
 *  http://www.apache.org/licenses/LICENSE-2.0
 *
 *  Unless required by applicable law or agreed to in writing, software
 *  distributed under the License is distributed on an "AS IS" BASIS,
 *  WITHOUT WARRANTIES OR CONDITIONS OF ANY KIND, either express or implied.
 *  See the License for the specific language governing permissions and
 *  limitations under the License.
 *
 ******************************************************************************/

package io.questdb.griffin.engine.table.parquet;

import io.questdb.cairo.SymbolMapWriter;
import io.questdb.std.FilesFacade;
import io.questdb.std.MemoryTag;

// This class is used to free memory mapped regions
public class MappedMemoryPartitionDescriptor extends PartitionDescriptor {
    private final FilesFacade ff;

    public MappedMemoryPartitionDescriptor(FilesFacade ff) {
        this.ff = ff;
    }

    @Override
    public void clear() {
        final int columnCount = getColumnCount();
        for (long columnIndex = 0; columnIndex < columnCount; columnIndex++) {
            final long rawIndex = columnIndex * COLUMN_ENTRY_SIZE;

            final long columnAddr = columnData.get(rawIndex + COLUMN_ADDR_OFFSET);
            if (columnAddr != 0) {
                final long columnSize = columnData.get(rawIndex + COLUMN_SIZE_OFFSET);
                ff.munmap(columnAddr, columnSize, MemoryTag.MMAP_PARQUET_PARTITION_CONVERTER);
            }
            final long columnSecondaryAddr = columnData.get(rawIndex + COLUMN_SECONDARY_ADDR_OFFSET);
            if (columnSecondaryAddr != 0) {
                final long columnSecondarySize = columnData.get(rawIndex + COLUMN_SECONDARY_SIZE_OFFSET);
                ff.munmap(columnSecondaryAddr, columnSecondarySize, MemoryTag.MMAP_PARQUET_PARTITION_CONVERTER);
            }
<<<<<<< HEAD

            final long symbolOffsetsAddr = columnData.get(rawIndex + SYMBOL_OFFSET_ADDR_OFFSET);
            if (symbolOffsetsAddr != 0) {
                // optional symbol offsets
=======
            final long symbolOffsetsAddr = columnData.get(rawIndex + SYMBOL_OFFSET_ADDR_OFFSET);
            if (symbolOffsetsAddr != 0) {
>>>>>>> cc803cb9
                final long symbolOffsetsSize = columnData.get(rawIndex + SYMBOL_OFFSET_SIZE_OFFSET);
                final long offsetsMemSize = SymbolMapWriter.keyToOffset((int) symbolOffsetsSize + 1);
                ff.munmap(symbolOffsetsAddr - SymbolMapWriter.HEADER_SIZE, offsetsMemSize, MemoryTag.MMAP_PARQUET_PARTITION_CONVERTER);
            }
        }

        super.clear();
    }
}<|MERGE_RESOLUTION|>--- conflicted
+++ resolved
@@ -52,15 +52,8 @@
                 final long columnSecondarySize = columnData.get(rawIndex + COLUMN_SECONDARY_SIZE_OFFSET);
                 ff.munmap(columnSecondaryAddr, columnSecondarySize, MemoryTag.MMAP_PARQUET_PARTITION_CONVERTER);
             }
-<<<<<<< HEAD
-
             final long symbolOffsetsAddr = columnData.get(rawIndex + SYMBOL_OFFSET_ADDR_OFFSET);
             if (symbolOffsetsAddr != 0) {
-                // optional symbol offsets
-=======
-            final long symbolOffsetsAddr = columnData.get(rawIndex + SYMBOL_OFFSET_ADDR_OFFSET);
-            if (symbolOffsetsAddr != 0) {
->>>>>>> cc803cb9
                 final long symbolOffsetsSize = columnData.get(rawIndex + SYMBOL_OFFSET_SIZE_OFFSET);
                 final long offsetsMemSize = SymbolMapWriter.keyToOffset((int) symbolOffsetsSize + 1);
                 ff.munmap(symbolOffsetsAddr - SymbolMapWriter.HEADER_SIZE, offsetsMemSize, MemoryTag.MMAP_PARQUET_PARTITION_CONVERTER);
