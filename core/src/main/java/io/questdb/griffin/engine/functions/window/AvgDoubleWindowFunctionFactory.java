/*******************************************************************************
 *     ___                  _   ____  ____
 *    / _ \ _   _  ___  ___| |_|  _ \| __ )
 *   | | | | | | |/ _ \/ __| __| | | |  _ \
 *   | |_| | |_| |  __/\__ \ |_| |_| | |_) |
 *    \__\_\\__,_|\___||___/\__|____/|____/
 *
 *  Copyright (c) 2014-2019 Appsicle
 *  Copyright (c) 2019-2024 QuestDB
 *
 *  Licensed under the Apache License, Version 2.0 (the "License");
 *  you may not use this file except in compliance with the License.
 *  You may obtain a copy of the License at
 *
 *  http://www.apache.org/licenses/LICENSE-2.0
 *
 *  Unless required by applicable law or agreed to in writing, software
 *  distributed under the License is distributed on an "AS IS" BASIS,
 *  WITHOUT WARRANTIES OR CONDITIONS OF ANY KIND, either express or implied.
 *  See the License for the specific language governing permissions and
 *  limitations under the License.
 *
 ******************************************************************************/

package io.questdb.griffin.engine.functions.window;

import io.questdb.cairo.*;
import io.questdb.cairo.map.*;
import io.questdb.cairo.sql.Record;
import io.questdb.cairo.sql.*;
import io.questdb.cairo.vm.Vm;
import io.questdb.cairo.vm.api.MemoryARW;
import io.questdb.griffin.FunctionFactory;
import io.questdb.griffin.PlanSink;
import io.questdb.griffin.SqlException;
import io.questdb.griffin.SqlExecutionContext;
import io.questdb.griffin.engine.window.WindowContext;
import io.questdb.griffin.engine.window.WindowFunction;
import io.questdb.griffin.model.WindowColumn;
import io.questdb.std.*;

public class AvgDoubleWindowFunctionFactory implements FunctionFactory {

    public static final ArrayColumnTypes AVG_COLUMN_TYPES;
    public static final ArrayColumnTypes AVG_OVER_PARTITION_RANGE_COLUMN_TYPES;
    public static final ArrayColumnTypes AVG_OVER_PARTITION_ROWS_COLUMN_TYPES;

    private static final String NAME = "avg";
    private static final String SIGNATURE = NAME + "(D)";

    @Override
    public String getSignature() {
        return SIGNATURE;
    }

    @Override
    public boolean isWindow() {
        return true;
    }

    @Override
    public Function newInstance(
            int position,
            ObjList<Function> args,
            IntList argPositions,
            CairoConfiguration configuration,
            SqlExecutionContext sqlExecutionContext
    ) throws SqlException {
        final WindowContext windowContext = sqlExecutionContext.getWindowContext();
        if (windowContext.isEmpty()) {
            throw SqlException.emptyWindowContext(position);
        }

        long rowsLo = windowContext.getRowsLo();
        long rowsHi = windowContext.getRowsHi();

        if (!windowContext.isDefaultFrame()) {
            if (rowsLo > 0) {
                throw SqlException.$(windowContext.getRowsLoKindPos(), "frame start supports UNBOUNDED PRECEDING, _number_ PRECEDING and CURRENT ROW only");
            }
            if (rowsHi > 0) {
                if (rowsHi != Long.MAX_VALUE) {
                    throw SqlException.$(windowContext.getRowsHiKindPos(), "frame end supports _number_ PRECEDING and CURRENT ROW only");
                } else if (rowsLo != Long.MIN_VALUE) {
                    throw SqlException.$(windowContext.getRowsHiKindPos(), "frame end supports UNBOUNDED FOLLOWING only when frame start is UNBOUNDED PRECEDING");
                }
            }
        }

        int exclusionKind = windowContext.getExclusionKind();
        int exclusionKindPos = windowContext.getExclusionKindPos();
        if (exclusionKind != WindowColumn.EXCLUDE_NO_OTHERS
                && exclusionKind != WindowColumn.EXCLUDE_CURRENT_ROW) {
            throw SqlException.$(exclusionKindPos, "only EXCLUDE NO OTHERS and EXCLUDE CURRENT ROW exclusion modes are supported");
        }

        if (exclusionKind == WindowColumn.EXCLUDE_CURRENT_ROW) {
            // assumes frame doesn't use 'following'
            if (rowsHi == Long.MAX_VALUE) {
                throw SqlException.$(exclusionKindPos, "EXCLUDE CURRENT ROW not supported with UNBOUNDED FOLLOWING frame boundary");
            }

            if (rowsHi == 0) {
                rowsHi = -1;
            }
            if (rowsHi < rowsLo) {
                throw SqlException.$(exclusionKindPos, "end of window is higher than start of window due to exclusion mode");
            }
        }

        int framingMode = windowContext.getFramingMode();
        if (framingMode == WindowColumn.FRAMING_GROUPS) {
            throw SqlException.$(position, "function not implemented for given window parameters");
        }

        RecordSink partitionBySink = windowContext.getPartitionBySink();
        ColumnTypes partitionByKeyTypes = windowContext.getPartitionByKeyTypes();
        VirtualRecord partitionByRecord = windowContext.getPartitionByRecord();

        if (partitionByRecord != null) {
            if (framingMode == WindowColumn.FRAMING_RANGE) {
                // moving average over whole partition (no order by, default frame) or (order by, unbounded preceding to unbounded following)
                if (windowContext.isDefaultFrame() && (!windowContext.isOrdered() || windowContext.getRowsHi() == Long.MAX_VALUE)) {
                    Map map = MapFactory.createOrderedMap(
                            configuration,
                            partitionByKeyTypes,
                            AVG_COLUMN_TYPES
                    );

                    return new AvgOverPartitionFunction(
                            map,
                            partitionByRecord,
                            partitionBySink,
                            args.get(0)
                    );
                } // between unbounded preceding and current row
                else if (rowsLo == Long.MIN_VALUE && rowsHi == 0) {
                    Map map = MapFactory.createOrderedMap(
                            configuration,
                            partitionByKeyTypes,
                            AVG_COLUMN_TYPES
                    );

                    // same as for rows because calculation stops at current rows even if there are 'equal' following rows
                    return new AvgOverUnboundedPartitionRowsFrameFunction(
                            map,
                            partitionByRecord,
                            partitionBySink,
                            args.get(0)
                    );
                } // range between [unbounded | x] preceding and [x preceding | current row], except unbounded preceding to current row
                else {
                    if (windowContext.isOrdered() && !windowContext.isOrderedByDesignatedTimestamp()) {
                        throw SqlException.$(windowContext.getOrderByPos(), "RANGE is supported only for queries ordered by designated timestamp");
                    }

                    int timestampIndex = windowContext.getTimestampIndex();

<<<<<<< HEAD
                    ArrayColumnTypes columnTypes = new ArrayColumnTypes();
                    columnTypes.add(ColumnType.DOUBLE);// current frame sum
                    columnTypes.add(ColumnType.LONG);  // number of (non-null) values in current frame
                    columnTypes.add(ColumnType.LONG);  // native array start offset, requires updating on resize
                    columnTypes.add(ColumnType.LONG);   // native buffer size
                    columnTypes.add(ColumnType.LONG);   // native buffer capacity
                    columnTypes.add(ColumnType.LONG);   // index of first buffered element

                    Map map = null;
                    MemoryARW mem = null;
                    try {
                        map = MapFactory.createOrderedMap(
                                configuration,
                                partitionByKeyTypes,
                                columnTypes
                        );
                        mem = Vm.getARWInstance(
                                configuration.getSqlWindowStorePageSize(),
                                configuration.getSqlWindowStoreMaxPages(),
                                MemoryTag.NATIVE_CIRCULAR_BUFFER
                        );

                        // moving average over range between timestamp - rowsLo and timestamp + rowsHi (inclusive)
                        return new AvgOverPartitionRangeFrameFunction(
                                map,
                                partitionByRecord,
                                partitionBySink,
                                rowsLo,
                                rowsHi,
                                args.get(0),
                                mem,
                                configuration.getSqlWindowInitialRangeBufferSize(),
                                timestampIndex
                        );
                    } catch (Throwable th) {
                        Misc.free(map);
                        Misc.free(mem);
                        throw th;
                    }
=======
                    Map map = MapFactory.createOrderedMap(
                            configuration,
                            partitionByKeyTypes,
                            AVG_OVER_PARTITION_RANGE_COLUMN_TYPES
                    );

                    final int initialBufferSize = configuration.getSqlWindowInitialRangeBufferSize();
                    MemoryARW mem = Vm.getARWInstance(configuration.getSqlWindowStorePageSize(), configuration.getSqlWindowStoreMaxPages(), MemoryTag.NATIVE_CIRCULAR_BUFFER);

                    // moving average over range between timestamp - rowsLo and timestamp + rowsHi (inclusive)
                    return new AvgOverPartitionRangeFrameFunction(
                            map,
                            partitionByRecord,
                            partitionBySink,
                            rowsLo,
                            rowsHi,
                            args.get(0),
                            mem,
                            initialBufferSize,
                            timestampIndex
                    );
>>>>>>> fd851566
                }
            } else if (framingMode == WindowColumn.FRAMING_ROWS) {
                // between unbounded preceding and current row
                if (rowsLo == Long.MIN_VALUE && rowsHi == 0) {
                    Map map = MapFactory.createOrderedMap(
                            configuration,
                            partitionByKeyTypes,
                            AVG_COLUMN_TYPES
                    );

                    return new AvgOverUnboundedPartitionRowsFrameFunction(
                            map,
                            partitionByRecord,
                            partitionBySink,
                            args.get(0)
                    );
                } // between current row and current row
                else if (rowsLo == 0 && rowsLo == rowsHi) {
                    return new AvgOverCurrentRowFunction(args.get(0));
                } // whole partition
                else if (rowsLo == Long.MIN_VALUE && rowsHi == Long.MAX_VALUE) {
                    Map map = MapFactory.createOrderedMap(
                            configuration,
                            partitionByKeyTypes,
                            AVG_COLUMN_TYPES
                    );

                    return new AvgOverPartitionFunction(
                            map,
                            partitionByRecord,
                            partitionBySink,
                            args.get(0)
                    );
                }
                //between [unbounded | x] preceding and [x preceding | current row]
                else {
<<<<<<< HEAD
                    ArrayColumnTypes columnTypes = new ArrayColumnTypes();
                    columnTypes.add(ColumnType.DOUBLE); // sum
                    columnTypes.add(ColumnType.LONG); // current frame size
                    columnTypes.add(ColumnType.LONG); // position of current oldest element
                    columnTypes.add(ColumnType.LONG); // start offset of native array

                    Map map = null;
                    MemoryARW mem = null;
                    try {
                        map = MapFactory.createOrderedMap(
                                configuration,
                                partitionByKeyTypes,
                                columnTypes
                        );
                        mem = Vm.getARWInstance(
                                configuration.getSqlWindowStorePageSize(),
                                configuration.getSqlWindowStoreMaxPages(),
                                MemoryTag.NATIVE_CIRCULAR_BUFFER
                        );

                        // moving average over preceding N rows
                        return new AvgOverPartitionRowsFrameFunction(
                                map,
                                partitionByRecord,
                                partitionBySink,
                                rowsLo,
                                rowsHi,
                                args.get(0),
                                mem
                        );
                    } catch (Throwable th) {
                        Misc.free(map);
                        Misc.free(mem);
                        throw th;
                    }
=======
                    Map map = MapFactory.createOrderedMap(
                            configuration,
                            partitionByKeyTypes,
                            AVG_OVER_PARTITION_ROWS_COLUMN_TYPES
                    );

                    MemoryARW mem = Vm.getARWInstance(configuration.getSqlWindowStorePageSize(),
                            configuration.getSqlWindowStoreMaxPages(), MemoryTag.NATIVE_CIRCULAR_BUFFER
                    );

                    // moving average over preceding N rows
                    return new AvgOverPartitionRowsFrameFunction(
                            map,
                            partitionByRecord,
                            partitionBySink,
                            rowsLo,
                            rowsHi,
                            args.get(0),
                            mem
                    );
>>>>>>> fd851566
                }
            }
        } else { // no partition key
            if (framingMode == WindowColumn.FRAMING_RANGE) {
                // if there's no order by then all elements are equal in range mode, thus calculation is done on whole result set
                if (!windowContext.isOrdered() && windowContext.isDefaultFrame()) {
                    return new AvgOverWholeResultSetFunction(args.get(0));
                } // between unbounded preceding and current row
                else if (rowsLo == Long.MIN_VALUE && rowsHi == 0) {
                    // same as for rows because calculation stops at current rows even if there are 'equal' following rows
                    return new AvgOverUnboundedRowsFrameFunction(args.get(0));
                } // range between [unbounded | x] preceding and [x preceding | current row]
                else {
                    if (windowContext.isOrdered() && !windowContext.isOrderedByDesignatedTimestamp()) {
                        throw SqlException.$(windowContext.getOrderByPos(), "RANGE is supported only for queries ordered by designated timestamp");
                    }

                    int timestampIndex = windowContext.getTimestampIndex();

                    // moving average over range between timestamp - rowsLo and timestamp + rowsHi (inclusive)
                    return new AvgOverRangeFrameFunction(
                            rowsLo,
                            rowsHi,
                            args.get(0),
                            configuration,
                            timestampIndex
                    );
                }
            } else if (framingMode == WindowColumn.FRAMING_ROWS) {
                // between unbounded preceding and current row
                if (rowsLo == Long.MIN_VALUE && rowsHi == 0) {
                    return new AvgOverUnboundedRowsFrameFunction(args.get(0));
                } // between current row and current row
                else if (rowsLo == 0 && rowsLo == rowsHi) {
                    return new AvgOverCurrentRowFunction(args.get(0));
                } // whole result set
                else if (rowsLo == Long.MIN_VALUE && rowsHi == Long.MAX_VALUE) {
                    return new AvgOverWholeResultSetFunction(args.get(0));
                } // between [unbounded | x] preceding and [x preceding | current row]
                else {
                    MemoryARW mem = Vm.getARWInstance(
                            configuration.getSqlWindowStorePageSize(),
                            configuration.getSqlWindowStoreMaxPages(),
                            MemoryTag.NATIVE_CIRCULAR_BUFFER
                    );
                    return new AvgOverRowsFrameFunction(
                            args.get(0),
                            rowsLo,
                            rowsHi,
                            mem
                    );
                }
            }
        }

        throw SqlException.$(position, "function not implemented for given window parameters");
    }

    // (rows between current row and current row) processes 1-element-big set, so simply it returns expression value
    static class AvgOverCurrentRowFunction extends BaseDoubleWindowFunction {

        private double value;

        AvgOverCurrentRowFunction(Function arg) {
            super(arg);
        }

        @Override
        public void computeNext(Record record) {
            value = arg.getDouble(record);
        }

        @Override
        public double getDouble(Record rec) {
            return value;
        }

        @Override
        public String getName() {
            return NAME;
        }

        @Override
        public int getPassCount() {
            return ZERO_PASS;
        }

        @Override
        public void pass1(Record record, long recordOffset, WindowSPI spi) {
            computeNext(record);
            Unsafe.getUnsafe().putDouble(spi.getAddress(recordOffset, columnIndex), value);
        }
    }

    // handles avg() over (partition by x)
    // order by is absent so default frame mode includes all rows in partition
    static class AvgOverPartitionFunction extends BasePartitionedDoubleWindowFunction {

        public AvgOverPartitionFunction(Map map, VirtualRecord partitionByRecord, RecordSink partitionBySink, Function arg) {
            super(map, partitionByRecord, partitionBySink, arg);
        }

        @Override
        public String getName() {
            return NAME;
        }

        @Override
        public int getPassCount() {
            return WindowFunction.TWO_PASS;
        }

        @Override
        public void pass1(Record record, long recordOffset, WindowSPI spi) {
            double d = arg.getDouble(record);
            if (Numbers.isFinite(d)) {
                partitionByRecord.of(record);
                MapKey key = map.withKey();
                key.put(partitionByRecord, partitionBySink);
                MapValue value = key.createValue();

                long count;
                double sum;

                if (value.isNew()) {
                    count = 1;
                    sum = d;
                } else {
                    count = value.getLong(1) + 1;
                    sum = value.getDouble(0) + d;
                }
                value.putDouble(0, sum);
                value.putLong(1, count);
            }
        }

        @Override
        public void pass2(Record record, long recordOffset, WindowSPI spi) {
            partitionByRecord.of(record);
            MapKey key = map.withKey();
            key.put(partitionByRecord, partitionBySink);
            MapValue value = key.findValue();

            double val = value != null ? value.getDouble(0) : Double.NaN;

            Unsafe.getUnsafe().putDouble(spi.getAddress(recordOffset, columnIndex), val);
        }

        @Override
        public void preparePass2() {
            RecordCursor cursor = map.getCursor();
            MapRecord record = map.getRecord();
            while (cursor.hasNext()) {
                MapValue value = record.getValue();
                long count = value.getLong(1);
                if (count > 0) {
                    double sum = value.getDouble(0);
                    value.putDouble(0, sum / count);
                }
            }
        }
    }

    // Handles avg() over (partition by x order by ts range between [undobuned | y] preceding and [z preceding | current row])
    // Removable cumulative aggregation with timestamp & value stored in resizable ring buffers
    // When lower bound is unbounded we add but immediately discard any values that enter the frame so buffer should only contain values
    // between upper bound and current row's value.
    public static class AvgOverPartitionRangeFrameFunction extends BasePartitionedDoubleWindowFunction {

        private static final int RECORD_SIZE = Long.BYTES + Double.BYTES;
        private final boolean frameIncludesCurrentValue;
        private final boolean frameLoBounded;
        // list of [size, startOffset] pairs marking free space within mem
        private final LongList freeList = new LongList();
        private final int initialBufferSize;
        private final long maxDiff;
        // holds resizable ring buffers
        private final MemoryARW memory;
        private final long minDiff;
        private final int timestampIndex;
        protected double sum;
        private double avg;

        public AvgOverPartitionRangeFrameFunction(
                Map map,
                VirtualRecord partitionByRecord,
                RecordSink partitionBySink,
                long rangeLo,
                long rangeHi,
                Function arg,
                MemoryARW memory,
                int initialBufferSize,
                int timestampIdx
        ) {
            super(map, partitionByRecord, partitionBySink, arg);
            frameLoBounded = rangeLo != Long.MIN_VALUE;
            maxDiff = frameLoBounded ? Math.abs(rangeLo) : Long.MAX_VALUE; // maxDiff must be used only if frameLoBounded
            minDiff = Math.abs(rangeHi);
            this.memory = memory;
            this.initialBufferSize = initialBufferSize;
            this.timestampIndex = timestampIdx;

            frameIncludesCurrentValue = rangeHi == 0;
        }

        @Override
        public void close() {
            super.close();
            memory.close();
            freeList.clear();
        }

        @Override
        public void computeNext(Record record) {
            // map stores
            // 0 - sum, never a NaN
            // 1 - current number of non-null rows in in-memory frame (equals to frame size because we don't store nulls)
            // 2 - native array start offset (relative to memory address)
            // 3 - size of ring buffer (number of elements stored in it; not all of them need to belong to frame)
            // 4 - capacity of ring buffer
            // 5 - index of first (the oldest) valid buffer element
            // actual frame data - [timestamp, value] pairs - is stored in mem at [ offset + first_idx*16, offset + last_idx*16]
            // note: we ignore nulls to reduce memory usage
            // if frameLoBounded == false ring buffer store only suffix of the window with ts > current_ts + rangeHi (rangeHi is negative),
            // because all values on remained prefix will always be accumulated, and we don't need to store them in the buffer

            partitionByRecord.of(record);
            MapKey key = map.withKey();
            key.put(partitionByRecord, partitionBySink);
            MapValue mapValue = key.createValue();

            double sum;
            long frameSize;
            long startOffset;
            long size;
            long capacity;
            long firstIdx;

            long timestamp = record.getTimestamp(timestampIndex);
            double d = arg.getDouble(record);

            if (mapValue.isNew()) {
                capacity = initialBufferSize;
                startOffset = memory.appendAddressFor(capacity * RECORD_SIZE) - memory.getPageAddress(0);
                firstIdx = 0;

                if (Numbers.isFinite(d)) {
                    memory.putLong(startOffset, timestamp);
                    memory.putDouble(startOffset + Long.BYTES, d);

                    if (frameIncludesCurrentValue) {
                        sum = d;
                        avg = d;
                        this.sum = d;
                        frameSize = 1;
                        size = frameLoBounded ? 1 : 0;
                    } else {
                        sum = 0.0;
                        avg = Double.NaN;
                        this.sum = Double.NaN;
                        frameSize = 0;
                        size = 1;
                    }
                } else {
                    size = 0;
                    sum = 0.0;
                    avg = Double.NaN;
                    this.sum = Double.NaN;
                    frameSize = 0;
                }
            } else {
                sum = mapValue.getDouble(0);
                frameSize = mapValue.getLong(1);
                startOffset = mapValue.getLong(2);
                size = mapValue.getLong(3);
                capacity = mapValue.getLong(4);
                firstIdx = mapValue.getLong(5);

                long newFirstIdx = firstIdx;

                if (frameLoBounded) {
                    // find new bottom border of range frame and remove unneeded elements
                    for (long i = 0, n = size; i < n; i++) {
                        long idx = (firstIdx + i) % capacity;
                        long ts = memory.getLong(startOffset + idx * RECORD_SIZE);
                        if (Math.abs(timestamp - ts) > maxDiff) {
                            // if rangeHi < 0, some elements from the window can be not in the frame
                            if (frameSize > 0) {
                                double val = memory.getDouble(startOffset + idx * RECORD_SIZE + Long.BYTES);
                                sum -= val;
                                frameSize--;
                            }
                            newFirstIdx = (idx + 1) % capacity;
                            size--;
                        } else {
                            break;
                        }
                    }
                }
                firstIdx = newFirstIdx;

                // add new element if not null
                if (Numbers.isFinite(d)) {
                    if (size == capacity) { //buffer full
                        capacity <<= 1;

                        long oldAddress = memory.getPageAddress(0) + startOffset;
                        long newAddress = -1;

                        // try to find matching block in free list
                        for (int i = 0, n = freeList.size(); i < n; i += 2) {
                            if (freeList.getQuick(i) == capacity) {
                                newAddress = memory.getPageAddress(0) + freeList.getQuick(i + 1);
                                // replace block info with ours
                                freeList.setQuick(i, size);
                                freeList.setQuick(i + 1, startOffset);
                                break;
                            }
                        }

                        if (newAddress == -1) {
                            newAddress = memory.appendAddressFor(capacity * RECORD_SIZE);
                            // call above can end up resizing and thus changing memory start address
                            oldAddress = memory.getPageAddress(0) + startOffset;
                            freeList.add(size, startOffset);
                        }

                        if (firstIdx == 0) {
                            Vect.memcpy(newAddress, oldAddress, size * RECORD_SIZE);
                        } else {
                            firstIdx %= size;
                            //we can't simply copy because that'd leave a gap in the middle
                            long firstPieceSize = (size - firstIdx) * RECORD_SIZE;
                            Vect.memcpy(newAddress, oldAddress + firstIdx * RECORD_SIZE, firstPieceSize);
                            Vect.memcpy(newAddress + firstPieceSize, oldAddress, firstIdx * RECORD_SIZE);
                            firstIdx = 0;
                        }

                        startOffset = newAddress - memory.getPageAddress(0);
                    }

                    // add element to buffer
                    memory.putLong(startOffset + ((firstIdx + size) % capacity) * RECORD_SIZE, timestamp);
                    memory.putDouble(startOffset + ((firstIdx + size) % capacity) * RECORD_SIZE + Long.BYTES, d);
                    size++;
                }

                // find new top border of range frame and add new elements
                if (frameLoBounded) {
                    for (long i = frameSize; i < size; i++) {
                        long idx = (firstIdx + i) % capacity;
                        long ts = memory.getLong(startOffset + idx * RECORD_SIZE);
                        long diff = Math.abs(ts - timestamp);

                        if (diff <= maxDiff && diff >= minDiff) {
                            double value = memory.getDouble(startOffset + idx * RECORD_SIZE + Long.BYTES);
                            sum += value;
                            frameSize++;
                        } else {
                            break;
                        }
                    }
                } else {
                    newFirstIdx = firstIdx;
                    for (long i = 0, n = size; i < n; i++) {
                        long idx = (firstIdx + i) % capacity;
                        long ts = memory.getLong(startOffset + idx * RECORD_SIZE);
                        if (Math.abs(timestamp - ts) >= minDiff) {
                            double val = memory.getDouble(startOffset + idx * RECORD_SIZE + Long.BYTES);
                            sum += val;
                            frameSize++;
                            newFirstIdx = (idx + 1) % capacity;
                            size--;
                        } else {
                            break;
                        }
                    }

                    firstIdx = newFirstIdx;
                }

                if (frameSize != 0) {
                    avg = sum / frameSize;
                    this.sum = sum;
                } else {
                    avg = Double.NaN;
                    this.sum = Double.NaN;
                }

            }

            mapValue.putDouble(0, sum);
            mapValue.putLong(1, frameSize);
            mapValue.putLong(2, startOffset);
            mapValue.putLong(3, size);
            mapValue.putLong(4, capacity);
            mapValue.putLong(5, firstIdx);
        }

        @Override
        public double getDouble(Record rec) {
            return avg;
        }

        @Override
        public String getName() {
            return NAME;
        }

        @Override
        public int getPassCount() {
            return WindowFunction.ZERO_PASS;
        }

        @Override
        public void pass1(Record record, long recordOffset, WindowSPI spi) {
            throw new UnsupportedOperationException();
        }

        @Override
        public void reopen() {
            super.reopen();
            // memory will allocate on first use
            avg = Double.NaN;
            sum = Double.NaN;
        }

        @Override
        public void reset() {
            super.reset();
            memory.close();
            freeList.clear();
        }

        @Override
        public void toPlan(PlanSink sink) {
            sink.val(getName());
            sink.val('(').val(arg).val(')');
            sink.val(" over (");
            sink.val("partition by ");
            sink.val(partitionByRecord.getFunctions());
            sink.val(" range between ");
            if (frameLoBounded) {
                sink.val(maxDiff);
            } else {
                sink.val("unbounded");
            }
            sink.val(" preceding and ");
            if (minDiff == 0) {
                sink.val("current row");
            } else {
                sink.val(minDiff).val(" preceding");
            }
            sink.val(')');
        }

        @Override
        public void toTop() {
            super.toTop();
            memory.truncate();
            freeList.clear();
        }
    }

    // handles avg() over (partition by x [order by o] rows between y and z)
    // removable cumulative aggregation
    static class AvgOverPartitionRowsFrameFunction extends BasePartitionedDoubleWindowFunction {

        //number of values we need to keep to compute over frame
        // (can be bigger than frame because we've to buffer values between rowsHi and current row )
        private final int bufferSize;

        private final boolean frameIncludesCurrentValue;
        private final boolean frameLoBounded;
        private final int frameSize;
        // holds fixed-size ring buffers of double values
        private final MemoryARW memory;
        protected double sum;
        private double avg;

        public AvgOverPartitionRowsFrameFunction(
                Map map,
                VirtualRecord partitionByRecord,
                RecordSink partitionBySink,
                long rowsLo,
                long rowsHi,
                Function arg,
                MemoryARW memory
        ) {
            super(map, partitionByRecord, partitionBySink, arg);

            if (rowsLo > Long.MIN_VALUE) {
                frameSize = (int) (rowsHi - rowsLo + (rowsHi < 0 ? 1 : 0));
                bufferSize = (int) Math.abs(rowsLo);
                frameLoBounded = true;
            } else {
                frameSize = 1;
                bufferSize = (int) Math.abs(rowsHi);
                frameLoBounded = false;
            }
            frameIncludesCurrentValue = rowsHi == 0;

            this.memory = memory;
        }

        @Override
        public void close() {
            super.close();
            memory.close();
        }

        @Override
        public void computeNext(Record record) {
            // map stores:
            // 0 - sum, never store NaN in it
            // 1 - current number of non-null rows in frame
            // 2 - (0-based) index of oldest value [0, bufferSize]
            // 3 - native array start offset (relative to memory address)
            // we keep nulls in window and reject them when computing avg

            partitionByRecord.of(record);
            MapKey key = map.withKey();
            key.put(partitionByRecord, partitionBySink);
            MapValue value = key.createValue();

            long count;
            double sum;
            long loIdx;//current index of lo frame value ('oldest')
            long startOffset;
            double d = arg.getDouble(record);

            if (value.isNew()) {
                loIdx = 0;
                startOffset = memory.appendAddressFor((long) bufferSize * Double.BYTES) - memory.getPageAddress(0);
                if (frameIncludesCurrentValue && Numbers.isFinite(d)) {
                    sum = d;
                    count = 1;
                    avg = d;
                    this.sum = d;
                } else {
                    sum = 0.0;
                    avg = Double.NaN;
                    this.sum = Double.NaN;
                    count = 0;
                }

                for (int i = 0; i < bufferSize; i++) {
                    memory.putDouble(startOffset + (long) i * Double.BYTES, Double.NaN);
                }
            } else {
                sum = value.getDouble(0);
                count = value.getLong(1);
                loIdx = value.getLong(2);
                startOffset = value.getLong(3);

                //compute value using top frame element (that could be current or previous row)
                double hiValue = frameIncludesCurrentValue ? d : memory.getDouble(startOffset + ((loIdx + frameSize - 1) % bufferSize) * Double.BYTES);
                if (Numbers.isFinite(hiValue)) {
                    count++;
                    sum += hiValue;
                }

                //here sum is correct for current row
                if (count != 0) {
                    avg = sum / count;
                    this.sum = sum;
                } else {
                    avg = Double.NaN;
                    this.sum = Double.NaN;
                }


                if (frameLoBounded) {
                    //remove the oldest element
                    double loValue = memory.getDouble(startOffset + loIdx * Double.BYTES);
                    if (Numbers.isFinite(loValue)) {
                        sum -= loValue;
                        count--;
                    }
                }
            }

            value.putDouble(0, sum);
            value.putLong(1, count);
            value.putLong(2, (loIdx + 1) % bufferSize);
            value.putLong(3, startOffset);//not necessary because it doesn't change
            memory.putDouble(startOffset + loIdx * Double.BYTES, d);
        }

        @Override
        public double getDouble(Record rec) {
            return avg;
        }

        @Override
        public String getName() {
            return NAME;
        }

        @Override
        public int getPassCount() {
            return WindowFunction.ZERO_PASS;
        }

        @Override
        public void pass1(Record record, long recordOffset, WindowSPI spi) {
            computeNext(record);
            Unsafe.getUnsafe().putDouble(spi.getAddress(recordOffset, columnIndex), avg);
        }

        @Override
        public void reopen() {
            super.reopen();
            // memory will allocate on first use
        }

        @Override
        public void reset() {
            super.reset();
            memory.close();
        }

        @Override
        public void toPlan(PlanSink sink) {
            sink.val(getName());
            sink.val('(').val(arg).val(')');
            sink.val(" over (");
            sink.val("partition by ");
            sink.val(partitionByRecord.getFunctions());

            sink.val(" rows between ");
            if (frameLoBounded) {
                sink.val(bufferSize);
            } else {
                sink.val("unbounded");
            }
            sink.val(" preceding and ");
            if (frameIncludesCurrentValue) {
                sink.val("current row");
            } else {
                sink.val(bufferSize - frameSize).val(" preceding");
            }
            sink.val(')');
        }

        @Override
        public void toTop() {
            super.toTop();
            memory.truncate();
        }
    }

    // Handles avg() over ([order by ts] range between [unbounded | x] preceding and [ x preceding | current row ] ); no partition by key
    // When lower bound is unbounded we add but immediately discard any values that enter the frame so buffer should only contain values
    // between upper bound and current row's value .
    static class AvgOverRangeFrameFunction extends BaseDoubleWindowFunction implements Reopenable {
        private static final int RECORD_SIZE = Long.BYTES + Double.BYTES;
        private final boolean frameLoBounded;
        private final long initialCapacity;
        private final long maxDiff;
        // holds resizable ring buffers
        // actual frame data - [timestamp, value] pairs - is stored in mem at [ offset + first_idx*16, offset + last_idx*16]
        // note: we ignore nulls to reduce memory usage
        private final MemoryARW memory;
        private final long minDiff;
        private final int timestampIndex;
        protected double externalSum;
        private double avg;
        private long capacity;
        private long firstIdx;
        private long frameSize;
        private long size;
        private long startOffset;
        private double sum;

        public AvgOverRangeFrameFunction(
                long rangeLo,
                long rangeHi,
                Function arg,
                CairoConfiguration configuration,
                int timestampIdx
        ) {
            this(
                    rangeLo,
                    rangeHi,
                    arg,
                    configuration.getSqlWindowStorePageSize() / RECORD_SIZE,
                    Vm.getARWInstance(configuration.getSqlWindowStorePageSize(), configuration.getSqlWindowStoreMaxPages(), MemoryTag.NATIVE_CIRCULAR_BUFFER),
                    timestampIdx
            );
        }

        public AvgOverRangeFrameFunction(
                long rangeLo,
                long rangeHi,
                Function arg,
                long initialCapacity,
                MemoryARW memory,
                int timestampIdx
        ) {
            super(arg);
            this.initialCapacity = initialCapacity;
            this.memory = memory;
            frameLoBounded = rangeLo != Long.MIN_VALUE;
            maxDiff = frameLoBounded ? Math.abs(rangeLo) : Long.MAX_VALUE; // maxDiff must be used only if frameLoBounded
            minDiff = Math.abs(rangeHi);
            timestampIndex = timestampIdx;

            capacity = initialCapacity;
            startOffset = memory.appendAddressFor(capacity * RECORD_SIZE) - memory.getPageAddress(0);
            firstIdx = 0;
            frameSize = 0;
            sum = 0.0;
        }

        @Override
        public void close() {
            super.close();
            memory.close();
        }

        @Override
        public void computeNext(Record record) {
            long timestamp = record.getTimestamp(timestampIndex);
            double d = arg.getDouble(record);

            long newFirstIdx = firstIdx;

            if (frameLoBounded) {
                // find new bottom border of range frame and remove unneeded elements
                for (long i = 0, n = size; i < n; i++) {
                    long idx = (firstIdx + i) % capacity;
                    long ts = memory.getLong(startOffset + idx * RECORD_SIZE);
                    if (Math.abs(timestamp - ts) > maxDiff) {
                        // if rangeHi < 0, some elements from the window can be not in the frame
                        if (frameSize > 0) {
                            double val = memory.getDouble(startOffset + idx * RECORD_SIZE + Long.BYTES);
                            sum -= val;
                            frameSize--;
                        }
                        newFirstIdx = (idx + 1) % capacity;
                        size--;
                    } else {
                        break;
                    }
                }
            }
            firstIdx = newFirstIdx;

            // add new element if not null
            if (Numbers.isFinite(d)) {
                if (size == capacity) { //buffer full
                    long newAddress = memory.appendAddressFor((capacity << 1) * RECORD_SIZE);
                    // call above can end up resizing and thus changing memory start address
                    long oldAddress = memory.getPageAddress(0) + startOffset;

                    if (firstIdx == 0) {
                        Vect.memcpy(newAddress, oldAddress, size * RECORD_SIZE);
                    } else {
                        firstIdx %= size;
                        //we can't simply copy because that'd leave a gap in the middle
                        long firstPieceSize = (size - firstIdx) * RECORD_SIZE;
                        Vect.memcpy(newAddress, oldAddress + firstIdx * RECORD_SIZE, firstPieceSize);
                        Vect.memcpy(newAddress + firstPieceSize, oldAddress, firstIdx * RECORD_SIZE);
                        firstIdx = 0;
                    }

                    startOffset = newAddress - memory.getPageAddress(0);
                    capacity <<= 1;
                }

                // add element to buffer
                memory.putLong(startOffset + ((firstIdx + size) % capacity) * RECORD_SIZE, timestamp);
                memory.putDouble(startOffset + ((firstIdx + size) % capacity) * RECORD_SIZE + Long.BYTES, d);
                size++;
            }

            // find new top border of range frame and add new elements
            if (frameLoBounded) {
                for (long i = frameSize, n = size; i < n; i++) {
                    long idx = (firstIdx + i) % capacity;
                    long ts = memory.getLong(startOffset + idx * RECORD_SIZE);
                    long diff = Math.abs(ts - timestamp);

                    if (diff <= maxDiff && diff >= minDiff) {
                        double value = memory.getDouble(startOffset + idx * RECORD_SIZE + Long.BYTES);
                        sum += value;
                        frameSize++;
                    } else {
                        break;
                    }
                }
            } else {
                newFirstIdx = firstIdx;
                for (long i = 0, n = size; i < n; i++) {
                    long idx = (firstIdx + i) % capacity;
                    long ts = memory.getLong(startOffset + idx * RECORD_SIZE);
                    if (Math.abs(timestamp - ts) >= minDiff) {
                        double val = memory.getDouble(startOffset + idx * RECORD_SIZE + Long.BYTES);
                        sum += val;
                        frameSize++;
                        newFirstIdx = (idx + 1) % capacity;
                        size--;
                    } else {
                        break;
                    }
                }
                firstIdx = newFirstIdx;
            }
            if (frameSize != 0) {
                avg = sum / frameSize;
                externalSum = sum;

            } else {
                avg = Double.NaN;
                externalSum = Double.NaN;
            }
        }

        @Override
        public double getDouble(Record rec) {
            return avg;
        }

        @Override
        public String getName() {
            return NAME;
        }

        @Override
        public int getPassCount() {
            return WindowFunction.ZERO_PASS;
        }

        @Override
        public void pass1(Record record, long recordOffset, WindowSPI spi) {
            throw new UnsupportedOperationException();
        }

        @Override
        public void reopen() {
            avg = Double.NaN;
            externalSum = Double.NaN;
            capacity = initialCapacity;
            startOffset = memory.appendAddressFor(capacity * RECORD_SIZE) - memory.getPageAddress(0);
            firstIdx = 0;
            frameSize = 0;
            size = 0;
            sum = 0.0;
        }

        @Override
        public void reset() {
            super.reset();
            memory.close();
        }

        @Override
        public void toPlan(PlanSink sink) {
            sink.val(getName());
            sink.val('(').val(arg).val(')');
            sink.val(" over (");
            sink.val("range between ");
            if (frameLoBounded) {
                sink.val(maxDiff);
            } else {
                sink.val("unbounded");
            }
            sink.val(" preceding and ");
            if (minDiff == 0) {
                sink.val("current row");
            } else {
                sink.val(minDiff).val(" preceding");
            }
            sink.val(')');
        }

        @Override
        public void toTop() {
            super.toTop();
            avg = Double.NaN;
            externalSum = Double.NaN;
            capacity = initialCapacity;
            memory.truncate();
            startOffset = memory.appendAddressFor(capacity * RECORD_SIZE) - memory.getPageAddress(0);
            firstIdx = 0;
            frameSize = 0;
            size = 0;
            sum = 0.0;
        }
    }

    // Handles avg() over ([order by o] rows between y and z); there's no partition by.
    // Removable cumulative aggregation.
    static class AvgOverRowsFrameFunction extends BaseDoubleWindowFunction implements Reopenable {
        private final MemoryARW buffer;
        private final int bufferSize;
        private final boolean frameIncludesCurrentValue;
        private final boolean frameLoBounded;
        private final int frameSize;
        protected double externalSum = 0;
        private double avg = 0;
        private long count = 0;
        private int loIdx = 0;
        private double sum = 0.0;

        public AvgOverRowsFrameFunction(Function arg, long rowsLo, long rowsHi, MemoryARW memory) {
            super(arg);

            assert rowsLo != Long.MIN_VALUE || rowsHi != 0; // use AvgOverUnboundedRowsFrameFunction in case of (Long.MIN_VALUE, 0) range
            if (rowsLo > Long.MIN_VALUE) {
                frameSize = (int) (rowsHi - rowsLo + (rowsHi < 0 ? 1 : 0));
                bufferSize = (int) Math.abs(rowsLo);//number of values we need to keep to compute over frame
                frameLoBounded = true;
            } else {
                frameSize = (int) Math.abs(rowsHi);
                bufferSize = frameSize;
                frameLoBounded = false;
            }

            frameIncludesCurrentValue = rowsHi == 0;
            this.buffer = memory;
            try {
                initBuffer();
            } catch (Throwable t) {
                close();
                throw t;
            }
        }

        @Override
        public void close() {
            super.close();
            buffer.close();
        }

        @Override
        public void computeNext(Record record) {
            double d = arg.getDouble(record);

            //compute value using top frame element (that could be current or previous row)
            double hiValue = d;
            if (frameLoBounded && !frameIncludesCurrentValue) {
                hiValue = buffer.getDouble((long) ((loIdx + frameSize - 1) % bufferSize) * Double.BYTES);
            } else if (!frameLoBounded && !frameIncludesCurrentValue) {
                hiValue = buffer.getDouble((long) (loIdx % bufferSize) * Double.BYTES);
            }
            if (Numbers.isFinite(hiValue)) {
                sum += hiValue;
                count++;
            }
            if (count != 0) {
                avg = sum / count;
                externalSum = sum;
            } else {
                avg = Double.NaN;
                externalSum = Double.NaN;
            }


            if (frameLoBounded) {
                //remove the oldest element with newest
                double loValue = buffer.getDouble((long) loIdx * Double.BYTES);
                if (Numbers.isFinite(loValue)) {
                    sum -= loValue;
                    count--;
                }
            }

            //overwrite oldest element
            buffer.putDouble((long) loIdx * Double.BYTES, d);
            loIdx = (loIdx + 1) % bufferSize;
        }

        @Override
        public double getDouble(Record rec) {
            return avg;
        }

        @Override
        public String getName() {
            return NAME;
        }

        @Override
        public int getPassCount() {
            return WindowFunction.ZERO_PASS;
        }

        @Override
        public void pass1(Record record, long recordOffset, WindowSPI spi) {
            computeNext(record);
            Unsafe.getUnsafe().putDouble(spi.getAddress(recordOffset, columnIndex), avg);
        }

        @Override
        public void reopen() {
            avg = 0;
            count = 0;
            loIdx = 0;
            sum = 0.0;
            initBuffer();
        }

        @Override
        public void reset() {
            super.reset();
            buffer.close();
            avg = 0;
            count = 0;
            loIdx = 0;
            sum = 0.0;
        }

        @Override
        public void toPlan(PlanSink sink) {
            sink.val(getName());
            sink.val('(').val(arg).val(')');
            sink.val(" over (");
            sink.val(" rows between ");
            if (frameLoBounded) {
                sink.val(bufferSize);
            } else {
                sink.val("unbounded");
            }
            sink.val(" preceding and ");
            if (frameIncludesCurrentValue) {
                sink.val("current row");
            } else {
                sink.val(bufferSize - frameSize).val(" preceding");
            }
            sink.val(')');
        }

        @Override
        public void toTop() {
            super.toTop();
            avg = 0;
            count = 0;
            loIdx = 0;
            sum = 0.0;
            initBuffer();
        }

        private void initBuffer() {
            for (int i = 0; i < bufferSize; i++) {
                buffer.putDouble((long) i * Double.BYTES, Double.NaN);
            }
        }
    }

    // Handles:
    // - avg(a) over (partition by x rows between unbounded preceding and current row)
    // - avg(a) over (partition by x order by ts range between unbounded preceding and current row)
    // Doesn't require value buffering.
    static class AvgOverUnboundedPartitionRowsFrameFunction extends BasePartitionedDoubleWindowFunction {
        private double avg;

        public AvgOverUnboundedPartitionRowsFrameFunction(Map map, VirtualRecord partitionByRecord, RecordSink partitionBySink, Function arg) {
            super(map, partitionByRecord, partitionBySink, arg);
        }

        @Override
        public void computeNext(Record record) {
            partitionByRecord.of(record);
            MapKey key = map.withKey();
            key.put(partitionByRecord, partitionBySink);
            MapValue value = key.createValue();

            double sum;
            long count;

            if (value.isNew()) {
                sum = 0;
                count = 0;
            } else {
                sum = value.getDouble(0);
                count = value.getLong(1);
            }

            double d = arg.getDouble(record);
            if (Numbers.isFinite(d)) {
                sum += d;
                count++;

                value.putDouble(0, sum);
                value.putLong(1, count);
            }

            avg = count != 0 ? sum / count : Double.NaN;
        }

        @Override
        public double getDouble(Record rec) {
            return avg;
        }

        @Override
        public String getName() {
            return NAME;
        }

        @Override
        public int getPassCount() {
            return WindowFunction.ZERO_PASS;
        }

        @Override
        public void pass1(Record record, long recordOffset, WindowSPI spi) {
            computeNext(record);
            Unsafe.getUnsafe().putDouble(spi.getAddress(recordOffset, columnIndex), avg);
        }

        @Override
        public void toPlan(PlanSink sink) {
            sink.val(NAME);
            sink.val('(').val(arg).val(')');
            sink.val(" over (");
            sink.val("partition by ");
            sink.val(partitionByRecord.getFunctions());
            sink.val(" rows between unbounded preceding and current row )");
        }
    }

    // Handles avg() over (rows between unbounded preceding and current row); there's no partition by.
    static class AvgOverUnboundedRowsFrameFunction extends BaseDoubleWindowFunction {

        private double avg;
        private long count = 0;
        private double sum = 0.0;

        public AvgOverUnboundedRowsFrameFunction(Function arg) {
            super(arg);
        }

        @Override
        public void computeNext(Record record) {
            double d = arg.getDouble(record);
            if (Numbers.isFinite(d)) {
                sum += d;
                count++;
            }

            avg = count != 0 ? sum / count : Double.NaN;
        }

        @Override
        public double getDouble(Record rec) {
            return avg;
        }

        @Override
        public String getName() {
            return NAME;
        }

        @Override
        public int getPassCount() {
            return WindowFunction.ZERO_PASS;
        }

        @Override
        public void pass1(Record record, long recordOffset, WindowSPI spi) {
            computeNext(record);

            Unsafe.getUnsafe().putDouble(spi.getAddress(recordOffset, columnIndex), avg);
        }

        @Override
        public void reset() {
            super.reset();
            avg = Double.NaN;
            count = 0;
            sum = 0.0;
        }

        @Override
        public void toPlan(PlanSink sink) {
            sink.val(NAME);
            sink.val('(').val(arg).val(')');
            sink.val(" over (rows between unbounded preceding and current row)");
        }

        @Override
        public void toTop() {
            super.toTop();

            avg = Double.NaN;
            count = 0;
            sum = 0.0;
        }
    }

    // avg() over () - empty clause, no partition by no order by, no frame == default frame
    static class AvgOverWholeResultSetFunction extends BaseDoubleWindowFunction {
        private double avg;
        private long count;
        private double sum;

        public AvgOverWholeResultSetFunction(Function arg) {
            super(arg);
        }

        @Override
        public String getName() {
            return NAME;
        }

        @Override
        public int getPassCount() {
            return WindowFunction.TWO_PASS;
        }

        @Override
        public void pass1(Record record, long recordOffset, WindowSPI spi) {
            double d = arg.getDouble(record);
            if (Numbers.isFinite(d)) {
                sum += d;
                count++;
            }
        }

        @Override
        public void pass2(Record record, long recordOffset, WindowSPI spi) {
            Unsafe.getUnsafe().putDouble(spi.getAddress(recordOffset, columnIndex), avg);
        }

        @Override
        public void preparePass2() {
            avg = count > 0 ? sum / count : Double.NaN;
        }

        @Override
        public void reset() {
            super.reset();
            avg = Double.NaN;
            count = 0;
            sum = 0.0;
        }

        @Override
        public void toTop() {
            super.toTop();

            avg = Double.NaN;
            count = 0;
            sum = 0.0;
        }
    }

    static {
        AVG_COLUMN_TYPES = new ArrayColumnTypes();
        AVG_COLUMN_TYPES.add(ColumnType.DOUBLE);
        AVG_COLUMN_TYPES.add(ColumnType.LONG);

        AVG_OVER_PARTITION_RANGE_COLUMN_TYPES = new ArrayColumnTypes();
        AVG_OVER_PARTITION_RANGE_COLUMN_TYPES.add(ColumnType.DOUBLE);// current frame sum
        AVG_OVER_PARTITION_RANGE_COLUMN_TYPES.add(ColumnType.LONG);  // number of (non-null) values in current frame
        AVG_OVER_PARTITION_RANGE_COLUMN_TYPES.add(ColumnType.LONG);  // native array start offset, requires updating on resize
        AVG_OVER_PARTITION_RANGE_COLUMN_TYPES.add(ColumnType.LONG);   // native buffer size
        AVG_OVER_PARTITION_RANGE_COLUMN_TYPES.add(ColumnType.LONG);   // native buffer capacity
        AVG_OVER_PARTITION_RANGE_COLUMN_TYPES.add(ColumnType.LONG);   // index of first buffered element

        AVG_OVER_PARTITION_ROWS_COLUMN_TYPES = new ArrayColumnTypes();
        AVG_OVER_PARTITION_ROWS_COLUMN_TYPES.add(ColumnType.DOUBLE);// sum
        AVG_OVER_PARTITION_ROWS_COLUMN_TYPES.add(ColumnType.LONG);// current frame size
        AVG_OVER_PARTITION_ROWS_COLUMN_TYPES.add(ColumnType.LONG);// position of current oldest element
        AVG_OVER_PARTITION_ROWS_COLUMN_TYPES.add(ColumnType.LONG);// start offset of native array
    }
}<|MERGE_RESOLUTION|>--- conflicted
+++ resolved
@@ -156,22 +156,13 @@
 
                     int timestampIndex = windowContext.getTimestampIndex();
 
-<<<<<<< HEAD
-                    ArrayColumnTypes columnTypes = new ArrayColumnTypes();
-                    columnTypes.add(ColumnType.DOUBLE);// current frame sum
-                    columnTypes.add(ColumnType.LONG);  // number of (non-null) values in current frame
-                    columnTypes.add(ColumnType.LONG);  // native array start offset, requires updating on resize
-                    columnTypes.add(ColumnType.LONG);   // native buffer size
-                    columnTypes.add(ColumnType.LONG);   // native buffer capacity
-                    columnTypes.add(ColumnType.LONG);   // index of first buffered element
-
                     Map map = null;
                     MemoryARW mem = null;
                     try {
                         map = MapFactory.createOrderedMap(
                                 configuration,
                                 partitionByKeyTypes,
-                                columnTypes
+                                AVG_OVER_PARTITION_RANGE_COLUMN_TYPES
                         );
                         mem = Vm.getARWInstance(
                                 configuration.getSqlWindowStorePageSize(),
@@ -196,29 +187,6 @@
                         Misc.free(mem);
                         throw th;
                     }
-=======
-                    Map map = MapFactory.createOrderedMap(
-                            configuration,
-                            partitionByKeyTypes,
-                            AVG_OVER_PARTITION_RANGE_COLUMN_TYPES
-                    );
-
-                    final int initialBufferSize = configuration.getSqlWindowInitialRangeBufferSize();
-                    MemoryARW mem = Vm.getARWInstance(configuration.getSqlWindowStorePageSize(), configuration.getSqlWindowStoreMaxPages(), MemoryTag.NATIVE_CIRCULAR_BUFFER);
-
-                    // moving average over range between timestamp - rowsLo and timestamp + rowsHi (inclusive)
-                    return new AvgOverPartitionRangeFrameFunction(
-                            map,
-                            partitionByRecord,
-                            partitionBySink,
-                            rowsLo,
-                            rowsHi,
-                            args.get(0),
-                            mem,
-                            initialBufferSize,
-                            timestampIndex
-                    );
->>>>>>> fd851566
                 }
             } else if (framingMode == WindowColumn.FRAMING_ROWS) {
                 // between unbounded preceding and current row
@@ -255,7 +223,6 @@
                 }
                 //between [unbounded | x] preceding and [x preceding | current row]
                 else {
-<<<<<<< HEAD
                     ArrayColumnTypes columnTypes = new ArrayColumnTypes();
                     columnTypes.add(ColumnType.DOUBLE); // sum
                     columnTypes.add(ColumnType.LONG); // current frame size
@@ -268,7 +235,7 @@
                         map = MapFactory.createOrderedMap(
                                 configuration,
                                 partitionByKeyTypes,
-                                columnTypes
+                                AVG_OVER_PARTITION_ROWS_COLUMN_TYPES
                         );
                         mem = Vm.getARWInstance(
                                 configuration.getSqlWindowStorePageSize(),
@@ -291,28 +258,6 @@
                         Misc.free(mem);
                         throw th;
                     }
-=======
-                    Map map = MapFactory.createOrderedMap(
-                            configuration,
-                            partitionByKeyTypes,
-                            AVG_OVER_PARTITION_ROWS_COLUMN_TYPES
-                    );
-
-                    MemoryARW mem = Vm.getARWInstance(configuration.getSqlWindowStorePageSize(),
-                            configuration.getSqlWindowStoreMaxPages(), MemoryTag.NATIVE_CIRCULAR_BUFFER
-                    );
-
-                    // moving average over preceding N rows
-                    return new AvgOverPartitionRowsFrameFunction(
-                            map,
-                            partitionByRecord,
-                            partitionBySink,
-                            rowsLo,
-                            rowsHi,
-                            args.get(0),
-                            mem
-                    );
->>>>>>> fd851566
                 }
             }
         } else { // no partition key
