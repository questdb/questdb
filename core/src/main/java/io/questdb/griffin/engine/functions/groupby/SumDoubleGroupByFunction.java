/*******************************************************************************
 *     ___                  _   ____  ____
 *    / _ \ _   _  ___  ___| |_|  _ \| __ )
 *   | | | | | | |/ _ \/ __| __| | | |  _ \
 *   | |_| | |_| |  __/\__ \ |_| |_| | |_) |
 *    \__\_\\__,_|\___||___/\__|____/|____/
 *
 *  Copyright (c) 2014-2019 Appsicle
 *  Copyright (c) 2019-2024 QuestDB
 *
 *  Licensed under the Apache License, Version 2.0 (the "License");
 *  you may not use this file except in compliance with the License.
 *  You may obtain a copy of the License at
 *
 *  http://www.apache.org/licenses/LICENSE-2.0
 *
 *  Unless required by applicable law or agreed to in writing, software
 *  distributed under the License is distributed on an "AS IS" BASIS,
 *  WITHOUT WARRANTIES OR CONDITIONS OF ANY KIND, either express or implied.
 *  See the License for the specific language governing permissions and
 *  limitations under the License.
 *
 ******************************************************************************/

package io.questdb.griffin.engine.functions.groupby;

import io.questdb.cairo.ArrayColumnTypes;
import io.questdb.cairo.ColumnType;
import io.questdb.cairo.map.MapValue;
import io.questdb.cairo.sql.Function;
import io.questdb.cairo.sql.Record;
import io.questdb.griffin.engine.functions.DoubleFunction;
import io.questdb.griffin.engine.functions.GroupByFunction;
import io.questdb.griffin.engine.functions.UnaryFunction;
import io.questdb.std.Numbers;
import org.jetbrains.annotations.NotNull;

public class SumDoubleGroupByFunction extends DoubleFunction implements GroupByFunction, UnaryFunction {
    private final Function arg;
    private int valueIndex;

    public SumDoubleGroupByFunction(@NotNull Function arg) {
        this.arg = arg;
    }

    @Override
    public void computeFirst(MapValue mapValue, Record record, long rowId) {
        final double value = arg.getDouble(record);
        mapValue.putDouble(valueIndex, value);
    }

    @Override
    public void computeNext(MapValue mapValue, Record record, long rowId) {
        final double value = arg.getDouble(record);
        if (Numbers.isFinite(value)) {
            final double sum = mapValue.getDouble(valueIndex);
            if (Numbers.isFinite(sum)) {
                mapValue.putDouble(valueIndex, sum + value);
            } else {
                mapValue.putDouble(valueIndex, value);
            }
        }
    }

    @Override
    public Function getArg() {
        return arg;
    }

    @Override
    public double getDouble(Record rec) {
        return rec.getDouble(valueIndex);
    }

    @Override
    public String getName() {
        return "sum";
    }

    @Override
    public int getSampleByFlags() {
        return GroupByFunction.SAMPLE_BY_FILL_ALL;
    }

    @Override
    public int getValueIndex() {
        return valueIndex;
    }

    @Override
    public void initValueIndex(int valueIndex) {
        this.valueIndex = valueIndex;
    }

    @Override
    public void initValueTypes(ArrayColumnTypes columnTypes) {
        this.valueIndex = columnTypes.getColumnCount();
        columnTypes.add(ColumnType.DOUBLE);
    }

    @Override
    public boolean isConstant() {
        return false;
    }

    @Override
    public boolean isThreadSafe() {
        return UnaryFunction.super.isThreadSafe();
    }

    @Override
    public void merge(MapValue destValue, MapValue srcValue) {
        final double srcSum = srcValue.getDouble(valueIndex);
<<<<<<< HEAD
        final long srcCount = srcValue.getLong(valueIndex + 1);
        if (srcCount > 0) {
            final double destSum = destValue.getDouble(valueIndex);
            final long destCount = destValue.getLong(valueIndex + 1);
            if (destCount > 0) {
                destValue.putDouble(valueIndex, destSum + srcSum);
                destValue.putLong(valueIndex + 1, destCount + srcCount);
            } else {
                destValue.putDouble(valueIndex, srcSum);
                destValue.putLong(valueIndex + 1, srcCount);
=======
        if (Numbers.isFinite(srcSum)) {
            final double destSum = destValue.getDouble(valueIndex);
            if (Numbers.isFinite(destSum)) {
                destValue.putDouble(valueIndex, destSum + srcSum);
            } else {
                destValue.putDouble(valueIndex, srcSum);
>>>>>>> 179f8017
            }
        }
    }

    @Override
    public void setDouble(MapValue mapValue, double value) {
        mapValue.putDouble(valueIndex, value);
    }

    @Override
    public void setNull(MapValue mapValue) {
        mapValue.putDouble(valueIndex, Double.NaN);
    }

    @Override
    public boolean supportsParallelism() {
        return UnaryFunction.super.supportsParallelism();
    }
}<|MERGE_RESOLUTION|>--- conflicted
+++ resolved
@@ -111,25 +111,12 @@
     @Override
     public void merge(MapValue destValue, MapValue srcValue) {
         final double srcSum = srcValue.getDouble(valueIndex);
-<<<<<<< HEAD
-        final long srcCount = srcValue.getLong(valueIndex + 1);
-        if (srcCount > 0) {
-            final double destSum = destValue.getDouble(valueIndex);
-            final long destCount = destValue.getLong(valueIndex + 1);
-            if (destCount > 0) {
-                destValue.putDouble(valueIndex, destSum + srcSum);
-                destValue.putLong(valueIndex + 1, destCount + srcCount);
-            } else {
-                destValue.putDouble(valueIndex, srcSum);
-                destValue.putLong(valueIndex + 1, srcCount);
-=======
         if (Numbers.isFinite(srcSum)) {
             final double destSum = destValue.getDouble(valueIndex);
             if (Numbers.isFinite(destSum)) {
                 destValue.putDouble(valueIndex, destSum + srcSum);
             } else {
                 destValue.putDouble(valueIndex, srcSum);
->>>>>>> 179f8017
             }
         }
     }
