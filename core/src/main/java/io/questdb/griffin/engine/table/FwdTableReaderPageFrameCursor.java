/*******************************************************************************
 *     ___                  _   ____  ____
 *    / _ \ _   _  ___  ___| |_|  _ \| __ )
 *   | | | | | | |/ _ \/ __| __| | | |  _ \
 *   | |_| | |_| |  __/\__ \ |_| |_| | |_) |
 *    \__\_\\__,_|\___||___/\__|____/|____/
 *
 *  Copyright (c) 2014-2019 Appsicle
 *  Copyright (c) 2019-2024 QuestDB
 *
 *  Licensed under the Apache License, Version 2.0 (the "License");
 *  you may not use this file except in compliance with the License.
 *  You may obtain a copy of the License at
 *
 *  http://www.apache.org/licenses/LICENSE-2.0
 *
 *  Unless required by applicable law or agreed to in writing, software
 *  distributed under the License is distributed on an "AS IS" BASIS,
 *  WITHOUT WARRANTIES OR CONDITIONS OF ANY KIND, either express or implied.
 *  See the License for the specific language governing permissions and
 *  limitations under the License.
 *
 ******************************************************************************/

package io.questdb.griffin.engine.table;

import io.questdb.cairo.BitmapIndexReader;
import io.questdb.cairo.ColumnType;
import io.questdb.cairo.ColumnTypeDriver;
import io.questdb.cairo.TableReader;
import io.questdb.cairo.sql.PageFrame;
import io.questdb.cairo.sql.PartitionFormat;
import io.questdb.cairo.sql.PartitionFrame;
import io.questdb.cairo.sql.PartitionFrameCursor;
import io.questdb.cairo.sql.RecordCursor;
import io.questdb.cairo.sql.StaticSymbolTable;
import io.questdb.cairo.sql.SymbolTable;
import io.questdb.cairo.vm.NullMemoryCMR;
import io.questdb.cairo.vm.api.MemoryR;
import io.questdb.griffin.engine.table.parquet.PartitionDecoder;
import io.questdb.std.IntList;
import io.questdb.std.LongList;
import io.questdb.std.Misc;
import org.jetbrains.annotations.Nullable;

public class FwdTableReaderPageFrameCursor implements TablePageFrameCursor {
    private final int columnCount;
    private final IntList columnIndexes;
    private final LongList columnPageAddresses = new LongList();
    private final IntList columnSizeShifts;
    private final TableReaderPageFrame frame = new TableReaderPageFrame();
    private final int pageFrameMaxRows;
    private final int pageFrameMinRows;
    private final LongList pageSizes = new LongList();
    private final int sharedQueryWorkerCount;
    private PartitionFrameCursor partitionFrameCursor;
    private TableReader reader;
    // only native partition frames are reentered
    private long reenterPageFrameRowLimit;
    private PartitionDecoder reenterParquetDecoder;
    private boolean reenterPartitionFrame = false; // true when the current Partition Frame is not entirely exhausted
    private long reenterPartitionHi;
    private int reenterPartitionIndex;
    private long reenterPartitionLo;

    public FwdTableReaderPageFrameCursor(
            IntList columnIndexes,
            IntList columnSizeShifts,
            int sharedQueryWorkerCount,
            int pageFrameMinRows,
            int pageFrameMaxRows
    ) {
        this.columnIndexes = columnIndexes;
        this.columnSizeShifts = columnSizeShifts;
        columnCount = columnIndexes.size();
        this.sharedQueryWorkerCount = sharedQueryWorkerCount;
        this.pageFrameMinRows = pageFrameMinRows;
        this.pageFrameMaxRows = pageFrameMaxRows;
    }

    @Override
    public void calculateSize(RecordCursor.Counter counter) {
        partitionFrameCursor.calculateSize(counter);
    }

    @Override
    public void close() {
        partitionFrameCursor = Misc.free(partitionFrameCursor);
    }

    @Override
    public IntList getColumnIndexes() {
        return columnIndexes;
    }

    @Override
    public StaticSymbolTable getSymbolTable(int columnIndex) {
        return reader.getSymbolTable(columnIndexes.getQuick(columnIndex));
    }

    @Override
    public TableReader getTableReader() {
        return reader;
    }

    @Override
    public SymbolTable newSymbolTable(int columnIndex) {
        return reader.newSymbolTable(columnIndexes.getQuick(columnIndex));
    }

    @Override
    public @Nullable PageFrame next(long skipTarget) {
        if (reenterPartitionFrame) {
            if (reenterParquetDecoder != null) {
                return computeParquetFrame(reenterPartitionLo, reenterPartitionHi);
            }
            return computeNativeFrame(reenterPartitionLo, reenterPartitionHi);
        }

        final PartitionFrame partitionFrame = partitionFrameCursor.next(skipTarget);
        if (partitionFrame != null) {
            reenterPartitionIndex = partitionFrame.getPartitionIndex();
            final long lo = partitionFrame.getRowLo();
            final long hi = partitionFrame.getRowHi();

            if (hi - lo <= skipTarget) {
                frame.partitionIndex = reenterPartitionIndex;
                frame.partitionLo = lo;
                frame.partitionHi = hi;
                return frame;
            }
<<<<<<< HEAD
            return nextSlow(partitionFrame, lo, hi);
=======

            assert format == PartitionFormat.NATIVE;
            reenterParquetDecoder = null;
            reenterPageFrameRowLimit = Math.min(
                    pageFrameMaxRows,
                    Math.max(pageFrameMinRows, (hi - lo) / sharedQueryWorkerCount)
            );
            return computeNativeFrame(lo, hi);
>>>>>>> c6724335
        }
        return null;
    }

    private TableReaderPageFrame nextSlow(PartitionFrame partitionFrame, long lo, long hi) {
        final byte format = partitionFrame.getPartitionFormat();
        if (format == PartitionFormat.PARQUET) {
            clearAddresses();
            reenterParquetDecoder = partitionFrame.getParquetDecoder();
            reenterPageFrameRowLimit = 0;
            return computeParquetFrame(lo, hi);
        }

        assert format == PartitionFormat.NATIVE;
        reenterParquetDecoder = null;
        reenterPageFrameRowLimit = Math.min(
                pageFrameMaxRows,
                Math.max(pageFrameMinRows, (hi - lo) / workerCount)
        );
        return computeNativeFrame(lo, hi);
    }

    @Override
    public TablePageFrameCursor of(PartitionFrameCursor partitionFrameCursor) {
        reader = partitionFrameCursor.getTableReader();
        this.partitionFrameCursor = partitionFrameCursor;
        toTop();
        return this;
    }

    @Override
    public long size() {
        return partitionFrameCursor.size();
    }

    @Override
    public boolean supportsSizeCalculation() {
        return partitionFrameCursor.supportsSizeCalculation();
    }

    @Override
    public void toTop() {
        partitionFrameCursor.toTop();
        reenterPartitionFrame = false;
        reenterParquetDecoder = null;
        clearAddresses();
    }

    private void clearAddresses() {
        columnPageAddresses.setAll(2 * columnCount, 0);
        pageSizes.setAll(2 * columnCount, -1);
    }

    private TableReaderPageFrame computeNativeFrame(long partitionLo, long partitionHi) {
        final int base = reader.getColumnBase(reenterPartitionIndex);

        // we may need to split this partition frame either along "top" lines, or along
        // max page frame sizes; to do this, we calculate min top value from given position
        long adjustedHi = Math.min(partitionHi, partitionLo + reenterPageFrameRowLimit);
        for (int i = 0; i < columnCount; i++) {
            final int columnIndex = columnIndexes.getQuick(i);
            long top = reader.getColumnTop(base, columnIndex);
            if (top > partitionLo && top < adjustedHi) {
                adjustedHi = top;
            }
        }

        for (int i = 0; i < columnCount; i++) {
            final int columnIndex = columnIndexes.getQuick(i);
            final int readerColIndex = TableReader.getPrimaryColumnIndex(base, columnIndex);
            final MemoryR colMem = reader.getColumn(readerColIndex);
            // when the entire column is NULL we make it skip the whole of the partition frame
            final long top = colMem instanceof NullMemoryCMR ? adjustedHi : reader.getColumnTop(base, columnIndex);
            final long partitionLoAdjusted = partitionLo - top;
            final long partitionHiAdjusted = adjustedHi - top;
            final int sh = columnSizeShifts.getQuick(i);

            if (partitionHiAdjusted > 0) {
                if (sh > -1) {
                    // this assumes reader uses single page to map the whole column
                    // non-negative sh means fixed length column
                    final long address = colMem.getPageAddress(0);
                    final long addressSize = partitionHiAdjusted << sh;
                    final long offset = partitionLoAdjusted << sh;
                    columnPageAddresses.setQuick(2 * i, address + offset);
                    pageSizes.setQuick(2 * i, addressSize - offset);
                } else {
                    final int columnType = reader.getMetadata().getColumnType(columnIndex);
                    final ColumnTypeDriver columnTypeDriver = ColumnType.getDriver(columnType);
                    final MemoryR auxCol = reader.getColumn(readerColIndex + 1);
                    final long auxAddress = auxCol.getPageAddress(0);
                    final long auxOffsetLo = columnTypeDriver.getAuxVectorOffset(partitionLoAdjusted);
                    final long auxOffsetHi = columnTypeDriver.getAuxVectorOffset(partitionHiAdjusted);

                    final long dataSize = columnTypeDriver.getDataVectorSizeAt(auxAddress, partitionHiAdjusted - 1);
                    // some var-size columns may not have data memory (fully inlined)
                    final long dataAddress = dataSize > 0 ? colMem.getPageAddress(0) : 0;

                    columnPageAddresses.setQuick(2 * i, dataAddress);
                    columnPageAddresses.setQuick(2 * i + 1, auxAddress + auxOffsetLo);
                    pageSizes.setQuick(2 * i, dataSize);
                    pageSizes.setQuick(2 * i + 1, auxOffsetHi - auxOffsetLo);
                }
            } else { // column top
                columnPageAddresses.setQuick(2 * i, 0);
                columnPageAddresses.setQuick(2 * i + 1, 0);
                // data page size is used by VectorAggregateFunction as the size hint
                // in the following way:
                //   size = page_size >>> column_size_hint
                // (for var-sized types column_size_hint is 0)
                pageSizes.setQuick(2 * i, (partitionHiAdjusted - partitionLoAdjusted) << (sh > -1 ? sh : 0));
                pageSizes.setQuick(2 * i + 1, 0);
            }
        }

        // it is possible that all columns in partition frame are empty, but it doesn't mean
        // the partition frame size is 0; sometimes we may want to imply nulls
        if (adjustedHi < partitionHi) {
            reenterPartitionLo = adjustedHi;
            reenterPartitionHi = partitionHi;
            reenterPartitionFrame = true;
        } else {
            reenterPartitionFrame = false;
        }

        frame.partitionLo = partitionLo;
        frame.partitionHi = adjustedHi;
        frame.format = PartitionFormat.NATIVE;
        frame.parquetAddr = -1;
        frame.parquetFileSize = 0;
        frame.rowGroupIndex = -1;
        frame.rowGroupLo = -1;
        frame.rowGroupHi = -1;
        frame.partitionIndex = reenterPartitionIndex;
        return frame;
    }

    private TableReaderPageFrame computeParquetFrame(long partitionLo, long partitionHi) {
        final PartitionDecoder.Metadata metadata = reenterParquetDecoder.metadata();
        final int rowGroupCount = metadata.rowGroupCount();

        long rowCount = 0;
        long rowGroupSize = 0;
        int rowGroupIndex = 0;
        for (int i = 0; i < rowGroupCount; i++) {
            rowGroupIndex = i;
            rowGroupSize = metadata.rowGroupSize(i);
            if (partitionLo < rowCount + rowGroupSize) {
                break;
            }
            rowCount += rowGroupSize;
        }

        // We may add rowGroupSize to rowCount second time here if we scanned to the last row group.
        // This is fine since then we're going to proceed with the partitionHi value.
        final long adjustedHi = Math.min(partitionHi, rowCount + rowGroupSize);
        if (adjustedHi < partitionHi) {
            reenterPartitionLo = adjustedHi;
            reenterPartitionHi = partitionHi;
            reenterPartitionFrame = true;
        } else {
            reenterPartitionFrame = false;
        }

        frame.partitionLo = partitionLo;
        frame.partitionHi = adjustedHi;
        frame.format = PartitionFormat.PARQUET;
        frame.parquetAddr = reenterParquetDecoder.getFileAddr();
        frame.parquetFileSize = reenterParquetDecoder.getFileSize();
        frame.rowGroupIndex = rowGroupIndex;
        frame.rowGroupLo = (int) (partitionLo - rowCount);
        frame.rowGroupHi = (int) (adjustedHi - rowCount);
        frame.partitionIndex = reenterPartitionIndex;
        return frame;
    }

    private class TableReaderPageFrame implements PageFrame {
        private byte format;
        private long parquetAddr;
        private long parquetFileSize;
        private long partitionHi;
        private int partitionIndex;
        private long partitionLo;
        private int rowGroupHi;
        private int rowGroupIndex;
        private int rowGroupLo;

        @Override
        public long getAuxPageAddress(int columnIndex) {
            return columnPageAddresses.getQuick(2 * columnIndex + 1);
        }

        @Override
        public long getAuxPageSize(int columnIndex) {
            return pageSizes.getQuick(2 * columnIndex + 1);
        }

        @Override
        public BitmapIndexReader getBitmapIndexReader(int columnIndex, int direction) {
            return reader.getBitmapIndexReader(partitionIndex, columnIndexes.getQuick(columnIndex), direction);
        }

        @Override
        public int getColumnCount() {
            return columnCount;
        }

        @Override
        public byte getFormat() {
            return format;
        }

        @Override
        public long getPageAddress(int columnIndex) {
            return columnPageAddresses.getQuick(2 * columnIndex);
        }

        @Override
        public long getPageSize(int columnIndex) {
            return pageSizes.getQuick(2 * columnIndex);
        }

        @Override
        public long getParquetAddr() {
            return parquetAddr;
        }

        @Override
        public long getParquetFileSize() {
            assert parquetFileSize > 0 || format == PartitionFormat.NATIVE;
            return parquetFileSize;
        }

        @Override
        public int getParquetRowGroup() {
            return rowGroupIndex;
        }

        @Override
        public int getParquetRowGroupHi() {
            return rowGroupHi;
        }

        @Override
        public int getParquetRowGroupLo() {
            return rowGroupLo;
        }

        @Override
        public long getPartitionHi() {
            return partitionHi;
        }

        @Override
        public int getPartitionIndex() {
            return partitionIndex;
        }

        @Override
        public long getPartitionLo() {
            return partitionLo;
        }
    }
}<|MERGE_RESOLUTION|>--- conflicted
+++ resolved
@@ -129,38 +129,9 @@
                 frame.partitionHi = hi;
                 return frame;
             }
-<<<<<<< HEAD
             return nextSlow(partitionFrame, lo, hi);
-=======
-
-            assert format == PartitionFormat.NATIVE;
-            reenterParquetDecoder = null;
-            reenterPageFrameRowLimit = Math.min(
-                    pageFrameMaxRows,
-                    Math.max(pageFrameMinRows, (hi - lo) / sharedQueryWorkerCount)
-            );
-            return computeNativeFrame(lo, hi);
->>>>>>> c6724335
         }
         return null;
-    }
-
-    private TableReaderPageFrame nextSlow(PartitionFrame partitionFrame, long lo, long hi) {
-        final byte format = partitionFrame.getPartitionFormat();
-        if (format == PartitionFormat.PARQUET) {
-            clearAddresses();
-            reenterParquetDecoder = partitionFrame.getParquetDecoder();
-            reenterPageFrameRowLimit = 0;
-            return computeParquetFrame(lo, hi);
-        }
-
-        assert format == PartitionFormat.NATIVE;
-        reenterParquetDecoder = null;
-        reenterPageFrameRowLimit = Math.min(
-                pageFrameMaxRows,
-                Math.max(pageFrameMinRows, (hi - lo) / workerCount)
-        );
-        return computeNativeFrame(lo, hi);
     }
 
     @Override
@@ -317,6 +288,24 @@
         return frame;
     }
 
+    private TableReaderPageFrame nextSlow(PartitionFrame partitionFrame, long lo, long hi) {
+        final byte format = partitionFrame.getPartitionFormat();
+        if (format == PartitionFormat.PARQUET) {
+            clearAddresses();
+            reenterParquetDecoder = partitionFrame.getParquetDecoder();
+            reenterPageFrameRowLimit = 0;
+            return computeParquetFrame(lo, hi);
+        }
+
+        assert format == PartitionFormat.NATIVE;
+        reenterParquetDecoder = null;
+        reenterPageFrameRowLimit = Math.min(
+                pageFrameMaxRows,
+                Math.max(pageFrameMinRows, (hi - lo) / sharedQueryWorkerCount)
+        );
+        return computeNativeFrame(lo, hi);
+    }
+
     private class TableReaderPageFrame implements PageFrame {
         private byte format;
         private long parquetAddr;
