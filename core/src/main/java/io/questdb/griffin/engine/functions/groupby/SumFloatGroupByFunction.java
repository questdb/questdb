/*******************************************************************************
 *     ___                  _   ____  ____
 *    / _ \ _   _  ___  ___| |_|  _ \| __ )
 *   | | | | | | |/ _ \/ __| __| | | |  _ \
 *   | |_| | |_| |  __/\__ \ |_| |_| | |_) |
 *    \__\_\\__,_|\___||___/\__|____/|____/
 *
 *  Copyright (c) 2014-2019 Appsicle
 *  Copyright (c) 2019-2024 QuestDB
 *
 *  Licensed under the Apache License, Version 2.0 (the "License");
 *  you may not use this file except in compliance with the License.
 *  You may obtain a copy of the License at
 *
 *  http://www.apache.org/licenses/LICENSE-2.0
 *
 *  Unless required by applicable law or agreed to in writing, software
 *  distributed under the License is distributed on an "AS IS" BASIS,
 *  WITHOUT WARRANTIES OR CONDITIONS OF ANY KIND, either express or implied.
 *  See the License for the specific language governing permissions and
 *  limitations under the License.
 *
 ******************************************************************************/

package io.questdb.griffin.engine.functions.groupby;

import io.questdb.cairo.ArrayColumnTypes;
import io.questdb.cairo.ColumnType;
import io.questdb.cairo.map.MapValue;
import io.questdb.cairo.sql.Function;
import io.questdb.cairo.sql.Record;
import io.questdb.griffin.engine.functions.FloatFunction;
import io.questdb.griffin.engine.functions.GroupByFunction;
import io.questdb.griffin.engine.functions.UnaryFunction;
import org.jetbrains.annotations.NotNull;

public class SumFloatGroupByFunction extends FloatFunction implements GroupByFunction, UnaryFunction {
    private final Function arg;
    private int valueIndex;

    public SumFloatGroupByFunction(@NotNull Function arg) {
        this.arg = arg;
    }

    @Override
    public void computeFirst(MapValue mapValue, Record record, long rowId) {
        final float value = arg.getFloat(record);
        mapValue.putFloat(valueIndex, value);
    }

    @Override
    public void computeNext(MapValue mapValue, Record record, long rowId) {
        final float value = arg.getFloat(record);
        if (Float.isFinite(value)) {
            final float sum = mapValue.getFloat(valueIndex);
            if (Float.isFinite(sum)) {
                mapValue.putFloat(valueIndex, sum + value);
            } else {
                mapValue.putFloat(valueIndex, value);
            }
        }
    }

    @Override
    public Function getArg() {
        return arg;
    }

    @Override
    public float getFloat(Record rec) {
        return rec.getFloat(valueIndex);
    }

    @Override
    public String getName() {
        return "sum";
    }

    @Override
    public int getSampleByFlags() {
        return GroupByFunction.SAMPLE_BY_FILL_ALL;
    }

    @Override
    public int getValueIndex() {
        return valueIndex;
    }

    @Override
    public void initValueIndex(int valueIndex) {
        this.valueIndex = valueIndex;
    }

    @Override
    public void initValueTypes(ArrayColumnTypes columnTypes) {
        this.valueIndex = columnTypes.getColumnCount();
        columnTypes.add(ColumnType.FLOAT);
    }

    @Override
    public boolean isConstant() {
        return false;
    }

    @Override
    public boolean isThreadSafe() {
        return UnaryFunction.super.isThreadSafe();
    }

    @Override
    public void merge(MapValue destValue, MapValue srcValue) {
        final float srcSum = srcValue.getFloat(valueIndex);
<<<<<<< HEAD
        final long srcCount = srcValue.getLong(valueIndex + 1);
        if (srcCount > 0) {
            final float destSum = destValue.getFloat(valueIndex);
            final long destCount = destValue.getLong(valueIndex + 1);
            if (destCount > 0) {
                destValue.putFloat(valueIndex, destSum + srcSum);
                destValue.putLong(valueIndex + 1, destCount + srcCount);
            } else {
                destValue.putFloat(valueIndex, srcSum);
                destValue.putLong(valueIndex + 1, srcCount);
=======
        if (Float.isFinite(srcSum)) {
            final float destSum = destValue.getFloat(valueIndex);
            if (Float.isFinite(destSum)) {
                destValue.putFloat(valueIndex, destSum + srcSum);
            } else {
                destValue.putFloat(valueIndex, srcSum);
>>>>>>> 179f8017
            }
        }
    }

    @Override
    public void setFloat(MapValue mapValue, float value) {
        mapValue.putFloat(valueIndex, value);
    }

    @Override
    public void setNull(MapValue mapValue) {
        mapValue.putFloat(valueIndex, Float.NaN);
    }

    @Override
    public boolean supportsParallelism() {
        return UnaryFunction.super.supportsParallelism();
    }
}<|MERGE_RESOLUTION|>--- conflicted
+++ resolved
@@ -110,25 +110,12 @@
     @Override
     public void merge(MapValue destValue, MapValue srcValue) {
         final float srcSum = srcValue.getFloat(valueIndex);
-<<<<<<< HEAD
-        final long srcCount = srcValue.getLong(valueIndex + 1);
-        if (srcCount > 0) {
-            final float destSum = destValue.getFloat(valueIndex);
-            final long destCount = destValue.getLong(valueIndex + 1);
-            if (destCount > 0) {
-                destValue.putFloat(valueIndex, destSum + srcSum);
-                destValue.putLong(valueIndex + 1, destCount + srcCount);
-            } else {
-                destValue.putFloat(valueIndex, srcSum);
-                destValue.putLong(valueIndex + 1, srcCount);
-=======
         if (Float.isFinite(srcSum)) {
             final float destSum = destValue.getFloat(valueIndex);
             if (Float.isFinite(destSum)) {
                 destValue.putFloat(valueIndex, destSum + srcSum);
             } else {
                 destValue.putFloat(valueIndex, srcSum);
->>>>>>> 179f8017
             }
         }
     }
