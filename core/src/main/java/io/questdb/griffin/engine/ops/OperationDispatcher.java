/*******************************************************************************
 *     ___                  _   ____  ____
 *    / _ \ _   _  ___  ___| |_|  _ \| __ )
 *   | | | | | | |/ _ \/ __| __| | | |  _ \
 *   | |_| | |_| |  __/\__ \ |_| |_| | |_) |
 *    \__\_\\__,_|\___||___/\__|____/|____/
 *
 *  Copyright (c) 2014-2019 Appsicle
 *  Copyright (c) 2019-2024 QuestDB
 *
 *  Licensed under the Apache License, Version 2.0 (the "License");
 *  you may not use this file except in compliance with the License.
 *  You may obtain a copy of the License at
 *
 *  http://www.apache.org/licenses/LICENSE-2.0
 *
 *  Unless required by applicable law or agreed to in writing, software
 *  distributed under the License is distributed on an "AS IS" BASIS,
 *  WITHOUT WARRANTIES OR CONDITIONS OF ANY KIND, either express or implied.
 *  See the License for the specific language governing permissions and
 *  limitations under the License.
 *
 ******************************************************************************/

package io.questdb.griffin.engine.ops;

import io.questdb.cairo.CairoEngine;
import io.questdb.cairo.EntryUnavailableException;
import io.questdb.cairo.TableToken;
import io.questdb.cairo.TableWriterAPI;
import io.questdb.cairo.sql.OperationFuture;
import io.questdb.griffin.SqlExecutionContext;
import io.questdb.mp.SCSequence;
import io.questdb.std.WeakSelfReturningObjectPool;
import org.jetbrains.annotations.Nullable;

public abstract class OperationDispatcher<T extends AbstractOperation> {

    private static final String FORCE_OPERATION_APPLY_REASON = "Force Alter Operation";
    private final DoneOperationFuture doneFuture = new DoneOperationFuture();
    private final WeakSelfReturningObjectPool<OperationFutureImpl> futurePool;
    private final String lockReason;

    public OperationDispatcher(CairoEngine engine, String lockReason) {
        futurePool = new WeakSelfReturningObjectPool<>(pool -> new OperationFutureImpl(engine, pool), 2);
        this.lockReason = lockReason;
    }

    public OperationFuture execute(
            T operation,
            SqlExecutionContext sqlExecutionContext,
            @Nullable SCSequence eventSubSeq,
            boolean closeOnDone
    ) {
        // storing execution context for UPDATE, DROP INDEX execution
        // writer thread will call `apply()` when thread is ready to do so
        // `apply()` will use context stored in the operation
        operation.withContext(sqlExecutionContext);
        boolean isDone = false;
        final TableToken tableToken = operation.getTableToken();
        assert tableToken != null;
<<<<<<< HEAD
        try (TableWriterAPI writer = sqlExecutionContext.getTableWriterAPI(tableToken, lockReason)) {
=======
        try (TableWriterAPI writer = !operation.isForceWalBypass() ? engine.getTableWriterAPI(tableToken, lockReason) : engine.getWriter(tableToken, FORCE_OPERATION_APPLY_REASON)) {
>>>>>>> 5f9e5ce7
            final long result = apply(operation, writer);
            isDone = true;
            return doneFuture.of(result);
        } catch (EntryUnavailableException busyException) {
            if (eventSubSeq == null) {
                throw busyException;
            }
            OperationFutureImpl future = futurePool.pop();
            future.of(
                    operation,
                    sqlExecutionContext,
                    eventSubSeq,
                    operation.getTableNamePosition(),
                    closeOnDone
            );
            return future;
        } finally {
            if (closeOnDone && isDone) {
                operation.close();
            }
        }
    }

    protected abstract long apply(T operation, TableWriterAPI writerFronted);
}<|MERGE_RESOLUTION|>--- conflicted
+++ resolved
@@ -38,10 +38,12 @@
 
     private static final String FORCE_OPERATION_APPLY_REASON = "Force Alter Operation";
     private final DoneOperationFuture doneFuture = new DoneOperationFuture();
+    private final CairoEngine engine;
     private final WeakSelfReturningObjectPool<OperationFutureImpl> futurePool;
     private final String lockReason;
 
     public OperationDispatcher(CairoEngine engine, String lockReason) {
+        this.engine = engine;
         futurePool = new WeakSelfReturningObjectPool<>(pool -> new OperationFutureImpl(engine, pool), 2);
         this.lockReason = lockReason;
     }
@@ -59,11 +61,7 @@
         boolean isDone = false;
         final TableToken tableToken = operation.getTableToken();
         assert tableToken != null;
-<<<<<<< HEAD
-        try (TableWriterAPI writer = sqlExecutionContext.getTableWriterAPI(tableToken, lockReason)) {
-=======
-        try (TableWriterAPI writer = !operation.isForceWalBypass() ? engine.getTableWriterAPI(tableToken, lockReason) : engine.getWriter(tableToken, FORCE_OPERATION_APPLY_REASON)) {
->>>>>>> 5f9e5ce7
+        try (TableWriterAPI writer = !operation.isForceWalBypass() ? sqlExecutionContext.getTableWriterAPI(tableToken, lockReason) : engine.getWriter(tableToken, FORCE_OPERATION_APPLY_REASON)) {
             final long result = apply(operation, writer);
             isDone = true;
             return doneFuture.of(result);
