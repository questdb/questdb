/*******************************************************************************
 *     ___                  _   ____  ____
 *    / _ \ _   _  ___  ___| |_|  _ \| __ )
 *   | | | | | | |/ _ \/ __| __| | | |  _ \
 *   | |_| | |_| |  __/\__ \ |_| |_| | |_) |
 *    \__\_\\__,_|\___||___/\__|____/|____/
 *
 *  Copyright (c) 2014-2019 Appsicle
 *  Copyright (c) 2019-2022 QuestDB
 *
 *  Licensed under the Apache License, Version 2.0 (the "License");
 *  you may not use this file except in compliance with the License.
 *  You may obtain a copy of the License at
 *
 *  http://www.apache.org/licenses/LICENSE-2.0
 *
 *  Unless required by applicable law or agreed to in writing, software
 *  distributed under the License is distributed on an "AS IS" BASIS,
 *  WITHOUT WARRANTIES OR CONDITIONS OF ANY KIND, either express or implied.
 *  See the License for the specific language governing permissions and
 *  limitations under the License.
 *
 ******************************************************************************/

package io.questdb.griffin.engine.table;

import io.questdb.cairo.sql.*;
import io.questdb.cairo.sql.Record;
import io.questdb.cairo.sql.async.PageFrameReduceTask;
import io.questdb.cairo.sql.async.PageFrameSequence;
import io.questdb.griffin.SqlException;
import io.questdb.log.Log;
import io.questdb.log.LogFactory;
import io.questdb.mp.RingQueue;
import io.questdb.mp.SCSequence;
import io.questdb.std.DirectLongList;
import io.questdb.std.Rows;

class AsyncFilteredRecordCursor implements RecordCursor {

    private static final Log LOG = LogFactory.getLog(AsyncFilteredRecordCursor.class);

    private final Function filter;
    private final boolean hasDescendingOrder;
    private final PageAddressCacheRecord record;
    private PageAddressCacheRecord recordB;
    private SCSequence collectSubSeq;
    private RingQueue<PageFrameReduceTask> reduceQueue;
    private DirectLongList rows;
    private long cursor = -1;
    private long frameRowIndex;
    private long frameRowCount;
    private int frameIndex;
    private int frameLimit;
    private PageFrameSequence<?> frameSequence;
    // Artificial limit on remaining rows to be returned from this cursor.
    // It is typically copied from 'limit' clause on SQL statement
    private long rowsRemaining;

    public AsyncFilteredRecordCursor(Function filter, boolean hasDescendingOrder) {
        this.filter = filter;
        this.hasDescendingOrder = hasDescendingOrder;
        this.record = new PageAddressCacheRecord();
    }

    @Override
    public void close() {
        LOG.debug()
                .$("closing [shard=").$(frameSequence.getShard())
                .$(", frameIndex=").$(frameIndex)
                .$(", frameCount=").$(frameLimit)
                .$(", cursor=").$(cursor)
                .I$();

        collectCursor();
        if (frameLimit > -1) {
            frameSequence.await();
        }
        frameSequence.clear();
    }

    @Override
    public Record getRecord() {
        return record;
    }

    @Override
    public SymbolTable getSymbolTable(int columnIndex) {
        return frameSequence.getSymbolTableSource().getSymbolTable(columnIndex);
    }

    @Override
    public boolean hasNext() {
        // we have rows in the current frame we still need to dispatch
        if (frameRowIndex < frameRowCount) {
<<<<<<< HEAD
            record.setRowIndex(rows.get(rowIndex()));
            frameRowIndex++;
            return true;
=======
            record.setRowIndex(rows.get(frameRowIndex++));
            return checkLimit();
>>>>>>> 6e223000
        }

        // Release previous queue item.
        // There is no identity check here because this check
        // had been done when 'cursor' was assigned
        collectCursor();

        // do we have more frames?
        if (frameIndex < frameLimit) {
            fetchNextFrame();
            if (frameRowCount > 0) {
<<<<<<< HEAD
                record.setRowIndex(rows.get(rowIndex()));
                frameRowIndex++;
                return true;
=======
                record.setRowIndex(rows.get(frameRowIndex++));
                return checkLimit();
>>>>>>> 6e223000
            }
        }
        return false;
    }

    private long rowIndex() {
        return hasDescendingOrder ? (frameRowCount - frameRowIndex - 1) : frameRowIndex;
    }

    @Override
    public Record getRecordB() {
        if (recordB != null) {
            return recordB;
        }
        recordB = new PageAddressCacheRecord(record);
        return recordB;
    }

    @Override
    public void recordAt(Record record, long atRowId) {
        ((PageAddressCacheRecord) record).setFrameIndex(Rows.toPartitionIndex(atRowId));
        ((PageAddressCacheRecord) record).setRowIndex(Rows.toLocalRowID(atRowId));
    }

    @Override
    public void toTop() {
        // check if we at the top already and there is nothing to do
        if (frameIndex == 0 && frameRowIndex == 0) {
            return;
        }
        filter.toTop();
        frameSequence.toTop();
        if (frameLimit > -1) {
            frameIndex = -1;
            fetchNextFrame();
        }
    }

    @Override
    public long size() {
        return -1;
    }

    private boolean checkLimit() {
        if (--rowsRemaining < 0) {
            frameSequence.setValid(false);
            return false;
        }
        return true;
    }

    private void collectCursor() {
        if (cursor > -1) {
            unsafeCollectCursor();
        }
    }

    private void fetchNextFrame() {
        do {
            this.cursor = collectSubSeq.next();
            if (cursor > -1) {
                PageFrameReduceTask task = reduceQueue.get(cursor);
                PageFrameSequence<?> thatFrameSequence = task.getFrameSequence();
                if (thatFrameSequence == this.frameSequence) {

                    LOG.debug()
                            .$("collected [shard=").$(frameSequence.getShard())
                            .$(", frameIndex=").$(task.getFrameIndex())
                            .$(", frameCount=").$(frameSequence.getFrameCount())
                            .$(", valid=").$(frameSequence.isValid())
                            .$(", cursor=").$(cursor)
                            .I$();
                    this.rows = task.getRows();
                    this.frameRowCount = rows.size();
                    this.frameIndex = task.getFrameIndex();
                    if (this.frameRowCount > 0 && frameSequence.isValid()) {
                        this.frameRowIndex = 0;
                        record.setFrameIndex(task.getFrameIndex());
                        break;
                    } else {
                        // It is necessary to clear 'cursor' value
                        // because we updated frameIndex and loop can exit due to lack of frames.
                        // Non-update of 'cursor' could cause double-free.
                        unsafeCollectCursor();
                    }
                } else {
                    // not our task, nothing to collect
                    collectSubSeq.done(cursor);
                }
            } else {
                frameSequence.stealDispatchWork();
            }
        } while (this.frameIndex < frameLimit);
    }

    void of(SCSequence collectSubSeq, PageFrameSequence<?> frameSequence, long rowsRemaining) throws SqlException {
        this.collectSubSeq = collectSubSeq;
        this.frameSequence = frameSequence;
        this.reduceQueue = frameSequence.getPageFrameReduceQueue();
        this.frameIndex = -1;
        this.frameLimit = frameSequence.getFrameCount() - 1;
        this.rowsRemaining = rowsRemaining;
        record.of(frameSequence.getSymbolTableSource(), frameSequence.getPageAddressCache());
        // when frameCount is 0 our collect sequence is not subscribed
        // we should not be attempting to fetch queue using it
        if (frameLimit > -1) {
            fetchNextFrame();
        }
    }

    private void unsafeCollectCursor() {
        reduceQueue.get(cursor).collected();
        collectSubSeq.done(cursor);
        cursor = -1;
    }
}<|MERGE_RESOLUTION|>--- conflicted
+++ resolved
@@ -93,14 +93,9 @@
     public boolean hasNext() {
         // we have rows in the current frame we still need to dispatch
         if (frameRowIndex < frameRowCount) {
-<<<<<<< HEAD
             record.setRowIndex(rows.get(rowIndex()));
             frameRowIndex++;
-            return true;
-=======
-            record.setRowIndex(rows.get(frameRowIndex++));
             return checkLimit();
->>>>>>> 6e223000
         }
 
         // Release previous queue item.
@@ -112,14 +107,9 @@
         if (frameIndex < frameLimit) {
             fetchNextFrame();
             if (frameRowCount > 0) {
-<<<<<<< HEAD
                 record.setRowIndex(rows.get(rowIndex()));
                 frameRowIndex++;
-                return true;
-=======
-                record.setRowIndex(rows.get(frameRowIndex++));
                 return checkLimit();
->>>>>>> 6e223000
             }
         }
         return false;
