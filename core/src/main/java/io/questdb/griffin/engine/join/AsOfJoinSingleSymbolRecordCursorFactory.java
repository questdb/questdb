--- conflicted
+++ resolved
@@ -48,10 +48,7 @@
 public class AsOfJoinSingleSymbolRecordCursorFactory extends AbstractJoinRecordCursorFactory {
     private static final ArrayColumnTypes TYPES_KEY = new ArrayColumnTypes();
     private static final ArrayColumnTypes TYPES_VALUE = new ArrayColumnTypes();
-<<<<<<< HEAD
-=======
-
->>>>>>> eb6d34b4
+
     private final AsofJoinColumnAccessHelper columnAccessHelper;
     private final AsOfSingleSymbolJoinRecordCursor cursor;
     private final int slaveSymbolColumnIndex;
