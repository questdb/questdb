--- conflicted
+++ resolved
@@ -62,12 +62,8 @@
             @NotNull MessageBus messageBus,
             @NotNull RecordCursorFactory base,
             @NotNull Function filter,
-<<<<<<< HEAD
+            @NotNull @Transient WeakClosableObjectPool<PageFrameReduceTask> localTaskPool,
             @Nullable ObjList<Function> perWorkerFilters,
-            @NotNull @Transient WeakAutoClosableObjectPool<PageFrameReduceTask> localTaskPool,
-=======
-            @NotNull @Transient WeakClosableObjectPool<PageFrameReduceTask> localTaskPool,
->>>>>>> 8be0f638
             @Nullable Function limitLoFunction,
             int limitLoPos
     ) {
