/*******************************************************************************
 *     ___                  _   ____  ____
 *    / _ \ _   _  ___  ___| |_|  _ \| __ )
 *   | | | | | | |/ _ \/ __| __| | | |  _ \
 *   | |_| | |_| |  __/\__ \ |_| |_| | |_) |
 *    \__\_\\__,_|\___||___/\__|____/|____/
 *
 *  Copyright (c) 2014-2019 Appsicle
 *  Copyright (c) 2019-2024 QuestDB
 *
 *  Licensed under the Apache License, Version 2.0 (the "License");
 *  you may not use this file except in compliance with the License.
 *  You may obtain a copy of the License at
 *
 *  http://www.apache.org/licenses/LICENSE-2.0
 *
 *  Unless required by applicable law or agreed to in writing, software
 *  distributed under the License is distributed on an "AS IS" BASIS,
 *  WITHOUT WARRANTIES OR CONDITIONS OF ANY KIND, either express or implied.
 *  See the License for the specific language governing permissions and
 *  limitations under the License.
 *
 ******************************************************************************/

package io.questdb.griffin.engine.functions;

import io.questdb.cairo.ColumnType;
import io.questdb.cairo.sql.Record;
import io.questdb.cairo.sql.RecordCursorFactory;
import io.questdb.cairo.sql.ScalarFunction;
import io.questdb.std.BinarySequence;
import io.questdb.std.str.Utf16Sink;
import io.questdb.std.str.Utf8Sequence;
import io.questdb.std.str.Utf8Sink;

public abstract class Long256Function implements ScalarFunction {
    @Override
    public final BinarySequence getBin(Record rec) {
        throw new UnsupportedOperationException();
    }

    @Override
    public long getBinLen(Record rec) {
        throw new UnsupportedOperationException();
    }

    @Override
    public final boolean getBool(Record rec) {
        throw new UnsupportedOperationException();
    }

    @Override
    public final byte getByte(Record rec) {
        throw new UnsupportedOperationException();
    }

    @Override
    public final char getChar(Record rec) {
        throw new UnsupportedOperationException();
    }

    @Override
    public final long getDate(Record rec) {
        throw new UnsupportedOperationException();
    }

    @Override
    public final double getDouble(Record rec) {
        throw new UnsupportedOperationException();
    }

    @Override
    public final float getFloat(Record rec) {
        throw new UnsupportedOperationException();
    }

    @Override
    public byte getGeoByte(Record rec) {
        throw new UnsupportedOperationException();
    }

    @Override
    public int getGeoInt(Record rec) {
        throw new UnsupportedOperationException();
    }

    @Override
    public long getGeoLong(Record rec) {
        throw new UnsupportedOperationException();
    }

    @Override
    public short getGeoShort(Record rec) {
        throw new UnsupportedOperationException();
    }

    @Override
    public final int getIPv4(Record rec) {
        throw new UnsupportedOperationException();
    }

    @Override
    public final int getInt(Record rec) {
        throw new UnsupportedOperationException();
    }

    @Override
    public final long getLong(Record rec) {
        return getLong256A(rec).getLong0();
    }

    @Override
    public long getLong128Hi(Record rec) {
        throw new UnsupportedOperationException();
    }

    @Override
    public long getLong128Lo(Record rec) {
        throw new UnsupportedOperationException();
    }

    @Override
    public final RecordCursorFactory getRecordCursorFactory() {
        throw new UnsupportedOperationException();
    }

    @Override
    public final short getShort(Record rec) {
        throw new UnsupportedOperationException();
    }

    @Override
    public final void getStr(Record rec, Utf16Sink utf16Sink) {
        throw new UnsupportedOperationException();
    }

    @Override
    public final CharSequence getStrA(Record rec) {
        throw new UnsupportedOperationException();
    }

    @Override
    public final CharSequence getStrB(Record rec) {
        throw new UnsupportedOperationException();
    }

    @Override
    public final int getStrLen(Record rec) {
        throw new UnsupportedOperationException();
    }

    @Override
    public final CharSequence getSymbol(Record rec) {
        throw new UnsupportedOperationException();
    }

    @Override
    public final CharSequence getSymbolB(Record rec) {
        throw new UnsupportedOperationException();
    }

    @Override
    public final long getTimestamp(Record rec) {
        throw new UnsupportedOperationException();
    }

    @Override
    public final int getType() {
        return ColumnType.LONG256;
    }

    @Override
    public void getVarchar(Record rec, Utf8Sink utf8Sink) {
        throw new UnsupportedOperationException();
    }

    @Override
    public Utf8Sequence getVarcharA(Record rec) {
        throw new UnsupportedOperationException();
    }

    @Override
    public Utf8Sequence getVarcharB(Record rec) {
        throw new UnsupportedOperationException();
    }
<<<<<<< HEAD

    @Override
    public final int getVarcharSize(Record rec) {
        throw new UnsupportedOperationException();
    }

=======
>>>>>>> 4bf90e9f
}<|MERGE_RESOLUTION|>--- conflicted
+++ resolved
@@ -183,13 +183,9 @@
     public Utf8Sequence getVarcharB(Record rec) {
         throw new UnsupportedOperationException();
     }
-<<<<<<< HEAD
 
     @Override
     public final int getVarcharSize(Record rec) {
         throw new UnsupportedOperationException();
     }
-
-=======
->>>>>>> 4bf90e9f
 }