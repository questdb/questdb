/*******************************************************************************
 *     ___                  _   ____  ____
 *    / _ \ _   _  ___  ___| |_|  _ \| __ )
 *   | | | | | | |/ _ \/ __| __| | | |  _ \
 *   | |_| | |_| |  __/\__ \ |_| |_| | |_) |
 *    \__\_\\__,_|\___||___/\__|____/|____/
 *
 *  Copyright (c) 2014-2019 Appsicle
 *  Copyright (c) 2019-2022 QuestDB
 *
 *  Licensed under the Apache License, Version 2.0 (the "License");
 *  you may not use this file except in compliance with the License.
 *  You may obtain a copy of the License at
 *
 *  http://www.apache.org/licenses/LICENSE-2.0
 *
 *  Unless required by applicable law or agreed to in writing, software
 *  distributed under the License is distributed on an "AS IS" BASIS,
 *  WITHOUT WARRANTIES OR CONDITIONS OF ANY KIND, either express or implied.
 *  See the License for the specific language governing permissions and
 *  limitations under the License.
 *
 ******************************************************************************/

package io.questdb.griffin.engine.groupby.vect;

import io.questdb.cairo.ArrayColumnTypes;
import io.questdb.cairo.sql.Function;
import io.questdb.griffin.PlanSink;
import io.questdb.std.Mutable;

public interface VectorAggregateFunction extends Function, Mutable {

    /**
     * Not-keyed aggregation that doesn't use rosti.
     * Used either for truly non-keyed aggregation or when key is null in page frame due to column tops.
     *
     * @param address        address
     * @param addressSize    address size
     * @param columnSizeHint column size hint
     * @param workerId       worker id
     */
    void aggregate(long address, long addressSize, int columnSizeHint, int workerId);


    /**
     * Keyed aggregation that uses rosti.
     * If valueAddress == 0 it means that value page frame is 'empty' (due to column tops) and contains null values
     * so only keys should be processed.
     *
     * @param pRosti           pointer to rosti
     * @param keyAddress       key address
     * @param valueAddress     value address
     * @param valueAddressSize value address size
     * @param columnSizeShr    column size
     * @param workerId         worker id
     * @return true if processing went fine and false if it failed on memory allocation
     */
    boolean aggregate(long pRosti, long keyAddress, long valueAddress, long valueAddressSize, int columnSizeShr, int workerId);

    int getColumnIndex();

    // value offset in map
    int getValueOffset();

    /**
     * Set initial/default slot values (e.g. 0 for count())
     *
     * @param pRosti pointer to rosti
     */
    void initRosti(long pRosti);

    /**
     * Merge rosti instance pointed to by pRostiB into rosti instance pointed to by pRostiA.
     *
     * @param pRostiA pointer to rosti that will hold result
     * @param pRostiB pointer to other rosti to merge
     * @return true if merge was fine and false if it failed on memory allocation
     */
    boolean merge(long pRostiA, long pRostiB);

    void pushValueTypes(ArrayColumnTypes types);

<<<<<<< HEAD
    /**
     * Used for keyed aggregates only.
     * Merges value for null key (empty/null key page frames with rosti) and (optionally) replaces null values with constant in rosti.
     *
     * @param pRosti pointer to rosti
     * @return true if wrapUp was fine and false if it failed on memory allocation
     */
=======
    @Override
    default void toPlan(PlanSink sink) {
        sink.val(getName()).val('(').putColumnName(getColumnIndex()).val(')');
    }

    // sets null as result of aggregation of all nulls
    // this typically checks non-null count and replaces 0 with null if all values were null
    //returns true if wrapUp was fine and false if it failed on memory allocation
>>>>>>> 7e020760
    boolean wrapUp(long pRosti);
}<|MERGE_RESOLUTION|>--- conflicted
+++ resolved
@@ -81,7 +81,11 @@
 
     void pushValueTypes(ArrayColumnTypes types);
 
-<<<<<<< HEAD
+    @Override
+    default void toPlan(PlanSink sink) {
+        sink.val(getName()).val('(').putColumnName(getColumnIndex()).val(')');
+    }
+    
     /**
      * Used for keyed aggregates only.
      * Merges value for null key (empty/null key page frames with rosti) and (optionally) replaces null values with constant in rosti.
@@ -89,15 +93,5 @@
      * @param pRosti pointer to rosti
      * @return true if wrapUp was fine and false if it failed on memory allocation
      */
-=======
-    @Override
-    default void toPlan(PlanSink sink) {
-        sink.val(getName()).val('(').putColumnName(getColumnIndex()).val(')');
-    }
-
-    // sets null as result of aggregation of all nulls
-    // this typically checks non-null count and replaces 0 with null if all values were null
-    //returns true if wrapUp was fine and false if it failed on memory allocation
->>>>>>> 7e020760
     boolean wrapUp(long pRosti);
 }