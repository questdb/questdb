/*******************************************************************************
 *     ___                  _   ____  ____
 *    / _ \ _   _  ___  ___| |_|  _ \| __ )
 *   | | | | | | |/ _ \/ __| __| | | |  _ \
 *   | |_| | |_| |  __/\__ \ |_| |_| | |_) |
 *    \__\_\\__,_|\___||___/\__|____/|____/
 *
 *  Copyright (c) 2014-2019 Appsicle
 *  Copyright (c) 2019-2024 QuestDB
 *
 *  Licensed under the Apache License, Version 2.0 (the "License");
 *  you may not use this file except in compliance with the License.
 *  You may obtain a copy of the License at
 *
 *  http://www.apache.org/licenses/LICENSE-2.0
 *
 *  Unless required by applicable law or agreed to in writing, software
 *  distributed under the License is distributed on an "AS IS" BASIS,
 *  WITHOUT WARRANTIES OR CONDITIONS OF ANY KIND, either express or implied.
 *  See the License for the specific language governing permissions and
 *  limitations under the License.
 *
 ******************************************************************************/

package io.questdb.griffin.engine.join;

import io.questdb.cairo.sql.Record;
import io.questdb.cairo.sql.StaticSymbolTable;
import io.questdb.cairo.sql.TimeFrameCursor;
import org.jetbrains.annotations.NotNull;

public class NoopColumnAccessHelper implements AsofJoinColumnAccessHelper {
    public static final NoopColumnAccessHelper INSTANCE = new NoopColumnAccessHelper();

    @Override
    public CharSequence getMasterValue(Record masterRecord) {
        throw new UnsupportedOperationException("NoopColumnAccessHelper can't return the master value");
    }

    @Override
    public int getSlaveKey(Record masterRecord) {
        throw new UnsupportedOperationException("NoopColumnAccessHelper doesn't have a symbol table");
    }

    @Override
    public @NotNull StaticSymbolTable getSlaveSymbolTable() {
        throw new UnsupportedOperationException("NoopColumnAccessHelper doesn't have a symbol table");
    }

    public boolean isShortCircuit(Record masterRecord) {
        return false;
    }

    @Override
<<<<<<< HEAD
    public void of(TimeFrameCursor slaveCursor) {

=======
    public void of(TimeFrameRecordCursor slaveCursor) {
>>>>>>> cc803cb9
    }
}<|MERGE_RESOLUTION|>--- conflicted
+++ resolved
@@ -52,11 +52,6 @@
     }
 
     @Override
-<<<<<<< HEAD
     public void of(TimeFrameCursor slaveCursor) {
-
-=======
-    public void of(TimeFrameRecordCursor slaveCursor) {
->>>>>>> cc803cb9
     }
 }