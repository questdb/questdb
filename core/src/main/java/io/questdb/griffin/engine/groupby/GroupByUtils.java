--- conflicted
+++ resolved
@@ -123,10 +123,7 @@
                             executionContext
                     );
 
-<<<<<<< HEAD
-=======
                     // record functions will have all model function, including consecutive duplicates
->>>>>>> f850e534
                     outRecordFunctions.add(function);
 
                     try {
