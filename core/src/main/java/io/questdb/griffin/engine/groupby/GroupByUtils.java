/*******************************************************************************
 *     ___                  _   ____  ____
 *    / _ \ _   _  ___  ___| |_|  _ \| __ )
 *   | | | | | | |/ _ \/ __| __| | | |  _ \
 *   | |_| | |_| |  __/\__ \ |_| |_| | |_) |
 *    \__\_\\__,_|\___||___/\__|____/|____/
 *
 *  Copyright (c) 2014-2019 Appsicle
 *  Copyright (c) 2019-2024 QuestDB
 *
 *  Licensed under the Apache License, Version 2.0 (the "License");
 *  you may not use this file except in compliance with the License.
 *  You may obtain a copy of the License at
 *
 *  http://www.apache.org/licenses/LICENSE-2.0
 *
 *  Unless required by applicable law or agreed to in writing, software
 *  distributed under the License is distributed on an "AS IS" BASIS,
 *  WITHOUT WARRANTIES OR CONDITIONS OF ANY KIND, either express or implied.
 *  See the License for the specific language governing permissions and
 *  limitations under the License.
 *
 ******************************************************************************/

package io.questdb.griffin.engine.groupby;

import io.questdb.cairo.ArrayColumnTypes;
import io.questdb.cairo.ColumnType;
import io.questdb.cairo.GenericRecordMetadata;
import io.questdb.cairo.ListColumnFilter;
import io.questdb.cairo.TableColumnMetadata;
import io.questdb.cairo.sql.Function;
import io.questdb.cairo.sql.RecordMetadata;
import io.questdb.griffin.FunctionParser;
import io.questdb.griffin.SqlException;
import io.questdb.griffin.SqlExecutionContext;
import io.questdb.griffin.engine.functions.GroupByFunction;
import io.questdb.griffin.engine.functions.SymbolFunction;
import io.questdb.griffin.engine.functions.cast.CastStrToSymbolFunctionFactory;
import io.questdb.griffin.engine.functions.columns.BinColumn;
import io.questdb.griffin.engine.functions.columns.BooleanColumn;
import io.questdb.griffin.engine.functions.columns.ByteColumn;
import io.questdb.griffin.engine.functions.columns.CharColumn;
import io.questdb.griffin.engine.functions.columns.DateColumn;
import io.questdb.griffin.engine.functions.columns.DoubleColumn;
import io.questdb.griffin.engine.functions.columns.FloatColumn;
import io.questdb.griffin.engine.functions.columns.GeoByteColumn;
import io.questdb.griffin.engine.functions.columns.GeoIntColumn;
import io.questdb.griffin.engine.functions.columns.GeoLongColumn;
import io.questdb.griffin.engine.functions.columns.GeoShortColumn;
import io.questdb.griffin.engine.functions.columns.IPv4Column;
import io.questdb.griffin.engine.functions.columns.IntColumn;
import io.questdb.griffin.engine.functions.columns.IntervalColumn;
import io.questdb.griffin.engine.functions.columns.Long128Column;
import io.questdb.griffin.engine.functions.columns.Long256Column;
import io.questdb.griffin.engine.functions.columns.LongColumn;
import io.questdb.griffin.engine.functions.columns.ShortColumn;
import io.questdb.griffin.engine.functions.columns.StrColumn;
import io.questdb.griffin.engine.functions.columns.TimestampColumn;
import io.questdb.griffin.engine.functions.columns.UuidColumn;
import io.questdb.griffin.engine.functions.columns.VarcharColumn;
import io.questdb.griffin.model.ExpressionNode;
import io.questdb.griffin.model.QueryColumn;
import io.questdb.griffin.model.QueryModel;
import io.questdb.std.Chars;
import io.questdb.std.IntList;
import io.questdb.std.Misc;
import io.questdb.std.ObjList;
import org.jetbrains.annotations.NotNull;
import org.jetbrains.annotations.Nullable;

import java.util.ArrayDeque;

import static io.questdb.griffin.model.ExpressionNode.LITERAL;

public class GroupByUtils {

    public static void assembleGroupByFunctions(
            @NotNull FunctionParser functionParser,
<<<<<<< HEAD
            @NotNull SqlExecutionContext executionContext,
            @NotNull ObjList<GroupByFunction> groupByFunctions,
            @Transient @NotNull IntList groupByFunctionPositions,
            @Nullable ObjList<Function> keyFunctions,
            @Nullable ObjList<ExpressionNode> keyFunctionNodes,
            @NotNull ArrayColumnTypes valueTypes
    ) throws SqlException {
        groupByFunctionPositions.clear();

        final ObjList<QueryColumn> columns = model.getColumns();
        for (int i = 0, n = columns.size(); i < n; i++) {
            final QueryColumn column = columns.getQuick(i);
            final ExpressionNode node = column.getAst();

            if (node.type != ExpressionNode.LITERAL) {
                // this can fail
                final Function function = functionParser.parseFunction(
                        node,
                        metadata,
                        executionContext
                );

                if (model.isMatView() && function.isNonDeterministic()) {
                    throw SqlException.nonDeterministicColumn(node.position, node.token);
                }

                if (function instanceof GroupByFunction) {
                    // configure map value columns for group-by functions
                    // some functions may need more than one column in values,
                    // so we have them do all the work
                    GroupByFunction func = (GroupByFunction) function;
                    func.initValueTypes(valueTypes);
                    groupByFunctions.add(func);
                    groupByFunctionPositions.add(node.position);
                } else {
                    // it's a key function
                    assert keyFunctions != null && keyFunctionNodes != null : "key functions are supported in group by only";
                    keyFunctions.add(function);
                    keyFunctionNodes.add(node);
                }
            }
        }
    }

    // prepareGroupByFunctions must be called first to get the idea of how many map values
    // we will have. Map value count is needed to calculate offsets for map key columns.
    public static void prepareGroupByRecordFunctions(
=======
>>>>>>> 65f6a2e4
            @NotNull ArrayDeque<ExpressionNode> sqlNodeStack,
            QueryModel model,
            SqlExecutionContext executionContext,
            RecordMetadata baseMetadata,
            int timestampIndex,
            boolean timestampUnimportant,
            ObjList<GroupByFunction> outGroupByFunctions,
            IntList outGroupByFunctionPositions,
            ObjList<Function> outRecordFunctions,
            IntList outRecordFunctionPositions,
            GenericRecordMetadata outGroupByMetadata,
            @Nullable ObjList<Function> outKeyFunctions,
            @Nullable ObjList<ExpressionNode> outKeyFunctionNodes,
            ArrayColumnTypes outValueTypes,
            ArrayColumnTypes outKeyTypes,
            ListColumnFilter outColumnFilter
    ) throws SqlException {
        try {
            outGroupByFunctionPositions.clear();
            outRecordFunctionPositions.clear();

            int columnKeyCount = 0;
            int lastIndex = -1;
            final ObjList<QueryColumn> columns = model.getColumns();

            // There are two iterations over the model's columns. The first iterations creates value
            // slots for the group-by functions. They are added first because each group-by function is likely
            // to require several slots. The number of slots for each function is not known upfront and
            // is effectively evaluates in the first loop.
            for (int i = 0, n = columns.size(); i < n; i++) {
                final QueryColumn column = columns.getQuick(i);
                final ExpressionNode node = column.getAst();

                if (node.type != LITERAL) {
                    // this can fail
                    final Function function = functionParser.parseFunction(
                            node,
                            baseMetadata,
                            executionContext
                    );

                    // record functions will have all model function, including consecutive duplicates
                    outRecordFunctions.add(function);

                    if (function instanceof GroupByFunction) {
                        // configure map value columns for group-by functions
                        // some functions may need more than one column in values,
                        // so we have them do all the work
                        GroupByFunction func = (GroupByFunction) function;
                        func.initValueTypes(outValueTypes);
                        outGroupByFunctions.add(func);
                        outGroupByFunctionPositions.add(node.position);
                    } else {
                        // it's a key function
                        assert outKeyFunctions != null && outKeyFunctionNodes != null : "key functions are supported in group by only";
                        outKeyFunctions.add(function);
                        outKeyFunctionNodes.add(node);
                    }
                } else {

                    // function is unknown at this iteration, because we cannot create function not knowing
                    // the slot in the map it will occupy.
                    outRecordFunctions.add(null);

                    int index = baseMetadata.getColumnIndexQuiet(node.token);
                    if (index == -1) {
                        throw SqlException.invalidColumn(node.position, node.token);
                    }

                    if (index != timestampIndex) {
                        // when we have same column several times in a row
                        // we only add it once to map keys
                        if (lastIndex != index) {
                            columnKeyCount++;
                            lastIndex = index;
                        }
                    }
                }
                outRecordFunctionPositions.add(node.position);
            }

            int valueCount = outValueTypes.getColumnCount();
            int keyColumnIndex = valueCount;
            int functionKeyColumnIndex = valueCount + columnKeyCount;
            int inferredKeyColumnCount = 0;

            lastIndex = -1;
            for (int i = 0, n = columns.size(); i < n; i++) {
                final QueryColumn column = columns.getQuick(i);
                final ExpressionNode node = column.getAst();
                final int type;

                if (node.type == LITERAL) {
                    // column index has already been validated
                    int index = baseMetadata.getColumnIndexQuiet(node.token);
                    type = baseMetadata.getColumnType(index);
                    if (index != timestampIndex || timestampUnimportant) {
                        if (lastIndex != index) {
                            outColumnFilter.add(index + 1);
                            outKeyTypes.add(keyColumnIndex - valueCount, type);
                            keyColumnIndex++;
                            lastIndex = index;
                        }
                        outRecordFunctions.set(i, createColumnFunction(baseMetadata, keyColumnIndex, type, index));
                    } else {
                        // set this function to null, cursor will replace it with an instance class
                        // timestamp function returns value of class member which makes it impossible
                        // to create these columns in advance of cursor instantiation
                        if (outGroupByMetadata.getTimestampIndex() == -1) {
                            outGroupByMetadata.setTimestampIndex(i);
                        }
                        assert ColumnType.tagOf(type) == ColumnType.TIMESTAMP;
                    }

                    // and finish with populating metadata for this factory
                    if (column.getAlias() == null) {
                        outGroupByMetadata.add(baseMetadata.getColumnMetadata(index));
                    } else {
                        outGroupByMetadata.add(
                                new TableColumnMetadata(
                                        Chars.toString(column.getAlias()),
                                        type,
                                        baseMetadata.isColumnIndexed(index),
                                        baseMetadata.getIndexValueBlockCapacity(index),
                                        baseMetadata.isSymbolTableStatic(index),
                                        baseMetadata.getMetadata(index)
                                )
                        );
                    }
                    inferredKeyColumnCount++;
                } else {
                    Function func = outRecordFunctions.getQuick(i);

                    if (!(func instanceof GroupByFunction)) {
                        // leave group-by function alone but re-write non-group-by functions as column references
                        functionKeyColumnIndex++;
                        Function columnRefFunc = createColumnFunction(null, functionKeyColumnIndex, func.getType(), -1);
                        outKeyTypes.add(functionKeyColumnIndex - valueCount - 1, columnRefFunc.getType());
                        if (func.getType() == ColumnType.SYMBOL && columnRefFunc.getType() == ColumnType.STRING) {
                            // must be a function key, so we need to cast it to symbol
                            columnRefFunc = new CastStrToSymbolFunctionFactory.Func(columnRefFunc);
                        }

                        // override function with column ref function
                        func = columnRefFunc;
                        outRecordFunctions.set(i, columnRefFunc);
                        inferredKeyColumnCount++;
                    }

                    // and finish with populating metadata for this factory
                    outGroupByMetadata.add(
                            new TableColumnMetadata(
                                    Chars.toString(column.getName()),
                                    func.getType(),
                                    false,
                                    0,
                                    func instanceof SymbolFunction && (((SymbolFunction) func).isSymbolTableStatic()),
                                    func.getMetadata()
                            )
                    );
                }
            }
            validateGroupByColumns(sqlNodeStack, model, inferredKeyColumnCount);
        } catch (Throwable e) {
            Misc.freeObjList(outGroupByFunctions);
            Misc.freeObjList(outKeyFunctions);
            throw e;
        }
    }

    public static Function createColumnFunction(
            @Nullable RecordMetadata metadata,
            int keyColumnIndex,
            int type,
            int index
    ) {
        final Function func;
        switch (ColumnType.tagOf(type)) {
            case ColumnType.BOOLEAN:
                func = BooleanColumn.newInstance(keyColumnIndex - 1);
                break;
            case ColumnType.BYTE:
                func = ByteColumn.newInstance(keyColumnIndex - 1);
                break;
            case ColumnType.SHORT:
                func = ShortColumn.newInstance(keyColumnIndex - 1);
                break;
            case ColumnType.CHAR:
                func = CharColumn.newInstance(keyColumnIndex - 1);
                break;
            case ColumnType.INT:
                func = IntColumn.newInstance(keyColumnIndex - 1);
                break;
            case ColumnType.IPv4:
                func = IPv4Column.newInstance(keyColumnIndex - 1);
                break;
            case ColumnType.LONG:
                func = LongColumn.newInstance(keyColumnIndex - 1);
                break;
            case ColumnType.FLOAT:
                func = FloatColumn.newInstance(keyColumnIndex - 1);
                break;
            case ColumnType.DOUBLE:
                func = DoubleColumn.newInstance(keyColumnIndex - 1);
                break;
            case ColumnType.STRING:
                func = StrColumn.newInstance(keyColumnIndex - 1);
                break;
            case ColumnType.VARCHAR:
                func = VarcharColumn.newInstance(keyColumnIndex - 1);
                break;
            case ColumnType.SYMBOL:
                if (metadata != null) {
                    // must be a column key
                    func = new MapSymbolColumn(keyColumnIndex - 1, index, metadata.isSymbolTableStatic(index));
                } else {
                    // must be a function key, so we treat symbols as strings
                    func = new StrColumn(keyColumnIndex - 1);
                }
                break;
            case ColumnType.DATE:
                func = DateColumn.newInstance(keyColumnIndex - 1);
                break;
            case ColumnType.TIMESTAMP:
                func = TimestampColumn.newInstance(keyColumnIndex - 1);
                break;
            case ColumnType.LONG256:
                func = Long256Column.newInstance(keyColumnIndex - 1);
                break;
            case ColumnType.GEOBYTE:
                func = GeoByteColumn.newInstance(keyColumnIndex - 1, type);
                break;
            case ColumnType.GEOSHORT:
                func = GeoShortColumn.newInstance(keyColumnIndex - 1, type);
                break;
            case ColumnType.GEOINT:
                func = GeoIntColumn.newInstance(keyColumnIndex - 1, type);
                break;
            case ColumnType.GEOLONG:
                func = GeoLongColumn.newInstance(keyColumnIndex - 1, type);
                break;
            case ColumnType.LONG128:
                func = Long128Column.newInstance(keyColumnIndex - 1);
                break;
            case ColumnType.UUID:
                func = UuidColumn.newInstance(keyColumnIndex - 1);
                break;
            case ColumnType.INTERVAL:
                func = IntervalColumn.newInstance(keyColumnIndex - 1);
                break;
            default:
                func = BinColumn.newInstance(keyColumnIndex - 1);
                break;
        }
        return func;
    }

    // prepareGroupByFunctions must be called first to get the idea of how many map values
    // we will have. Map value count is needed to calculate offsets for map key columns.

    public static boolean isEarlyExitSupported(ObjList<GroupByFunction> functions) {
        for (int i = 0, n = functions.size(); i < n; i++) {
            if (!functions.getQuick(i).isEarlyExitSupported()) {
                return false;
            }
        }
        return true;
    }

    public static boolean isParallelismSupported(ObjList<GroupByFunction> functions) {
        for (int i = 0, n = functions.size(); i < n; i++) {
            if (!functions.getQuick(i).supportsParallelism()) {
                return false;
            }
        }
        return true;
    }

    public static void prepareWorkerGroupByFunctions(
            @NotNull QueryModel model,
            @NotNull RecordMetadata metadata,
            @NotNull FunctionParser functionParser,
            @NotNull SqlExecutionContext executionContext,
            @NotNull ObjList<GroupByFunction> groupByFunctions,
            @NotNull ObjList<GroupByFunction> workerGroupByFunctions
    ) throws SqlException {
        final ObjList<QueryColumn> columns = model.getColumns();
        for (int i = 0, n = columns.size(); i < n; i++) {
            final QueryColumn column = columns.getQuick(i);
            final ExpressionNode node = column.getAst();

            if (node.type != ExpressionNode.LITERAL) {
                // this can fail
                final Function function = functionParser.parseFunction(
                        node,
                        metadata,
                        executionContext
                );

                if (function instanceof GroupByFunction) {
                    // configure map value columns for group-by functions
                    // some functions may need more than one column in values,
                    // so we have them do all the work
                    GroupByFunction func = (GroupByFunction) function;
                    workerGroupByFunctions.add(func);
                } else {
                    // it's a key function; we don't need it
                    Misc.free(function);
                }
            }
        }

        assert groupByFunctions.size() == workerGroupByFunctions.size();
        for (int i = 0, n = groupByFunctions.size(); i < n; i++) {
            final GroupByFunction workerGroupByFunction = workerGroupByFunctions.getQuick(i);
            final GroupByFunction groupByFunction = groupByFunctions.getQuick(i);
            workerGroupByFunction.initValueIndex(groupByFunction.getValueIndex());
        }
    }

    public static void setAllocator(ObjList<GroupByFunction> functions, GroupByAllocator allocator) {
        for (int i = 0, n = functions.size(); i < n; i++) {
            functions.getQuick(i).setAllocator(allocator);
        }
    }

    public static void toTop(ObjList<? extends Function> args) {
        for (int i = 0, n = args.size(); i < n; i++) {
            args.getQuick(i).toTop();
        }
    }

    public static void validateGroupByColumns(
            @NotNull ArrayDeque<ExpressionNode> sqlNodeStack,
            @NotNull QueryModel model,
            int inferredKeyColumnCount
    ) throws SqlException {
        final ObjList<ExpressionNode> groupByColumns = model.getGroupBy();
        int explicitKeyColumnCount = groupByColumns.size();
        if (explicitKeyColumnCount == 0) {
            return;
        }

        QueryModel chooseModel = model;
        while (chooseModel != null
                && chooseModel.getSelectModelType() != QueryModel.SELECT_MODEL_CHOOSE
                && chooseModel.getSelectModelType() != QueryModel.SELECT_MODEL_NONE) {
            chooseModel = chooseModel.getNestedModel();
        }

        for (int i = 0; i < explicitKeyColumnCount; i++) {
            final ExpressionNode key = groupByColumns.getQuick(i);
            switch (key.type) {
                case ExpressionNode.LITERAL:
                    final int dotIndex = Chars.indexOf(key.token, '.');

                    if (dotIndex > -1) {
                        int aliasIndex = model.getModelAliasIndex(key.token, 0, dotIndex);
                        if (aliasIndex > -1) {
                            // we should now check against main model
                            int refColumn = model.getAliasToColumnMap().keyIndex(key.token);
                            if (refColumn > -1) {
                                // a.x not found, look for "x"
                                refColumn = model.getAliasToColumnMap().keyIndex(key.token, dotIndex + 1, key.token.length());
                            }

                            if (refColumn > -1) {
                                throw SqlException.$(key.position, "group by column does not match any key column is select statement");
                            }
                        } else {
                            // the table alias could be referencing join model
                            // we need to descend to first NONE model and see if that can resolve columns we are
                            // looking for
                            if (chooseModel != null && chooseModel.getColumnNameToAliasMap().keyIndex(key.token) < 0) {
                                continue;
                            }
                            throw SqlException.$(key.position, "invalid column reference");
                        }
                    } else {
                        int refColumn = model.getAliasToColumnMap().keyIndex(key.token);
                        if (refColumn > -1) {
                            throw SqlException.$(key.position, "group by column does not match any key column is select statement");
                        }
                        QueryColumn qc = model.getAliasToColumnMap().valueAt(refColumn);
                        if (qc.getAst().type != ExpressionNode.LITERAL && qc.getAst().type != ExpressionNode.CONSTANT
                                && qc.getAst().type != ExpressionNode.FUNCTION && qc.getAst().type != ExpressionNode.OPERATION) {
                            throw SqlException.$(key.position, "group by column references aggregate expression");
                        }
                    }
                    break;
                case ExpressionNode.BIND_VARIABLE:
                    throw SqlException.$(key.position, "bind variable is not allowed here");
                case ExpressionNode.FUNCTION:
                case ExpressionNode.OPERATION:
                    ObjList<QueryColumn> availableColumns = model.getBottomUpColumns();
                    boolean invalid = true;
                    for (int j = 0, n = availableColumns.size(); j < n; j++) {
                        final QueryColumn qc = availableColumns.getQuick(j);
                        if (qc.getAst().type == key.type) {
                            if (ExpressionNode.compareNodesGroupBy(key, qc.getAst(), chooseModel)) {
                                invalid = false;
                                break;
                            }
                        } else if ( // might be a function or operation key's argument
                                qc.getAst().type == ExpressionNode.LITERAL
                                        && compareNodesGroupByFunctionKey(sqlNodeStack, chooseModel, key, qc.getAst())
                        ) {
                            invalid = false;
                            break;
                        }
                    }
                    if (invalid) {
                        throw SqlException.$(key.position, "group by expression does not match anything select in statement");
                    }
                    break;
                case ExpressionNode.CONSTANT:
                    // ignore
                    break;
                default:
                    throw SqlException.$(key.position, "unsupported type of expression");
            }
        }

        if (explicitKeyColumnCount < inferredKeyColumnCount) {
            throw SqlException.$(model.getModelPosition(), "not enough columns in group by");
        }
    }

    private static boolean compareNodesGroupByFunctionKey(
            ArrayDeque<ExpressionNode> sqlNodeStack,
            QueryModel chooseModel,
            ExpressionNode functionKey,
            ExpressionNode arg
    ) {
        sqlNodeStack.clear();

        // pre-order iterative tree traversal
        // see: http://en.wikipedia.org/wiki/Tree_traversal

        while (!sqlNodeStack.isEmpty() || functionKey != null) {
            if (functionKey != null) {
                if (functionKey.paramCount < 3) {
                    if (functionKey.rhs != null) {
                        if (ExpressionNode.compareNodesGroupBy(functionKey.rhs, arg, chooseModel)) {
                            return true;
                        }
                        sqlNodeStack.push(functionKey.rhs);
                    }

                    if (functionKey.lhs != null) {
                        if (ExpressionNode.compareNodesGroupBy(functionKey.lhs, arg, chooseModel)) {
                            return true;
                        }
                    }
                    functionKey = functionKey.lhs;
                } else {
                    for (int i = 1, k = functionKey.paramCount; i < k; i++) {
                        ExpressionNode e = functionKey.args.getQuick(i);
                        if (ExpressionNode.compareNodesGroupBy(e, arg, chooseModel)) {
                            return true;
                        }
                        sqlNodeStack.push(e);
                    }

                    final ExpressionNode e = functionKey.args.getQuick(0);
                    if (ExpressionNode.compareNodesGroupBy(e, arg, chooseModel)) {
                        return true;
                    }
                    functionKey = e;
                }
            } else {
                functionKey = sqlNodeStack.poll();
            }
        }

        return false;
    }
}<|MERGE_RESOLUTION|>--- conflicted
+++ resolved
@@ -77,56 +77,6 @@
 
     public static void assembleGroupByFunctions(
             @NotNull FunctionParser functionParser,
-<<<<<<< HEAD
-            @NotNull SqlExecutionContext executionContext,
-            @NotNull ObjList<GroupByFunction> groupByFunctions,
-            @Transient @NotNull IntList groupByFunctionPositions,
-            @Nullable ObjList<Function> keyFunctions,
-            @Nullable ObjList<ExpressionNode> keyFunctionNodes,
-            @NotNull ArrayColumnTypes valueTypes
-    ) throws SqlException {
-        groupByFunctionPositions.clear();
-
-        final ObjList<QueryColumn> columns = model.getColumns();
-        for (int i = 0, n = columns.size(); i < n; i++) {
-            final QueryColumn column = columns.getQuick(i);
-            final ExpressionNode node = column.getAst();
-
-            if (node.type != ExpressionNode.LITERAL) {
-                // this can fail
-                final Function function = functionParser.parseFunction(
-                        node,
-                        metadata,
-                        executionContext
-                );
-
-                if (model.isMatView() && function.isNonDeterministic()) {
-                    throw SqlException.nonDeterministicColumn(node.position, node.token);
-                }
-
-                if (function instanceof GroupByFunction) {
-                    // configure map value columns for group-by functions
-                    // some functions may need more than one column in values,
-                    // so we have them do all the work
-                    GroupByFunction func = (GroupByFunction) function;
-                    func.initValueTypes(valueTypes);
-                    groupByFunctions.add(func);
-                    groupByFunctionPositions.add(node.position);
-                } else {
-                    // it's a key function
-                    assert keyFunctions != null && keyFunctionNodes != null : "key functions are supported in group by only";
-                    keyFunctions.add(function);
-                    keyFunctionNodes.add(node);
-                }
-            }
-        }
-    }
-
-    // prepareGroupByFunctions must be called first to get the idea of how many map values
-    // we will have. Map value count is needed to calculate offsets for map key columns.
-    public static void prepareGroupByRecordFunctions(
-=======
->>>>>>> 65f6a2e4
             @NotNull ArrayDeque<ExpressionNode> sqlNodeStack,
             QueryModel model,
             SqlExecutionContext executionContext,
@@ -168,6 +118,10 @@
                             executionContext
                     );
 
+                    if (model.isMatView() && function.isNonDeterministic()) {
+                        throw SqlException.nonDeterministicColumn(node.position, node.token);
+                    }
+
                     // record functions will have all model function, including consecutive duplicates
                     outRecordFunctions.add(function);
 
