/*******************************************************************************
 *     ___                  _   ____  ____
 *    / _ \ _   _  ___  ___| |_|  _ \| __ )
 *   | | | | | | |/ _ \/ __| __| | | |  _ \
 *   | |_| | |_| |  __/\__ \ |_| |_| | |_) |
 *    \__\_\\__,_|\___||___/\__|____/|____/
 *
 *  Copyright (c) 2014-2019 Appsicle
 *  Copyright (c) 2019-2024 QuestDB
 *
 *  Licensed under the Apache License, Version 2.0 (the "License");
 *  you may not use this file except in compliance with the License.
 *  You may obtain a copy of the License at
 *
 *  http://www.apache.org/licenses/LICENSE-2.0
 *
 *  Unless required by applicable law or agreed to in writing, software
 *  distributed under the License is distributed on an "AS IS" BASIS,
 *  WITHOUT WARRANTIES OR CONDITIONS OF ANY KIND, either express or implied.
 *  See the License for the specific language governing permissions and
 *  limitations under the License.
 *
 ******************************************************************************/

package io.questdb.griffin.engine.groupby.vect;

import io.questdb.MessageBus;
import io.questdb.cairo.*;
import io.questdb.cairo.sql.Record;
import io.questdb.cairo.sql.*;
import io.questdb.cairo.sql.async.WorkStealingStrategy;
import io.questdb.cairo.sql.async.WorkStealingStrategyFactory;
import io.questdb.griffin.PlanSink;
import io.questdb.griffin.SqlException;
import io.questdb.griffin.SqlExecutionContext;
import io.questdb.griffin.engine.PerWorkerLocks;
import io.questdb.log.Log;
import io.questdb.log.LogFactory;
import io.questdb.mp.MPSequence;
import io.questdb.mp.RingQueue;
import io.questdb.mp.SOUnboundedCountDownLatch;
import io.questdb.mp.Worker;
import io.questdb.std.*;
import io.questdb.std.str.CharSink;
import io.questdb.tasks.VectorAggregateTask;
import org.jetbrains.annotations.Nullable;

import java.util.concurrent.atomic.AtomicInteger;

import static io.questdb.cairo.sql.DataFrameCursorFactory.ORDER_ASC;

public class GroupByRecordCursorFactory extends AbstractRecordCursorFactory {

    private final static Log LOG = LogFactory.getLog(GroupByRecordCursorFactory.class);

    private final static int ROSTI_MINIMIZED_SIZE = 16; // 16 is the minimum size usable on arm
    private final RecordCursorFactory base;
    private final RostiRecordCursor cursor;
    private final SOUnboundedCountDownLatch doneLatch = new SOUnboundedCountDownLatch();
    private final ObjectPool<VectorAggregateEntry> entryPool;
    private final PageFrameAddressCache frameAddressCache;
    private final ObjList<PageFrameMemoryPool> frameMemoryPools; // per worker pools
    private final int keyColumnIndex;
    private final AtomicInteger oomCounter = new AtomicInteger();
    private final long[] pRosti;
    private final PerWorkerLocks perWorkerLocks; // used to protect pRosti and VAF's internal slots
    private final RostiAllocFacade raf;
    private final AtomicBooleanCircuitBreaker sharedCircuitBreaker; // used to signal cancellation to workers
    private final AtomicInteger startedCounter = new AtomicInteger();
    private final ObjList<VectorAggregateFunction> vafList;
    private final WorkStealingStrategy workStealingStrategy;
    private final int workerCount;

    public GroupByRecordCursorFactory(
            CairoConfiguration configuration,
            RecordCursorFactory base,
            RecordMetadata metadata,
            @Transient ColumnTypes columnTypes,
            int workerCount,
            @Transient ObjList<VectorAggregateFunction> vafList,
            int keyColumnIndexInBase,
            int keyColumnIndexInThisCursor,
            @Transient @Nullable IntList symbolTableSkewIndex
    ) {
        super(metadata);
        try {
            this.workerCount = workerCount;
            entryPool = new ObjectPool<>(VectorAggregateEntry::new, configuration.getGroupByPoolCapacity());
            // columnTypes and functions must align in the following way:
            // columnTypes[0] is the type of key, for now single key is supported
            // functions.size = columnTypes.size - 1, functions do not have instance for key, only for values
            // functions[0].type == columnTypes[1]
            // ...
            // functions[n].type == columnTypes[n+1]

            this.base = base;
            this.frameAddressCache = new PageFrameAddressCache(configuration);
            perWorkerLocks = new PerWorkerLocks(configuration, workerCount);
            sharedCircuitBreaker = new AtomicBooleanCircuitBreaker();
            workStealingStrategy = WorkStealingStrategyFactory.getInstance(configuration, workerCount);
            workStealingStrategy.of(startedCounter);
            // first column is INT or SYMBOL
            pRosti = new long[workerCount];
            final int vafCount = vafList.size();
            this.vafList = new ObjList<>(vafCount);
            this.vafList.addAll(vafList);
            raf = configuration.getRostiAllocFacade();
            for (int i = 0; i < workerCount; i++) {
                long ptr = raf.alloc(columnTypes, configuration.getGroupByMapCapacity());
                if (ptr == 0) {
                    for (int k = i - 1; k > -1; k--) {
                        raf.free(pRosti[k]);
                        pRosti[k] = 0;
                    }
                    throw new OutOfMemoryError();
                }
                pRosti[i] = ptr;

                // remember, single key for now
                switch (ColumnType.tagOf(columnTypes.getColumnType(0))) {
                    case ColumnType.INT:
                        Unsafe.getUnsafe().putInt(Rosti.getInitialValueSlot(pRosti[i], 0), Numbers.INT_NULL);
                        break;
                    case ColumnType.SYMBOL:
                        Unsafe.getUnsafe().putInt(Rosti.getInitialValueSlot(pRosti[i], 0), SymbolTable.VALUE_IS_NULL);
                        break;
                    default:
                }

                // configure map with default values
                // when our execution order is sum(x) then min(y) over the same map
                // min(y) may not find any new keys slots(they will be created by first pass with sum(x))
                // for aggregation function to continue, such slots have to be initialized to the
                // appropriate value for the function.
                for (int j = 0; j < vafCount; j++) {
                    this.vafList.getQuick(j).initRosti(pRosti[i]);
                }
            }

            // all maps are the same at this point
            // check where our keys are and pull them to front
            final long pRosti = this.pRosti[0];
            final long columnOffsets = Rosti.getValueOffsets(pRosti);

            // skew logic assumes single key, for multiple keys skew would be different

            final IntList columnSkewIndex = new IntList();
            // key is in the middle, shift aggregates before the key one position left
            addOffsets(columnSkewIndex, this.vafList, 0, keyColumnIndexInThisCursor, columnOffsets);

            // this is offset of the key column
            columnSkewIndex.add(0);

            // add remaining aggregate columns as is
            addOffsets(columnSkewIndex, this.vafList, keyColumnIndexInThisCursor, vafCount, columnOffsets);

            keyColumnIndex = keyColumnIndexInBase;
            if (symbolTableSkewIndex != null && symbolTableSkewIndex.size() > 0) {
                final IntList symbolSkew = new IntList(symbolTableSkewIndex.size());
                symbolSkew.addAll(symbolTableSkewIndex);
                cursor = new RostiRecordCursor(pRosti, columnSkewIndex, symbolSkew);
            } else {
                cursor = new RostiRecordCursor(pRosti, columnSkewIndex, null);
            }

            this.frameMemoryPools = new ObjList<>(workerCount);
            for (int i = 0; i < workerCount; i++) {
                final PageFrameMemoryPool frameMemoryPool = new PageFrameMemoryPool();
                frameMemoryPool.of(frameAddressCache);
                frameMemoryPools.add(frameMemoryPool);
            }
        } catch (Throwable th) {
            close();
            throw th;
        }
    }

    @Override
    public RecordCursorFactory getBaseFactory() {
        return base;
    }

    @Override
    public RecordCursor getCursor(SqlExecutionContext executionContext) throws SqlException {
        oomCounter.set(0);
        // clear maps
        for (int i = 0, n = pRosti.length; i < n; i++) {
            raf.clear(pRosti[i]);
        }
        // clear state of aggregate functions
        for (int i = 0, n = vafList.size(); i < n; i++) {
            vafList.getQuick(i).clear();
        }
        final PageFrameCursor pageFrameCursor = base.getPageFrameCursor(executionContext, ORDER_ASC);
        return cursor.of(
                base.getMetadata(),
                pageFrameCursor,
                executionContext.getMessageBus(),
                executionContext.getCircuitBreaker()
        );
    }

    @Override
    public boolean recordCursorSupportsRandomAccess() {
        return true;
    }

    @Override
    public void toPlan(PlanSink sink) {
        sink.type("GroupBy");
        sink.meta("vectorized").val(true);
        sink.meta("workers").val(workerCount);
        sink.attr("keys").val("[").putBaseColumnNameNoRemap(keyColumnIndex).val("]");
        sink.optAttr("values", vafList, true);
        sink.child(base);
    }

    @Override
    public boolean usesCompiledFilter() {
        return base.usesCompiledFilter();
    }

    @Override
    public boolean usesIndex() {
        return base.usesIndex();
    }

    private static void addOffsets(
            IntList columnSkewIndex,
            @Transient ObjList<VectorAggregateFunction> vafList,
            int start,
            int end,
            long columnOffsets
    ) {
        for (int i = start; i < end; i++) {
            columnSkewIndex.add(Unsafe.getUnsafe().getInt(columnOffsets + vafList.getQuick(i).getValueOffset() * 4L));
        }
    }

    private void resetRostiMemorySize() {
        for (int i = 0, n = pRosti.length; i < n; i++) {
            if (!raf.reset(pRosti[i], ROSTI_MINIMIZED_SIZE)) {
                LOG.debug().$("Couldn't minimize rosti memory [i=").$(i).$(",current_size=").$(Rosti.getSize(pRosti[i])).I$();
            }
        }
    }

    @Override
    protected void _close() {
        Misc.freeObjListAndKeepObjects(frameMemoryPools);
        Misc.freeObjList(vafList);
        for (int i = 0, n = pRosti.length; i < n; i++) {
            if (pRosti[i] != 0) {
                raf.free(pRosti[i]);
                pRosti[i] = 0;
            }
        }
        Misc.free(base);
    }

    private class RostiRecordCursor implements RecordCursor {
        private final IntList columnSkewIndex;
        private final RostiRecord record;
        private final IntList symbolTableSkewIndex;
        private MessageBus bus;
        private SqlExecutionCircuitBreaker circuitBreaker;
        private long count;
        private long ctrl;
        private long ctrlStart;
        private int frameCount;
        private PageFrameCursor frameCursor;
        private boolean isRostiBuilt;
        private long pRostiBig;
        private RostiRecord recordB;
        private long shift;
        private long size;
        private long slots;

        public RostiRecordCursor(long pRosti, IntList columnSkewIndex, IntList symbolTableSkewIndex) {
            pRostiBig = pRosti;
            record = new RostiRecord();
            this.symbolTableSkewIndex = symbolTableSkewIndex;
            this.columnSkewIndex = columnSkewIndex;
        }

        @Override
        public void calculateSize(SqlExecutionCircuitBreaker circuitBreaker, Counter counter) {
            if (!isRostiBuilt) {
                buildRosti();
                isRostiBuilt = true;
            }

            if (count < size) {
                counter.add(size - count);
                count = size;
            }
        }

        @Override
        public void close() {
            frameAddressCache.clear();
            frameCursor = Misc.free(frameCursor);
            raf.reset(pRostiBig, ROSTI_MINIMIZED_SIZE);
        }

        @Override
        public Record getRecord() {
            return record;
        }

        @Override
        public Record getRecordB() {
            if (recordB != null) {
                return recordB;
            }
            return (recordB = new RostiRecord());
        }

        @Override
        public SymbolTable getSymbolTable(int columnIndex) {
            return frameCursor.getSymbolTable(symbolTableSkewIndex.getQuick(columnIndex));
        }

        @Override
        public boolean hasNext() {
            if (!isRostiBuilt) {
                buildRosti();
                isRostiBuilt = true;
            }
            while (count < size) {
                byte b = Unsafe.getUnsafe().getByte(ctrl);
                if ((b & 0x80) != 0) {
                    ctrl++;
                    continue;
                }
                count++;
                record.of(slots + ((ctrl - ctrlStart) << shift));
                ctrl++;
                return true;
            }
            return false;
        }

        @Override
        public SymbolTable newSymbolTable(int columnIndex) {
            return frameCursor.newSymbolTable(symbolTableSkewIndex.getQuick(columnIndex));
        }

        public RostiRecordCursor of(
                RecordMetadata metadata,
                PageFrameCursor pageFrameCursor,
                MessageBus bus,
                SqlExecutionCircuitBreaker circuitBreaker
        ) {
            this.frameCursor = pageFrameCursor;
            this.bus = bus;
            this.circuitBreaker = circuitBreaker;
            frameAddressCache.of(metadata);
            frameCount = 0;
            isRostiBuilt = false;
            return this;
        }

        @Override
        public void recordAt(Record record, long atRowId) {
            ((RostiRecord) record).of(atRowId);
        }

        @Override
        public long size() {
            return isRostiBuilt ? size : -1;
        }

        @Override
        public void toTop() {
            ctrl = ctrlStart = Rosti.getCtrl(pRostiBig);
            slots = Rosti.getSlots(pRostiBig);
            size = raf.getSize(pRostiBig);
            shift = Rosti.getSlotShift(pRostiBig);
            count = 0;
        }

        private void buildRosti() {
            final int vafCount = vafList.size();
            final RingQueue<VectorAggregateTask> queue = bus.getVectorAggregateQueue();
            final MPSequence pubSeq = bus.getVectorAggregatePubSeq();

            sharedCircuitBreaker.reset();
            startedCounter.set(0);
            doneLatch.reset();
            entryPool.clear();

            int queuedCount = 0;
            int ownCount = 0;
            int reclaimed = 0;
            int total = 0;
            int mergedCount = 0; // used for work stealing decisions

            final Thread thread = Thread.currentThread();
            final int workerId;
            if (thread instanceof Worker) {
                // it's a worker thread, potentially from the shared pool
                workerId = ((Worker) thread).getWorkerId() % workerCount;
            } else {
                // it's an embedder's thread, so use a random slot
                workerId = -1;
            }

            try {
                PageFrame frame;
<<<<<<< HEAD
                while ((frame = frameCursor.next()) != null) {
                    frameAddressCache.add(frameCount++, frame);
                }

                for (int frameIndex = 0; frameIndex < frameCount; frameIndex++) {
                    for (int vafIndex = 0; vafIndex < vafCount; vafIndex++) {
                        final VectorAggregateFunction vaf = vafList.getQuick(vafIndex);
                        // when column index = -1 we assume that vector function does not have value
                        // argument, and it can only derive count via memory size
                        final int valueColumnIndex = vaf.getColumnIndex();

=======
                while ((frame = pageFrameCursor.next()) != null) {
                    final long keyAddress = frame.getPageAddress(keyColumnIndex);
                    final long frameRowCount = frame.getPartitionHi() - frame.getPartitionLo();
                    for (int i = 0; i < vafCount; i++) {
                        final VectorAggregateFunction vaf = vafList.getQuick(i);
                        // when column index = -1 we assume that vector function does not have value
                        // argument, and it can only derive count via memory size
                        final int columnIndex = vaf.getColumnIndex();
                        // for functions like `count()`, that do not have arguments we are required to provide
                        // count of rows in table in a form of "pageSize >> shr". Since `vaf` doesn't provide column
                        // this code used column 0. Assumption here that column 0 is fixed size.
                        // This assumption only holds because our aggressive algorithm for "top down columns", e.g.
                        // the algorithm that forces page frame to provide only columns required by the select. At the time
                        // of writing this code there is no way to return variable length column out of non-keyed aggregation
                        // query. This might change if we introduce something like `first(string)`. When this happens we will
                        // need to rethink our way of computing size for the count. This would be either type checking column
                        // 0 and working out size differently or finding any fixed-size column and using that.
                        final long valueAddress = columnIndex > -1 ? frame.getPageAddress(columnIndex) : 0;
>>>>>>> fd3fe645
                        while (true) {
                            long cursor = pubSeq.next();
                            if (cursor < 0) {
                                circuitBreaker.statefulThrowExceptionIfTrippedNoThrottle();

                                if (workStealingStrategy.shouldSteal(mergedCount)) {
<<<<<<< HEAD
                                    VectorAggregateEntry.aggregateUnsafe(
                                            workerId,
                                            oomCounter,
                                            frameIndex,
                                            keyColumnIndex,
                                            valueColumnIndex,
                                            pRosti,
                                            frameMemoryPools,
                                            raf,
                                            vaf,
                                            perWorkerLocks,
                                            circuitBreaker
                                    );
=======
                                    // acquire the slot and DIY the func
                                    final int slot = perWorkerLocks.acquireSlot(workerId, circuitBreaker);
                                    try {
                                        if (keyAddress == 0) {
                                            vaf.aggregate(valueAddress, frameRowCount, slot);
                                        } else {
                                            long oldSize = Rosti.getAllocMemory(pRosti[slot]);
                                            if (!vaf.aggregate(pRosti[slot], keyAddress, valueAddress, frameRowCount)) {
                                                oomCounter.incrementAndGet();
                                            }
                                            raf.updateMemoryUsage(pRosti[slot], oldSize);
                                        }
                                    } finally {
                                        perWorkerLocks.releaseSlot(slot);
                                    }
>>>>>>> fd3fe645
                                    ownCount++;
                                    total++;
                                    mergedCount = doneLatch.getCount();
                                    break;
                                }
                                mergedCount = doneLatch.getCount();
                            } else {
                                final VectorAggregateEntry entry = entryPool.next();
<<<<<<< HEAD
                                entry.of(
                                        frameIndex,
                                        keyColumnIndex,
                                        valueColumnIndex,
                                        vaf,
                                        pRosti,
                                        frameMemoryPools,
                                        startedCounter,
                                        doneLatch,
                                        oomCounter,
                                        raf,
                                        perWorkerLocks,
                                        sharedCircuitBreaker
                                );
=======
                                if (keyAddress == 0) {
                                    entry.of(
                                            vaf,
                                            null,
                                            0,
                                            valueAddress,
                                            startedCounter,
                                            doneLatch,
                                            oomCounter,
                                            null,
                                            perWorkerLocks,
                                            sharedCircuitBreaker,
                                            frameRowCount
                                    );
                                } else {
                                    entry.of(
                                            vaf,
                                            pRosti,
                                            keyAddress,
                                            valueAddress,
                                            startedCounter,
                                            doneLatch,
                                            oomCounter,
                                            raf,
                                            perWorkerLocks,
                                            sharedCircuitBreaker,
                                            frameRowCount
                                    );
                                }
>>>>>>> fd3fe645
                                queue.get(cursor).entry = entry;
                                pubSeq.done(cursor);
                                queuedCount++;
                                total++;
                                break;
                            }
                        }
                    }
                }
            } catch (DataUnavailableException e) {
                // We're not yet done, so no need to cancel the circuit breaker. 
                throw e;
            } catch (Throwable e) {
                sharedCircuitBreaker.cancel();
                throw e;
            } finally {
                // all done? great start consuming the queue we just published
                // how do we get to the end? If we consume our own queue there is chance we will be consuming
                // aggregation tasks not related to this execution (we work in concurrent environment)
                // To deal with that we need to have our own checklist.

                // Make sure we're consuming jobs even when we failed. We cannot close "rosti" when there are
                // tasks in flight.

                reclaimed = GroupByNotKeyedVectorRecordCursorFactory.runWhatsLeft(
                        bus.getVectorAggregateSubSeq(),
                        queue,
                        queuedCount,
                        reclaimed,
                        mergedCount,
                        workerId,
                        doneLatch,
                        circuitBreaker,
                        sharedCircuitBreaker,
                        workStealingStrategy
                );
                // We can't reallocate rosti until tasks are complete because some other thread could be using it.
                if (sharedCircuitBreaker.checkIfTripped()) {
                    resetRostiMemorySize();
                }

                // Release page frame memory.
                Misc.freeObjListAndKeepObjects(frameMemoryPools);
            }

            if (oomCounter.get() > 0) {
                resetRostiMemorySize();
                throw new OutOfMemoryError();
            }

            // merge maps only when cursor was fetched successfully
            // otherwise assume error and save CPU cycles
            pRostiBig = pRosti[0];
            try {
                if (pRosti.length > 1) {
                    LOG.debug().$("merging").$();

                    // due to uneven load distribution some rostis could be much bigger and some empty
                    long size = raf.getSize(pRostiBig);
                    for (int i = 1, n = pRosti.length; i < n; i++) {
                        long curSize = raf.getSize(pRosti[i]);
                        if (curSize > size) {
                            size = curSize;
                            pRostiBig = pRosti[i];
                        }
                    }

                    for (int j = 0; j < vafCount; j++) {
                        final VectorAggregateFunction vaf = vafList.getQuick(j);
                        for (int i = 0, n = pRosti.length; i < n; i++) {
                            if (pRostiBig == pRosti[i] || raf.getSize(pRosti[i]) < 1) {
                                continue;
                            }
                            circuitBreaker.statefulThrowExceptionIfTrippedNoThrottle();
                            long oldSize = Rosti.getAllocMemory(pRostiBig);
                            if (!vaf.merge(pRostiBig, pRosti[i])) {
                                resetRostiMemorySize();
                                throw new OutOfMemoryError();
                            }
                            raf.updateMemoryUsage(pRostiBig, oldSize);
                        }

                        circuitBreaker.statefulThrowExceptionIfTrippedNoThrottle();

                        // some wrapUp() methods can increase rosti size
                        long oldSize = Rosti.getAllocMemory(pRostiBig);
                        if (!vaf.wrapUp(pRostiBig)) {
                            resetRostiMemorySize();
                            throw new OutOfMemoryError();
                        }
                        raf.updateMemoryUsage(pRostiBig, oldSize);
                    }
                    circuitBreaker.statefulThrowExceptionIfTrippedNoThrottle();
                    for (int i = 0, n = pRosti.length; i < n; i++) {
                        if (pRostiBig == pRosti[i]) {
                            continue;
                        }

                        if (!raf.reset(pRosti[i], ROSTI_MINIMIZED_SIZE)) {
                            LOG.debug().$("couldn't minimize rosti memory [i=").$(i).$(",currentSize=").$(Rosti.getSize(pRosti[i])).I$();
                        }
                    }
                } else {
                    circuitBreaker.statefulThrowExceptionIfTrippedNoThrottle();
                    for (int j = 0; j < vafCount; j++) {
                        if (!vafList.getQuick(j).wrapUp(pRostiBig)) {
                            resetRostiMemorySize();
                            throw new OutOfMemoryError();
                        }
                    }
                }
            } catch (Throwable t) {
                resetRostiMemorySize();
                throw t;
            }

            toTop();

            LOG.info().$("done [total=").$(total)
                    .$(", ownCount=").$(ownCount)
                    .$(", reclaimed=").$(reclaimed)
                    .$(", queuedCount=").$(queuedCount).I$();
        }

        private class RostiRecord implements Record {
            private final Long256Impl long256A = new Long256Impl();
            private final Long256Impl long256B = new Long256Impl();
            private long pRow;

            @Override
            public long getDate(int col) {
                return getLong(col);
            }

            @Override
            public double getDouble(int col) {
                return Unsafe.getUnsafe().getDouble(getValueAddress(col));
            }

            @Override
            public float getFloat(int col) {
                return 0;
            }

            @Override
            public byte getGeoByte(int col) {
                return getByte(col);
            }

            @Override
            public int getGeoInt(int col) {
                return getInt(col);
            }

            @Override
            public long getGeoLong(int col) {
                return getLong(col);
            }

            @Override
            public short getGeoShort(int col) {
                return getShort(col);
            }

            @Override
            public int getIPv4(int col) {
                return Unsafe.getUnsafe().getInt(getValueAddress(col));
            }

            @Override
            public int getInt(int col) {
                return Unsafe.getUnsafe().getInt(getValueAddress(col));
            }

            @Override
            public long getLong(int col) {
                return Unsafe.getUnsafe().getLong(getValueAddress(col));
            }

            @Override
            public void getLong256(int col, CharSink<?> sink) {
                Long256Impl v = (Long256Impl) getLong256A(col);
                v.toSink(sink);
            }

            @Override
            public Long256 getLong256A(int col) {
                return getLong256Value(long256A, col);
            }

            @Override
            public Long256 getLong256B(int col) {
                return getLong256Value(long256B, col);
            }

            public Long256 getLong256Value(Long256 dst, int col) {
                dst.fromAddress(getValueAddress(col));
                return dst;
            }

            @Override
            public long getRowId() {
                return pRow;
            }

            @Override
            public short getShort(int col) {
                return 0;
            }

            @Override
            public CharSequence getStrA(int col) {
                return null;
            }

            @Override
            public CharSequence getStrB(int col) {
                return null;
            }

            @Override
            public int getStrLen(int col) {
                return 0;
            }

            @Override
            public CharSequence getSymA(int col) {
                return frameCursor.getSymbolTable(symbolTableSkewIndex.getQuick(col)).valueOf(getInt(col));
            }

            @Override
            public CharSequence getSymB(int col) {
                return frameCursor.getSymbolTable(symbolTableSkewIndex.getQuick(col)).valueBOf(getInt(col));
            }

            @Override
            public long getTimestamp(int col) {
                return getLong(col);
            }

            public void of(long pRow) {
                this.pRow = pRow;
            }

            private long getValueAddress(int column) {
                return pRow + columnSkewIndex.getQuick(column);
            }
        }
    }
}<|MERGE_RESOLUTION|>--- conflicted
+++ resolved
@@ -50,9 +50,7 @@
 import static io.questdb.cairo.sql.DataFrameCursorFactory.ORDER_ASC;
 
 public class GroupByRecordCursorFactory extends AbstractRecordCursorFactory {
-
     private final static Log LOG = LogFactory.getLog(GroupByRecordCursorFactory.class);
-
     private final static int ROSTI_MINIMIZED_SIZE = 16; // 16 is the minimum size usable on arm
     private final RecordCursorFactory base;
     private final RostiRecordCursor cursor;
@@ -408,49 +406,29 @@
 
             try {
                 PageFrame frame;
-<<<<<<< HEAD
                 while ((frame = frameCursor.next()) != null) {
                     frameAddressCache.add(frameCount++, frame);
                 }
 
                 for (int frameIndex = 0; frameIndex < frameCount; frameIndex++) {
+                    final long frameRowCount = frameAddressCache.getFrameSize(frameIndex);
                     for (int vafIndex = 0; vafIndex < vafCount; vafIndex++) {
                         final VectorAggregateFunction vaf = vafList.getQuick(vafIndex);
                         // when column index = -1 we assume that vector function does not have value
                         // argument, and it can only derive count via memory size
                         final int valueColumnIndex = vaf.getColumnIndex();
 
-=======
-                while ((frame = pageFrameCursor.next()) != null) {
-                    final long keyAddress = frame.getPageAddress(keyColumnIndex);
-                    final long frameRowCount = frame.getPartitionHi() - frame.getPartitionLo();
-                    for (int i = 0; i < vafCount; i++) {
-                        final VectorAggregateFunction vaf = vafList.getQuick(i);
-                        // when column index = -1 we assume that vector function does not have value
-                        // argument, and it can only derive count via memory size
-                        final int columnIndex = vaf.getColumnIndex();
-                        // for functions like `count()`, that do not have arguments we are required to provide
-                        // count of rows in table in a form of "pageSize >> shr". Since `vaf` doesn't provide column
-                        // this code used column 0. Assumption here that column 0 is fixed size.
-                        // This assumption only holds because our aggressive algorithm for "top down columns", e.g.
-                        // the algorithm that forces page frame to provide only columns required by the select. At the time
-                        // of writing this code there is no way to return variable length column out of non-keyed aggregation
-                        // query. This might change if we introduce something like `first(string)`. When this happens we will
-                        // need to rethink our way of computing size for the count. This would be either type checking column
-                        // 0 and working out size differently or finding any fixed-size column and using that.
-                        final long valueAddress = columnIndex > -1 ? frame.getPageAddress(columnIndex) : 0;
->>>>>>> fd3fe645
                         while (true) {
                             long cursor = pubSeq.next();
                             if (cursor < 0) {
                                 circuitBreaker.statefulThrowExceptionIfTrippedNoThrottle();
 
                                 if (workStealingStrategy.shouldSteal(mergedCount)) {
-<<<<<<< HEAD
                                     VectorAggregateEntry.aggregateUnsafe(
                                             workerId,
                                             oomCounter,
                                             frameIndex,
+                                            frameRowCount,
                                             keyColumnIndex,
                                             valueColumnIndex,
                                             pRosti,
@@ -460,23 +438,6 @@
                                             perWorkerLocks,
                                             circuitBreaker
                                     );
-=======
-                                    // acquire the slot and DIY the func
-                                    final int slot = perWorkerLocks.acquireSlot(workerId, circuitBreaker);
-                                    try {
-                                        if (keyAddress == 0) {
-                                            vaf.aggregate(valueAddress, frameRowCount, slot);
-                                        } else {
-                                            long oldSize = Rosti.getAllocMemory(pRosti[slot]);
-                                            if (!vaf.aggregate(pRosti[slot], keyAddress, valueAddress, frameRowCount)) {
-                                                oomCounter.incrementAndGet();
-                                            }
-                                            raf.updateMemoryUsage(pRosti[slot], oldSize);
-                                        }
-                                    } finally {
-                                        perWorkerLocks.releaseSlot(slot);
-                                    }
->>>>>>> fd3fe645
                                     ownCount++;
                                     total++;
                                     mergedCount = doneLatch.getCount();
@@ -485,7 +446,6 @@
                                 mergedCount = doneLatch.getCount();
                             } else {
                                 final VectorAggregateEntry entry = entryPool.next();
-<<<<<<< HEAD
                                 entry.of(
                                         frameIndex,
                                         keyColumnIndex,
@@ -500,37 +460,6 @@
                                         perWorkerLocks,
                                         sharedCircuitBreaker
                                 );
-=======
-                                if (keyAddress == 0) {
-                                    entry.of(
-                                            vaf,
-                                            null,
-                                            0,
-                                            valueAddress,
-                                            startedCounter,
-                                            doneLatch,
-                                            oomCounter,
-                                            null,
-                                            perWorkerLocks,
-                                            sharedCircuitBreaker,
-                                            frameRowCount
-                                    );
-                                } else {
-                                    entry.of(
-                                            vaf,
-                                            pRosti,
-                                            keyAddress,
-                                            valueAddress,
-                                            startedCounter,
-                                            doneLatch,
-                                            oomCounter,
-                                            raf,
-                                            perWorkerLocks,
-                                            sharedCircuitBreaker,
-                                            frameRowCount
-                                    );
-                                }
->>>>>>> fd3fe645
                                 queue.get(cursor).entry = entry;
                                 pubSeq.done(cursor);
                                 queuedCount++;
