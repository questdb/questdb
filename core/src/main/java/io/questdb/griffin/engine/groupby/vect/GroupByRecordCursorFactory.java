/*******************************************************************************
 *     ___                  _   ____  ____
 *    / _ \ _   _  ___  ___| |_|  _ \| __ )
 *   | | | | | | |/ _ \/ __| __| | | |  _ \
 *   | |_| | |_| |  __/\__ \ |_| |_| | |_) |
 *    \__\_\\__,_|\___||___/\__|____/|____/
 *
 *  Copyright (c) 2014-2019 Appsicle
 *  Copyright (c) 2019-2022 QuestDB
 *
 *  Licensed under the Apache License, Version 2.0 (the "License");
 *  you may not use this file except in compliance with the License.
 *  You may obtain a copy of the License at
 *
 *  http://www.apache.org/licenses/LICENSE-2.0
 *
 *  Unless required by applicable law or agreed to in writing, software
 *  distributed under the License is distributed on an "AS IS" BASIS,
 *  WITHOUT WARRANTIES OR CONDITIONS OF ANY KIND, either express or implied.
 *  See the License for the specific language governing permissions and
 *  limitations under the License.
 *
 ******************************************************************************/

package io.questdb.griffin.engine.groupby.vect;

import io.questdb.MessageBus;
import io.questdb.cairo.AbstractRecordCursorFactory;
import io.questdb.cairo.CairoConfiguration;
import io.questdb.cairo.ColumnType;
import io.questdb.cairo.ColumnTypes;
import io.questdb.cairo.sql.Record;
import io.questdb.cairo.sql.*;
import io.questdb.cutlass.text.AtomicBooleanCircuitBreaker;
import io.questdb.griffin.PlanSink;
import io.questdb.griffin.SqlException;
import io.questdb.griffin.SqlExecutionContext;
import io.questdb.log.Log;
import io.questdb.log.LogFactory;
import io.questdb.mp.RingQueue;
import io.questdb.mp.SOUnboundedCountDownLatch;
import io.questdb.mp.Sequence;
import io.questdb.mp.Worker;
import io.questdb.std.*;
import io.questdb.std.str.CharSink;
import io.questdb.tasks.VectorAggregateTask;

import java.util.concurrent.atomic.AtomicInteger;

import static io.questdb.cairo.sql.DataFrameCursorFactory.ORDER_ASC;

public class GroupByRecordCursorFactory extends AbstractRecordCursorFactory {

    private final static Log LOG = LogFactory.getLog(GroupByRecordCursorFactory.class);

    private final static int ROSTI_MINIMIZED_SIZE = 16;//16 is the minimum size usable on arm 
    private final ObjList<VectorAggregateEntry> activeEntries;
    private final RecordCursorFactory base;
    private final RostiRecordCursor cursor;
    private final SOUnboundedCountDownLatch doneLatch = new SOUnboundedCountDownLatch();
    private final ObjectPool<VectorAggregateEntry> entryPool;
    private final int keyColumnIndex;
    private final AtomicInteger oomCounter = new AtomicInteger();
    private final long[] pRosti;
    private final RostiAllocFacade raf;
    private final AtomicBooleanCircuitBreaker sharedCircuitBreaker;//used to signal cancellation to workers
    private final ObjList<VectorAggregateFunction> vafList;
    private final int workerCount;

    public GroupByRecordCursorFactory(
            CairoConfiguration configuration,
            RecordCursorFactory base,
            RecordMetadata metadata,
            @Transient ColumnTypes columnTypes,
            int workerCount,
            @Transient ObjList<VectorAggregateFunction> vafList,
            int keyColumnIndexInBase,
            int keyColumnIndexInThisCursor,
            @Transient IntList symbolTableSkewIndex
    ) {
        super(metadata);
<<<<<<< HEAD
        this.configuration = configuration;
        this.workerCount = workerCount;
=======
>>>>>>> ee9e7852
        this.entryPool = new ObjectPool<>(VectorAggregateEntry::new, configuration.getGroupByPoolCapacity());
        this.activeEntries = new ObjList<>(configuration.getGroupByPoolCapacity());
        // columnTypes and functions must align in the following way:
        // columnTypes[0] is the type of key, for now single key is supported
        // functions.size = columnTypes.size - 1, functions do not have instance for key, only for values
        // functions[0].type == columnTypes[1]
        // ...
        // functions[n].type == columnTypes[n+1]

        this.sharedCircuitBreaker = new AtomicBooleanCircuitBreaker();
        this.base = base;
        // first column is INT or SYMBOL
        this.pRosti = new long[workerCount];
        final int vafCount = vafList.size();
        this.vafList = new ObjList<>(vafCount);
        this.raf = configuration.getRostiAllocFacade();
        for (int i = 0; i < workerCount; i++) {
            long ptr = raf.alloc(columnTypes, configuration.getGroupByMapCapacity());
            if (ptr == 0) {
                for (int k = i - 1; k > -1; k--) {
                    raf.free(pRosti[k]);
                }
                throw new OutOfMemoryError();
            }
            pRosti[i] = ptr;

            // remember, single key for now
            switch (ColumnType.tagOf(columnTypes.getColumnType(0))) {
                case ColumnType.INT:
                    Unsafe.getUnsafe().putInt(Rosti.getInitialValueSlot(pRosti[i], 0), Numbers.INT_NaN);
                    break;
                case ColumnType.SYMBOL:
                    Unsafe.getUnsafe().putInt(Rosti.getInitialValueSlot(pRosti[i], 0), SymbolTable.VALUE_IS_NULL);
                    break;
                default:
            }

            // configure map with default values
            // when our execution order is sum(x) then min(y) over the same map
            // min(y) may not find any new keys slots(they will be created by first pass with sum(x))
            // for aggregation function to continue, such slots have to be initialized to the
            // appropriate value for the function.
            for (int j = 0; j < vafCount; j++) {
                vafList.getQuick(j).initRosti(pRosti[i]);
            }
        }

        // all maps are the same at this point
        // check where our keys are and pull them to front
        final long pRosti = this.pRosti[0];
        final long columnOffsets = Rosti.getValueOffsets(pRosti);

        // skew logic assumes single key, for multiple keys skew would be different

        final IntList columnSkewIndex = new IntList();
        // key is in the middle, shift aggregates before the key one position left
        addOffsets(columnSkewIndex, vafList, 0, keyColumnIndexInThisCursor, columnOffsets);

        // this is offset of the key column
        columnSkewIndex.add(0);

        // add remaining aggregate columns as is
        addOffsets(columnSkewIndex, vafList, keyColumnIndexInThisCursor, vafCount, columnOffsets);

        this.vafList.addAll(vafList);
        this.keyColumnIndex = keyColumnIndexInBase;
        if (symbolTableSkewIndex.size() > 0) {
            final IntList symbolSkew = new IntList(symbolTableSkewIndex.size());
            symbolSkew.addAll(symbolTableSkewIndex);
            this.cursor = new RostiRecordCursor(pRosti, columnSkewIndex, symbolSkew, configuration.getGroupByMapCapacity());
        } else {
            this.cursor = new RostiRecordCursor(pRosti, columnSkewIndex, null, configuration.getGroupByMapCapacity());
        }
    }

    @Override
    public String getBaseColumnName(int idx, SqlExecutionContext sqlExecutionContext) {
        return base.getMetadata().getColumnName(idx);
    }

    @Override
    public RecordCursorFactory getBaseFactory() {
        return base;
    }

    @Override
    public RecordCursor getCursor(SqlExecutionContext executionContext) throws SqlException {
        final SqlExecutionCircuitBreaker circuitBreaker = executionContext.getCircuitBreaker();

        // clear maps
        for (int i = 0, n = pRosti.length; i < n; i++) {
            raf.clear(pRosti[i]);
        }

        this.oomCounter.set(0);

        final MessageBus bus = executionContext.getMessageBus();

        final PageFrameCursor cursor = base.getPageFrameCursor(executionContext, ORDER_ASC);
        final int vafCount = vafList.size();

        // clear state of aggregate functions
        for (int i = 0; i < vafCount; i++) {
            vafList.getQuick(i).clear();
        }

        final RingQueue<VectorAggregateTask> queue = bus.getVectorAggregateQueue();
        final Sequence pubSeq = bus.getVectorAggregatePubSeq();

        this.sharedCircuitBreaker.reset();
        this.entryPool.clear();
        this.activeEntries.clear();
        int queuedCount = 0;
        int ownCount = 0;
        int reclaimed = 0;
        int total = 0;

        doneLatch.reset();

        // check if this executed via worker pool
        final Thread thread = Thread.currentThread();
        final int workerId;
        if (thread instanceof Worker) {
            workerId = ((Worker) thread).getWorkerId();
        } else {
            workerId = pRosti.length - 1;//to avoid clashing with other worker with id=0 in tests 
        }

        try {
            PageFrame frame;
            while ((frame = cursor.next()) != null) {
                final long keyAddress = frame.getPageAddress(keyColumnIndex);
                for (int i = 0; i < vafCount; i++) {
                    final VectorAggregateFunction vaf = vafList.getQuick(i);
                    // when column index = -1 we assume that vector function does not have value
                    // argument, and it can only derive count via memory size
                    final int columnIndex = vaf.getColumnIndex();
                    // for functions like `count()`, that do not have arguments we are required to provide
                    // count of rows in table in a form of "pageSize >> shr". Since `vaf` doesn't provide column
                    // this code used column 0. Assumption here that column 0 is fixed size.
                    // This assumption only holds because our aggressive algorithm for "top down columns", e.g.
                    // the algorithm that forces page frame to provide only columns required by the select. At the time
                    // of writing this code there is no way to return variable length column out of non-keyed aggregation
                    // query. This might change if we introduce something like `first(string)`. When this happens we will
                    // need to rethink our way of computing size for the count. This would be either type checking column
                    // 0 and working out size differently or finding any fixed-size column and using that.
                    final long valueAddress = columnIndex > -1 ? frame.getPageAddress(columnIndex) : 0;
                    final int pageColIndex = columnIndex > -1 ? columnIndex : 0;
                    final int columnSizeShr = frame.getColumnShiftBits(pageColIndex);
                    final long valueAddressSize = frame.getPageSize(pageColIndex);

                    long seq = pubSeq.next();
                    if (seq < 0) {
                        circuitBreaker.statefulThrowExceptionIfTrippedNoThrottle();
                        if (keyAddress == 0) {
                            vaf.aggregate(valueAddress, valueAddressSize, columnSizeShr, workerId);
                        } else {
                            long oldSize = Rosti.getAllocMemory(pRosti[workerId]);
                            if (!vaf.aggregate(pRosti[workerId], keyAddress, valueAddress, valueAddressSize, columnSizeShr, workerId)) {
                                oomCounter.incrementAndGet();
                            }
                            raf.updateMemoryUsage(pRosti[workerId], oldSize);
                        }
                        ownCount++;
                    } else {
                        if (keyAddress != 0 || valueAddress != 0) {
                            final VectorAggregateEntry entry = entryPool.next();
                            if (keyAddress == 0) {
                                entry.of(queuedCount++, vaf, null, 0, valueAddress, valueAddressSize, columnSizeShr, doneLatch, oomCounter, null, sharedCircuitBreaker);
                            } else {
                                entry.of(queuedCount++, vaf, pRosti, keyAddress, valueAddress, valueAddressSize, columnSizeShr, doneLatch, oomCounter, raf, sharedCircuitBreaker);
                            }
                            activeEntries.add(entry);
                            queue.get(seq).entry = entry;
                            pubSeq.done(seq);
                        }
                    }
                    total++;
                }
            }
        } catch (Throwable e) {
            sharedCircuitBreaker.cancel();
            Misc.free(cursor);
            throw e;
        } finally {
            // all done? great start consuming the queue we just published
            // how do we get to the end? If we consume our own queue there is chance we will be consuming
            // aggregation tasks not related to this execution (we work in concurrent environment)
            // To deal with that we need to have our own checklist.

            // Make sure we're consuming jobs even when we failed. We cannot close "rosti" when there are
            // tasks in flight.

            // start at the back to reduce chance of clashing
            reclaimed = GroupByNotKeyedVectorRecordCursorFactory.getRunWhatsLeft(queuedCount, reclaimed, workerId, activeEntries, doneLatch, LOG, circuitBreaker, sharedCircuitBreaker);
            //we can't reallocate rosti until tasks are complete because some other thread could be using it
            if (sharedCircuitBreaker.isCanceled()) {
                resetRostiMemorySize();
            }
        }

        if (oomCounter.get() > 0) {
            Misc.free(cursor);
            resetRostiMemorySize();

            throw new OutOfMemoryError();
        }

        // merge maps only when cursor was fetched successfully
        // otherwise assume error and save CPU cycles
        long pRostiBig = pRosti[0];
        try {
            if (pRosti.length > 1) {
                LOG.debug().$("merging").$();

                //due to uneven load distribution some rostis could be much bigger and some empty
                long size = raf.getSize(pRostiBig);
                for (int i = 1, n = pRosti.length; i < n; i++) {
                    long curSize = raf.getSize(pRosti[i]);
                    if (curSize > size) {
                        size = curSize;
                        pRostiBig = pRosti[i];
                    }
                }

                for (int j = 0; j < vafCount; j++) {
                    final VectorAggregateFunction vaf = vafList.getQuick(j);
                    for (int i = 0, n = pRosti.length; i < n; i++) {
                        if (pRostiBig == pRosti[i] ||
                                raf.getSize(pRosti[i]) < 1) {
                            continue;
                        }
                        circuitBreaker.statefulThrowExceptionIfTrippedNoThrottle();
                        long oldSize = Rosti.getAllocMemory(pRostiBig);
                        if (!vaf.merge(pRostiBig, pRosti[i])) {
                            Misc.free(cursor);
                            resetRostiMemorySize();
                            throw new OutOfMemoryError();
                        }
                        raf.updateMemoryUsage(pRostiBig, oldSize);
                    }

                    circuitBreaker.statefulThrowExceptionIfTrippedNoThrottle();

                    //some wrapUp() methods can increase rosti size  
                    long oldSize = Rosti.getAllocMemory(pRostiBig);
                    if (!vaf.wrapUp(pRostiBig)) {
                        Misc.free(cursor);
                        resetRostiMemorySize();
                        throw new OutOfMemoryError();
                    }
                    raf.updateMemoryUsage(pRostiBig, oldSize);
                }
                circuitBreaker.statefulThrowExceptionIfTrippedNoThrottle();
                for (int i = 0, n = pRosti.length; i < n; i++) {
                    if (pRostiBig == pRosti[i]) {
                        continue;
                    }

                    if (!raf.reset(pRosti[i], ROSTI_MINIMIZED_SIZE)) {
                        LOG.debug().$("Couldn't minimize rosti memory [i=").$(i).$(",current_size=").$(Rosti.getSize(pRosti[i])).I$();
                    }
                }

            } else {
                circuitBreaker.statefulThrowExceptionIfTrippedNoThrottle();
                for (int j = 0; j < vafCount; j++) {
                    if (!vafList.getQuick(j).wrapUp(pRostiBig)) {
                        Misc.free(cursor);
                        resetRostiMemorySize();
                        throw new OutOfMemoryError();
                    }
                }
            }
        } catch (Throwable t) {
            Misc.free(cursor);
            resetRostiMemorySize();

            throw t;
        }

        LOG.info().$("done [total=").$(total).$(", ownCount=").$(ownCount).$(", reclaimed=").$(reclaimed).$(", queuedCount=").$(queuedCount).$(']').$();
        return this.cursor.of(pRostiBig, cursor);
    }

    @Override
    public boolean recordCursorSupportsRandomAccess() {
        return true;
    }

    @Override
    public void toPlan(PlanSink sink) {
        sink.type("GroupByRecord");
        sink.meta("vectorized").val(true);
        sink.optAttr("groupByFunctions", vafList, true);
        sink.attr("keyColumn").putBaseColumnNameNoRemap(keyColumnIndex);
        sink.attr("workers").val(workerCount);
        sink.child(base);
    }

    @Override
    public boolean usesCompiledFilter() {
        return base.usesCompiledFilter();
    }

    private static void addOffsets(
            IntList columnSkewIndex,
            @Transient ObjList<VectorAggregateFunction> vafList,
            int start,
            int end,
            long columnOffsets
    ) {
        for (int i = start; i < end; i++) {
            columnSkewIndex.add(Unsafe.getUnsafe().getInt(columnOffsets + vafList.getQuick(i).getValueOffset() * 4L));
        }
    }

    private void resetRostiMemorySize() {
        for (int i = 0, n = pRosti.length; i < n; i++) {
            if (!raf.reset(pRosti[i], ROSTI_MINIMIZED_SIZE)) {
                LOG.debug().$("Couldn't minimize rosti memory [i=").$(i).$(",current_size=").$(Rosti.getSize(pRosti[i])).I$();
            }
        }
    }

    @Override
    protected void _close() {
        Misc.free(base);
        Misc.freeObjList(vafList);
        for (int i = 0, n = pRosti.length; i < n; i++) {
            raf.free(pRosti[i]);
        }
    }

    private class RostiRecordCursor implements RecordCursor {
        private final IntList columnSkewIndex;
        private final RostiRecord record;
        private final IntList symbolTableSkewIndex;
        private long count;
        private long ctrl;
        private long ctrlStart;
        private long pRosti;
        private PageFrameCursor parent;
        private RostiRecord recordB;
        private long shift;
        private long size;
        private long slots;

        public RostiRecordCursor(long pRosti, IntList columnSkewIndex, IntList symbolTableSkewIndex, int defaultMapSize) {
            this.pRosti = pRosti;
            this.record = new RostiRecord();
            this.symbolTableSkewIndex = symbolTableSkewIndex;
            this.columnSkewIndex = columnSkewIndex;
        }

        @Override
        public void close() {
            Misc.free(parent);
            raf.reset(pRosti, ROSTI_MINIMIZED_SIZE);
        }

        @Override
        public Record getRecord() {
            return record;
        }

        @Override
        public Record getRecordB() {
            if (recordB != null) {
                return recordB;
            }
            return (recordB = new RostiRecord());
        }

        @Override
        public SymbolTable getSymbolTable(int columnIndex) {
            return parent.getSymbolTable(symbolTableSkewIndex.getQuick(columnIndex));
        }

        @Override
        public boolean hasNext() {
            while (count < size) {
                byte b = Unsafe.getUnsafe().getByte(ctrl);
                if ((b & 0x80) != 0) {
                    ctrl++;
                    continue;
                }
                count++;
                record.of(slots + ((ctrl - ctrlStart) << shift));
                ctrl++;
                return true;
            }
            return false;
        }

        @Override
        public SymbolTable newSymbolTable(int columnIndex) {
            return parent.newSymbolTable(symbolTableSkewIndex.getQuick(columnIndex));
        }

        public RostiRecordCursor of(long pRosti, PageFrameCursor parent) {
            this.pRosti = pRosti;
            this.parent = parent;
            this.toTop();
            return this;
        }

        @Override
        public void recordAt(Record record, long atRowId) {
            ((RostiRecord) record).of(atRowId);
        }

        @Override
        public long size() {
            return size;
        }

        @Override

        public void toTop() {
            this.ctrl = this.ctrlStart = Rosti.getCtrl(pRosti);
            this.slots = Rosti.getSlots(pRosti);
            this.size = raf.getSize(pRosti);
            this.shift = Rosti.getSlotShift(pRosti);
            this.count = 0;
        }

        private class RostiRecord implements Record {
            private final Long256Impl long256A = new Long256Impl();
            private final Long256Impl long256B = new Long256Impl();
            private long pRow;

            @Override
            public BinarySequence getBin(int col) {
                throw new UnsupportedOperationException();
            }

            @Override
            public long getBinLen(int col) {
                throw new UnsupportedOperationException();
            }

            @Override
            public boolean getBool(int col) {
                throw new UnsupportedOperationException();
            }

            @Override
            public byte getByte(int col) {
                throw new UnsupportedOperationException();
            }

            @Override
            public char getChar(int col) {
                throw new UnsupportedOperationException();
            }

            @Override
            public long getDate(int col) {
                return getLong(col);
            }

            @Override
            public double getDouble(int col) {
                return Unsafe.getUnsafe().getDouble(getValueOffset(col));
            }

            @Override
            public float getFloat(int col) {
                return 0;
            }

            @Override
            public byte getGeoByte(int col) {
                return getByte(col);
            }

            @Override
            public int getGeoInt(int col) {
                return getInt(col);
            }

            @Override
            public long getGeoLong(int col) {
                return getLong(col);
            }

            @Override
            public short getGeoShort(int col) {
                return getShort(col);
            }

            @Override
            public int getInt(int col) {
                return Unsafe.getUnsafe().getInt(getValueOffset(col));
            }

            @Override
            public long getLong(int col) {
                return Unsafe.getUnsafe().getLong(getValueOffset(col));
            }

            @Override
            public void getLong256(int col, CharSink sink) {
                Long256Impl v = (Long256Impl) getLong256A(col);
                v.toSink(sink);
            }

            @Override
            public Long256 getLong256A(int col) {
                return getLong256Value(long256A, col);
            }

            @Override
            public Long256 getLong256B(int col) {
                return getLong256Value(long256B, col);
            }

            public Long256 getLong256Value(Long256 dst, int col) {
                final long offset = getValueOffset(col);
                final long l0 = Unsafe.getUnsafe().getLong(offset);
                final long l1 = Unsafe.getUnsafe().getLong(offset + Long.BYTES);
                final long l2 = Unsafe.getUnsafe().getLong(offset + 2 * Long.BYTES);
                final long l3 = Unsafe.getUnsafe().getLong(offset + 3 + Long.BYTES);
                dst.setAll(l0, l1, l2, l3);
                return dst;
            }

            @Override
            public long getRowId() {
                return pRow;
            }

            @Override
            public short getShort(int col) {
                return 0;
            }

            @Override
            public CharSequence getStr(int col) {
                return null;
            }

            @Override
            public void getStr(int col, CharSink sink) {

            }

            @Override
            public CharSequence getStrB(int col) {
                return null;
            }

            @Override
            public int getStrLen(int col) {
                return 0;
            }

            @Override
            public CharSequence getSym(int col) {
                return parent.getSymbolTable(symbolTableSkewIndex.getQuick(col)).valueOf(getInt(col));
            }

            @Override
            public CharSequence getSymB(int col) {
                return parent.getSymbolTable(symbolTableSkewIndex.getQuick(col)).valueBOf(getInt(col));
            }

            @Override
            public long getTimestamp(int col) {
                return getLong(col);
            }

            public void of(long pRow) {
                this.pRow = pRow;
            }

            private long getValueOffset(int column) {
                return pRow + columnSkewIndex.getQuick(column);
            }
        }
    }

}<|MERGE_RESOLUTION|>--- conflicted
+++ resolved
@@ -79,11 +79,7 @@
             @Transient IntList symbolTableSkewIndex
     ) {
         super(metadata);
-<<<<<<< HEAD
-        this.configuration = configuration;
         this.workerCount = workerCount;
-=======
->>>>>>> ee9e7852
         this.entryPool = new ObjectPool<>(VectorAggregateEntry::new, configuration.getGroupByPoolCapacity());
         this.activeEntries = new ObjList<>(configuration.getGroupByPoolCapacity());
         // columnTypes and functions must align in the following way:
@@ -328,7 +324,7 @@
 
                     circuitBreaker.statefulThrowExceptionIfTrippedNoThrottle();
 
-                    //some wrapUp() methods can increase rosti size  
+                    //some wrapUp() methods can increase rosti size
                     long oldSize = Rosti.getAllocMemory(pRostiBig);
                     if (!vaf.wrapUp(pRostiBig)) {
                         Misc.free(cursor);
