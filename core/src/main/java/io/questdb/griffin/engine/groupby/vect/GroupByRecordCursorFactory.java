/*******************************************************************************
 *     ___                  _   ____  ____
 *    / _ \ _   _  ___  ___| |_|  _ \| __ )
 *   | | | | | | |/ _ \/ __| __| | | |  _ \
 *   | |_| | |_| |  __/\__ \ |_| |_| | |_) |
 *    \__\_\\__,_|\___||___/\__|____/|____/
 *
 *  Copyright (c) 2014-2019 Appsicle
 *  Copyright (c) 2019-2022 QuestDB
 *
 *  Licensed under the Apache License, Version 2.0 (the "License");
 *  you may not use this file except in compliance with the License.
 *  You may obtain a copy of the License at
 *
 *  http://www.apache.org/licenses/LICENSE-2.0
 *
 *  Unless required by applicable law or agreed to in writing, software
 *  distributed under the License is distributed on an "AS IS" BASIS,
 *  WITHOUT WARRANTIES OR CONDITIONS OF ANY KIND, either express or implied.
 *  See the License for the specific language governing permissions and
 *  limitations under the License.
 *
 ******************************************************************************/

package io.questdb.griffin.engine.groupby.vect;

import io.questdb.MessageBus;
import io.questdb.cairo.*;
import io.questdb.cairo.sql.Record;
import io.questdb.cairo.sql.*;
import io.questdb.cutlass.text.AtomicBooleanCircuitBreaker;
import io.questdb.griffin.PlanSink;
import io.questdb.griffin.SqlException;
import io.questdb.griffin.SqlExecutionContext;
import io.questdb.log.Log;
import io.questdb.log.LogFactory;
import io.questdb.mp.RingQueue;
import io.questdb.mp.SOUnboundedCountDownLatch;
import io.questdb.mp.Sequence;
import io.questdb.mp.Worker;
import io.questdb.std.*;
import io.questdb.std.str.CharSink;
import io.questdb.tasks.VectorAggregateTask;

import java.util.concurrent.atomic.AtomicInteger;

import static io.questdb.cairo.sql.DataFrameCursorFactory.ORDER_ASC;

public class GroupByRecordCursorFactory extends AbstractRecordCursorFactory {

    private final static Log LOG = LogFactory.getLog(GroupByRecordCursorFactory.class);

    private final static int ROSTI_MINIMIZED_SIZE = 16;//16 is the minimum size usable on arm 
    private final ObjList<VectorAggregateEntry> activeEntries;
    private final RecordCursorFactory base;
    private final RostiRecordCursor cursor;
    private final SOUnboundedCountDownLatch doneLatch = new SOUnboundedCountDownLatch();
    private final ObjectPool<VectorAggregateEntry> entryPool;
    private final int keyColumnIndex;
    private final AtomicInteger oomCounter = new AtomicInteger();
    private final long[] pRosti;
    private final RostiAllocFacade raf;
    private final AtomicBooleanCircuitBreaker sharedCircuitBreaker;//used to signal cancellation to workers
    private final ObjList<VectorAggregateFunction> vafList;
    private final int workerCount;

    public GroupByRecordCursorFactory(
            CairoConfiguration configuration,
            RecordCursorFactory base,
            RecordMetadata metadata,
            @Transient ColumnTypes columnTypes,
            int workerCount,
            @Transient ObjList<VectorAggregateFunction> vafList,
            int keyColumnIndexInBase,
            int keyColumnIndexInThisCursor,
            @Transient IntList symbolTableSkewIndex
    ) {
        super(metadata);
<<<<<<< HEAD
        entryPool = new ObjectPool<>(VectorAggregateEntry::new, configuration.getGroupByPoolCapacity());
        activeEntries = new ObjList<>(configuration.getGroupByPoolCapacity());
=======
        this.workerCount = workerCount;
        this.entryPool = new ObjectPool<>(VectorAggregateEntry::new, configuration.getGroupByPoolCapacity());
        this.activeEntries = new ObjList<>(configuration.getGroupByPoolCapacity());
>>>>>>> cb367bc7
        // columnTypes and functions must align in the following way:
        // columnTypes[0] is the type of key, for now single key is supported
        // functions.size = columnTypes.size - 1, functions do not have instance for key, only for values
        // functions[0].type == columnTypes[1]
        // ...
        // functions[n].type == columnTypes[n+1]

        sharedCircuitBreaker = new AtomicBooleanCircuitBreaker();
        this.base = base;
        // first column is INT or SYMBOL
        pRosti = new long[workerCount];
        final int vafCount = vafList.size();
        this.vafList = new ObjList<>(vafCount);
        raf = configuration.getRostiAllocFacade();
        for (int i = 0; i < workerCount; i++) {
            long ptr = raf.alloc(columnTypes, configuration.getGroupByMapCapacity());
            if (ptr == 0) {
                for (int k = i - 1; k > -1; k--) {
                    raf.free(pRosti[k]);
                }
                throw new OutOfMemoryError();
            }
            pRosti[i] = ptr;

            // remember, single key for now
            switch (ColumnType.tagOf(columnTypes.getColumnType(0))) {
                case ColumnType.INT:
                    Unsafe.getUnsafe().putInt(Rosti.getInitialValueSlot(pRosti[i], 0), Numbers.INT_NaN);
                    break;
                case ColumnType.SYMBOL:
                    Unsafe.getUnsafe().putInt(Rosti.getInitialValueSlot(pRosti[i], 0), SymbolTable.VALUE_IS_NULL);
                    break;
                default:
            }

            // configure map with default values
            // when our execution order is sum(x) then min(y) over the same map
            // min(y) may not find any new keys slots(they will be created by first pass with sum(x))
            // for aggregation function to continue, such slots have to be initialized to the
            // appropriate value for the function.
            for (int j = 0; j < vafCount; j++) {
                vafList.getQuick(j).initRosti(pRosti[i]);
            }
        }

        // all maps are the same at this point
        // check where our keys are and pull them to front
        final long pRosti = this.pRosti[0];
        final long columnOffsets = Rosti.getValueOffsets(pRosti);

        // skew logic assumes single key, for multiple keys skew would be different

        final IntList columnSkewIndex = new IntList();
        // key is in the middle, shift aggregates before the key one position left
        addOffsets(columnSkewIndex, vafList, 0, keyColumnIndexInThisCursor, columnOffsets);

        // this is offset of the key column
        columnSkewIndex.add(0);

        // add remaining aggregate columns as is
        addOffsets(columnSkewIndex, vafList, keyColumnIndexInThisCursor, vafCount, columnOffsets);

        this.vafList.addAll(vafList);
        keyColumnIndex = keyColumnIndexInBase;
        if (symbolTableSkewIndex.size() > 0) {
            final IntList symbolSkew = new IntList(symbolTableSkewIndex.size());
            symbolSkew.addAll(symbolTableSkewIndex);
            cursor = new RostiRecordCursor(pRosti, columnSkewIndex, symbolSkew);
        } else {
            cursor = new RostiRecordCursor(pRosti, columnSkewIndex, null);
        }
    }

    @Override
    public RecordCursorFactory getBaseFactory() {
        return base;
    }

    @Override
    public RecordCursor getCursor(SqlExecutionContext executionContext) throws SqlException {
        oomCounter.set(0);
        // clear maps
        for (int i = 0, n = pRosti.length; i < n; i++) {
            raf.clear(pRosti[i]);
        }
        // clear state of aggregate functions
        for (int i = 0, n = vafList.size(); i < n; i++) {
            vafList.getQuick(i).clear();
        }
<<<<<<< HEAD
        final PageFrameCursor pageFrameCursor = base.getPageFrameCursor(executionContext, ORDER_ASC);
        return cursor.of(pageFrameCursor, executionContext.getMessageBus(), executionContext.getCircuitBreaker());
=======

        final RingQueue<VectorAggregateTask> queue = bus.getVectorAggregateQueue();
        final Sequence pubSeq = bus.getVectorAggregatePubSeq();

        this.sharedCircuitBreaker.reset();
        this.entryPool.clear();
        this.activeEntries.clear();
        int queuedCount = 0;
        int ownCount = 0;
        int reclaimed = 0;
        int total = 0;

        doneLatch.reset();

        // check if this executed via worker pool
        final Thread thread = Thread.currentThread();
        final int workerId;
        if (thread instanceof Worker) {
            workerId = ((Worker) thread).getWorkerId();
        } else {
            workerId = pRosti.length - 1;//to avoid clashing with other worker with id=0 in tests 
        }

        try {
            PageFrame frame;
            while ((frame = cursor.next()) != null) {
                final long keyAddress = frame.getPageAddress(keyColumnIndex);
                for (int i = 0; i < vafCount; i++) {
                    final VectorAggregateFunction vaf = vafList.getQuick(i);
                    // when column index = -1 we assume that vector function does not have value
                    // argument, and it can only derive count via memory size
                    final int columnIndex = vaf.getColumnIndex();
                    // for functions like `count()`, that do not have arguments we are required to provide
                    // count of rows in table in a form of "pageSize >> shr". Since `vaf` doesn't provide column
                    // this code used column 0. Assumption here that column 0 is fixed size.
                    // This assumption only holds because our aggressive algorithm for "top down columns", e.g.
                    // the algorithm that forces page frame to provide only columns required by the select. At the time
                    // of writing this code there is no way to return variable length column out of non-keyed aggregation
                    // query. This might change if we introduce something like `first(string)`. When this happens we will
                    // need to rethink our way of computing size for the count. This would be either type checking column
                    // 0 and working out size differently or finding any fixed-size column and using that.
                    final long valueAddress = columnIndex > -1 ? frame.getPageAddress(columnIndex) : 0;
                    final int pageColIndex = columnIndex > -1 ? columnIndex : 0;
                    final int columnSizeShr = frame.getColumnShiftBits(pageColIndex);
                    final long valueAddressSize = frame.getPageSize(pageColIndex);

                    long seq = pubSeq.next();
                    if (seq < 0) {
                        circuitBreaker.statefulThrowExceptionIfTrippedNoThrottle();
                        if (keyAddress == 0) {
                            vaf.aggregate(valueAddress, valueAddressSize, columnSizeShr, workerId);
                        } else {
                            long oldSize = Rosti.getAllocMemory(pRosti[workerId]);
                            if (!vaf.aggregate(pRosti[workerId], keyAddress, valueAddress, valueAddressSize, columnSizeShr, workerId)) {
                                oomCounter.incrementAndGet();
                            }
                            raf.updateMemoryUsage(pRosti[workerId], oldSize);
                        }
                        ownCount++;
                    } else {
                        if (keyAddress != 0 || valueAddress != 0) {
                            final VectorAggregateEntry entry = entryPool.next();
                            if (keyAddress == 0) {
                                entry.of(queuedCount++, vaf, null, 0, valueAddress, valueAddressSize, columnSizeShr, doneLatch, oomCounter, null, sharedCircuitBreaker);
                            } else {
                                entry.of(queuedCount++, vaf, pRosti, keyAddress, valueAddress, valueAddressSize, columnSizeShr, doneLatch, oomCounter, raf, sharedCircuitBreaker);
                            }
                            activeEntries.add(entry);
                            queue.get(seq).entry = entry;
                            pubSeq.done(seq);
                        }
                    }
                    total++;
                }
            }
        } catch (Throwable e) {
            sharedCircuitBreaker.cancel();
            Misc.free(cursor);
            throw e;
        } finally {
            // all done? great start consuming the queue we just published
            // how do we get to the end? If we consume our own queue there is chance we will be consuming
            // aggregation tasks not related to this execution (we work in concurrent environment)
            // To deal with that we need to have our own checklist.

            // Make sure we're consuming jobs even when we failed. We cannot close "rosti" when there are
            // tasks in flight.

            // start at the back to reduce chance of clashing
            reclaimed = GroupByNotKeyedVectorRecordCursorFactory.getRunWhatsLeft(queuedCount, reclaimed, workerId, activeEntries, doneLatch, LOG, circuitBreaker, sharedCircuitBreaker);
            //we can't reallocate rosti until tasks are complete because some other thread could be using it
            if (sharedCircuitBreaker.isCanceled()) {
                resetRostiMemorySize();
            }
        }

        if (oomCounter.get() > 0) {
            Misc.free(cursor);
            resetRostiMemorySize();

            throw new OutOfMemoryError();
        }

        // merge maps only when cursor was fetched successfully
        // otherwise assume error and save CPU cycles
        long pRostiBig = pRosti[0];
        try {
            if (pRosti.length > 1) {
                LOG.debug().$("merging").$();

                //due to uneven load distribution some rostis could be much bigger and some empty
                long size = raf.getSize(pRostiBig);
                for (int i = 1, n = pRosti.length; i < n; i++) {
                    long curSize = raf.getSize(pRosti[i]);
                    if (curSize > size) {
                        size = curSize;
                        pRostiBig = pRosti[i];
                    }
                }

                for (int j = 0; j < vafCount; j++) {
                    final VectorAggregateFunction vaf = vafList.getQuick(j);
                    for (int i = 0, n = pRosti.length; i < n; i++) {
                        if (pRostiBig == pRosti[i] ||
                                raf.getSize(pRosti[i]) < 1) {
                            continue;
                        }
                        circuitBreaker.statefulThrowExceptionIfTrippedNoThrottle();
                        long oldSize = Rosti.getAllocMemory(pRostiBig);
                        if (!vaf.merge(pRostiBig, pRosti[i])) {
                            Misc.free(cursor);
                            resetRostiMemorySize();
                            throw new OutOfMemoryError();
                        }
                        raf.updateMemoryUsage(pRostiBig, oldSize);
                    }

                    circuitBreaker.statefulThrowExceptionIfTrippedNoThrottle();

                    //some wrapUp() methods can increase rosti size
                    long oldSize = Rosti.getAllocMemory(pRostiBig);
                    if (!vaf.wrapUp(pRostiBig)) {
                        Misc.free(cursor);
                        resetRostiMemorySize();
                        throw new OutOfMemoryError();
                    }
                    raf.updateMemoryUsage(pRostiBig, oldSize);
                }
                circuitBreaker.statefulThrowExceptionIfTrippedNoThrottle();
                for (int i = 0, n = pRosti.length; i < n; i++) {
                    if (pRostiBig == pRosti[i]) {
                        continue;
                    }

                    if (!raf.reset(pRosti[i], ROSTI_MINIMIZED_SIZE)) {
                        LOG.debug().$("Couldn't minimize rosti memory [i=").$(i).$(",current_size=").$(Rosti.getSize(pRosti[i])).I$();
                    }
                }

            } else {
                circuitBreaker.statefulThrowExceptionIfTrippedNoThrottle();
                for (int j = 0; j < vafCount; j++) {
                    if (!vafList.getQuick(j).wrapUp(pRostiBig)) {
                        Misc.free(cursor);
                        resetRostiMemorySize();
                        throw new OutOfMemoryError();
                    }
                }
            }
        } catch (Throwable t) {
            Misc.free(cursor);
            resetRostiMemorySize();

            throw t;
        }

        LOG.info().$("done [total=").$(total).$(", ownCount=").$(ownCount).$(", reclaimed=").$(reclaimed).$(", queuedCount=").$(queuedCount).$(']').$();
        return this.cursor.of(pRostiBig, cursor);
>>>>>>> cb367bc7
    }

    @Override
    public boolean recordCursorSupportsRandomAccess() {
        return true;
    }

    @Override
    public void toPlan(PlanSink sink) {
        sink.type("GroupBy");
        sink.meta("vectorized").val(true);
        sink.attr("keys").val("[").putBaseColumnNameNoRemap(keyColumnIndex).val("]");
        sink.optAttr("values", vafList, true);
        sink.attr("workers").val(workerCount);
        sink.child(base);
    }

    @Override
    public boolean usesCompiledFilter() {
        return base.usesCompiledFilter();
    }

    private static void addOffsets(
            IntList columnSkewIndex,
            @Transient ObjList<VectorAggregateFunction> vafList,
            int start,
            int end,
            long columnOffsets
    ) {
        for (int i = start; i < end; i++) {
            columnSkewIndex.add(Unsafe.getUnsafe().getInt(columnOffsets + vafList.getQuick(i).getValueOffset() * 4L));
        }
    }

    private void resetRostiMemorySize() {
        for (int i = 0, n = pRosti.length; i < n; i++) {
            if (!raf.reset(pRosti[i], ROSTI_MINIMIZED_SIZE)) {
                LOG.debug().$("Couldn't minimize rosti memory [i=").$(i).$(",current_size=").$(Rosti.getSize(pRosti[i])).I$();
            }
        }
    }

    @Override
    protected void _close() {
        Misc.free(base);
        Misc.freeObjList(vafList);
        for (int i = 0, n = pRosti.length; i < n; i++) {
            raf.free(pRosti[i]);
        }
    }

    private class RostiRecordCursor implements RecordCursor {
        private final IntList columnSkewIndex;
        private final RostiRecord record;
        private final IntList symbolTableSkewIndex;
        private MessageBus bus;
        private SqlExecutionCircuitBreaker circuitBreaker;
        private long count;
        private long ctrl;
        private long ctrlStart;
        private boolean isRostiBuilt;
        private long pRostiBig;
        private PageFrameCursor pageFrameCursor;
        private RostiRecord recordB;
        private long shift;
        private long size;
        private long slots;

        public RostiRecordCursor(long pRosti, IntList columnSkewIndex, IntList symbolTableSkewIndex) {
            pRostiBig = pRosti;
            record = new RostiRecord();
            this.symbolTableSkewIndex = symbolTableSkewIndex;
            this.columnSkewIndex = columnSkewIndex;
        }

        @Override
        public void close() {
            Misc.free(pageFrameCursor);
            raf.reset(pRostiBig, ROSTI_MINIMIZED_SIZE);
        }

        @Override
        public Record getRecord() {
            return record;
        }

        @Override
        public Record getRecordB() {
            if (recordB != null) {
                return recordB;
            }
            return (recordB = new RostiRecord());
        }

        @Override
        public SymbolTable getSymbolTable(int columnIndex) {
            return pageFrameCursor.getSymbolTable(symbolTableSkewIndex.getQuick(columnIndex));
        }

        @Override
        public boolean hasNext() {
            if (!isRostiBuilt) {
                buildRosti();
                isRostiBuilt = true;
            }
            while (count < size) {
                byte b = Unsafe.getUnsafe().getByte(ctrl);
                if ((b & 0x80) != 0) {
                    ctrl++;
                    continue;
                }
                count++;
                record.of(slots + ((ctrl - ctrlStart) << shift));
                ctrl++;
                return true;
            }
            return false;
        }

        @Override
        public SymbolTable newSymbolTable(int columnIndex) {
            return pageFrameCursor.newSymbolTable(symbolTableSkewIndex.getQuick(columnIndex));
        }

        public RostiRecordCursor of(PageFrameCursor pageFrameCursor, MessageBus bus, SqlExecutionCircuitBreaker circuitBreaker) {
            this.pageFrameCursor = pageFrameCursor;
            this.bus = bus;
            this.circuitBreaker = circuitBreaker;
            isRostiBuilt = false;
            return this;
        }

        @Override
        public void recordAt(Record record, long atRowId) {
            ((RostiRecord) record).of(atRowId);
        }

        @Override
        public long size() {
            return isRostiBuilt ? size : -1;
        }

        @Override
        public void toTop() {
            ctrl = ctrlStart = Rosti.getCtrl(pRostiBig);
            slots = Rosti.getSlots(pRostiBig);
            size = raf.getSize(pRostiBig);
            shift = Rosti.getSlotShift(pRostiBig);
            count = 0;
        }

        private void buildRosti() {
            final int vafCount = vafList.size();
            final RingQueue<VectorAggregateTask> queue = bus.getVectorAggregateQueue();
            final Sequence pubSeq = bus.getVectorAggregatePubSeq();

            sharedCircuitBreaker.reset();
            entryPool.clear();
            activeEntries.clear();
            int queuedCount = 0;
            int ownCount = 0;
            int reclaimed = 0;
            int total = 0;

            doneLatch.reset();

            // check if this is executed via worker pool
            final Thread thread = Thread.currentThread();
            final int workerId;
            if (thread instanceof Worker) {
                workerId = ((Worker) thread).getWorkerId();
            } else {
                workerId = pRosti.length - 1; // avoid clashing with other worker with id=0 in tests
            }

            try {
                PageFrame frame;
                while ((frame = pageFrameCursor.next()) != null) {
                    final long keyAddress = frame.getPageAddress(keyColumnIndex);
                    for (int i = 0; i < vafCount; i++) {
                        final VectorAggregateFunction vaf = vafList.getQuick(i);
                        // when column index = -1 we assume that vector function does not have value
                        // argument, and it can only derive count via memory size
                        final int columnIndex = vaf.getColumnIndex();
                        // for functions like `count()`, that do not have arguments we are required to provide
                        // count of rows in table in a form of "pageSize >> shr". Since `vaf` doesn't provide column
                        // this code used column 0. Assumption here that column 0 is fixed size.
                        // This assumption only holds because our aggressive algorithm for "top down columns", e.g.
                        // the algorithm that forces page frame to provide only columns required by the select. At the time
                        // of writing this code there is no way to return variable length column out of non-keyed aggregation
                        // query. This might change if we introduce something like `first(string)`. When this happens we will
                        // need to rethink our way of computing size for the count. This would be either type checking column
                        // 0 and working out size differently or finding any fixed-size column and using that.
                        final long valueAddress = columnIndex > -1 ? frame.getPageAddress(columnIndex) : 0;
                        final int pageColIndex = columnIndex > -1 ? columnIndex : 0;
                        final int columnSizeShr = frame.getColumnShiftBits(pageColIndex);
                        final long valueAddressSize = frame.getPageSize(pageColIndex);

                        long seq = pubSeq.next();
                        if (seq < 0) {
                            circuitBreaker.statefulThrowExceptionIfTrippedNoThrottle();
                            if (keyAddress == 0) {
                                vaf.aggregate(valueAddress, valueAddressSize, columnSizeShr, workerId);
                            } else {
                                long oldSize = Rosti.getAllocMemory(pRosti[workerId]);
                                if (!vaf.aggregate(pRosti[workerId], keyAddress, valueAddress, valueAddressSize, columnSizeShr, workerId)) {
                                    oomCounter.incrementAndGet();
                                }
                                raf.updateMemoryUsage(pRosti[workerId], oldSize);
                            }
                            ownCount++;
                        } else {
                            if (keyAddress != 0 || valueAddress != 0) {
                                final VectorAggregateEntry entry = entryPool.next();
                                if (keyAddress == 0) {
                                    entry.of(
                                            queuedCount++,
                                            vaf,
                                            null,
                                            0,
                                            valueAddress,
                                            valueAddressSize,
                                            columnSizeShr,
                                            doneLatch,
                                            oomCounter,
                                            null,
                                            sharedCircuitBreaker
                                    );
                                } else {
                                    entry.of(
                                            queuedCount++,
                                            vaf,
                                            pRosti,
                                            keyAddress,
                                            valueAddress,
                                            valueAddressSize,
                                            columnSizeShr,
                                            doneLatch,
                                            oomCounter,
                                            raf,
                                            sharedCircuitBreaker
                                    );
                                }
                                activeEntries.add(entry);
                                queue.get(seq).entry = entry;
                                pubSeq.done(seq);
                            }
                        }
                        total++;
                    }
                }
            } catch (DataUnavailableException e) {
                // We're not yet done, so no need to cancel the circuit breaker. 
                throw e;
            } catch (Throwable e) {
                sharedCircuitBreaker.cancel();
                throw e;
            } finally {
                // all done? great start consuming the queue we just published
                // how do we get to the end? If we consume our own queue there is chance we will be consuming
                // aggregation tasks not related to this execution (we work in concurrent environment)
                // To deal with that we need to have our own checklist.

                // Make sure we're consuming jobs even when we failed. We cannot close "rosti" when there are
                // tasks in flight.

                // start at the back to reduce chance of clashing
                reclaimed = GroupByNotKeyedVectorRecordCursorFactory.getRunWhatsLeft(
                        queuedCount,
                        reclaimed,
                        workerId,
                        activeEntries,
                        doneLatch,
                        LOG,
                        circuitBreaker,
                        sharedCircuitBreaker
                );
                // we can't reallocate rosti until tasks are complete because some other thread could be using it
                if (sharedCircuitBreaker.isCanceled()) {
                    resetRostiMemorySize();
                }
            }

            if (oomCounter.get() > 0) {
                resetRostiMemorySize();
                throw new OutOfMemoryError();
            }

            // merge maps only when cursor was fetched successfully
            // otherwise assume error and save CPU cycles
            pRostiBig = pRosti[0];
            try {
                if (pRosti.length > 1) {
                    LOG.debug().$("merging").$();

                    // due to uneven load distribution some rostis could be much bigger and some empty
                    long size = raf.getSize(pRostiBig);
                    for (int i = 1, n = pRosti.length; i < n; i++) {
                        long curSize = raf.getSize(pRosti[i]);
                        if (curSize > size) {
                            size = curSize;
                            pRostiBig = pRosti[i];
                        }
                    }

                    for (int j = 0; j < vafCount; j++) {
                        final VectorAggregateFunction vaf = vafList.getQuick(j);
                        for (int i = 0, n = pRosti.length; i < n; i++) {
                            if (pRostiBig == pRosti[i] || raf.getSize(pRosti[i]) < 1) {
                                continue;
                            }
                            circuitBreaker.statefulThrowExceptionIfTrippedNoThrottle();
                            long oldSize = Rosti.getAllocMemory(pRostiBig);
                            if (!vaf.merge(pRostiBig, pRosti[i])) {
                                resetRostiMemorySize();
                                throw new OutOfMemoryError();
                            }
                            raf.updateMemoryUsage(pRostiBig, oldSize);
                        }

                        circuitBreaker.statefulThrowExceptionIfTrippedNoThrottle();

                        // some wrapUp() methods can increase rosti size
                        long oldSize = Rosti.getAllocMemory(pRostiBig);
                        if (!vaf.wrapUp(pRostiBig)) {
                            resetRostiMemorySize();
                            throw new OutOfMemoryError();
                        }
                        raf.updateMemoryUsage(pRostiBig, oldSize);
                    }
                    circuitBreaker.statefulThrowExceptionIfTrippedNoThrottle();
                    for (int i = 0, n = pRosti.length; i < n; i++) {
                        if (pRostiBig == pRosti[i]) {
                            continue;
                        }

                        if (!raf.reset(pRosti[i], ROSTI_MINIMIZED_SIZE)) {
                            LOG.debug().$("couldn't minimize rosti memory [i=").$(i).$(",currentSize=").$(Rosti.getSize(pRosti[i])).I$();
                        }
                    }
                } else {
                    circuitBreaker.statefulThrowExceptionIfTrippedNoThrottle();
                    for (int j = 0; j < vafCount; j++) {
                        if (!vafList.getQuick(j).wrapUp(pRostiBig)) {
                            resetRostiMemorySize();
                            throw new OutOfMemoryError();
                        }
                    }
                }
            } catch (Throwable t) {
                resetRostiMemorySize();
                throw t;
            }

            toTop();

            LOG.info().$("done [total=").$(total)
                    .$(", ownCount=").$(ownCount)
                    .$(", reclaimed=").$(reclaimed)
                    .$(", queuedCount=").$(queuedCount).I$();
        }

        private class RostiRecord implements Record {
            private final Long256Impl long256A = new Long256Impl();
            private final Long256Impl long256B = new Long256Impl();
            private long pRow;

            @Override
            public BinarySequence getBin(int col) {
                throw new UnsupportedOperationException();
            }

            @Override
            public long getBinLen(int col) {
                throw new UnsupportedOperationException();
            }

            @Override
            public boolean getBool(int col) {
                throw new UnsupportedOperationException();
            }

            @Override
            public byte getByte(int col) {
                throw new UnsupportedOperationException();
            }

            @Override
            public char getChar(int col) {
                throw new UnsupportedOperationException();
            }

            @Override
            public long getDate(int col) {
                return getLong(col);
            }

            @Override
            public double getDouble(int col) {
                return Unsafe.getUnsafe().getDouble(getValueOffset(col));
            }

            @Override
            public float getFloat(int col) {
                return 0;
            }

            @Override
            public byte getGeoByte(int col) {
                return getByte(col);
            }

            @Override
            public int getGeoInt(int col) {
                return getInt(col);
            }

            @Override
            public long getGeoLong(int col) {
                return getLong(col);
            }

            @Override
            public short getGeoShort(int col) {
                return getShort(col);
            }

            @Override
            public int getInt(int col) {
                return Unsafe.getUnsafe().getInt(getValueOffset(col));
            }

            @Override
            public long getLong(int col) {
                return Unsafe.getUnsafe().getLong(getValueOffset(col));
            }

            @Override
            public void getLong256(int col, CharSink sink) {
                Long256Impl v = (Long256Impl) getLong256A(col);
                v.toSink(sink);
            }

            @Override
            public Long256 getLong256A(int col) {
                return getLong256Value(long256A, col);
            }

            @Override
            public Long256 getLong256B(int col) {
                return getLong256Value(long256B, col);
            }

            public Long256 getLong256Value(Long256 dst, int col) {
                final long offset = getValueOffset(col);
                final long l0 = Unsafe.getUnsafe().getLong(offset);
                final long l1 = Unsafe.getUnsafe().getLong(offset + Long.BYTES);
                final long l2 = Unsafe.getUnsafe().getLong(offset + 2 * Long.BYTES);
                final long l3 = Unsafe.getUnsafe().getLong(offset + 3 + Long.BYTES);
                dst.setAll(l0, l1, l2, l3);
                return dst;
            }

            @Override
            public long getRowId() {
                return pRow;
            }

            @Override
            public short getShort(int col) {
                return 0;
            }

            @Override
            public CharSequence getStr(int col) {
                return null;
            }

            @Override
            public void getStr(int col, CharSink sink) {
            }

            @Override
            public CharSequence getStrB(int col) {
                return null;
            }

            @Override
            public int getStrLen(int col) {
                return 0;
            }

            @Override
            public CharSequence getSym(int col) {
                return pageFrameCursor.getSymbolTable(symbolTableSkewIndex.getQuick(col)).valueOf(getInt(col));
            }

            @Override
            public CharSequence getSymB(int col) {
                return pageFrameCursor.getSymbolTable(symbolTableSkewIndex.getQuick(col)).valueBOf(getInt(col));
            }

            @Override
            public long getTimestamp(int col) {
                return getLong(col);
            }

            public void of(long pRow) {
                this.pRow = pRow;
            }

            private long getValueOffset(int column) {
                return pRow + columnSkewIndex.getQuick(column);
            }
        }
    }

}<|MERGE_RESOLUTION|>--- conflicted
+++ resolved
@@ -50,7 +50,7 @@
 
     private final static Log LOG = LogFactory.getLog(GroupByRecordCursorFactory.class);
 
-    private final static int ROSTI_MINIMIZED_SIZE = 16;//16 is the minimum size usable on arm 
+    private final static int ROSTI_MINIMIZED_SIZE = 16; // 16 is the minimum size usable on arm
     private final ObjList<VectorAggregateEntry> activeEntries;
     private final RecordCursorFactory base;
     private final RostiRecordCursor cursor;
@@ -60,7 +60,7 @@
     private final AtomicInteger oomCounter = new AtomicInteger();
     private final long[] pRosti;
     private final RostiAllocFacade raf;
-    private final AtomicBooleanCircuitBreaker sharedCircuitBreaker;//used to signal cancellation to workers
+    private final AtomicBooleanCircuitBreaker sharedCircuitBreaker; // used to signal cancellation to workers
     private final ObjList<VectorAggregateFunction> vafList;
     private final int workerCount;
 
@@ -76,14 +76,9 @@
             @Transient IntList symbolTableSkewIndex
     ) {
         super(metadata);
-<<<<<<< HEAD
+        this.workerCount = workerCount;
         entryPool = new ObjectPool<>(VectorAggregateEntry::new, configuration.getGroupByPoolCapacity());
         activeEntries = new ObjList<>(configuration.getGroupByPoolCapacity());
-=======
-        this.workerCount = workerCount;
-        this.entryPool = new ObjectPool<>(VectorAggregateEntry::new, configuration.getGroupByPoolCapacity());
-        this.activeEntries = new ObjList<>(configuration.getGroupByPoolCapacity());
->>>>>>> cb367bc7
         // columnTypes and functions must align in the following way:
         // columnTypes[0] is the type of key, for now single key is supported
         // functions.size = columnTypes.size - 1, functions do not have instance for key, only for values
@@ -173,189 +168,8 @@
         for (int i = 0, n = vafList.size(); i < n; i++) {
             vafList.getQuick(i).clear();
         }
-<<<<<<< HEAD
         final PageFrameCursor pageFrameCursor = base.getPageFrameCursor(executionContext, ORDER_ASC);
         return cursor.of(pageFrameCursor, executionContext.getMessageBus(), executionContext.getCircuitBreaker());
-=======
-
-        final RingQueue<VectorAggregateTask> queue = bus.getVectorAggregateQueue();
-        final Sequence pubSeq = bus.getVectorAggregatePubSeq();
-
-        this.sharedCircuitBreaker.reset();
-        this.entryPool.clear();
-        this.activeEntries.clear();
-        int queuedCount = 0;
-        int ownCount = 0;
-        int reclaimed = 0;
-        int total = 0;
-
-        doneLatch.reset();
-
-        // check if this executed via worker pool
-        final Thread thread = Thread.currentThread();
-        final int workerId;
-        if (thread instanceof Worker) {
-            workerId = ((Worker) thread).getWorkerId();
-        } else {
-            workerId = pRosti.length - 1;//to avoid clashing with other worker with id=0 in tests 
-        }
-
-        try {
-            PageFrame frame;
-            while ((frame = cursor.next()) != null) {
-                final long keyAddress = frame.getPageAddress(keyColumnIndex);
-                for (int i = 0; i < vafCount; i++) {
-                    final VectorAggregateFunction vaf = vafList.getQuick(i);
-                    // when column index = -1 we assume that vector function does not have value
-                    // argument, and it can only derive count via memory size
-                    final int columnIndex = vaf.getColumnIndex();
-                    // for functions like `count()`, that do not have arguments we are required to provide
-                    // count of rows in table in a form of "pageSize >> shr". Since `vaf` doesn't provide column
-                    // this code used column 0. Assumption here that column 0 is fixed size.
-                    // This assumption only holds because our aggressive algorithm for "top down columns", e.g.
-                    // the algorithm that forces page frame to provide only columns required by the select. At the time
-                    // of writing this code there is no way to return variable length column out of non-keyed aggregation
-                    // query. This might change if we introduce something like `first(string)`. When this happens we will
-                    // need to rethink our way of computing size for the count. This would be either type checking column
-                    // 0 and working out size differently or finding any fixed-size column and using that.
-                    final long valueAddress = columnIndex > -1 ? frame.getPageAddress(columnIndex) : 0;
-                    final int pageColIndex = columnIndex > -1 ? columnIndex : 0;
-                    final int columnSizeShr = frame.getColumnShiftBits(pageColIndex);
-                    final long valueAddressSize = frame.getPageSize(pageColIndex);
-
-                    long seq = pubSeq.next();
-                    if (seq < 0) {
-                        circuitBreaker.statefulThrowExceptionIfTrippedNoThrottle();
-                        if (keyAddress == 0) {
-                            vaf.aggregate(valueAddress, valueAddressSize, columnSizeShr, workerId);
-                        } else {
-                            long oldSize = Rosti.getAllocMemory(pRosti[workerId]);
-                            if (!vaf.aggregate(pRosti[workerId], keyAddress, valueAddress, valueAddressSize, columnSizeShr, workerId)) {
-                                oomCounter.incrementAndGet();
-                            }
-                            raf.updateMemoryUsage(pRosti[workerId], oldSize);
-                        }
-                        ownCount++;
-                    } else {
-                        if (keyAddress != 0 || valueAddress != 0) {
-                            final VectorAggregateEntry entry = entryPool.next();
-                            if (keyAddress == 0) {
-                                entry.of(queuedCount++, vaf, null, 0, valueAddress, valueAddressSize, columnSizeShr, doneLatch, oomCounter, null, sharedCircuitBreaker);
-                            } else {
-                                entry.of(queuedCount++, vaf, pRosti, keyAddress, valueAddress, valueAddressSize, columnSizeShr, doneLatch, oomCounter, raf, sharedCircuitBreaker);
-                            }
-                            activeEntries.add(entry);
-                            queue.get(seq).entry = entry;
-                            pubSeq.done(seq);
-                        }
-                    }
-                    total++;
-                }
-            }
-        } catch (Throwable e) {
-            sharedCircuitBreaker.cancel();
-            Misc.free(cursor);
-            throw e;
-        } finally {
-            // all done? great start consuming the queue we just published
-            // how do we get to the end? If we consume our own queue there is chance we will be consuming
-            // aggregation tasks not related to this execution (we work in concurrent environment)
-            // To deal with that we need to have our own checklist.
-
-            // Make sure we're consuming jobs even when we failed. We cannot close "rosti" when there are
-            // tasks in flight.
-
-            // start at the back to reduce chance of clashing
-            reclaimed = GroupByNotKeyedVectorRecordCursorFactory.getRunWhatsLeft(queuedCount, reclaimed, workerId, activeEntries, doneLatch, LOG, circuitBreaker, sharedCircuitBreaker);
-            //we can't reallocate rosti until tasks are complete because some other thread could be using it
-            if (sharedCircuitBreaker.isCanceled()) {
-                resetRostiMemorySize();
-            }
-        }
-
-        if (oomCounter.get() > 0) {
-            Misc.free(cursor);
-            resetRostiMemorySize();
-
-            throw new OutOfMemoryError();
-        }
-
-        // merge maps only when cursor was fetched successfully
-        // otherwise assume error and save CPU cycles
-        long pRostiBig = pRosti[0];
-        try {
-            if (pRosti.length > 1) {
-                LOG.debug().$("merging").$();
-
-                //due to uneven load distribution some rostis could be much bigger and some empty
-                long size = raf.getSize(pRostiBig);
-                for (int i = 1, n = pRosti.length; i < n; i++) {
-                    long curSize = raf.getSize(pRosti[i]);
-                    if (curSize > size) {
-                        size = curSize;
-                        pRostiBig = pRosti[i];
-                    }
-                }
-
-                for (int j = 0; j < vafCount; j++) {
-                    final VectorAggregateFunction vaf = vafList.getQuick(j);
-                    for (int i = 0, n = pRosti.length; i < n; i++) {
-                        if (pRostiBig == pRosti[i] ||
-                                raf.getSize(pRosti[i]) < 1) {
-                            continue;
-                        }
-                        circuitBreaker.statefulThrowExceptionIfTrippedNoThrottle();
-                        long oldSize = Rosti.getAllocMemory(pRostiBig);
-                        if (!vaf.merge(pRostiBig, pRosti[i])) {
-                            Misc.free(cursor);
-                            resetRostiMemorySize();
-                            throw new OutOfMemoryError();
-                        }
-                        raf.updateMemoryUsage(pRostiBig, oldSize);
-                    }
-
-                    circuitBreaker.statefulThrowExceptionIfTrippedNoThrottle();
-
-                    //some wrapUp() methods can increase rosti size
-                    long oldSize = Rosti.getAllocMemory(pRostiBig);
-                    if (!vaf.wrapUp(pRostiBig)) {
-                        Misc.free(cursor);
-                        resetRostiMemorySize();
-                        throw new OutOfMemoryError();
-                    }
-                    raf.updateMemoryUsage(pRostiBig, oldSize);
-                }
-                circuitBreaker.statefulThrowExceptionIfTrippedNoThrottle();
-                for (int i = 0, n = pRosti.length; i < n; i++) {
-                    if (pRostiBig == pRosti[i]) {
-                        continue;
-                    }
-
-                    if (!raf.reset(pRosti[i], ROSTI_MINIMIZED_SIZE)) {
-                        LOG.debug().$("Couldn't minimize rosti memory [i=").$(i).$(",current_size=").$(Rosti.getSize(pRosti[i])).I$();
-                    }
-                }
-
-            } else {
-                circuitBreaker.statefulThrowExceptionIfTrippedNoThrottle();
-                for (int j = 0; j < vafCount; j++) {
-                    if (!vafList.getQuick(j).wrapUp(pRostiBig)) {
-                        Misc.free(cursor);
-                        resetRostiMemorySize();
-                        throw new OutOfMemoryError();
-                    }
-                }
-            }
-        } catch (Throwable t) {
-            Misc.free(cursor);
-            resetRostiMemorySize();
-
-            throw t;
-        }
-
-        LOG.info().$("done [total=").$(total).$(", ownCount=").$(ownCount).$(", reclaimed=").$(reclaimed).$(", queuedCount=").$(queuedCount).$(']').$();
-        return this.cursor.of(pRostiBig, cursor);
->>>>>>> cb367bc7
     }
 
     @Override
