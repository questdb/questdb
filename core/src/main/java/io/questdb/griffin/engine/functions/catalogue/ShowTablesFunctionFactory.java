--- conflicted
+++ resolved
@@ -254,11 +254,10 @@
                     }
 
                     if (getMetadata() == METADATA) {
-<<<<<<< HEAD
-                        TableToken lastTableTokenVersion = engine.getTableTokenIfExists(tableToken.getTableName());
+                        TableToken lastTableTokenVersion = executionContext.getCairoEngine().getTableTokenIfExists(tableToken.getTableName());
                         if (lastTableTokenVersion != null) {
                             tableToken = lastTableTokenVersion;
-                            try (TableMetadata tableMetadata = engine.getTableReaderMetadata(tableToken)) {
+                            try (TableMetadata tableMetadata = executionContext.getMetadataForRead(tableToken)) {
                                 isSoftLink = tableMetadata.isSoftLink();
                                 maxUncommittedRows = tableMetadata.getMaxUncommittedRows();
                                 o3MaxLag = tableMetadata.getO3MaxLag();
@@ -283,23 +282,6 @@
                             }
                         } else {
                             // Table is dropped.
-=======
-                        try (TableMetadata tableMetadata = executionContext.getMetadataForRead(tableToken)) {
-                            isSoftLink = tableMetadata.isSoftLink();
-                            maxUncommittedRows = tableMetadata.getMaxUncommittedRows();
-                            o3MaxLag = tableMetadata.getO3MaxLag();
-                            partitionBy = tableMetadata.getPartitionBy();
-                            int timestampIndex = tableMetadata.getTimestampIndex();
-                            timestampColumnName = timestampIndex > -1 ? tableMetadata.getColumnName(timestampIndex) : null;
-                            isDedup = timestampIndex >= 0 && tableToken.isWal() && tableMetadata.isDedupKey(timestampIndex);
-                        } catch (CairoException e) {
-                            // perhaps this folder is not a table remove it from the result set
-                            LOG.info()
-                                    .$("cannot query table metadata [table=").$(tableToken)
-                                    .$(", error=").$(e.getFlyweightMessage())
-                                    .$(", errno=").$(e.getErrno())
-                                    .I$();
->>>>>>> 39abc30b
                             return false;
                         }
                     }
