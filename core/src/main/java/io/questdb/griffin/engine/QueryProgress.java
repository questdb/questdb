/*******************************************************************************
 *     ___                  _   ____  ____
 *    / _ \ _   _  ___  ___| |_|  _ \| __ )
 *   | | | | | | |/ _ \/ __| __| | | |  _ \
 *   | |_| | |_| |  __/\__ \ |_| |_| | |_) |
 *    \__\_\\__,_|\___||___/\__|____/|____/
 *
 *  Copyright (c) 2014-2019 Appsicle
 *  Copyright (c) 2019-2024 QuestDB
 *
 *  Licensed under the Apache License, Version 2.0 (the "License");
 *  you may not use this file except in compliance with the License.
 *  You may obtain a copy of the License at
 *
 *  http://www.apache.org/licenses/LICENSE-2.0
 *
 *  Unless required by applicable law or agreed to in writing, software
 *  distributed under the License is distributed on an "AS IS" BASIS,
 *  WITHOUT WARRANTIES OR CONDITIONS OF ANY KIND, either express or implied.
 *  See the License for the specific language governing permissions and
 *  limitations under the License.
 *
 ******************************************************************************/

package io.questdb.griffin.engine;

import io.questdb.cairo.AbstractRecordCursorFactory;
import io.questdb.cairo.CairoConfiguration;
import io.questdb.cairo.CairoEngine;
import io.questdb.cairo.CairoException;
import io.questdb.cairo.DataUnavailableException;
import io.questdb.cairo.SqlJitMode;
import io.questdb.cairo.TableReader;
import io.questdb.cairo.TableToken;
import io.questdb.cairo.pool.ReaderPool;
import io.questdb.cairo.pool.ResourcePoolSupervisor;
import io.questdb.cairo.sql.PageFrameCursor;
import io.questdb.cairo.sql.Record;
import io.questdb.cairo.sql.RecordCursor;
import io.questdb.cairo.sql.RecordCursorFactory;
import io.questdb.cairo.sql.SqlExecutionCircuitBreaker;
import io.questdb.cairo.sql.SymbolTable;
import io.questdb.cairo.sql.TimeFrameRecordCursor;
import io.questdb.cairo.sql.async.PageFrameSequence;
import io.questdb.griffin.PlanSink;
import io.questdb.griffin.QueryRegistry;
import io.questdb.griffin.SqlException;
import io.questdb.griffin.SqlExecutionContext;
import io.questdb.log.Log;
import io.questdb.log.LogFactory;
import io.questdb.log.LogRecord;
import io.questdb.metrics.QueryMetrics;
import io.questdb.mp.SCSequence;
import io.questdb.std.Chars;
import io.questdb.std.FlyweightMessageContainer;
<<<<<<< HEAD
import org.jetbrains.annotations.Nullable;

import java.util.concurrent.TimeUnit;
=======
import io.questdb.std.Misc;
import io.questdb.std.ObjList;
import org.jetbrains.annotations.Nullable;
>>>>>>> da7be97f

// Factory that adds query to registry on getCursor() and removes on cursor close().
public class QueryProgress extends AbstractRecordCursorFactory implements ResourcePoolSupervisor<ReaderPool.R> {
    private static final Log LOG = LogFactory.getLog(QueryProgress.class);
    private final RecordCursorFactory base;
    private final RegisteredRecordCursor cursor;
    private final boolean jit;
<<<<<<< HEAD
    private final QueryMetrics queryMetrics = new QueryMetrics();
=======
    private final ObjList<TableReader> readers = new ObjList<>();
>>>>>>> da7be97f
    private final QueryRegistry registry;
    private final String sqlText;
    private long beginNanos;
    private SqlExecutionContext executionContext;
    private long sqlId;

    public QueryProgress(QueryRegistry registry, CharSequence sqlText, RecordCursorFactory base) {
        super(base.getMetadata());
        this.base = base;
        this.registry = registry;
        this.sqlText = Chars.toString(sqlText);
        this.cursor = new RegisteredRecordCursor();
        this.jit = base.usesCompiledFilter();
    }

    public static void logEnd(
<<<<<<< HEAD
            long sqlId, CharSequence sqlText, SqlExecutionContext executionContext, long beginNanos, boolean jit
    ) {
        logEnd(sqlId, sqlText, executionContext, beginNanos, jit, null);
    }

    public static void logEnd(
            long sqlId, CharSequence sqlText, SqlExecutionContext executionContext, long beginNanos, boolean jit,
            @Nullable QueryMetrics queryMetrics
    ) {
        CairoEngine engine = executionContext.getCairoEngine();
        CairoConfiguration config = engine.getConfiguration();
        long durationNanos = config.getNanosecondClock().getTicks() - beginNanos;
        LOG.info()
                .$("fin [id=").$(sqlId)
                .$(", sql=`").utf8(sqlText).$('`')
                .$(", principal=").$(executionContext.getSecurityContext().getPrincipal())
                .$(", cache=").$(executionContext.isCacheHit())
                .$(", jit=").$(jit)
                .$(", time=").$(durationNanos)
                .I$();

        if (queryMetrics != null && engine.getConfiguration().isQueryMetricsEnabled()) {
            queryMetrics.isJit = jit;
            queryMetrics.timestamp = config.getMicrosecondClock().getTicks();
            queryMetrics.queryText = sqlText;
            queryMetrics.executionNanos = TimeUnit.NANOSECONDS.toMicros(durationNanos);
            engine.getMessageBus().getQueryMetricsQueue().offer(queryMetrics);
        }
=======
            long sqlId,
            CharSequence sqlText,
            SqlExecutionContext executionContext,
            long beginNanos
    ) {
        logEnd(sqlId, sqlText, executionContext, beginNanos, null);
    }

    public static void logEnd(
            long sqlId,
            CharSequence sqlText,
            SqlExecutionContext executionContext,
            long beginNanos,
            @Nullable ObjList<TableReader> leakedReaders
    ) {
        LogRecord log = null;
        try {
            final int leakedReadersCount = leakedReaders != null ? leakedReaders.size() : 0;
            if (leakedReadersCount > 0) {
                log = LOG.errorW();
                executionContext.getCairoEngine().getMetrics().healthMetrics().incrementReaderLeakCounter(leakedReadersCount);
                log.$("brk");
            } else {
                log = LOG.info();
                log.$("fin");
            }
            log.$(" [id=").$(sqlId)
                    .$(", sql=`").utf8(sqlText).$('`')
                    .$(", principal=").$(executionContext.getSecurityContext().getPrincipal())
                    .$(", cache=").$(executionContext.isCacheHit())
                    .$(", jit=").$(executionContext.getJitMode() != SqlJitMode.JIT_MODE_DISABLED)
                    .$(", time=").$(executionContext.getCairoEngine().getConfiguration().getNanosecondClock().getTicks() - beginNanos);

            appendLeakedReaderNames(leakedReaders, leakedReadersCount, log);
        } catch (Throwable e) {
            // Game over, we can't log anything
            System.err.print("could not log exception message");
            e.printStackTrace(System.err);
        } finally {
            if (log != null) {
                log.I$();
            }
        }
    }

    public static void logError(
            Throwable e,
            long sqlId,
            CharSequence sqlText,
            SqlExecutionContext executionContext,
            long beginNanos
    ) {
        logError(e, sqlId, sqlText, executionContext, beginNanos, null);
>>>>>>> da7be97f
    }

    public static void logError(
            Throwable e,
            long sqlId,
            CharSequence sqlText,
            SqlExecutionContext executionContext,
            long beginNanos,
            @Nullable ObjList<TableReader> leakedReaders
    ) {
        int leakedReadersCount = leakedReaders != null ? leakedReaders.size() : 0;
        LogRecord log = null;
        try {
            executionContext.getCairoEngine().getMetrics().healthMetrics().incrementQueryErrorCounter();
            // Extract all the variables before the call to call LOG.errorW() to avoid exception
            // causing log sequence leaks.
            long queryTime = executionContext.getCairoEngine().getConfiguration().getNanosecondClock().getTicks() - beginNanos;
            CharSequence principal = executionContext.getSecurityContext().getPrincipal();
            boolean cacheHit = executionContext.isCacheHit();
            log = LOG.errorW();
            if (leakedReadersCount > 0) {
                log.$("brk");
                executionContext.getCairoEngine().getMetrics().healthMetrics().incrementReaderLeakCounter(leakedReadersCount);
            } else {
                log.$("err");
            }
            if (e instanceof FlyweightMessageContainer) {
                final int pos = ((FlyweightMessageContainer) e).getPosition();
                final int errno = e instanceof CairoException ? ((CairoException) e).getErrno() : 0;
                final CharSequence message = ((FlyweightMessageContainer) e).getFlyweightMessage();
                // We need guaranteed logging for errors, hence errorW() call.

                log.$(" [id=").$(sqlId)
                        .$(", sql=`").utf8(sqlText).$('`')
                        .$(", principal=").$(principal)
                        .$(", cache=").$(cacheHit)
                        .$(", jit=").$(executionContext.getJitMode() != SqlJitMode.JIT_MODE_DISABLED)
                        .$(", time=").$(queryTime)
                        .$(", msg=").$(message)
                        .$(", errno=").$(errno)
                        .$(", pos=").$(pos);
            } else {
                // This is unknown exception, can be OOM that can cause exception in logging.
                log.$(" [id=").$(sqlId)
                        .$(", sql=`").utf8(sqlText).$('`')
                        .$(", principal=").$(principal)
                        .$(", cache=").$(cacheHit)
                        .$(", jit=").$(executionContext.getJitMode() != SqlJitMode.JIT_MODE_DISABLED)
                        .$(", time=").$(queryTime)
                        .$(", exception=").$(e);
            }
            appendLeakedReaderNames(leakedReaders, leakedReadersCount, log);
        } catch (Throwable th) {
            // Game over, we can't log anything
            System.err.print("could not log exception message");
            th.printStackTrace(System.err);
        } finally {
            // Make sure logging sequence is always released.
            if (log != null) {
                log.I$();
            }
        }
    }

    public static void logStart(
            long sqlId,
            CharSequence sqlText,
            SqlExecutionContext executionContext,
            boolean jit
    ) {
        if (executionContext.getCairoEngine().getConfiguration().getLogSqlQueryProgressExe()) {
            LOG.info()
                    .$("exe")
                    .$(" [id=").$(sqlId)
                    .$(", sql=`").utf8(sqlText).$('`')
                    .$(", principal=").$(executionContext.getSecurityContext().getPrincipal())
                    .$(", cache=").$(executionContext.isCacheHit())
                    .$(", jit=").$(jit)
                    .I$();
        }
    }

    @Override
    public PageFrameSequence<?> execute(SqlExecutionContext executionContext, SCSequence collectSubSeq, int order) throws SqlException {
        return base.execute(executionContext, collectSubSeq, order);
    }

    @Override
    public boolean followedLimitAdvice() {
        return base.followedLimitAdvice();
    }

    @Override
    public boolean followedOrderByAdvice() {
        return base.followedOrderByAdvice();
    }

    @Override
    public boolean fragmentedSymbolTables() {
        return base.fragmentedSymbolTables();
    }

    @Override
    public String getBaseColumnName(int idx) {
        return base.getBaseColumnName(idx);
    }

    @Override
    public RecordCursorFactory getBaseFactory() {
        return base;
    }

    @Override
    public RecordCursor getCursor(SqlExecutionContext executionContext) throws SqlException {
        if (!cursor.isOpen) {
            this.executionContext = executionContext;
            sqlId = registry.register(sqlText, executionContext);
            beginNanos = executionContext.getCairoEngine().getConfiguration().getNanosecondClock().getTicks();
            logStart(sqlId, sqlText, executionContext, jit);
            try {
                // Configure this factory to be the supervisor for all open table readers.
                // We are assuming that all readers will be open on the same thread, which is
                // typically before cursor is fetched. Readers open after fetch has begun can go
                // unreported and may still leak.
                //
                // As a context, when cursor is being fetched it starts being dependent on the IO to
                // the network client that is receiving the data. As this client slows down, the server
                // may start throwing this cursor to another thread. This happens by virtue of parking the
                // unresponsive client and resuming it on a random thread when this client wishes to
                // continue receiving the data.
                executionContext.getCairoEngine().configureThreadLocalReaderPoolSupervisor(this);
                final RecordCursor baseCursor = base.getCursor(executionContext);
                executionContext.getCairoEngine().removeThreadLocalReaderPoolSupervisor();
                cursor.of(baseCursor); // this should not fail, it is just variable assignment
            } catch (Throwable th) {
                executionContext.getCairoEngine().removeThreadLocalReaderPoolSupervisor();
                cursor.close0(th);
                throw th;
            }
        }
        return cursor;
    }

    @Override
    public PageFrameCursor getPageFrameCursor(SqlExecutionContext executionContext, int order) throws SqlException {
        return base.getPageFrameCursor(executionContext, order);
    }

    @Override
    public int getScanDirection() {
        return base.getScanDirection();
    }

    @Override
    public TableToken getTableToken() {
        return base.getTableToken();
    }

    @Override
    public TimeFrameRecordCursor getTimeFrameCursor(SqlExecutionContext executionContext) throws SqlException {
        return base.getTimeFrameCursor(executionContext);
    }

    @Override
    public boolean implementsLimit() {
        return base.implementsLimit();
    }

    @Override
    public void onResourceBorrowed(ReaderPool.R resource) {
        assert resource.getSupervisor() != null;
        readers.add(resource);
    }

    @Override
    public void onResourceReturned(ReaderPool.R resource) {
        int index = readers.remove(resource);
        // do not freak out if reader is not in the list after our cursor has been closed
        if (index < 0 && cursor.isOpen) {
            // when this happens it could be down to a race condition where
            // readers list is cleared before borrowed resources are returned.
            // Last time this occurred when pool entry was released before readers is cleared. In
            // this scenario the returned pool entry got used by another query and
            // readers.clear() came in tangentially to this query.
            LOG.critical().$("returned reader is not in supervisor's list [tableName=").$(resource.getTableToken().getTableName()).I$();
        }
    }

    @Override
    public boolean recordCursorSupportsRandomAccess() {
        return base.recordCursorSupportsRandomAccess();
    }

    @Override
    public boolean supportsPageFrameCursor() {
        return base.supportsPageFrameCursor();
    }

    @Override
    public boolean supportsTimeFrameCursor() {
        return base.supportsTimeFrameCursor();
    }

    @Override
    public boolean supportsUpdateRowId(TableToken tableName) {
        return base.supportsUpdateRowId(tableName);
    }

    @Override
    public void toPlan(PlanSink sink) {
        base.toPlan(sink);
    }

    @Override
    public boolean usesCompiledFilter() {
        return base.usesCompiledFilter();
    }

    private static void appendLeakedReaderNames(ObjList<TableReader> leakedReaders, int leakedReadersCount, LogRecord log) {
        for (int i = 0; i < leakedReadersCount; i++) {
            log.$(", leaked=").$(leakedReaders.getQuick(i).getTableToken().getTableName());
        }
    }

    @Override
    protected void _close() {
        cursor.close();
        base.close();
    }

    class RegisteredRecordCursor implements RecordCursor {

        private RecordCursor base;

        private boolean isOpen = false;

        @Override
        public void calculateSize(SqlExecutionCircuitBreaker circuitBreaker, Counter counter) {
            base.calculateSize(circuitBreaker, counter);
        }

        @Override
        public void close() {
<<<<<<< HEAD
            if (isOpen) {
                registry.unregister(sqlId, executionContext);
                isOpen = false;
                base.close();
                if (!failed) {
                    logEnd(sqlId, sqlText, executionContext, beginNanos, jit, queryMetrics);
                }
            }
=======
            close0(null);
>>>>>>> da7be97f
        }

        @Override
        public Record getRecord() {
            return base.getRecord();
        }

        @Override
        public Record getRecordB() {
            return base.getRecordB();
        }

        @Override
        public SymbolTable getSymbolTable(int columnIndex) {
            return base.getSymbolTable(columnIndex);
        }

        @Override
        public boolean hasNext() throws DataUnavailableException {
            try {
                return base.hasNext();
            } catch (DataUnavailableException e) {
                // this workflow is not yet in production and is incomplete
                throw e;
            } catch (Throwable e) {
                close0(e);
                throw e;
            }
        }

        @Override
        public boolean isUsingIndex() {
            return base.isUsingIndex();
        }

        @Override
        public SymbolTable newSymbolTable(int columnIndex) {
            return base.newSymbolTable(columnIndex);
        }

        public void of(RecordCursor cursor) {
            this.base = cursor;
            this.isOpen = true;
        }

        @Override
        public void recordAt(Record record, long atRowId) {
            base.recordAt(record, atRowId);
        }

        @Override
        public long size() throws DataUnavailableException {
            return base.size();
        }

        @Override
        public void skipRows(Counter rowCount) throws DataUnavailableException {
            base.skipRows(rowCount);
        }

        @Override
        public void toTop() {
            base.toTop();
        }

        private void close0(@Nullable Throwable th) {
            try {
                if (isOpen) {
                    isOpen = false;
                    base = Misc.free(base);
                }
            } finally {
                // when execution context is null, the cursor has never been opened
                // otherwise cursor open attempt has been made, but may not have fully succeeded. In this case
                // we must be certain that we track the reader leak still
                if (executionContext != null) {
                    try {
                        if (th == null) {
                            logEnd(sqlId, sqlText, executionContext, beginNanos, readers);
                        } else {
                            logError(th, sqlId, sqlText, executionContext, beginNanos, readers);
                        }
                    } finally {
                        // Unregister must follow the base cursor close call to avoid concurrent access
                        // to cleaned up circuit breaker.
                        registry.unregister(sqlId, executionContext);
                        if (executionContext.getCairoEngine().getConfiguration().freeLeakedReaders()) {
                            Misc.freeObjListAndClear(readers);
                        } else {
                            // just clearing readers should fail leak test
                            readers.clear();
                        }
                        // make sure we never double-unregister queries
                        executionContext = null;
                    }
                }
            }
        }
    }
}<|MERGE_RESOLUTION|>--- conflicted
+++ resolved
@@ -53,15 +53,11 @@
 import io.questdb.mp.SCSequence;
 import io.questdb.std.Chars;
 import io.questdb.std.FlyweightMessageContainer;
-<<<<<<< HEAD
-import org.jetbrains.annotations.Nullable;
-
-import java.util.concurrent.TimeUnit;
-=======
 import io.questdb.std.Misc;
 import io.questdb.std.ObjList;
 import org.jetbrains.annotations.Nullable;
->>>>>>> da7be97f
+
+import java.util.concurrent.TimeUnit;
 
 // Factory that adds query to registry on getCursor() and removes on cursor close().
 public class QueryProgress extends AbstractRecordCursorFactory implements ResourcePoolSupervisor<ReaderPool.R> {
@@ -69,11 +65,8 @@
     private final RecordCursorFactory base;
     private final RegisteredRecordCursor cursor;
     private final boolean jit;
-<<<<<<< HEAD
     private final QueryMetrics queryMetrics = new QueryMetrics();
-=======
     private final ObjList<TableReader> readers = new ObjList<>();
->>>>>>> da7be97f
     private final QueryRegistry registry;
     private final String sqlText;
     private long beginNanos;
@@ -89,58 +82,30 @@
         this.jit = base.usesCompiledFilter();
     }
 
+    public static void logEnd(long sqlId, CharSequence sqlText, SqlExecutionContext executionContext, long beginNanos) {
+        logEnd(sqlId, sqlText, executionContext, beginNanos, null, null);
+    }
+
     public static void logEnd(
-<<<<<<< HEAD
-            long sqlId, CharSequence sqlText, SqlExecutionContext executionContext, long beginNanos, boolean jit
-    ) {
-        logEnd(sqlId, sqlText, executionContext, beginNanos, jit, null);
-    }
-
-    public static void logEnd(
-            long sqlId, CharSequence sqlText, SqlExecutionContext executionContext, long beginNanos, boolean jit,
+            long sqlId,
+            CharSequence sqlText,
+            SqlExecutionContext executionContext,
+            long beginNanos,
+            @Nullable ObjList<TableReader> leakedReaders,
             @Nullable QueryMetrics queryMetrics
     ) {
         CairoEngine engine = executionContext.getCairoEngine();
         CairoConfiguration config = engine.getConfiguration();
         long durationNanos = config.getNanosecondClock().getTicks() - beginNanos;
-        LOG.info()
-                .$("fin [id=").$(sqlId)
-                .$(", sql=`").utf8(sqlText).$('`')
-                .$(", principal=").$(executionContext.getSecurityContext().getPrincipal())
-                .$(", cache=").$(executionContext.isCacheHit())
-                .$(", jit=").$(jit)
-                .$(", time=").$(durationNanos)
-                .I$();
-
-        if (queryMetrics != null && engine.getConfiguration().isQueryMetricsEnabled()) {
-            queryMetrics.isJit = jit;
-            queryMetrics.timestamp = config.getMicrosecondClock().getTicks();
-            queryMetrics.queryText = sqlText;
-            queryMetrics.executionNanos = TimeUnit.NANOSECONDS.toMicros(durationNanos);
-            engine.getMessageBus().getQueryMetricsQueue().offer(queryMetrics);
-        }
-=======
-            long sqlId,
-            CharSequence sqlText,
-            SqlExecutionContext executionContext,
-            long beginNanos
-    ) {
-        logEnd(sqlId, sqlText, executionContext, beginNanos, null);
-    }
-
-    public static void logEnd(
-            long sqlId,
-            CharSequence sqlText,
-            SqlExecutionContext executionContext,
-            long beginNanos,
-            @Nullable ObjList<TableReader> leakedReaders
-    ) {
+        boolean isJit = executionContext.getJitMode() != SqlJitMode.JIT_MODE_DISABLED;
+
         LogRecord log = null;
         try {
             final int leakedReadersCount = leakedReaders != null ? leakedReaders.size() : 0;
             if (leakedReadersCount > 0) {
                 log = LOG.errorW();
-                executionContext.getCairoEngine().getMetrics().healthMetrics().incrementReaderLeakCounter(leakedReadersCount);
+                executionContext.getCairoEngine().getMetrics().healthMetrics()
+                        .incrementReaderLeakCounter(leakedReadersCount);
                 log.$("brk");
             } else {
                 log = LOG.info();
@@ -150,8 +115,8 @@
                     .$(", sql=`").utf8(sqlText).$('`')
                     .$(", principal=").$(executionContext.getSecurityContext().getPrincipal())
                     .$(", cache=").$(executionContext.isCacheHit())
-                    .$(", jit=").$(executionContext.getJitMode() != SqlJitMode.JIT_MODE_DISABLED)
-                    .$(", time=").$(executionContext.getCairoEngine().getConfiguration().getNanosecondClock().getTicks() - beginNanos);
+                    .$(", jit=").$(isJit)
+                    .$(", time=").$(durationNanos);
 
             appendLeakedReaderNames(leakedReaders, leakedReadersCount, log);
         } catch (Throwable e) {
@@ -163,6 +128,13 @@
                 log.I$();
             }
         }
+        if (queryMetrics != null && engine.getConfiguration().isQueryMetricsEnabled()) {
+            queryMetrics.isJit = isJit;
+            queryMetrics.timestamp = config.getMicrosecondClock().getTicks();
+            queryMetrics.queryText = sqlText;
+            queryMetrics.executionNanos = TimeUnit.NANOSECONDS.toMicros(durationNanos);
+            engine.getMessageBus().getQueryMetricsQueue().offer(queryMetrics);
+        }
     }
 
     public static void logError(
@@ -173,7 +145,6 @@
             long beginNanos
     ) {
         logError(e, sqlId, sqlText, executionContext, beginNanos, null);
->>>>>>> da7be97f
     }
 
     public static void logError(
@@ -190,7 +161,8 @@
             executionContext.getCairoEngine().getMetrics().healthMetrics().incrementQueryErrorCounter();
             // Extract all the variables before the call to call LOG.errorW() to avoid exception
             // causing log sequence leaks.
-            long queryTime = executionContext.getCairoEngine().getConfiguration().getNanosecondClock().getTicks() - beginNanos;
+            long durationNanos =
+                    executionContext.getCairoEngine().getConfiguration().getNanosecondClock().getTicks() - beginNanos;
             CharSequence principal = executionContext.getSecurityContext().getPrincipal();
             boolean cacheHit = executionContext.isCacheHit();
             log = LOG.errorW();
@@ -211,7 +183,7 @@
                         .$(", principal=").$(principal)
                         .$(", cache=").$(cacheHit)
                         .$(", jit=").$(executionContext.getJitMode() != SqlJitMode.JIT_MODE_DISABLED)
-                        .$(", time=").$(queryTime)
+                        .$(", time=").$(durationNanos)
                         .$(", msg=").$(message)
                         .$(", errno=").$(errno)
                         .$(", pos=").$(pos);
@@ -222,13 +194,13 @@
                         .$(", principal=").$(principal)
                         .$(", cache=").$(cacheHit)
                         .$(", jit=").$(executionContext.getJitMode() != SqlJitMode.JIT_MODE_DISABLED)
-                        .$(", time=").$(queryTime)
+                        .$(", time=").$(durationNanos)
                         .$(", exception=").$(e);
             }
             appendLeakedReaderNames(leakedReaders, leakedReadersCount, log);
         } catch (Throwable th) {
             // Game over, we can't log anything
-            System.err.print("could not log exception message");
+            System.err.print("Could not log exception message! ");
             th.printStackTrace(System.err);
         } finally {
             // Make sure logging sequence is always released.
@@ -353,12 +325,13 @@
         int index = readers.remove(resource);
         // do not freak out if reader is not in the list after our cursor has been closed
         if (index < 0 && cursor.isOpen) {
-            // when this happens it could be down to a race condition where
-            // readers list is cleared before borrowed resources are returned.
-            // Last time this occurred when pool entry was released before readers is cleared. In
-            // this scenario the returned pool entry got used by another query and
+            // when this happens, it could be down to a race condition
+            // where readers list is cleared before borrowed resources are returned.
+            // Last time, this occurred when pool entry was released before readers were cleared.
+            // In this scenario, the returned pool entry got used by another query and
             // readers.clear() came in tangentially to this query.
-            LOG.critical().$("returned reader is not in supervisor's list [tableName=").$(resource.getTableToken().getTableName()).I$();
+            LOG.critical().$("returned reader is not in supervisor's list [tableName=")
+                    .$(resource.getTableToken().getTableName()).I$();
         }
     }
 
@@ -417,18 +390,7 @@
 
         @Override
         public void close() {
-<<<<<<< HEAD
-            if (isOpen) {
-                registry.unregister(sqlId, executionContext);
-                isOpen = false;
-                base.close();
-                if (!failed) {
-                    logEnd(sqlId, sqlText, executionContext, beginNanos, jit, queryMetrics);
-                }
-            }
-=======
             close0(null);
->>>>>>> da7be97f
         }
 
         @Override
@@ -501,13 +463,13 @@
                     base = Misc.free(base);
                 }
             } finally {
-                // when execution context is null, the cursor has never been opened
-                // otherwise cursor open attempt has been made, but may not have fully succeeded. In this case
-                // we must be certain that we track the reader leak still
+                // When execution context is null, the cursor has never been opened.
+                // Otherwise, cursor open attempt has been made, but may not have fully succeeded.
+                // In this case we must be certain that we still track the reader leak
                 if (executionContext != null) {
                     try {
                         if (th == null) {
-                            logEnd(sqlId, sqlText, executionContext, beginNanos, readers);
+                            logEnd(sqlId, sqlText, executionContext, beginNanos, readers, queryMetrics);
                         } else {
                             logError(th, sqlId, sqlText, executionContext, beginNanos, readers);
                         }
