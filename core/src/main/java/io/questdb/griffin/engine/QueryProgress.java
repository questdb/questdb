/*******************************************************************************
 *     ___                  _   ____  ____
 *    / _ \ _   _  ___  ___| |_|  _ \| __ )
 *   | | | | | | |/ _ \/ __| __| | | |  _ \
 *   | |_| | |_| |  __/\__ \ |_| |_| | |_) |
 *    \__\_\\__,_|\___||___/\__|____/|____/
 *
 *  Copyright (c) 2014-2019 Appsicle
 *  Copyright (c) 2019-2024 QuestDB
 *
 *  Licensed under the Apache License, Version 2.0 (the "License");
 *  you may not use this file except in compliance with the License.
 *  You may obtain a copy of the License at
 *
 *  http://www.apache.org/licenses/LICENSE-2.0
 *
 *  Unless required by applicable law or agreed to in writing, software
 *  distributed under the License is distributed on an "AS IS" BASIS,
 *  WITHOUT WARRANTIES OR CONDITIONS OF ANY KIND, either express or implied.
 *  See the License for the specific language governing permissions and
 *  limitations under the License.
 *
 ******************************************************************************/

package io.questdb.griffin.engine;

import io.questdb.cairo.AbstractRecordCursorFactory;
import io.questdb.cairo.CairoConfiguration;
import io.questdb.cairo.CairoEngine;
import io.questdb.cairo.CairoException;
import io.questdb.cairo.DataUnavailableException;
import io.questdb.cairo.SqlJitMode;
import io.questdb.cairo.TableReader;
import io.questdb.cairo.TableToken;
import io.questdb.cairo.pool.RefreshOnAcquireReaderPool;
import io.questdb.cairo.pool.ResourcePoolSupervisor;
import io.questdb.cairo.sql.PageFrameCursor;
import io.questdb.cairo.sql.Record;
import io.questdb.cairo.sql.RecordCursor;
import io.questdb.cairo.sql.RecordCursorFactory;
import io.questdb.cairo.sql.SqlExecutionCircuitBreaker;
import io.questdb.cairo.sql.SymbolTable;
import io.questdb.cairo.sql.TimeFrameRecordCursor;
import io.questdb.cairo.sql.async.PageFrameSequence;
import io.questdb.griffin.PlanSink;
import io.questdb.griffin.QueryRegistry;
import io.questdb.griffin.SqlException;
import io.questdb.griffin.SqlExecutionContext;
import io.questdb.log.Log;
import io.questdb.log.LogFactory;
import io.questdb.log.LogRecord;
import io.questdb.metrics.QueryTrace;
import io.questdb.mp.SCSequence;
import io.questdb.std.Chars;
import io.questdb.std.FlyweightMessageContainer;
import io.questdb.std.Misc;
import io.questdb.std.ObjList;
import org.jetbrains.annotations.NotNull;
import org.jetbrains.annotations.Nullable;

// Factory that adds query to registry on getCursor() and removes on cursor close().
<<<<<<< HEAD
public class QueryProgress extends AbstractRecordCursorFactory implements ResourcePoolSupervisor<RefreshOnAcquireReaderPool.R> {
=======
public class QueryProgress extends AbstractRecordCursorFactory implements ResourcePoolSupervisor<ReaderPool.R> {
    // this field is modified via reflection from tests, via LogFactory.enableGuaranteedLogging
>>>>>>> 01b60350
    @SuppressWarnings("FieldMayBeFinal")
    private static Log LOG = LogFactory.getLog(QueryProgress.class);
    private final RecordCursorFactory base;
    private final RegisteredRecordCursor cursor;
    private final boolean jit;
    private final QueryTrace queryTrace = new QueryTrace();
    private final ObjList<TableReader> readers = new ObjList<>();
    private final QueryRegistry registry;
    private long beginNanos;
    private SqlExecutionContext executionContext;
    private long sqlId;

    public QueryProgress(QueryRegistry registry, CharSequence sqlText, RecordCursorFactory base) {
        super(base.getMetadata());
        this.base = base;
        this.registry = registry;
        this.cursor = new RegisteredRecordCursor();
        this.jit = base.usesCompiledFilter();
        queryTrace.queryText = Chars.toString(sqlText);
    }

    public static void logEnd(
            long sqlId,
            @NotNull CharSequence sqlText,
            @NotNull SqlExecutionContext executionContext,
            long beginNanos
    ) {
        logEnd(sqlId, sqlText, executionContext, beginNanos, null, null);
    }

    public static void logEnd(
            long sqlId,
            @NotNull CharSequence sqlText,
            @NotNull SqlExecutionContext executionContext,
            long beginNanos,
            @Nullable ObjList<TableReader> leakedReaders,
            @Nullable QueryTrace queryTrace
    ) {
        if (!executionContext.shouldLogSql()) {
            return;
        }

        CairoEngine engine = executionContext.getCairoEngine();
        CairoConfiguration config = engine.getConfiguration();
        long durationNanos = config.getNanosecondClock().getTicks() - beginNanos;
        boolean isJit = executionContext.getJitMode() != SqlJitMode.JIT_MODE_DISABLED;

        CharSequence principal = executionContext.getSecurityContext().getPrincipal();
        LogRecord log = null;
        try {
            final int leakedReadersCount = leakedReaders != null ? leakedReaders.size() : 0;
            if (leakedReadersCount > 0) {
                log = LOG.errorW();
                executionContext.getCairoEngine().getMetrics().healthMetrics()
                        .incrementReaderLeakCounter(leakedReadersCount);
                log.$("brk");
            } else {
                log = LOG.info();
                log.$("fin");
            }
            log.$(" [id=").$(sqlId)
                    .$(", sql=`").$safe(sqlText)
                    .$("`, ").$(executionContext)
                    .$(", jit=").$(isJit)
                    .$(", time=").$(durationNanos);

            appendLeakedReaderNames(leakedReaders, leakedReadersCount, log);
        } catch (Throwable e) {
            // Game over, we can't log anything
            System.err.print("could not log exception message");
            e.printStackTrace(System.err);
        } finally {
            if (log != null) {
                log.I$();
            }
        }
        // When queryTrace is not null, queryTrace.queryText is already set and equal to sqlText,
        // as well as already converted to an immutable String, as needed to queue it up for handling
        // at a later time. For this reason, do not assign queryTrace.queryText = sqlText here.
        if (queryTrace != null && engine.getConfiguration().isQueryTracingEnabled()) {
            queryTrace.executionNanos = durationNanos;
            queryTrace.isJit = isJit;
            queryTrace.timestamp = config.getMicrosecondClock().getTicks();
            queryTrace.principal = principal.toString();
            engine.getMessageBus().getQueryTraceQueue().enqueue(queryTrace);
        }
    }

    public static void logError(
            @Nullable Throwable e,
            long sqlId,
            @NotNull CharSequence sqlText,
            @NotNull SqlExecutionContext executionContext,
            long beginNanos
    ) {
        logError(e, sqlId, sqlText, executionContext, beginNanos, null);
    }

    public static void logError(
            @Nullable Throwable e,
            long sqlId,
            @NotNull CharSequence sqlText,
            @NotNull SqlExecutionContext executionContext,
            long beginNanos,
            @Nullable ObjList<TableReader> leakedReaders
    ) {
        int leakedReadersCount = leakedReaders != null ? leakedReaders.size() : 0;
        LogRecord log = null;
        try {
            executionContext.getCairoEngine().getMetrics().healthMetrics().incrementQueryErrorCounter();
            // Extract all the variables before the call to call LOG.errorW() to avoid exception
            // causing log sequence leaks.
            long durationNanos =
                    executionContext.getCairoEngine().getConfiguration().getNanosecondClock().getTicks() - beginNanos;
            log = LOG.errorW();
            if (leakedReadersCount > 0) {
                log.$("brk");
                executionContext.getCairoEngine().getMetrics().healthMetrics().incrementReaderLeakCounter(leakedReadersCount);
            } else {
                log.$("err");
            }
            if (e instanceof FlyweightMessageContainer) {
                final int pos = ((FlyweightMessageContainer) e).getPosition();
                final int errno = e instanceof CairoException ? ((CairoException) e).getErrno() : 0;
                final CharSequence message = ((FlyweightMessageContainer) e).getFlyweightMessage();
                // We need guaranteed logging for errors, hence errorW() call.

                log.$(" [id=").$(sqlId)
                        .$(", sql=`").$safe(sqlText)
                        .$("`, ").$(executionContext)
                        .$(", jit=").$(executionContext.getJitMode() != SqlJitMode.JIT_MODE_DISABLED)
                        .$(", time=").$(durationNanos)
                        .$(", msg=").$safe(message)
                        .$(", errno=").$(errno)
                        .$(", pos=").$(pos);
            } else {
                // This is unknown exception, can be OOM that can cause exception in logging.
                log.$(" [id=").$(sqlId)
                        .$(", sql=`").$safe(sqlText)
                        .$("`, ").$(executionContext)
                        .$(", jit=").$(executionContext.getJitMode() != SqlJitMode.JIT_MODE_DISABLED)
                        .$(", time=").$(durationNanos)
                        .$(", exception=").$(e);
            }
            appendLeakedReaderNames(leakedReaders, leakedReadersCount, log);
        } catch (Throwable th) {
            // Game over, we can't log anything
            System.err.print("Could not log exception message! ");
            th.printStackTrace(System.err);
        } finally {
            // Make sure logging sequence is always released.
            if (log != null) {
                log.I$();
            }
        }
    }

    public static void logStart(
            long sqlId,
            @NotNull CharSequence sqlText,
            @NotNull SqlExecutionContext executionContext,
            boolean jit
    ) {
        if (executionContext.shouldLogSql() && executionContext.getCairoEngine().getConfiguration().getLogSqlQueryProgressExe()) {
            LOG.info()
                    .$("exe")
                    .$(" [id=").$(sqlId)
                    .$(", sql=`").$safe(sqlText)
                    .$("`, ").$(executionContext)
                    .$(", jit=").$(jit)
                    .I$();
        }
    }

    @Override
    public PageFrameSequence<?> execute(SqlExecutionContext executionContext, SCSequence collectSubSeq, int order) throws SqlException {
        return base.execute(executionContext, collectSubSeq, order);
    }

    @Override
    public boolean followedLimitAdvice() {
        return base.followedLimitAdvice();
    }

    @Override
    public boolean followedOrderByAdvice() {
        return base.followedOrderByAdvice();
    }

    @Override
    public boolean fragmentedSymbolTables() {
        return base.fragmentedSymbolTables();
    }

    @Override
    public String getBaseColumnName(int idx) {
        return base.getBaseColumnName(idx);
    }

    @Override
    public RecordCursorFactory getBaseFactory() {
        return base;
    }

    @Override
    public RecordCursor getCursor(SqlExecutionContext executionContext) throws SqlException {
        if (!cursor.isOpen) {
            this.executionContext = executionContext;
            CharSequence sqlText = queryTrace.queryText;
            sqlId = registry.register(sqlText, executionContext);
            beginNanos = executionContext.getCairoEngine().getConfiguration().getNanosecondClock().getTicks();
            logStart(sqlId, sqlText, executionContext, jit);
            try {
                // Configure this factory to be the supervisor for all open table readers.
                // We are assuming that all readers will be open on the same thread, which is
                // typically before cursor is fetched. Readers open after fetch has begun can go
                // unreported and may still leak.
                //
                // As a context, when cursor is being fetched it starts being dependent on the IO to
                // the network client that is receiving the data. As this client slows down, the server
                // may start throwing this cursor to another thread. This happens by virtue of parking the
                // unresponsive client and resuming it on a random thread when this client wishes to
                // continue receiving the data.
                executionContext.getCairoEngine().configureThreadLocalReaderPoolSupervisor(this);
                final RecordCursor baseCursor = base.getCursor(executionContext);
                executionContext.getCairoEngine().removeThreadLocalReaderPoolSupervisor();
                cursor.of(baseCursor); // this should not fail, it is just variable assignment
            } catch (Throwable th) {
                executionContext.getCairoEngine().removeThreadLocalReaderPoolSupervisor();
                cursor.close0(th);
                throw th;
            }
        }
        return cursor;
    }

    @Override
    public PageFrameCursor getPageFrameCursor(SqlExecutionContext executionContext, int order) throws SqlException {
        return base.getPageFrameCursor(executionContext, order);
    }

    @Override
    public int getScanDirection() {
        return base.getScanDirection();
    }

    @Override
    public TableToken getTableToken() {
        return base.getTableToken();
    }

    @Override
    public TimeFrameRecordCursor getTimeFrameCursor(SqlExecutionContext executionContext) throws SqlException {
        return base.getTimeFrameCursor(executionContext);
    }

    @Override
    public boolean implementsLimit() {
        return base.implementsLimit();
    }

    @Override
    public void onResourceBorrowed(RefreshOnAcquireReaderPool.R resource) {
        assert resource.getSupervisor() != null;
        readers.add(resource);
    }

    @Override
    public void onResourceReturned(RefreshOnAcquireReaderPool.R resource) {
        int index = readers.remove(resource);
        // do not freak out if reader is not in the list after our cursor has been closed
        if (index < 0 && cursor.isOpen) {
            // when this happens, it could be down to a race condition
            // where readers list is cleared before borrowed resources are returned.
            // Last time, this occurred when pool entry was released before readers were cleared.
            // In this scenario, the returned pool entry got used by another query and
            // readers.clear() came in tangentially to this query.
            LOG.critical().$("returned reader is not in supervisor's list [tableName=")
                    .$(resource.getTableToken()).I$();
        }
    }

    @Override
    public boolean recordCursorSupportsRandomAccess() {
        return base.recordCursorSupportsRandomAccess();
    }

    @Override
    public boolean supportsPageFrameCursor() {
        return base.supportsPageFrameCursor();
    }

    @Override
    public boolean supportsTimeFrameCursor() {
        return base.supportsTimeFrameCursor();
    }

    @Override
    public boolean supportsUpdateRowId(TableToken tableName) {
        return base.supportsUpdateRowId(tableName);
    }

    @Override
    public void toPlan(PlanSink sink) {
        base.toPlan(sink);
    }

    @Override
    public boolean usesCompiledFilter() {
        return base.usesCompiledFilter();
    }

    private static void appendLeakedReaderNames(ObjList<TableReader> leakedReaders, int leakedReadersCount, LogRecord log) {
        for (int i = 0; i < leakedReadersCount; i++) {
            log.$(", leaked=").$(leakedReaders.getQuick(i).getTableToken());
        }
    }

    @Override
    protected void _close() {
        cursor.close();
        base.close();
    }

    class RegisteredRecordCursor implements RecordCursor {
        private RecordCursor base;
        private boolean isOpen = false;

        @Override
        public void calculateSize(SqlExecutionCircuitBreaker circuitBreaker, Counter counter) {
            base.calculateSize(circuitBreaker, counter);
        }

        @Override
        public void close() {
            close0(null);
        }

        @Override
        public Record getRecord() {
            return base.getRecord();
        }

        @Override
        public Record getRecordB() {
            return base.getRecordB();
        }

        @Override
        public SymbolTable getSymbolTable(int columnIndex) {
            return base.getSymbolTable(columnIndex);
        }

        @Override
        public boolean hasNext() throws DataUnavailableException {
            try {
                return base.hasNext();
            } catch (DataUnavailableException e) {
                // this workflow is not yet in production and is incomplete
                throw e;
            } catch (Throwable e) {
                close0(e);
                throw e;
            }
        }

        @Override
        public boolean isUsingIndex() {
            return base.isUsingIndex();
        }

        @Override
        public SymbolTable newSymbolTable(int columnIndex) {
            return base.newSymbolTable(columnIndex);
        }

        public void of(RecordCursor cursor) {
            this.base = cursor;
            this.isOpen = true;
        }

        @Override
        public long preComputedStateSize() {
            return base.preComputedStateSize();
        }

        @Override
        public void recordAt(Record record, long atRowId) {
            base.recordAt(record, atRowId);
        }

        @Override
        public long size() throws DataUnavailableException {
            return base.size();
        }

        @Override
        public void skipRows(Counter rowCount) throws DataUnavailableException {
            base.skipRows(rowCount);
        }

        @Override
        public void toTop() {
            base.toTop();
        }

        private void close0(@Nullable Throwable th) {
            try {
                if (isOpen) {
                    isOpen = false;
                    base = Misc.free(base);
                }
            } catch (Throwable th0) {
                LOG.critical()
                        .$("could not close record cursor")
                        .$(" [id=").$(sqlId)
                        .$(", sql=`").$safe(queryTrace.queryText)
                        .$(", error=").$(th0)
                        .I$();
            } finally {
                // When execution context is null, the cursor has never been opened.
                // Otherwise, cursor open attempt has been made, but may not have fully succeeded.
                // In this case we must be certain that we still track the reader leak
                if (executionContext != null) {
                    try {
                        String sqlText = queryTrace.queryText;
                        if (th == null) {
                            logEnd(sqlId, sqlText, executionContext, beginNanos, readers, queryTrace);
                        } else {
                            logError(th, sqlId, sqlText, executionContext, beginNanos, readers);
                        }
                    } finally {
                        // Unregister must follow the base cursor close call to avoid concurrent access
                        // to cleaned up circuit breaker.
                        registry.unregister(sqlId, executionContext);
                        if (executionContext.getCairoEngine().getConfiguration().freeLeakedReaders()) {
                            Misc.freeObjListAndClear(readers);
                        } else {
                            // just clearing readers should fail leak test
                            readers.clear();
                        }
                        // make sure we never double-unregister queries
                        executionContext = null;
                    }
                }
            }
        }
    }
}<|MERGE_RESOLUTION|>--- conflicted
+++ resolved
@@ -59,12 +59,8 @@
 import org.jetbrains.annotations.Nullable;
 
 // Factory that adds query to registry on getCursor() and removes on cursor close().
-<<<<<<< HEAD
 public class QueryProgress extends AbstractRecordCursorFactory implements ResourcePoolSupervisor<RefreshOnAcquireReaderPool.R> {
-=======
-public class QueryProgress extends AbstractRecordCursorFactory implements ResourcePoolSupervisor<ReaderPool.R> {
     // this field is modified via reflection from tests, via LogFactory.enableGuaranteedLogging
->>>>>>> 01b60350
     @SuppressWarnings("FieldMayBeFinal")
     private static Log LOG = LogFactory.getLog(QueryProgress.class);
     private final RecordCursorFactory base;
