--- conflicted
+++ resolved
@@ -59,14 +59,9 @@
         return getSlaveKey(masterRecord) == StaticSymbolTable.VALUE_NOT_FOUND;
     }
 
-<<<<<<< HEAD
     void of(TimeFrameCursor slaveCursor);
-=======
-    void of(TimeFrameRecordCursor slaveCursor);
 
     default void of(RecordCursor slaveCursor) {
         throw new UnsupportedOperationException();
     }
-
->>>>>>> cc803cb9
 }