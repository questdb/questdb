--- conflicted
+++ resolved
@@ -84,7 +84,6 @@
         return true;
     }
 
-<<<<<<< HEAD
     @Override
     public void toPlan(PlanSink sink) {
         sink.type("LatestByDeferredListValuesFiltered");
@@ -93,10 +92,7 @@
         sink.child(dataFrameCursorFactory);
     }
 
-    private void lookupDeferredSymbol(DataFrameCursor dataFrameCursor, SqlExecutionContext executionContext) throws SqlException {
-=======
     private void lookupDeferredSymbols(DataFrameCursor dataFrameCursor, SqlExecutionContext executionContext) throws SqlException {
->>>>>>> ee9e7852
         // If symbol values are restricted by a list in the query by syntax
         // sym in ('val1', 'val2', 'val3')
         // or similar we need to resolve string values into int symbol keys to search the table faster.
