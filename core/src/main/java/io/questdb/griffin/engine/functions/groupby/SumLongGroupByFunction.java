/*******************************************************************************
 *     ___                  _   ____  ____
 *    / _ \ _   _  ___  ___| |_|  _ \| __ )
 *   | | | | | | |/ _ \/ __| __| | | |  _ \
 *   | |_| | |_| |  __/\__ \ |_| |_| | |_) |
 *    \__\_\\__,_|\___||___/\__|____/|____/
 *
 *  Copyright (c) 2014-2019 Appsicle
 *  Copyright (c) 2019-2024 QuestDB
 *
 *  Licensed under the Apache License, Version 2.0 (the "License");
 *  you may not use this file except in compliance with the License.
 *  You may obtain a copy of the License at
 *
 *  http://www.apache.org/licenses/LICENSE-2.0
 *
 *  Unless required by applicable law or agreed to in writing, software
 *  distributed under the License is distributed on an "AS IS" BASIS,
 *  WITHOUT WARRANTIES OR CONDITIONS OF ANY KIND, either express or implied.
 *  See the License for the specific language governing permissions and
 *  limitations under the License.
 *
 ******************************************************************************/

package io.questdb.griffin.engine.functions.groupby;

import io.questdb.cairo.ArrayColumnTypes;
import io.questdb.cairo.ColumnType;
import io.questdb.cairo.map.MapValue;
import io.questdb.cairo.sql.Function;
import io.questdb.cairo.sql.Record;
import io.questdb.griffin.engine.functions.GroupByFunction;
import io.questdb.griffin.engine.functions.LongFunction;
import io.questdb.griffin.engine.functions.UnaryFunction;
import io.questdb.std.Numbers;
import org.jetbrains.annotations.NotNull;

public class SumLongGroupByFunction extends LongFunction implements GroupByFunction, UnaryFunction {
    private final Function arg;
    private int valueIndex;

    public SumLongGroupByFunction(@NotNull Function arg) {
        this.arg = arg;
    }

    @Override
    public void computeFirst(MapValue mapValue, Record record, long rowId) {
        final long value = arg.getLong(record);
        mapValue.putLong(valueIndex, value);
    }

    @Override
    public void computeNext(MapValue mapValue, Record record, long rowId) {
        final long value = arg.getLong(record);
        if (value != Numbers.LONG_NULL) {
            final long sum = mapValue.getLong(valueIndex);
            if (sum != Numbers.LONG_NULL) {
                mapValue.putLong(valueIndex, sum + value);
            } else {
                mapValue.putLong(valueIndex, value);
            }
        }
    }

    @Override
    public Function getArg() {
        return arg;
    }

    @Override
    public long getLong(Record rec) {
        return rec.getLong(valueIndex);
    }

    @Override
    public String getName() {
        return "sum";
    }

    @Override
    public int getSampleByFlags() {
        return GroupByFunction.SAMPLE_BY_FILL_ALL;
    }

    @Override
    public int getValueIndex() {
        return valueIndex;
    }

    @Override
    public void initValueIndex(int valueIndex) {
        this.valueIndex = valueIndex;
    }

    @Override
    public void initValueTypes(ArrayColumnTypes columnTypes) {
        this.valueIndex = columnTypes.getColumnCount();
        columnTypes.add(ColumnType.LONG);
    }

    @Override
    public boolean isConstant() {
        return false;
    }

    @Override
    public boolean isThreadSafe() {
        return UnaryFunction.super.isThreadSafe();
    }

    @Override
    public void merge(MapValue destValue, MapValue srcValue) {
        final long srcSum = srcValue.getLong(valueIndex);
<<<<<<< HEAD
        final long srcCount = srcValue.getLong(valueIndex + 1);
        if (srcCount > 0) {
            final long destSum = destValue.getLong(valueIndex);
            final long destCount = destValue.getLong(valueIndex + 1);
            if (destCount > 0) {
                destValue.putLong(valueIndex, destSum + srcSum);
                destValue.putLong(valueIndex + 1, destCount + srcCount);
            } else {
                destValue.putLong(valueIndex, srcSum);
                destValue.putLong(valueIndex + 1, srcCount);
=======
        if (srcSum != Numbers.LONG_NULL) {
            final long destSum = destValue.getLong(valueIndex);
            if (destSum != Numbers.LONG_NULL) {
                destValue.putLong(valueIndex, destSum + srcSum);
            } else {
                destValue.putLong(valueIndex, srcSum);
>>>>>>> 179f8017
            }
        }
    }

    @Override
    public void setLong(MapValue mapValue, long value) {
        mapValue.putLong(valueIndex, value);
    }

    @Override
    public void setNull(MapValue mapValue) {
        mapValue.putLong(valueIndex, Numbers.LONG_NULL);
    }

    @Override
    public boolean supportsParallelism() {
        return UnaryFunction.super.supportsParallelism();
    }
}<|MERGE_RESOLUTION|>--- conflicted
+++ resolved
@@ -111,25 +111,12 @@
     @Override
     public void merge(MapValue destValue, MapValue srcValue) {
         final long srcSum = srcValue.getLong(valueIndex);
-<<<<<<< HEAD
-        final long srcCount = srcValue.getLong(valueIndex + 1);
-        if (srcCount > 0) {
-            final long destSum = destValue.getLong(valueIndex);
-            final long destCount = destValue.getLong(valueIndex + 1);
-            if (destCount > 0) {
-                destValue.putLong(valueIndex, destSum + srcSum);
-                destValue.putLong(valueIndex + 1, destCount + srcCount);
-            } else {
-                destValue.putLong(valueIndex, srcSum);
-                destValue.putLong(valueIndex + 1, srcCount);
-=======
         if (srcSum != Numbers.LONG_NULL) {
             final long destSum = destValue.getLong(valueIndex);
             if (destSum != Numbers.LONG_NULL) {
                 destValue.putLong(valueIndex, destSum + srcSum);
             } else {
                 destValue.putLong(valueIndex, srcSum);
->>>>>>> 179f8017
             }
         }
     }
