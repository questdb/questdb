/*******************************************************************************
 *     ___                  _   ____  ____
 *    / _ \ _   _  ___  ___| |_|  _ \| __ )
 *   | | | | | | |/ _ \/ __| __| | | |  _ \
 *   | |_| | |_| |  __/\__ \ |_| |_| | |_) |
 *    \__\_\\__,_|\___||___/\__|____/|____/
 *
 *  Copyright (c) 2014-2019 Appsicle
 *  Copyright (c) 2019-2024 QuestDB
 *
 *  Licensed under the Apache License, Version 2.0 (the "License");
 *  you may not use this file except in compliance with the License.
 *  You may obtain a copy of the License at
 *
 *  http://www.apache.org/licenses/LICENSE-2.0
 *
 *  Unless required by applicable law or agreed to in writing, software
 *  distributed under the License is distributed on an "AS IS" BASIS,
 *  WITHOUT WARRANTIES OR CONDITIONS OF ANY KIND, either express or implied.
 *  See the License for the specific language governing permissions and
 *  limitations under the License.
 *
 ******************************************************************************/

package io.questdb.griffin.engine.functions.bind;

import io.questdb.cairo.sql.Record;
import io.questdb.griffin.PlanSink;
import io.questdb.griffin.SqlUtil;
import io.questdb.griffin.engine.functions.VarcharFunction;
import io.questdb.std.Mutable;
import io.questdb.std.Numbers;
import io.questdb.std.datetime.microtime.TimestampFormatUtils;
import io.questdb.std.str.Utf8Sequence;
import io.questdb.std.str.Utf8StringSink;

public class VarcharBindVariable extends VarcharFunction implements Mutable {
    private final Utf8StringSink utf8Sink = new Utf8StringSink();
    private boolean isNull = true;

    @Override
    public void clear() {
        isNull = true;
        utf8Sink.clear();
    }

    @Override
    public CharSequence getStrA(Record rec) {
        return isNull ? null : super.getStrA(rec);
    }

    @Override
    public CharSequence getStrB(Record rec) {
        return isNull ? null : super.getStrB(rec);
    }

    @Override
    public int getStrLen(Record rec) {
        if (isNull) {
            return -1;
        }
        return super.getStrLen(rec);
    }

    @Override
    public Utf8Sequence getVarcharA(Record rec) {
        return isNull ? null : utf8Sink;
    }

    @Override
    public Utf8Sequence getVarcharB(Record rec) {
        return isNull ? null : utf8Sink;
    }

    @Override
    public int getVarcharSize(Record rec) {
        if (isNull) {
            return -1;
        }
        return utf8Sink.size();
    }

    @Override
<<<<<<< HEAD
    public boolean isRuntimeConstant() {
=======
    public boolean isNonDeterministic() {
>>>>>>> 2d5aedf0
        return true;
    }

    @Override
    public boolean isThreadSafe() {
        return true;
    }

    @Override
    public boolean isThreadSafe() {
        return true;
    }

    public void setTimestamp(long value) {
        isNull = value == Numbers.LONG_NULL;
        if (!isNull) {
            utf8Sink.clear();
            TimestampFormatUtils.appendDateTimeUSec(utf8Sink, value);
        }
    }

    public void setUuidValue(long lo, long hi) {
        utf8Sink.clear();
        if (SqlUtil.implicitCastUuidAsStr(lo, hi, utf8Sink)) {
            isNull = false;
        }
    }

    public void setValue(boolean value) {
        isNull = false;
        utf8Sink.clear();
        utf8Sink.put(value);
    }

    public void setValue(char value) {
        isNull = false;
        utf8Sink.clear();
        utf8Sink.put(value);
    }

    public void setValue(long l0, long l1, long l2, long l3) {
        isNull = false;
        utf8Sink.clear();
        Numbers.appendLong256(l0, l1, l2, l3, utf8Sink);
    }

    public void setValue(short value) {
        isNull = false;
        utf8Sink.clear();
        utf8Sink.put(value);
    }

    public void setValue(byte value) {
        isNull = false;
        utf8Sink.clear();
        utf8Sink.put((int) value);
    }

    public void setValue(long value) {
        isNull = value == Numbers.LONG_NULL;
        if (!isNull) {
            utf8Sink.clear();
            utf8Sink.put(value);
        }
    }

    public void setValue(int value) {
        isNull = value == Numbers.INT_NULL;
        if (!isNull) {
            utf8Sink.clear();
            utf8Sink.put(value);
        }
    }

    public void setValue(double value) {
        isNull = Numbers.isNull(value);
        if (!isNull) {
            utf8Sink.clear();
            utf8Sink.put(value);
        }
    }

    public void setValue(float value) {
        isNull = Numbers.isNull(value);
        if (!isNull) {
            utf8Sink.clear();
            utf8Sink.put(value);
        }
    }

    public void setValue(CharSequence value) {
        if (value == null) {
            isNull = true;
        } else {
            isNull = false;
            utf8Sink.clear();
            utf8Sink.put(value);
        }
    }

    public void setValue(Utf8Sequence value) {
        if (value == null) {
            isNull = true;
        } else {
            isNull = false;
            utf8Sink.clear();
            utf8Sink.put(value);
        }
    }

    @Override
    public void toPlan(PlanSink sink) {
        sink.val("?::varchar");
    }
}<|MERGE_RESOLUTION|>--- conflicted
+++ resolved
@@ -81,16 +81,12 @@
     }
 
     @Override
-<<<<<<< HEAD
-    public boolean isRuntimeConstant() {
-=======
     public boolean isNonDeterministic() {
->>>>>>> 2d5aedf0
         return true;
     }
 
     @Override
-    public boolean isThreadSafe() {
+    public boolean isRuntimeConstant() {
         return true;
     }
 
