/*******************************************************************************
 *     ___                  _   ____  ____
 *    / _ \ _   _  ___  ___| |_|  _ \| __ )
 *   | | | | | | |/ _ \/ __| __| | | |  _ \
 *   | |_| | |_| |  __/\__ \ |_| |_| | |_) |
 *    \__\_\\__,_|\___||___/\__|____/|____/
 *
 *  Copyright (c) 2014-2019 Appsicle
 *  Copyright (c) 2019-2023 QuestDB
 *
 *  Licensed under the Apache License, Version 2.0 (the "License");
 *  you may not use this file except in compliance with the License.
 *  You may obtain a copy of the License at
 *
 *  http://www.apache.org/licenses/LICENSE-2.0
 *
 *  Unless required by applicable law or agreed to in writing, software
 *  distributed under the License is distributed on an "AS IS" BASIS,
 *  WITHOUT WARRANTIES OR CONDITIONS OF ANY KIND, either express or implied.
 *  See the License for the specific language governing permissions and
 *  limitations under the License.
 *
 ******************************************************************************/

package io.questdb.griffin.engine.ops;

import io.questdb.cairo.CairoEngine;
import io.questdb.cairo.TableToken;
import io.questdb.cairo.TableWriterAPI;
import io.questdb.cairo.pool.WriterSource;
import io.questdb.cairo.sql.InsertMethod;
import io.questdb.cairo.sql.InsertOperation;
import io.questdb.cairo.sql.OperationFuture;
import io.questdb.cairo.sql.WriterOutOfDateException;
import io.questdb.griffin.InsertRowImpl;
import io.questdb.griffin.SqlException;
import io.questdb.griffin.SqlExecutionContext;
import io.questdb.std.Chars;
import io.questdb.std.Misc;
import io.questdb.std.ObjList;

public class InsertOperationImpl implements InsertOperation {
    private final InsertOperationFuture doneFuture = new InsertOperationFuture();
    private final CairoEngine engine;
    private final InsertMethodImpl insertMethod = new InsertMethodImpl();
    private final ObjList<InsertRowImpl> insertRows = new ObjList<>();
    private final long structureVersion;
    private final TableToken tableToken;

    public InsertOperationImpl(CairoEngine engine, TableToken tableToken, long structureVersion) {
        this.engine = engine;
        this.tableToken = tableToken;
        this.structureVersion = structureVersion;
    }

    @Override
    public void addInsertRow(InsertRowImpl row) {
        insertRows.add(row);
    }

    @Override
    public InsertMethod createMethod(SqlExecutionContext executionContext, WriterSource writerSource) throws SqlException {
        initContext(executionContext);
        if (insertMethod.writer == null) {
<<<<<<< HEAD
            final TableWriterAPI writer;
            writer = writerSource.getTableWriterAPI(tableToken, "insert");
            if (writer.getStructureVersion() != structureVersion ||
                    !Chars.equals(tableToken.getTableName(), writer.getTableToken().getTableName())) {
=======
            final TableWriterAPI writer = writerSource.getTableWriterAPIAsRoot(tableToken, "insert");
            if (writer.getStructureVersion() != structureVersion
                    || !Chars.equals(tableToken.getTableName(), writer.getTableToken().getTableName())) {
>>>>>>> d3b434ea
                writer.close();
                throw WriterOutOfDateException.INSTANCE;
            }
            insertMethod.writer = writer;
        }
        return insertMethod;
    }

    @Override
    public InsertMethod createMethod(SqlExecutionContext executionContext) throws SqlException {
        return createMethod(executionContext, engine);
    }

    @Override
    public OperationFuture execute(SqlExecutionContext sqlExecutionContext) throws SqlException {
        try (InsertMethod insertMethod = createMethod(sqlExecutionContext)) {
            insertMethod.execute();
            insertMethod.commit();
            return doneFuture;
        }
    }

    private void initContext(SqlExecutionContext executionContext) throws SqlException {
        for (int i = 0, n = insertRows.size(); i < n; i++) {
            InsertRowImpl row = insertRows.get(i);
            row.initContext(executionContext);
        }
    }

    private class InsertMethodImpl implements InsertMethod {
        private TableWriterAPI writer = null;

        @Override
        public void close() {
            writer = Misc.free(writer);
        }

        @Override
        public void commit() {
            writer.commit();
        }

        @Override
        public long execute() {
            for (int i = 0, n = insertRows.size(); i < n; i++) {
                InsertRowImpl row = insertRows.get(i);
                row.append(writer);
            }
            return insertRows.size();
        }

        @Override
        public TableWriterAPI popWriter() {
            TableWriterAPI w = writer;
            this.writer = null;
            return w;
        }
    }

    private class InsertOperationFuture extends DoneOperationFuture {

        @Override
        public long getAffectedRowsCount() {
            return insertRows.size();
        }

        @Override
        public long getInstanceId() {
            return -3L;
        }
    }
}<|MERGE_RESOLUTION|>--- conflicted
+++ resolved
@@ -62,16 +62,9 @@
     public InsertMethod createMethod(SqlExecutionContext executionContext, WriterSource writerSource) throws SqlException {
         initContext(executionContext);
         if (insertMethod.writer == null) {
-<<<<<<< HEAD
-            final TableWriterAPI writer;
-            writer = writerSource.getTableWriterAPI(tableToken, "insert");
-            if (writer.getStructureVersion() != structureVersion ||
-                    !Chars.equals(tableToken.getTableName(), writer.getTableToken().getTableName())) {
-=======
-            final TableWriterAPI writer = writerSource.getTableWriterAPIAsRoot(tableToken, "insert");
+            final TableWriterAPI writer = writerSource.getTableWriterAPI(tableToken, "insert");
             if (writer.getStructureVersion() != structureVersion
                     || !Chars.equals(tableToken.getTableName(), writer.getTableToken().getTableName())) {
->>>>>>> d3b434ea
                 writer.close();
                 throw WriterOutOfDateException.INSTANCE;
             }
