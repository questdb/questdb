--- conflicted
+++ resolved
@@ -28,12 +28,8 @@
 import io.questdb.cairo.sql.DataFrame;
 import io.questdb.cairo.sql.DataFrameCursor;
 import io.questdb.cairo.sql.Function;
-<<<<<<< HEAD
-=======
-import io.questdb.cairo.sql.SqlExecutionCircuitBreaker;
 import io.questdb.griffin.PlanSink;
 import io.questdb.griffin.Plannable;
->>>>>>> cb367bc7
 import io.questdb.griffin.SqlException;
 import io.questdb.griffin.SqlExecutionContext;
 import io.questdb.std.*;
@@ -66,16 +62,16 @@
     }
 
     @Override
-<<<<<<< HEAD
     public void of(DataFrameCursor dataFrameCursor, SqlExecutionContext executionContext) throws SqlException {
         filter.init(this, executionContext);
         isMapPrepared = false;
         super.of(dataFrameCursor, executionContext);
-=======
+    }
+
+    @Override
     public void toPlan(PlanSink sink) {
         sink.type("Row backward scan").meta("on").putColumnName(columnIndex);
         sink.optAttr("filter", filter);
->>>>>>> cb367bc7
     }
 
     @Override
