--- conflicted
+++ resolved
@@ -73,12 +73,12 @@
     }
 
     @Override
-<<<<<<< HEAD
     public boolean supportTableRowId(CharSequence tableName) {
         return base.supportTableRowId(tableName);
-=======
+    }
+
+    @Override
     public boolean usesCompiledFilter() {
         return base.usesCompiledFilter();
->>>>>>> 6bc3b668
     }
 }