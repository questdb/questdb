--- conflicted
+++ resolved
@@ -147,17 +147,16 @@
         return base.recordCursorSupportsRandomAccess();
     }
 
-<<<<<<< HEAD
     private static DirectLongList popRows(Deque<DirectLongList> deque) {
         DirectLongList result = deque.getFirst();
         if (result == null) {
             result = new DirectLongList(1024);
         }
         return result;
-=======
+    }
+
     @Override
     public boolean usesCompiledFilter() {
         return base.usesCompiledFilter();
->>>>>>> dda71735
     }
 }