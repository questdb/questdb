--- conflicted
+++ resolved
@@ -56,11 +56,7 @@
         return new CreateMatViewOperationImpl(
                 createTableOperation,
                 baseTableName,
-<<<<<<< HEAD
                 baseKeyColumnNames,
-                fromMicros,
-=======
->>>>>>> a3ab3f7e
                 samplingInterval,
                 samplingIntervalUnit,
                 timeZone,
