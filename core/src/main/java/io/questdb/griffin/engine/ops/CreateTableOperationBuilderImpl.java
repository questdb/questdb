/*******************************************************************************
 *     ___                  _   ____  ____
 *    / _ \ _   _  ___  ___| |_|  _ \| __ )
 *   | | | | | | |/ _ \/ __| __| | | |  _ \
 *   | |_| | |_| |  __/\__ \ |_| |_| | |_) |
 *    \__\_\\__,_|\___||___/\__|____/|____/
 *
 *  Copyright (c) 2014-2019 Appsicle
 *  Copyright (c) 2019-2024 QuestDB
 *
 *  Licensed under the Apache License, Version 2.0 (the "License");
 *  you may not use this file except in compliance with the License.
 *  You may obtain a copy of the License at
 *
 *  http://www.apache.org/licenses/LICENSE-2.0
 *
 *  Unless required by applicable law or agreed to in writing, software
 *  distributed under the License is distributed on an "AS IS" BASIS,
 *  WITHOUT WARRANTIES OR CONDITIONS OF ANY KIND, either express or implied.
 *  See the License for the specific language governing permissions and
 *  limitations under the License.
 *
 ******************************************************************************/

package io.questdb.griffin.engine.ops;

import io.questdb.cairo.ColumnType;
import io.questdb.cairo.PartitionBy;
import io.questdb.cairo.TableToken;
import io.questdb.griffin.SqlCompiler;
import io.questdb.griffin.SqlException;
import io.questdb.griffin.SqlExecutionContext;
import io.questdb.griffin.model.CreateTableColumnModel;
import io.questdb.griffin.model.ExpressionNode;
import io.questdb.griffin.model.QueryModel;
import io.questdb.std.Chars;
import io.questdb.std.IntList;
import io.questdb.std.LowerCaseCharSequenceIntHashMap;
import io.questdb.std.LowerCaseCharSequenceObjHashMap;
import io.questdb.std.Mutable;
import io.questdb.std.ObjList;
import io.questdb.std.ObjectFactory;
import io.questdb.std.str.CharSink;
import io.questdb.std.str.Sinkable;
import org.jetbrains.annotations.NotNull;
import org.jetbrains.annotations.Nullable;

import static io.questdb.griffin.engine.table.ShowCreateTableRecordCursorFactory.ttlToSink;

public class CreateTableOperationBuilderImpl implements CreateTableOperationBuilder, Mutable, Sinkable {
    public static final ObjectFactory<CreateTableOperationBuilderImpl> FACTORY = CreateTableOperationBuilderImpl::new;
    private static final IntList castGroups = new IntList();
    private final LowerCaseCharSequenceObjHashMap<CreateTableColumnModel> columnModels = new LowerCaseCharSequenceObjHashMap<>();
    private final LowerCaseCharSequenceIntHashMap columnNameIndexMap = new LowerCaseCharSequenceIntHashMap();
    private final ObjList<CharSequence> columnNames = new ObjList<>();
    private long batchO3MaxLag = -1;
    private long batchSize = -1;
    private int defaultSymbolCapacity;
    private boolean ignoreIfExists = false;
    private ExpressionNode likeTableNameExpr;
    private int maxUncommittedRows;
    private long o3MaxLag = -1;
    private ExpressionNode partitionByExpr;
    // transient field, unoptimized AS SELECT model, used in toSink()
    private QueryModel selectModel;
    private CharSequence selectText;
    private int selectTextPosition;
    private ExpressionNode tableNameExpr;
    private ExpressionNode timestampExpr;
    private int ttlHoursOrMonths;
    private int ttlPosition;
    private CharSequence volumeAlias;
    private int volumePosition;
    private boolean walEnabled;

    public void addColumnModel(CharSequence columnName, CreateTableColumnModel model) throws SqlException {
        if (columnModels.get(columnName) != null) {
            throw SqlException.duplicateColumn(model.getColumnNamePos(), columnName);
        }
        columnNameIndexMap.put(columnName, columnModels.size());
        columnModels.put(columnName, model);
        columnNames.add(columnName);
    }

    @Override
    public CreateTableOperationImpl build(SqlCompiler compiler, SqlExecutionContext sqlExecutionContext, CharSequence sqlText) throws SqlException {
        if (selectText != null) {
            return new CreateTableOperationImpl(
                    Chars.toString(sqlText),
                    Chars.toString(tableNameExpr.token),
                    tableNameExpr.position,
                    Chars.toString(selectText),
                    selectTextPosition,
                    ignoreIfExists,
                    getPartitionByFromExpr(),
                    timestampExpr != null ? Chars.toString(timestampExpr.token) : null,
                    timestampExpr != null ? timestampExpr.position : 0,
                    Chars.toString(volumeAlias),
                    volumePosition,
                    ttlHoursOrMonths,
                    ttlPosition,
                    walEnabled,
                    defaultSymbolCapacity,
                    maxUncommittedRows,
                    o3MaxLag,
                    columnModels,
                    batchSize,
                    batchO3MaxLag
            );
        }

        if (likeTableNameExpr != null) {
            TableToken likeTableNameToken = compiler.getEngine().getTableTokenIfExists(likeTableNameExpr.token);
            if (likeTableNameToken == null) {
                throw SqlException.tableDoesNotExist(likeTableNameExpr.position, likeTableNameExpr.token);
            }
            return new CreateTableOperationImpl(
                    Chars.toString(sqlText),
                    Chars.toString(tableNameExpr.token),
                    tableNameExpr.position,
                    getPartitionByFromExpr(),
                    Chars.toString(volumeAlias),
                    volumePosition,
                    likeTableNameToken.getTableName(),
                    likeTableNameExpr.position,
                    ignoreIfExists
            );
        }

        return new CreateTableOperationImpl(
                Chars.toString(sqlText),
                Chars.toString(tableNameExpr.token),
                tableNameExpr.position,
                getPartitionByFromExpr(),
                Chars.toString(volumeAlias),
                volumePosition,
                ignoreIfExists,
                columnNames,
                columnModels,
                getTimestampIndex(),
                o3MaxLag,
                maxUncommittedRows,
                ttlHoursOrMonths,
                ttlPosition,
                walEnabled
        );
    }

    @Override
    public void clear() {
        columnNameIndexMap.clear();
        columnNames.clear();
        columnModels.clear();
        batchO3MaxLag = -1;
        batchSize = -1;
        defaultSymbolCapacity = 0;
        ignoreIfExists = false;
        likeTableNameExpr = null;
        maxUncommittedRows = 0;
        o3MaxLag = -1;
        partitionByExpr = null;
        tableNameExpr = null;
        timestampExpr = null;
        selectText = null;
        selectTextPosition = 0;
        selectModel = null;
        volumeAlias = null;
        volumePosition = 0;
        ttlHoursOrMonths = 0;
        ttlPosition = 0;
        walEnabled = false;
    }

    public int getColumnCount() {
        return columnNames.size();
    }

    public int getColumnIndex(CharSequence columnName) {
        return columnNameIndexMap.get(columnName);
    }

    public @Nullable CreateTableColumnModel getColumnModel(CharSequence columnName) {
        return columnModels.get(columnName);
    }

    public CharSequence getColumnName(int index) {
        return columnNames.get(index);
    }

    public int getPartitionByFromExpr() {
        return partitionByExpr == null ? PartitionBy.NONE : PartitionBy.fromString(partitionByExpr.token);
    }

    @Override
    public QueryModel getQueryModel() {
        return selectModel;
    }

    public CharSequence getSelectText() {
        return selectText;
    }

    @Override
    public CharSequence getTableName() {
        return tableNameExpr.token;
    }

    @Override
    public ExpressionNode getTableNameExpr() {
        return tableNameExpr;
    }

    public ExpressionNode getTimestampExpr() {
        return timestampExpr;
    }

    public int getTimestampIndex() {
        return timestampExpr != null ? getColumnIndex(timestampExpr.token) : -1;
    }

    public int getTtlHoursOrMonths() {
        return ttlHoursOrMonths;
    }

    public CharSequence getVolumeAlias() {
        return volumeAlias;
    }

    public boolean isAtomic() {
        return batchSize == -1;
    }

    public boolean isWalEnabled() {
        return walEnabled;
    }

    public void setBatchO3MaxLag(long batchO3MaxLag) {
        this.batchO3MaxLag = batchO3MaxLag;
    }

    public void setBatchSize(long batchSize) {
        this.batchSize = batchSize;
    }

    public void setDefaultSymbolCapacity(int defaultSymbolCapacity) {
        this.defaultSymbolCapacity = defaultSymbolCapacity;
    }

    public void setIgnoreIfExists(boolean flag) {
        this.ignoreIfExists = flag;
    }

    public void setLikeTableNameExpr(ExpressionNode expr) {
        this.likeTableNameExpr = expr;
    }

    public void setMaxUncommittedRows(int maxUncommittedRows) {
        this.maxUncommittedRows = maxUncommittedRows;
    }

    public void setO3MaxLag(long o3MaxLag) {
        this.o3MaxLag = o3MaxLag;
    }

    public void setPartitionByExpr(ExpressionNode partitionByExpr) {
        this.partitionByExpr = partitionByExpr;
    }

    @Override
    public void setSelectModel(QueryModel selectModel) {
        this.selectModel = selectModel;
    }

    public void setSelectText(CharSequence selectText, int selectTextPosition) {
        this.selectText = selectText;
        this.selectTextPosition = selectTextPosition;
    }

    public void setTableNameExpr(ExpressionNode expr) {
        this.tableNameExpr = expr;
    }

    public void setTimestampExpr(ExpressionNode expr) {
        this.timestampExpr = expr;
    }

    public void setTtlHoursOrMonths(int ttlHoursOrMonths) {
        this.ttlHoursOrMonths = ttlHoursOrMonths;
    }

<<<<<<< HEAD
    public void setVolumeAlias(CharSequence volumeAlias, int volumePosition) {
=======
    public void setTtlPosition(int ttlPosition) {
        this.ttlPosition = ttlPosition;
    }

    public void setVolumeAlias(CharSequence volumeAlias) {
>>>>>>> c0a905be
        // set if the "create table" statement contains IN VOLUME 'volumeAlias'.
        // volumePath will be resolved by the compiler
        this.volumeAlias = Chars.toString(volumeAlias);
        this.volumePosition = volumePosition;
    }

    public void setWalEnabled(boolean walEnabled) {
        this.walEnabled = walEnabled;
    }

    @Override
    public void toSink(@NotNull CharSink<?> sink) {
        sink.putAscii("create");
        if (!isAtomic()) {
            sink.putAscii(" batch ");
            sink.put(batchSize);
            if (batchO3MaxLag != -1) {
                sink.putAscii(" o3MaxLag ");
                sink.put(batchO3MaxLag);
            }
        } else {
            sink.putAscii(" atomic");
        }
        sink.putAscii(" table ");
        sink.put(getTableNameExpr().token);
        if (selectModel != null) {
            sink.putAscii(" as (");
            selectModel.toSink(sink);
            sink.putAscii(')');
            final ObjList<CharSequence> castColumns = columnModels.keys();
            for (int i = 0, n = castColumns.size(); i < n; i++) {
                final CharSequence column = castColumns.getQuick(i);
                final CreateTableColumnModel model = columnModels.get(column);
                final int type = model.getColumnType();
                if (type > 0) {
                    sink.putAscii(", cast(");
                    sink.put(column);
                    sink.putAscii(" as ");
                    sink.put(ColumnType.nameOf(type));
                    sink.putAscii(':');
                    sink.put(model.getColumnTypePos());
                    if (ColumnType.isSymbol(type)) {
                        symbolClauseToSink(sink, model);
                    }
                } else if (model.isIndexed()) {
                    sink.putAscii(", index(").put(column);
                    sink.putAscii(" capacity ");
                    sink.put(model.getIndexValueBlockSize());
                }
                sink.putAscii(')');
            }
        } else {
            sink.putAscii(" (");
            if (likeTableNameExpr != null) {
                sink.putAscii("like ");
                sink.put(likeTableNameExpr.token);
            } else {
                int count = columnNames.size();
                for (int i = 0; i < count; i++) {
                    if (i > 0) {
                        sink.putAscii(", ");
                    }
                    CharSequence columnName = columnNames.getQuick(i);
                    CreateTableColumnModel model = columnModels.get(columnName);
                    sink.put(columnName);
                    sink.putAscii(' ');
                    sink.put(ColumnType.nameOf(model.getColumnType()));
                    if (ColumnType.isSymbol(model.getColumnType())) {
                        symbolClauseToSink(sink, model);
                    }
                }
            }
            sink.putAscii(')');
        }
        if (getTimestampExpr() != null) {
            sink.putAscii(" timestamp(");
            sink.put(getTimestampExpr().token);
            sink.putAscii(')');
        }
        if (partitionByExpr != null) {
            sink.putAscii(" partition by ").put(partitionByExpr.token);
            if (walEnabled) {
                sink.putAscii(" wal");
            }
        }
        ttlToSink(ttlHoursOrMonths, sink);
        if (volumeAlias != null) {
            sink.putAscii(" in volume '").put(volumeAlias).putAscii('\'');
        }
    }

    private static boolean isIPv4Cast(int from, int to) {
        return (from == ColumnType.STRING && to == ColumnType.IPv4) || (from == ColumnType.VARCHAR && to == ColumnType.IPv4);
    }

    private static void symbolClauseToSink(@NotNull CharSink<?> sink, CreateTableColumnModel model) {
        sink.putAscii(" capacity ");
        sink.put(model.getSymbolCapacity());
        if (model.getSymbolCacheFlag()) {
            sink.putAscii(" cache");
        } else {
            sink.putAscii(" nocache");
        }
        if (model.isIndexed()) {
            sink.putAscii(" index capacity ");
            sink.put(model.getIndexValueBlockSize());
        }
    }

    static boolean isCompatibleCast(int from, int to) {
        if (from == to || isIPv4Cast(from, to)) {
            return true;
        }
        return castGroups.getQuick(ColumnType.tagOf(from)) == castGroups.getQuick(ColumnType.tagOf(to));
    }

    static {
        castGroups.extendAndSet(ColumnType.BOOLEAN, 2);
        castGroups.extendAndSet(ColumnType.BYTE, 1);
        castGroups.extendAndSet(ColumnType.SHORT, 1);
        castGroups.extendAndSet(ColumnType.CHAR, 1);
        castGroups.extendAndSet(ColumnType.INT, 1);
        castGroups.extendAndSet(ColumnType.LONG, 1);
        castGroups.extendAndSet(ColumnType.FLOAT, 1);
        castGroups.extendAndSet(ColumnType.DOUBLE, 1);
        castGroups.extendAndSet(ColumnType.DATE, 1);
        castGroups.extendAndSet(ColumnType.TIMESTAMP, 1);
        castGroups.extendAndSet(ColumnType.STRING, 3);
        castGroups.extendAndSet(ColumnType.VARCHAR, 3);
        castGroups.extendAndSet(ColumnType.SYMBOL, 3);
        castGroups.extendAndSet(ColumnType.BINARY, 4);
    }
}<|MERGE_RESOLUTION|>--- conflicted
+++ resolved
@@ -288,15 +288,11 @@
         this.ttlHoursOrMonths = ttlHoursOrMonths;
     }
 
-<<<<<<< HEAD
-    public void setVolumeAlias(CharSequence volumeAlias, int volumePosition) {
-=======
     public void setTtlPosition(int ttlPosition) {
         this.ttlPosition = ttlPosition;
     }
 
-    public void setVolumeAlias(CharSequence volumeAlias) {
->>>>>>> c0a905be
+    public void setVolumeAlias(CharSequence volumeAlias, int volumePosition) {
         // set if the "create table" statement contains IN VOLUME 'volumeAlias'.
         // volumePath will be resolved by the compiler
         this.volumeAlias = Chars.toString(volumeAlias);
