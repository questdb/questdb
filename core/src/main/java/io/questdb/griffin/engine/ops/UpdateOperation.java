/*******************************************************************************
 *     ___                  _   ____  ____
 *    / _ \ _   _  ___  ___| |_|  _ \| __ )
 *   | | | | | | |/ _ \/ __| __| | | |  _ \
 *   | |_| | |_| |  __/\__ \ |_| |_| | |_) |
 *    \__\_\\__,_|\___||___/\__|____/|____/
 *
 *  Copyright (c) 2014-2019 Appsicle
 *  Copyright (c) 2019-2022 QuestDB
 *
 *  Licensed under the Apache License, Version 2.0 (the "License");
 *  you may not use this file except in compliance with the License.
 *  You may obtain a copy of the License at
 *
 *  http://www.apache.org/licenses/LICENSE-2.0
 *
 *  Unless required by applicable law or agreed to in writing, software
 *  distributed under the License is distributed on an "AS IS" BASIS,
 *  WITHOUT WARRANTIES OR CONDITIONS OF ANY KIND, either express or implied.
 *  See the License for the specific language governing permissions and
 *  limitations under the License.
 *
 ******************************************************************************/

package io.questdb.griffin.engine.ops;

import io.questdb.cairo.CairoException;
import io.questdb.cairo.TableWriter;
import io.questdb.cairo.sql.AsyncWriterCommand;
import io.questdb.cairo.sql.RecordCursorFactory;
import io.questdb.cairo.sql.SqlExecutionCircuitBreaker;
import io.questdb.griffin.SqlException;
import io.questdb.griffin.SqlExecutionContext;
import io.questdb.std.Misc;
import io.questdb.tasks.TableWriterTask;
import org.jetbrains.annotations.NotNull;
import org.jetbrains.annotations.Nullable;

import java.util.concurrent.atomic.AtomicInteger;

public class UpdateOperation extends AbstractOperation {

    public final static String CMD_NAME = "UPDATE";
    public static final int WRITER_CLOSED_INCREMENT = 10;
    public static final int SENDER_CLOSED_INCREMENT = 7;
    public static final int FULLY_CLOSED_STATE = WRITER_CLOSED_INCREMENT + SENDER_CLOSED_INCREMENT;
    private final AtomicInteger closeState = new AtomicInteger();
    private RecordCursorFactory factory;
    private volatile boolean requesterTimeout = false;
    private boolean executingAsync;
    private @Nullable SqlExecutionCircuitBreaker circuitBreaker;

    public UpdateOperation(
            String tableName,
            int tableId,
            long tableVersion,
            int tableNamePosition,
            RecordCursorFactory factory
    ) {
        init(TableWriterTask.CMD_UPDATE_TABLE, CMD_NAME, tableName, tableId, tableVersion, tableNamePosition);
        this.factory = factory;
    }

    @Override
    public long apply(TableWriter tableWriter, boolean contextAllowsAnyStructureChanges) throws SqlException {
        return tableWriter.getUpdateOperator().executeUpdate(sqlExecutionContext, this);
    }

    @Override
    public AsyncWriterCommand deserialize(TableWriterTask task) {
        return task.getAsyncWriterCommand();
    }

    @Override
    public void close() {
        requesterTimeout = true;
        if (!executingAsync || closeState.addAndGet(SENDER_CLOSED_INCREMENT) == FULLY_CLOSED_STATE) {
            factory = Misc.free(factory);
        }
    }

    public void closeWriter() {
        if (executingAsync && closeState.addAndGet(WRITER_CLOSED_INCREMENT) == FULLY_CLOSED_STATE) {
            factory = Misc.free(factory);
        }
    }

    public boolean isWriterClosePending() {
        return executingAsync && closeState.get() != WRITER_CLOSED_INCREMENT;
    }

    public void start() {
        executingAsync = false;
        closeState.set(0);
        requesterTimeout = false;
    }

    @Override
    public void startAsync() {
        assert closeState.get() == 0;
        executingAsync = true;
    }

    public void forceTestTimeout() {
<<<<<<< HEAD
        if (requesterTimeout || (circuitBreaker != null && circuitBreaker.checkIfTripped())) {
            throw CairoException.instance(0).put("timeout, query aborted [fd=").put(circuitBreaker != null ? circuitBreaker.getFd() : -1L).put(']').setInterruption(true);
=======
        if (requesterTimeout || circuitBreaker.checkIfTripped()) {
            throw CairoException.instance(0)
                    .put("timeout, query aborted [fd=").put(circuitBreaker != null ? circuitBreaker.getFd() : -1L)
                    .put(']')
                    .setInterruption(true);
>>>>>>> d4de1959
        }
    }

    public void testTimeout() {
        if (requesterTimeout) {
            throw CairoException.instance(0)
                    .put("timeout, query aborted [fd=").put(circuitBreaker != null ? circuitBreaker.getFd() : -1L)
                    .put(']')
                    .setInterruption(true);
        }

        if (circuitBreaker != null) {
            circuitBreaker.statefulThrowExceptionIfTripped();
        }
    }

    public RecordCursorFactory getFactory() {
        return factory;
    }

    @Override
    public void serialize(TableWriterTask task) {
        super.serialize(task);
        task.setAsyncWriterCommand(this);
    }

    @Override
    public void withContext(@NotNull SqlExecutionContext sqlExecutionContext) {
        super.withContext(sqlExecutionContext);
        this.circuitBreaker = this.sqlExecutionContext.getCircuitBreaker();
    }
}<|MERGE_RESOLUTION|>--- conflicted
+++ resolved
@@ -102,23 +102,20 @@
     }
 
     public void forceTestTimeout() {
-<<<<<<< HEAD
         if (requesterTimeout || (circuitBreaker != null && circuitBreaker.checkIfTripped())) {
-            throw CairoException.instance(0).put("timeout, query aborted [fd=").put(circuitBreaker != null ? circuitBreaker.getFd() : -1L).put(']').setInterruption(true);
-=======
-        if (requesterTimeout || circuitBreaker.checkIfTripped()) {
             throw CairoException.instance(0)
-                    .put("timeout, query aborted [fd=").put(circuitBreaker != null ? circuitBreaker.getFd() : -1L)
+                    .put("timeout, query aborted [fd=")
+                    .put(circuitBreaker != null ? circuitBreaker.getFd() : -1L)
                     .put(']')
                     .setInterruption(true);
->>>>>>> d4de1959
         }
     }
 
     public void testTimeout() {
         if (requesterTimeout) {
             throw CairoException.instance(0)
-                    .put("timeout, query aborted [fd=").put(circuitBreaker != null ? circuitBreaker.getFd() : -1L)
+                    .put("timeout, query aborted [fd=")
+                    .put(circuitBreaker != null ? circuitBreaker.getFd() : -1L)
                     .put(']')
                     .setInterruption(true);
         }
