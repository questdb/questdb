/*******************************************************************************
 *     ___                  _   ____  ____
 *    / _ \ _   _  ___  ___| |_|  _ \| __ )
 *   | | | | | | |/ _ \/ __| __| | | |  _ \
 *   | |_| | |_| |  __/\__ \ |_| |_| | |_) |
 *    \__\_\\__,_|\___||___/\__|____/|____/
 *
 *  Copyright (c) 2014-2019 Appsicle
 *  Copyright (c) 2019-2022 QuestDB
 *
 *  Licensed under the Apache License, Version 2.0 (the "License");
 *  you may not use this file except in compliance with the License.
 *  You may obtain a copy of the License at
 *
 *  http://www.apache.org/licenses/LICENSE-2.0
 *
 *  Unless required by applicable law or agreed to in writing, software
 *  distributed under the License is distributed on an "AS IS" BASIS,
 *  WITHOUT WARRANTIES OR CONDITIONS OF ANY KIND, either express or implied.
 *  See the License for the specific language governing permissions and
 *  limitations under the License.
 *
 ******************************************************************************/

package io.questdb.griffin.engine.groupby;

import io.questdb.cairo.*;
import io.questdb.cairo.map.Map;
import io.questdb.cairo.map.MapFactory;
import io.questdb.cairo.map.MapKey;
import io.questdb.cairo.map.MapValue;
import io.questdb.cairo.sql.Record;
import io.questdb.cairo.sql.*;
import io.questdb.griffin.PlanSink;
import io.questdb.griffin.SqlException;
import io.questdb.griffin.SqlExecutionContext;
import io.questdb.griffin.engine.functions.GroupByFunction;
import io.questdb.griffin.engine.functions.columns.TimestampColumn;
import io.questdb.griffin.model.QueryModel;
import io.questdb.std.*;
import org.jetbrains.annotations.NotNull;

public class SampleByInterpolateRecordCursorFactory extends AbstractRecordCursorFactory {

    protected final RecordCursorFactory base;
    private final SampleByInterpolateRecordCursor cursor;
    private final int groupByFunctionCount;
    private final ObjList<GroupByFunction> groupByFunctions;
    private final int groupByScalarFunctionCount;
    private final ObjList<GroupByFunction> groupByScalarFunctions;
    private final int groupByTwoPointFunctionCount;
    private final ObjList<GroupByFunction> groupByTwoPointFunctions;
    private final ObjList<InterpolationUtil.InterpolatorFunction> interpolatorFunctions;
    private final RecordSink mapSink;
    // this sink is used to copy recordKeyMap keys to dataMap
    private final RecordSink mapSink2;
    private final ObjList<Function> recordFunctions;
    private final TimestampSampler sampler;
    private final ObjList<InterpolationUtil.StoreYFunction> storeYFunctions;
    private final int timestampIndex;
    private final int yDataSize;
    private long yData;

    public SampleByInterpolateRecordCursorFactory(
            @Transient @NotNull BytecodeAssembler asm,
            CairoConfiguration configuration,
            RecordCursorFactory base,
            RecordMetadata metadata,
            ObjList<GroupByFunction> groupByFunctions,
            ObjList<Function> recordFunctions,
            @NotNull TimestampSampler timestampSampler,
            @Transient @NotNull QueryModel model,
            @Transient @NotNull ListColumnFilter listColumnFilter,
            @Transient @NotNull ArrayColumnTypes keyTypes,
            @Transient @NotNull ArrayColumnTypes valueTypes,
            @Transient @NotNull EntityColumnFilter entityColumnFilter,
            @Transient @NotNull IntList groupByFunctionPositions,
            int timestampIndex
    ) throws SqlException {
        super(metadata);
        final int columnCount = model.getBottomUpColumns().size();
        this.groupByFunctions = groupByFunctions;
        this.recordFunctions = recordFunctions;
        this.base = base;
        this.sampler = timestampSampler;

        // create timestamp column
        TimestampColumn timestampColumn = TimestampColumn.newInstance(valueTypes.getColumnCount() + keyTypes.getColumnCount());
        for (int i = 0, n = recordFunctions.size(); i < n; i++) {
            if (recordFunctions.getQuick(i) == null) {
                recordFunctions.setQuick(i, timestampColumn);
            }
        }

        this.groupByScalarFunctions = new ObjList<>(columnCount);
        this.groupByTwoPointFunctions = new ObjList<>(columnCount);
        this.storeYFunctions = new ObjList<>(columnCount);
        this.interpolatorFunctions = new ObjList<>(columnCount);
        this.groupByFunctionCount = groupByFunctions.size();
        for (int i = 0; i < groupByFunctionCount; i++) {
            GroupByFunction function = groupByFunctions.getQuick(i);
            if (function.isScalar()) {
                groupByScalarFunctions.add(function);
                switch (ColumnType.tagOf(function.getType())) {
                    case ColumnType.BYTE:
                        storeYFunctions.add(InterpolationUtil.STORE_Y_BYTE);
                        interpolatorFunctions.add(InterpolationUtil.INTERPOLATE_BYTE);
                        break;
                    case ColumnType.SHORT:
                        storeYFunctions.add(InterpolationUtil.STORE_Y_SHORT);
                        interpolatorFunctions.add(InterpolationUtil.INTERPOLATE_SHORT);
                        break;
                    case ColumnType.INT:
                        storeYFunctions.add(InterpolationUtil.STORE_Y_INT);
                        interpolatorFunctions.add(InterpolationUtil.INTERPOLATE_INT);
                        break;
                    case ColumnType.LONG:
                        storeYFunctions.add(InterpolationUtil.STORE_Y_LONG);
                        interpolatorFunctions.add(InterpolationUtil.INTERPOLATE_LONG);
                        break;
                    case ColumnType.DOUBLE:
                        storeYFunctions.add(InterpolationUtil.STORE_Y_DOUBLE);
                        interpolatorFunctions.add(InterpolationUtil.INTERPOLATE_DOUBLE);
                        break;
                    case ColumnType.FLOAT:
                        storeYFunctions.add(InterpolationUtil.STORE_Y_FLOAT);
                        interpolatorFunctions.add(InterpolationUtil.INTERPOLATE_FLOAT);
                        break;
                    default:
                        Misc.freeObjList(groupByScalarFunctions);
                        throw SqlException.$(groupByFunctionPositions.getQuick(i), "Unsupported interpolation type: ").put(ColumnType.nameOf(function.getType()));
                }
            } else {
                groupByTwoPointFunctions.add(function);
            }
        }

        this.groupByScalarFunctionCount = groupByScalarFunctions.size();
        this.groupByTwoPointFunctionCount = groupByTwoPointFunctions.size();
        this.timestampIndex = timestampIndex;
        this.yDataSize = groupByFunctionCount * 16;
        this.yData = Unsafe.malloc(yDataSize, MemoryTag.NATIVE_FUNC_RSS);

        // sink will be storing record columns to map key
        this.mapSink = RecordSinkFactory.getInstance(asm, base.getMetadata(), listColumnFilter, false);
        entityColumnFilter.of(keyTypes.getColumnCount());
        this.mapSink2 = RecordSinkFactory.getInstance(asm, keyTypes, entityColumnFilter, false);

        this.cursor = new SampleByInterpolateRecordCursor(recordFunctions, configuration, keyTypes, valueTypes);
    }

    @Override
    public RecordCursorFactory getBaseFactory() {
        return base;
    }

    @Override
    public RecordCursor getCursor(SqlExecutionContext executionContext) throws SqlException {
        final RecordCursor baseCursor = base.getCursor(executionContext);
        try {
            // init all record function for this cursor, in case functions require metadata and/or symbol tables
            Function.init(recordFunctions, baseCursor, executionContext);
            cursor.of(baseCursor, executionContext);
            return cursor;
        } catch (Throwable e) {
            baseCursor.close();
            cursor.close();
            throw e;
        }
    }

    @Override
    public boolean recordCursorSupportsRandomAccess() {
        return true;
    }

    @Override
    public boolean usesCompiledFilter() {
        return base.usesCompiledFilter();
    }

    private void freeYData() {
        if (yData != 0) {
            Unsafe.free(yData, yDataSize, MemoryTag.NATIVE_FUNC_RSS);
            yData = 0;
        }
    }

    @Override
    protected void _close() {
        Misc.freeObjList(recordFunctions);
        freeYData();
        Misc.free(base);
        Misc.free(cursor);
    }

    private class SampleByInterpolateRecordCursor extends VirtualFunctionSkewedSymbolRecordCursor {

        protected final Map recordKeyMap;
        private final Map dataMap;
        private SqlExecutionCircuitBreaker circuitBreaker;
        private long hiSample = -1;
        private boolean isHasNextPending;
        private boolean isMapBuilt;
        private boolean isMapFilled;
        private boolean isMapInitialized;
        private boolean isOpen;
        private long loSample = -1;
        private Record managedRecord;
        private long prevSample = -1;

        public SampleByInterpolateRecordCursor(
                ObjList<Function> functions,
                CairoConfiguration configuration,
                @Transient @NotNull ArrayColumnTypes keyTypes,
                @Transient @NotNull ArrayColumnTypes valueTypes
        ) {
            super(functions);
            // this is the map itself, which we must not forget to free when factory closes
            recordKeyMap = MapFactory.createMap(configuration, keyTypes);
            // data map will contain rounded timestamp value as last key column
            keyTypes.add(ColumnType.TIMESTAMP);
            dataMap = MapFactory.createMap(configuration, keyTypes, valueTypes);
            isOpen = true;
        }

        @Override
        public void close() {
            if (isOpen) {
                isOpen = false;
                recordKeyMap.close();
                dataMap.close();
                Misc.clearObjList(groupByFunctions);
                super.close();
            }
        }

        @Override
        public boolean hasNext() {
            if (!isMapBuilt) {
                buildMap();
                isMapBuilt = true;
            }
            return super.hasNext();
        }

        public void of(RecordCursor managedCursor, SqlExecutionContext executionContext) {
            if (!isOpen) {
                isOpen = true;
                recordKeyMap.reopen();
                dataMap.reopen();
            }
            super.of(managedCursor, dataMap.getCursor());
            circuitBreaker = executionContext.getCircuitBreaker();
            managedRecord = managedCursor.getRecord();
            loSample = -1;
            hiSample = -1;
            prevSample = -1;
            isHasNextPending = false;
            isMapInitialized = false;
            isMapFilled = false;
            isMapBuilt = false;
        }

        @Override
        public long size() {
            return isMapBuilt ? super.size() : -1;
        }

        @Override
        public void toTop() {
            super.toTop();
            if (!isMapBuilt) {
                // we need to reset everything, so that the map will be re-built
                recordKeyMap.clear();
                dataMap.clear();
                loSample = -1;
                hiSample = -1;
                prevSample = -1;
                isHasNextPending = false;
                isMapInitialized = false;
                isMapFilled = false;
            }
        }

        private void buildMap() {
            if (!isMapInitialized) {
                if (!initMap()) {
                    // managed cursor has no data, nothing to do
                    return;
                }
                isMapInitialized = true;
            }

            if (!isMapFilled) {
                fillMap();
                isMapFilled = true;
            }

            // the rest doesn't use managed cursor, so we can proceed freely

            if (groupByTwoPointFunctionCount > 0) {
                final RecordCursor mapCursor = recordKeyMap.getCursor();
                final Record mapRecord = mapCursor.getRecord();
                while (mapCursor.hasNext()) {
                    circuitBreaker.statefulThrowExceptionIfTripped();

                    MapValue value = findDataMapValue(mapRecord, loSample);
                    if (value.getByte(0) == 0) { //we have at least 1 data point
                        long x1 = loSample;
                        long x2 = x1;
                        while (true) {
                            // to timestamp after 'sample' to begin with
                            x2 = sampler.nextTimestamp(x2);
                            if (x2 < hiSample) {
                                value = findDataMapValue(mapRecord, x2);
                                if (value.getByte(0) == 0) {
                                    interpolateBoundaryRange(x1, x2, mapRecord);
                                    x1 = x2;
                                }
                            } else {
                                break;
                            }
                        }
                    }
                }
            }

            // find gaps by checking each of the unique keys against every sample
            long sample;
            long prevSample;
            for (sample = prevSample = loSample; sample < hiSample; prevSample = sample, sample = sampler.nextTimestamp(sample)) {
                final RecordCursor mapCursor = recordKeyMap.getCursor();
                final Record mapRecord = mapCursor.getRecord();
                while (mapCursor.hasNext()) {
                    circuitBreaker.statefulThrowExceptionIfTripped();

                    // locate the first gap
                    MapValue value = findDataMapValue(mapRecord, sample);
                    if (value.getByte(0) == 1) {
                        // gap is at 'sample', so potential X-value is at 'prevSample'
                        // now we need to find Y-value
                        long current = sample;

                        while (true) {
                            // to timestamp after 'sample' to begin with
                            long x2 = sampler.nextTimestamp(current);
                            // is this timestamp within range?
                            if (x2 < hiSample) {
                                value = findDataMapValue(mapRecord, x2);
                                if (value.getByte(0) == 1) { // gap
                                    current = x2;
                                } else {
                                    // got something
                                    // Y-value is at 'x2', which is on first iteration
                                    // is 'sample+1', so

                                    // do we really have X-value?
                                    if (sample == loSample) {
                                        // prevSample does not exist
                                        // find first valid value from 'x2+1' onwards
                                        long x1 = x2;
                                        while (true) {
                                            x2 = sampler.nextTimestamp(x2);
                                            if (x2 < hiSample) {
                                                final MapValue x2value = findDataMapValue(mapRecord, x2);
                                                if (x2value.getByte(0) == 0) { // non-gap
                                                    // found value at 'x2' - this is our Y-value
                                                    // the X-value it at 'x1'
                                                    // compute slope and go back down all the way to start
                                                    // computing values in records

                                                    // this has to be a loop that would store y1 and y2 values for each
                                                    // group-by function
                                                    // use current 'value' for record
                                                    MapValue x1Value = findDataMapValue2(mapRecord, x1);
                                                    interpolate(loSample, x1, mapRecord, x1, x2, x1Value, x2value);
                                                    break;
                                                }
                                            } else {
                                                // we only have a single value at 'x1' - cannot interpolate
                                                // make all values before and after 'x1' NULL
                                                nullifyRange(loSample, x1, mapRecord);
                                                nullifyRange(sampler.nextTimestamp(x1), hiSample, mapRecord);
                                                break;
                                            }
                                        }
                                    } else {

                                        // calculate slope between 'preSample' and 'x2'
                                        // yep, that's right, and go all the way back down
                                        // to 'sample' calculating interpolated values
                                        MapValue x1Value = findDataMapValue2(mapRecord, prevSample);
                                        interpolate(sampler.nextTimestamp(prevSample), x2, mapRecord, prevSample, x2, x1Value, value);
                                    }
                                    break;
                                }
                            } else {
                                // try using first two values
                                // we had X-value at 'prevSample'
                                // it will become Y-value and X is at 'prevSample-1'
                                // and calculate interpolated value all the way to 'hiSample'

                                long x1 = sampler.previousTimestamp(prevSample);

                                if (x1 < loSample) {
                                    // not enough data points
                                    // fill all data points from 'sample' down with null
                                    nullifyRange(sample, hiSample, mapRecord);
                                } else {
                                    MapValue x1Value = findDataMapValue2(mapRecord, x1);
                                    MapValue x2value = findDataMapValue(mapRecord, prevSample);
                                    interpolate(sampler.nextTimestamp(prevSample), hiSample, mapRecord, x1, prevSample, x1Value, x2value);
                                }
                                break;
                            }
                        }
                    }
                }
            }
            // refresh map cursor
            baseCursor = dataMap.getCursor();
        }

<<<<<<< HEAD
        private void computeYPoints(MapValue x1Value, MapValue x2value) {
            for (int i = 0; i < groupByScalarFunctionCount; i++) {
                InterpolationUtil.StoreYFunction storeYFunction = storeYFunctions.getQuick(i);
                GroupByFunction groupByFunction = groupByScalarFunctions.getQuick(i);
                storeYFunction.store(groupByFunction, x1Value, yData + i * 16L);
                storeYFunction.store(groupByFunction, x2value, yData + i * 16L + 8);
            }
=======
    @Override
    public boolean recordCursorSupportsRandomAccess() {
        return true;
    }

    @Override
    public void toPlan(PlanSink sink) {
        sink.type("SampleBy");
        sink.attr("fill").val("linear");
        sink.optAttr("keys", GroupByRecordCursorFactory.getKeys(recordFunctions, getMetadata()));
        sink.optAttr("values", groupByFunctions, true);
        sink.child(base);
    }

    @Override
    public boolean usesCompiledFilter() {
        return base.usesCompiledFilter();
    }

    private void computeYPoints(MapValue x1Value, MapValue x2value) {
        for (int i = 0; i < groupByScalarFunctionCount; i++) {
            InterpolationUtil.StoreYFunction storeYFunction = storeYFunctions.getQuick(i);
            GroupByFunction groupByFunction = groupByScalarFunctions.getQuick(i);
            storeYFunction.store(groupByFunction, x1Value, yData + i * 16L);
            storeYFunction.store(groupByFunction, x2value, yData + i * 16L + 8);
>>>>>>> cb367bc7
        }

        private void fillGaps(long lo, long hi) {
            final RecordCursor keyCursor = recordKeyMap.getCursor();
            final Record record = keyCursor.getRecord();
            long timestamp = lo;
            while (timestamp < hi) {
                while (keyCursor.hasNext()) {
                    circuitBreaker.statefulThrowExceptionIfTripped();

                    MapKey key = dataMap.withKey();
                    mapSink2.copy(record, key);
                    key.putLong(timestamp);
                    MapValue value = key.createValue();
                    if (value.isNew()) {
                        value.putByte(0, (byte) 1); // this is a gap
                    }
                }
                timestamp = sampler.nextTimestamp(timestamp);
                keyCursor.toTop();
            }
        }

        private void fillMap() {
            // Evaluate group-by functions.
            // On every change of timestamp sample value we
            // check group for gaps and fill them with placeholder
            // entries. Values for these entries will be interpolated later.

            if (prevSample == -1) {
                // we have data in cursor, so we can grab first value
                final boolean good = managedCursor.hasNext();
                assert good;
                long timestamp = managedRecord.getTimestamp(timestampIndex);
                sampler.setStart(timestamp);
                prevSample = sampler.round(timestamp);
                loSample = prevSample; // the lowest timestamp value
            }

            do {
                circuitBreaker.statefulThrowExceptionIfTripped();

                if (!isHasNextPending) {
                    // this seems inefficient, but we only double-sample
                    // very first record and nothing else
                    long sample = sampler.round(managedRecord.getTimestamp(timestampIndex));
                    if (sample != prevSample) {
                        // before we continue with next interval
                        // we need to fill gaps in current interval
                        // we will go over unique keys and attempt to
                        // find them in data map with current timestamp

                        fillGaps(prevSample, sample);
                        prevSample = sample;
                        GroupByUtils.toTop(groupByFunctions);
                    }

                    // same data group - evaluate group-by functions
                    MapKey key = dataMap.withKey();
                    mapSink.copy(managedRecord, key);
                    key.putLong(sample);

                    MapValue value = key.createValue();
                    if (value.isNew()) {
                        value.putByte(0, (byte) 0); // not a gap
                        for (int i = 0; i < groupByFunctionCount; i++) {
                            groupByFunctions.getQuick(i).computeFirst(value, managedRecord);
                        }
                    } else {
                        for (int i = 0; i < groupByFunctionCount; i++) {
                            groupByFunctions.getQuick(i).computeNext(value, managedRecord);
                        }
                    }
                }

                isHasNextPending = true;
                boolean hasNext = managedCursor.hasNext();
                isHasNextPending = false;

                if (!hasNext) {
                    hiSample = sampler.nextTimestamp(prevSample);
                    break;
                }
            } while (true);

            // fill gaps if any at the end of base cursor
            fillGaps(prevSample, hiSample);
        }

        private MapValue findDataMapValue(Record record, long timestamp) {
            final MapKey key = dataMap.withKey();
            mapSink2.copy(record, key);
            key.putLong(timestamp);
            return key.findValue();
        }

        private MapValue findDataMapValue2(Record record, long timestamp) {
            final MapKey key = dataMap.withKey();
            mapSink2.copy(record, key);
            key.putLong(timestamp);
            return key.findValue2();
        }

        private MapValue findDataMapValue3(Record record, long timestamp) {
            final MapKey key = dataMap.withKey();
            mapSink2.copy(record, key);
            key.putLong(timestamp);
            return key.findValue3();
        }

        private boolean initMap() {
            // Collect map of unique key values.
            // using these values we will fill gaps in main
            // data before jumping to another timestamp.
            // This will allow maintaining chronological order of
            // main data map.
            //
            // At the same time check if cursor has data.
            while (managedCursor.hasNext()) {
                circuitBreaker.statefulThrowExceptionIfTripped();

                final MapKey key = recordKeyMap.withKey();
                mapSink.copy(managedRecord, key);
                key.createValue();
            }

            // no data, nothing to do
            if (recordKeyMap.size() == 0) {
                return false;
            }

<<<<<<< HEAD
            // toTop() guarantees that we get
            // the same data as previous while() loop
            // there is no data
            managedCursor.toTop();
            return true;
=======
        public SampleByInterpolateRecordCursor(ObjList<Function> functions,
                                               CairoConfiguration configuration,
                                               @Transient @NotNull ArrayColumnTypes keyTypes,
                                               @Transient @NotNull ArrayColumnTypes valueTypes) {
            super(functions);
            // this is the map itself, which we must not forget to free when factory closes
            this.recordKeyMap = MapFactory.createSmallMap(configuration, keyTypes);
            // data map will contain rounded timestamp value as last key column
            keyTypes.add(ColumnType.TIMESTAMP);
            this.dataMap = MapFactory.createSmallMap(configuration, keyTypes, valueTypes);
            this.isOpen = true;
>>>>>>> cb367bc7
        }

        private void interpolate(long lo, long hi, Record mapRecord, long x1, long x2, MapValue x1Value, MapValue x2value) {
            computeYPoints(x1Value, x2value);
            for (long x = lo; x < hi; x = sampler.nextTimestamp(x)) {
                final MapValue result = findDataMapValue3(mapRecord, x);
                assert result != null && result.getByte(0) == 1;
                for (int i = 0; i < groupByTwoPointFunctionCount; i++) {
                    GroupByFunction function = groupByTwoPointFunctions.getQuick(i);
                    InterpolationUtil.interpolateGap(function, result, sampler.getBucketSize(), x1Value, x2value);
                }
                for (int i = 0; i < groupByScalarFunctionCount; i++) {
                    GroupByFunction function = groupByScalarFunctions.getQuick(i);
                    interpolatorFunctions.getQuick(i).interpolateAndStore(function, result, x, x1, x2, yData + i * 16L, yData + i * 16L + 8);
                }
                result.putByte(0, (byte) 0); // fill the value, change flag from 'gap' to 'fill'
            }
        }

        private void interpolateBoundaryRange(long x1, long x2, Record record) {
            // interpolating boundary
            for (int i = 0; i < groupByTwoPointFunctionCount; i++) {
                GroupByFunction function = groupByTwoPointFunctions.getQuick(i);
                MapValue startValue = findDataMapValue2(record, x1);
                MapValue endValue = findDataMapValue3(record, x2);
                InterpolationUtil.interpolateBoundary(function, sampler.nextTimestamp(x1), startValue, endValue, true);
                InterpolationUtil.interpolateBoundary(function, x2, startValue, endValue, false);
            }
        }

        private void nullifyRange(long lo, long hi, Record record) {
            for (long x = lo; x < hi; x = sampler.nextTimestamp(x)) {
                final MapKey key = dataMap.withKey();
                mapSink2.copy(record, key);
                key.putLong(x);
                MapValue value = key.findValue();
                assert value != null && value.getByte(0) == 1; // expect  'gap' flag
                value.putByte(0, (byte) 0); // fill the value, change flag from 'gap' to 'fill'
                for (int i = 0; i < groupByFunctionCount; i++) {
                    groupByFunctions.getQuick(i).setNull(value);
                }
            }
        }
    }
}<|MERGE_RESOLUTION|>--- conflicted
+++ resolved
@@ -175,6 +175,15 @@
     }
 
     @Override
+    public void toPlan(PlanSink sink) {
+        sink.type("SampleBy");
+        sink.attr("fill").val("linear");
+        sink.optAttr("keys", GroupByRecordCursorFactory.getKeys(recordFunctions, getMetadata()));
+        sink.optAttr("values", groupByFunctions, true);
+        sink.child(base);
+    }
+
+    @Override
     public boolean usesCompiledFilter() {
         return base.usesCompiledFilter();
     }
@@ -422,7 +431,6 @@
             baseCursor = dataMap.getCursor();
         }
 
-<<<<<<< HEAD
         private void computeYPoints(MapValue x1Value, MapValue x2value) {
             for (int i = 0; i < groupByScalarFunctionCount; i++) {
                 InterpolationUtil.StoreYFunction storeYFunction = storeYFunctions.getQuick(i);
@@ -430,33 +438,6 @@
                 storeYFunction.store(groupByFunction, x1Value, yData + i * 16L);
                 storeYFunction.store(groupByFunction, x2value, yData + i * 16L + 8);
             }
-=======
-    @Override
-    public boolean recordCursorSupportsRandomAccess() {
-        return true;
-    }
-
-    @Override
-    public void toPlan(PlanSink sink) {
-        sink.type("SampleBy");
-        sink.attr("fill").val("linear");
-        sink.optAttr("keys", GroupByRecordCursorFactory.getKeys(recordFunctions, getMetadata()));
-        sink.optAttr("values", groupByFunctions, true);
-        sink.child(base);
-    }
-
-    @Override
-    public boolean usesCompiledFilter() {
-        return base.usesCompiledFilter();
-    }
-
-    private void computeYPoints(MapValue x1Value, MapValue x2value) {
-        for (int i = 0; i < groupByScalarFunctionCount; i++) {
-            InterpolationUtil.StoreYFunction storeYFunction = storeYFunctions.getQuick(i);
-            GroupByFunction groupByFunction = groupByScalarFunctions.getQuick(i);
-            storeYFunction.store(groupByFunction, x1Value, yData + i * 16L);
-            storeYFunction.store(groupByFunction, x2value, yData + i * 16L + 8);
->>>>>>> cb367bc7
         }
 
         private void fillGaps(long lo, long hi) {
@@ -588,25 +569,11 @@
                 return false;
             }
 
-<<<<<<< HEAD
             // toTop() guarantees that we get
             // the same data as previous while() loop
             // there is no data
             managedCursor.toTop();
             return true;
-=======
-        public SampleByInterpolateRecordCursor(ObjList<Function> functions,
-                                               CairoConfiguration configuration,
-                                               @Transient @NotNull ArrayColumnTypes keyTypes,
-                                               @Transient @NotNull ArrayColumnTypes valueTypes) {
-            super(functions);
-            // this is the map itself, which we must not forget to free when factory closes
-            this.recordKeyMap = MapFactory.createSmallMap(configuration, keyTypes);
-            // data map will contain rounded timestamp value as last key column
-            keyTypes.add(ColumnType.TIMESTAMP);
-            this.dataMap = MapFactory.createSmallMap(configuration, keyTypes, valueTypes);
-            this.isOpen = true;
->>>>>>> cb367bc7
         }
 
         private void interpolate(long lo, long hi, Record mapRecord, long x1, long x2, MapValue x1Value, MapValue x2value) {
