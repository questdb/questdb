/*******************************************************************************
 *     ___                  _   ____  ____
 *    / _ \ _   _  ___  ___| |_|  _ \| __ )
 *   | | | | | | |/ _ \/ __| __| | | |  _ \
 *   | |_| | |_| |  __/\__ \ |_| |_| | |_) |
 *    \__\_\\__,_|\___||___/\__|____/|____/
 *
 *  Copyright (c) 2014-2019 Appsicle
 *  Copyright (c) 2019-2024 QuestDB
 *
 *  Licensed under the Apache License, Version 2.0 (the "License");
 *  you may not use this file except in compliance with the License.
 *  You may obtain a copy of the License at
 *
 *  http://www.apache.org/licenses/LICENSE-2.0
 *
 *  Unless required by applicable law or agreed to in writing, software
 *  distributed under the License is distributed on an "AS IS" BASIS,
 *  WITHOUT WARRANTIES OR CONDITIONS OF ANY KIND, either express or implied.
 *  See the License for the specific language governing permissions and
 *  limitations under the License.
 *
 ******************************************************************************/

package io.questdb.griffin.engine.ops;

import io.questdb.MessageBus;
import io.questdb.cairo.AbstractRecordCursorFactory;
import io.questdb.cairo.CairoEngine;
import io.questdb.cairo.CairoException;
import io.questdb.cairo.ColumnType;
import io.questdb.cairo.GenericRecordMetadata;
import io.questdb.cairo.SecurityContext;
import io.questdb.cairo.TableColumnMetadata;
import io.questdb.cairo.TableToken;
import io.questdb.cairo.sql.RecordCursor;
import io.questdb.cairo.sql.TableMetadata;
import io.questdb.cutlass.parquet.CopyExportRequestTask;
import io.questdb.cutlass.text.CopyExportContext;
import io.questdb.griffin.PlanSink;
import io.questdb.griffin.SqlException;
import io.questdb.griffin.SqlExecutionContext;
import io.questdb.griffin.engine.SingleValueRecordCursor;
import io.questdb.griffin.model.ExportModel;
import io.questdb.griffin.model.ExpressionNode;
import io.questdb.log.Log;
import io.questdb.log.LogFactory;
import io.questdb.mp.MPSequence;
import io.questdb.mp.RingQueue;
import io.questdb.std.Chars;
import io.questdb.std.GenericLexer;
import io.questdb.std.Numbers;
import io.questdb.std.str.StringSink;
import org.jetbrains.annotations.Nullable;

import static io.questdb.std.GenericLexer.unquote;

/**
 * Executes COPY statement lazily, i.e. on record cursor initialization, to play
 * nicely with server-side statements in PG Wire and query caching in general.
 */
public class CopyExportFactory extends AbstractRecordCursorFactory {

    private static final Log LOG = LogFactory.getLog(CopyExportFactory.class);
    private final static GenericRecordMetadata METADATA = new GenericRecordMetadata();
    private final StringSink exportIdSink = new StringSink();
    private final CopyImportFactory.CopyRecord record = new CopyImportFactory.CopyRecord();
    private final SingleValueRecordCursor cursor = new SingleValueRecordCursor(record);
    private int compressionCodec;
    private int compressionLevel;
    private CopyExportContext copyContext;
    private int dataPageSize;
    private String fileName;
    private MessageBus messageBus;
    private int parquetVersion;
    private int partitionBy;
    private boolean rawArrayEncoding = false;
    private int rowGroupSize;
    private SecurityContext securityContext;
    private String selectText = null;
    private CharSequence sqlText;
    private boolean statisticsEnabled;
    private @Nullable String tableName = null;
    private int tableOrSelectTextPos = 0;

    public CopyExportFactory(
            CairoEngine engine,
            ExportModel model,
            SecurityContext securityContext,
            CharSequence sqlText
    ) throws SqlException {
        super(METADATA);
        this.of(engine.getMessageBus(), engine.getCopyExportContext(), model, securityContext, sqlText);
    }

    @Override
    public RecordCursor getCursor(SqlExecutionContext executionContext) throws SqlException {
        CopyExportContext.ExportTaskEntry entry = copyContext.assignExportEntry(
                securityContext,
                this.tableName != null ? this.tableName : this.selectText,
                this.fileName,
                null,
                CopyExportContext.CopyTrigger.SQL
        );
        long copyID = entry.getId();
        try {
            CreateTableOperation createOp = null;
            if (this.tableName != null) {
                TableToken tableToken = executionContext.getTableTokenIfExists(tableName);
                if (tableToken == null) {
                    throw SqlException.tableDoesNotExist(tableOrSelectTextPos, tableName);
                }
                if (partitionBy != -1) {
                    try (TableMetadata meta = executionContext.getCairoEngine().getTableMetadata(tableToken)) {
                        int tablePartitionBy = meta.getPartitionBy();
                        if (tablePartitionBy != partitionBy) {
                            this.selectText = this.tableName;
                        }
                    }
                }
            }

            if (this.selectText != null) {
                // prepare to create a temp table
                exportIdSink.clear();
                exportIdSink.put("copy.");
                Numbers.appendHex(exportIdSink, copyID, true);
                this.tableName = exportIdSink.toString();
                createOp = copyContext.validateAndCreateParquetExportTableOp(
                        executionContext,
                        selectText,
                        partitionBy,
                        tableName,
                        sqlText.toString(),
                        tableOrSelectTextPos
                );
            }

            exportIdSink.clear();
            Numbers.appendHex(exportIdSink, copyID, true);
            record.setValue(exportIdSink);
            final RingQueue<CopyExportRequestTask> copyExportRequestQueue = messageBus.getCopyExportRequestQueue();
            final MPSequence copyRequestPubSeq = messageBus.getCopyExportRequestPubSeq();
            long processingCursor;

            copyContext.updateStatus(
                    CopyExportRequestTask.Phase.WAITING,
                    CopyExportRequestTask.Status.STARTED,
                    null,
                    Numbers.INT_NULL,
                    "queued",
                    0,
                    tableName,
                    entry.getId()
            );

            do {
                processingCursor = copyRequestPubSeq.next();
            } while (processingCursor == -2);

            if (processingCursor == -1) {
                throw SqlException.$(0, "unable to process the export request - export queue is full");
            }

            try {
                final CopyExportRequestTask task = copyExportRequestQueue.get(processingCursor);
                int nowTimestampType = executionContext.getNowTimestampType();
                long now = executionContext.getNow(nowTimestampType);
                task.of(
                        entry,
                        createOp,
                        tableName,
                        fileName,
                        compressionCodec,
                        compressionLevel,
                        rowGroupSize,
                        dataPageSize,
                        statisticsEnabled,
                        parquetVersion,
                        rawArrayEncoding,
<<<<<<< HEAD
                        false,
                        null,
                        null,
                        null
=======
                        nowTimestampType,
                        now
>>>>>>> c16da79a
                );
            } finally {
                copyRequestPubSeq.done(processingCursor);
            }
            // Entry is now owned by the task
            entry = null;
            cursor.toTop();
            return cursor;
        } catch (SqlException | CairoException ex) {
            exportIdSink.clear();
            Numbers.appendHex(exportIdSink, copyID, true);
            LOG.errorW().$("copy failed [id=").$(exportIdSink).$(", message=").$(ex.getFlyweightMessage()).I$();
            throw ex;
        } catch (Throwable ex) {
            exportIdSink.clear();
            Numbers.appendHex(exportIdSink, copyID, true);
            LOG.errorW().$("copy failed [id=").$(exportIdSink).$(", message=").$(ex.getMessage()).I$();
            throw ex;
        } finally {
            if (entry != null) {
                copyContext.releaseEntry(entry);
            }
        }
    }

    @Override
    public boolean recordCursorSupportsRandomAccess() {
        return false;
    }

    @Override
    public void toPlan(PlanSink sink) {
        sink.type("Copy");
    }

    private void of(
            MessageBus messageBus,
            CopyExportContext exportContext,
            ExportModel model,
            SecurityContext securityContext,
            CharSequence sqlText
    ) throws SqlException {
        this.messageBus = messageBus;
        this.copyContext = exportContext;
        if (model.getTableName() != null) {
            this.tableName = unquote(model.getTableName()).toString();
            this.tableOrSelectTextPos = model.getTableNameExpr().position;
        } else {
            assert model.getSelectText() != null;
            this.tableOrSelectTextPos = model.getSelectTextStartPos();
        }

        final ExpressionNode fileNameExpr = model.getFileName();
        this.fileName = fileNameExpr != null ? Chars.toString(GenericLexer.assertNoDots(unquote(fileNameExpr.token), fileNameExpr.position)) : null;
        this.securityContext = securityContext;
        this.selectText = Chars.toString(model.getSelectText());
        this.partitionBy = model.getPartitionBy();
        this.compressionCodec = model.getCompressionCodec();
        this.compressionLevel = model.getCompressionLevel();
        this.rowGroupSize = model.getRowGroupSize();
        this.dataPageSize = model.getDataPageSize();
        this.statisticsEnabled = model.isStatisticsEnabled();
        this.parquetVersion = model.getParquetVersion();
        this.rawArrayEncoding = model.isRawArrayEncoding();
        this.sqlText = sqlText;
    }

    static {
        METADATA.add(new TableColumnMetadata("id", ColumnType.STRING));
    }
}<|MERGE_RESOLUTION|>--- conflicted
+++ resolved
@@ -178,15 +178,12 @@
                         statisticsEnabled,
                         parquetVersion,
                         rawArrayEncoding,
-<<<<<<< HEAD
+                        nowTimestampType,
+                        now,
                         false,
                         null,
                         null,
                         null
-=======
-                        nowTimestampType,
-                        now
->>>>>>> c16da79a
                 );
             } finally {
                 copyRequestPubSeq.done(processingCursor);
