/*******************************************************************************
 *     ___                  _   ____  ____
 *    / _ \ _   _  ___  ___| |_|  _ \| __ )
 *   | | | | | | |/ _ \/ __| __| | | |  _ \
 *   | |_| | |_| |  __/\__ \ |_| |_| | |_) |
 *    \__\_\\__,_|\___||___/\__|____/|____/
 *
 *  Copyright (c) 2014-2019 Appsicle
 *  Copyright (c) 2019-2022 QuestDB
 *
 *  Licensed under the Apache License, Version 2.0 (the "License");
 *  you may not use this file except in compliance with the License.
 *  You may obtain a copy of the License at
 *
 *  http://www.apache.org/licenses/LICENSE-2.0
 *
 *  Unless required by applicable law or agreed to in writing, software
 *  distributed under the License is distributed on an "AS IS" BASIS,
 *  WITHOUT WARRANTIES OR CONDITIONS OF ANY KIND, either express or implied.
 *  See the License for the specific language governing permissions and
 *  limitations under the License.
 *
 ******************************************************************************/

package io.questdb.griffin.engine.table;

import io.questdb.cairo.TableUtils;
import io.questdb.cairo.sql.DataFrame;
<<<<<<< HEAD
import io.questdb.cairo.sql.DataFrameCursor;
import io.questdb.griffin.SqlException;
=======
import io.questdb.cairo.sql.SqlExecutionCircuitBreaker;
import io.questdb.griffin.PlanSink;
import io.questdb.griffin.Plannable;
>>>>>>> cb367bc7
import io.questdb.griffin.SqlExecutionContext;
import io.questdb.std.*;
import org.jetbrains.annotations.NotNull;
import org.jetbrains.annotations.Nullable;

class LatestByValuesRecordCursor extends AbstractDescendingRecordListCursor implements Plannable {

    private final int columnIndex;
    private final IntHashSet deferredSymbolKeys;
    private final IntIntHashMap map;
    private final IntHashSet symbolKeys;
    private boolean isMapPrepared;

    public LatestByValuesRecordCursor(
            int columnIndex,
            DirectLongList rows,
            @NotNull IntHashSet symbolKeys,
            @Nullable IntHashSet deferredSymbolKeys,
            @NotNull IntList columnIndexes
    ) {
        super(rows, columnIndexes);
        this.columnIndex = columnIndex;
        this.symbolKeys = symbolKeys;
        this.deferredSymbolKeys = deferredSymbolKeys;
        this.map = new IntIntHashMap(Numbers.ceilPow2(symbolKeys.size()));
    }

    @Override
<<<<<<< HEAD
    public void of(DataFrameCursor dataFrameCursor, SqlExecutionContext executionContext) throws SqlException {
        isMapPrepared = false;
        super.of(dataFrameCursor, executionContext);
    }

    private void prepareMap() {
=======
    public void toPlan(PlanSink sink) {
        sink.type("Row backward scan").meta("on").putColumnName(columnIndex);
    }

    private void prepare() {
>>>>>>> cb367bc7
        if (deferredSymbolKeys != null) {
            // We need to clean up the map when there are deferred keys since
            // they may contain bind variables.
            map.clear();
            for (int i = 0, n = deferredSymbolKeys.size(); i < n; i++) {
                map.put(deferredSymbolKeys.get(i), 0);
            }
        }

        for (int i = 0, n = symbolKeys.size(); i < n; i++) {
            map.put(symbolKeys.get(i), 0);
        }
    }

    @Override
    protected void buildTreeMap() {
        if (!isMapPrepared) {
            prepareMap();
            isMapPrepared = true;
        }

        DataFrame frame;
        while ((frame = dataFrameCursor.next()) != null) {
            final int partitionIndex = frame.getPartitionIndex();
            final long rowLo = frame.getRowLo();
            final long rowHi = frame.getRowHi() - 1;

            recordA.jumpTo(frame.getPartitionIndex(), rowHi);
            for (long row = rowHi; row >= rowLo; row--) {
                circuitBreaker.statefulThrowExceptionIfTripped();
                recordA.setRecordIndex(row);
                int key = TableUtils.toIndexKey(recordA.getInt(columnIndex));
                int index = map.keyIndex(key);
                if (index < 0 && map.valueAt(index) == 0) {
                    rows.add(Rows.toRowID(partitionIndex, row));
                    map.putAt(index, key, 1);
                }
            }
        }
    }
}<|MERGE_RESOLUTION|>--- conflicted
+++ resolved
@@ -26,14 +26,10 @@
 
 import io.questdb.cairo.TableUtils;
 import io.questdb.cairo.sql.DataFrame;
-<<<<<<< HEAD
 import io.questdb.cairo.sql.DataFrameCursor;
-import io.questdb.griffin.SqlException;
-=======
-import io.questdb.cairo.sql.SqlExecutionCircuitBreaker;
 import io.questdb.griffin.PlanSink;
 import io.questdb.griffin.Plannable;
->>>>>>> cb367bc7
+import io.questdb.griffin.SqlException;
 import io.questdb.griffin.SqlExecutionContext;
 import io.questdb.std.*;
 import org.jetbrains.annotations.NotNull;
@@ -62,20 +58,17 @@
     }
 
     @Override
-<<<<<<< HEAD
     public void of(DataFrameCursor dataFrameCursor, SqlExecutionContext executionContext) throws SqlException {
         isMapPrepared = false;
         super.of(dataFrameCursor, executionContext);
     }
 
-    private void prepareMap() {
-=======
+    @Override
     public void toPlan(PlanSink sink) {
         sink.type("Row backward scan").meta("on").putColumnName(columnIndex);
     }
 
-    private void prepare() {
->>>>>>> cb367bc7
+    private void prepareMap() {
         if (deferredSymbolKeys != null) {
             // We need to clean up the map when there are deferred keys since
             // they may contain bind variables.
