/*******************************************************************************
 *     ___                  _   ____  ____
 *    / _ \ _   _  ___  ___| |_|  _ \| __ )
 *   | | | | | | |/ _ \/ __| __| | | |  _ \
 *   | |_| | |_| |  __/\__ \ |_| |_| | |_) |
 *    \__\_\\__,_|\___||___/\__|____/|____/
 *
 *  Copyright (c) 2014-2019 Appsicle
 *  Copyright (c) 2019-2022 QuestDB
 *
 *  Licensed under the Apache License, Version 2.0 (the "License");
 *  you may not use this file except in compliance with the License.
 *  You may obtain a copy of the License at
 *
 *  http://www.apache.org/licenses/LICENSE-2.0
 *
 *  Unless required by applicable law or agreed to in writing, software
 *  distributed under the License is distributed on an "AS IS" BASIS,
 *  WITHOUT WARRANTIES OR CONDITIONS OF ANY KIND, either express or implied.
 *  See the License for the specific language governing permissions and
 *  limitations under the License.
 *
 ******************************************************************************/

package io.questdb.griffin.engine.table;

import io.questdb.cairo.BitmapIndexReader;
import io.questdb.cairo.sql.*;
import io.questdb.griffin.SqlException;
import io.questdb.griffin.SqlExecutionContext;
import io.questdb.std.IntList;
import org.jetbrains.annotations.NotNull;

class LatestByValueIndexedFilteredRecordCursor extends AbstractDataFrameRecordCursor {

    protected final int columnIndex;
    protected final int symbolKey;
    private final Function filter;
<<<<<<< HEAD
    private final int symbolKey;
    private SqlExecutionCircuitBreaker circuitBreaker;
=======
>>>>>>> cb367bc7
    private boolean found;
    private boolean hasNext;
    private boolean isRecordFound;

    public LatestByValueIndexedFilteredRecordCursor(
            int columnIndex,
            int symbolKey,
            @NotNull Function filter,
            @NotNull IntList columnIndexes
    ) {
        super(columnIndexes);
        this.columnIndex = columnIndex;
        this.symbolKey = symbolKey;
        this.filter = filter;
    }

    @Override
    public boolean hasNext() {
        if (!isRecordFound) {
            findRecord();
            hasNext = found;
            isRecordFound = true;
        }
        if (hasNext) {
            hasNext = false;
            return true;
        }
        return false;
    }

    @Override
    public void of(DataFrameCursor dataFrameCursor, SqlExecutionContext executionContext) throws SqlException {
        this.dataFrameCursor = dataFrameCursor;
        recordA.of(dataFrameCursor.getTableReader());
        recordB.of(dataFrameCursor.getTableReader());
        circuitBreaker = executionContext.getCircuitBreaker();
        filter.init(this, executionContext);
        found = false;
        isRecordFound = false;
    }

    @Override
    public long size() {
        return -1;
    }

    @Override
    public void toTop() {
        hasNext = found;
        filter.toTop();
    }

    private void findRecord() {
        DataFrame frame;
        // frame metadata is based on TableReader, which is "full" metadata
        // this cursor works with subset of columns, which warrants column index remap
        int frameColumnIndex = columnIndexes.getQuick(columnIndex);
        while ((frame = dataFrameCursor.next()) != null) {
            circuitBreaker.statefulThrowExceptionIfTripped();
            final int partitionIndex = frame.getPartitionIndex();
            final BitmapIndexReader indexReader = frame.getBitmapIndexReader(frameColumnIndex, BitmapIndexReader.DIR_BACKWARD);
            final long rowLo = frame.getRowLo();
            final long rowHi = frame.getRowHi() - 1;
            this.recordA.jumpTo(partitionIndex, 0);

            RowCursor cursor = indexReader.getCursor(false, symbolKey, rowLo, rowHi);
            while (cursor.hasNext()) {
                circuitBreaker.statefulThrowExceptionIfTripped();
                recordA.setRecordIndex(cursor.next());
                if (filter.getBool(recordA)) {
                    found = true;
                    return;
                }
            }
        }
    }
}<|MERGE_RESOLUTION|>--- conflicted
+++ resolved
@@ -36,11 +36,7 @@
     protected final int columnIndex;
     protected final int symbolKey;
     private final Function filter;
-<<<<<<< HEAD
-    private final int symbolKey;
     private SqlExecutionCircuitBreaker circuitBreaker;
-=======
->>>>>>> cb367bc7
     private boolean found;
     private boolean hasNext;
     private boolean isRecordFound;
