--- conflicted
+++ resolved
@@ -192,15 +192,6 @@
     }
 
     @Override
-<<<<<<< HEAD
-    public void assignType(int type, BindVariableService bindVariableService) throws SqlException {
-        this.type = bindVariableService.define(variableIndex, type, position);
-    }
-
-    @Override
-    public boolean isRuntimeConstant() {
-        return true;
-=======
     public boolean isRuntimeConstant() {
         return true;
     }
@@ -216,7 +207,6 @@
             throw CairoException.instance(0).put("undefined bind variable: ").put(variableIndex);
         }
         base.init(symbolTableSource, executionContext);
->>>>>>> b7f6318c
     }
 
     private Function getBase() {
