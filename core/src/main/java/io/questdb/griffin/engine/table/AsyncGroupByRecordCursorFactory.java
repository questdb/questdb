--- conflicted
+++ resolved
@@ -58,7 +58,6 @@
 import static io.questdb.cairo.sql.PartitionFrameCursorFactory.ORDER_DESC;
 
 public class AsyncGroupByRecordCursorFactory extends AbstractRecordCursorFactory {
-
     private final RecordCursorFactory base;
     private final SCSequence collectSubSeq = new SCSequence();
     private final AsyncGroupByRecordCursor cursor;
@@ -189,225 +188,6 @@
         return base.usesIndex();
     }
 
-<<<<<<< HEAD
-=======
-    private static void aggregate(
-            int workerId,
-            @NotNull PageFrameMemoryRecord record,
-            @NotNull PageFrameReduceTask task,
-            @NotNull SqlExecutionCircuitBreaker circuitBreaker,
-            @Nullable PageFrameSequence<?> stealingFrameSequence
-    ) {
-        final long frameRowCount = task.getFrameRowCount();
-        assert frameRowCount > 0;
-        final AsyncGroupByAtom atom = task.getFrameSequence(AsyncGroupByAtom.class).getAtom();
-
-        final PageFrameMemory frameMemory = task.populateFrameMemory();
-        record.init(frameMemory);
-
-        final boolean owner = stealingFrameSequence != null && stealingFrameSequence == task.getFrameSequence();
-        final int slotId = atom.maybeAcquire(workerId, owner, circuitBreaker);
-        final GroupByFunctionsUpdater functionUpdater = atom.getFunctionUpdater(slotId);
-        final AsyncGroupByAtom.MapFragment fragment = atom.getFragment(slotId);
-        final RecordSink mapSink = atom.getMapSink(slotId);
-        try {
-            fragment.resetLocalStats();
-
-            if (atom.isSharded()) {
-                fragment.shard();
-            }
-
-            record.setRowIndex(0);
-            long baseRowId = record.getRowId();
-
-            if (fragment.isNotSharded()) {
-                aggregateNonSharded(record, frameRowCount, baseRowId, functionUpdater, fragment, mapSink);
-            } else {
-                aggregateSharded(record, frameRowCount, baseRowId, functionUpdater, fragment, mapSink);
-            }
-
-            atom.maybeEnableSharding(fragment);
-        } finally {
-            atom.release(slotId);
-        }
-    }
-
-    private static void aggregateFilteredNonSharded(
-            PageFrameMemoryRecord record,
-            DirectLongList rows,
-            long baseRowId,
-            GroupByFunctionsUpdater functionUpdater,
-            AsyncGroupByAtom.MapFragment fragment,
-            RecordSink mapSink
-    ) {
-        final Map map = fragment.reopenMap();
-        for (long p = 0, n = rows.size(); p < n; p++) {
-            long r = rows.get(p);
-            record.setRowIndex(r);
-
-            final MapKey key = map.withKey();
-            mapSink.copy(record, key);
-            MapValue value = key.createValue();
-            if (value.isNew()) {
-                functionUpdater.updateNew(value, record, baseRowId + r);
-            } else {
-                functionUpdater.updateExisting(value, record, baseRowId + r);
-            }
-        }
-    }
-
-    private static void aggregateFilteredSharded(
-            PageFrameMemoryRecord record,
-            DirectLongList rows,
-            long baseRowId,
-            GroupByFunctionsUpdater functionUpdater,
-            AsyncGroupByAtom.MapFragment fragment,
-            RecordSink mapSink
-    ) {
-        // The first map is used to write keys.
-        final Map lookupShard = fragment.getShards().getQuick(0);
-        for (long p = 0, n = rows.size(); p < n; p++) {
-            long r = rows.get(p);
-            record.setRowIndex(r);
-
-            final MapKey lookupKey = lookupShard.withKey();
-            mapSink.copy(record, lookupKey);
-            lookupKey.commit();
-            final long hashCode = lookupKey.hash();
-
-            final Map shard = fragment.getShardMap(hashCode);
-            final MapKey shardKey;
-            if (shard != lookupShard) {
-                shardKey = shard.withKey();
-                shardKey.copyFrom(lookupKey);
-            } else {
-                shardKey = lookupKey;
-            }
-
-            MapValue shardValue = shardKey.createValue(hashCode);
-            if (shardValue.isNew()) {
-                functionUpdater.updateNew(shardValue, record, baseRowId + r);
-            } else {
-                functionUpdater.updateExisting(shardValue, record, baseRowId + r);
-            }
-        }
-    }
-
-    private static void aggregateNonSharded(
-            PageFrameMemoryRecord record,
-            long frameRowCount,
-            long baseRowId,
-            GroupByFunctionsUpdater functionUpdater,
-            AsyncGroupByAtom.MapFragment fragment,
-            RecordSink mapSink
-    ) {
-        final Map map = fragment.reopenMap();
-        for (long r = 0; r < frameRowCount; r++) {
-            record.setRowIndex(r);
-
-            final MapKey key = map.withKey();
-            mapSink.copy(record, key);
-            MapValue value = key.createValue();
-            if (value.isNew()) {
-                functionUpdater.updateNew(value, record, baseRowId + r);
-            } else {
-                functionUpdater.updateExisting(value, record, baseRowId + r);
-            }
-        }
-    }
-
-    private static void aggregateSharded(
-            PageFrameMemoryRecord record,
-            long frameRowCount,
-            long baseRowId,
-            GroupByFunctionsUpdater functionUpdater,
-            AsyncGroupByAtom.MapFragment fragment,
-            RecordSink mapSink
-    ) {
-        // The first map is used to write keys.
-        final Map lookupShard = fragment.getShards().getQuick(0);
-        for (long r = 0; r < frameRowCount; r++) {
-            record.setRowIndex(r);
-
-            final MapKey lookupKey = lookupShard.withKey();
-            mapSink.copy(record, lookupKey);
-            lookupKey.commit();
-            final long hashCode = lookupKey.hash();
-
-            final Map shard = fragment.getShardMap(hashCode);
-            final MapKey shardKey;
-            if (shard != lookupShard) {
-                shardKey = shard.withKey();
-                shardKey.copyFrom(lookupKey);
-            } else {
-                shardKey = lookupKey;
-            }
-
-            MapValue shardValue = shardKey.createValue(hashCode);
-            if (shardValue.isNew()) {
-                functionUpdater.updateNew(shardValue, record, baseRowId + r);
-            } else {
-                functionUpdater.updateExisting(shardValue, record, baseRowId + r);
-            }
-        }
-    }
-
-    private static void filterAndAggregate(
-            int workerId,
-            @NotNull PageFrameMemoryRecord record,
-            @NotNull PageFrameReduceTask task,
-            @NotNull SqlExecutionCircuitBreaker circuitBreaker,
-            @Nullable PageFrameSequence<?> stealingFrameSequence
-    ) {
-        final DirectLongList rows = task.getFilteredRows();
-        final PageFrameSequence<AsyncGroupByAtom> frameSequence = task.getFrameSequence(AsyncGroupByAtom.class);
-
-        final PageFrameMemory frameMemory = task.populateFrameMemory();
-        record.init(frameMemory);
-
-        rows.clear();
-
-        final long frameRowCount = task.getFrameRowCount();
-        assert frameRowCount > 0;
-        final AsyncGroupByAtom atom = frameSequence.getAtom();
-
-        final boolean owner = stealingFrameSequence != null && stealingFrameSequence == frameSequence;
-        final int slotId = atom.maybeAcquire(workerId, owner, circuitBreaker);
-        final GroupByFunctionsUpdater functionUpdater = atom.getFunctionUpdater(slotId);
-        final AsyncGroupByAtom.MapFragment fragment = atom.getFragment(slotId);
-        final CompiledFilter compiledFilter = atom.getCompiledFilter();
-        final Function filter = atom.getFilter(slotId);
-        final RecordSink mapSink = atom.getMapSink(slotId);
-        try {
-            fragment.resetLocalStats();
-
-            if (compiledFilter == null || frameMemory.hasColumnTops()) {
-                // Use Java-based filter when there is no compiled filter or in case of a page frame with column tops.
-                applyFilter(filter, rows, record, frameRowCount);
-            } else {
-                applyCompiledFilter(compiledFilter, atom.getBindVarMemory(), atom.getBindVarFunctions(), task);
-            }
-
-            if (atom.isSharded()) {
-                fragment.shard();
-            }
-
-            record.setRowIndex(0);
-            long baseRowId = record.getRowId();
-
-            if (fragment.isNotSharded()) {
-                aggregateFilteredNonSharded(record, rows, baseRowId, functionUpdater, fragment, mapSink);
-            } else {
-                aggregateFilteredSharded(record, rows, baseRowId, functionUpdater, fragment, mapSink);
-            }
-
-            atom.maybeEnableSharding(fragment);
-        } finally {
-            atom.release(slotId);
-        }
-    }
-
->>>>>>> e8316334
     @Override
     protected void _close() {
         Misc.free(base);
