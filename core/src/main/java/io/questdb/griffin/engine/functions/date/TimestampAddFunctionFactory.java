/*******************************************************************************
 *     ___                  _   ____  ____
 *    / _ \ _   _  ___  ___| |_|  _ \| __ )
 *   | | | | | | |/ _ \/ __| __| | | |  _ \
 *   | |_| | |_| |  __/\__ \ |_| |_| | |_) |
 *    \__\_\\__,_|\___||___/\__|____/|____/
 *
 *  Copyright (c) 2014-2019 Appsicle
 *  Copyright (c) 2019-2024 QuestDB
 *
 *  Licensed under the Apache License, Version 2.0 (the "License");
 *  you may not use this file except in compliance with the License.
 *  You may obtain a copy of the License at
 *
 *  http://www.apache.org/licenses/LICENSE-2.0
 *
 *  Unless required by applicable law or agreed to in writing, software
 *  distributed under the License is distributed on an "AS IS" BASIS,
 *  WITHOUT WARRANTIES OR CONDITIONS OF ANY KIND, either express or implied.
 *  See the License for the specific language governing permissions and
 *  limitations under the License.
 *
 ******************************************************************************/

package io.questdb.griffin.engine.functions.date;

import io.questdb.cairo.CairoConfiguration;
import io.questdb.cairo.sql.Function;
import io.questdb.cairo.sql.Record;
import io.questdb.griffin.FunctionFactory;
import io.questdb.griffin.PlanSink;
import io.questdb.griffin.SqlException;
import io.questdb.griffin.SqlExecutionContext;
import io.questdb.griffin.engine.functions.BinaryFunction;
import io.questdb.griffin.engine.functions.TernaryFunction;
import io.questdb.griffin.engine.functions.TimestampFunction;
import io.questdb.griffin.engine.functions.UnaryFunction;
import io.questdb.std.IntList;
import io.questdb.std.Numbers;
import io.questdb.std.ObjList;
import io.questdb.std.datetime.microtime.Timestamps;

public class TimestampAddFunctionFactory implements FunctionFactory {

    @Override
    public String getSignature() {
        return "dateadd(AIN)";
    }

    @Override
<<<<<<< HEAD
    public Function newInstance(int position, ObjList<Function> args, IntList argPositions, CairoConfiguration configuration, SqlExecutionContext sqlExecutionContext) {
        Function period = args.getQuick(0);
        Function interval = args.getQuick(1);
        if (period.isConstant()) {
            char periodValue = period.getChar(null);
            if (periodValue < addFunctionsMax) {
                LongAddIntFunction func = addFunctions.getQuick(periodValue);
                if (func != null) {
                    if (interval.isConstant()) {
                        if (interval.getInt(null) != Numbers.INT_NULL) {
                            return new AddLongIntVarConstFunction(args.getQuick(2), interval.getInt(null), func, periodValue);
                        }
                        return TimestampConstant.NULL;
                    }
                    return new AddLongIntVarVarFunction(args.getQuick(2), args.getQuick(1), func, periodValue);
=======
    public Function newInstance(int position, ObjList<Function> args, IntList argPositions, CairoConfiguration configuration, SqlExecutionContext sqlExecutionContext) throws SqlException {
        Function periodFunc = args.getQuick(0);
        Function strideFunc = args.getQuick(1);
        Function timestampFunc = args.getQuick(2);
        int stride;

        if (periodFunc.isConstant()) {
            char period = periodFunc.getChar(null);
            LongAddIntFunction periodAddFunc = lookupAddFunction(period, argPositions.getQuick(0));
            if (strideFunc.isConstant()) {
                if ((stride = strideFunc.getInt(null)) != Numbers.INT_NULL) {
                    return new TimestampAddConstConstVar(period, periodAddFunc, stride, timestampFunc);
                } else {
                    throw SqlException.$(argPositions.getQuick(1), "`null` is not a valid stride");
>>>>>>> 4d3736ca
                }
            }
            return new TimestampAddConstVarVar(period, periodAddFunc, strideFunc, timestampFunc);
        }
        return new TimestampAddFunc(periodFunc, strideFunc, timestampFunc);
    }

    private LongAddIntFunction lookupAddFunction(char period, int periodPos) throws SqlException {
        switch (period) {
            case 'u':
                return Timestamps::addMicros;
            case 'T':
                return Timestamps::addMillis;
            case 's':
                return Timestamps::addSeconds;
            case 'm':
                return Timestamps::addMinutes;
            case 'h':
                return Timestamps::addHours;
            case 'd':
                return Timestamps::addDays;
            case 'w':
                return Timestamps::addWeeks;
            case 'M':
                return Timestamps::addMonths;
            case 'y':
                return Timestamps::addYears;
            default:
                throw SqlException.$(periodPos, "invalid time period unit '").put(period).put("'");
        }
    }

    @FunctionalInterface
    private interface LongAddIntFunction {
        long add(long a, int b);
    }

    private static class TimestampAddConstConstVar extends TimestampFunction implements UnaryFunction {
        private final char period;
        private final LongAddIntFunction periodAddFunction;
        private final int stride;
        private final Function timestampFunc;

        public TimestampAddConstConstVar(char period, LongAddIntFunction periodAddFunction, int stride, Function timestampFunc) {
            this.period = period;
            this.periodAddFunction = periodAddFunction;
            this.stride = stride;
            this.timestampFunc = timestampFunc;
        }

        @Override
        public Function getArg() {
            return timestampFunc;
        }

        @Override
        public long getTimestamp(Record rec) {
            final long timestamp = timestampFunc.getTimestamp(rec);
            if (timestamp == Numbers.LONG_NULL) {
                return Numbers.LONG_NULL;
            }
            return periodAddFunction.add(timestamp, stride);
        }

        @Override
        public void toPlan(PlanSink sink) {
            sink.val("dateadd('").val(period).val("',").val(stride).val(',').val(timestampFunc).val(')');
        }
    }

    private static class TimestampAddConstVarVar extends TimestampFunction implements BinaryFunction {
        private final char period;
        private final LongAddIntFunction periodAddFunc;
        private final Function strideFunc;
        private final Function timestampFunc;

        public TimestampAddConstVarVar(char period, LongAddIntFunction periodAddFunc, Function strideFunc, Function timestampFunc) {
            this.period = period;
            this.periodAddFunc = periodAddFunc;
            this.strideFunc = strideFunc;
            this.timestampFunc = timestampFunc;
        }

        @Override
        public Function getLeft() {
            return timestampFunc;
        }

        @Override
        public Function getRight() {
            return strideFunc;
        }

        @Override
        public long getTimestamp(Record rec) {
            final int stride = strideFunc.getInt(rec);
            final long timestamp = timestampFunc.getTimestamp(rec);
            if (timestamp == Numbers.LONG_NULL || stride == Numbers.INT_NULL) {
                return Numbers.LONG_NULL;
            }
            return periodAddFunc.add(timestamp, stride);
        }

        @Override
        public void toPlan(PlanSink sink) {
            sink.val("dateadd('").val(period).val("',").val(strideFunc).val(',').val(timestampFunc).val(')');
        }
    }

    private static class TimestampAddFunc extends TimestampFunction implements TernaryFunction {
        private final Function periodFunc;
        private final Function strideFunc;
        private final Function timestampFunc;

        public TimestampAddFunc(Function periodFunc, Function strideFunc, Function timestampFunc) {
            this.periodFunc = periodFunc;
            this.strideFunc = strideFunc;
            this.timestampFunc = timestampFunc;
        }

        @Override
        public Function getCenter() {
            return strideFunc;
        }

        @Override
        public Function getLeft() {
            return periodFunc;
        }

        @Override
        public String getName() {
            return "dateadd";
        }

        @Override
        public Function getRight() {
            return timestampFunc;
        }

        @Override
        public long getTimestamp(Record rec) {
            final char period = periodFunc.getChar(rec);
            final int stride = strideFunc.getInt(rec);
            final long timestamp = timestampFunc.getTimestamp(rec);
            if (timestamp == Numbers.LONG_NULL || stride == Numbers.INT_NULL) {
                return Numbers.LONG_NULL;
            }
            return Timestamps.addPeriod(timestamp, period, stride);
        }

        @Override
        public void toPlan(PlanSink sink) {
            sink.val("dateadd('").val(periodFunc).val("',").val(strideFunc).val(',').val(timestampFunc).val(')');
        }
    }
}<|MERGE_RESOLUTION|>--- conflicted
+++ resolved
@@ -48,23 +48,6 @@
     }
 
     @Override
-<<<<<<< HEAD
-    public Function newInstance(int position, ObjList<Function> args, IntList argPositions, CairoConfiguration configuration, SqlExecutionContext sqlExecutionContext) {
-        Function period = args.getQuick(0);
-        Function interval = args.getQuick(1);
-        if (period.isConstant()) {
-            char periodValue = period.getChar(null);
-            if (periodValue < addFunctionsMax) {
-                LongAddIntFunction func = addFunctions.getQuick(periodValue);
-                if (func != null) {
-                    if (interval.isConstant()) {
-                        if (interval.getInt(null) != Numbers.INT_NULL) {
-                            return new AddLongIntVarConstFunction(args.getQuick(2), interval.getInt(null), func, periodValue);
-                        }
-                        return TimestampConstant.NULL;
-                    }
-                    return new AddLongIntVarVarFunction(args.getQuick(2), args.getQuick(1), func, periodValue);
-=======
     public Function newInstance(int position, ObjList<Function> args, IntList argPositions, CairoConfiguration configuration, SqlExecutionContext sqlExecutionContext) throws SqlException {
         Function periodFunc = args.getQuick(0);
         Function strideFunc = args.getQuick(1);
@@ -79,7 +62,6 @@
                     return new TimestampAddConstConstVar(period, periodAddFunc, stride, timestampFunc);
                 } else {
                     throw SqlException.$(argPositions.getQuick(1), "`null` is not a valid stride");
->>>>>>> 4d3736ca
                 }
             }
             return new TimestampAddConstVarVar(period, periodAddFunc, strideFunc, timestampFunc);
