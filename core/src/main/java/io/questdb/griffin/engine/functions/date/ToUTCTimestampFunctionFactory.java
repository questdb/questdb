/*******************************************************************************
 *     ___                  _   ____  ____
 *    / _ \ _   _  ___  ___| |_|  _ \| __ )
 *   | | | | | | |/ _ \/ __| __| | | |  _ \
 *   | |_| | |_| |  __/\__ \ |_| |_| | |_) |
 *    \__\_\\__,_|\___||___/\__|____/|____/
 *
 *  Copyright (c) 2014-2019 Appsicle
 *  Copyright (c) 2019-2024 QuestDB
 *
 *  Licensed under the Apache License, Version 2.0 (the "License");
 *  you may not use this file except in compliance with the License.
 *  You may obtain a copy of the License at
 *
 *  http://www.apache.org/licenses/LICENSE-2.0
 *
 *  Unless required by applicable law or agreed to in writing, software
 *  distributed under the License is distributed on an "AS IS" BASIS,
 *  WITHOUT WARRANTIES OR CONDITIONS OF ANY KIND, either express or implied.
 *  See the License for the specific language governing permissions and
 *  limitations under the License.
 *
 ******************************************************************************/

package io.questdb.griffin.engine.functions.date;

import io.questdb.cairo.CairoConfiguration;
import io.questdb.cairo.sql.Function;
import io.questdb.cairo.sql.Record;
import io.questdb.cairo.sql.SymbolTableSource;
import io.questdb.griffin.FunctionFactory;
import io.questdb.griffin.SqlException;
import io.questdb.griffin.SqlExecutionContext;
import io.questdb.griffin.engine.functions.BinaryFunction;
import io.questdb.griffin.engine.functions.TimestampFunction;
import io.questdb.griffin.engine.functions.UnaryFunction;
import io.questdb.std.IntList;
import io.questdb.std.Misc;
import io.questdb.std.Numbers;
import io.questdb.std.NumericException;
import io.questdb.std.ObjList;
import io.questdb.std.datetime.TimeZoneRules;
import io.questdb.std.datetime.microtime.TimestampFormatUtils;
import io.questdb.std.datetime.microtime.Timestamps;
import org.jetbrains.annotations.NotNull;

import static io.questdb.std.datetime.TimeZoneRuleFactory.RESOLUTION_MICROS;

public class ToUTCTimestampFunctionFactory implements FunctionFactory {
<<<<<<< HEAD
=======
    public static final String NAME = "to_utc";
>>>>>>> fc82f3de

    @Override
    public String getSignature() {
        return NAME + "(NS)";
    }

    @Override
    public Function newInstance(
            int position,
            ObjList<Function> args,
            IntList argPositions,
            CairoConfiguration configuration,
            SqlExecutionContext sqlExecutionContext
    ) throws SqlException {
        final Function timestampFunc = args.getQuick(0);
        final Function timezoneFunc = args.getQuick(1);
        final int timezonePos = argPositions.getQuick(1);

        if (timezoneFunc.isConstant()) {
            return toUTCConstFunction(timestampFunc, timezoneFunc, timezonePos);
        } else if (timezoneFunc.isRuntimeConstant()) {
            return new RuntimeConstFunc(timestampFunc, timezoneFunc, timezonePos);
        } else {
            return new Func(timestampFunc, timezoneFunc);
        }
    }

    @NotNull
    private static TimestampFunction toUTCConstFunction(
            Function timestampFunc,
            Function timezoneFunc,
            int timezonePos
    ) throws SqlException {
        final CharSequence tz = timezoneFunc.getStrA(null);
        if (tz != null) {
            final int hi = tz.length();
            final long l = Timestamps.parseOffset(tz, 0, hi);
            if (l == Long.MIN_VALUE) {
                try {
                    return new ConstRulesFunc(
                            timestampFunc,
                            TimestampFormatUtils.EN_LOCALE.getZoneRules(
                                    Numbers.decodeLowInt(TimestampFormatUtils.EN_LOCALE.matchZone(tz, 0, hi)), RESOLUTION_MICROS
                            )
                    );
                } catch (NumericException e) {
                    Misc.free(timestampFunc);
                    throw SqlException.$(timezonePos, "invalid timezone: ").put(tz);
                }
            } else {
                return new OffsetTimestampFunction(
                        timestampFunc,
                        -Numbers.decodeLowInt(l) * Timestamps.MINUTE_MICROS
                );
            }
        }
        throw SqlException.$(timezonePos, "timezone must not be null");
<<<<<<< HEAD
    }

    private static class ConstRulesFunc extends TimestampFunction implements UnaryFunction {
        private final Function timestampFunc;
        private final TimeZoneRules tzRules;

        public ConstRulesFunc(Function timestampFunc, TimeZoneRules tzRules) {
            this.timestampFunc = timestampFunc;
            this.tzRules = tzRules;
        }

        @Override
        public Function getArg() {
            return timestampFunc;
        }

        @Override
        public String getName() {
            return "to_utc";
        }

        @Override
        public long getTimestamp(Record rec) {
            final long timestamp = timestampFunc.getTimestamp(rec);
            final long offset = tzRules.getLocalOffset(timestamp);
            return timestamp - offset;
        }
    }

    private static class Func extends TimestampFunction implements BinaryFunction {
        private final Function timestampFunc;
        private final Function timezoneFunc;

=======
    }

    private static class ConstRulesFunc extends TimestampFunction implements UnaryFunction {
        private final Function timestampFunc;
        private final TimeZoneRules tzRules;

        public ConstRulesFunc(Function timestampFunc, TimeZoneRules tzRules) {
            this.timestampFunc = timestampFunc;
            this.tzRules = tzRules;
        }

        @Override
        public Function getArg() {
            return timestampFunc;
        }

        @Override
        public String getName() {
            return NAME;
        }

        @Override
        public long getTimestamp(Record rec) {
            final long timestamp = timestampFunc.getTimestamp(rec);
            final long offset = tzRules.getLocalOffset(timestamp);
            return timestamp - offset;
        }
    }

    private static class Func extends TimestampFunction implements BinaryFunction {
        private final Function timestampFunc;
        private final Function timezoneFunc;

>>>>>>> fc82f3de
        public Func(Function timestampFunc, Function timezoneFunc) {
            this.timestampFunc = timestampFunc;
            this.timezoneFunc = timezoneFunc;
        }

        @Override
        public Function getLeft() {
            return timestampFunc;
        }

        @Override
        public String getName() {
            return NAME;
        }

        @Override
        public Function getRight() {
            return timezoneFunc;
        }

        @Override
        public long getTimestamp(Record rec) {
            final long timestampValue = timestampFunc.getTimestamp(rec);
            try {
                final CharSequence tz = timezoneFunc.getStrA(rec);
                return tz != null ? Timestamps.toUTC(timestampValue, TimestampFormatUtils.EN_LOCALE, tz) : timestampValue;
            } catch (NumericException e) {
                return timestampValue;
            }
        }
    }

    private static class RuntimeConstFunc extends TimestampFunction implements BinaryFunction {
        private final Function timestampFunc;
        private final Function timezoneFunc;
        private final int timezonePos;
        private long tzOffset;
        private TimeZoneRules tzRules;

        public RuntimeConstFunc(Function timestampFunc, Function timezoneFunc, int timezonePos) {
            this.timestampFunc = timestampFunc;
            this.timezoneFunc = timezoneFunc;
            this.timezonePos = timezonePos;
        }

        @Override
        public Function getLeft() {
            return timestampFunc;
        }

        @Override
        public String getName() {
<<<<<<< HEAD
            return "to_utc";
=======
            return NAME;
>>>>>>> fc82f3de
        }

        @Override
        public Function getRight() {
            return timezoneFunc;
        }

        @Override
        public long getTimestamp(Record rec) {
            final long timestamp = timestampFunc.getTimestamp(rec);
            if (tzRules != null) {
                final long offset = tzRules.getLocalOffset(timestamp);
                return timestamp - offset;
            }
            return timestamp - tzOffset;
        }

        @Override
        public void init(SymbolTableSource symbolTableSource, SqlExecutionContext executionContext) throws SqlException {
            BinaryFunction.super.init(symbolTableSource, executionContext);

            final CharSequence tz = timezoneFunc.getStrA(null);
            if (tz == null) {
                throw SqlException.$(timezonePos, "timezone must not be null");
            }

            final int hi = tz.length();
            final long l = Timestamps.parseOffset(tz, 0, hi);
            if (l == Long.MIN_VALUE) {
                try {
                    tzRules = TimestampFormatUtils.EN_LOCALE.getZoneRules(
                            Numbers.decodeLowInt(TimestampFormatUtils.EN_LOCALE.matchZone(tz, 0, hi)), RESOLUTION_MICROS
                    );
                    tzOffset = 0;
                } catch (NumericException e) {
                    throw SqlException.$(timezonePos, "invalid timezone: ").put(tz);
                }
            } else {
                tzOffset = Numbers.decodeLowInt(l) * Timestamps.MINUTE_MICROS;
                tzRules = null;
            }
        }
    }
}<|MERGE_RESOLUTION|>--- conflicted
+++ resolved
@@ -47,10 +47,7 @@
 import static io.questdb.std.datetime.TimeZoneRuleFactory.RESOLUTION_MICROS;
 
 public class ToUTCTimestampFunctionFactory implements FunctionFactory {
-<<<<<<< HEAD
-=======
     public static final String NAME = "to_utc";
->>>>>>> fc82f3de
 
     @Override
     public String getSignature() {
@@ -108,7 +105,6 @@
             }
         }
         throw SqlException.$(timezonePos, "timezone must not be null");
-<<<<<<< HEAD
     }
 
     private static class ConstRulesFunc extends TimestampFunction implements UnaryFunction {
@@ -127,7 +123,7 @@
 
         @Override
         public String getName() {
-            return "to_utc";
+            return NAME;
         }
 
         @Override
@@ -142,41 +138,6 @@
         private final Function timestampFunc;
         private final Function timezoneFunc;
 
-=======
-    }
-
-    private static class ConstRulesFunc extends TimestampFunction implements UnaryFunction {
-        private final Function timestampFunc;
-        private final TimeZoneRules tzRules;
-
-        public ConstRulesFunc(Function timestampFunc, TimeZoneRules tzRules) {
-            this.timestampFunc = timestampFunc;
-            this.tzRules = tzRules;
-        }
-
-        @Override
-        public Function getArg() {
-            return timestampFunc;
-        }
-
-        @Override
-        public String getName() {
-            return NAME;
-        }
-
-        @Override
-        public long getTimestamp(Record rec) {
-            final long timestamp = timestampFunc.getTimestamp(rec);
-            final long offset = tzRules.getLocalOffset(timestamp);
-            return timestamp - offset;
-        }
-    }
-
-    private static class Func extends TimestampFunction implements BinaryFunction {
-        private final Function timestampFunc;
-        private final Function timezoneFunc;
-
->>>>>>> fc82f3de
         public Func(Function timestampFunc, Function timezoneFunc) {
             this.timestampFunc = timestampFunc;
             this.timezoneFunc = timezoneFunc;
@@ -229,11 +190,7 @@
 
         @Override
         public String getName() {
-<<<<<<< HEAD
-            return "to_utc";
-=======
             return NAME;
->>>>>>> fc82f3de
         }
 
         @Override
