--- conflicted
+++ resolved
@@ -81,11 +81,7 @@
                 return array;
             }
 
-<<<<<<< HEAD
-            final var memory = array.prepare(getType(), arr);
-=======
-            memory = array.copyShapeAndStartMemoryA(arr);
->>>>>>> 76b60911
+            final var memory = array.copyShapeAndStartMemoryA(arr);
             if (arr.isVanilla()) {
                 FlatArrayView flatView = arr.flatView();
                 for (int i = arr.getLo(), n = arr.getHi(); i < n; i++) {
