/*******************************************************************************
 *     ___                  _   ____  ____
 *    / _ \ _   _  ___  ___| |_|  _ \| __ )
 *   | | | | | | |/ _ \/ __| __| | | |  _ \
 *   | |_| | |_| |  __/\__ \ |_| |_| | |_) |
 *    \__\_\\__,_|\___||___/\__|____/|____/
 *
 *  Copyright (c) 2014-2019 Appsicle
 *  Copyright (c) 2019-2020 QuestDB
 *
 *  Licensed under the Apache License, Version 2.0 (the "License");
 *  you may not use this file except in compliance with the License.
 *  You may obtain a copy of the License at
 *
 *  http://www.apache.org/licenses/LICENSE-2.0
 *
 *  Unless required by applicable law or agreed to in writing, software
 *  distributed under the License is distributed on an "AS IS" BASIS,
 *  WITHOUT WARRANTIES OR CONDITIONS OF ANY KIND, either express or implied.
 *  See the License for the specific language governing permissions and
 *  limitations under the License.
 *
 ******************************************************************************/

package io.questdb.griffin.engine.groupby;

import io.questdb.cairo.CairoEngine;
import io.questdb.cairo.GenericRecordMetadata;
import io.questdb.cairo.SymbolMapReader;
import io.questdb.cairo.TableReader;
import io.questdb.cairo.sql.*;
import io.questdb.griffin.SqlException;
import io.questdb.griffin.SqlExecutionContext;
import io.questdb.std.Misc;

public class DistinctSymbolRecordCursorFactory implements RecordCursorFactory {
    private final DistinctSymbolRecordCursor cursor;
    private final CairoEngine engine;
    private final GenericRecordMetadata metadata;
    private final String tableName;
    private final int columnIndex;
    private final long tableVersion;
    private final int tableId;

    public DistinctSymbolRecordCursorFactory(
            final CairoEngine engine,
            final GenericRecordMetadata metadata,
            final String tableName,
            final int columnIndex,
            final int tableId,
            final long tableVersion) {
        this.engine = engine;
        this.metadata = metadata;
        this.tableName = tableName;
        this.columnIndex = columnIndex;
        this.tableVersion = tableVersion;
        this.tableId = tableId;
        this.cursor = new DistinctSymbolRecordCursor();
    }

    @Override
    public void close() {
        cursor.close();
    }

    @Override
<<<<<<< HEAD
    public RecordCursor getCursor(SqlExecutionContext executionContext) {
        TableReader reader = engine.getReader(executionContext.getCairoSecurityContext(), tableName, tableId, tableVersion);
=======
    public RecordCursor getCursor(SqlExecutionContext executionContext) throws SqlException {
        TableReader reader = engine.getReader(executionContext.getCairoSecurityContext(), tableName, tableVersion);
>>>>>>> e68efff8
        cursor.of(reader, columnIndex);
        return cursor;
    }

    @Override
    public RecordMetadata getMetadata() {
        return metadata;
    }

    @Override
    public boolean recordCursorSupportsRandomAccess() {
        return true;
    }

    private static class DistinctSymbolRecordCursor implements RecordCursor {
        private final DistinctSymbolRecord recordA = new DistinctSymbolRecord();
        private DistinctSymbolRecord recordB = null;
        private TableReader reader;
        private int numberOfSymbols;
        private SymbolMapReader symbolMapReader;

        @Override
        public void close() {
            reader = Misc.free(reader);
        }

        @Override
        public Record getRecord() {
            return recordA;
        }

        @Override
        public SymbolTable getSymbolTable(int columnIndex) {
            return symbolMapReader;
        }

        @Override
        public boolean hasNext() {
            if (recordA.getAndIncrementRecordIndex() < numberOfSymbols) {
                return true;
            }
            recordA.decrementRecordIndex();
            return false;
        }

        @Override
        public Record getRecordB() {
            if (recordB == null) {
                recordB = new DistinctSymbolRecord();
            }
            recordB.reset();
            return recordB;
        }

        @Override
        public void recordAt(Record record, long atRowId) {
            ((DistinctSymbolRecord) record).recordIndex = (int) atRowId;
        }

        @Override
        public void toTop() {
            recordA.reset();
        }

        public void of(TableReader reader, int columnIndex) {
            this.reader = reader;
            this.symbolMapReader = reader.getSymbolMapReader(columnIndex);
            this.numberOfSymbols = symbolMapReader.size() + (symbolMapReader.containsNullValue() ? 1 : 0);
            this.recordA.reset();
        }

        @Override
        public long size() {
            return numberOfSymbols;
        }

        public class DistinctSymbolRecord implements Record {
            private int recordIndex = -1;

            public void decrementRecordIndex() {
                recordIndex--;
            }

            @Override
            public CharSequence getSym(int col) {
                return symbolMapReader.valueOf(recordIndex);
            }

            @Override
            public CharSequence getSymB(int col) {
                return symbolMapReader.valueBOf(recordIndex);
            }

            @Override
            public int getInt(int col) {
                return recordIndex;
            }

            @Override
            public CharSequence getStr(int col) {
                return getSym(col);
            }

            @Override
            public CharSequence getStrB(int col) {
                return getSym(col);
            }

            @Override
            public int getStrLen(int col) {
                return getSym(col).length();
            }

            @Override
            public long getRowId() {
                return recordIndex;
            }

            public void reset() {
                this.recordIndex = -1;
            }

            public long getAndIncrementRecordIndex() {
                return ++recordIndex;
            }
        }
    }
}<|MERGE_RESOLUTION|>--- conflicted
+++ resolved
@@ -64,13 +64,8 @@
     }
 
     @Override
-<<<<<<< HEAD
-    public RecordCursor getCursor(SqlExecutionContext executionContext) {
+    public RecordCursor getCursor(SqlExecutionContext executionContext) throws SqlException {
         TableReader reader = engine.getReader(executionContext.getCairoSecurityContext(), tableName, tableId, tableVersion);
-=======
-    public RecordCursor getCursor(SqlExecutionContext executionContext) throws SqlException {
-        TableReader reader = engine.getReader(executionContext.getCairoSecurityContext(), tableName, tableVersion);
->>>>>>> e68efff8
         cursor.of(reader, columnIndex);
         return cursor;
     }
