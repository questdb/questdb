/*******************************************************************************
 *     ___                  _   ____  ____
 *    / _ \ _   _  ___  ___| |_|  _ \| __ )
 *   | | | | | | |/ _ \/ __| __| | | |  _ \
 *   | |_| | |_| |  __/\__ \ |_| |_| | |_) |
 *    \__\_\\__,_|\___||___/\__|____/|____/
 *
 *  Copyright (c) 2014-2019 Appsicle
 *  Copyright (c) 2019-2024 QuestDB
 *
 *  Licensed under the Apache License, Version 2.0 (the "License");
 *  you may not use this file except in compliance with the License.
 *  You may obtain a copy of the License at
 *
 *  http://www.apache.org/licenses/LICENSE-2.0
 *
 *  Unless required by applicable law or agreed to in writing, software
 *  distributed under the License is distributed on an "AS IS" BASIS,
 *  WITHOUT WARRANTIES OR CONDITIONS OF ANY KIND, either express or implied.
 *  See the License for the specific language governing permissions and
 *  limitations under the License.
 *
 ******************************************************************************/

package io.questdb.griffin.engine.join;

import io.questdb.cairo.ColumnType;
import io.questdb.cairo.DataUnavailableException;
import io.questdb.cairo.sql.NoRandomAccessRecordCursor;
import io.questdb.cairo.sql.Record;
import io.questdb.cairo.sql.RecordCursor;
import io.questdb.cairo.sql.SqlExecutionCircuitBreaker;
import io.questdb.cairo.sql.SymbolTable;
import io.questdb.cairo.sql.TimeFrame;
import io.questdb.cairo.sql.TimeFrameRecordCursor;
import io.questdb.std.Misc;
import io.questdb.std.Rows;

public abstract class AbstractAsOfJoinFastRecordCursor implements NoRandomAccessRecordCursor {
    protected final int columnSplit;
    protected final int lookahead;
    protected final int masterTimestampIndex;
    protected final long masterTimestampScale;
    protected final OuterJoinRecord record;
    protected final int slaveTimestampIndex;
    protected final long slaveTimestampScale;
    protected boolean isMasterHasNextPending;
    // stands for forward/backward scan through slave's time frames
    protected boolean isSlaveForwardScan;
    protected boolean isSlaveOpenPending;
    protected long lookaheadTimestamp = Long.MIN_VALUE;
    protected RecordCursor masterCursor;
    protected boolean masterHasNext;
    protected Record masterRecord;
    protected int slaveFrameIndex = -1;
    protected long slaveFrameRow = Long.MIN_VALUE;
    protected Record slaveRecA; // used for internal navigation
    protected Record slaveRecB; // used inside the user-facing OuterJoinRecord
    protected TimeFrame slaveTimeFrame;
    protected TimeFrameRecordCursor slaveTimeFrameCursor;

    public AbstractAsOfJoinFastRecordCursor(
            int columnSplit,
            Record nullRecord,
            int masterTimestampIndex,
            int slaveTimestampIndex,
            int masterTimestampType,
            int slaveTimestampType,
            int lookahead
    ) {
        this.columnSplit = columnSplit;
        this.record = new OuterJoinRecord(columnSplit, nullRecord);
        this.masterTimestampIndex = masterTimestampIndex;
        this.slaveTimestampIndex = slaveTimestampIndex;
        this.lookahead = lookahead;
        if (masterTimestampType == slaveTimestampType) {
            masterTimestampScale = slaveTimestampScale = 1L;
        } else {
            masterTimestampScale = ColumnType.getTimestampDriver(masterTimestampType).toNanosScale();
            slaveTimestampScale = ColumnType.getTimestampDriver(slaveTimestampType).toNanosScale();
        }
    }

    public static long scaleTimestamp(long timestamp, long scale) {
        if (scale == 1 || timestamp == Long.MIN_VALUE) {
            return timestamp;
        }
        try {
            return Math.multiplyExact(timestamp, scale);
        } catch (ArithmeticException e) {
            // May "overflow" when micros scales to nanos, which will return max timestamp.
            return Long.MAX_VALUE;
        }
    }

    @Override
    public void calculateSize(SqlExecutionCircuitBreaker circuitBreaker, Counter counter) {
        masterCursor.calculateSize(circuitBreaker, counter);
    }

    @Override
    public void close() {
        masterCursor = Misc.free(masterCursor);
        slaveTimeFrameCursor = Misc.free(slaveTimeFrameCursor);
    }

    @Override
    public Record getRecord() {
        return record;
    }

    @Override
    public SymbolTable getSymbolTable(int columnIndex) {
        if (columnIndex < columnSplit) {
            return masterCursor.getSymbolTable(columnIndex);
        }
        return slaveTimeFrameCursor.getSymbolTable(columnIndex - columnSplit);
    }

    @Override
    public SymbolTable newSymbolTable(int columnIndex) {
        if (columnIndex < columnSplit) {
            return masterCursor.newSymbolTable(columnIndex);
        }
        return slaveTimeFrameCursor.newSymbolTable(columnIndex - columnSplit);
    }

    public void of(RecordCursor masterCursor, TimeFrameRecordCursor slaveCursor) {
        this.masterCursor = masterCursor;
        this.slaveTimeFrameCursor = slaveCursor;
        this.slaveTimeFrame = slaveCursor.getTimeFrame();
        masterRecord = masterCursor.getRecord();
        slaveRecA = slaveCursor.getRecord();
        slaveRecB = slaveCursor.getRecordB();
        record.of(masterRecord, slaveRecB);
        lookaheadTimestamp = Long.MIN_VALUE;
        slaveFrameRow = Long.MIN_VALUE;
        slaveFrameIndex = -1;
        toTop();
    }

    @Override
    public long size() {
        return masterCursor.size();
    }

    public void skipRows(Counter rowCount) throws DataUnavailableException {
        // isMasterHasNextPending is false is only possible when slave cursor navigation inside hasNext() threw DataUnavailableException
        // and in such case we expect hasNext() to be called again, rather than skipRows()
        assert isMasterHasNextPending;
        masterCursor.skipRows(rowCount);
    }

    @Override
    public void toTop() {
        lookaheadTimestamp = Long.MIN_VALUE;
        slaveFrameIndex = -1;
        slaveFrameRow = Long.MIN_VALUE;
        record.hasSlave(false);
        masterCursor.toTop();
        slaveTimeFrameCursor.toTop();
        isMasterHasNextPending = true;
        isSlaveOpenPending = false;
        isSlaveForwardScan = true;
    }

    private long binarySearchScanDown(long v, long low, long high, long totalRowLo) {
        for (long i = high - 1; i >= low; i--) {
            slaveTimeFrameCursor.recordAtRowIndex(slaveRecA, i);
            long that = scaleTimestamp(slaveRecA.getTimestamp(slaveTimestampIndex), slaveTimestampScale);
            // Here the code differs from the original C code:
            // We want to find the last row with value less *or equal* to v
            // while the original code find the first row with value greater than v.
            if (that <= v) {
                return i;
            }
        }
        // all values are greater than v, return totalRowLo - 1
        return totalRowLo - 1;
    }

    private long binarySearchScrollDown(long low, long high, long value) {
        long data;
        do {
            if (low < high) {
                low++;
            } else {
                return low;
            }
            slaveTimeFrameCursor.recordAtRowIndex(slaveRecA, low);
            data = scaleTimestamp(slaveRecA.getTimestamp(slaveTimestampIndex), slaveTimestampScale);
        } while (data == value);
        return low - 1;
    }

    /**
     * Returns true if the slave cursor has been advanced to a row with a timestamp greater than the master timestamp.
     * This means we do not have to scan the slave cursor further, e.g., by binary search.
     *
     * @param masterTimestamp master timestamp
     * @return true if the slave cursor has been advanced to a row with a timestamp greater than the master timestamp, false otherwise
     */
    private boolean linearScan(long masterTimestamp) {
        final long scanHi = Math.min(slaveFrameRow + lookahead, slaveTimeFrame.getRowHi());
        while (slaveFrameRow < scanHi || (lookaheadTimestamp == masterTimestamp && slaveFrameRow < slaveTimeFrame.getRowHi())) {
            slaveTimeFrameCursor.recordAt(slaveRecA, Rows.toRowID(slaveFrameIndex, slaveFrameRow));
            lookaheadTimestamp = scaleTimestamp(slaveRecA.getTimestamp(slaveTimestampIndex), slaveTimestampScale);
            if (lookaheadTimestamp > masterTimestamp) {
                return true;
            }
            record.hasSlave(true);
            slaveTimeFrameCursor.recordAt(slaveRecB, Rows.toRowID(slaveFrameIndex, slaveFrameRow));
            slaveFrameRow++;
        }
        return false;
    }

    private boolean openSlaveFrame(long masterTimestamp) {
        while (true) {

            // Case 1: Process a frame that was previously marked for opening
            if (isSlaveOpenPending) {
                if (slaveTimeFrameCursor.open() < 1) {
                    // Empty frame, scan further -> case 2
                    isSlaveOpenPending = false;
                    continue;
                }
                // We're lucky! The frame is non-empty.
                isSlaveOpenPending = false;

                if (isSlaveForwardScan) {
                    if (masterTimestamp < scaleTimestamp(slaveTimeFrame.getTimestampLo(), slaveTimestampScale)) {
                        // The frame is after the master timestamp, we need the previous frame.
                        isSlaveForwardScan = false;
                        continue;
                    }

                    // The frame is what we need, so we can search through its rows.
                    slaveFrameIndex = slaveTimeFrame.getFrameIndex();
                    slaveFrameRow = masterTimestamp < scaleTimestamp(slaveTimeFrame.getTimestampHi(), slaveTimestampScale) - 1 ? slaveTimeFrame.getRowLo() : slaveTimeFrame.getRowHi() - 1;
                } else {
                    // We were scanning backwards, so position to the last row.
                    slaveFrameIndex = slaveTimeFrame.getFrameIndex();
                    slaveFrameRow = slaveTimeFrame.getRowHi() - 1;
                    isSlaveForwardScan = true;
                }
                return true;
            }

            // Case 2: Scan for a frame to open based on scan direction.
            // This uses only estimated timestamp boundaries since we don't know
            // the precise boundaries until we open the frame.
            if (isSlaveForwardScan) {
                if (!slaveTimeFrameCursor.next() || masterTimestamp < scaleTimestamp(slaveTimeFrame.getTimestampEstimateLo(), slaveTimestampScale)) {
                    // We've reached the last frame or a frame after the searched timestamp.
                    // Try to find something in previous frames.
                    isSlaveForwardScan = false;
                    continue;
                }
                if (masterTimestamp < scaleTimestamp(slaveTimeFrame.getTimestampEstimateHi(), slaveTimestampScale)) {
                    // The frame looks promising, let's open it.
                    isSlaveOpenPending = true;
                }
            } else {
                if (!slaveTimeFrameCursor.prev() || slaveFrameIndex == slaveTimeFrame.getFrameIndex()) {
                    // We've reached the first frame or an already opened frame. The scan is over.
                    isSlaveForwardScan = true;
                    return false;
                }
                // The frame looks promising, let's open it.
                isSlaveOpenPending = true;
            }
        }
    }

    // Finds the last value less or equal to the master timestamp.
    // Both rowLo and rowHi are inclusive.
    // When multiple rows have the same matching timestamp, the last one is returned.
    // When all rows have timestamps greater than the master timestamp, rowLo - 1 is returned.
    protected long binarySearch(long masterTimestamp, long rowLo, long rowHi) {
        // this is the same algorithm as implemented in C (util.h)
        // template<class T, class V>
        // inline int64_t binary_search(T *data, V value, int64_t low, int64_t high, int32_t scan_dir)
        // please ensure these implementations are in sync
        //
        // there is a notable difference in the algo: the original C code returns an insertion point
        // when there is no match, while we return the last row with value less than or equal to v

        // we expect to use binary search only after linearSearch()
        // this means we expect the slaveRecA to be already set to the right frame.
        // this invariant allows us to avoid calling slaveCursor.recordAt()
        // and we can call cheaper slaveCursor.recordAtRowIndex()
        assert Rows.toPartitionIndex(slaveRecA.getRowId()) == slaveFrameIndex;

        long low = rowLo;
        long high = rowHi;
        while (high - low > 65) {
            final long mid = (low + high) >>> 1;
            slaveTimeFrameCursor.recordAtRowIndex(slaveRecA, mid);
            long midVal = scaleTimestamp(slaveRecA.getTimestamp(slaveTimestampIndex), slaveTimestampScale);

            if (midVal < masterTimestamp) {
                low = mid;
            } else if (midVal > masterTimestamp) {
                high = mid - 1;
            } else {
                // In case of multiple equal values, find the last
                return binarySearchScrollDown(mid, high, midVal);
            }
        }

        return binarySearchScanDown(masterTimestamp, low, high + 1, rowLo);
    }

    protected void nextSlave(long masterTimestamp) {
        while (true) {
            if (slaveTimeFrame.isOpen() && slaveTimeFrame.getFrameIndex() == slaveFrameIndex) {
                // Scan a few rows to speed up self-join/identical tables cases.
                if (linearScan(masterTimestamp)) {
                    return;
                }
                if (slaveFrameRow < slaveTimeFrame.getRowHi()) {
                    // Fall back to binary search.
                    // Find the last value less or equal to the master timestamp.
                    long foundRow = binarySearch(masterTimestamp, slaveFrameRow, slaveTimeFrame.getRowHi() - 1);
                    if (foundRow < slaveFrameRow) {
                        // All searched timestamps are greater than the master timestamp.
                        // Linear scan must have found the row.
                        return;
                    }
                    slaveFrameRow = foundRow;
                    record.hasSlave(true);
                    slaveTimeFrameCursor.recordAt(slaveRecB, Rows.toRowID(slaveFrameIndex, slaveFrameRow));
<<<<<<< HEAD
                    long slaveTimestamp = slaveRecB.getTimestamp(slaveTimestampIndex);
                    if (foundRow < slaveTimeFrame.getRowHi() - 1) {
                        // Set lookaheadTimestamp to the first one larger than masterTimestamp, and return
                        slaveTimeFrameCursor.recordAt(slaveRecA, Rows.toRowID(slaveFrameIndex, slaveFrameRow + 1));
                        lookaheadTimestamp = slaveRecA.getTimestamp(slaveTimestampIndex);
                        return;
=======
                    long slaveTimestamp = scaleTimestamp(slaveRecB.getTimestamp(slaveTimestampIndex), slaveTimestampScale);
                    if (slaveFrameRow < slaveTimeFrame.getRowHi() - 1) {
                        slaveTimeFrameCursor.recordAt(slaveRecA, Rows.toRowID(slaveFrameIndex, slaveFrameRow + 1));
                        lookaheadTimestamp = scaleTimestamp(slaveRecA.getTimestamp(slaveTimestampIndex), slaveTimestampScale);
                    } else {
                        lookaheadTimestamp = slaveTimestamp;
>>>>>>> f0ba2861
                    }
                    lookaheadTimestamp = slaveTimestamp;
                    if (slaveTimestamp == masterTimestamp) {
                        // We've found the row, so there is no point in checking the next partition.
                        return;
                    }
                }
            }
            if (!openSlaveFrame(masterTimestamp)) {
                return;
            }
        }
    }
}<|MERGE_RESOLUTION|>--- conflicted
+++ resolved
@@ -63,8 +63,8 @@
             int columnSplit,
             Record nullRecord,
             int masterTimestampIndex,
+            int masterTimestampType,
             int slaveTimestampIndex,
-            int masterTimestampType,
             int slaveTimestampType,
             int lookahead
     ) {
@@ -331,21 +331,12 @@
                     slaveFrameRow = foundRow;
                     record.hasSlave(true);
                     slaveTimeFrameCursor.recordAt(slaveRecB, Rows.toRowID(slaveFrameIndex, slaveFrameRow));
-<<<<<<< HEAD
-                    long slaveTimestamp = slaveRecB.getTimestamp(slaveTimestampIndex);
+                    long slaveTimestamp = scaleTimestamp(slaveRecB.getTimestamp(slaveTimestampIndex), slaveTimestampScale);
                     if (foundRow < slaveTimeFrame.getRowHi() - 1) {
                         // Set lookaheadTimestamp to the first one larger than masterTimestamp, and return
                         slaveTimeFrameCursor.recordAt(slaveRecA, Rows.toRowID(slaveFrameIndex, slaveFrameRow + 1));
-                        lookaheadTimestamp = slaveRecA.getTimestamp(slaveTimestampIndex);
+                        lookaheadTimestamp = scaleTimestamp(slaveRecA.getTimestamp(slaveTimestampIndex), slaveTimestampScale);
                         return;
-=======
-                    long slaveTimestamp = scaleTimestamp(slaveRecB.getTimestamp(slaveTimestampIndex), slaveTimestampScale);
-                    if (slaveFrameRow < slaveTimeFrame.getRowHi() - 1) {
-                        slaveTimeFrameCursor.recordAt(slaveRecA, Rows.toRowID(slaveFrameIndex, slaveFrameRow + 1));
-                        lookaheadTimestamp = scaleTimestamp(slaveRecA.getTimestamp(slaveTimestampIndex), slaveTimestampScale);
-                    } else {
-                        lookaheadTimestamp = slaveTimestamp;
->>>>>>> f0ba2861
                     }
                     lookaheadTimestamp = slaveTimestamp;
                     if (slaveTimestamp == masterTimestamp) {
