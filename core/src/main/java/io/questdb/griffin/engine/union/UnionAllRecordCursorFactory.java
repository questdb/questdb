--- conflicted
+++ resolved
@@ -55,12 +55,6 @@
     }
 
     @Override
-    public void close() {
-        Misc.free(masterFactory);
-        Misc.free(slaveFactory);
-    }
-
-    @Override
     public RecordCursor getCursor(SqlExecutionContext executionContext) throws SqlException {
         RecordCursor masterCursor = masterFactory.getCursor(executionContext);
         RecordCursor slaveCursor = null;
@@ -84,12 +78,9 @@
     public boolean recordCursorSupportsRandomAccess() {
         return false;
     }
-<<<<<<< HEAD
-=======
 
     @Override
     public boolean fragmentedSymbolTables() {
         return true;
     }
->>>>>>> e6ab8678
 }