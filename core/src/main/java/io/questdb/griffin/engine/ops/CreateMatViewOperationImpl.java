/*******************************************************************************
 *     ___                  _   ____  ____
 *    / _ \ _   _  ___  ___| |_|  _ \| __ )
 *   | | | | | | |/ _ \/ __| __| | | |  _ \
 *   | |_| | |_| |  __/\__ \ |_| |_| | |_) |
 *    \__\_\\__,_|\___||___/\__|____/|____/
 *
 *  Copyright (c) 2014-2019 Appsicle
 *  Copyright (c) 2019-2024 QuestDB
 *
 *  Licensed under the Apache License, Version 2.0 (the "License");
 *  you may not use this file except in compliance with the License.
 *  You may obtain a copy of the License at
 *
 *  http://www.apache.org/licenses/LICENSE-2.0
 *
 *  Unless required by applicable law or agreed to in writing, software
 *  distributed under the License is distributed on an "AS IS" BASIS,
 *  WITHOUT WARRANTIES OR CONDITIONS OF ANY KIND, either express or implied.
 *  See the License for the specific language governing permissions and
 *  limitations under the License.
 *
 ******************************************************************************/

package io.questdb.griffin.engine.ops;

import io.questdb.cairo.ColumnType;
import io.questdb.cairo.OperationCodes;
import io.questdb.cairo.TableColumnMetadata;
import io.questdb.cairo.TableReaderMetadata;
import io.questdb.cairo.TableToken;
import io.questdb.cairo.mv.MatViewDefinition;
import io.questdb.cairo.sql.OperationFuture;
import io.questdb.cairo.sql.RecordMetadata;
import io.questdb.griffin.SqlCompiler;
import io.questdb.griffin.SqlException;
import io.questdb.griffin.SqlExecutionContext;
import io.questdb.griffin.SqlOptimiser;
import io.questdb.griffin.SqlParser;
import io.questdb.griffin.SqlUtil;
import io.questdb.griffin.engine.groupby.TimestampSamplerFactory;
import io.questdb.griffin.model.CreateTableColumnModel;
import io.questdb.griffin.model.ExpressionNode;
import io.questdb.griffin.model.QueryColumn;
import io.questdb.griffin.model.QueryModel;
import io.questdb.mp.SCSequence;
import io.questdb.std.CharSequenceHashSet;
import io.questdb.std.Chars;
import io.questdb.std.GenericLexer;
import io.questdb.std.LowerCaseCharSequenceObjHashMap;
import io.questdb.std.Misc;
import io.questdb.std.ObjList;
import org.jetbrains.annotations.NotNull;
import org.jetbrains.annotations.Nullable;

/**
 * Create mat view operation relies on implicit create table as select operation.
 * <p>
 * The supported clauses are the following:
 * - index
 * - timestamp
 * - partition by
 * - ttl
 * - in volume
 * <p>
 * Other than that, at the execution phase the query is compiled and optimized
 * and validated. All columns are added to the create table operation
 * and key SAMPLE BY columns and timestamp are marked as dedup keys. Sampling interval
 * and unit are also parsed at this stage as we want to support GROUP BY timestamp_floor(ts)
 * queries.
 */
public class CreateMatViewOperationImpl implements CreateMatViewOperation {
    private final CharSequenceHashSet baseKeyColumnNames = new CharSequenceHashSet();
    private final int baseTableNamePosition;
    private final LowerCaseCharSequenceObjHashMap<CreateTableColumnModel> createColumnModelMap = new LowerCaseCharSequenceObjHashMap<>();
    private final MatViewDefinition matViewDefinition = new MatViewDefinition();
    private final int refreshType;
    private final String sqlText;
    private final String timeZone;
    private final String timeZoneOffset;
    private String baseTableName;
    private CreateTableOperationImpl createTableOperation;
    private long samplingInterval;
    private char samplingIntervalUnit;
    private CharSequenceHashSet tableNames;

    public CreateMatViewOperationImpl(
            @NotNull String sqlText,
            @NotNull CreateTableOperationImpl createTableOperation,
            int refreshType,
            @Nullable String baseTableName,
            int baseTableNamePosition,
            @Nullable String timeZone,
            @Nullable String timeZoneOffset
    ) {
        this.sqlText = sqlText;
        this.createTableOperation = createTableOperation;
        this.refreshType = refreshType;
        this.baseTableName = baseTableName;
        this.baseTableNamePosition = baseTableNamePosition;
        this.timeZone = timeZone;
        this.timeZoneOffset = timeZoneOffset;
    }

    @Override
    public void close() {
        createTableOperation = Misc.free(createTableOperation);
    }

    @Override
    public OperationFuture execute(SqlExecutionContext sqlExecutionContext, @Nullable SCSequence eventSubSeq) throws SqlException {
        try (SqlCompiler compiler = sqlExecutionContext.getCairoEngine().getSqlCompiler()) {
            compiler.execute(this, sqlExecutionContext);
        }
        return getOperationFuture();
    }

    @Override
    public CharSequence getBaseTableName() {
        return baseTableName;
    }

    @Override
    public int getColumnCount() {
        return createTableOperation.getColumnCount();
    }

    @Override
    public CharSequence getColumnName(int columnIndex) {
        return createTableOperation.getColumnName(columnIndex);
    }

    @Override
    public int getColumnType(int columnIndex) {
        return createTableOperation.getColumnType(columnIndex);
    }

    @Override
    public CreateTableOperation getCreateTableOperation() {
        return createTableOperation;
    }

    @Override
    public int getIndexBlockCapacity(int columnIndex) {
        return createTableOperation.getIndexBlockCapacity(columnIndex);
    }

    @Override
    public MatViewDefinition getMatViewDefinition() {
        return matViewDefinition;
    }

    @Override
    public int getMaxUncommittedRows() {
        return createTableOperation.getMaxUncommittedRows();
    }

    @Override
    public long getO3MaxLag() {
        return createTableOperation.getO3MaxLag();
    }

    @Override
    public int getOperationCode() {
        return OperationCodes.CREATE_MAT_VIEW;
    }

    @Override
    public OperationFuture getOperationFuture() {
        return createTableOperation.getOperationFuture();
    }

    @Override
    public int getPartitionBy() {
        return createTableOperation.getPartitionBy();
    }

    @Override
    public int getRefreshType() {
        return refreshType;
    }

    @Override
    public CharSequence getSqlText() {
        return sqlText;
    }

    @Override
    public boolean getSymbolCacheFlag(int index) {
        return createTableOperation.getSymbolCacheFlag(index);
    }

    @Override
    public int getSymbolCapacity(int index) {
        return createTableOperation.getSymbolCapacity(index);
    }

    @Override
    public CharSequence getTableName() {
        return createTableOperation.getTableName();
    }

    @Override
    public int getTableNamePosition() {
        return createTableOperation.getTableNamePosition();
    }

    @Override
    public int getTimestampIndex() {
        return createTableOperation.getTimestampIndex();
    }

    @Override
    public int getTtlHoursOrMonths() {
        return createTableOperation.getTtlHoursOrMonths();
    }

    @Override
    public CharSequence getVolumeAlias() {
        return createTableOperation.getVolumeAlias();
    }

    @Override
    public boolean ignoreIfExists() {
        return createTableOperation.ignoreIfExists();
    }

    @Override
    public void init(TableToken matViewToken) {
        matViewDefinition.init(
                refreshType,
                matViewToken,
                Chars.toString(createTableOperation.getSelectText()),
                baseTableName,
                samplingInterval,
                samplingIntervalUnit,
                timeZone,
                timeZoneOffset
        );
    }

    @Override
    public boolean isDedupKey(int index) {
        return createTableOperation.isDedupKey(index);
    }

    @Override
    public boolean isIndexed(int index) {
        return createTableOperation.isIndexed(index);
    }

    @Override
    public boolean isMatView() {
        return true;
    }

    @Override
    public boolean isWalEnabled() {
        assert createTableOperation.isWalEnabled();
        return true;
    }

    /**
     * This is SQLCompiler side API to set table token after the operation has been executed.
     *
     * @param tableToken table token of the newly created table
     */
    @Override
    public void updateOperationFutureTableToken(TableToken tableToken) {
        createTableOperation.updateOperationFutureTableToken(tableToken);
    }

    @Override
    public void validateAndUpdateMetadataFromModel(
            SqlExecutionContext sqlExecutionContext,
            SqlOptimiser optimiser,
            QueryModel queryModel,
            int selectTextPosition
    ) throws SqlException {
        // Create view columns based on query.
        final ObjList<QueryColumn> columns = queryModel.getBottomUpColumns();
        assert columns.size() > 0;

        // We do not know types of columns at this stage.
        // Compiler must put table together using query metadata.
        createColumnModelMap.clear();
        final LowerCaseCharSequenceObjHashMap<TableColumnMetadata> augColumnMetadataMap = createTableOperation.getAugmentedColumnMetadata();
        for (int i = 0, n = columns.size(); i < n; i++) {
            final QueryColumn qc = columns.getQuick(i);
            final CharSequence columnName = qc.getName();
            final CreateTableColumnModel model = CreateTableColumnModel.FACTORY.newInstance();
            model.setColumnNamePos(qc.getAst().position);
            model.setColumnType(ColumnType.UNDEFINED);
            // Copy index() definitions from create table op, so that we don't lose them.
            TableColumnMetadata augColumnMetadata = augColumnMetadataMap.get(columnName);
            if (augColumnMetadata != null && augColumnMetadata.isSymbolIndexFlag()) {
                model.setIndexed(true, qc.getAst().position, augColumnMetadata.getIndexValueBlockCapacity());
            }
            createColumnModelMap.put(columnName, model);
        }

        final String timestamp = createTableOperation.getTimestampColumnName();
        final int timestampPos = createTableOperation.getTimestampColumnNamePosition();
        if (timestamp != null) {
            final CreateTableColumnModel timestampModel = createColumnModelMap.get(timestamp);
            assert timestampModel != null : "TIMESTAMP column does not exist [name=" + timestamp;
            final int timestampType = timestampModel.getColumnType();
            // type can be -1 for create table as select because types aren't known yet
            if (timestampType != ColumnType.TIMESTAMP && timestampType != ColumnType.UNDEFINED) {
                throw SqlException.position(timestampPos).put("TIMESTAMP column expected [actual=").put(ColumnType.nameOf(timestampType)).put(']');
            }
            timestampModel.setIsDedupKey(); // set dedup for timestamp column
        }

        // Find base table name if not set explicitly.
        if (baseTableName == null) {
            if (tableNames == null) {
                tableNames = new CharSequenceHashSet();
            }
            tableNames.clear();
            SqlParser.collectTables(queryModel, tableNames);
            if (tableNames.size() < 1) {
                throw SqlException.$(selectTextPosition, "missing base table, materialized views have to be based on a table");
            }
            if (tableNames.size() > 1) {
                throw SqlException.$(selectTextPosition, "more than one table used in query, base table has to be set using 'WITH BASE'");
            }
            baseTableName = Chars.toString(tableNames.get(0));
        }

        final TableToken baseTableToken = sqlExecutionContext.getTableTokenIfExists(baseTableName);
        if (baseTableToken == null) {
            throw SqlException.tableDoesNotExist(baseTableNamePosition, baseTableName);
        }
        if (!baseTableToken.isWal()) {
            throw SqlException.$(baseTableNamePosition, "base table has to be WAL enabled");
        }

        // Find sampling interval.
        CharSequence intervalExpr = null;
        int intervalPos = 0;
        final ExpressionNode sampleBy = findSampleByNode(queryModel);
        if (sampleBy != null && sampleBy.type == ExpressionNode.CONSTANT) {
            intervalExpr = sampleBy.token;
            intervalPos = sampleBy.position;
        }

        // GROUP BY timestamp_floor(ts) (optimized SAMPLE BY)
        if (intervalExpr == null) {
            final QueryColumn queryColumn = findTimestampFloorColumn(queryModel);
            if (queryColumn != null) {
                final ExpressionNode ast = queryColumn.getAst();
<<<<<<< HEAD
                if (ast.type == ExpressionNode.FUNCTION && Chars.equalsIgnoreCase("timestamp_floor", ast.token)) {
                    if (ast.paramCount == 3) {
                        intervalExpr = ast.args.getQuick(2).token;
                        intervalPos = ast.args.getQuick(2).position;
                    } else {
                        intervalExpr = ast.lhs.token;
                        intervalPos = ast.lhs.position;
                    }
                    if (timestamp == null) {
                        createTableOperation.setTimestampColumnName(Chars.toString(queryColumn.getName()));
                        createTableOperation.setTimestampColumnNamePosition(ast.position);
                        final CreateTableColumnModel timestampModel = createColumnModelMap.get(queryColumn.getName());
                        assert timestampModel != null : "TIMESTAMP column does not exist [name=" + queryColumn.getName();
                        timestampModel.setIsDedupKey(); // set dedup for timestamp column
=======
                if (ast.paramCount == 3) {
                    intervalExpr = ast.args.getQuick(2).token;
                    intervalPos = ast.args.getQuick(2).position;
                } else {
                    intervalExpr = ast.lhs.token;
                    intervalPos = ast.lhs.position;
                }
                if (timestamp == null) {
                    createTableOperation.setTimestampColumnName(Chars.toString(queryColumn.getName()));
                    createTableOperation.setTimestampColumnNamePosition(ast.position);
                    final CreateTableColumnModel timestampModel = createColumnModelMap.get(queryColumn.getName());
                    if (timestampModel == null) {
                        throw SqlException.position(ast.position).put("TIMESTAMP column does not exist [name=").put(queryColumn.getName()).put(']');
>>>>>>> a210efbc
                    }
                    timestampModel.setIsDedupKey(); // set dedup for timestamp column
                }
            }
        }
        if (intervalExpr == null) {
            throw SqlException.$(selectTextPosition, "materialized view query requires a sampling interval");
        }

        // Parse sampling interval expression.
        intervalExpr = GenericLexer.unquote(intervalExpr);
        final int samplingIntervalEnd = TimestampSamplerFactory.findIntervalEndIndex(intervalExpr, intervalPos);
        assert samplingIntervalEnd < intervalExpr.length();
        samplingInterval = TimestampSamplerFactory.parseInterval(intervalExpr, samplingIntervalEnd, intervalPos);
        assert samplingInterval > 0;
        samplingIntervalUnit = intervalExpr.charAt(samplingIntervalEnd);

        // Mark key columns as dedup keys.
        baseKeyColumnNames.clear();
        for (int i = 0, n = columns.size(); i < n; i++) {
            final QueryColumn column = columns.getQuick(i);
            if (!optimiser.hasAggregates(column.getAst())) {
                // SAMPLE BY/GROUP BY key, add as dedup key.
                final CreateTableColumnModel model = createColumnModelMap.get(column.getName());
                if (model == null) {
                    throw SqlException.$(0, "missing column [name=").put(column.getName()).put(']');
                }
                model.setIsDedupKey();
                // Copy column names into builder to be validated later.
                copyBaseTableColumnNames(column.getAst(), queryModel, baseTableName, baseKeyColumnNames);
            }
        }

        // Don't forget to reset augmented columns in create table op with what we have scraped.
        createTableOperation.initColumnMetadata(createColumnModelMap);
    }

    @Override
    public void validateAndUpdateMetadataFromSelect(RecordMetadata selectMetadata, TableReaderMetadata baseTableMetadata) throws SqlException {
        // SELECT validation
        createTableOperation.validateAndUpdateMetadataFromSelect(selectMetadata);
        // Key column validation (best effort):
        // Option 1. Base table has no dedup.
        //           Any key columns are fine in this case.
        // Option 2. Base table has dedup columns.
        //           Key columns in mat view query must be a subset of the base table's dedup columns.
        //           That's to avoid situation when dedup upsert rewrites key column values leading to
        //           inconsistent mat view data.
        boolean baseDedupEnabled = false;
        for (int i = 0, n = baseTableMetadata.getColumnCount(); i < n; i++) {
            if (baseTableMetadata.isDedupKey(i)) {
                baseDedupEnabled = true;
                break;
            }
        }
        if (baseDedupEnabled) {
            for (int i = 0, n = baseKeyColumnNames.size(); i < n; i++) {
                final CharSequence baseKeyColumnName = baseKeyColumnNames.get(i);
                final int baseKeyColumnIndex = baseTableMetadata.getColumnIndexQuiet(baseKeyColumnName);
                if (baseKeyColumnIndex > -1 && !baseTableMetadata.isDedupKey(baseKeyColumnIndex)) {
                    throw SqlException.position(0)
                            .put("key column must be one of base table's dedup keys [name=").put(baseKeyColumnName).put(']');
                }
            }
        }
    }

    /**
     * Copies base table column names present in the given node into the target set.
     * The node may contain multiple columns/aliases, e.g. `concat(sym1, sym2)`, which are searched
     * down to their names in the base table.
     * <p>
     * Used to find the list of base table columns used in mat view query keys (best effort validation).
     */
    private static void copyBaseTableColumnNames(
            ExpressionNode node,
            QueryModel model,
            CharSequence baseTableName,
            CharSequenceHashSet target
    ) throws SqlException {
        if (node != null && model != null) {
            if (node.type == ExpressionNode.LITERAL) {
                if (model.getTableName() != null) {
                    // We've found a lowest-level model. Let's check if the column belongs to it.
                    final int dotIndex = Chars.indexOf(node.token, '.');
                    if (dotIndex > -1) {
                        if (Chars.equalsIgnoreCase(model.getName(), node.token, 0, dotIndex)) {
                            if (!Chars.equalsIgnoreCase(model.getTableName(), baseTableName)) {
                                throw SqlException.$(node.position, "only base table columns can be used as keys: ").put(node.token);
                            }
                            target.add(Chars.toString(node.token, dotIndex + 1, node.token.length()));
                            return;
                        }
                    } else {
                        if (!Chars.equalsIgnoreCase(model.getTableName(), baseTableName)) {
                            throw SqlException.$(node.position, "only base table columns can be used as keys: ").put(node.token);
                        }
                        target.add(node.token);
                        return;
                    }
                } else {
                    // Check nested model.
                    final QueryColumn column = model.getAliasToColumnMap().get(node.token);
                    copyBaseTableColumnNames(column != null ? column.getAst() : node, model.getNestedModel(), baseTableName, target);
                }
            }

            // Check node children for functions/operators.
            for (int i = 0, n = node.args.size(); i < n; i++) {
                copyBaseTableColumnNames(node.args.getQuick(i), model, baseTableName, target);
            }
            if (node.lhs != null) {
                copyBaseTableColumnNames(node.lhs, model, baseTableName, target);
            }
            if (node.rhs != null) {
                copyBaseTableColumnNames(node.rhs, model, baseTableName, target);
            }

            // Check join models.
            for (int i = 1, n = model.getJoinModels().size(); i < n; i++) {
                copyBaseTableColumnNames(node, model.getJoinModels().getQuick(i), baseTableName, target);
            }
        }
    }

    private static ExpressionNode findSampleByNode(QueryModel model) {
        while (model != null) {
            if (SqlUtil.isNotPlainSelectModel(model)) {
                break;
            }

            final ExpressionNode sampleBy = model.getSampleBy();
            if (sampleBy != null && sampleBy.type == ExpressionNode.CONSTANT) {
                return sampleBy;
            }

            model = model.getNestedModel();
        }
        return null;
    }

    private static QueryColumn findTimestampFloorColumn(QueryModel model) {
        while (model != null) {
            if (SqlUtil.isNotPlainSelectModel(model)) {
                break;
            }

            final ObjList<QueryColumn> queryColumns = model.getBottomUpColumns();
            for (int i = 0, n = queryColumns.size(); i < n; i++) {
                final QueryColumn queryColumn = queryColumns.getQuick(i);
                final ExpressionNode ast = queryColumn.getAst();
                if (ast.type == ExpressionNode.FUNCTION && Chars.equalsIgnoreCase("timestamp_floor", ast.token)) {
                    return queryColumn;
                }
            }
            model = model.getNestedModel();
        }
        return null;
    }
}<|MERGE_RESOLUTION|>--- conflicted
+++ resolved
@@ -303,7 +303,9 @@
         final int timestampPos = createTableOperation.getTimestampColumnNamePosition();
         if (timestamp != null) {
             final CreateTableColumnModel timestampModel = createColumnModelMap.get(timestamp);
-            assert timestampModel != null : "TIMESTAMP column does not exist [name=" + timestamp;
+            if (timestampModel == null) {
+                throw SqlException.position(timestampPos).put("TIMESTAMP column does not exist [name=").put(timestamp).put(']');
+            }
             final int timestampType = timestampModel.getColumnType();
             // type can be -1 for create table as select because types aren't known yet
             if (timestampType != ColumnType.TIMESTAMP && timestampType != ColumnType.UNDEFINED) {
@@ -350,22 +352,6 @@
             final QueryColumn queryColumn = findTimestampFloorColumn(queryModel);
             if (queryColumn != null) {
                 final ExpressionNode ast = queryColumn.getAst();
-<<<<<<< HEAD
-                if (ast.type == ExpressionNode.FUNCTION && Chars.equalsIgnoreCase("timestamp_floor", ast.token)) {
-                    if (ast.paramCount == 3) {
-                        intervalExpr = ast.args.getQuick(2).token;
-                        intervalPos = ast.args.getQuick(2).position;
-                    } else {
-                        intervalExpr = ast.lhs.token;
-                        intervalPos = ast.lhs.position;
-                    }
-                    if (timestamp == null) {
-                        createTableOperation.setTimestampColumnName(Chars.toString(queryColumn.getName()));
-                        createTableOperation.setTimestampColumnNamePosition(ast.position);
-                        final CreateTableColumnModel timestampModel = createColumnModelMap.get(queryColumn.getName());
-                        assert timestampModel != null : "TIMESTAMP column does not exist [name=" + queryColumn.getName();
-                        timestampModel.setIsDedupKey(); // set dedup for timestamp column
-=======
                 if (ast.paramCount == 3) {
                     intervalExpr = ast.args.getQuick(2).token;
                     intervalPos = ast.args.getQuick(2).position;
@@ -379,7 +365,6 @@
                     final CreateTableColumnModel timestampModel = createColumnModelMap.get(queryColumn.getName());
                     if (timestampModel == null) {
                         throw SqlException.position(ast.position).put("TIMESTAMP column does not exist [name=").put(queryColumn.getName()).put(']');
->>>>>>> a210efbc
                     }
                     timestampModel.setIsDedupKey(); // set dedup for timestamp column
                 }
