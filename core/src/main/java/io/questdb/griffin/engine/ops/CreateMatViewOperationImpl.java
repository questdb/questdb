--- conflicted
+++ resolved
@@ -54,11 +54,7 @@
     public CreateMatViewOperationImpl(
             CreateTableOperation createTableOperation,
             String baseTableName,
-<<<<<<< HEAD
             @Transient CharSequenceHashSet baseKeyColumnNames,
-            long fromMicros,
-=======
->>>>>>> a3ab3f7e
             long samplingInterval,
             char samplingIntervalUnit,
             String timeZone,
@@ -67,14 +63,10 @@
     ) {
         this.createTableOperation = createTableOperation;
         this.baseTableName = baseTableName;
-<<<<<<< HEAD
         for (int i = 0, n = baseKeyColumnNames.getList().size(); i < n; i++) {
             CharSequence colName = baseKeyColumnNames.getList().get(i);
             this.baseKeyColumnNames.add(Chars.toString(colName));
         }
-        this.fromMicros = fromMicros;
-=======
->>>>>>> a3ab3f7e
         this.samplingInterval = samplingInterval;
         this.samplingIntervalUnit = samplingIntervalUnit;
         this.timeZone = timeZone;
