/*******************************************************************************
 *     ___                  _   ____  ____
 *    / _ \ _   _  ___  ___| |_|  _ \| __ )
 *   | | | | | | |/ _ \/ __| __| | | |  _ \
 *   | |_| | |_| |  __/\__ \ |_| |_| | |_) |
 *    \__\_\\__,_|\___||___/\__|____/|____/
 *
 *  Copyright (c) 2014-2019 Appsicle
 *  Copyright (c) 2019-2024 QuestDB
 *
 *  Licensed under the Apache License, Version 2.0 (the "License");
 *  you may not use this file except in compliance with the License.
 *  You may obtain a copy of the License at
 *
 *  http://www.apache.org/licenses/LICENSE-2.0
 *
 *  Unless required by applicable law or agreed to in writing, software
 *  distributed under the License is distributed on an "AS IS" BASIS,
 *  WITHOUT WARRANTIES OR CONDITIONS OF ANY KIND, either express or implied.
 *  See the License for the specific language governing permissions and
 *  limitations under the License.
 *
 ******************************************************************************/

package io.questdb.griffin.engine.ops;

import io.questdb.cairo.ColumnType;
import io.questdb.cairo.OperationCodes;
import io.questdb.cairo.PartitionBy;
import io.questdb.cairo.TableColumnMetadata;
import io.questdb.cairo.TableReaderMetadata;
import io.questdb.cairo.TableToken;
import io.questdb.cairo.mv.MatViewDefinition;
import io.questdb.cairo.sql.OperationFuture;
import io.questdb.cairo.sql.RecordMetadata;
import io.questdb.griffin.FunctionFactoryCache;
import io.questdb.griffin.SqlCompiler;
import io.questdb.griffin.SqlException;
import io.questdb.griffin.SqlExecutionContext;
import io.questdb.griffin.SqlUtil;
import io.questdb.griffin.engine.functions.date.TimestampFloorFunctionFactory;
import io.questdb.griffin.engine.groupby.TimestampSampler;
import io.questdb.griffin.engine.groupby.TimestampSamplerFactory;
import io.questdb.griffin.model.CreateTableColumnModel;
import io.questdb.griffin.model.ExpressionNode;
import io.questdb.griffin.model.QueryColumn;
import io.questdb.griffin.model.QueryModel;
import io.questdb.mp.SCSequence;
import io.questdb.std.CharSequenceHashSet;
import io.questdb.std.Chars;
import io.questdb.std.GenericLexer;
import io.questdb.std.IntList;
import io.questdb.std.LowerCaseCharSequenceHashSet;
import io.questdb.std.LowerCaseCharSequenceObjHashMap;
import io.questdb.std.Misc;
import io.questdb.std.ObjList;
import io.questdb.std.datetime.microtime.Timestamps;
import org.jetbrains.annotations.NotNull;
import org.jetbrains.annotations.Nullable;

import java.util.ArrayDeque;

import static io.questdb.griffin.model.ExpressionNode.FUNCTION;
import static io.questdb.griffin.model.ExpressionNode.LITERAL;

/**
 * Create mat view operation relies on implicit create table as select operation.
 * <p>
 * The supported clauses are the following:
 * - index
 * - timestamp
 * - partition by
 * - ttl
 * - in volume
 * <p>
 * Other than that, at the execution phase the query is compiled and optimized
 * and validated. All columns are added to the create table operation
 * and key SAMPLE BY columns and timestamp are marked as dedup keys. Sampling interval
 * and unit are also parsed at this stage as we want to support GROUP BY timestamp_floor(ts)
 * queries.
 */
public class CreateMatViewOperationImpl implements CreateMatViewOperation {
<<<<<<< HEAD
    private final IntList baseKeyColumnNamePositions = new IntList();
    private final ObjList<CharSequence> baseKeyColumnNames = new ObjList<>();
    private final CharSequenceHashSet baseTableDedupKeys = new CharSequenceHashSet();
=======
    private final CharSequenceHashSet baseKeyColumnNames = new CharSequenceHashSet();
    private final String baseTableName;
    private final int baseTableNamePosition;
>>>>>>> c0a905be
    private final LowerCaseCharSequenceObjHashMap<CreateTableColumnModel> createColumnModelMap = new LowerCaseCharSequenceObjHashMap<>();
    private final MatViewDefinition matViewDefinition = new MatViewDefinition();
    private final int refreshType;
    private final ArrayDeque<ExpressionNode> sqlNodeStack = new ArrayDeque<>();
    private final String sqlText;
    private final String timeZone;
    private final String timeZoneOffset;
    private final IntList tmpColumnIndexes = new IntList();
    private final LowerCaseCharSequenceHashSet tmpLiterals = new LowerCaseCharSequenceHashSet();
<<<<<<< HEAD
    private String baseTableName;
    private int baseTableNamePosition;
    private CreateTableOperationImpl createTableOperation;
    private long samplingInterval;
    private char samplingIntervalUnit;
    private IntList tableNamePositions;
    private CharSequenceHashSet tableNames;
=======
    private CreateTableOperationImpl createTableOperation;
    private long samplingInterval;
    private char samplingIntervalUnit;
>>>>>>> c0a905be

    public CreateMatViewOperationImpl(
            @NotNull String sqlText,
            @NotNull CreateTableOperationImpl createTableOperation,
            int refreshType,
            @NotNull String baseTableName,
            int baseTableNamePosition,
            @Nullable String timeZone,
            @Nullable String timeZoneOffset
    ) {
        this.sqlText = sqlText;
        this.createTableOperation = createTableOperation;
        this.refreshType = refreshType;
        this.baseTableName = baseTableName;
        this.baseTableNamePosition = baseTableNamePosition;
        this.timeZone = timeZone;
        this.timeZoneOffset = timeZoneOffset;
    }

    @Override
    public void close() {
        createTableOperation = Misc.free(createTableOperation);
    }

    @Override
    public OperationFuture execute(SqlExecutionContext sqlExecutionContext, @Nullable SCSequence eventSubSeq) throws SqlException {
        try (SqlCompiler compiler = sqlExecutionContext.getCairoEngine().getSqlCompiler()) {
            compiler.execute(this, sqlExecutionContext);
        }
        return getOperationFuture();
    }

    @Override
    public CharSequence getBaseTableName() {
        return baseTableName;
    }

    @Override
    public int getColumnCount() {
        return createTableOperation.getColumnCount();
    }

    @Override
    public CharSequence getColumnName(int columnIndex) {
        return createTableOperation.getColumnName(columnIndex);
    }

    @Override
    public int getColumnType(int columnIndex) {
        return createTableOperation.getColumnType(columnIndex);
    }

    @Override
    public CreateTableOperation getCreateTableOperation() {
        return createTableOperation;
    }

    @Override
    public int getIndexBlockCapacity(int columnIndex) {
        return createTableOperation.getIndexBlockCapacity(columnIndex);
    }

    @Override
    public MatViewDefinition getMatViewDefinition() {
        return matViewDefinition;
    }

    @Override
    public int getMaxUncommittedRows() {
        return createTableOperation.getMaxUncommittedRows();
    }

    @Override
    public long getO3MaxLag() {
        return createTableOperation.getO3MaxLag();
    }

    @Override
    public int getOperationCode() {
        return OperationCodes.CREATE_MAT_VIEW;
    }

    @Override
    public OperationFuture getOperationFuture() {
        return createTableOperation.getOperationFuture();
    }

    @Override
    public int getPartitionBy() {
        return createTableOperation.getPartitionBy();
    }

    @Override
    public int getRefreshType() {
        return refreshType;
    }

    @Override
    public CharSequence getSqlText() {
        return sqlText;
    }

    @Override
    public boolean getSymbolCacheFlag(int index) {
        return createTableOperation.getSymbolCacheFlag(index);
    }

    @Override
    public int getSymbolCapacity(int index) {
        return createTableOperation.getSymbolCapacity(index);
    }

    @Override
    public CharSequence getTableName() {
        return createTableOperation.getTableName();
    }

    @Override
    public int getTableNamePosition() {
        return createTableOperation.getTableNamePosition();
    }

    @Override
    public int getTimestampIndex() {
        return createTableOperation.getTimestampIndex();
    }

    @Override
    public int getTtlHoursOrMonths() {
        return createTableOperation.getTtlHoursOrMonths();
    }

    @Override
    public CharSequence getVolumeAlias() {
        return createTableOperation.getVolumeAlias();
    }

    @Override
    public int getVolumePosition() {
        return createTableOperation.getVolumePosition();
    }

    @Override
    public boolean ignoreIfExists() {
        return createTableOperation.ignoreIfExists();
    }

    @Override
    public void init(TableToken matViewToken) {
        matViewDefinition.init(
                refreshType,
                matViewToken,
                Chars.toString(createTableOperation.getSelectText()),
                baseTableName,
                samplingInterval,
                samplingIntervalUnit,
                timeZone,
                timeZoneOffset
        );
    }

    @Override
    public boolean isDedupKey(int index) {
        return createTableOperation.isDedupKey(index);
    }

    @Override
    public boolean isIndexed(int index) {
        return createTableOperation.isIndexed(index);
    }

    @Override
    public boolean isMatView() {
        return true;
    }

    @Override
    public boolean isWalEnabled() {
        assert createTableOperation.isWalEnabled();
        return true;
    }

    /**
     * This is SQLCompiler side API to set table token after the operation has been executed.
     *
     * @param tableToken table token of the newly created table
     */
    @Override
    public void updateOperationFutureTableToken(TableToken tableToken) {
        createTableOperation.updateOperationFutureTableToken(tableToken);
    }

    @Override
    public void validateAndUpdateMetadataFromModel(
            SqlExecutionContext sqlExecutionContext,
            FunctionFactoryCache functionFactoryCache,
            QueryModel queryModel
    ) throws SqlException {
        // Create view columns based on query.
        final ObjList<QueryColumn> columns = queryModel.getBottomUpColumns();
        assert columns.size() > 0;

        // We do not know types of columns at this stage.
        // Compiler must put table together using query metadata.
        createColumnModelMap.clear();
        final LowerCaseCharSequenceObjHashMap<TableColumnMetadata> augColumnMetadataMap = createTableOperation.getAugmentedColumnMetadata();
        for (int i = 0, n = columns.size(); i < n; i++) {
            final QueryColumn qc = columns.getQuick(i);
            final CharSequence columnName = qc.getName();
            final CreateTableColumnModel model = CreateTableColumnModel.FACTORY.newInstance();
            model.setColumnNamePos(qc.getAst().position);
            model.setColumnType(ColumnType.UNDEFINED);
            // Copy index() definitions from create table op, so that we don't lose them.
            TableColumnMetadata augColumnMetadata = augColumnMetadataMap.get(columnName);
            if (augColumnMetadata != null && augColumnMetadata.isSymbolIndexFlag()) {
                model.setIndexed(true, qc.getAst().position, augColumnMetadata.getIndexValueBlockCapacity());
            }
            createColumnModelMap.put(columnName, model);
        }

        final String timestamp = createTableOperation.getTimestampColumnName();
        final int timestampPos = createTableOperation.getTimestampColumnNamePosition();
        if (timestamp != null) {
            final CreateTableColumnModel timestampModel = createColumnModelMap.get(timestamp);
            if (timestampModel == null) {
                throw SqlException.position(timestampPos).put("TIMESTAMP column does not exist [name=").put(timestamp).put(']');
            }
            final int timestampType = timestampModel.getColumnType();
            // type can be -1 for create table as select because types aren't known yet
            if (timestampType != ColumnType.TIMESTAMP && timestampType != ColumnType.UNDEFINED) {
                throw SqlException.position(timestampPos).put("TIMESTAMP column expected [actual=").put(ColumnType.nameOf(timestampType)).put(']');
            }
            timestampModel.setIsDedupKey(); // set dedup for timestamp column
        }

<<<<<<< HEAD
        final int selectTextPosition = createTableOperation.getSelectTextPosition();

        // Find base table name if not set explicitly.
        if (baseTableName == null) {
            if (tableNames == null) {
                tableNames = new CharSequenceHashSet();
                tableNamePositions = new IntList();
            }
            tableNames.clear();
            tableNamePositions.clear();
            SqlParser.collectTables(queryModel, tableNames, tableNamePositions);
            if (tableNames.size() < 1) {
                throw SqlException.$(selectTextPosition, "missing base table, materialized views have to be based on a table");
            }
            if (tableNames.size() > 1) {
                throw SqlException.$(selectTextPosition, "more than one table used in query, base table has to be set using 'WITH BASE'");
            }
            baseTableName = Chars.toString(tableNames.get(0));
            baseTableNamePosition = tableNamePositions.getQuick(0) + selectTextPosition;
        }

=======
>>>>>>> c0a905be
        final TableToken baseTableToken = sqlExecutionContext.getTableTokenIfExists(baseTableName);
        if (baseTableToken == null) {
            throw SqlException.tableDoesNotExist(baseTableNamePosition, baseTableName);
        }
        if (!baseTableToken.isWal()) {
            throw SqlException.$(baseTableNamePosition, "base table has to be WAL enabled");
        }

        // Find sampling interval.
        CharSequence intervalExpr = null;
        int intervalPos = 0;
        final ExpressionNode sampleBy = findSampleByNode(queryModel);
        if (sampleBy != null && sampleBy.type == ExpressionNode.CONSTANT) {
            intervalExpr = sampleBy.token;
            intervalPos = sampleBy.position;
        }

        // GROUP BY timestamp_floor(ts) (optimized SAMPLE BY)
        if (intervalExpr == null) {
            final QueryColumn queryColumn = findTimestampFloorColumn(queryModel);
            if (queryColumn != null) {
                final ExpressionNode ast = queryColumn.getAst();
                // there are three timestamp_floor() overloads, so check all of them
                if (ast.paramCount == 3 || ast.paramCount == 5) {
                    final int idx = ast.paramCount - 1;
                    intervalExpr = ast.args.getQuick(idx).token;
                    intervalPos = ast.args.getQuick(idx).position;
                } else {
                    intervalExpr = ast.lhs.token;
                    intervalPos = ast.lhs.position;
                }
                if (timestamp == null) {
                    createTableOperation.setTimestampColumnName(Chars.toString(queryColumn.getName()));
                    createTableOperation.setTimestampColumnNamePosition(ast.position);
                    final CreateTableColumnModel timestampModel = createColumnModelMap.get(queryColumn.getName());
                    if (timestampModel == null) {
                        throw SqlException.position(ast.position).put("TIMESTAMP column does not exist [name=").put(queryColumn.getName()).put(']');
                    }
                    timestampModel.setIsDedupKey(); // set dedup for timestamp column
                }
            }
        }
        if (intervalExpr == null) {
            throw SqlException.$(selectTextPosition, "materialized view query requires a sampling interval");
        }

        // Parse sampling interval expression.
        intervalExpr = GenericLexer.unquote(intervalExpr);
        final int samplingIntervalEnd = TimestampSamplerFactory.findIntervalEndIndex(intervalExpr, intervalPos);
        assert samplingIntervalEnd < intervalExpr.length();
        samplingInterval = TimestampSamplerFactory.parseInterval(intervalExpr, samplingIntervalEnd, intervalPos);
        assert samplingInterval > 0;
        samplingIntervalUnit = intervalExpr.charAt(samplingIntervalEnd);

        // Check if PARTITION BY wasn't specified in SQL, so that we need
        // to assign it based on the sampling interval.
        if (createTableOperation.getPartitionBy() == PartitionBy.NONE) {
            final TimestampSampler timestampSampler = TimestampSamplerFactory.getInstance(
                    samplingInterval,
                    samplingIntervalUnit,
                    0
            );
            final long approxBucketMicros = timestampSampler.getApproxBucketSize();
            final int partitionBy = approxBucketMicros > Timestamps.HOUR_MICROS ? PartitionBy.YEAR
                    : approxBucketMicros > Timestamps.MINUTE_MICROS ? PartitionBy.MONTH
                    : PartitionBy.DAY;
            createTableOperation.setPartitionBy(partitionBy);
            final int ttlHoursOrMonths = createTableOperation.getTtlHoursOrMonths();
            if (ttlHoursOrMonths > 0) {
                // Don't forget to validate TTL against PARTITION BY.
                PartitionBy.validateTtlGranularity(partitionBy, ttlHoursOrMonths, createTableOperation.getTtlPosition());
            }
        }

        // Mark key columns as dedup keys.
        baseKeyColumnNames.clear();
        baseKeyColumnNamePositions.clear();
        for (int i = 0, n = columns.size(); i < n; i++) {
            final QueryColumn column = columns.getQuick(i);
            if (hasNoAggregates(functionFactoryCache, queryModel, i)) {
                // SAMPLE BY/GROUP BY key, add as dedup key.
                final CreateTableColumnModel model = createColumnModelMap.get(column.getName());
                if (model == null) {
                    throw SqlException.$(0, "missing column [name=").put(column.getName()).put(']');
                }
                model.setIsDedupKey();
                // Copy column names into builder to be validated later.
                copyBaseTableColumnNames(column.getAst(), queryModel, baseTableName, baseKeyColumnNames, baseKeyColumnNamePositions, selectTextPosition);
            }
        }

        // Don't forget to reset augmented columns in create table op with what we have scraped.
        createTableOperation.initColumnMetadata(createColumnModelMap);
    }

    @Override
    public void validateAndUpdateMetadataFromSelect(RecordMetadata selectMetadata, TableReaderMetadata baseTableMetadata) throws SqlException {
        final int selectTextPosition = createTableOperation.getSelectTextPosition();
        // SELECT validation
        if (createTableOperation.getTimestampColumnName() == null) {
            if (selectMetadata.getTimestampIndex() == -1) {
                throw SqlException.position(selectTextPosition)
                        .put("materialized view query is required to have designated timestamp");
            }
        }
        createTableOperation.validateAndUpdateMetadataFromSelect(selectMetadata);
        // Key column validation (best-effort):
        // Option 1. Base table has no dedup.
        //           Any key columns are fine in this case.
        // Option 2. Base table has dedup columns.
        //           Key columns in mat view query must be a subset of the base table's dedup columns.
        //           That's to avoid situation when dedup upsert rewrites key column values leading to
        //           inconsistent mat view data.
        baseTableDedupKeys.clear();
        for (int i = 0, n = baseTableMetadata.getColumnCount(); i < n; i++) {
            if (baseTableMetadata.isDedupKey(i)) {
                baseTableDedupKeys.add(baseTableMetadata.getColumnName(i));
            }
        }
        if (baseTableDedupKeys.size() > 0) {
            for (int i = 0, n = baseKeyColumnNames.size(); i < n; i++) {
                final CharSequence baseKeyColumnName = baseKeyColumnNames.get(i);
                final int baseKeyColumnIndex = baseTableMetadata.getColumnIndexQuiet(baseKeyColumnName);
                if (baseKeyColumnIndex > -1 && !baseTableMetadata.isDedupKey(baseKeyColumnIndex)) {
                    throw SqlException.position(baseKeyColumnNamePositions.get(i) + selectTextPosition)
                            .put("key column must be one of the base table's dedup keys [columnName=").put(baseKeyColumnName)
                            .put(", baseTableName=").put(baseTableName)
                            .put(", baseTableDedupKeys=").put(baseTableDedupKeys)
                            .put(']');
                }
            }
        }
    }

    /**
     * Copies base table column names present in the given node into the target set.
     * The node may contain multiple columns/aliases, e.g. `concat(sym1, sym2)`, which are searched
     * down to their names in the base table.
     * <p>
     * Used to find the list of base table columns used in mat view query keys (best-effort validation).
     */
    private static void copyBaseTableColumnNames(
            ExpressionNode node,
            QueryModel model,
            CharSequence baseTableName,
            ObjList<CharSequence> baseKeyColumnNames,
            IntList baseKeyColumnNamePositions,
            int selectTextPosition
    ) throws SqlException {
        if (node != null && model != null) {
            if (node.type == ExpressionNode.LITERAL) {
                if (model.getTableName() != null) {
                    // We've found a lowest-level model. Let's check if the column belongs to it.
                    final int dotIndex = Chars.indexOf(node.token, '.');
                    if (dotIndex > -1) {
                        if (Chars.equalsIgnoreCase(model.getName(), node.token, 0, dotIndex)) {
                            if (!Chars.equalsIgnoreCase(model.getTableName(), baseTableName)) {
                                throw SqlException.position(node.position + selectTextPosition)
                                        .put("only base table columns can be used as materialized view keys [invalid key=")
                                        .put(node.token)
                                        .put(']');
                            }
                            baseKeyColumnNames.add(Chars.toString(node.token, dotIndex + 1, node.token.length()));
                            baseKeyColumnNamePositions.add(node.position);
                            return;
                        }
                    } else {
                        if (!Chars.equalsIgnoreCase(model.getTableName(), baseTableName)) {
                            throw SqlException.position(node.position + selectTextPosition)
                                    .put("only base table columns can be used as materialized view keys [invalid key=")
                                    .put(node.token)
                                    .put(']');
                        }
                        baseKeyColumnNames.add(Chars.toString(node.token));
                        baseKeyColumnNamePositions.add(node.position);
                        return;
                    }
                } else {
                    // Check nested model.
                    final QueryColumn column = model.getAliasToColumnMap().get(node.token);
                    copyBaseTableColumnNames(column != null ? column.getAst() : node,
                            model.getNestedModel(), baseTableName, baseKeyColumnNames, baseKeyColumnNamePositions, selectTextPosition
                    );
                }
            }

            // Check node children for functions/operators.
            for (int i = 0, n = node.args.size(); i < n; i++) {
                copyBaseTableColumnNames(node.args.getQuick(i), model, baseTableName, baseKeyColumnNames, baseKeyColumnNamePositions, selectTextPosition);
            }
            if (node.lhs != null) {
                copyBaseTableColumnNames(node.lhs, model, baseTableName, baseKeyColumnNames, baseKeyColumnNamePositions, selectTextPosition);
            }
            if (node.rhs != null) {
                copyBaseTableColumnNames(node.rhs, model, baseTableName, baseKeyColumnNames, baseKeyColumnNamePositions, selectTextPosition);
            }

            // Check join models.
            for (int i = 1, n = model.getJoinModels().size(); i < n; i++) {
                copyBaseTableColumnNames(node, model.getJoinModels().getQuick(i), baseTableName, baseKeyColumnNames, baseKeyColumnNamePositions, selectTextPosition);
            }
        }
    }

    private static ExpressionNode findSampleByNode(QueryModel model) {
        while (model != null) {
            if (SqlUtil.isNotPlainSelectModel(model)) {
                break;
            }

            final ExpressionNode sampleBy = model.getSampleBy();
            if (sampleBy != null && sampleBy.type == ExpressionNode.CONSTANT) {
                return sampleBy;
            }

            model = model.getNestedModel();
        }
        return null;
    }

    private static QueryColumn findTimestampFloorColumn(QueryModel model) {
        while (model != null) {
            if (SqlUtil.isNotPlainSelectModel(model)) {
                break;
            }

            final ObjList<QueryColumn> queryColumns = model.getBottomUpColumns();
            for (int i = 0, n = queryColumns.size(); i < n; i++) {
                final QueryColumn queryColumn = queryColumns.getQuick(i);
                final ExpressionNode ast = queryColumn.getAst();
                if (ast.type == ExpressionNode.FUNCTION && Chars.equalsIgnoreCase(TimestampFloorFunctionFactory.NAME, ast.token)) {
                    return queryColumn;
                }
            }
            model = model.getNestedModel();
        }
        return null;
    }

    private boolean hasNoAggregates(FunctionFactoryCache functionFactoryCache, QueryModel queryModel, int columnIndex) {
        tmpColumnIndexes.clear();
        tmpColumnIndexes.add(columnIndex);

        for (; ; ) {
            // First, check the columns for aggregate functions
            // and accumulate all literals we've met on the way.
            tmpLiterals.clear();
            for (int i = 0, n = tmpColumnIndexes.size(); i < n; i++) {
                final int idx = tmpColumnIndexes.getQuick(i);
                ExpressionNode node = queryModel.getBottomUpColumns().getQuick(idx).getAst();
                // pre-order iterative tree traversal
                // see: http://en.wikipedia.org/wiki/Tree_traversal
                sqlNodeStack.clear();
                while (!sqlNodeStack.isEmpty() || node != null) {
                    if (node != null) {
                        switch (node.type) {
                            case LITERAL:
                                tmpLiterals.add(node.token);
                                node = null;
                                continue;
                            case FUNCTION:
                                if (functionFactoryCache.isGroupBy(node.token)) {
                                    return false;
                                }
                                break;
                            default:
                                for (int j = 0, m = node.args.size(); j < m; j++) {
                                    sqlNodeStack.add(node.args.getQuick(j));
                                }
                                if (node.rhs != null) {
                                    sqlNodeStack.push(node.rhs);
                                }
                                break;
                        }
                        node = node.lhs;
                    } else {
                        node = sqlNodeStack.poll();
                    }
                }
            }

            // If the model is not an outer select, we're done.
            if (queryModel.getNestedModel() == null || SqlUtil.isNotPlainSelectModel(queryModel)) {
                return true;
            }

            // OK, it's a simple select model, so we need to check the nested model
            // as the column may reference nested aggregates.
            // Example:
            //   SELECT c FROM (SELECT count() AS c FROM x);
            queryModel = queryModel.getNestedModel();

            // Collect column indexes to check in the next iteration and carry on.
            tmpColumnIndexes.clear();
            for (int i = 0, n = queryModel.getBottomUpColumns().size(); i < n; i++) {
                final QueryColumn column = queryModel.getBottomUpColumns().getQuick(i);
                if (tmpLiterals.contains(column.getAlias())) {
                    tmpColumnIndexes.add(i);
                }
            }
        }
    }
}<|MERGE_RESOLUTION|>--- conflicted
+++ resolved
@@ -80,15 +80,11 @@
  * queries.
  */
 public class CreateMatViewOperationImpl implements CreateMatViewOperation {
-<<<<<<< HEAD
+    private final String baseTableName;
+    private final int baseTableNamePosition;
     private final IntList baseKeyColumnNamePositions = new IntList();
     private final ObjList<CharSequence> baseKeyColumnNames = new ObjList<>();
     private final CharSequenceHashSet baseTableDedupKeys = new CharSequenceHashSet();
-=======
-    private final CharSequenceHashSet baseKeyColumnNames = new CharSequenceHashSet();
-    private final String baseTableName;
-    private final int baseTableNamePosition;
->>>>>>> c0a905be
     private final LowerCaseCharSequenceObjHashMap<CreateTableColumnModel> createColumnModelMap = new LowerCaseCharSequenceObjHashMap<>();
     private final MatViewDefinition matViewDefinition = new MatViewDefinition();
     private final int refreshType;
@@ -98,19 +94,9 @@
     private final String timeZoneOffset;
     private final IntList tmpColumnIndexes = new IntList();
     private final LowerCaseCharSequenceHashSet tmpLiterals = new LowerCaseCharSequenceHashSet();
-<<<<<<< HEAD
-    private String baseTableName;
-    private int baseTableNamePosition;
     private CreateTableOperationImpl createTableOperation;
     private long samplingInterval;
     private char samplingIntervalUnit;
-    private IntList tableNamePositions;
-    private CharSequenceHashSet tableNames;
-=======
-    private CreateTableOperationImpl createTableOperation;
-    private long samplingInterval;
-    private char samplingIntervalUnit;
->>>>>>> c0a905be
 
     public CreateMatViewOperationImpl(
             @NotNull String sqlText,
@@ -346,30 +332,8 @@
             timestampModel.setIsDedupKey(); // set dedup for timestamp column
         }
 
-<<<<<<< HEAD
         final int selectTextPosition = createTableOperation.getSelectTextPosition();
 
-        // Find base table name if not set explicitly.
-        if (baseTableName == null) {
-            if (tableNames == null) {
-                tableNames = new CharSequenceHashSet();
-                tableNamePositions = new IntList();
-            }
-            tableNames.clear();
-            tableNamePositions.clear();
-            SqlParser.collectTables(queryModel, tableNames, tableNamePositions);
-            if (tableNames.size() < 1) {
-                throw SqlException.$(selectTextPosition, "missing base table, materialized views have to be based on a table");
-            }
-            if (tableNames.size() > 1) {
-                throw SqlException.$(selectTextPosition, "more than one table used in query, base table has to be set using 'WITH BASE'");
-            }
-            baseTableName = Chars.toString(tableNames.get(0));
-            baseTableNamePosition = tableNamePositions.getQuick(0) + selectTextPosition;
-        }
-
-=======
->>>>>>> c0a905be
         final TableToken baseTableToken = sqlExecutionContext.getTableTokenIfExists(baseTableName);
         if (baseTableToken == null) {
             throw SqlException.tableDoesNotExist(baseTableNamePosition, baseTableName);
