--- conflicted
+++ resolved
@@ -48,6 +48,7 @@
 import io.questdb.griffin.model.QueryColumn;
 import io.questdb.griffin.model.QueryModel;
 import io.questdb.mp.SCSequence;
+import io.questdb.std.CharSequenceHashSet;
 import io.questdb.std.Chars;
 import io.questdb.std.GenericLexer;
 import io.questdb.std.IntList;
@@ -81,6 +82,9 @@
  * queries.
  */
 public class CreateMatViewOperationImpl implements CreateMatViewOperation {
+    private final IntList baseKeyColumnNamePositions = new IntList();
+    private final ObjList<String> baseKeyColumnNames = new ObjList<>();
+    private final CharSequenceHashSet baseTableDedupKeys = new CharSequenceHashSet();
     private final String baseTableName;
     private final int baseTableNamePosition;
     private final LowerCaseCharSequenceObjHashMap<CreateTableColumnModel> createColumnModelMap = new LowerCaseCharSequenceObjHashMap<>();
@@ -347,6 +351,7 @@
                         .put("TIMESTAMP column expected [actual=")
                         .put(ColumnType.nameOf(timestampType)).put(']');
             }
+            timestampModel.setIsDedupKey(); // set dedup for timestamp column
         }
 
         final int selectTextPosition = createTableOperation.getSelectTextPosition();
@@ -392,6 +397,7 @@
                                 .put("TIMESTAMP column does not exist or not present in select list [name=")
                                 .put(queryColumn.getName()).put(']');
                     }
+                    timestampModel.setIsDedupKey(); // set dedup for timestamp column
                 }
             }
         }
@@ -430,6 +436,9 @@
         }
 
         // Mark key columns as dedup keys.
+        baseKeyColumnNames.clear();
+        baseKeyColumnNamePositions.clear();
+
         CairoEngine engine = sqlExecutionContext.getCairoEngine();
         try (TableMetadata baseTableMetadata = engine.getTableMetadata(baseTableToken)) {
             for (int i = 0, n = columns.size(); i < n; i++) {
@@ -440,6 +449,17 @@
                     if (columnModel == null) {
                         throw SqlException.$(0, "missing column [name=").put(column.getName()).put(']');
                     }
+                    columnModel.setIsDedupKey();
+                    // Copy column names into builder to be validated later.
+                    copyBaseTableColumnNames(
+                            column.getAst(),
+                            queryModel,
+                            baseTableName,
+                            baseKeyColumnNames,
+                            baseKeyColumnNamePositions,
+                            selectTextPosition
+                    );
+
                     copyBaseTableSymbolColumnCapacity(column.getAst(), queryModel, columnModel, baseTableName, baseTableMetadata);
                 }
             }
@@ -463,8 +483,6 @@
             }
         }
         createTableOperation.validateAndUpdateMetadataFromSelect(selectMetadata);
-<<<<<<< HEAD
-=======
         // Key column validation (best-effort):
         // Option 1. Base table has no dedup.
         //           Any key columns are fine in this case.
@@ -567,7 +585,6 @@
                 copyBaseTableColumnNames(node, model.getJoinModels().getQuick(i), baseTableName, baseKeyColumnNames, baseKeyColumnNamePositions, selectTextPosition);
             }
         }
->>>>>>> 6c7cf98c
     }
 
     private static void copyBaseTableSymbolColumnCapacity(
