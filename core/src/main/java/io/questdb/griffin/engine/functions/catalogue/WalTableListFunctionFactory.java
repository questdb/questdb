/*******************************************************************************
 *     ___                  _   ____  ____
 *    / _ \ _   _  ___  ___| |_|  _ \| __ )
 *   | | | | | | |/ _ \/ __| __| | | |  _ \
 *   | |_| | |_| |  __/\__ \ |_| |_| | |_) |
 *    \__\_\\__,_|\___||___/\__|____/|____/
 *
 *  Copyright (c) 2014-2019 Appsicle
 *  Copyright (c) 2019-2024 QuestDB
 *
 *  Licensed under the Apache License, Version 2.0 (the "License");
 *  you may not use this file except in compliance with the License.
 *  You may obtain a copy of the License at
 *
 *  http://www.apache.org/licenses/LICENSE-2.0
 *
 *  Unless required by applicable law or agreed to in writing, software
 *  distributed under the License is distributed on an "AS IS" BASIS,
 *  WITHOUT WARRANTIES OR CONDITIONS OF ANY KIND, either express or implied.
 *  See the License for the specific language governing permissions and
 *  limitations under the License.
 *
 ******************************************************************************/

package io.questdb.griffin.engine.functions.catalogue;

import io.questdb.cairo.*;
import io.questdb.cairo.sql.Function;
import io.questdb.cairo.sql.Record;
import io.questdb.cairo.sql.RecordCursor;
import io.questdb.cairo.sql.RecordMetadata;
import io.questdb.cairo.wal.seq.SeqTxnTracker;
import io.questdb.cairo.wal.seq.TableTransactionLogFile;
import io.questdb.griffin.FunctionFactory;
import io.questdb.griffin.PlanSink;
import io.questdb.griffin.SqlExecutionContext;
import io.questdb.griffin.engine.functions.CursorFunction;
import io.questdb.log.Log;
import io.questdb.log.LogFactory;
import io.questdb.std.*;
import io.questdb.std.datetime.millitime.MillisecondClock;
import io.questdb.std.str.Path;

import static io.questdb.cairo.TableUtils.META_FILE_NAME;
import static io.questdb.cairo.wal.WalUtils.*;

public class WalTableListFunctionFactory implements FunctionFactory {
    private static final Log LOG = LogFactory.getLog(WalTableListFunctionFactory.class);
    private static final RecordMetadata METADATA;
    private static final String SIGNATURE = "wal_tables()";
<<<<<<< HEAD
    private static final int memoryPressureLevelColumn;
=======
    private static final int errorMessageColumn;
    private static final int errorTagColumn;
>>>>>>> 22d99f07
    private static final int nameColumn;
    private static final int sequencerTxnColumn;
    private static final int suspendedColumn;
    private static final int writerLagTxnCountColumn;
    private static final int writerTxnColumn;

    @Override
    public String getSignature() {
        return SIGNATURE;
    }

    @Override
    public boolean isRuntimeConstant() {
        return true;
    }

    @Override
    public Function newInstance(
            int position,
            ObjList<Function> args,
            IntList argPositions,
            CairoConfiguration configuration,
            SqlExecutionContext sqlExecutionContext
    ) {
        return new CursorFunction(new WalTableListCursorFactory(configuration, sqlExecutionContext)) {
            @Override
            public boolean isRuntimeConstant() {
                return true;
            }
        };
    }

    private static class WalTableListCursorFactory extends AbstractRecordCursorFactory {
        private final TableListRecordCursor cursor;
        private final FilesFacade ff;
        private final SqlExecutionContext sqlExecutionContext;
        private CairoEngine engine;
        private Path rootPath;

        public WalTableListCursorFactory(CairoConfiguration configuration, SqlExecutionContext sqlExecutionContext) {
            super(METADATA);
            this.ff = configuration.getFilesFacade();
            this.rootPath = new Path().of(configuration.getRoot());
            this.sqlExecutionContext = sqlExecutionContext;
            this.cursor = new TableListRecordCursor();
        }

        @Override
        public RecordCursor getCursor(SqlExecutionContext executionContext) {
            engine = executionContext.getCairoEngine();
            cursor.toTop();
            return cursor;
        }

        @Override
        public boolean recordCursorSupportsRandomAccess() {
            return false;
        }

        @Override
        public void toPlan(PlanSink sink) {
            sink.val(SIGNATURE);
        }

        @Override
        protected void _close() {
            this.rootPath = Misc.free(this.rootPath);
        }

        private class TableListRecordCursor implements RecordCursor {
            private final TableListRecord record = new TableListRecord();
            private final ObjHashSet<TableToken> tableBucket = new ObjHashSet<>();
            private final TxReader txReader = new TxReader(ff);
            private int tableIndex = -1;

            @Override
            public void close() {
                tableIndex = -1;
                txReader.close();
            }

            @Override
            public Record getRecord() {
                return record;
            }

            @Override
            public Record getRecordB() {
                throw new UnsupportedOperationException();
            }

            @Override
            public boolean hasNext() {
                if (tableIndex < 0) {
                    engine.getTableTokens(tableBucket, false);
                    tableIndex = -1;
                }

                tableIndex++;
                final int n = tableBucket.size();
                for (; tableIndex < n; tableIndex++) {
                    final TableToken tableToken = tableBucket.get(tableIndex);
                    if (engine.isWalTable(tableToken) && record.switchTo(tableToken)) {
                        break;
                    }
                }
                return tableIndex < n;
            }

            @Override
            public void recordAt(Record record, long atRowId) {
                throw new UnsupportedOperationException();
            }

            @Override
            public long size() {
                return -1;
            }

            @Override
            public void toTop() {
                close();
            }

            public class TableListRecord implements Record {
<<<<<<< HEAD
                private int memoryPressureLevel;
=======
                private String errorMessage;
                private String errorTag;
>>>>>>> 22d99f07
                private long sequencerTxn;
                private boolean suspendedFlag;
                private String tableName;
                private long writerLagTxnCount;
                private long writerTxn;

                @Override
                public boolean getBool(int col) {
                    if (col == suspendedColumn) {
                        return suspendedFlag;
                    }
                    return false;
                }

                @Override
                public int getInt(int col) {
                    if (col == memoryPressureLevelColumn) {
                        return memoryPressureLevel;
                    }
                    return Numbers.INT_NULL;
                }

                @Override
                public long getLong(int col) {
                    if (col == writerTxnColumn) {
                        return writerTxn;
                    }
                    if (col == writerLagTxnCountColumn) {
                        return writerLagTxnCount;
                    }
                    if (col == sequencerTxnColumn) {
                        return sequencerTxn;
                    }
                    return Numbers.LONG_NULL;
                }

                @Override
                public CharSequence getStrA(int col) {
                    if (col == nameColumn) {
                        return tableName;
                    }
                    if (col == errorTagColumn) {
                        return errorTag;
                    }
                    if (col == errorMessageColumn) {
                        return errorMessage;
                    }
                    return null;
                }

                @Override
                public CharSequence getStrB(int col) {
                    return getStrA(col);
                }

                @Override
                public int getStrLen(int col) {
                    return TableUtils.lengthOf(getStrA(col));
                }

                private boolean switchTo(final TableToken tableToken) {
                    try {
                        tableName = tableToken.getTableName();
                        final int rootLen = rootPath.size();
                        rootPath.concat(tableToken).concat(SEQ_DIR);
                        int metaFd = -1;
                        int txnFd = -1;
                        try {
                            metaFd = TableUtils.openRO(ff, rootPath, META_FILE_NAME, LOG);
                            txnFd = TableUtils.openRO(ff, rootPath, TXNLOG_FILE_NAME, LOG);
                            suspendedFlag = ff.readNonNegativeByte(metaFd, SEQ_META_SUSPENDED) > 0;
                            sequencerTxn = ff.readNonNegativeLong(txnFd, TableTransactionLogFile.MAX_TXN_OFFSET_64);
                        } finally {
                            rootPath.trimTo(rootLen);
                            ff.close(metaFd);
                            ff.close(txnFd);
                        }

                        if (suspendedFlag) {
                            // only read error details from seqTxnTracker if the table is suspended
                            // when the table is not suspended, it is not guaranteed that error details are immediately cleared
                            final SeqTxnTracker seqTxnTracker = engine.getTableSequencerAPI().getTxnTracker(tableToken);
                            errorTag = seqTxnTracker.getErrorTag().text();
                            errorMessage = seqTxnTracker.getErrorMessage();
                        } else {
                            errorTag = "";
                            errorMessage = "";
                        }

                        rootPath.concat(tableToken).concat(TableUtils.TXN_FILE_NAME).$();
                        if (!ff.exists(rootPath.$())) {
                            return false;
                        }
                        txReader.ofRO(rootPath.$(), PartitionBy.NONE);
                        rootPath.trimTo(rootLen);

                        final CairoEngine engine = sqlExecutionContext.getCairoEngine();
                        final MillisecondClock millisecondClock = engine.getConfiguration().getMillisecondClock();
                        final long spinLockTimeout = engine.getConfiguration().getSpinLockTimeout();
                        TableUtils.safeReadTxn(txReader, millisecondClock, spinLockTimeout);
                        writerTxn = txReader.getSeqTxn();
                        writerLagTxnCount = txReader.getLagTxnCount();
                        SeqTxnTracker txnTracker = engine.getTableSequencerAPI().getTxnTracker(tableToken);
                        memoryPressureLevel = txnTracker.getMemoryPressureLevel();
                        return true;
                    } catch (CairoException ex) {
                        if (ex.errnoReadPathDoesNotExist()) {
                            return false;
                        }
                        throw ex;
                    }
                }
            }
        }
    }

    static {
        final GenericRecordMetadata metadata = new GenericRecordMetadata();
        metadata.add(new TableColumnMetadata("name", ColumnType.STRING));
        nameColumn = metadata.getColumnCount() - 1;
        metadata.add(new TableColumnMetadata("suspended", ColumnType.BOOLEAN));
        suspendedColumn = metadata.getColumnCount() - 1;
        metadata.add(new TableColumnMetadata("writerTxn", ColumnType.LONG));
        writerTxnColumn = metadata.getColumnCount() - 1;
        metadata.add(new TableColumnMetadata("writerLagTxnCount", ColumnType.LONG));
        writerLagTxnCountColumn = metadata.getColumnCount() - 1;
        metadata.add(new TableColumnMetadata("sequencerTxn", ColumnType.LONG));
        sequencerTxnColumn = metadata.getColumnCount() - 1;
<<<<<<< HEAD
        metadata.add(new TableColumnMetadata("memoryPressure", ColumnType.INT));
        memoryPressureLevelColumn = metadata.getColumnCount() - 1;
=======
        metadata.add(new TableColumnMetadata("errorTag", ColumnType.STRING));
        errorTagColumn = metadata.getColumnCount() - 1;
        metadata.add(new TableColumnMetadata("errorMessage", ColumnType.STRING));
        errorMessageColumn = metadata.getColumnCount() - 1;
>>>>>>> 22d99f07
        METADATA = metadata;
    }
}<|MERGE_RESOLUTION|>--- conflicted
+++ resolved
@@ -48,12 +48,9 @@
     private static final Log LOG = LogFactory.getLog(WalTableListFunctionFactory.class);
     private static final RecordMetadata METADATA;
     private static final String SIGNATURE = "wal_tables()";
-<<<<<<< HEAD
-    private static final int memoryPressureLevelColumn;
-=======
     private static final int errorMessageColumn;
     private static final int errorTagColumn;
->>>>>>> 22d99f07
+    private static final int memoryPressureLevelColumn;
     private static final int nameColumn;
     private static final int sequencerTxnColumn;
     private static final int suspendedColumn;
@@ -179,12 +176,9 @@
             }
 
             public class TableListRecord implements Record {
-<<<<<<< HEAD
-                private int memoryPressureLevel;
-=======
                 private String errorMessage;
                 private String errorTag;
->>>>>>> 22d99f07
+                private int memoryPressureLevel;
                 private long sequencerTxn;
                 private boolean suspendedFlag;
                 private String tableName;
@@ -313,15 +307,12 @@
         writerLagTxnCountColumn = metadata.getColumnCount() - 1;
         metadata.add(new TableColumnMetadata("sequencerTxn", ColumnType.LONG));
         sequencerTxnColumn = metadata.getColumnCount() - 1;
-<<<<<<< HEAD
-        metadata.add(new TableColumnMetadata("memoryPressure", ColumnType.INT));
-        memoryPressureLevelColumn = metadata.getColumnCount() - 1;
-=======
         metadata.add(new TableColumnMetadata("errorTag", ColumnType.STRING));
         errorTagColumn = metadata.getColumnCount() - 1;
         metadata.add(new TableColumnMetadata("errorMessage", ColumnType.STRING));
         errorMessageColumn = metadata.getColumnCount() - 1;
->>>>>>> 22d99f07
+        metadata.add(new TableColumnMetadata("memoryPressure", ColumnType.INT));
+        memoryPressureLevelColumn = metadata.getColumnCount() - 1;
         METADATA = metadata;
     }
 }