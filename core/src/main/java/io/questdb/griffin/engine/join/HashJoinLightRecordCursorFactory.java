/*******************************************************************************
 *     ___                  _   ____  ____
 *    / _ \ _   _  ___  ___| |_|  _ \| __ )
 *   | | | | | | |/ _ \/ __| __| | | |  _ \
 *   | |_| | |_| |  __/\__ \ |_| |_| | |_) |
 *    \__\_\\__,_|\___||___/\__|____/|____/
 *
 *  Copyright (c) 2014-2019 Appsicle
 *  Copyright (c) 2019-2024 QuestDB
 *
 *  Licensed under the Apache License, Version 2.0 (the "License");
 *  you may not use this file except in compliance with the License.
 *  You may obtain a copy of the License at
 *
 *  http://www.apache.org/licenses/LICENSE-2.0
 *
 *  Unless required by applicable law or agreed to in writing, software
 *  distributed under the License is distributed on an "AS IS" BASIS,
 *  WITHOUT WARRANTIES OR CONDITIONS OF ANY KIND, either express or implied.
 *  See the License for the specific language governing permissions and
 *  limitations under the License.
 *
 ******************************************************************************/

package io.questdb.griffin.engine.join;

import io.questdb.cairo.*;
import io.questdb.cairo.map.Map;
import io.questdb.cairo.map.MapFactory;
import io.questdb.cairo.map.MapKey;
import io.questdb.cairo.map.MapValue;
import io.questdb.cairo.sql.Record;
import io.questdb.cairo.sql.*;
import io.questdb.griffin.PlanSink;
import io.questdb.griffin.SqlException;
import io.questdb.griffin.SqlExecutionContext;
import io.questdb.griffin.model.JoinContext;
import io.questdb.std.Misc;
import io.questdb.std.Transient;

public class HashJoinLightRecordCursorFactory extends AbstractJoinRecordCursorFactory {
    private final HashJoinRecordCursor cursor;
    private final RecordSink masterSink;
    private final RecordSink slaveKeySink;

    public HashJoinLightRecordCursorFactory(
            CairoConfiguration configuration,
            RecordMetadata metadata,
            RecordCursorFactory masterFactory,
            RecordCursorFactory slaveFactory,
            @Transient ColumnTypes joinColumnTypes,
            @Transient ColumnTypes valueTypes, // this expected to be just LONG, we store chain references in map
            RecordSink masterSink,
            RecordSink slaveKeySink,
            int columnSplit,
            JoinContext joinContext
    ) {
        super(metadata, joinContext, masterFactory, slaveFactory);
        try {
            this.masterSink = masterSink;
            this.slaveKeySink = slaveKeySink;
            this.cursor = new HashJoinRecordCursor(columnSplit, configuration, joinColumnTypes, valueTypes);
        } catch (Throwable th) {
            close();
            throw th;
        }
    }

    @Override
    public boolean followedOrderByAdvice() {
        return masterFactory.followedOrderByAdvice();
    }

    @Override
    public RecordCursor getCursor(SqlExecutionContext executionContext) throws SqlException {
        RecordCursor slaveCursor = slaveFactory.getCursor(executionContext);
        RecordCursor masterCursor = null;
        try {
            masterCursor = masterFactory.getCursor(executionContext);
            cursor.of(masterCursor, slaveCursor, executionContext.getCircuitBreaker());
            return cursor;
        } catch (Throwable e) {
            Misc.free(slaveCursor);
            Misc.free(masterCursor);
            throw e;
        }
    }

    @Override
    public int getScanDirection() {
        return masterFactory.getScanDirection();
    }

    @Override
    public boolean recordCursorSupportsRandomAccess() {
        return false;
    }

    @Override
    public boolean supportsUpdateRowId(TableToken tableToken) {
        return masterFactory.supportsUpdateRowId(tableToken);
    }

    @Override
    public void toPlan(PlanSink sink) {
        sink.type("Hash Join Light");
        sink.attr("condition").val(joinContext);
        sink.child(masterFactory);
        sink.child("Hash", slaveFactory);
    }

    @Override
    protected void _close() {
<<<<<<< HEAD
        Misc.freeIfCloseable(getMetadata());
=======
        Misc.free(((JoinRecordMetadata) getMetadata()));
>>>>>>> 8ed3e4c3
        Misc.free(masterFactory);
        Misc.free(slaveFactory);
        Misc.free(cursor);
    }

    private class HashJoinRecordCursor extends AbstractJoinCursor {
        private final Map joinKeyMap;
        private final JoinRecord record;
        private final LongChain slaveChain;
        private SqlExecutionCircuitBreaker circuitBreaker;
        private boolean isMapBuilt;
        private boolean isOpen;
        private Record masterRecord;
        private long size = -1;
        private LongChain.TreeCursor slaveChainCursor;
        private Record slaveRecord;

        public HashJoinRecordCursor(int columnSplit, CairoConfiguration configuration, ColumnTypes joinColumnTypes, ColumnTypes valueTypes) {
            super(columnSplit);
            try {
                isOpen = true;
                record = new JoinRecord(columnSplit);
                joinKeyMap = MapFactory.createUnorderedMap(configuration, joinColumnTypes, valueTypes);
                slaveChain = new LongChain(configuration.getSqlHashJoinLightValuePageSize(), configuration.getSqlHashJoinLightValueMaxPages());
            } catch (Throwable th) {
                close();
                throw th;
            }
        }

        @Override
        public void close() {
            if (isOpen) {
                isOpen = false;
                size = -1;
                Misc.free(joinKeyMap);
                Misc.free(slaveChain);
                super.close();
            }
        }

        @Override
        public Record getRecord() {
            return record;
        }

        @Override
        public boolean hasNext() {
            buildMapOfSlaveRecords();

            if (slaveChainCursor != null && slaveChainCursor.hasNext()) {
                slaveCursor.recordAt(slaveRecord, slaveChainCursor.next());
                return true;
            }

            while (masterCursor.hasNext()) {
                MapKey key = joinKeyMap.withKey();
                key.put(masterRecord, masterSink);
                MapValue value = key.findValue();
                if (value != null) {
                    slaveChainCursor = slaveChain.getCursor(value.getLong(0));
                    // we know cursor has values
                    // advance to get the first value
                    slaveChainCursor.hasNext();
                    slaveCursor.recordAt(slaveRecord, slaveChainCursor.next());
                    return true;
                }
            }
            return false;
        }

        @Override
        public long size() {
            if (size > -1) {
                return size;
            }
            buildMapOfSlaveRecords();
            return size = TableUtils.computeCursorSizeFromMap(masterCursor, joinKeyMap, masterSink);
        }

        @Override
        public void toTop() {
            masterCursor.toTop();
            slaveChainCursor = null;
            if (!isMapBuilt) {
                slaveCursor.toTop();
                joinKeyMap.clear();
                slaveChain.clear();
            }
        }

        private void buildMapOfSlaveRecords() {
            if (!isMapBuilt) {
                TableUtils.populateRowIDHashMap(circuitBreaker, slaveCursor, joinKeyMap, slaveKeySink, slaveChain);
                isMapBuilt = true;
            }
        }

        private void of(RecordCursor masterCursor, RecordCursor slaveCursor, SqlExecutionCircuitBreaker circuitBreaker) {
            if (!isOpen) {
                isOpen = true;
                joinKeyMap.reopen();
                slaveChain.reopen();
            }
            this.masterCursor = masterCursor;
            this.slaveCursor = slaveCursor;
            this.circuitBreaker = circuitBreaker;
            masterRecord = masterCursor.getRecord();
            slaveRecord = slaveCursor.getRecordB();
            record.of(masterRecord, slaveRecord);
            slaveChainCursor = null;
            size = -1;
            isMapBuilt = false;
        }
    }
}<|MERGE_RESOLUTION|>--- conflicted
+++ resolved
@@ -111,11 +111,7 @@
 
     @Override
     protected void _close() {
-<<<<<<< HEAD
         Misc.freeIfCloseable(getMetadata());
-=======
-        Misc.free(((JoinRecordMetadata) getMetadata()));
->>>>>>> 8ed3e4c3
         Misc.free(masterFactory);
         Misc.free(slaveFactory);
         Misc.free(cursor);
