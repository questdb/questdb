/*******************************************************************************
 *     ___                  _   ____  ____
 *    / _ \ _   _  ___  ___| |_|  _ \| __ )
 *   | | | | | | |/ _ \/ __| __| | | |  _ \
 *   | |_| | |_| |  __/\__ \ |_| |_| | |_) |
 *    \__\_\\__,_|\___||___/\__|____/|____/
 *
 *  Copyright (c) 2014-2019 Appsicle
 *  Copyright (c) 2019-2023 QuestDB
 *
 *  Licensed under the Apache License, Version 2.0 (the "License");
 *  you may not use this file except in compliance with the License.
 *  You may obtain a copy of the License at
 *
 *  http://www.apache.org/licenses/LICENSE-2.0
 *
 *  Unless required by applicable law or agreed to in writing, software
 *  distributed under the License is distributed on an "AS IS" BASIS,
 *  WITHOUT WARRANTIES OR CONDITIONS OF ANY KIND, either express or implied.
 *  See the License for the specific language governing permissions and
 *  limitations under the License.
 *
 ******************************************************************************/

package io.questdb.griffin.engine.functions.str;

import io.questdb.cairo.CairoConfiguration;
import io.questdb.cairo.ColumnType;
import io.questdb.cairo.sql.Function;
import io.questdb.cairo.sql.Record;
import io.questdb.griffin.FunctionFactory;
import io.questdb.griffin.PlanSink;
import io.questdb.griffin.SqlExecutionContext;
import io.questdb.griffin.SqlUtil;
import io.questdb.griffin.engine.functions.MultiArgFunction;
import io.questdb.griffin.engine.functions.StrFunction;
import io.questdb.std.IntList;
import io.questdb.std.Numbers;
import io.questdb.std.ObjList;
import io.questdb.std.Transient;
import io.questdb.std.str.StringSink;
import io.questdb.std.str.Utf16Sink;

public class ConcatFunctionFactory implements FunctionFactory {
    private static final ObjList<TypeAdapter> adapterReferences = new ObjList<>();

    @Override
    public String getSignature() {
        return "concat(V)";
    }

    @Override
    public Function newInstance(
            int position,
            @Transient ObjList<Function> args,
            IntList argPositions,
            CairoConfiguration configuration,
            SqlExecutionContext sqlExecutionContext
    ) {
        final ObjList<Function> functions = new ObjList<>(args.size());
        functions.addAll(args);
        return new ConcatFunction(functions);
    }

    private static void sinkBin(Utf16Sink sink, Function function, Record record) {
        sink.put('[');
        sink.put(']');
    }

    private static void sinkBool(Utf16Sink sink, Function function, Record record) {
        sink.put(function.getBool(record));
    }

    private static void sinkByte(Utf16Sink sink, Function function, Record record) {
        sink.put(function.getByte(record));
    }

    private static void sinkChar(Utf16Sink sink, Function function, Record record) {
        sink.put(function.getChar(record));
    }

    private static void sinkDate(Utf16Sink sink, Function function, Record record) {
        sink.put(function.getDate(record));
    }

    private static void sinkDouble(Utf16Sink sink, Function function, Record record) {
        sink.put(function.getDouble(record));
    }

    private static void sinkFloat(Utf16Sink sink, Function function, Record record) {
        sink.put(function.getFloat(record), 3);
    }

    private static void sinkIPv4(Utf16Sink utf16Sink, Function function, Record record) {
        Numbers.intToIPv4Sink(utf16Sink, function.getIPv4(record));
    }

    private static void sinkInt(Utf16Sink sink, Function function, Record record) {
        sink.put(function.getInt(record));
    }

    private static void sinkLong(Utf16Sink sink, Function function, Record record) {
        sink.put(function.getLong(record));
    }

    private static void sinkLong256(Utf16Sink sink, Function function, Record record) {
        function.getLong256(record, sink);
    }

    private static void sinkNull(Utf16Sink sink, Function function, Record record) {
        // ignore nulls
    }

    private static void sinkShort(Utf16Sink sink, Function function, Record record) {
        sink.put(function.getShort(record));
    }

    private static void sinkStr(Utf16Sink sink, Function function, Record record) {
        function.getStr(record, sink);
    }

    private static void sinkSymbol(Utf16Sink sink, Function function, Record record) {
        sink.put(function.getSymbol(record));
    }

    private static void sinkTimestamp(Utf16Sink sink, Function function, Record record) {
        sink.put(function.getTimestamp(record));
    }

    private static void sinkUuid(Utf16Sink sink, Function function, Record record) {
        long lo = function.getLong128Lo(record);
        long hi = function.getLong128Hi(record);
        SqlUtil.implicitCastUuidAsStr(lo, hi, sink);
    }

    private static void sinkVarchar(Utf16Sink utf16Sink, Function function, Record record) {
        function.getStr(record, utf16Sink);
    }

    @FunctionalInterface
    private interface TypeAdapter {
        void sink(Utf16Sink sink, Function function, Record record);
    }

    private static class ConcatFunction extends StrFunction implements MultiArgFunction {
        private final ObjList<TypeAdapter> adapters;
        private final int functionCount;
        private final ObjList<Function> functions;
        private final StringSink sinkA = new StringSink();
        private final StringSink sinkB = new StringSink();

        public ConcatFunction(ObjList<Function> functions) {
            this.functions = functions;
            this.functionCount = functions.size();
            this.adapters = new ObjList<>(functionCount);
            for (int i = 0; i < functionCount; i++) {
                adapters.add(adapterReferences.getQuick(functions.getQuick(i).getType()));
            }
        }

        @Override
        public ObjList<Function> getArgs() {
            return functions;
        }

        @Override
        public void getStr(Record rec, Utf16Sink utf16Sink) {
            for (int i = 0; i < functionCount; i++) {
<<<<<<< HEAD
                adaptors.getQuick(i).sink(utf16Sink, functions.getQuick(i), rec);
=======
                adapters.getQuick(i).sink(sink, functions.getQuick(i), rec);
>>>>>>> 939bad1c
            }
        }

        @Override
        public CharSequence getStr(Record rec) {
            sinkA.clear();
            getStr(rec, sinkA);
            return sinkA;
        }

        @Override
        public CharSequence getStrB(Record rec) {
            sinkB.clear();
            getStr(rec, sinkB);
            return sinkB;
        }

        @Override
        public void toPlan(PlanSink sink) {
            sink.val("concat(").val(functions).val(')');
        }
    }

    static {
        adapterReferences.extendAndSet(ColumnType.LONG256, ConcatFunctionFactory::sinkLong256);
        adapterReferences.extendAndSet(ColumnType.BOOLEAN, ConcatFunctionFactory::sinkBool);
        adapterReferences.extendAndSet(ColumnType.BYTE, ConcatFunctionFactory::sinkByte);
        adapterReferences.extendAndSet(ColumnType.SHORT, ConcatFunctionFactory::sinkShort);
        adapterReferences.extendAndSet(ColumnType.CHAR, ConcatFunctionFactory::sinkChar);
        adapterReferences.extendAndSet(ColumnType.INT, ConcatFunctionFactory::sinkInt);
        adapterReferences.extendAndSet(ColumnType.IPv4, ConcatFunctionFactory::sinkIPv4);
        adapterReferences.extendAndSet(ColumnType.LONG, ConcatFunctionFactory::sinkLong);
        adapterReferences.extendAndSet(ColumnType.FLOAT, ConcatFunctionFactory::sinkFloat);
        adapterReferences.extendAndSet(ColumnType.DOUBLE, ConcatFunctionFactory::sinkDouble);
        adapterReferences.extendAndSet(ColumnType.STRING, ConcatFunctionFactory::sinkStr);
        adapterReferences.extendAndSet(ColumnType.VARCHAR, ConcatFunctionFactory::sinkVarchar);
        adapterReferences.extendAndSet(ColumnType.SYMBOL, ConcatFunctionFactory::sinkSymbol);
        adapterReferences.extendAndSet(ColumnType.BINARY, ConcatFunctionFactory::sinkBin);
        adapterReferences.extendAndSet(ColumnType.DATE, ConcatFunctionFactory::sinkDate);
        adapterReferences.extendAndSet(ColumnType.TIMESTAMP, ConcatFunctionFactory::sinkTimestamp);
        adapterReferences.extendAndSet(ColumnType.UUID, ConcatFunctionFactory::sinkUuid);
        adapterReferences.extendAndSet(ColumnType.NULL, ConcatFunctionFactory::sinkNull);
    }
}<|MERGE_RESOLUTION|>--- conflicted
+++ resolved
@@ -166,11 +166,7 @@
         @Override
         public void getStr(Record rec, Utf16Sink utf16Sink) {
             for (int i = 0; i < functionCount; i++) {
-<<<<<<< HEAD
-                adaptors.getQuick(i).sink(utf16Sink, functions.getQuick(i), rec);
-=======
-                adapters.getQuick(i).sink(sink, functions.getQuick(i), rec);
->>>>>>> 939bad1c
+                adapters.getQuick(i).sink(utf16Sink, functions.getQuick(i), rec);
             }
         }
 
