/*******************************************************************************
 *     ___                  _   ____  ____
 *    / _ \ _   _  ___  ___| |_|  _ \| __ )
 *   | | | | | | |/ _ \/ __| __| | | |  _ \
 *   | |_| | |_| |  __/\__ \ |_| |_| | |_) |
 *    \__\_\\__,_|\___||___/\__|____/|____/
 *
 *  Copyright (c) 2014-2019 Appsicle
 *  Copyright (c) 2019-2024 QuestDB
 *
 *  Licensed under the Apache License, Version 2.0 (the "License");
 *  you may not use this file except in compliance with the License.
 *  You may obtain a copy of the License at
 *
 *  http://www.apache.org/licenses/LICENSE-2.0
 *
 *  Unless required by applicable law or agreed to in writing, software
 *  distributed under the License is distributed on an "AS IS" BASIS,
 *  WITHOUT WARRANTIES OR CONDITIONS OF ANY KIND, either express or implied.
 *  See the License for the specific language governing permissions and
 *  limitations under the License.
 *
 ******************************************************************************/

package io.questdb.griffin.engine.functions.bind;

import io.questdb.cairo.CairoConfiguration;
import io.questdb.cairo.ColumnType;
import io.questdb.cairo.GeoHashes;
<<<<<<< HEAD
import io.questdb.cairo.MicrosTimestampDriver;
=======
import io.questdb.cairo.arr.ArrayView;
>>>>>>> 4b46f236
import io.questdb.cairo.sql.BindVariableService;
import io.questdb.cairo.sql.Function;
import io.questdb.griffin.SqlException;
import io.questdb.griffin.SqlKeywords;
import io.questdb.griffin.SqlUtil;
import io.questdb.griffin.engine.functions.UndefinedFunction;
import io.questdb.std.BinarySequence;
import io.questdb.std.CharSequenceObjHashMap;
import io.questdb.std.Chars;
import io.questdb.std.Long256;
import io.questdb.std.Long256Impl;
import io.questdb.std.Misc;
import io.questdb.std.Numbers;
import io.questdb.std.ObjList;
import io.questdb.std.ObjectPool;
import io.questdb.std.Transient;
import io.questdb.std.str.StringSink;
import io.questdb.std.str.Utf8Sequence;
import io.questdb.std.str.Utf8s;
import org.jetbrains.annotations.NotNull;
import org.jetbrains.annotations.Nullable;

public class BindVariableServiceImpl implements BindVariableService {
    private final ObjectPool<IPv4BindVariable> IPv4VarPool;
    private final ObjectPool<ArrayBindVariable> arrayVarPool;
    private final ObjectPool<BooleanBindVariable> booleanVarPool;
    private final ObjectPool<ByteBindVariable> byteVarPool;
    private final ObjectPool<CharBindVariable> charVarPool;
    private final ObjectPool<DateBindVariable> dateVarPool;
    private final ObjectPool<DoubleBindVariable> doubleVarPool;
    private final ObjectPool<FloatBindVariable> floatVarPool;
    private final ObjectPool<GeoHashBindVariable> geoHashVarPool;
    private final ObjList<Function> indexedVariables = new ObjList<>();
    private final ObjectPool<IntBindVariable> intVarPool;
    private final ObjectPool<Long256BindVariable> long256VarPool;
    private final ObjectPool<LongBindVariable> longVarPool;
    private final CharSequenceObjHashMap<Function> namedVariables = new CharSequenceObjHashMap<>();
    private final ObjectPool<ShortBindVariable> shortVarPool;
    private final ObjectPool<StrBindVariable> strVarPool;
    private final ObjectPool<TimestampBindVariable> timestampVarPool;
    private final ObjectPool<UuidBindVariable> uuidVarPool;
    private final ObjectPool<VarcharBindVariable> varcharVarPool;

    public BindVariableServiceImpl(CairoConfiguration configuration) {
        final int poolSize = configuration.getBindVariablePoolSize();
        this.doubleVarPool = new ObjectPool<>(DoubleBindVariable::new, poolSize);
        this.floatVarPool = new ObjectPool<>(FloatBindVariable::new, poolSize);
        this.intVarPool = new ObjectPool<>(IntBindVariable::new, poolSize);
        this.IPv4VarPool = new ObjectPool<>(IPv4BindVariable::new, poolSize);
        this.longVarPool = new ObjectPool<>(LongBindVariable::new, poolSize);
        this.timestampVarPool = new ObjectPool<>(TimestampBindVariable::new, poolSize);
        this.dateVarPool = new ObjectPool<>(DateBindVariable::new, poolSize);
        this.shortVarPool = new ObjectPool<>(ShortBindVariable::new, poolSize);
        this.byteVarPool = new ObjectPool<>(ByteBindVariable::new, poolSize);
        this.geoHashVarPool = new ObjectPool<>(GeoHashBindVariable::new, poolSize);
        this.booleanVarPool = new ObjectPool<>(BooleanBindVariable::new, poolSize);
        this.strVarPool = new ObjectPool<>(StrBindVariable::new, poolSize);
        this.charVarPool = new ObjectPool<>(CharBindVariable::new, 8);
        this.long256VarPool = new ObjectPool<>(Long256BindVariable::new, 8);
        this.uuidVarPool = new ObjectPool<>(UuidBindVariable::new, 8);
        this.varcharVarPool = new ObjectPool<>(VarcharBindVariable::new, poolSize);
        this.arrayVarPool = new ObjectPool<>(ArrayBindVariable::new, poolSize); // todo: this might be excessive, smaller pool size might be enough
    }

    @Override
    public void clear() {
        namedVariables.clear();
        indexedVariables.clear();
        doubleVarPool.clear();
        floatVarPool.clear();
        intVarPool.clear();
        IPv4VarPool.clear();
        longVarPool.clear();
        timestampVarPool.clear();
        dateVarPool.clear();
        shortVarPool.clear();
        byteVarPool.clear();
        booleanVarPool.clear();
        strVarPool.clear();
        charVarPool.clear();
        long256VarPool.clear();
        geoHashVarPool.clear();
        uuidVarPool.clear();
        varcharVarPool.clear();
        arrayVarPool.clear();
    }

    @Override
    public int define(int index, int type, int position) throws SqlException {
        // check if the function already defined as this type
        // to avoid overhead of re-defining each variable
        Function function = getFunction(index);
        if (function != null && function.getType() == type) {
            return type;
        }
        switch (ColumnType.tagOf(type)) {
            // unable to define undefined type
            case ColumnType.UNDEFINED:
                setUndefined(index);
                return type;
            case ColumnType.BOOLEAN:
                setBoolean(index);
                return type;
            case ColumnType.BYTE:
                setByte(index);
                return type;
            case ColumnType.SHORT:
                setShort(index);
                return type;
            case ColumnType.CHAR:
                setChar(index);
                return type;
            case ColumnType.INT:
                setInt(index);
                return type;
            case ColumnType.IPv4:
                setIPv4(index);
                return type;
            case ColumnType.LONG:
                setLong(index);
                return type;
            case ColumnType.DATE:
                setDate(index);
                return type;
            case ColumnType.TIMESTAMP:
                setTimestamp(index);
                return type;
            case ColumnType.FLOAT:
                setFloat(index);
                return type;
            case ColumnType.DOUBLE:
                setDouble(index);
                return type;
            case ColumnType.STRING:
            case ColumnType.SYMBOL:
                setStr(index);
                return ColumnType.STRING;
            case ColumnType.VAR_ARG:
                // we cannot define bind variable as vararg, it is
                // a code for method signature and is not a "type"
                throw SqlException.$(position, "unsupported type: VAR_ARG");
            case ColumnType.LONG256:
                setLong256(index);
                return type;
            case ColumnType.BINARY:
                setBin(index);
                return type;
            case ColumnType.GEOBYTE:
            case ColumnType.GEOSHORT:
            case ColumnType.GEOINT:
            case ColumnType.GEOLONG:
                setGeoHash(index, type);
                return type;
            case ColumnType.UUID:
                setUuid(index);
                return type;
            case ColumnType.VARCHAR:
                setVarchar(index);
                return type;
            case ColumnType.ARRAY:
                setArrayType(index, type);
                return type;
            default:
                throw SqlException.$(position, "bind variable cannot be used [contextType=").put(ColumnType.nameOf(type)).put(", index=").put(index).put(']');
        }
    }

    @Override
    public Function getFunction(CharSequence name) {
        assert name != null;
        assert Chars.startsWith(name, ':');
        return namedVariables.valueAt(namedVariables.keyIndex(name, 1, name.length()));
    }

    @Override
    public Function getFunction(int index) {
        final int n = indexedVariables.size();
        if (index < n) {
            return indexedVariables.getQuick(index);
        }
        return null;
    }

    @Override
    public int getIndexedVariableCount() {
        return indexedVariables.size();
    }

    @Override
    public ObjList<CharSequence> getNamedVariables() {
        return namedVariables.keys();
    }

    @Override
    public void setArray(int index, ArrayView value) throws SqlException {
        indexedVariables.extendPos(index + 1);
        // variable exists
        Function function = indexedVariables.getQuick(index);
        if (function != null) {
            setArray0(function, value, index, null);
        } else {
            indexedVariables.setQuick(index, function = arrayVarPool.next());
            ((ArrayBindVariable) function).setView(value);
        }
    }

    @Override
    public void setBin(CharSequence name, BinarySequence value) throws SqlException {
        int index = namedVariables.keyIndex(name);
        if (index > -1) {
            namedVariables.putAt(index, name, new BinBindVariable(value));
        } else {
            Function function = namedVariables.valueAtQuick(index);
            if (function instanceof BinBindVariable) {
                ((BinBindVariable) function).value = value;
            } else {
                throw SqlException.$(0, "bind variable '").put(name).put("' is already defined as ").put(ColumnType.nameOf(function.getType()));
            }
        }
    }

    @Override
    public void setBin(int index) throws SqlException {
        setBin(index, null);
    }

    @Override
    public void setBin(int index, BinarySequence value) throws SqlException {
        indexedVariables.extendPos(index + 1);
        Function function = indexedVariables.getQuick(index);
        if (function == null) {
            indexedVariables.setQuick(index, new BinBindVariable(value));
        } else if (function instanceof BinBindVariable) {
            ((BinBindVariable) function).value = value;
        } else {
            throw SqlException.$(0, "bind variable at ").put(index).put(" is already defined as ").put(ColumnType.nameOf(function.getType()));
        }
    }

    @Override
    public void setBoolean(CharSequence name, boolean value) throws SqlException {
        int index = namedVariables.keyIndex(name);
        if (index > -1) {
            final BooleanBindVariable function;
            namedVariables.putAt(index, name, function = booleanVarPool.next());
            function.value = value;
        } else {
            setBoolean0(namedVariables.valueAtQuick(index), value, -1, name);
        }
    }

    @Override
    public void setBoolean(int index) throws SqlException {
        setBoolean(index, false);
    }

    @Override
    public void setBoolean(int index, boolean value) throws SqlException {
        indexedVariables.extendPos(index + 1);
        // variable exists
        Function function = indexedVariables.getQuick(index);
        if (function != null) {
            setBoolean0(function, value, index, null);
        } else {
            indexedVariables.setQuick(index, function = booleanVarPool.next());
            ((BooleanBindVariable) function).value = value;
        }
    }

    @Override
    public void setByte(CharSequence name, byte value) throws SqlException {
        int index = namedVariables.keyIndex(name);
        if (index > -1) {
            final ByteBindVariable function;
            namedVariables.putAt(index, name, function = byteVarPool.next());
            function.value = value;
        } else {
            setByte0(namedVariables.valueAtQuick(index), value, -1, name);
        }
    }

    @Override
    public void setByte(int index, byte value) throws SqlException {
        indexedVariables.extendPos(index + 1);
        // variable exists
        Function function = indexedVariables.getQuick(index);
        if (function != null) {
            setByte0(function, value, index, null);
        } else {
            indexedVariables.setQuick(index, function = byteVarPool.next());
            ((ByteBindVariable) function).value = value;
        }
    }

    @Override
    public void setByte(int index) throws SqlException {
        setByte(index, (byte) 0);
    }

    @Override
    public void setChar(CharSequence name, char value) throws SqlException {
        int index = namedVariables.keyIndex(name);
        if (index > -1) {
            final CharBindVariable function;
            namedVariables.putAt(index, name, function = charVarPool.next());
            function.value = value;
        } else {
            setChar0(namedVariables.valueAtQuick(index), value, -1, name);
        }
    }

    @Override
    public void setChar(int index) throws SqlException {
        setChar(index, (char) 0);
    }

    @Override
    public void setChar(int index, char value) throws SqlException {
        indexedVariables.extendPos(index + 1);
        // variable exists
        Function function = indexedVariables.getQuick(index);
        if (function != null) {
            setChar0(function, value, index, null);
        } else {
            indexedVariables.setQuick(index, function = charVarPool.next());
            ((CharBindVariable) function).value = value;
        }
    }

    @Override
    public void setDate(CharSequence name, long value) throws SqlException {
        int index = namedVariables.keyIndex(name);
        if (index > -1) {
            final DateBindVariable function;
            namedVariables.putAt(index, name, function = dateVarPool.next());
            function.value = value;
        } else {
            setLong0(namedVariables.valueAtQuick(index), value, -1, name, ColumnType.DATE);
        }
    }

    @Override
    public void setDate(int index) throws SqlException {
        setDate(index, Numbers.LONG_NULL);
    }

    @Override
    public void setDate(int index, long value) throws SqlException {
        indexedVariables.extendPos(index + 1);
        // variable exists
        Function function = indexedVariables.getQuick(index);
        if (function != null) {
            setLong0(function, value, index, null, ColumnType.DATE);
        } else {
            indexedVariables.setQuick(index, function = dateVarPool.next());
            ((DateBindVariable) function).value = value;
        }
    }

    @Override
    public void setDouble(CharSequence name, double value) throws SqlException {
        int index = namedVariables.keyIndex(name);
        if (index > -1) {
            final DoubleBindVariable function;
            namedVariables.putAt(index, name, function = doubleVarPool.next());
            function.value = value;
        } else {
            setDouble0(namedVariables.valueAtQuick(index), value, -1, name);
        }
    }

    @Override
    public void setDouble(int index) throws SqlException {
        setDouble(index, Double.NaN);
    }

    @Override
    public void setDouble(int index, double value) throws SqlException {
        indexedVariables.extendPos(index + 1);
        // variable exists
        Function function = indexedVariables.getQuick(index);
        if (function != null) {
            setDouble0(function, value, index, null);
        } else {
            indexedVariables.setQuick(index, function = doubleVarPool.next());
            ((DoubleBindVariable) function).value = value;
        }
    }

    @Override
    public void setFloat(CharSequence name, float value) throws SqlException {
        int index = namedVariables.keyIndex(name);
        if (index > -1) {
            final FloatBindVariable function;
            namedVariables.putAt(index, name, function = floatVarPool.next());
            function.value = value;
        } else {
            setFloat0(namedVariables.valueAtQuick(index), value, -1, name);
        }
    }

    @Override
    public void setFloat(int index) throws SqlException {
        setFloat(index, Float.NaN);
    }

    @Override
    public void setFloat(int index, float value) throws SqlException {
        indexedVariables.extendPos(index + 1);
        // variable exists
        Function function = indexedVariables.getQuick(index);
        if (function != null) {
            setFloat0(function, value, index, null);
        } else {
            indexedVariables.setQuick(index, function = floatVarPool.next());
            ((FloatBindVariable) function).value = value;
        }
    }

    @Override
    public void setGeoHash(CharSequence name, long value, int type) throws SqlException {
        int index = namedVariables.keyIndex(name);
        if (index > -1) {
            final GeoHashBindVariable function;
            namedVariables.putAt(index, name, function = geoHashVarPool.next());
            function.value = value;
            function.setType(type);
        } else {
            setGeoHash0(namedVariables.valueAtQuick(index), value, type, -1, name);
        }
    }

    @Override
    public void setGeoHash(int index, long value, int type) throws SqlException {
        indexedVariables.extendPos(index + 1);
        // variable exists
        Function function = indexedVariables.getQuick(index);
        if (function != null) {
            setGeoHash0(function, value, type, index, null);
        } else {
            indexedVariables.setQuick(index, function = geoHashVarPool.next());
            ((GeoHashBindVariable) function).value = value;
            ((GeoHashBindVariable) function).setType(type);
        }
    }

    @Override
    public void setGeoHash(int index, int type) throws SqlException {
        setGeoHash(index, GeoHashes.NULL, type);
    }

    @Override
    public void setIPv4(int index) {
        setIPv4(index, Numbers.IPv4_NULL);
    }

    @Override
    public void setIPv4(int index, int value) {
        indexedVariables.extendPos(index + 1);
        // variable exists
        Function function = indexedVariables.getQuick(index);
        if (function != null) {
            setIPv40(function, value);
        } else {
            indexedVariables.setQuick(index, function = IPv4VarPool.next());
            ((IPv4BindVariable) function).value = value;
        }
    }

    @Override
    public void setIPv4(int index, CharSequence value) {
        indexedVariables.extendPos(index + 1);
        // variable exists
        Function function = indexedVariables.getQuick(index);
        if (function != null) {
            setIPv40(function, Numbers.parseIPv4Quiet(value));
        } else {
            indexedVariables.setQuick(index, function = IPv4VarPool.next());
            ((IPv4BindVariable) function).value = Numbers.parseIPv4Quiet(value);
        }
    }

    @Override
    public void setInt(CharSequence name, int value) throws SqlException {
        int index = namedVariables.keyIndex(name);
        if (index > -1) {
            final IntBindVariable function;
            namedVariables.putAt(index, name, function = intVarPool.next());
            function.value = value;
        } else {
            setInt0(namedVariables.valueAtQuick(index), value, -1, name);
        }
    }

    @Override
    public void setInt(int index) throws SqlException {
        setInt(index, Numbers.INT_NULL);
    }

    @Override
    public void setInt(int index, int value) throws SqlException {
        indexedVariables.extendPos(index + 1);
        // variable exists
        Function function = indexedVariables.getQuick(index);
        if (function != null) {
            setInt0(function, value, index, null);
        } else {
            indexedVariables.setQuick(index, function = intVarPool.next());
            ((IntBindVariable) function).value = value;
        }
    }

    @Override
    public void setLong(CharSequence name, long value) throws SqlException {
        int index = namedVariables.keyIndex(name);
        if (index > -1) {
            final LongBindVariable function;
            namedVariables.putAt(index, name, function = longVarPool.next());
            function.value = value;
        } else {
            setLong0(namedVariables.valueAtQuick(index), value, -1, name, ColumnType.LONG);
        }
    }

    @Override
    public void setLong(int index) throws SqlException {
        setLong(index, Numbers.LONG_NULL);
    }

    @Override
    public void setLong(int index, long value) throws SqlException {
        indexedVariables.extendPos(index + 1);
        // variable exists
        Function function = indexedVariables.getQuick(index);
        if (function != null) {
            setLong0(function, value, index, null, ColumnType.LONG);
        } else {
            indexedVariables.setQuick(index, function = longVarPool.next());
            ((LongBindVariable) function).value = value;
        }
    }

    @Override
    public void setLong256(CharSequence name, long l0, long l1, long l2, long l3) throws SqlException {
        int index = namedVariables.keyIndex(name);
        if (index > -1) {
            final Long256BindVariable function;
            namedVariables.putAt(index, name, function = long256VarPool.next());
            function.value.setAll(l0, l1, l2, l3);
        } else {
            setLong2560(namedVariables.valueAtQuick(index), l0, l1, l2, l3, -1, name);
        }
    }

    @Override
    public void setLong256(CharSequence name, Long256 value) throws SqlException {
        int index = namedVariables.keyIndex(name);
        if (index > -1) {
            final Long256BindVariable function;
            namedVariables.putAt(index, name, function = long256VarPool.next());
            function.value.copyFrom(value);
        } else {
            setLong2560(
                    namedVariables.valueAtQuick(index),
                    value.getLong0(),
                    value.getLong1(),
                    value.getLong2(),
                    value.getLong3(),
                    -1,
                    name
            );
        }
    }

    @Override
    public void setLong256(int index) throws SqlException {
        setLong256(index, Numbers.LONG_NULL, Numbers.LONG_NULL, Numbers.LONG_NULL, Numbers.LONG_NULL);
    }

    @Override
    public void setLong256(int index, long l0, long l1, long l2, long l3) throws SqlException {
        indexedVariables.extendPos(index + 1);
        // variable exists
        Function function = indexedVariables.getQuick(index);
        if (function != null) {
            setLong2560(
                    function,
                    l0,
                    l1,
                    l2,
                    l3,
                    index,
                    null
            );
        } else {
            indexedVariables.setQuick(index, function = long256VarPool.next());
            ((Long256BindVariable) function).setValue(l0, l1, l2, l3);
        }
    }

    @Override
    public void setLong256(CharSequence name) throws SqlException {
        setLong256(name, Long256Impl.NULL_LONG256);
    }

    @Override
    public void setShort(int index) throws SqlException {
        setShort(index, (short) 0);
    }

    @Override
    public void setShort(int index, short value) throws SqlException {
        indexedVariables.extendPos(index + 1);
        // variable exists
        Function function = indexedVariables.getQuick(index);
        if (function != null) {
            setShort0(function, value, index, null);
        } else {
            indexedVariables.setQuick(index, function = shortVarPool.next());
            ((ShortBindVariable) function).value = value;
        }
    }

    @Override
    public void setShort(CharSequence name, short value) throws SqlException {
        int index = namedVariables.keyIndex(name);
        if (index > -1) {
            final ShortBindVariable function;
            namedVariables.putAt(index, name, function = shortVarPool.next());
            function.value = value;
        } else {
            setShort0(namedVariables.valueAtQuick(index), value, -1, name);
        }
    }

    @Override
    public void setStr(int index) throws SqlException {
        setStr(index, null);
    }

    @Override
    public void setStr(int index, CharSequence value) throws SqlException {
        indexedVariables.extendPos(index + 1);
        // variable exists
        Function function = indexedVariables.getQuick(index);
        if (function != null) {
            setStr0(function, value, index, null);
        } else {
            indexedVariables.setQuick(index, function = strVarPool.next());
            ((StrBindVariable) function).setValue(value);
        }
    }

    @Override
    public void setStr(CharSequence name, CharSequence value) throws SqlException {
        int index = namedVariables.keyIndex(name);
        if (index > -1) {
            final StrBindVariable function;
            namedVariables.putAt(index, name, function = strVarPool.next());
            function.setValue(value);
        } else {
            setStr0(namedVariables.valueAtQuick(index), value, -1, name);
        }
    }

    @Override
    public void setTimestamp(int index) throws SqlException {
        setTimestamp(index, Numbers.LONG_NULL);
    }

    @Override
    public void setTimestamp(int index, long value) throws SqlException {
        indexedVariables.extendPos(index + 1);
        // variable exists
        Function function = indexedVariables.getQuick(index);
        if (function != null) {
            setTimestamp0(function, value, index);
        } else {
            indexedVariables.setQuick(index, function = timestampVarPool.next());
            ((TimestampBindVariable) function).value = value;
        }
    }

    @Override
    public void setTimestamp(CharSequence name, long value) throws SqlException {
        int index = namedVariables.keyIndex(name);
        if (index > -1) {
            final TimestampBindVariable function;
            namedVariables.putAt(index, name, function = timestampVarPool.next());
            function.value = value;
        } else {
            setLong0(namedVariables.valueAtQuick(index), value, -1, name, ColumnType.TIMESTAMP);
        }
    }

    @Override
    public void setUuid(int index, long lo, long hi) throws SqlException {
        indexedVariables.extendPos(index + 1);
        // variable exists
        Function function = indexedVariables.getQuick(index);
        if (function != null) {
            setUuid(function, lo, hi, index, null);
        } else {
            indexedVariables.setQuick(index, function = uuidVarPool.next());
            ((UuidBindVariable) function).set(lo, hi);
        }
    }

    @Override
    public void setUuid(CharSequence name, long lo, long hi) throws SqlException {
        int index = namedVariables.keyIndex(name);
        if (index > -1) {
            final UuidBindVariable function;
            namedVariables.putAt(index, name, function = uuidVarPool.next());
            function.set(lo, hi);
        } else {
            setUuid(namedVariables.valueAtQuick(index), lo, hi, -1, name);
        }
    }

    public void setUuid(int index) throws SqlException {
        setUuid(index, Numbers.LONG_NULL, Numbers.LONG_NULL);
    }

    @Override
    public void setVarchar(int index) throws SqlException {
        setVarchar(index, null);
    }

    @Override
    public void setVarchar(int index, @Transient Utf8Sequence value) throws SqlException {
        indexedVariables.extendPos(index + 1);
        // variable exists
        Function function = indexedVariables.getQuick(index);
        if (function != null) {
            setVarchar0(function, value, index, null);
        } else {
            indexedVariables.setQuick(index, function = varcharVarPool.next());
            ((VarcharBindVariable) function).setValue(value);
        }
    }

    @Override
    public void setVarchar(CharSequence name, Utf8Sequence value) throws SqlException {
        int index = namedVariables.keyIndex(name);
        if (index > -1) {
            final VarcharBindVariable function;
            namedVariables.putAt(index, name, function = varcharVarPool.next());
            function.setValue(value);
        } else {
            setVarchar0(namedVariables.valueAtQuick(index), value, -1, name);
        }
    }

    private static void reportError(Function function, int srcType, int index, @Nullable CharSequence name) throws SqlException {
        if (name == null) {
            throw SqlException.$(0, "bind variable at ").put(index).put(" is defined as ").put(ColumnType.nameOf(function.getType())).put(" and cannot accept ").put(ColumnType.nameOf(srcType));
        }
        throw SqlException.$(0, "bind variable '").put(name).put("' is defined as ").put(ColumnType.nameOf(function.getType())).put(" and cannot accept ").put(ColumnType.nameOf(srcType));
    }

    private static void setArray0(Function function, ArrayView value, int index, @Nullable CharSequence name) throws SqlException {
        final int functionType = ColumnType.tagOf(function.getType());
        switch (functionType) {
            case ColumnType.ARRAY:
                ((ArrayBindVariable) function).setView(value);
                break;
            case ColumnType.STRING:
            case ColumnType.VARCHAR:
                throw new UnsupportedOperationException("implement me");
            default:
                reportError(function, ColumnType.ARRAY, index, name);
                break;
        }
    }

    private static void setBoolean0(Function function, boolean value, int index, @Nullable CharSequence name) throws SqlException {
        final int functionType = ColumnType.tagOf(function.getType());
        switch (functionType) {
            case ColumnType.BOOLEAN:
                ((BooleanBindVariable) function).value = value;
                break;
            case ColumnType.STRING:
                ((StrBindVariable) function).setValue(value);
                break;
            case ColumnType.VARCHAR:
                ((VarcharBindVariable) function).setValue(value);
                break;
            default:
                reportError(function, ColumnType.BOOLEAN, index, name);
                break;
        }
    }

    private static void setByte0(Function function, byte value, int index, @Nullable CharSequence name) throws SqlException {
        final int functionType = ColumnType.tagOf(function.getType());
        switch (functionType) {
            case ColumnType.BYTE:
                ((ByteBindVariable) function).value = value;
                break;
            case ColumnType.SHORT:
                ((ShortBindVariable) function).value = value;
                break;
            case ColumnType.INT:
                ((IntBindVariable) function).value = value;
                break;
            case ColumnType.LONG:
                ((LongBindVariable) function).value = value;
                break;
            case ColumnType.TIMESTAMP:
                ((TimestampBindVariable) function).value = value;
                break;
            case ColumnType.DATE:
                ((DateBindVariable) function).value = value;
                break;
            case ColumnType.FLOAT:
                ((FloatBindVariable) function).value = value;
                break;
            case ColumnType.DOUBLE:
                ((DoubleBindVariable) function).value = value;
                break;
            case ColumnType.STRING:
                ((StrBindVariable) function).setValue(value);
                break;
            case ColumnType.VARCHAR:
                ((VarcharBindVariable) function).setValue(value);
                break;
            case ColumnType.CHAR:
                ((CharBindVariable) function).value = SqlUtil.implicitCastAsChar(value, ColumnType.BYTE);
                break;
            default:
                reportError(function, ColumnType.BYTE, index, name);
                break;
        }
    }

    private static void setChar0(Function function, char value, int index, @Nullable CharSequence name) throws SqlException {
        final int functionType = ColumnType.tagOf(function.getType());
        // treat char as string representation of numeric type
        switch (functionType) {
            case ColumnType.BYTE:
                ((ByteBindVariable) function).value = SqlUtil.implicitCastCharAsType(value, ColumnType.BYTE);
                break;
            case ColumnType.SHORT:
                ((ShortBindVariable) function).value = SqlUtil.implicitCastCharAsType(value, ColumnType.SHORT);
                break;
            case ColumnType.INT:
                ((IntBindVariable) function).value = SqlUtil.implicitCastCharAsType(value, ColumnType.INT);
                break;
            case ColumnType.LONG:
                ((LongBindVariable) function).value = SqlUtil.implicitCastCharAsType(value, ColumnType.LONG);
                break;
            case ColumnType.DATE:
                ((DateBindVariable) function).value = SqlUtil.implicitCastCharAsType(value, ColumnType.DATE);
                break;
            case ColumnType.TIMESTAMP:
                ((TimestampBindVariable) function).value = SqlUtil.implicitCastCharAsType(value, ColumnType.TIMESTAMP);
                break;
            case ColumnType.FLOAT:
                ((FloatBindVariable) function).value = SqlUtil.implicitCastCharAsType(value, ColumnType.FLOAT);
                break;
            case ColumnType.DOUBLE:
                ((DoubleBindVariable) function).value = SqlUtil.implicitCastCharAsType(value, ColumnType.DOUBLE);
                break;
            case ColumnType.CHAR:
                ((CharBindVariable) function).value = value;
                break;
            case ColumnType.STRING:
                ((StrBindVariable) function).setValue(value);
                break;
            case ColumnType.VARCHAR:
                ((VarcharBindVariable) function).setValue(value);
                break;
            case ColumnType.GEOBYTE:
                ((GeoHashBindVariable) function).value = SqlUtil.implicitCastCharAsGeoHash(value, function.getType());
                break;
            default:
                reportError(function, ColumnType.CHAR, index, name);
                break;
        }
    }

    private static void setDouble0(Function function, double value, int index, @Nullable CharSequence name) throws SqlException {
        final int functionType = ColumnType.tagOf(function.getType());
        switch (functionType) {
            case ColumnType.FLOAT:
                ((FloatBindVariable) function).value = SqlUtil.implicitCastAsFloat(value, ColumnType.DOUBLE);
                break;
            case ColumnType.DOUBLE:
                ((DoubleBindVariable) function).value = value;
                break;
            case ColumnType.STRING:
                ((StrBindVariable) function).setValue(value);
                break;
            case ColumnType.VARCHAR:
                ((VarcharBindVariable) function).setValue(value);
                break;
            default:
                reportError(function, ColumnType.DOUBLE, index, name);
                break;
        }
    }

    private static void setFloat0(Function function, float value, int index, @Nullable CharSequence name) throws SqlException {
        final int functionType = ColumnType.tagOf(function.getType());
        switch (functionType) {
            case ColumnType.FLOAT:
                ((FloatBindVariable) function).value = value;
                break;
            case ColumnType.DOUBLE:
                ((DoubleBindVariable) function).value = value;
                break;
            case ColumnType.STRING:
                ((StrBindVariable) function).setValue(value);
                break;
            case ColumnType.VARCHAR:
                ((VarcharBindVariable) function).setValue(value);
                break;
            default:
                reportError(function, ColumnType.FLOAT, index, name);
                break;
        }
    }

    private static void setGeoHash0(Function function, long value, int type, int index, @Nullable CharSequence name) throws SqlException {
        final int varType = function.getType();
        switch (ColumnType.tagOf(varType)) {
            case ColumnType.GEOBYTE:
            case ColumnType.GEOINT:
            case ColumnType.GEOSHORT:
            case ColumnType.GEOLONG:
                int fromBits = ColumnType.getGeoHashBits(type);
                int toBits = ColumnType.getGeoHashBits(varType);
                if (fromBits == toBits) {
                    ((GeoHashBindVariable) function).value = value;
                } else if (fromBits > toBits) {
                    ((GeoHashBindVariable) function).value = GeoHashes.widen(value, fromBits, toBits);
                } else if (name != null) {
                    throw SqlException.$(0, "inconvertible types: ")
                            .put(ColumnType.nameOf(type))
                            .put(" -> ")
                            .put(ColumnType.nameOf(varType))
                            .put(" [varName=").put(name).put(']');
                } else {
                    throw SqlException.$(0, "inconvertible types: ")
                            .put(ColumnType.nameOf(type))
                            .put(" -> ")
                            .put(ColumnType.nameOf(varType))
                            .put(" [varIndex=").put(index).put(']');
                }
                break;
            default:
                reportError(function, type, index, name);
        }
    }

    private static void setIPv40(Function function, int value) {
        ((IPv4BindVariable) function).value = value;
    }

    private static void setInt0(Function function, int value, int index, @Nullable CharSequence name) throws SqlException {
        final int functionType = ColumnType.tagOf(function.getType());
        switch (functionType) {
            case ColumnType.BYTE:
                ((ByteBindVariable) function).value = value != Numbers.INT_NULL ? SqlUtil.implicitCastAsByte(value, ColumnType.INT) : 0;
                break;
            case ColumnType.SHORT:
                ((ShortBindVariable) function).value = value != Numbers.INT_NULL ? SqlUtil.implicitCastAsShort(value, ColumnType.INT) : 0;
                break;
            case ColumnType.INT:
                ((IntBindVariable) function).value = value;
                break;
            case ColumnType.IPv4:
                ((IPv4BindVariable) function).value = value != Numbers.INT_NULL ? value : Numbers.IPv4_NULL;
                break;
            case ColumnType.LONG:
                ((LongBindVariable) function).value = value != Numbers.INT_NULL ? value : Numbers.LONG_NULL;
                break;
            case ColumnType.TIMESTAMP:
                ((TimestampBindVariable) function).value = value != Numbers.INT_NULL ? value : Numbers.LONG_NULL;
                break;
            case ColumnType.DATE:
                ((DateBindVariable) function).value = value != Numbers.INT_NULL ? value : Numbers.LONG_NULL;
                break;
            case ColumnType.FLOAT:
                ((FloatBindVariable) function).value = value != Numbers.INT_NULL ? value : Float.NaN;
                break;
            case ColumnType.DOUBLE:
                ((DoubleBindVariable) function).value = value != Numbers.INT_NULL ? value : Double.NaN;
                break;
            case ColumnType.STRING:
                ((StrBindVariable) function).setValue(value);
                break;
            case ColumnType.VARCHAR:
                ((VarcharBindVariable) function).setValue(value);
                break;
            case ColumnType.CHAR:
                ((CharBindVariable) function).value = value != Numbers.INT_NULL ? SqlUtil.implicitCastAsChar(value, ColumnType.INT) : 0;
                break;
            default:
                reportError(function, ColumnType.INT, index, name);
                break;
        }
    }

    private static void setLong0(Function function, long value, int index, @Nullable CharSequence name, int srcType) throws SqlException {
        final int functionType = ColumnType.tagOf(function.getType());
        switch (functionType) {
            case ColumnType.BYTE:
                ((ByteBindVariable) function).value = value != Numbers.LONG_NULL ? SqlUtil.implicitCastAsByte(value, ColumnType.LONG) : 0;
                break;
            case ColumnType.SHORT:
                ((ShortBindVariable) function).value = value != Numbers.LONG_NULL ? SqlUtil.implicitCastAsShort(value, ColumnType.LONG) : 0;
                break;
            case ColumnType.INT:
                ((IntBindVariable) function).value = value != Numbers.LONG_NULL ? SqlUtil.implicitCastAsInt(value, ColumnType.LONG) : Numbers.INT_NULL;
                break;
            case ColumnType.LONG:
                ((LongBindVariable) function).value = value;
                break;
            case ColumnType.TIMESTAMP:
                ((TimestampBindVariable) function).value = value;
                break;
            case ColumnType.DATE:
                ((DateBindVariable) function).value = value;
                break;
            case ColumnType.FLOAT:
                ((FloatBindVariable) function).value = value != Numbers.LONG_NULL ? value : Float.NaN;
                break;
            case ColumnType.DOUBLE:
                ((DoubleBindVariable) function).value = value != Numbers.LONG_NULL ? value : Double.NaN;
                break;
            case ColumnType.STRING:
                ((StrBindVariable) function).setValue(value);
                break;
            case ColumnType.VARCHAR:
                ((VarcharBindVariable) function).setValue(value);
                break;
            case ColumnType.CHAR:
                ((CharBindVariable) function).value = value != Numbers.LONG_NULL ? SqlUtil.implicitCastAsChar(value, ColumnType.LONG) : 0;
                break;
            default:
                reportError(function, srcType, index, name);
                break;
        }
    }

    private static void setLong2560(
            Function function,
            long l0,
            long l1,
            long l2,
            long l3,
            int index,
            @Nullable CharSequence name
    ) throws SqlException {
        final int functionType = ColumnType.tagOf(function.getType());
        switch (functionType) {
            case ColumnType.LONG256:
                ((Long256BindVariable) function).setValue(l0, l1, l2, l3);
                break;
            case ColumnType.STRING:
                ((StrBindVariable) function).setValue(l0, l1, l2, l3);
                break;
            case ColumnType.VARCHAR:
                ((VarcharBindVariable) function).setValue(l0, l1, l2, l3);
                break;
            default:
                reportError(function, ColumnType.LONG256, index, name);
                break;
        }
    }

    private static void setShort0(Function function, short value, int index, @Nullable CharSequence name) throws SqlException {
        final int functionType = ColumnType.tagOf(function.getType());
        switch (functionType) {
            case ColumnType.BYTE:
                ((ByteBindVariable) function).value = SqlUtil.implicitCastAsByte(value, ColumnType.SHORT);
                break;
            case ColumnType.SHORT:
                ((ShortBindVariable) function).value = value;
                break;
            case ColumnType.INT:
                ((IntBindVariable) function).value = value;
                break;
            case ColumnType.LONG:
                ((LongBindVariable) function).value = value;
                break;
            case ColumnType.TIMESTAMP:
                ((TimestampBindVariable) function).value = value;
                break;
            case ColumnType.DATE:
                ((DateBindVariable) function).value = value;
                break;
            case ColumnType.FLOAT:
                ((FloatBindVariable) function).value = value;
                break;
            case ColumnType.DOUBLE:
                ((DoubleBindVariable) function).value = value;
                break;
            case ColumnType.STRING:
                ((StrBindVariable) function).setValue(value);
                break;
            case ColumnType.VARCHAR:
                ((VarcharBindVariable) function).setValue(value);
                break;
            case ColumnType.CHAR:
                ((CharBindVariable) function).value = SqlUtil.implicitCastAsChar(value, ColumnType.SHORT);
                break;
            default:
                reportError(function, ColumnType.SHORT, index, name);
                break;
        }
    }

    private static void setStr0(Function function, CharSequence value, int index, @Nullable CharSequence name) throws SqlException {
        switch (ColumnType.tagOf(function.getType())) {
            case ColumnType.BOOLEAN:
                ((BooleanBindVariable) function).value = value != null && SqlKeywords.isTrueKeyword(value);
                break;
            case ColumnType.BYTE:
                ((ByteBindVariable) function).value = SqlUtil.implicitCastStrAsByte(value);
                break;
            case ColumnType.SHORT:
                ((ShortBindVariable) function).value = SqlUtil.implicitCastStrAsShort(value);
                break;
            case ColumnType.CHAR:
                ((CharBindVariable) function).value = SqlUtil.implicitCastStrAsChar(value);
                break;
            case ColumnType.IPv4:
                ((IPv4BindVariable) function).value = SqlUtil.implicitCastStrAsIPv4(value);
                break;
            case ColumnType.INT:
                ((IntBindVariable) function).value = SqlUtil.implicitCastStrAsInt(value);
                break;
            case ColumnType.LONG:
                ((LongBindVariable) function).value = SqlUtil.implicitCastStrAsLong(value);
                break;
            case ColumnType.TIMESTAMP:
                ((TimestampBindVariable) function).value = ColumnType.getTimestampDriver(function.getType()).implicitCast(value);
                break;
            case ColumnType.DATE:
                ((DateBindVariable) function).value = SqlUtil.implicitCastStrAsDate(value);
                break;
            case ColumnType.FLOAT:
                ((FloatBindVariable) function).value = SqlUtil.implicitCastStrAsFloat(value);
                break;
            case ColumnType.DOUBLE:
                ((DoubleBindVariable) function).value = SqlUtil.implicitCastStrAsDouble(value);
                break;
            case ColumnType.STRING:
                ((StrBindVariable) function).setValue(value);
                break;
            case ColumnType.VARCHAR:
                ((VarcharBindVariable) function).setValue(value);
                break;
            case ColumnType.LONG256:
                SqlUtil.implicitCastStrAsLong256(value, ((Long256BindVariable) function).value);
                break;
            case ColumnType.UUID:
                SqlUtil.implicitCastStrAsUuid(value, ((UuidBindVariable) function).value);
                break;
            case ColumnType.ARRAY:
                ((ArrayBindVariable) function).parseArray(value);
                break;
            default:
                reportError(function, ColumnType.STRING, index, name);
                break;
        }
    }

    private static void setTimestamp0(Function function, long value, int index) throws SqlException {
        final int functionType = ColumnType.tagOf(function.getType());
        switch (functionType) {
            case ColumnType.BYTE:
                ((ByteBindVariable) function).value = value != Numbers.LONG_NULL ? SqlUtil.implicitCastAsByte(value, ColumnType.TIMESTAMP) : 0;
                break;
            case ColumnType.SHORT:
                ((ShortBindVariable) function).value = value != Numbers.LONG_NULL ? SqlUtil.implicitCastAsShort(value, ColumnType.TIMESTAMP) : 0;
                break;
            case ColumnType.INT:
                ((IntBindVariable) function).value = value != Numbers.LONG_NULL ? SqlUtil.implicitCastAsInt(value, ColumnType.TIMESTAMP) : Numbers.INT_NULL;
                break;
            case ColumnType.LONG:
                ((LongBindVariable) function).value = value;
                break;
            case ColumnType.TIMESTAMP:
                ((TimestampBindVariable) function).value = value;
                break;
            case ColumnType.DATE:
                ((DateBindVariable) function).value = value != Numbers.LONG_NULL ? value / 1000 : value;
                break;
            case ColumnType.FLOAT:
                ((FloatBindVariable) function).value = value != Numbers.LONG_NULL ? value : Float.NaN;
                break;
            case ColumnType.DOUBLE:
                ((DoubleBindVariable) function).value = value != Numbers.LONG_NULL ? value : Double.NaN;
                break;
            case ColumnType.STRING:
                ((StrBindVariable) function).setTimestamp(value);
                break;
            case ColumnType.VARCHAR:
                ((VarcharBindVariable) function).setTimestamp(value);
                break;
            default:
                reportError(function, ColumnType.TIMESTAMP, index, null);
                break;
        }
    }

    private static void setUuid(Function function, long lo, long hi, int index, @Nullable CharSequence name) throws SqlException {
        final int functionType = ColumnType.tagOf(function.getType());
        switch (functionType) {
            case ColumnType.UUID:
                ((UuidBindVariable) function).set(lo, hi);
                break;
            case ColumnType.STRING:
                ((StrBindVariable) function).setUuidValue(lo, hi);
                break;
            case ColumnType.VARCHAR:
                ((VarcharBindVariable) function).setUuidValue(lo, hi);
                break;
            default:
                reportError(function, ColumnType.UUID, index, name);
                break;
        }
    }

    private static void setVarchar0(
            Function function,
            @Transient Utf8Sequence value,
            int index,
            @Nullable CharSequence name
    ) throws SqlException {
        final int functionType = ColumnType.tagOf(function.getType());
        switch (functionType) {
            case ColumnType.BOOLEAN:
                ((BooleanBindVariable) function).value = SqlKeywords.isTrueKeyword(value);
                break;
            case ColumnType.BYTE:
                ((ByteBindVariable) function).value = SqlUtil.implicitCastVarcharAsByte(value);
                break;
            case ColumnType.SHORT:
                ((ShortBindVariable) function).value = SqlUtil.implicitCastVarcharAsShort(value);
                break;
            case ColumnType.CHAR:
                ((CharBindVariable) function).value = SqlUtil.implicitCastVarcharAsChar(value);
                break;
            case ColumnType.IPv4:
                ((IPv4BindVariable) function).value = SqlUtil.implicitCastStrAsIPv4(value);
                break;
            case ColumnType.INT:
                ((IntBindVariable) function).value = SqlUtil.implicitCastVarcharAsInt(value);
                break;
            case ColumnType.LONG:
                ((LongBindVariable) function).value = SqlUtil.implicitCastVarcharAsLong(value);
                break;
            case ColumnType.TIMESTAMP:
            case ColumnType.DATE:
            case ColumnType.LONG256:
                switch (functionType) {
                    case ColumnType.TIMESTAMP:
                        ((TimestampBindVariable) function).value = MicrosTimestampDriver.INSTANCE.implicitCastVarchar(value);
                        break;
                    case ColumnType.DATE:
                        ((DateBindVariable) function).value = SqlUtil.implicitCastVarcharAsDate(sinkVarchar(value));
                        break;
                    case ColumnType.LONG256:
                        SqlUtil.implicitCastStrAsLong256(sinkVarchar(value), ((Long256BindVariable) function).value);
                        break;
                }
                break;
            case ColumnType.FLOAT:
                ((FloatBindVariable) function).value = SqlUtil.implicitCastVarcharAsFloat(value);
                break;
            case ColumnType.DOUBLE:
                ((DoubleBindVariable) function).value = SqlUtil.implicitCastVarcharAsDouble(value);
                break;
            case ColumnType.STRING:
                ((StrBindVariable) function).setValue(value);
                break;
            case ColumnType.VARCHAR:
                ((VarcharBindVariable) function).setValue(value);
                break;
            case ColumnType.UUID:
                SqlUtil.implicitCastStrAsUuid(value, ((UuidBindVariable) function).value);
                break;
            default:
                reportError(function, ColumnType.VARCHAR, index, name);
                break;
        }
    }

<<<<<<< HEAD
    private static @NotNull CharSequence sinkVarchar(Utf8Sequence value) throws SqlException {
        CharSequence charSeq;
        if (value.isAscii()) {
            charSeq = value.asAsciiCharSequence();
        } else {
            StringSink sink = Misc.getThreadLocalSink();
            sink.clear();
            if (!Utf8s.utf8ToUtf16(value, sink)) {
                throw SqlException.position(0).put("Could not update bind variable. Invalid UTF-8 encoding.");
            }
            charSeq = sink;
        }
        return charSeq;
=======
    private void setArray(int index) throws SqlException {
        setArray(index, null);
    }

    private void setArrayType(int index, int colType) throws SqlException {
        indexedVariables.extendPos(index + 1);
        // variable exists
        Function function = indexedVariables.getQuick(index);
        if (function == null) {
            indexedVariables.setQuick(index, function = arrayVarPool.next());
            ((ArrayBindVariable) function).assignType(colType);
        } else {
            short tag = ColumnType.tagOf(function.getType());
            if (tag == ColumnType.ARRAY) {
                ((ArrayBindVariable) function).assignType(colType);
            } else {
                reportError(function, colType, index, null);
            }
        }
>>>>>>> 4b46f236
    }

    private void setUndefined(int index) {
        indexedVariables.extendPos(index + 1);
        // variable exists
        Function function = indexedVariables.getQuick(index);
        if (function != null) {
            if (function.getType() != ColumnType.UNDEFINED) {
                Misc.free(function);
                indexedVariables.extendAndSet(index, UndefinedFunction.INSTANCE);
            }
        } else {
            indexedVariables.extendAndSet(index, UndefinedFunction.INSTANCE);
        }
    }
}<|MERGE_RESOLUTION|>--- conflicted
+++ resolved
@@ -27,11 +27,8 @@
 import io.questdb.cairo.CairoConfiguration;
 import io.questdb.cairo.ColumnType;
 import io.questdb.cairo.GeoHashes;
-<<<<<<< HEAD
 import io.questdb.cairo.MicrosTimestampDriver;
-=======
 import io.questdb.cairo.arr.ArrayView;
->>>>>>> 4b46f236
 import io.questdb.cairo.sql.BindVariableService;
 import io.questdb.cairo.sql.Function;
 import io.questdb.griffin.SqlException;
@@ -1325,7 +1322,6 @@
         }
     }
 
-<<<<<<< HEAD
     private static @NotNull CharSequence sinkVarchar(Utf8Sequence value) throws SqlException {
         CharSequence charSeq;
         if (value.isAscii()) {
@@ -1339,7 +1335,8 @@
             charSeq = sink;
         }
         return charSeq;
-=======
+    }
+
     private void setArray(int index) throws SqlException {
         setArray(index, null);
     }
@@ -1359,7 +1356,6 @@
                 reportError(function, colType, index, null);
             }
         }
->>>>>>> 4b46f236
     }
 
     private void setUndefined(int index) {
