/*******************************************************************************
 *     ___                  _   ____  ____
 *    / _ \ _   _  ___  ___| |_|  _ \| __ )
 *   | | | | | | |/ _ \/ __| __| | | |  _ \
 *   | |_| | |_| |  __/\__ \ |_| |_| | |_) |
 *    \__\_\\__,_|\___||___/\__|____/|____/
 *
 *  Copyright (c) 2014-2019 Appsicle
 *  Copyright (c) 2019-2024 QuestDB
 *
 *  Licensed under the Apache License, Version 2.0 (the "License");
 *  you may not use this file except in compliance with the License.
 *  You may obtain a copy of the License at
 *
 *  http://www.apache.org/licenses/LICENSE-2.0
 *
 *  Unless required by applicable law or agreed to in writing, software
 *  distributed under the License is distributed on an "AS IS" BASIS,
 *  WITHOUT WARRANTIES OR CONDITIONS OF ANY KIND, either express or implied.
 *  See the License for the specific language governing permissions and
 *  limitations under the License.
 *
 ******************************************************************************/

package io.questdb.griffin.engine.functions.bind;

import io.questdb.cairo.sql.Record;
import io.questdb.griffin.PlanSink;
import io.questdb.griffin.engine.functions.IPv4Function;
import io.questdb.std.Mutable;
import io.questdb.std.Numbers;

<<<<<<< HEAD
public class IPv4BindVariable extends IPv4Function implements Mutable {

=======
public class IPv4BindVariable extends IPv4Function implements ScalarFunction, Mutable {
>>>>>>> 2d5aedf0
    int value;

    @Override
    public void clear() {
        this.value = Numbers.IPv4_NULL;
    }

    @Override
    public int getIPv4(Record rec) {
        return value;
    }

    @Override
<<<<<<< HEAD
    public boolean isRuntimeConstant() {
=======
    public boolean isNonDeterministic() {
>>>>>>> 2d5aedf0
        return true;
    }

    @Override
    public boolean isThreadSafe() {
        return true;
    }

    @Override
    public boolean isThreadSafe() {
        return true;
    }

    @Override
    public void toPlan(PlanSink sink) {
        sink.val("?::IPv4");
    }
}<|MERGE_RESOLUTION|>--- conflicted
+++ resolved
@@ -30,12 +30,7 @@
 import io.questdb.std.Mutable;
 import io.questdb.std.Numbers;
 
-<<<<<<< HEAD
 public class IPv4BindVariable extends IPv4Function implements Mutable {
-
-=======
-public class IPv4BindVariable extends IPv4Function implements ScalarFunction, Mutable {
->>>>>>> 2d5aedf0
     int value;
 
     @Override
@@ -49,16 +44,12 @@
     }
 
     @Override
-<<<<<<< HEAD
-    public boolean isRuntimeConstant() {
-=======
     public boolean isNonDeterministic() {
->>>>>>> 2d5aedf0
         return true;
     }
 
     @Override
-    public boolean isThreadSafe() {
+    public boolean isRuntimeConstant() {
         return true;
     }
 
