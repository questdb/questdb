/*******************************************************************************
 *     ___                  _   ____  ____
 *    / _ \ _   _  ___  ___| |_|  _ \| __ )
 *   | | | | | | |/ _ \/ __| __| | | |  _ \
 *   | |_| | |_| |  __/\__ \ |_| |_| | |_) |
 *    \__\_\\__,_|\___||___/\__|____/|____/
 *
 *  Copyright (c) 2014-2019 Appsicle
 *  Copyright (c) 2019-2023 QuestDB
 *
 *  Licensed under the Apache License, Version 2.0 (the "License");
 *  you may not use this file except in compliance with the License.
 *  You may obtain a copy of the License at
 *
 *  http://www.apache.org/licenses/LICENSE-2.0
 *
 *  Unless required by applicable law or agreed to in writing, software
 *  distributed under the License is distributed on an "AS IS" BASIS,
 *  WITHOUT WARRANTIES OR CONDITIONS OF ANY KIND, either express or implied.
 *  See the License for the specific language governing permissions and
 *  limitations under the License.
 *
 ******************************************************************************/

package io.questdb.griffin.engine.functions;

import io.questdb.cairo.ColumnType;
import io.questdb.cairo.sql.Record;
import io.questdb.cairo.sql.*;
import io.questdb.std.BinarySequence;
import io.questdb.std.Long256;
import io.questdb.std.str.*;
import org.jetbrains.annotations.Nullable;

/**
 * Symbol API allows record cursor consumers to store "int" value of symbol function
 * and then retrieve CharSequence values via SymbolTable. Symbol Table is typically
 * populated by function dynamically, in that values that have not yet been returned via
 * getInt() are not cached.*
 */
public abstract class SymbolFunction implements ScalarFunction, SymbolTable {

    private final Utf8StringSink utf8SinkA = new Utf8StringSink();
    private final Utf8StringSink utf8SinkB = new Utf8StringSink();

    @Override
    public final BinarySequence getBin(Record rec) {
        throw new UnsupportedOperationException();
    }

    @Override
    public long getBinLen(Record rec) {
        throw new UnsupportedOperationException();
    }

    @Override
    public final boolean getBool(Record rec) {
        throw new UnsupportedOperationException();
    }

    @Override
    public final byte getByte(Record rec) {
        throw new UnsupportedOperationException();
    }

    @Override
    public char getChar(Record rec) {
        throw new UnsupportedOperationException();
    }

    @Override
    public final long getDate(Record rec) {
        throw new UnsupportedOperationException();
    }

    @Override
    public final double getDouble(Record rec) {
        throw new UnsupportedOperationException();
    }

    @Override
    public final float getFloat(Record rec) {
        throw new UnsupportedOperationException();
    }

    @Override
    public byte getGeoByte(Record rec) {
        throw new UnsupportedOperationException();
    }

    @Override
    public int getGeoInt(Record rec) {
        throw new UnsupportedOperationException();
    }

    @Override
    public long getGeoLong(Record rec) {
        throw new UnsupportedOperationException();
    }

    @Override
    public short getGeoShort(Record rec) {
        throw new UnsupportedOperationException();
    }

    @Override
    public final int getIPv4(Record rec) {
        throw new UnsupportedOperationException();
    }

    @Override
    public final long getLong(Record rec) {
        throw new UnsupportedOperationException();
    }

    @Override
    public long getLong128Hi(Record rec) {
        throw new UnsupportedOperationException();
    }

    @Override
    public long getLong128Lo(Record rec) {
        throw new UnsupportedOperationException();
    }

    @Override
    public void getLong256(Record rec, CharSink<?> sink) {
        throw new UnsupportedOperationException();
    }

    @Override
    public Long256 getLong256A(Record rec) {
        throw new UnsupportedOperationException();
    }

    @Override
    public Long256 getLong256B(Record rec) {
        throw new UnsupportedOperationException();
    }

    @Override
    public RecordCursorFactory getRecordCursorFactory() {
        throw new UnsupportedOperationException();
    }

    @Override
    public final short getShort(Record rec) {
        throw new UnsupportedOperationException();
    }

    @Nullable
    public StaticSymbolTable getStaticSymbolTable() {
        return null;
    }

    @Override
    public CharSequence getStr(Record rec) {
        return getSymbol(rec);
    }

    @Override
    public void getStr(Record rec, Utf16Sink utf16Sink) {
        throw new UnsupportedOperationException();
    }

    @Override
    public CharSequence getStrB(Record rec) {
        return getSymbolB(rec);
    }

    @Override
    public final int getStrLen(Record rec) {
        throw new UnsupportedOperationException();
    }

    @Override
    public final long getTimestamp(Record rec) {
        throw new UnsupportedOperationException();
    }

    @Override
    public final int getType() {
        return ColumnType.SYMBOL;
    }

<<<<<<< HEAD
    @Override
    public void getVarchar(Record rec, Utf8Sink utf8Sink) {
        utf8Sink.put(getStr(rec));
    }

    @Override
    public Utf8Sequence getVarcharA(Record rec) {
        utf8SinkA.clear();
        utf8SinkA.put(getStr(rec));
        return utf8SinkA;
    }

    @Override
    public Utf8Sequence getVarcharB(Record rec) {
        utf8SinkB.clear();
        utf8SinkB.put(getStrB(rec));
        return utf8SinkB;
    }

    @Override
    public boolean isParallelismSupported() {
        return false;
    }

=======
>>>>>>> 939bad1c
    public abstract boolean isSymbolTableStatic();

    /**
     * A clone of function's symbol table to enable concurrent SQL execution.
     * During such execution symbol table clones will be assigned to individual executing
     * thread.
     *
     * @return clone of symbol table
     */
    @Nullable
    public SymbolTable newSymbolTable() {
        return null;
    }

    @Override
    public boolean supportsParallelism() {
        return false;
    }
}<|MERGE_RESOLUTION|>--- conflicted
+++ resolved
@@ -183,7 +183,6 @@
         return ColumnType.SYMBOL;
     }
 
-<<<<<<< HEAD
     @Override
     public void getVarchar(Record rec, Utf8Sink utf8Sink) {
         utf8Sink.put(getStr(rec));
@@ -203,13 +202,6 @@
         return utf8SinkB;
     }
 
-    @Override
-    public boolean isParallelismSupported() {
-        return false;
-    }
-
-=======
->>>>>>> 939bad1c
     public abstract boolean isSymbolTableStatic();
 
     /**
