--- conflicted
+++ resolved
@@ -44,6 +44,7 @@
     private CountDownLatchSPI doneLatch;
     private int frameIndex;
     private ObjList<PageFrameMemoryPool> frameMemoryPools;
+    private long frameRowCount;
     private VectorAggregateFunction func;
     private int keyColIndex;
     private AtomicInteger oomCounter;
@@ -51,13 +52,13 @@
     private PerWorkerLocks perWorkerLocks;
     private RostiAllocFacade raf;
     private AtomicInteger startedCounter;
-<<<<<<< HEAD
     private int valueColIndex;
 
     public static void aggregateUnsafe(
             int workerId,
             @Nullable AtomicInteger oomCounter,
             int frameIndex,
+            long frameRowCount,
             int keyColIndex,
             int valueColIndex,
             long @Nullable [] pRosti,
@@ -82,15 +83,12 @@
             // need to rethink our way of computing size for the count. This would be either type checking column
             // 0 and working out size differently or finding any fixed-size column and using that.
             final long valueAddress = valueColIndex > -1 ? frameMemory.getPageAddress(valueColIndex) : 0;
-            final int effectiveValueColIndex = valueColIndex > -1 ? valueColIndex : 0;
-            final long valuePageSize = frameMemory.getPageSize(effectiveValueColIndex);
-            final int valueColumnSizeShr = frameMemoryPool.getColumnShiftBits(effectiveValueColIndex);
 
             // Zero keyAddress means non-keyed aggregation or column top.
             final long keyAddress = keyColIndex > -1 ? frameMemory.getPageAddress(keyColIndex) : 0;
             if (pRosti != null && keyAddress != 0) {
                 final long oldSize = Rosti.getAllocMemory(pRosti[slot]);
-                if (!func.aggregate(pRosti[slot], keyAddress, valueAddress, valuePageSize, valueColumnSizeShr, slot)) {
+                if (!func.aggregate(pRosti[slot], keyAddress, valueAddress, frameRowCount)) {
                     if (oomCounter != null) {
                         oomCounter.incrementAndGet();
                     }
@@ -99,7 +97,7 @@
                     raf.updateMemoryUsage(pRosti[slot], oldSize);
                 }
             } else {
-                func.aggregate(valueAddress, valuePageSize, valueColumnSizeShr, slot);
+                func.aggregate(valueAddress, frameRowCount, slot);
             }
         } finally {
             perWorkerLocks.releaseSlot(slot);
@@ -109,15 +107,6 @@
     @Override
     public void clear() {
         this.frameMemoryPools = null;
-=======
-    private long valueAddress;
-    private long frameRowCount;
-
-    @Override
-    public void clear() {
-        this.keyAddress = 0;
-        this.valueAddress = 0;
->>>>>>> fd3fe645
         this.func = null;
         this.pRosti = null;
         this.startedCounter = null;
@@ -127,16 +116,14 @@
         this.perWorkerLocks = null;
         this.circuitBreaker = null;
         this.frameRowCount = 0;
+        this.keyColIndex = -1;
+        this.valueColIndex = -1;
     }
 
     public void run(int workerId, Sequence seq, long cursor) {
-<<<<<<< HEAD
-=======
-        long keyAddress = this.keyAddress;
-        long valueAddress = this.valueAddress;
->>>>>>> fd3fe645
         AtomicInteger oomCounter = this.oomCounter;
         int frameIndex = this.frameIndex;
+        long frameRowCount = this.frameRowCount;
         int keyColIndex = this.keyColIndex;
         int valueColIndex = this.valueColIndex;
         long[] pRosti = this.pRosti;
@@ -147,18 +134,13 @@
         AtomicInteger startedCounter = this.startedCounter;
         CountDownLatchSPI doneLatch = this.doneLatch;
         PerWorkerLocks perWorkerLocks = this.perWorkerLocks;
-        long frameRowCount = this.frameRowCount;
 
         seq.done(cursor);
         aggregate(
                 workerId,
-<<<<<<< HEAD
-=======
-                keyAddress,
-                valueAddress,
->>>>>>> fd3fe645
                 oomCounter,
                 frameIndex,
+                frameRowCount,
                 keyColIndex,
                 valueColIndex,
                 pRosti,
@@ -168,20 +150,15 @@
                 perWorkerLocks,
                 circuitBreaker,
                 startedCounter,
-                doneLatch,
-                frameRowCount
+                doneLatch
         );
     }
 
     private static void aggregate(
             int workerId,
-<<<<<<< HEAD
-=======
-            long keyAddress,
-            long valueAddress,
->>>>>>> fd3fe645
             AtomicInteger oomCounter,
             int frameIndex,
+            long frameRowCount,
             int keyColIndex,
             int valueColIndex,
             long[] pRosti,
@@ -191,8 +168,7 @@
             PerWorkerLocks perWorkerLocks,
             ExecutionCircuitBreaker circuitBreaker,
             AtomicInteger startedCounter,
-            CountDownLatchSPI doneLatch,
-            long frameRowCount
+            CountDownLatchSPI doneLatch
     ) {
         startedCounter.incrementAndGet();
 
@@ -202,11 +178,11 @@
         }
 
         try {
-<<<<<<< HEAD
             aggregateUnsafe(
                     workerId,
                     oomCounter,
                     frameIndex,
+                    frameRowCount,
                     keyColIndex,
                     valueColIndex,
                     pRosti,
@@ -216,27 +192,12 @@
                     perWorkerLocks,
                     circuitBreaker
             );
-=======
-            slot = perWorkerLocks.acquireSlot(workerId, circuitBreaker);
-            if (pRosti != null) {
-                long oldSize = Rosti.getAllocMemory(pRosti[slot]);
-                if (!func.aggregate(pRosti[slot], keyAddress, valueAddress, frameRowCount)) {
-                    if (oomCounter != null) {
-                        oomCounter.incrementAndGet();
-                    }
-                }
-                raf.updateMemoryUsage(pRosti[slot], oldSize);
-            } else {
-                func.aggregate(valueAddress, frameRowCount, slot);
-            }
->>>>>>> fd3fe645
         } finally {
             doneLatch.countDown();
         }
     }
 
     void of(
-<<<<<<< HEAD
             int frameIndex,
             int keyColIndex,
             int valueColIndex,
@@ -250,31 +211,12 @@
             @Nullable RostiAllocFacade raf,
             @NotNull PerWorkerLocks perWorkerLocks,
             @NotNull ExecutionCircuitBreaker circuitBreaker
-=======
-            VectorAggregateFunction vaf,
-            long[] pRosti,
-            long keyPageAddress,
-            long valuePageAddress,
-            AtomicInteger startedCounter,
-            CountDownLatchSPI doneLatch,
-            // oom is not possible when aggregation is not keyed
-            @Nullable AtomicInteger oomCounter,
-            RostiAllocFacade raf,
-            PerWorkerLocks perWorkerLocks,
-            ExecutionCircuitBreaker circuitBreaker,
-            long frameRowCount
->>>>>>> fd3fe645
     ) {
         this.frameIndex = frameIndex;
         this.keyColIndex = keyColIndex;
         this.valueColIndex = valueColIndex;
         this.pRosti = pRosti;
-<<<<<<< HEAD
         this.frameMemoryPools = frameMemoryPools;
-=======
-        this.keyAddress = keyPageAddress;
-        this.valueAddress = valuePageAddress;
->>>>>>> fd3fe645
         this.func = vaf;
         this.startedCounter = startedCounter;
         this.doneLatch = doneLatch;
@@ -282,6 +224,5 @@
         this.raf = raf;
         this.perWorkerLocks = perWorkerLocks;
         this.circuitBreaker = circuitBreaker;
-        this.frameRowCount = frameRowCount;
     }
 }