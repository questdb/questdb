/*******************************************************************************
 *     ___                  _   ____  ____
 *    / _ \ _   _  ___  ___| |_|  _ \| __ )
 *   | | | | | | |/ _ \/ __| __| | | |  _ \
 *   | |_| | |_| |  __/\__ \ |_| |_| | |_) |
 *    \__\_\\__,_|\___||___/\__|____/|____/
 *
 *  Copyright (c) 2014-2019 Appsicle
 *  Copyright (c) 2019-2024 QuestDB
 *
 *  Licensed under the Apache License, Version 2.0 (the "License");
 *  you may not use this file except in compliance with the License.
 *  You may obtain a copy of the License at
 *
 *  http://www.apache.org/licenses/LICENSE-2.0
 *
 *  Unless required by applicable law or agreed to in writing, software
 *  distributed under the License is distributed on an "AS IS" BASIS,
 *  WITHOUT WARRANTIES OR CONDITIONS OF ANY KIND, either express or implied.
 *  See the License for the specific language governing permissions and
 *  limitations under the License.
 *
 ******************************************************************************/

package io.questdb.griffin.engine.functions.memoization;

import io.questdb.cairo.sql.Function;
import io.questdb.cairo.sql.Record;
import io.questdb.cairo.sql.SymbolTableSource;
import io.questdb.griffin.SqlException;
import io.questdb.griffin.SqlExecutionContext;
import io.questdb.griffin.engine.functions.TimestampFunction;

public final class TimestampFunctionMemoizer extends TimestampFunction implements MemoizerFunction {
    private final Function fn;
    private boolean validValue;
    private long value;

    public TimestampFunctionMemoizer(Function fn) {
<<<<<<< HEAD
=======
        super(fn.getType());
        assert fn.shouldMemoize();
>>>>>>> 8cd5bc3f
        this.fn = fn;
    }

    @Override
    public Function getArg() {
        return fn;
    }

    @Override
    public String getName() {
        return "memoize";
    }

    @Override
    public long getTimestamp(Record rec) {
        if (!validValue) {
            value = fn.getTimestamp(rec);
            validValue = true;
        }
        return value;
    }

    @Override
    public void init(SymbolTableSource symbolTableSource, SqlExecutionContext executionContext) throws SqlException {
        MemoizerFunction.super.init(symbolTableSource, executionContext);
    }

    @Override
    public boolean isThreadSafe() {
        return false;
    }

    @Override
    public void memoize(Record record) {
        validValue = false;
    }

    @Override
    public boolean supportsRandomAccess() {
        return fn.supportsRandomAccess();
    }
}<|MERGE_RESOLUTION|>--- conflicted
+++ resolved
@@ -37,11 +37,7 @@
     private long value;
 
     public TimestampFunctionMemoizer(Function fn) {
-<<<<<<< HEAD
-=======
         super(fn.getType());
-        assert fn.shouldMemoize();
->>>>>>> 8cd5bc3f
         this.fn = fn;
     }
 
