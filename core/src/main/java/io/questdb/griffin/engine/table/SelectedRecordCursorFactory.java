/*******************************************************************************
 *     ___                  _   ____  ____
 *    / _ \ _   _  ___  ___| |_|  _ \| __ )
 *   | | | | | | |/ _ \/ __| __| | | |  _ \
 *   | |_| | |_| |  __/\__ \ |_| |_| | |_) |
 *    \__\_\\__,_|\___||___/\__|____/|____/
 *
 *  Copyright (c) 2014-2019 Appsicle
 *  Copyright (c) 2019-2022 QuestDB
 *
 *  Licensed under the Apache License, Version 2.0 (the "License");
 *  you may not use this file except in compliance with the License.
 *  You may obtain a copy of the License at
 *
 *  http://www.apache.org/licenses/LICENSE-2.0
 *
 *  Unless required by applicable law or agreed to in writing, software
 *  distributed under the License is distributed on an "AS IS" BASIS,
 *  WITHOUT WARRANTIES OR CONDITIONS OF ANY KIND, either express or implied.
 *  See the License for the specific language governing permissions and
 *  limitations under the License.
 *
 ******************************************************************************/

package io.questdb.griffin.engine.table;

import io.questdb.cairo.AbstractRecordCursorFactory;
import io.questdb.cairo.sql.RecordCursor;
import io.questdb.cairo.sql.RecordCursorFactory;
import io.questdb.cairo.sql.RecordMetadata;
import io.questdb.griffin.SqlException;
import io.questdb.griffin.SqlExecutionContext;
import io.questdb.std.IntList;

public class SelectedRecordCursorFactory extends AbstractRecordCursorFactory {

    private final RecordCursorFactory base;
    private final SelectedRecordCursor cursor;

    public SelectedRecordCursorFactory(RecordMetadata metadata, IntList columnCrossIndex, RecordCursorFactory base) {
        super(metadata);
        this.base = base;
        this.cursor = new SelectedRecordCursor(columnCrossIndex, base.recordCursorSupportsRandomAccess());
    }

    @Override
    public boolean followedOrderByAdvice() {
        return base.followedOrderByAdvice();
    }

    @Override
    public void close() {
        base.close();
    }

    @Override
    public RecordCursor getCursor(SqlExecutionContext executionContext) throws SqlException {
        this.cursor.of(base.getCursor(executionContext));
        return cursor;
    }

    @Override
    public boolean recordCursorSupportsRandomAccess() {
        return base.recordCursorSupportsRandomAccess();
    }

    @Override
    public boolean usesCompiledFilter() {
        return base.usesCompiledFilter();
    }

<<<<<<< HEAD
    @Override
    public boolean supportTableRowId(CharSequence tableName) {
        return base.supportTableRowId(tableName);
=======
    public boolean hasDescendingOrder() {
        return base.hasDescendingOrder();
>>>>>>> 833949fd
    }
}<|MERGE_RESOLUTION|>--- conflicted
+++ resolved
@@ -69,13 +69,12 @@
         return base.usesCompiledFilter();
     }
 
-<<<<<<< HEAD
     @Override
     public boolean supportTableRowId(CharSequence tableName) {
         return base.supportTableRowId(tableName);
-=======
+    }
+
     public boolean hasDescendingOrder() {
         return base.hasDescendingOrder();
->>>>>>> 833949fd
     }
 }