/*******************************************************************************
 *     ___                  _   ____  ____
 *    / _ \ _   _  ___  ___| |_|  _ \| __ )
 *   | | | | | | |/ _ \/ __| __| | | |  _ \
 *   | |_| | |_| |  __/\__ \ |_| |_| | |_) |
 *    \__\_\\__,_|\___||___/\__|____/|____/
 *
 *  Copyright (c) 2014-2019 Appsicle
 *  Copyright (c) 2019-2023 QuestDB
 *
 *  Licensed under the Apache License, Version 2.0 (the "License");
 *  you may not use this file except in compliance with the License.
 *  You may obtain a copy of the License at
 *
 *  http://www.apache.org/licenses/LICENSE-2.0
 *
 *  Unless required by applicable law or agreed to in writing, software
 *  distributed under the License is distributed on an "AS IS" BASIS,
 *  WITHOUT WARRANTIES OR CONDITIONS OF ANY KIND, either express or implied.
 *  See the License for the specific language governing permissions and
 *  limitations under the License.
 *
 ******************************************************************************/

package io.questdb.griffin.engine.ops;

import io.questdb.cairo.*;
import io.questdb.cairo.vm.MemoryFCRImpl;
import io.questdb.cairo.vm.api.MemoryA;
import io.questdb.cairo.vm.api.MemoryCR;
import io.questdb.cairo.wal.MetadataService;
import io.questdb.log.Log;
import io.questdb.log.LogFactory;
import io.questdb.log.LogRecord;
import io.questdb.std.Chars;
import io.questdb.std.LongList;
import io.questdb.std.Mutable;
import io.questdb.std.ObjList;
import io.questdb.std.str.DirectCharSequence;
import io.questdb.tasks.TableWriterTask;

public class AlterOperation extends AbstractOperation implements Mutable {
    public final static String CMD_NAME = "ALTER TABLE";
    public final static short DO_NOTHING = 0;
<<<<<<< HEAD
    public final static short DROP_COLUMN = 8;
    public final static short DROP_INDEX = 5;
    public final static short DROP_PARTITION = 2;
    public final static short REMOVE_SYMBOL_CACHE = 7;
    public final static short RENAME_COLUMN = 9;
    public final static short RENAME_TABLE = 14;
    public final static short SET_PARAM_COMMIT_LAG = 11;
    public final static short SET_PARAM_MAX_UNCOMMITTED_ROWS = 10;
    public final static short SQUASH_PARTITIONS = 13;
=======
    public final static short ADD_COLUMN = DO_NOTHING + 1; // 1
    public final static short DROP_PARTITION = ADD_COLUMN + 1; // 2
    public final static short ATTACH_PARTITION = DROP_PARTITION + 1; // 3
    public final static short ADD_INDEX = ATTACH_PARTITION + 1; // 4
    public final static short DROP_INDEX = ADD_INDEX + 1; // 5
    public final static short ADD_SYMBOL_CACHE = DROP_INDEX + 1; // 6
    public final static short REMOVE_SYMBOL_CACHE = ADD_SYMBOL_CACHE + 1; // 7
    public final static short DROP_COLUMN = REMOVE_SYMBOL_CACHE + 1; // 8
    public final static short RENAME_COLUMN = DROP_COLUMN + 1; // 9
    public final static short SET_PARAM_MAX_UNCOMMITTED_ROWS = RENAME_COLUMN + 1; // 10
    public final static short SET_PARAM_COMMIT_LAG = SET_PARAM_MAX_UNCOMMITTED_ROWS + 1; // 11
    public final static short DETACH_PARTITION = SET_PARAM_COMMIT_LAG + 1; // 12
    public final static short SQUASH_PARTITIONS = DETACH_PARTITION + 1; // 13
    public final static short RENAME_TABLE = SQUASH_PARTITIONS + 1; // 14
    public final static short SET_DEDUP_ENABLE = RENAME_TABLE + 1; // 15
    public final static short SET_DEDUP_DISABLE = SET_DEDUP_ENABLE + 1; // 16
    private static final long BIT_INDEXED = 0x1L;
    private static final long BIT_DEDUP_KEY = BIT_INDEXED << 1;
>>>>>>> 1ea150b6
    private final static Log LOG = LogFactory.getLog(AlterOperation.class);
    private final DirectCharSequenceList directExtraStrInfo = new DirectCharSequenceList();
    // This is only used to serialize partition name in form 2020-02-12 or 2020-02 or 2020
    // to exception message using TableUtils.setSinkForPartition.
    private final LongList extraInfo;
    private final ObjCharSequenceList extraStrInfo;
    private CharSequenceList activeExtraStrInfo;
    private short command;
    private MemoryFCRImpl deserializeMem;

    public AlterOperation() {
        this(new LongList(), new ObjList<>());
    }

    public AlterOperation(LongList extraInfo, ObjList<CharSequence> charSequenceObjList) {
        this.extraInfo = extraInfo;
        this.extraStrInfo = new ObjCharSequenceList(charSequenceObjList);
        this.command = DO_NOTHING;
    }

    public static long getFlags(boolean indexed, boolean dedupKey) {
        long flags = 0;
        if (indexed) {
            flags |= BIT_INDEXED;
        }
        if (dedupKey) {
            flags |= BIT_DEDUP_KEY;
        }
        return flags;
    }

    @Override
    // todo: supply bitset to indicate which ops are supported and which arent
    //     "structural changes" doesn't cover is as "add column" is supported
    public long apply(MetadataService svc, boolean contextAllowsAnyStructureChanges) throws AlterTableContextException {
        try {
            switch (command) {
                case ADD_COLUMN:
                    applyAddColumn(svc);
                    break;
                case DROP_COLUMN:
                    if (!contextAllowsAnyStructureChanges) {
                        throw AlterTableContextException.INSTANCE;
                    }
                    applyDropColumn(svc);
                    break;
                case RENAME_COLUMN:
                    if (!contextAllowsAnyStructureChanges) {
                        throw AlterTableContextException.INSTANCE;
                    }
                    applyRenameColumn(svc);
                    break;
                case DROP_PARTITION:
                    applyDropPartition(svc);
                    break;
                case DETACH_PARTITION:
                    applyDetachPartition(svc);
                    break;
                case ATTACH_PARTITION:
                    applyAttachPartition(svc);
                    break;
                case ADD_INDEX:
                    applyAddIndex(svc);
                    break;
                case DROP_INDEX:
                    applyDropIndex(svc);
                    break;
                case ADD_SYMBOL_CACHE:
                    applySetSymbolCache(svc, true);
                    break;
                case REMOVE_SYMBOL_CACHE:
                    applySetSymbolCache(svc, false);
                    break;
                case SET_PARAM_MAX_UNCOMMITTED_ROWS:
                    applyParamUncommittedRows(svc);
                    break;
                case SET_PARAM_COMMIT_LAG:
                    applyParamO3MaxLag(svc);
                    break;
                case RENAME_TABLE:
                    applyRenameTable(svc);
                    break;
                case SQUASH_PARTITIONS:
                    squashPartitions(svc);
                    break;
                case SET_DEDUP_ENABLE:
                    enableDeduplication(svc);
                    break;
                case SET_DEDUP_DISABLE:
                    svc.disableDeduplication();
                    break;
                default:
                    LOG.error()
                            .$("invalid alter table command [code=").$(command)
                            .$(" ,table=").$(svc.getTableToken())
                            .I$();
                    throw CairoException.critical(0).put("invalid alter table command [code=").put(command).put(']');
            }
        } catch (EntryUnavailableException ex) {
            throw ex;
        } catch (CairoException e) {
            final LogRecord log = e.isCritical() ? LOG.critical() : LOG.error();
            log.$("could not alter table [table=").$(svc.getTableToken())
                    .$(", command=").$(command)
                    .$(", errno=").$(e.getErrno())
                    .$(", message=`").$(e.getFlyweightMessage()).$('`')
                    .I$();
            throw e;
        }
        return 0;
    }

    @Override
    public void clear() {
        command = DO_NOTHING;
        extraStrInfo.clear();
        directExtraStrInfo.clear();
        activeExtraStrInfo = extraStrInfo;
        extraInfo.clear();
        clearCommandCorrelationId();
    }

    @Override
    public AlterOperation deserialize(TableWriterTask event) {
        clear();

        tableToken = event.getTableToken();
        long readPtr = event.getData();
        long length = event.getDataSize();
        final long hi = readPtr + length;

        // This is not hot path, do safe deserialization
        if (readPtr + 10 >= hi) {
            throw CairoException.critical(0).put("invalid alter statement serialized to writer queue [1]");
        }

        if (deserializeMem == null) {
            deserializeMem = new MemoryFCRImpl();
        }
        deserializeMem.of(readPtr, length);
        deserializeBody(deserializeMem, 0L, length);
        return this;
    }

    public void deserializeBody(MemoryCR buffer, long offsetLo, long offsetHi) {
        clear();
        long readPtr = offsetLo;
        if (readPtr + 10 > offsetHi) {
            throw CairoException
                    .critical(0)
                    .put("cannot read alter statement serialized, data is too short to read 10 bytes header [offset=")
                    .put(offsetLo)
                    .put(", size=")
                    .put(offsetHi - offsetLo)
                    .put(']');
        }
        command = buffer.getShort(readPtr);
        readPtr += 2;
        tableNamePosition = buffer.getInt(readPtr);
        readPtr += 4;
        int longSize = buffer.getInt(readPtr);
        readPtr += 4;
        if (longSize < 0 || readPtr + longSize * 8L >= offsetHi) {
            throw CairoException.critical(0).put("invalid alter statement serialized to writer queue [2]");
        }
        extraInfo.clear();
        for (int i = 0; i < longSize; i++) {
            extraInfo.add(buffer.getLong(readPtr));
            readPtr += 8;
        }
        directExtraStrInfo.of(buffer, readPtr, offsetHi);
        activeExtraStrInfo = directExtraStrInfo;
    }

    @Override
    public boolean isStructural() {
        switch (command) {
            case ADD_COLUMN:
            case RENAME_COLUMN:
            case DROP_COLUMN:
            case RENAME_TABLE:
                return true;
            default:
                return false;
        }
    }

    public void notifySecurityContext() {
        if (sqlExecutionContext == null) {
            return;
        }

        if (command == RENAME_COLUMN) {
            sqlExecutionContext.getSecurityContext().onColumnRenamed(tableToken.getTableName(), extraStrInfo.getStrA(0), extraStrInfo.getStrA(1));
        }
    }

    public AlterOperation of(
            short command,
            TableToken tableToken,
            int tableId,
            int tableNamePosition
    ) {
        init(TableWriterTask.CMD_ALTER_TABLE, CMD_NAME, tableToken, tableId, -1, tableNamePosition);
        this.command = command;
        this.activeExtraStrInfo = this.extraStrInfo;
        return this;
    }

    public void ofAddColumn(
            int tableId,
            TableToken tableToken,
            int tableNamePosition,
            CharSequence columnName,
            int columnNamePosition,
            int columnType,
            int symbolCapacity,
            boolean cache,
            boolean indexed,
            int indexValueBlockCapacity,
            boolean dedupKey
    ) {
        of(AlterOperation.ADD_COLUMN, tableToken, tableId, tableNamePosition);
        assert columnName != null && columnName.length() > 0;
        extraStrInfo.strings.add(Chars.toString(columnName));
        extraInfo.add(columnType);
        extraInfo.add(symbolCapacity);
        extraInfo.add(cache ? 1 : -1);
        extraInfo.add(getFlags(indexed, dedupKey));
        extraInfo.add(indexValueBlockCapacity);
        extraInfo.add(columnNamePosition);
    }

    public void ofRenameTable(TableToken fromTableToken, CharSequence toTableName) {
        of(AlterOperation.RENAME_TABLE, fromTableToken, fromTableToken.getTableId(), 0);
        assert toTableName != null && toTableName.length() > 0;
        extraStrInfo.strings.add(fromTableToken.getTableName());
        extraStrInfo.strings.add(toTableName);
    }

    @Override
    public void serialize(TableWriterTask event) {
        super.serialize(event);
        event.putShort(command);
        event.putInt(tableNamePosition);
        event.putInt(extraInfo.size());
        for (int i = 0, n = extraInfo.size(); i < n; i++) {
            event.putLong(extraInfo.getQuick(i));
        }

        event.putInt(extraStrInfo.size());
        for (int i = 0, n = extraStrInfo.size(); i < n; i++) {
            event.putStr(extraStrInfo.getStrA(i));
        }
    }

    public void serializeBody(MemoryA sink) {
        sink.putShort(command);
        sink.putInt(tableNamePosition);
        sink.putInt(extraInfo.size());
        for (int i = 0, n = extraInfo.size(); i < n; i++) {
            sink.putLong(extraInfo.getQuick(i));
        }

        sink.putInt(extraStrInfo.size());
        for (int i = 0, n = extraStrInfo.size(); i < n; i++) {
            sink.putStr(extraStrInfo.getStrA(i));
        }
    }

    @Override
    public void startAsync() {
    }

    private void applyAddColumn(MetadataService svc) {
        int lParam = 0;
        for (int i = 0, n = activeExtraStrInfo.size(); i < n; i++) {
            CharSequence columnName = activeExtraStrInfo.getStrA(i);
            int type = (int) extraInfo.get(lParam++);
            int symbolCapacity = (int) extraInfo.get(lParam++);
            boolean symbolCacheFlag = extraInfo.get(lParam++) > 0;
            long flags = extraInfo.get(lParam++);
            boolean isIndexed = (flags & BIT_INDEXED) == BIT_INDEXED;
            boolean isDedupKey = (flags & BIT_DEDUP_KEY) == BIT_DEDUP_KEY;
            assert !isDedupKey; // adding column as dedup key is not supported in SQL yet.
            int indexValueBlockCapacity = (int) extraInfo.get(lParam++);
            int columnNamePosition = (int) extraInfo.get(lParam++);
            try {
                svc.addColumn(
                        columnName,
                        type,
                        symbolCapacity,
                        symbolCacheFlag,
                        isIndexed,
                        indexValueBlockCapacity,
                        false,
                        sqlExecutionContext
                );
            } catch (CairoException e) {
                e.position(columnNamePosition);
                throw e;
            }
        }
    }

    private void applyAddIndex(MetadataService svc) {
        final CharSequence columnName = activeExtraStrInfo.getStrA(0);
        try {
            svc.addIndex(columnName, (int) extraInfo.get(0));
        } catch (CairoException e) {
            // augment exception with table position
            e.position(tableNamePosition);
            throw e;
        }
    }

    private void applyAttachPartition(MetadataService svc) {
        for (int i = 0, n = extraInfo.size() / 2; i < n; i++) {
            final long partitionTimestamp = extraInfo.getQuick(i * 2);
            AttachDetachStatus attachDetachStatus = svc.attachPartition(partitionTimestamp);
            if (AttachDetachStatus.OK != attachDetachStatus) {
                throw attachDetachStatus.getException(
                        (int) extraInfo.getQuick(i * 2 + 1),
                        attachDetachStatus,
                        tableToken,
                        svc.getPartitionBy(),
                        partitionTimestamp
                );
            }
        }
    }

    private void applyDetachPartition(MetadataService svc) {
        for (int i = 0, n = extraInfo.size() / 2; i < n; i++) {
            final long partitionTimestamp = extraInfo.getQuick(i * 2);
            AttachDetachStatus attachDetachStatus = svc.detachPartition(partitionTimestamp);
            if (AttachDetachStatus.OK != attachDetachStatus) {
                throw attachDetachStatus.getException(
                        (int) extraInfo.getQuick(i * 2 + 1),
                        attachDetachStatus,
                        tableToken,
                        svc.getPartitionBy(),
                        partitionTimestamp
                );
            }
        }
    }

    private void applyDropColumn(MetadataService svc) {
        for (int i = 0, n = activeExtraStrInfo.size(); i < n; i++) {
            svc.removeColumn(activeExtraStrInfo.getStrA(i));
        }
    }

    private void applyDropIndex(MetadataService svc) {
        final CharSequence columnName = activeExtraStrInfo.getStrA(0);
        final int columnNamePosition = (int) extraInfo.get(0);
        try {
            svc.dropIndex(columnName);
        } catch (CairoException e) {
            e.position(columnNamePosition);
            throw e;
        }
    }

    private void applyDropPartition(MetadataService svc) {
        // long list is a set of two longs per partition - (timestamp, partitionNamePosition)
        for (int i = 0, n = extraInfo.size() / 2; i < n; i++) {
            long partitionTimestamp = extraInfo.getQuick(i * 2);
            if (!svc.removePartition(partitionTimestamp)) {
                throw CairoException.nonCritical()
                        .put("could not remove partition [table=").put(tableToken != null ? tableToken.getTableName() : "<null>")
                        .put(", partitionTimestamp=").ts(partitionTimestamp)
                        .put(", partitionBy=").put(PartitionBy.toString(svc.getPartitionBy()))
                        .put(']')
                        .position((int) extraInfo.getQuick(i * 2 + 1));
            }
        }
    }

    private void applyParamO3MaxLag(MetadataService svc) {
        long o3MaxLag = extraInfo.get(0);
        try {
            svc.setMetaO3MaxLag(o3MaxLag);
        } catch (CairoException e) {
            LOG.error().$("could not change o3MaxLag [table=").utf8(tableToken != null ? tableToken.getTableName() : "<null>")
                    .$(", errno=").$(e.getErrno())
                    .$(", error=").$(e.getFlyweightMessage())
                    .I$();
            throw e;
        }
    }

    private void applyParamUncommittedRows(MetadataService svc) {
        int maxUncommittedRows = (int) extraInfo.get(0);
        try {
            svc.setMetaMaxUncommittedRows(maxUncommittedRows);
        } catch (CairoException e) {
            e.position(tableNamePosition);
            throw e;
        }
    }

    private void applyRenameColumn(MetadataService svc) {
        // To avoid storing 2 var len fields, store only new name as CharSequence
        // and index of existing column.
        int i = 0, n = activeExtraStrInfo.size();
        while (i < n) {
            CharSequence columnName = activeExtraStrInfo.getStrA(i++);
            CharSequence newName = activeExtraStrInfo.getStrB(i++);
            svc.renameColumn(columnName, newName);
        }
    }

    private void applyRenameTable(MetadataService svc) {
        svc.renameTable(activeExtraStrInfo.getStrA(0), activeExtraStrInfo.getStrB(1));
    }

    private void applySetSymbolCache(MetadataService svc, boolean isCacheOn) {
        CharSequence columnName = activeExtraStrInfo.getStrA(0);
        svc.changeCacheFlag(
                svc.getMetadata().getColumnIndex(columnName),
                isCacheOn
        );
    }

    private void enableDeduplication(MetadataService svc) {
        assert extraInfo.size() > 0;
        svc.enableDeduplicationWithUpsertKeys(extraInfo);
    }

    private void squashPartitions(MetadataService svc) {
        svc.squashPartitions();
    }

    interface CharSequenceList extends Mutable {
        CharSequence getStrA(int i);

        CharSequence getStrB(int i);

        int size();
    }

    private static class DirectCharSequenceList implements CharSequenceList {
        private final LongList offsets = new LongList();
        private final DirectCharSequence strA = new DirectCharSequence();
        private final DirectCharSequence strB = new DirectCharSequence();

        @Override
        public void clear() {
            offsets.clear();
        }

        public CharSequence getStrA(int i) {
            long lo = offsets.get(i * 2);
            long hi = offsets.get(i * 2 + 1);
            strA.of(lo, hi);
            return strA;
        }

        @Override
        public CharSequence getStrB(int i) {
            long lo = offsets.get(i * 2);
            long hi = offsets.get(i * 2 + 1);
            strB.of(lo, hi);
            return strB;
        }

        public void of(MemoryCR buffer, long lo, long hi) {
            if (lo + Integer.BYTES > hi) {
                throw CairoException.critical(0).put("invalid alter statement serialized to writer queue [11]");
            }
            int size = buffer.getInt(lo);
            lo += 4;
            for (int i = 0; i < size; i++) {
                if (lo + Integer.BYTES > hi) {
                    throw CairoException.critical(0).put("invalid alter statement serialized to writer queue [12]");
                }
                int stringSize = 2 * buffer.getInt(lo);
                lo += 4;
                if (lo + stringSize > hi) {
                    throw CairoException.critical(0).put("invalid alter statement serialized to writer queue [13]");
                }
                long address = buffer.addressOf(lo);
                offsets.add(address, address + stringSize);
                lo += stringSize;
            }
        }

        @Override
        public int size() {
            return offsets.size() / 2;
        }
    }

    private static class ObjCharSequenceList implements CharSequenceList {
        private final ObjList<CharSequence> strings;

        public ObjCharSequenceList(ObjList<CharSequence> strings) {
            this.strings = strings;
        }

        @Override
        public void clear() {
            strings.clear();
        }

        public CharSequence getStrA(int i) {
            return strings.get(i);
        }

        @Override
        public CharSequence getStrB(int i) {
            return strings.get(i);
        }

        @Override
        public int size() {
            return strings.size();
        }
    }
}<|MERGE_RESOLUTION|>--- conflicted
+++ resolved
@@ -42,17 +42,6 @@
 public class AlterOperation extends AbstractOperation implements Mutable {
     public final static String CMD_NAME = "ALTER TABLE";
     public final static short DO_NOTHING = 0;
-<<<<<<< HEAD
-    public final static short DROP_COLUMN = 8;
-    public final static short DROP_INDEX = 5;
-    public final static short DROP_PARTITION = 2;
-    public final static short REMOVE_SYMBOL_CACHE = 7;
-    public final static short RENAME_COLUMN = 9;
-    public final static short RENAME_TABLE = 14;
-    public final static short SET_PARAM_COMMIT_LAG = 11;
-    public final static short SET_PARAM_MAX_UNCOMMITTED_ROWS = 10;
-    public final static short SQUASH_PARTITIONS = 13;
-=======
     public final static short ADD_COLUMN = DO_NOTHING + 1; // 1
     public final static short DROP_PARTITION = ADD_COLUMN + 1; // 2
     public final static short ATTACH_PARTITION = DROP_PARTITION + 1; // 3
@@ -71,7 +60,6 @@
     public final static short SET_DEDUP_DISABLE = SET_DEDUP_ENABLE + 1; // 16
     private static final long BIT_INDEXED = 0x1L;
     private static final long BIT_DEDUP_KEY = BIT_INDEXED << 1;
->>>>>>> 1ea150b6
     private final static Log LOG = LogFactory.getLog(AlterOperation.class);
     private final DirectCharSequenceList directExtraStrInfo = new DirectCharSequenceList();
     // This is only used to serialize partition name in form 2020-02-12 or 2020-02 or 2020
