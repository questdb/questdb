--- conflicted
+++ resolved
@@ -34,38 +34,22 @@
 import io.questdb.std.str.DirectCharSequence;
 import io.questdb.tasks.TableWriterTask;
 
-<<<<<<< HEAD
-public class AlterOperation extends AbstractOperation implements Mutable, QuietClosable {
-
-    public final static short DO_NOTHING = 1;
-    public final static short ADD_COLUMN = 3;
-    public final static short DROP_PARTITION = 4;
-    public final static short ATTACH_PARTITION = 5;
-    public final static short DETACH_PARTITION = 51;
-    public final static short ADD_INDEX = 6;
+public class AlterOperation extends AbstractOperation implements Mutable {
+    public final static String CMD_NAME = "ALTER TABLE";
+
+    public final static short DO_NOTHING = 0;
+    public final static short ADD_COLUMN = 1;
+    public final static short DROP_PARTITION = 2;
+    public final static short ATTACH_PARTITION = 3;
+    public final static short DETACH_PARTITION = 4;
+    public final static short ADD_INDEX = 5;
+    public final static short DROP_INDEX = 6;
     public final static short ADD_SYMBOL_CACHE = 7;
     public final static short REMOVE_SYMBOL_CACHE = 8;
     public final static short DROP_COLUMN = 9;
     public final static short RENAME_COLUMN = 10;
     public final static short SET_PARAM_MAX_UNCOMMITTED_ROWS = 11;
     public final static short SET_PARAM_COMMIT_LAG = 12;
-=======
-public class AlterOperation extends AbstractOperation implements Mutable {
-    public final static String CMD_NAME = "ALTER TABLE";
-
-    public final static short DO_NOTHING = 0;
-    public final static short ADD_COLUMN = 1;
-    public final static short DROP_PARTITION = 2;
-    public final static short ATTACH_PARTITION = 3;
-    public final static short ADD_INDEX = 4;
-    public final static short DROP_INDEX = 5;
-    public final static short ADD_SYMBOL_CACHE = 6;
-    public final static short REMOVE_SYMBOL_CACHE = 7;
-    public final static short DROP_COLUMN = 8;
-    public final static short RENAME_COLUMN = 9;
-    public final static short SET_PARAM_MAX_UNCOMMITTED_ROWS = 10;
-    public final static short SET_PARAM_COMMIT_LAG = 11;
->>>>>>> 248fccae
 
     private final static Log LOG = LogFactory.getLog(AlterOperation.class);
 
