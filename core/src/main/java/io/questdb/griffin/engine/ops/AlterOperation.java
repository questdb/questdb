--- conflicted
+++ resolved
@@ -52,10 +52,10 @@
     public final static short DROP_PARTITION = 2;
     public final static short REMOVE_SYMBOL_CACHE = 7;
     public final static short RENAME_COLUMN = 9;
-    public final static short RENAME_TABLE = 13;
     public final static short SET_PARAM_COMMIT_LAG = 11;
     public final static short SET_PARAM_MAX_UNCOMMITTED_ROWS = 10;
     public final static short SQUASH_PARTITIONS = 13;
+    public final static short RENAME_TABLE = 14;
     private final static Log LOG = LogFactory.getLog(AlterOperation.class);
     private final DirectCharSequenceList directExtraStrInfo = new DirectCharSequenceList();
     // This is only used to serialize partition name in form 2020-02-12 or 2020-02 or 2020
@@ -124,13 +124,11 @@
                 case SET_PARAM_COMMIT_LAG:
                     applyParamO3MaxLag(svc);
                     break;
-<<<<<<< HEAD
                 case RENAME_TABLE:
                     applyRenameTable(svc);
-=======
+                    break;
                 case SQUASH_PARTITIONS:
                     squashPartitions(svc);
->>>>>>> c67880e6
                     break;
                 default:
                     LOG.error()
