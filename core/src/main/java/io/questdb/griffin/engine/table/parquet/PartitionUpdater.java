--- conflicted
+++ resolved
@@ -108,11 +108,6 @@
 
     private static native void destroy(long impl);
 
-<<<<<<< HEAD
-    private static native void finish(long impl) throws CairoException;
-
-=======
->>>>>>> de4473f2
     private static native void updateRowGroup(
             long impl,
             int tableNameLen,
