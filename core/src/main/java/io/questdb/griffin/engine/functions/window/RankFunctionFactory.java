/*******************************************************************************
 *     ___                  _   ____  ____
 *    / _ \ _   _  ___  ___| |_|  _ \| __ )
 *   | | | | | | |/ _ \/ __| __| | | |  _ \
 *   | |_| | |_| |  __/\__ \ |_| |_| | |_) |
 *    \__\_\\__,_|\___||___/\__|____/|____/
 *
 *  Copyright (c) 2014-2019 Appsicle
 *  Copyright (c) 2019-2024 QuestDB
 *
 *  Licensed under the Apache License, Version 2.0 (the "License");
 *  you may not use this file except in compliance with the License.
 *  You may obtain a copy of the License at
 *
 *  http://www.apache.org/licenses/LICENSE-2.0
 *
 *  Unless required by applicable law or agreed to in writing, software
 *  distributed under the License is distributed on an "AS IS" BASIS,
 *  WITHOUT WARRANTIES OR CONDITIONS OF ANY KIND, either express or implied.
 *  See the License for the specific language governing permissions and
 *  limitations under the License.
 *
 ******************************************************************************/

package io.questdb.griffin.engine.functions.window;

import io.questdb.cairo.ArrayColumnTypes;
import io.questdb.cairo.CairoConfiguration;
import io.questdb.cairo.ColumnType;
import io.questdb.cairo.ColumnTypes;
import io.questdb.cairo.EntityColumnFilter;
import io.questdb.cairo.ListColumnFilter;
import io.questdb.cairo.RecordSink;
import io.questdb.cairo.RecordSinkFactory;
import io.questdb.cairo.Reopenable;
import io.questdb.cairo.SingleRecordSink;
import io.questdb.cairo.map.Map;
import io.questdb.cairo.map.MapFactory;
import io.questdb.cairo.map.MapKey;
import io.questdb.cairo.map.MapValue;
import io.questdb.cairo.map.RecordValueSink;
import io.questdb.cairo.map.RecordValueSinkFactory;
import io.questdb.cairo.sql.Function;
import io.questdb.cairo.sql.Record;
import io.questdb.cairo.sql.RecordMetadata;
import io.questdb.cairo.sql.SymbolTableSource;
import io.questdb.cairo.sql.VirtualRecord;
import io.questdb.cairo.sql.WindowSPI;
import io.questdb.griffin.PlanSink;
import io.questdb.griffin.SqlCodeGenerator;
import io.questdb.griffin.SqlException;
import io.questdb.griffin.SqlExecutionContext;
import io.questdb.griffin.engine.RecordComparator;
import io.questdb.griffin.engine.functions.LongFunction;
import io.questdb.griffin.engine.window.WindowContext;
import io.questdb.griffin.engine.window.WindowFunction;
import io.questdb.griffin.model.ExpressionNode;
import io.questdb.std.IntList;
import io.questdb.std.MemoryTag;
import io.questdb.std.Misc;
import io.questdb.std.ObjList;
import io.questdb.std.Unsafe;

public class RankFunctionFactory extends AbstractWindowFunctionFactory {

    public static final String NAME = "rank";
    private static final ArrayColumnTypes RANK_COLUMN_TYPES;
    private static final String SIGNATURE = NAME + "()";

    @Override
    public String getSignature() {
        return SIGNATURE;
    }

    @Override
    public Function newInstance(
            int position,
            ObjList<Function> args,
            IntList argPositions,
            CairoConfiguration configuration,
            SqlExecutionContext sqlExecutionContext
    ) throws SqlException {
        final WindowContext windowContext = sqlExecutionContext.getWindowContext();
        if (windowContext.isEmpty()) {
            throw SqlException.emptyWindowContext(position);
        }

        if (windowContext.getNullsDescPos() > 0) {
            throw SqlException.$(windowContext.getNullsDescPos(), "RESPECT/IGNORE NULLS is not supported for current window function");
        }

        if (windowContext.isOrdered()) {
            // Rank() over (partition by xxx order by xxx)
            if (windowContext.getPartitionByRecord() != null) {
                return new RankOverPartitionFunction(
                        windowContext.getPartitionByKeyTypes(),
                        windowContext.getPartitionByRecord(),
                        windowContext.getPartitionBySink(),
                        configuration,
                        false,
                        NAME);
            } else {
                // Rank() over (order by xxx)
                return new RankFunction(configuration, false, NAME);
            }
        } else {
            // Rank() over ([partition by xxx | ]), without ORDER BY, all rows are peers.
            return new RankNoOrderFunction(windowContext.getPartitionByRecord(), NAME);
        }
    }

    protected static class RankFunction extends LongFunction implements Function, WindowFunction, Reopenable {

        private final CairoConfiguration configuration;
        private final boolean dense;
        private final String name;
        private int columnIndex;
        private long count = 1;
        private long lastRecordOffset;
        private long rank;
        private RecordComparator recordComparator;
        private RecordSink recordSink;
        private SingleRecordSink singleRecordSinkA;
        private SingleRecordSink singleRecordSinkB;

        public RankFunction(CairoConfiguration configuration, boolean dense, String name) {
            this.configuration = configuration;
            this.dense = dense;
            this.name = name;
        }

        @Override
        public void close() {
            super.close();
            Misc.free(singleRecordSinkA);
            Misc.free(singleRecordSinkB);
        }

        @Override
        public void computeNext(Record record) {
            SingleRecordSink singleRecordSink = count % 2 == 0 ? singleRecordSinkA : singleRecordSinkB;
            singleRecordSink.clear();
            recordSink.copy(record, singleRecordSink);
            if (count == 1) {
                rank = 1;
            } else {
                if (!singleRecordSinkA.memeq(singleRecordSinkB)) {
                    rank = dense ? rank + 1 : count;
                }
            }
            count++;
        }

        @Override
        public long getLong(Record rec) {
            return rank;
        }

        @Override
        public String getName() {
            return name;
        }

        @Override
        public int getPassCount() {
            return WindowFunction.ZERO_PASS;
        }

        @Override
        public void initRecordComparator(SqlCodeGenerator sqlGenerator,
                                         RecordMetadata metadata,
                                         ArrayColumnTypes chainTypes,
                                         IntList orderIndices,
                                         ObjList<ExpressionNode> orderBy,
                                         IntList orderByDirection) throws SqlException {
            if (chainTypes.getColumnCount() == 0) {
                ListColumnFilter listColumnFilter = sqlGenerator.getIndexColumnFilter();
                listColumnFilter.clear();
                for (int i = 0, size = orderBy.size(); i < size; i++) {
                    ExpressionNode tok = orderBy.getQuick(i);
                    int index = metadata.getColumnIndexQuiet(tok.token);
                    listColumnFilter.add(index + 1);
                }

                for (int i = 0, size = metadata.getColumnCount(); i < size; i++) {
                    chainTypes.add(metadata.getColumnType(i));
                }
                recordSink = RecordSinkFactory.getInstance(sqlGenerator.getAsm(), chainTypes, listColumnFilter);
                singleRecordSinkA = new SingleRecordSink((long) configuration.getSqlWindowStorePageSize() * configuration.getSqlWindowStoreMaxPages() / 2, MemoryTag.NATIVE_RECORD_CHAIN);
                singleRecordSinkB = new SingleRecordSink((long) configuration.getSqlWindowStorePageSize() * configuration.getSqlWindowStoreMaxPages() / 2, MemoryTag.NATIVE_RECORD_CHAIN);
            } else {
                if (orderIndices == null) {
                    orderIndices = sqlGenerator.toOrderIndices(metadata, orderBy, orderByDirection);
                }
                this.recordComparator = sqlGenerator.getRecordComparatorCompiler().newInstance(chainTypes, orderIndices);
            }
        }

        @Override
        public void pass1(Record record, long recordOffset, WindowSPI spi) {
<<<<<<< HEAD
            if (recordComparator == null) {
                // order dismiss
                Unsafe.putLong(spi.getAddress(recordOffset, columnIndex), maxIndex + 1);
=======
            if (count == 1) {
                rank = 1;
>>>>>>> 74547704
            } else {
                recordComparator.setLeft(record);
                if (recordComparator.compare(spi.getRecordAt(lastRecordOffset)) != 0) {
                    rank = dense ? rank + 1 : count;
                }
<<<<<<< HEAD
                Unsafe.putLong(spi.getAddress(recordOffset, columnIndex), currentIndex);
=======
>>>>>>> 74547704
            }
            lastRecordOffset = recordOffset;
            count++;
            Unsafe.getUnsafe().putLong(spi.getAddress(recordOffset, columnIndex), rank);
        }

        @Override
        public void reopen() {
            count = 1;
            if (singleRecordSinkA != null) {
                singleRecordSinkA.reopen();
            }
            if (singleRecordSinkB != null) {
                singleRecordSinkB.reopen();
            }
        }

        @Override
        public void reset() {
            count = 1;
        }

        @Override
        public void setColumnIndex(int columnIndex) {
            this.columnIndex = columnIndex;
        }

        @Override
        public void toPlan(PlanSink sink) {
            sink.val(getName());
            sink.val("() over ()");
        }

        @Override
        public void toTop() {
            count = 1;
            super.toTop();
        }
    }

    protected static class RankNoOrderFunction extends LongFunction implements Function, WindowFunction, Reopenable {

        private static final long RANK_CONST = 1;
        private final String name;
        private final VirtualRecord partitionByRecord;
        private int columnIndex;

        public RankNoOrderFunction(VirtualRecord partitionByRecord, String name) {
            this.partitionByRecord = partitionByRecord;
            this.name = name;
        }

        @Override
        public void close() {
            super.close();
            if (partitionByRecord != null) {
                Misc.freeObjList(partitionByRecord.getFunctions());
            }
        }

        @Override
        public long getLong(Record rec) {
            return RANK_CONST;
        }

        @Override
        public String getName() {
            return name;
        }

        @Override
        public int getPassCount() {
            return WindowFunction.ZERO_PASS;
        }

        @Override
        public void init(SymbolTableSource symbolTableSource, SqlExecutionContext executionContext) throws SqlException {
            super.init(symbolTableSource, executionContext);
            if (partitionByRecord != null) {
                Function.init(partitionByRecord.getFunctions(), symbolTableSource, executionContext, null);
            }
        }

        @Override
        public void pass1(Record record, long recordOffset, WindowSPI spi) {
<<<<<<< HEAD
            partitionByRecord.of(record);

            MapKey mapKey = map.withKey();
            mapKey.put(partitionByRecord, partitionBySink);
            MapValue mapValue = mapKey.createValue();
            long maxIndex = 0;
            if (mapValue.isNew()) {
                mapValue.putLong(VAL_MAX_INDEX, 0);
                mapValue.putLong(VAL_CURRENT_INDEX, 0);
                mapValue.putLong(VAL_OFFSET, 0);
            } else {
                maxIndex = mapValue.getLong(VAL_MAX_INDEX);
            }

            if (recordComparator == null) {
                // no order or order dismiss
                Unsafe.putLong(spi.getAddress(recordOffset, columnIndex), maxIndex + 1);
            } else {
                long currentIndex = mapValue.getLong(VAL_CURRENT_INDEX);
                long offset = mapValue.getLong(VAL_OFFSET);
                if (currentIndex == 0) {
                    mapValue.putLong(VAL_CURRENT_INDEX, 1);
                    mapValue.putLong(VAL_OFFSET, recordOffset);
                } else {
                    // compare with prev record
                    recordComparator.setLeft(record);
                    if (recordComparator.compare(spi.getRecordAt(offset)) != 0) {
                        mapValue.putLong(VAL_CURRENT_INDEX, maxIndex + 1);
                        mapValue.putLong(VAL_OFFSET, recordOffset);
                    }
                }
                Unsafe.putLong(spi.getAddress(recordOffset, columnIndex), mapValue.getLong(VAL_CURRENT_INDEX));
            }
            mapValue.putLong(VAL_MAX_INDEX, maxIndex + 1);
=======
            Unsafe.getUnsafe().putLong(spi.getAddress(recordOffset, columnIndex), RANK_CONST);
>>>>>>> 74547704
        }

        @Override
        public void reopen() {
        }

        @Override
        public void reset() {
        }

        @Override
        public void setColumnIndex(int columnIndex) {
            this.columnIndex = columnIndex;
        }

        @Override
        public void toPlan(PlanSink sink) {
            sink.val(getName());
            sink.val("()");
            if (partitionByRecord != null) {
                sink.val(" over (");
                sink.val("partition by ");
                sink.val(partitionByRecord.getFunctions());
                sink.val(')');
            } else {
                sink.val(" over ()");
            }
        }
    }

    protected static class RankOverPartitionFunction extends LongFunction implements Function, WindowFunction, Reopenable {

        private final CairoConfiguration configuration;
        private final boolean dense;
        private final ColumnTypes keyColumnTypes;
        private final String name;
        private final VirtualRecord partitionByRecord;
        private final RecordSink partitionBySink;
        private int chainTypeIndex;
        private int columnIndex;
        private Map map;
        private long rank;
        private RecordComparator recordComparator;
        private RecordValueSink recordValueSink;

        public RankOverPartitionFunction(ColumnTypes keyColumnTypes,
                                         VirtualRecord partitionByRecord,
                                         RecordSink partitionBySink,
                                         CairoConfiguration configuration,
                                         boolean dense,
                                         String name) {
            this.partitionByRecord = partitionByRecord;
            this.partitionBySink = partitionBySink;
            this.keyColumnTypes = keyColumnTypes;
            this.configuration = configuration;
            this.dense = dense;
            this.name = name;
        }

        @Override
        public void close() {
            super.close();
            Misc.free(map);
            Misc.freeObjList(partitionByRecord.getFunctions());
        }

        @Override
        public void computeNext(Record record) {
            partitionByRecord.of(record);
            MapKey key = map.withKey();
            key.put(partitionByRecord, partitionBySink);
            MapValue mapValue = key.createValue();
            long count;
            if (mapValue.isNew()) {
                rank = 1;
                count = 1;
            } else {
                rank = mapValue.getLong(chainTypeIndex);
                count = mapValue.getLong(chainTypeIndex + 1);
                recordComparator.setLeft(mapValue);
                if (recordComparator.compare(record) != 0) {
                    rank = dense ? rank + 1 : count;
                }
            }
            recordValueSink.copy(record, mapValue);
            mapValue.putLong(chainTypeIndex, rank);
            mapValue.putLong(chainTypeIndex + 1, count + 1);
        }

        @Override
        public long getLong(Record rec) {
            return rank;
        }

        @Override
        public String getName() {
            return name;
        }

        @Override
        public int getPassCount() {
            return WindowFunction.ZERO_PASS;
        }

        @Override
        public void init(SymbolTableSource symbolTableSource, SqlExecutionContext executionContext) throws SqlException {
            super.init(symbolTableSource, executionContext);
            Function.init(partitionByRecord.getFunctions(), symbolTableSource, executionContext, null);
        }

        @Override
        public void initRecordComparator(SqlCodeGenerator sqlGenerator,
                                         RecordMetadata metadata,
                                         ArrayColumnTypes chainTypes,
                                         IntList orderIndices,
                                         ObjList<ExpressionNode> orderBy,
                                         IntList orderByDirection) throws SqlException {
            if (orderIndices == null) {
                orderIndices = sqlGenerator.toOrderIndices(metadata, orderBy, orderByDirection);
            }

            if (chainTypes.getColumnCount() == 0) { // for WindowRecordCursorFactory
                EntityColumnFilter entityColumnFilter = sqlGenerator.getEntityColumnFilter();
                for (int i = 0, size = metadata.getColumnCount(); i < size; i++) {
                    chainTypes.add(metadata.getColumnType(i));
                }

                chainTypeIndex = metadata.getColumnCount();
                entityColumnFilter.of(chainTypeIndex);
                recordValueSink = RecordValueSinkFactory.getInstance(sqlGenerator.getAsm(), chainTypes, entityColumnFilter);
                this.recordComparator = sqlGenerator.getRecordComparatorCompiler().newInstance(chainTypes, orderIndices);
                chainTypes.add(ColumnType.LONG);
                chainTypes.add(ColumnType.LONG);
                this.map = MapFactory.createUnorderedMap(
                        configuration,
                        keyColumnTypes,
                        chainTypes
                );
            } else { // for CachedWindowRecordCursorFactory
                map = MapFactory.createUnorderedMap(
                        configuration,
                        keyColumnTypes,
                        RANK_COLUMN_TYPES
                );
                this.recordComparator = sqlGenerator.getRecordComparatorCompiler().newInstance(chainTypes, orderIndices);
            }
        }

        @Override
        public void pass1(Record record, long recordOffset, WindowSPI spi) {
<<<<<<< HEAD
            computeNext(record);
            Unsafe.putLong(spi.getAddress(recordOffset, columnIndex), rank);
=======
            partitionByRecord.of(record);
            MapKey key = map.withKey();
            key.put(partitionByRecord, partitionBySink);
            MapValue mapValue = key.createValue();
            long count;
            if (mapValue.isNew()) {
                rank = 1;
                count = 1;
            } else {
                long lastOffset = mapValue.getLong(0);
                rank = mapValue.getLong(1);
                count = mapValue.getLong(2);
                recordComparator.setLeft(record);
                if (recordComparator.compare(spi.getRecordAt(lastOffset)) != 0) {
                    rank = dense ? rank + 1 : count;
                }
            }

            mapValue.putLong(0, recordOffset);
            mapValue.putLong(1, rank);
            mapValue.putLong(2, count + 1);
            Unsafe.getUnsafe().putLong(spi.getAddress(recordOffset, columnIndex), rank);
>>>>>>> 74547704
        }

        @Override
        public void reopen() {
            if (map != null) {
                map.reopen();
            }
            rank = 0;
        }

        @Override
        public void reset() {
            Misc.free(map);
            rank = 0;
        }

        @Override
        public void setColumnIndex(int columnIndex) {
            this.columnIndex = columnIndex;
        }

        @Override
        public void toPlan(PlanSink sink) {
            sink.val(getName());
            sink.val("()");
            sink.val(" over (");
            sink.val("partition by ");
            sink.val(partitionByRecord.getFunctions());
            sink.val(')');
        }

        @Override
        public void toTop() {
            super.toTop();
            Misc.clear(map);
            rank = 0;
        }
    }

    static {
        RANK_COLUMN_TYPES = new ArrayColumnTypes();
        RANK_COLUMN_TYPES.add(ColumnType.LONG); // offset
        RANK_COLUMN_TYPES.add(ColumnType.LONG); // rank
        RANK_COLUMN_TYPES.add(ColumnType.LONG); // count
    }
}<|MERGE_RESOLUTION|>--- conflicted
+++ resolved
@@ -198,27 +198,17 @@
 
         @Override
         public void pass1(Record record, long recordOffset, WindowSPI spi) {
-<<<<<<< HEAD
-            if (recordComparator == null) {
-                // order dismiss
-                Unsafe.putLong(spi.getAddress(recordOffset, columnIndex), maxIndex + 1);
-=======
             if (count == 1) {
                 rank = 1;
->>>>>>> 74547704
             } else {
                 recordComparator.setLeft(record);
                 if (recordComparator.compare(spi.getRecordAt(lastRecordOffset)) != 0) {
                     rank = dense ? rank + 1 : count;
                 }
-<<<<<<< HEAD
-                Unsafe.putLong(spi.getAddress(recordOffset, columnIndex), currentIndex);
-=======
->>>>>>> 74547704
             }
             lastRecordOffset = recordOffset;
             count++;
-            Unsafe.getUnsafe().putLong(spi.getAddress(recordOffset, columnIndex), rank);
+            Unsafe.putLong(spi.getAddress(recordOffset, columnIndex), rank);
         }
 
         @Override
@@ -300,44 +290,7 @@
 
         @Override
         public void pass1(Record record, long recordOffset, WindowSPI spi) {
-<<<<<<< HEAD
-            partitionByRecord.of(record);
-
-            MapKey mapKey = map.withKey();
-            mapKey.put(partitionByRecord, partitionBySink);
-            MapValue mapValue = mapKey.createValue();
-            long maxIndex = 0;
-            if (mapValue.isNew()) {
-                mapValue.putLong(VAL_MAX_INDEX, 0);
-                mapValue.putLong(VAL_CURRENT_INDEX, 0);
-                mapValue.putLong(VAL_OFFSET, 0);
-            } else {
-                maxIndex = mapValue.getLong(VAL_MAX_INDEX);
-            }
-
-            if (recordComparator == null) {
-                // no order or order dismiss
-                Unsafe.putLong(spi.getAddress(recordOffset, columnIndex), maxIndex + 1);
-            } else {
-                long currentIndex = mapValue.getLong(VAL_CURRENT_INDEX);
-                long offset = mapValue.getLong(VAL_OFFSET);
-                if (currentIndex == 0) {
-                    mapValue.putLong(VAL_CURRENT_INDEX, 1);
-                    mapValue.putLong(VAL_OFFSET, recordOffset);
-                } else {
-                    // compare with prev record
-                    recordComparator.setLeft(record);
-                    if (recordComparator.compare(spi.getRecordAt(offset)) != 0) {
-                        mapValue.putLong(VAL_CURRENT_INDEX, maxIndex + 1);
-                        mapValue.putLong(VAL_OFFSET, recordOffset);
-                    }
-                }
-                Unsafe.putLong(spi.getAddress(recordOffset, columnIndex), mapValue.getLong(VAL_CURRENT_INDEX));
-            }
-            mapValue.putLong(VAL_MAX_INDEX, maxIndex + 1);
-=======
-            Unsafe.getUnsafe().putLong(spi.getAddress(recordOffset, columnIndex), RANK_CONST);
->>>>>>> 74547704
+            Unsafe.putLong(spi.getAddress(recordOffset, columnIndex), RANK_CONST);
         }
 
         @Override
@@ -488,10 +441,6 @@
 
         @Override
         public void pass1(Record record, long recordOffset, WindowSPI spi) {
-<<<<<<< HEAD
-            computeNext(record);
-            Unsafe.putLong(spi.getAddress(recordOffset, columnIndex), rank);
-=======
             partitionByRecord.of(record);
             MapKey key = map.withKey();
             key.put(partitionByRecord, partitionBySink);
@@ -513,8 +462,7 @@
             mapValue.putLong(0, recordOffset);
             mapValue.putLong(1, rank);
             mapValue.putLong(2, count + 1);
-            Unsafe.getUnsafe().putLong(spi.getAddress(recordOffset, columnIndex), rank);
->>>>>>> 74547704
+            Unsafe.putLong(spi.getAddress(recordOffset, columnIndex), rank);
         }
 
         @Override
