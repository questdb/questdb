/*******************************************************************************
 *     ___                  _   ____  ____
 *    / _ \ _   _  ___  ___| |_|  _ \| __ )
 *   | | | | | | |/ _ \/ __| __| | | |  _ \
 *   | |_| | |_| |  __/\__ \ |_| |_| | |_) |
 *    \__\_\\__,_|\___||___/\__|____/|____/
 *
 *  Copyright (c) 2014-2019 Appsicle
 *  Copyright (c) 2019-2024 QuestDB
 *
 *  Licensed under the Apache License, Version 2.0 (the "License");
 *  you may not use this file except in compliance with the License.
 *  You may obtain a copy of the License at
 *
 *  http://www.apache.org/licenses/LICENSE-2.0
 *
 *  Unless required by applicable law or agreed to in writing, software
 *  distributed under the License is distributed on an "AS IS" BASIS,
 *  WITHOUT WARRANTIES OR CONDITIONS OF ANY KIND, either express or implied.
 *  See the License for the specific language governing permissions and
 *  limitations under the License.
 *
 ******************************************************************************/

package io.questdb.griffin.engine.functions.window;

import io.questdb.cairo.ArrayColumnTypes;
import io.questdb.cairo.CairoConfiguration;
import io.questdb.cairo.ColumnType;
import io.questdb.cairo.ColumnTypes;
import io.questdb.cairo.EntityColumnFilter;
import io.questdb.cairo.ListColumnFilter;
import io.questdb.cairo.RecordSink;
import io.questdb.cairo.RecordSinkFactory;
import io.questdb.cairo.Reopenable;
import io.questdb.cairo.SingleRecordSink;
import io.questdb.cairo.map.Map;
import io.questdb.cairo.map.MapFactory;
import io.questdb.cairo.map.MapKey;
import io.questdb.cairo.map.MapValue;
import io.questdb.cairo.map.RecordValueSink;
import io.questdb.cairo.map.RecordValueSinkFactory;
import io.questdb.cairo.sql.Function;
import io.questdb.cairo.sql.Record;
import io.questdb.cairo.sql.RecordMetadata;
import io.questdb.cairo.sql.SymbolTableSource;
import io.questdb.cairo.sql.VirtualRecord;
import io.questdb.cairo.sql.WindowSPI;
import io.questdb.griffin.PlanSink;
import io.questdb.griffin.SqlCodeGenerator;
import io.questdb.griffin.SqlException;
import io.questdb.griffin.SqlExecutionContext;
import io.questdb.griffin.engine.RecordComparator;
import io.questdb.griffin.engine.functions.LongFunction;
import io.questdb.griffin.engine.window.WindowContext;
import io.questdb.griffin.engine.window.WindowFunction;
import io.questdb.griffin.model.ExpressionNode;
import io.questdb.std.IntList;
import io.questdb.std.MemoryTag;
import io.questdb.std.Misc;
import io.questdb.std.ObjList;
import io.questdb.std.Unsafe;

public class RankFunctionFactory extends AbstractWindowFunctionFactory {

    public static final String NAME = "rank";
    private static final ArrayColumnTypes RANK_COLUMN_TYPES;
    private static final String SIGNATURE = NAME + "()";

    @Override
    public String getSignature() {
        return SIGNATURE;
    }

    @Override
    public Function newInstance(
            int position,
            ObjList<Function> args,
            IntList argPositions,
            CairoConfiguration configuration,
            SqlExecutionContext sqlExecutionContext
    ) throws SqlException {
        final WindowContext windowContext = sqlExecutionContext.getWindowContext();
        if (windowContext.isEmpty()) {
            throw SqlException.emptyWindowContext(position);
        }

        if (windowContext.getNullsDescPos() > 0) {
            throw SqlException.$(windowContext.getNullsDescPos(), "RESPECT/IGNORE NULLS is not supported for current window function");
        }

        if (windowContext.isOrdered()) {
            // Rank() over (partition by xxx order by xxx)
            if (windowContext.getPartitionByRecord() != null) {
                return new RankOverPartitionFunction(
                        windowContext.getPartitionByKeyTypes(),
                        windowContext.getPartitionByRecord(),
                        windowContext.getPartitionBySink(),
                        configuration,
                        false,
                        NAME);
            } else {
                // Rank() over (order by xxx)
                return new RankFunction(configuration, false, NAME);
            }
        } else {
            // Rank() over ([partition by xxx | ]), without ORDER BY, all rows are peers.
            return new RankNoOrderFunction(windowContext.getPartitionByRecord(), NAME);
        }
    }

    protected static class RankFunction extends LongFunction implements WindowFunction, Reopenable {

        private final CairoConfiguration configuration;
        private final boolean dense;
        private final String name;
        private int columnIndex;
<<<<<<< HEAD
=======
        private RecordValueSink recordValueSink;
        private int chainTypeIndex;

        public RankOverPartitionFunction(ColumnTypes keyColumnTypes,
                                         VirtualRecord partitionByRecord,
                                         RecordSink partitionBySink,
                                         CairoConfiguration configuration,
                                         boolean dense,
                                         String name) {
            this.partitionByRecord = partitionByRecord;
            this.partitionBySink = partitionBySink;
            this.keyColumnTypes = keyColumnTypes;
            this.configuration = configuration;
            this.dense = dense;
            this.name = name;
        }

        @Override
        public long getLong(Record rec) {
            return rank;
        }

        @Override
        public void computeNext(Record record) {
            partitionByRecord.of(record);
            MapKey key = map.withKey();
            key.put(partitionByRecord, partitionBySink);
            MapValue mapValue = key.createValue();
            long count;
            if (mapValue.isNew()) {
                rank = 1;
                count = 1;
            } else {
                rank = mapValue.getLong(chainTypeIndex);
                count = mapValue.getLong(chainTypeIndex + 1);
                recordComparator.setLeft(mapValue);
                if (recordComparator.compare(record) != 0) {
                    rank = dense ? rank + 1 : count;
                }
            }
            recordValueSink.copy(record, mapValue);
            mapValue.putLong(chainTypeIndex, rank);
            mapValue.putLong(chainTypeIndex + 1, count + 1);
        }

        @Override
        public int getPassCount() {
            return WindowFunction.ZERO_PASS;
        }

        @Override
        public void initRecordComparator(SqlCodeGenerator sqlGenerator,
                                         RecordMetadata metadata,
                                         ArrayColumnTypes chainTypes,
                                         IntList orderIndices,
                                         ObjList<ExpressionNode> orderBy,
                                         IntList orderByDirection) throws SqlException {
            if (orderIndices == null) {
                orderIndices = sqlGenerator.toOrderIndices(metadata, orderBy, orderByDirection);
            }

            if (chainTypes.getColumnCount() == 0) { // for WindowRecordCursorFactory
                EntityColumnFilter entityColumnFilter = sqlGenerator.getEntityColumnFilter();
                for (int i = 0, size = metadata.getColumnCount(); i < size; i++) {
                    chainTypes.add(metadata.getColumnType(i));
                }

                chainTypeIndex = metadata.getColumnCount();
                entityColumnFilter.of(chainTypeIndex);
                recordValueSink = RecordValueSinkFactory.getInstance(sqlGenerator.getAsm(), chainTypes, entityColumnFilter);
                this.recordComparator = sqlGenerator.getRecordComparatorCompiler().compile(chainTypes, orderIndices);
                chainTypes.add(ColumnType.LONG);
                chainTypes.add(ColumnType.LONG);
                this.map = MapFactory.createUnorderedMap(
                        configuration,
                        keyColumnTypes,
                        chainTypes
                );
            } else { // for CachedWindowRecordCursorFactory
                map = MapFactory.createUnorderedMap(
                        configuration,
                        keyColumnTypes,
                        RANK_COLUMN_TYPES
                );
                this.recordComparator = sqlGenerator.getRecordComparatorCompiler().compile(chainTypes, orderIndices);
            }
        }

        @Override
        public void pass1(Record record, long recordOffset, WindowSPI spi) {
            partitionByRecord.of(record);
            MapKey key = map.withKey();
            key.put(partitionByRecord, partitionBySink);
            MapValue mapValue = key.createValue();
            long count;
            if (mapValue.isNew()) {
                rank = 1;
                count = 1;
            } else {
                long lastOffset = mapValue.getLong(0);
                rank = mapValue.getLong(1);
                count = mapValue.getLong(2);
                recordComparator.setLeft(record);
                if (recordComparator.compare(spi.getRecordAt(lastOffset)) != 0) {
                    rank = dense ? rank + 1 : count;
                }
            }

            mapValue.putLong(0, recordOffset);
            mapValue.putLong(1, rank);
            mapValue.putLong(2, count + 1);
            Unsafe.getUnsafe().putLong(spi.getAddress(recordOffset, columnIndex), rank);
        }

        @Override
        public void init(SymbolTableSource symbolTableSource, SqlExecutionContext executionContext) throws SqlException {
            super.init(symbolTableSource, executionContext);
            Function.init(partitionByRecord.getFunctions(), symbolTableSource, executionContext, null);
        }

        @Override
        public void setColumnIndex(int columnIndex) {
            this.columnIndex = columnIndex;
        }

        @Override
        public String getName() {
            return name;
        }

        @Override
        public void toPlan(PlanSink sink) {
            sink.val(getName());
            sink.val("()");
            sink.val(" over (");
            sink.val("partition by ");
            sink.val(partitionByRecord.getFunctions());
            sink.val(')');
        }

        @Override
        public void reopen() {
            if (map != null) {
                map.reopen();
            }
            rank = 0;
        }

        @Override
        public void reset() {
            Misc.free(map);
            rank = 0;
        }

        @Override
        public void toTop() {
            super.toTop();
            Misc.clear(map);
            rank = 0;
        }

        @Override
        public void close() {
            super.close();
            Misc.free(map);
            Misc.freeObjList(partitionByRecord.getFunctions());
        }
    }

    protected static class RankFunction extends LongFunction implements ScalarFunction, WindowFunction, Reopenable {

        private final CairoConfiguration configuration;
        private final boolean dense;
        private final String name;

        private long rank;
>>>>>>> 133eeb94
        private long count = 1;
        private long lastRecordOffset;
        private long rank;
        private RecordComparator recordComparator;
        private RecordSink recordSink;
        private SingleRecordSink singleRecordSinkA;
        private SingleRecordSink singleRecordSinkB;

        public RankFunction(CairoConfiguration configuration, boolean dense, String name) {
            this.configuration = configuration;
            this.dense = dense;
            this.name = name;
        }

        @Override
        public void close() {
            super.close();
            Misc.free(singleRecordSinkA);
            Misc.free(singleRecordSinkB);
        }

        @Override
        public void computeNext(Record record) {
            SingleRecordSink singleRecordSink = count % 2 == 0 ? singleRecordSinkA : singleRecordSinkB;
            singleRecordSink.clear();
            recordSink.copy(record, singleRecordSink);
            if (count == 1) {
                rank = 1;
            } else {
                if (!singleRecordSinkA.memeq(singleRecordSinkB)) {
                    rank = dense ? rank + 1 : count;
                }
            }
            count++;
        }

        @Override
        public long getLong(Record rec) {
            return rank;
        }

        @Override
        public String getName() {
            return name;
        }

        @Override
        public int getPassCount() {
            return WindowFunction.ZERO_PASS;
        }

        @Override
        public void initRecordComparator(SqlCodeGenerator sqlGenerator,
                                         RecordMetadata metadata,
                                         ArrayColumnTypes chainTypes,
                                         IntList orderIndices,
                                         ObjList<ExpressionNode> orderBy,
                                         IntList orderByDirection) throws SqlException {
            if (chainTypes.getColumnCount() == 0) {
                ListColumnFilter listColumnFilter = sqlGenerator.getIndexColumnFilter();
                listColumnFilter.clear();
                for (int i = 0, size = orderBy.size(); i < size; i++) {
                    ExpressionNode tok = orderBy.getQuick(i);
                    int index = metadata.getColumnIndexQuiet(tok.token);
                    listColumnFilter.add(index + 1);
                }

                for (int i = 0, size = metadata.getColumnCount(); i < size; i++) {
                    chainTypes.add(metadata.getColumnType(i));
                }
                recordSink = RecordSinkFactory.getInstance(sqlGenerator.getAsm(), chainTypes, listColumnFilter);
                singleRecordSinkA = new SingleRecordSink((long) configuration.getSqlWindowStorePageSize() * configuration.getSqlWindowStoreMaxPages() / 2, MemoryTag.NATIVE_RECORD_CHAIN);
                singleRecordSinkB = new SingleRecordSink((long) configuration.getSqlWindowStorePageSize() * configuration.getSqlWindowStoreMaxPages() / 2, MemoryTag.NATIVE_RECORD_CHAIN);
            } else {
                if (orderIndices == null) {
                    orderIndices = sqlGenerator.toOrderIndices(metadata, orderBy, orderByDirection);
                }
                this.recordComparator = sqlGenerator.getRecordComparatorCompiler().compile(chainTypes, orderIndices);
            }
        }

        @Override
        public void pass1(Record record, long recordOffset, WindowSPI spi) {
            if (count == 1) {
                rank = 1;
            } else {
                recordComparator.setLeft(record);
                if (recordComparator.compare(spi.getRecordAt(lastRecordOffset)) != 0) {
                    rank = dense ? rank + 1 : count;
                }
            }
            lastRecordOffset = recordOffset;
            count++;
            Unsafe.getUnsafe().putLong(spi.getAddress(recordOffset, columnIndex), rank);
        }

        @Override
        public void reopen() {
            count = 1;
            if (singleRecordSinkA != null) {
                singleRecordSinkA.reopen();
            }
            if (singleRecordSinkB != null) {
                singleRecordSinkB.reopen();
            }
        }

        @Override
        public void reset() {
            count = 1;
        }

        @Override
        public void setColumnIndex(int columnIndex) {
            this.columnIndex = columnIndex;
        }

        @Override
        public void toPlan(PlanSink sink) {
            sink.val(getName());
            sink.val("() over ()");
        }

        @Override
        public void toTop() {
            count = 1;
            super.toTop();
        }
    }

    protected static class RankNoOrderFunction extends LongFunction implements WindowFunction, Reopenable {

        private static final long RANK_CONST = 1;
        private final String name;
        private final VirtualRecord partitionByRecord;
        private int columnIndex;

        public RankNoOrderFunction(VirtualRecord partitionByRecord, String name) {
            this.partitionByRecord = partitionByRecord;
            this.name = name;
        }

        @Override
        public void close() {
            super.close();
            if (partitionByRecord != null) {
                Misc.freeObjList(partitionByRecord.getFunctions());
            }
        }

        @Override
        public long getLong(Record rec) {
            return RANK_CONST;
        }

        @Override
        public String getName() {
            return name;
        }

        @Override
        public int getPassCount() {
            return WindowFunction.ZERO_PASS;
        }

        @Override
        public void init(SymbolTableSource symbolTableSource, SqlExecutionContext executionContext) throws SqlException {
            super.init(symbolTableSource, executionContext);
            if (partitionByRecord != null) {
                Function.init(partitionByRecord.getFunctions(), symbolTableSource, executionContext, null);
            }
        }

        @Override
        public void pass1(Record record, long recordOffset, WindowSPI spi) {
            Unsafe.getUnsafe().putLong(spi.getAddress(recordOffset, columnIndex), RANK_CONST);
        }

        @Override
        public void reopen() {
        }

        @Override
        public void reset() {
        }

        @Override
        public void setColumnIndex(int columnIndex) {
            this.columnIndex = columnIndex;
        }

        @Override
        public void toPlan(PlanSink sink) {
            sink.val(getName());
            sink.val("()");
            if (partitionByRecord != null) {
                sink.val(" over (");
                sink.val("partition by ");
                sink.val(partitionByRecord.getFunctions());
                sink.val(')');
            } else {
                sink.val(" over ()");
            }
        }
    }

    protected static class RankOverPartitionFunction extends LongFunction implements Function, WindowFunction, Reopenable {

        private final CairoConfiguration configuration;
        private final boolean dense;
        private final ColumnTypes keyColumnTypes;
        private final String name;
        private final VirtualRecord partitionByRecord;
        private final RecordSink partitionBySink;
        private int chainTypeIndex;
        private int columnIndex;
        private Map map;
        private long rank;
        private RecordComparator recordComparator;
        private RecordValueSink recordValueSink;

        public RankOverPartitionFunction(ColumnTypes keyColumnTypes,
                                         VirtualRecord partitionByRecord,
                                         RecordSink partitionBySink,
                                         CairoConfiguration configuration,
                                         boolean dense,
                                         String name) {
            this.partitionByRecord = partitionByRecord;
            this.partitionBySink = partitionBySink;
            this.keyColumnTypes = keyColumnTypes;
            this.configuration = configuration;
            this.dense = dense;
            this.name = name;
        }

        @Override
        public void close() {
            super.close();
            Misc.free(map);
            Misc.freeObjList(partitionByRecord.getFunctions());
        }

        @Override
        public void computeNext(Record record) {
            partitionByRecord.of(record);
            MapKey key = map.withKey();
            key.put(partitionByRecord, partitionBySink);
            MapValue mapValue = key.createValue();
            long count;
            if (mapValue.isNew()) {
                rank = 1;
                count = 1;
            } else {
                rank = mapValue.getLong(chainTypeIndex);
                count = mapValue.getLong(chainTypeIndex + 1);
                recordComparator.setLeft(mapValue);
                if (recordComparator.compare(record) != 0) {
                    rank = dense ? rank + 1 : count;
                }
            }
            recordValueSink.copy(record, mapValue);
            mapValue.putLong(chainTypeIndex, rank);
            mapValue.putLong(chainTypeIndex + 1, count + 1);
        }

        @Override
        public long getLong(Record rec) {
            return rank;
        }

        @Override
        public String getName() {
            return name;
        }

        @Override
        public int getPassCount() {
            return WindowFunction.ZERO_PASS;
        }

        @Override
        public void init(SymbolTableSource symbolTableSource, SqlExecutionContext executionContext) throws SqlException {
            super.init(symbolTableSource, executionContext);
            Function.init(partitionByRecord.getFunctions(), symbolTableSource, executionContext);
        }

        @Override
        public void initRecordComparator(SqlCodeGenerator sqlGenerator,
                                         RecordMetadata metadata,
                                         ArrayColumnTypes chainTypes,
                                         IntList orderIndices,
                                         ObjList<ExpressionNode> orderBy,
                                         IntList orderByDirection) throws SqlException {
            if (orderIndices == null) {
                orderIndices = sqlGenerator.toOrderIndices(metadata, orderBy, orderByDirection);
            }

            if (chainTypes.getColumnCount() == 0) { // for WindowRecordCursorFactory
                EntityColumnFilter entityColumnFilter = sqlGenerator.getEntityColumnFilter();
                for (int i = 0, size = metadata.getColumnCount(); i < size; i++) {
                    chainTypes.add(metadata.getColumnType(i));
                }

                chainTypeIndex = metadata.getColumnCount();
                entityColumnFilter.of(chainTypeIndex);
                recordValueSink = RecordValueSinkFactory.getInstance(sqlGenerator.getAsm(), chainTypes, entityColumnFilter);
                this.recordComparator = sqlGenerator.getRecordComparatorCompiler().compile(chainTypes, orderIndices);
                chainTypes.add(ColumnType.LONG);
                chainTypes.add(ColumnType.LONG);
                this.map = MapFactory.createUnorderedMap(
                        configuration,
                        keyColumnTypes,
                        chainTypes
                );
            } else { // for CachedWindowRecordCursorFactory
                map = MapFactory.createUnorderedMap(
                        configuration,
                        keyColumnTypes,
                        RANK_COLUMN_TYPES
                );
                this.recordComparator = sqlGenerator.getRecordComparatorCompiler().compile(chainTypes, orderIndices);
            }
        }

        @Override
        public void pass1(Record record, long recordOffset, WindowSPI spi) {
            partitionByRecord.of(record);
            MapKey key = map.withKey();
            key.put(partitionByRecord, partitionBySink);
            MapValue mapValue = key.createValue();
            long count;
            if (mapValue.isNew()) {
                rank = 1;
                count = 1;
            } else {
                long lastOffset = mapValue.getLong(0);
                rank = mapValue.getLong(1);
                count = mapValue.getLong(2);
                recordComparator.setLeft(record);
                if (recordComparator.compare(spi.getRecordAt(lastOffset)) != 0) {
                    rank = dense ? rank + 1 : count;
                }
            }

            mapValue.putLong(0, recordOffset);
            mapValue.putLong(1, rank);
            mapValue.putLong(2, count + 1);
            Unsafe.getUnsafe().putLong(spi.getAddress(recordOffset, columnIndex), rank);
        }

        @Override
        public void reopen() {
            if (map != null) {
                map.reopen();
            }
            rank = 0;
        }

        @Override
        public void reset() {
            Misc.free(map);
            rank = 0;
        }

        @Override
        public void setColumnIndex(int columnIndex) {
            this.columnIndex = columnIndex;
        }

        @Override
        public void toPlan(PlanSink sink) {
            sink.val(getName());
            sink.val("()");
            sink.val(" over (");
            sink.val("partition by ");
            sink.val(partitionByRecord.getFunctions());
            sink.val(')');
        }

        @Override
        public void toTop() {
            super.toTop();
            Misc.clear(map);
            rank = 0;
        }
    }

    static {
        RANK_COLUMN_TYPES = new ArrayColumnTypes();
        RANK_COLUMN_TYPES.add(ColumnType.LONG); // offset
        RANK_COLUMN_TYPES.add(ColumnType.LONG); // rank
        RANK_COLUMN_TYPES.add(ColumnType.LONG); // count
    }
}<|MERGE_RESOLUTION|>--- conflicted
+++ resolved
@@ -43,6 +43,7 @@
 import io.questdb.cairo.sql.Function;
 import io.questdb.cairo.sql.Record;
 import io.questdb.cairo.sql.RecordMetadata;
+import io.questdb.cairo.sql.ScalarFunction;
 import io.questdb.cairo.sql.SymbolTableSource;
 import io.questdb.cairo.sql.VirtualRecord;
 import io.questdb.cairo.sql.WindowSPI;
@@ -64,8 +65,8 @@
 public class RankFunctionFactory extends AbstractWindowFunctionFactory {
 
     public static final String NAME = "rank";
+    private static final String SIGNATURE = NAME + "()";
     private static final ArrayColumnTypes RANK_COLUMN_TYPES;
-    private static final String SIGNATURE = NAME + "()";
 
     @Override
     public String getSignature() {
@@ -109,14 +110,19 @@
         }
     }
 
-    protected static class RankFunction extends LongFunction implements WindowFunction, Reopenable {
-
+    protected static class RankOverPartitionFunction extends LongFunction implements ScalarFunction, WindowFunction, Reopenable {
+
+        private final VirtualRecord partitionByRecord;
+        private final RecordSink partitionBySink;
         private final CairoConfiguration configuration;
+        private final ColumnTypes keyColumnTypes;
         private final boolean dense;
         private final String name;
+
+        private long rank;
+        private Map map;
+        private RecordComparator recordComparator;
         private int columnIndex;
-<<<<<<< HEAD
-=======
         private RecordValueSink recordValueSink;
         private int chainTypeIndex;
 
@@ -293,14 +299,13 @@
         private final String name;
 
         private long rank;
->>>>>>> 133eeb94
         private long count = 1;
-        private long lastRecordOffset;
-        private long rank;
         private RecordComparator recordComparator;
-        private RecordSink recordSink;
+        private int columnIndex;
         private SingleRecordSink singleRecordSinkA;
         private SingleRecordSink singleRecordSinkB;
+        private long lastRecordOffset;
+        private RecordSink recordSink;
 
         public RankFunction(CairoConfiguration configuration, boolean dense, String name) {
             this.configuration = configuration;
@@ -309,10 +314,8 @@
         }
 
         @Override
-        public void close() {
-            super.close();
-            Misc.free(singleRecordSinkA);
-            Misc.free(singleRecordSinkB);
+        public long getLong(Record rec) {
+            return rank;
         }
 
         @Override
@@ -328,16 +331,6 @@
                 }
             }
             count++;
-        }
-
-        @Override
-        public long getLong(Record rec) {
-            return rank;
-        }
-
-        @Override
-        public String getName() {
-            return name;
         }
 
         @Override
@@ -391,6 +384,22 @@
         }
 
         @Override
+        public void setColumnIndex(int columnIndex) {
+            this.columnIndex = columnIndex;
+        }
+
+        @Override
+        public String getName() {
+            return name;
+        }
+
+        @Override
+        public void toPlan(PlanSink sink) {
+            sink.val(getName());
+            sink.val("() over ()");
+        }
+
+        @Override
         public void reopen() {
             count = 1;
             if (singleRecordSinkA != null) {
@@ -407,29 +416,26 @@
         }
 
         @Override
-        public void setColumnIndex(int columnIndex) {
-            this.columnIndex = columnIndex;
-        }
-
-        @Override
-        public void toPlan(PlanSink sink) {
-            sink.val(getName());
-            sink.val("() over ()");
-        }
-
-        @Override
         public void toTop() {
             count = 1;
             super.toTop();
         }
+
+        @Override
+        public void close() {
+            super.close();
+            Misc.free(singleRecordSinkA);
+            Misc.free(singleRecordSinkB);
+        }
     }
 
-    protected static class RankNoOrderFunction extends LongFunction implements WindowFunction, Reopenable {
-
+    protected static class RankNoOrderFunction extends LongFunction implements ScalarFunction, WindowFunction, Reopenable {
+
+        private final VirtualRecord partitionByRecord;
+        private final String name;
+
+        private int columnIndex;
         private static final long RANK_CONST = 1;
-        private final String name;
-        private final VirtualRecord partitionByRecord;
-        private int columnIndex;
 
         public RankNoOrderFunction(VirtualRecord partitionByRecord, String name) {
             this.partitionByRecord = partitionByRecord;
@@ -437,26 +443,18 @@
         }
 
         @Override
-        public void close() {
-            super.close();
-            if (partitionByRecord != null) {
-                Misc.freeObjList(partitionByRecord.getFunctions());
-            }
-        }
-
-        @Override
         public long getLong(Record rec) {
             return RANK_CONST;
         }
 
         @Override
-        public String getName() {
-            return name;
-        }
-
-        @Override
         public int getPassCount() {
             return WindowFunction.ZERO_PASS;
+        }
+
+        @Override
+        public void pass1(Record record, long recordOffset, WindowSPI spi) {
+            Unsafe.getUnsafe().putLong(spi.getAddress(recordOffset, columnIndex), RANK_CONST);
         }
 
         @Override
@@ -468,21 +466,13 @@
         }
 
         @Override
-        public void pass1(Record record, long recordOffset, WindowSPI spi) {
-            Unsafe.getUnsafe().putLong(spi.getAddress(recordOffset, columnIndex), RANK_CONST);
-        }
-
-        @Override
-        public void reopen() {
-        }
-
-        @Override
-        public void reset() {
-        }
-
-        @Override
         public void setColumnIndex(int columnIndex) {
             this.columnIndex = columnIndex;
+        }
+
+        @Override
+        public String getName() {
+            return name;
         }
 
         @Override
@@ -498,186 +488,21 @@
                 sink.val(" over ()");
             }
         }
-    }
-
-    protected static class RankOverPartitionFunction extends LongFunction implements Function, WindowFunction, Reopenable {
-
-        private final CairoConfiguration configuration;
-        private final boolean dense;
-        private final ColumnTypes keyColumnTypes;
-        private final String name;
-        private final VirtualRecord partitionByRecord;
-        private final RecordSink partitionBySink;
-        private int chainTypeIndex;
-        private int columnIndex;
-        private Map map;
-        private long rank;
-        private RecordComparator recordComparator;
-        private RecordValueSink recordValueSink;
-
-        public RankOverPartitionFunction(ColumnTypes keyColumnTypes,
-                                         VirtualRecord partitionByRecord,
-                                         RecordSink partitionBySink,
-                                         CairoConfiguration configuration,
-                                         boolean dense,
-                                         String name) {
-            this.partitionByRecord = partitionByRecord;
-            this.partitionBySink = partitionBySink;
-            this.keyColumnTypes = keyColumnTypes;
-            this.configuration = configuration;
-            this.dense = dense;
-            this.name = name;
+
+        @Override
+        public void reset() {
+        }
+
+        @Override
+        public void reopen() {
         }
 
         @Override
         public void close() {
             super.close();
-            Misc.free(map);
-            Misc.freeObjList(partitionByRecord.getFunctions());
-        }
-
-        @Override
-        public void computeNext(Record record) {
-            partitionByRecord.of(record);
-            MapKey key = map.withKey();
-            key.put(partitionByRecord, partitionBySink);
-            MapValue mapValue = key.createValue();
-            long count;
-            if (mapValue.isNew()) {
-                rank = 1;
-                count = 1;
-            } else {
-                rank = mapValue.getLong(chainTypeIndex);
-                count = mapValue.getLong(chainTypeIndex + 1);
-                recordComparator.setLeft(mapValue);
-                if (recordComparator.compare(record) != 0) {
-                    rank = dense ? rank + 1 : count;
-                }
-            }
-            recordValueSink.copy(record, mapValue);
-            mapValue.putLong(chainTypeIndex, rank);
-            mapValue.putLong(chainTypeIndex + 1, count + 1);
-        }
-
-        @Override
-        public long getLong(Record rec) {
-            return rank;
-        }
-
-        @Override
-        public String getName() {
-            return name;
-        }
-
-        @Override
-        public int getPassCount() {
-            return WindowFunction.ZERO_PASS;
-        }
-
-        @Override
-        public void init(SymbolTableSource symbolTableSource, SqlExecutionContext executionContext) throws SqlException {
-            super.init(symbolTableSource, executionContext);
-            Function.init(partitionByRecord.getFunctions(), symbolTableSource, executionContext);
-        }
-
-        @Override
-        public void initRecordComparator(SqlCodeGenerator sqlGenerator,
-                                         RecordMetadata metadata,
-                                         ArrayColumnTypes chainTypes,
-                                         IntList orderIndices,
-                                         ObjList<ExpressionNode> orderBy,
-                                         IntList orderByDirection) throws SqlException {
-            if (orderIndices == null) {
-                orderIndices = sqlGenerator.toOrderIndices(metadata, orderBy, orderByDirection);
-            }
-
-            if (chainTypes.getColumnCount() == 0) { // for WindowRecordCursorFactory
-                EntityColumnFilter entityColumnFilter = sqlGenerator.getEntityColumnFilter();
-                for (int i = 0, size = metadata.getColumnCount(); i < size; i++) {
-                    chainTypes.add(metadata.getColumnType(i));
-                }
-
-                chainTypeIndex = metadata.getColumnCount();
-                entityColumnFilter.of(chainTypeIndex);
-                recordValueSink = RecordValueSinkFactory.getInstance(sqlGenerator.getAsm(), chainTypes, entityColumnFilter);
-                this.recordComparator = sqlGenerator.getRecordComparatorCompiler().compile(chainTypes, orderIndices);
-                chainTypes.add(ColumnType.LONG);
-                chainTypes.add(ColumnType.LONG);
-                this.map = MapFactory.createUnorderedMap(
-                        configuration,
-                        keyColumnTypes,
-                        chainTypes
-                );
-            } else { // for CachedWindowRecordCursorFactory
-                map = MapFactory.createUnorderedMap(
-                        configuration,
-                        keyColumnTypes,
-                        RANK_COLUMN_TYPES
-                );
-                this.recordComparator = sqlGenerator.getRecordComparatorCompiler().compile(chainTypes, orderIndices);
-            }
-        }
-
-        @Override
-        public void pass1(Record record, long recordOffset, WindowSPI spi) {
-            partitionByRecord.of(record);
-            MapKey key = map.withKey();
-            key.put(partitionByRecord, partitionBySink);
-            MapValue mapValue = key.createValue();
-            long count;
-            if (mapValue.isNew()) {
-                rank = 1;
-                count = 1;
-            } else {
-                long lastOffset = mapValue.getLong(0);
-                rank = mapValue.getLong(1);
-                count = mapValue.getLong(2);
-                recordComparator.setLeft(record);
-                if (recordComparator.compare(spi.getRecordAt(lastOffset)) != 0) {
-                    rank = dense ? rank + 1 : count;
-                }
-            }
-
-            mapValue.putLong(0, recordOffset);
-            mapValue.putLong(1, rank);
-            mapValue.putLong(2, count + 1);
-            Unsafe.getUnsafe().putLong(spi.getAddress(recordOffset, columnIndex), rank);
-        }
-
-        @Override
-        public void reopen() {
-            if (map != null) {
-                map.reopen();
-            }
-            rank = 0;
-        }
-
-        @Override
-        public void reset() {
-            Misc.free(map);
-            rank = 0;
-        }
-
-        @Override
-        public void setColumnIndex(int columnIndex) {
-            this.columnIndex = columnIndex;
-        }
-
-        @Override
-        public void toPlan(PlanSink sink) {
-            sink.val(getName());
-            sink.val("()");
-            sink.val(" over (");
-            sink.val("partition by ");
-            sink.val(partitionByRecord.getFunctions());
-            sink.val(')');
-        }
-
-        @Override
-        public void toTop() {
-            super.toTop();
-            Misc.clear(map);
-            rank = 0;
+            if (partitionByRecord != null) {
+                Misc.freeObjList(partitionByRecord.getFunctions());
+            }
         }
     }
 
