--- conflicted
+++ resolved
@@ -59,12 +59,9 @@
         if (n == 1) {
             return BooleanConstant.FALSE;
         }
-<<<<<<< HEAD
         ObjList<Function> deferredValues = null;
-=======
 
         final CharSequenceHashSet set = new CharSequenceHashSet();
->>>>>>> 5a682b05
         for (int i = 1; i < n; i++) {
             Function func = args.getQuick(i);
             switch (ColumnType.tagOf(func.getType())) {
@@ -91,14 +88,8 @@
                     throw SqlException.$(argPositions.getQuick(i), "STRING constant expected");
             }
         }
-<<<<<<< HEAD
-        Function var = args.getQuick(0);
+        final Function var = args.getQuick(0);
         if (var.isConstant() && deferredValues == null) {
-=======
-
-        final Function var = args.getQuick(0);
-        if (var.isConstant()) {
->>>>>>> 5a682b05
             return BooleanConstant.of(set.contains(var.getStr(null)));
         }
         return new Func(var, set, deferredValues);
