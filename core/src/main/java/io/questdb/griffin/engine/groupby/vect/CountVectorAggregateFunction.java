/*******************************************************************************
 *     ___                  _   ____  ____
 *    / _ \ _   _  ___  ___| |_|  _ \| __ )
 *   | | | | | | |/ _ \/ __| __| | | |  _ \
 *   | |_| | |_| |  __/\__ \ |_| |_| | |_) |
 *    \__\_\\__,_|\___||___/\__|____/|____/
 *
 *  Copyright (c) 2014-2019 Appsicle
 *  Copyright (c) 2019-2022 QuestDB
 *
 *  Licensed under the Apache License, Version 2.0 (the "License");
 *  you may not use this file except in compliance with the License.
 *  You may obtain a copy of the License at
 *
 *  http://www.apache.org/licenses/LICENSE-2.0
 *
 *  Unless required by applicable law or agreed to in writing, software
 *  distributed under the License is distributed on an "AS IS" BASIS,
 *  WITHOUT WARRANTIES OR CONDITIONS OF ANY KIND, either express or implied.
 *  See the License for the specific language governing permissions and
 *  limitations under the License.
 *
 ******************************************************************************/

package io.questdb.griffin.engine.groupby.vect;

import io.questdb.cairo.ArrayColumnTypes;
import io.questdb.cairo.ColumnType;
import io.questdb.cairo.sql.Record;
import io.questdb.griffin.PlanSink;
import io.questdb.griffin.SqlCodeGenerator;
import io.questdb.griffin.engine.functions.LongFunction;
import io.questdb.std.Rosti;
import io.questdb.std.Unsafe;

import java.util.concurrent.atomic.LongAdder;

public class CountVectorAggregateFunction extends LongFunction implements VectorAggregateFunction {
    private final LongAdder count = new LongAdder();
    private final CountFunc countFunc;
    private int valueOffset;

    public CountVectorAggregateFunction(int keyKind) {
        countFunc = keyKind == SqlCodeGenerator.GKK_HOUR_INT ? Rosti::keyedHourCount : Rosti::keyedIntCount;
    }

    @Override
    public void aggregate(long address, long addressSize, int columnSizeHint, int workerId) {
        this.count.add(addressSize >>> columnSizeHint);
    }

    @Override
    public boolean aggregate(long pRosti, long keyAddress, long valueAddress, long valueAddressSize, int columnSizeShr, int workerId) {
        return countFunc.count(pRosti, keyAddress, valueAddressSize >>> columnSizeShr, valueOffset);
    }

    @Override
    public void clear() {
        count.reset();
    }

    @Override
    public int getColumnIndex() {
        return -1;
    }

    @Override
    public long getLong(Record rec) {
        return count.sum();
    }

    @Override
    public int getValueOffset() {
        return valueOffset;
    }

    @Override
    public void initRosti(long pRosti) {
        Unsafe.getUnsafe().putLong(Rosti.getInitialValueSlot(pRosti, valueOffset), 0);
    }

    @Override
    public boolean isReadThreadSafe() {
        return false;
    }

    @Override
    public boolean merge(long pRostiA, long pRostiB) {
        return Rosti.keyedIntCountMerge(pRostiA, pRostiB, valueOffset);
    }

    @Override
    public void pushValueTypes(ArrayColumnTypes types) {
        this.valueOffset = types.getColumnCount();
        types.add(ColumnType.LONG);
    }

    @Override
<<<<<<< HEAD
=======
    public void toPlan(PlanSink sink) {
        sink.val("count(").val(valueOffset).val(')');
    }

    @Override
>>>>>>> 7e020760
    public boolean wrapUp(long pRosti) {
        return Rosti.keyedIntCountWrapUp(pRosti, valueOffset, count.sum() > 0 ? count.sum() : -1);
    }

    @FunctionalInterface
    private interface CountFunc {
        boolean count(long pRosti, long pKeys, long count, int valueOffset);
    }
}<|MERGE_RESOLUTION|>--- conflicted
+++ resolved
@@ -96,14 +96,11 @@
     }
 
     @Override
-<<<<<<< HEAD
-=======
     public void toPlan(PlanSink sink) {
         sink.val("count(").val(valueOffset).val(')');
     }
 
     @Override
->>>>>>> 7e020760
     public boolean wrapUp(long pRosti) {
         return Rosti.keyedIntCountWrapUp(pRosti, valueOffset, count.sum() > 0 ? count.sum() : -1);
     }
