--- conflicted
+++ resolved
@@ -66,16 +66,11 @@
     }
 
     private class TableListRecordCursor implements RecordCursor {
-<<<<<<< HEAD
+        private final TableListRecord record = new TableListRecord();
         private final StringSink sink = new StringSink();
         private CairoEngine engine;
-        private final TableListRecord record = new TableListRecord();
+        private long findPtr = 0;
         private String tableName = null;
-=======
-        private final TableListRecord record = new TableListRecord();
-        private final StringSink sink = new StringSink();
->>>>>>> 24e45f2e
-        private long findPtr = 0;
 
         @Override
         public void close() {
@@ -129,17 +124,8 @@
             close();
         }
 
-<<<<<<< HEAD
-        @Override
-        public long size() {
-            return -1;
-        }
-
         private TableListRecordCursor of(@NotNull CairoEngine cairoEngine) {
             this.engine = cairoEngine;
-=======
-        private TableListRecordCursor of() {
->>>>>>> 24e45f2e
             toTop();
             return this;
         }
