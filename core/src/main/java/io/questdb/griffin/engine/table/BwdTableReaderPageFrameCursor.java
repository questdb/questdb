--- conflicted
+++ resolved
@@ -225,28 +225,23 @@
         private long partitionLo;
 
         @Override
-<<<<<<< HEAD
         public long getAuxPageAddress(int columnIndex) {
             return columnPageAddress.getQuick(2 * columnIndex + 1);
-=======
-        public int getColumnCount() {
-            return pageSizes.size() / 2;
+        }
+
+        @Override
+        public long getAuxPageSize(int columnIndex) {
+            return pageSizes.getQuick(2 * columnIndex + 1);
         }
 
         @Override
         public BitmapIndexReader getBitmapIndexReader(int columnIndex, int direction) {
             return reader.getBitmapIndexReader(partitionIndex, columnIndexes.getQuick(columnIndex), direction);
->>>>>>> fd3fe645
-        }
-
-        @Override
-        public long getAuxPageSize(int columnIndex) {
-            return pageSizes.getQuick(2 * columnIndex + 1);
-        }
-
-        @Override
-        public BitmapIndexReader getBitmapIndexReader(int columnIndex, int direction) {
-            return reader.getBitmapIndexReader(partitionIndex, columnIndexes.getQuick(columnIndex), direction);
+        }
+
+        @Override
+        public int getColumnCount() {
+            return columnCount;
         }
 
         @Override
