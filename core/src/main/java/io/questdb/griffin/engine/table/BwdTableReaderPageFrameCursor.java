/*******************************************************************************
 *     ___                  _   ____  ____
 *    / _ \ _   _  ___  ___| |_|  _ \| __ )
 *   | | | | | | |/ _ \/ __| __| | | |  _ \
 *   | |_| | |_| |  __/\__ \ |_| |_| | |_) |
 *    \__\_\\__,_|\___||___/\__|____/|____/
 *
 *  Copyright (c) 2014-2019 Appsicle
 *  Copyright (c) 2019-2024 QuestDB
 *
 *  Licensed under the Apache License, Version 2.0 (the "License");
 *  you may not use this file except in compliance with the License.
 *  You may obtain a copy of the License at
 *
 *  http://www.apache.org/licenses/LICENSE-2.0
 *
 *  Unless required by applicable law or agreed to in writing, software
 *  distributed under the License is distributed on an "AS IS" BASIS,
 *  WITHOUT WARRANTIES OR CONDITIONS OF ANY KIND, either express or implied.
 *  See the License for the specific language governing permissions and
 *  limitations under the License.
 *
 ******************************************************************************/

package io.questdb.griffin.engine.table;

import io.questdb.cairo.BitmapIndexReader;
import io.questdb.cairo.ColumnType;
import io.questdb.cairo.ColumnTypeDriver;
import io.questdb.cairo.TableReader;
import io.questdb.cairo.sql.PageFrame;
import io.questdb.cairo.sql.PartitionFormat;
import io.questdb.cairo.sql.PartitionFrame;
import io.questdb.cairo.sql.PartitionFrameCursor;
import io.questdb.cairo.sql.RecordCursor;
import io.questdb.cairo.sql.StaticSymbolTable;
import io.questdb.cairo.sql.SymbolTable;
import io.questdb.cairo.vm.NullMemoryCMR;
import io.questdb.cairo.vm.api.MemoryR;
import io.questdb.griffin.engine.table.parquet.PartitionDecoder;
import io.questdb.std.IntList;
import io.questdb.std.LongList;
import io.questdb.std.Misc;
import org.jetbrains.annotations.Nullable;

public class BwdTableReaderPageFrameCursor implements TablePageFrameCursor {
    private final int columnCount;
    private final IntList columnIndexes;
    private final LongList columnPageAddresses = new LongList();
    private final IntList columnSizeShifts;
    private final TableReaderPageFrame frame = new TableReaderPageFrame();
    private final int pageFrameMaxRows;
    private final int pageFrameMinRows;
    private final LongList pageSizes = new LongList();
    private final int sharedQueryWorkerCount;
    private PartitionFrameCursor partitionFrameCursor;
    private TableReader reader;
    private long reenterPageFrameRowLimit;
    private PartitionDecoder reenterParquetDecoder;
    private boolean reenterPartitionFrame = false;
    private long reenterPartitionHi;
    private int reenterPartitionIndex;
    private long reenterPartitionLo;

    public BwdTableReaderPageFrameCursor(
            IntList columnIndexes,
            IntList columnSizeShifts,
            int sharedQueryWorkerCount,
            int pageFrameMinRows,
            int pageFrameMaxRows
    ) {
        this.columnIndexes = columnIndexes;
        this.columnSizeShifts = columnSizeShifts;
        this.columnCount = columnIndexes.size();
        this.sharedQueryWorkerCount = sharedQueryWorkerCount;
        this.pageFrameMinRows = pageFrameMinRows;
        this.pageFrameMaxRows = pageFrameMaxRows;
    }

    @Override
    public void calculateSize(RecordCursor.Counter counter) {
        partitionFrameCursor.calculateSize(counter);
    }

    @Override
    public void close() {
        partitionFrameCursor = Misc.free(partitionFrameCursor);
    }

    @Override
    public IntList getColumnIndexes() {
        return columnIndexes;
    }

    @Override
    public StaticSymbolTable getSymbolTable(int columnIndex) {
        return reader.getSymbolTable(columnIndexes.getQuick(columnIndex));
    }

    @Override
    public TableReader getTableReader() {
        return reader;
    }

    @Override
    public SymbolTable newSymbolTable(int columnIndex) {
        return reader.newSymbolTable(columnIndexes.getQuick(columnIndex));
    }

    @Override
    public @Nullable PageFrame next(long skipTarget) {
        if (reenterPartitionFrame) {
            if (reenterParquetDecoder != null) {
                return computeParquetFrame(reenterPartitionLo, reenterPartitionHi);
            }
            return computeNativeFrame(reenterPartitionLo, reenterPartitionHi);
        }

        final PartitionFrame partitionFrame = partitionFrameCursor.next(skipTarget);
        if (partitionFrame != null) {
            reenterPartitionIndex = partitionFrame.getPartitionIndex();
            final long lo = partitionFrame.getRowLo();
            final long hi = partitionFrame.getRowHi();

            if (hi - lo <= skipTarget) {
                frame.partitionIndex = reenterPartitionIndex;
                frame.partitionLo = lo;
                frame.partitionHi = hi;
                return frame;
            }
<<<<<<< HEAD
            return nextSlow(partitionFrame, lo, hi);
=======

            assert format == PartitionFormat.NATIVE;
            reenterParquetDecoder = null;
            reenterPageFrameRowLimit = Math.min(
                    pageFrameMaxRows,
                    Math.max(pageFrameMinRows, (hi - lo) / sharedQueryWorkerCount)
            );
            return computeNativeFrame(lo, hi);
>>>>>>> c6724335
        }
        return null;
    }

    @Override
    public TablePageFrameCursor of(PartitionFrameCursor partitionFrameCursor) {
        this.partitionFrameCursor = partitionFrameCursor;
        reader = partitionFrameCursor.getTableReader();
        toTop();
        return this;
    }

    @Override
    public long size() {
        return partitionFrameCursor.size();
    }

    @Override
    public boolean supportsSizeCalculation() {
        return partitionFrameCursor.supportsSizeCalculation();
    }

    @Override
    public void toTop() {
        partitionFrameCursor.toTop();
        reenterPartitionFrame = false;
        reenterParquetDecoder = null;
        clearAddresses();
    }

    private void clearAddresses() {
        columnPageAddresses.setAll(2 * columnCount, 0);
        pageSizes.setAll(2 * columnCount, -1);
    }

    private TableReaderPageFrame computeNativeFrame(long partitionLo, long partitionHi) {
        final int base = reader.getColumnBase(reenterPartitionIndex);

        // we may need to split this partition frame either along "top" lines, or along
        // max page frame sizes; to do this, we calculate min top value from given position
        long adjustedLo = Math.max(partitionLo, partitionHi - reenterPageFrameRowLimit);
        for (int i = 0; i < columnCount; i++) {
            final int columnIndex = columnIndexes.getQuick(i);
            long top = reader.getColumnTop(base, columnIndex);
            if (top > adjustedLo && top < partitionHi) {
                adjustedLo = top;
            }
        }

        for (int i = 0; i < columnCount; i++) {
            final int columnIndex = columnIndexes.getQuick(i);
            final int readerColIndex = TableReader.getPrimaryColumnIndex(base, columnIndex);
            final MemoryR colMem = reader.getColumn(readerColIndex);
            // when the entire column is NULL we make it skip the whole of the partition frame
            final long top = colMem instanceof NullMemoryCMR ? partitionHi : reader.getColumnTop(base, columnIndex);
            final long partitionLoAdjusted = adjustedLo - top;
            final long partitionHiAdjusted = partitionHi - top;
            final int sh = columnSizeShifts.getQuick(i);

            if (partitionHiAdjusted > 0) {
                if (sh > -1) {
                    // this assumes reader uses single page to map the whole column
                    // non-negative sh means fixed length column
                    final long address = colMem.getPageAddress(0);
                    final long addressSize = partitionHiAdjusted << sh;
                    final long offset = partitionLoAdjusted << sh;
                    columnPageAddresses.setQuick(2 * i, address + offset);
                    pageSizes.setQuick(2 * i, addressSize - offset);
                } else {
                    final int columnType = reader.getMetadata().getColumnType(columnIndex);
                    final ColumnTypeDriver columnTypeDriver = ColumnType.getDriver(columnType);
                    final MemoryR auxCol = reader.getColumn(readerColIndex + 1);
                    final long auxAddress = auxCol.getPageAddress(0);
                    final long auxOffsetLo = columnTypeDriver.getAuxVectorOffset(partitionLoAdjusted);
                    final long auxOffsetHi = columnTypeDriver.getAuxVectorOffset(partitionHiAdjusted);

                    final long dataSize = columnTypeDriver.getDataVectorSizeAt(auxAddress, partitionHiAdjusted - 1);
                    // some var-size columns may not have data memory (fully inlined)
                    final long dataAddress = dataSize > 0 ? colMem.getPageAddress(0) : 0;

                    columnPageAddresses.setQuick(2 * i, dataAddress);
                    columnPageAddresses.setQuick(2 * i + 1, auxAddress + auxOffsetLo);
                    pageSizes.setQuick(2 * i, dataSize);
                    pageSizes.setQuick(2 * i + 1, auxOffsetHi - auxOffsetLo);
                }
            } else { // column top
                columnPageAddresses.setQuick(2 * i, 0);
                columnPageAddresses.setQuick(2 * i + 1, 0);
                // data page size is used by VectorAggregateFunction as the size hint
                // in the following way:
                //   size = page_size >>> column_size_hint
                // (for var-sized types column_size_hint is 0)
                pageSizes.setQuick(2 * i, (partitionHiAdjusted - partitionLoAdjusted) << (sh > -1 ? sh : 0));
                pageSizes.setQuick(2 * i + 1, 0);
            }
        }

        // it is possible that all columns in partition frame are empty, but it doesn't mean
        // the partition frame size is 0; sometimes we may want to imply nulls
        if (partitionLo < adjustedLo) {
            this.reenterPartitionLo = partitionLo;
            this.reenterPartitionHi = adjustedLo;
            this.reenterPartitionFrame = true;
        } else {
            this.reenterPartitionFrame = false;
        }

        frame.partitionLo = adjustedLo;
        frame.partitionHi = partitionHi;
        frame.format = PartitionFormat.NATIVE;
        frame.parquetAddr = 0;
        frame.rowGroupIndex = -1;
        frame.rowGroupLo = -1;
        frame.rowGroupHi = -1;
        frame.partitionIndex = reenterPartitionIndex;
        return frame;
    }

    private TableReaderPageFrame computeParquetFrame(long partitionLo, long partitionHi) {
        final PartitionDecoder.Metadata metadata = reenterParquetDecoder.metadata();
        final int rowGroupCount = metadata.rowGroupCount();

        long rowCount = 0;
        int rowGroupIndex = 0;
        for (int i = 0; i < rowGroupCount; i++) {
            rowGroupIndex = i;
            long rowGroupSize = metadata.rowGroupSize(i);
            if (partitionHi <= rowCount + rowGroupSize) {
                break;
            }
            rowCount += rowGroupSize;
        }

        final long adjustedLo = Math.max(partitionLo, rowCount);
        if (adjustedLo > partitionLo) {
            this.reenterPartitionLo = partitionLo;
            this.reenterPartitionHi = adjustedLo;
            this.reenterPartitionFrame = true;
        } else {
            this.reenterPartitionFrame = false;
        }

        frame.partitionLo = adjustedLo;
        frame.partitionHi = partitionHi;
        frame.format = PartitionFormat.PARQUET;
        frame.parquetAddr = reenterParquetDecoder.getFileAddr();
        frame.parquetFileSize = reenterParquetDecoder.getFileSize();
        frame.rowGroupIndex = rowGroupIndex;
        frame.rowGroupLo = (int) (adjustedLo - rowCount);
        frame.rowGroupHi = (int) (partitionHi - rowCount);
        frame.partitionIndex = reenterPartitionIndex;
        return frame;
    }

    private TableReaderPageFrame nextSlow(PartitionFrame partitionFrame, long lo, long hi) {
        final byte format = partitionFrame.getPartitionFormat();
        if (format == PartitionFormat.PARQUET) {
            clearAddresses();
            reenterParquetDecoder = partitionFrame.getParquetDecoder();
            reenterPageFrameRowLimit = 0;
            return computeParquetFrame(lo, hi);
        }

        assert format == PartitionFormat.NATIVE;
        reenterParquetDecoder = null;
        reenterPageFrameRowLimit = Math.min(
                pageFrameMaxRows,
                Math.max(pageFrameMinRows, (hi - lo) / workerCount)
        );
        return computeNativeFrame(lo, hi);
    }

    private class TableReaderPageFrame implements PageFrame {
        private byte format;
        private long parquetAddr;
        private long parquetFileSize;
        private long partitionHi;
        private int partitionIndex;
        private long partitionLo;
        private int rowGroupHi;
        private int rowGroupIndex;
        private int rowGroupLo;

        @Override
        public long getAuxPageAddress(int columnIndex) {
            return columnPageAddresses.getQuick(2 * columnIndex + 1);
        }

        @Override
        public long getAuxPageSize(int columnIndex) {
            return pageSizes.getQuick(2 * columnIndex + 1);
        }

        @Override
        public BitmapIndexReader getBitmapIndexReader(int columnIndex, int direction) {
            return reader.getBitmapIndexReader(partitionIndex, columnIndexes.getQuick(columnIndex), direction);
        }

        @Override
        public int getColumnCount() {
            return columnCount;
        }

        @Override
        public byte getFormat() {
            return format;
        }

        @Override
        public long getPageAddress(int columnIndex) {
            return columnPageAddresses.getQuick(2 * columnIndex);
        }

        @Override
        public long getPageSize(int columnIndex) {
            return pageSizes.getQuick(2 * columnIndex);
        }

        @Override
        public long getParquetAddr() {
            assert parquetAddr != 0 || format != PartitionFormat.PARQUET;
            return parquetAddr;
        }

        @Override
        public long getParquetFileSize() {
            assert parquetFileSize > 0 || format != PartitionFormat.PARQUET;
            return parquetFileSize;
        }

        @Override
        public int getParquetRowGroup() {
            return rowGroupIndex;
        }

        @Override
        public int getParquetRowGroupHi() {
            return rowGroupHi;
        }

        @Override
        public int getParquetRowGroupLo() {
            return rowGroupLo;
        }

        @Override
        public long getPartitionHi() {
            return partitionHi;
        }

        @Override
        public int getPartitionIndex() {
            return partitionIndex;
        }

        @Override
        public long getPartitionLo() {
            return partitionLo;
        }
    }
}<|MERGE_RESOLUTION|>--- conflicted
+++ resolved
@@ -128,18 +128,7 @@
                 frame.partitionHi = hi;
                 return frame;
             }
-<<<<<<< HEAD
             return nextSlow(partitionFrame, lo, hi);
-=======
-
-            assert format == PartitionFormat.NATIVE;
-            reenterParquetDecoder = null;
-            reenterPageFrameRowLimit = Math.min(
-                    pageFrameMaxRows,
-                    Math.max(pageFrameMinRows, (hi - lo) / sharedQueryWorkerCount)
-            );
-            return computeNativeFrame(lo, hi);
->>>>>>> c6724335
         }
         return null;
     }
@@ -307,7 +296,7 @@
         reenterParquetDecoder = null;
         reenterPageFrameRowLimit = Math.min(
                 pageFrameMaxRows,
-                Math.max(pageFrameMinRows, (hi - lo) / workerCount)
+                Math.max(pageFrameMinRows, (hi - lo) / sharedQueryWorkerCount)
         );
         return computeNativeFrame(lo, hi);
     }
