/*******************************************************************************
 *     ___                  _   ____  ____
 *    / _ \ _   _  ___  ___| |_|  _ \| __ )
 *   | | | | | | |/ _ \/ __| __| | | |  _ \
 *   | |_| | |_| |  __/\__ \ |_| |_| | |_) |
 *    \__\_\\__,_|\___||___/\__|____/|____/
 *
 *  Copyright (c) 2014-2019 Appsicle
 *  Copyright (c) 2019-2024 QuestDB
 *
 *  Licensed under the Apache License, Version 2.0 (the "License");
 *  you may not use this file except in compliance with the License.
 *  You may obtain a copy of the License at
 *
 *  http://www.apache.org/licenses/LICENSE-2.0
 *
 *  Unless required by applicable law or agreed to in writing, software
 *  distributed under the License is distributed on an "AS IS" BASIS,
 *  WITHOUT WARRANTIES OR CONDITIONS OF ANY KIND, either express or implied.
 *  See the License for the specific language governing permissions and
 *  limitations under the License.
 *
 ******************************************************************************/

package io.questdb.griffin.engine.functions.window;

import io.questdb.cairo.ArrayColumnTypes;
import io.questdb.cairo.CairoConfiguration;
import io.questdb.cairo.ColumnType;
import io.questdb.cairo.ColumnTypes;
import io.questdb.cairo.RecordSink;
import io.questdb.cairo.map.Map;
import io.questdb.cairo.map.MapFactory;
import io.questdb.cairo.map.MapKey;
import io.questdb.cairo.map.MapRecord;
import io.questdb.cairo.map.MapValue;
import io.questdb.cairo.sql.Function;
import io.questdb.cairo.sql.Record;
import io.questdb.cairo.sql.RecordCursor;
import io.questdb.cairo.sql.VirtualRecord;
import io.questdb.cairo.sql.WindowSPI;
import io.questdb.cairo.vm.Vm;
import io.questdb.cairo.vm.api.MemoryARW;
import io.questdb.griffin.PlanSink;
import io.questdb.griffin.SqlException;
import io.questdb.griffin.SqlExecutionContext;
import io.questdb.griffin.engine.window.WindowContext;
import io.questdb.griffin.engine.window.WindowFunction;
import io.questdb.griffin.model.WindowColumn;
import io.questdb.std.IntList;
import io.questdb.std.MemoryTag;
import io.questdb.std.Misc;
import io.questdb.std.Numbers;
import io.questdb.std.ObjList;
import io.questdb.std.Unsafe;

public class SumDoubleWindowFunctionFactory extends AbstractWindowFunctionFactory {

    private static final String NAME = "sum";
    private static final String SIGNATURE = NAME + "(D)";
    private static final ArrayColumnTypes SUM_COLUMN_TYPES;

    @Override
    public String getSignature() {
        return SIGNATURE;
    }

    @Override
    public Function newInstance(
            int position,
            ObjList<Function> args,
            IntList argPositions,
            CairoConfiguration configuration,
            SqlExecutionContext sqlExecutionContext
    ) throws SqlException {
        WindowContext windowContext = sqlExecutionContext.getWindowContext();
        windowContext.validate(position, supportNullsDesc());
        int framingMode = windowContext.getFramingMode();
        RecordSink partitionBySink = windowContext.getPartitionBySink();
        ColumnTypes partitionByKeyTypes = windowContext.getPartitionByKeyTypes();
        VirtualRecord partitionByRecord = windowContext.getPartitionByRecord();
        long rowsLo = windowContext.getRowsLo();
        long rowsHi = windowContext.getRowsHi();
        if (rowsHi < rowsLo) {
            return new DoubleNullFunction(args.get(0),
                    NAME,
                    rowsLo,
                    rowsHi,
                    framingMode == WindowColumn.FRAMING_RANGE,
                    partitionByRecord);
        }

        if (partitionByRecord != null) {
            if (framingMode == WindowColumn.FRAMING_RANGE) {
                // moving sum over whole partition (no order by, default frame) or (order by, unbounded preceding to unbounded following)
                if (windowContext.isDefaultFrame() && (!windowContext.isOrdered() || windowContext.getRowsHi() == Long.MAX_VALUE)) {
                    Map map = MapFactory.createUnorderedMap(
                            configuration,
                            partitionByKeyTypes,
                            SUM_COLUMN_TYPES
                    );

                    return new SumOverPartitionFunction(
                            map,
                            partitionByRecord,
                            partitionBySink,
                            args.get(0)
                    );
                } // between unbounded preceding and current row
                else if (rowsLo == Long.MIN_VALUE && rowsHi == 0) {
                    Map map = MapFactory.createUnorderedMap(
                            configuration,
                            partitionByKeyTypes,
                            SUM_COLUMN_TYPES
                    );

                    // same as for rows because calculation stops at current rows even if there are 'equal' following rows
                    return new SumOverUnboundedPartitionRowsFrameFunction(
                            map,
                            partitionByRecord,
                            partitionBySink,
                            args.get(0)
                    );
                } // range between [unbounded | x] preceding and [x preceding | current row]
                else {
                    if (windowContext.isOrdered() && !windowContext.isOrderedByDesignatedTimestamp()) {
                        throw SqlException.$(windowContext.getOrderByPos(), "RANGE is supported only for queries ordered by designated timestamp");
                    }

                    int timestampIndex = windowContext.getTimestampIndex();

                    ArrayColumnTypes columnTypes = new ArrayColumnTypes();
                    columnTypes.add(ColumnType.DOUBLE); // current frame sum
                    columnTypes.add(ColumnType.LONG); // number of (non-null) values in current frame
                    columnTypes.add(ColumnType.LONG); // native array start offset, requires updating on resize
                    columnTypes.add(ColumnType.LONG); // native buffer size
                    columnTypes.add(ColumnType.LONG); // native buffer capacity
                    columnTypes.add(ColumnType.LONG); // index of first buffered element

                    Map map = null;
                    MemoryARW mem = null;
                    try {
                        map = MapFactory.createUnorderedMap(
                                configuration,
                                partitionByKeyTypes,
                                columnTypes
                        );
                        mem = Vm.getCARWInstance(
                                configuration.getSqlWindowStorePageSize(),
                                configuration.getSqlWindowStoreMaxPages(),
                                MemoryTag.NATIVE_CIRCULAR_BUFFER
                        );

                        // moving sum over range between timestamp - rowsLo and timestamp + rowsHi (inclusive)
                        return new SumOverPartitionRangeFrameFunction(
                                map,
                                partitionByRecord,
                                partitionBySink,
                                rowsLo,
                                rowsHi,
                                args.get(0),
                                mem,
                                configuration.getSqlWindowInitialRangeBufferSize(),
                                timestampIndex
                        );
                    } catch (Throwable th) {
                        Misc.free(map);
                        Misc.free(mem);
                        throw th;
                    }
                }
            } else if (framingMode == WindowColumn.FRAMING_ROWS) {
                // between unbounded preceding and current row
                if (rowsLo == Long.MIN_VALUE && rowsHi == 0) {
                    Map map = MapFactory.createUnorderedMap(
                            configuration,
                            partitionByKeyTypes,
                            SUM_COLUMN_TYPES
                    );

                    return new SumOverUnboundedPartitionRowsFrameFunction(
                            map,
                            partitionByRecord,
                            partitionBySink,
                            args.get(0)
                    );
                } // between current row and current row
                else if (rowsLo == 0 && rowsHi == 0) {
                    return new SumOverCurrentRowFunction(args.get(0));
                } // whole partition
                else if (rowsLo == Long.MIN_VALUE && rowsHi == Long.MAX_VALUE) {
                    Map map = MapFactory.createUnorderedMap(
                            configuration,
                            partitionByKeyTypes,
                            SUM_COLUMN_TYPES
                    );

                    return new SumOverPartitionFunction(
                            map,
                            partitionByRecord,
                            partitionBySink,
                            args.get(0)
                    );
                }
                // between [unbounded | x] preceding and [x preceding | current row]
                else {
                    ArrayColumnTypes columnTypes = new ArrayColumnTypes();
                    columnTypes.add(ColumnType.DOUBLE); // sum
                    columnTypes.add(ColumnType.LONG); // current frame size
                    columnTypes.add(ColumnType.LONG); // position of current oldest element
                    columnTypes.add(ColumnType.LONG); // start offset of native array

                    Map map = null;
                    MemoryARW mem = null;
                    try {
                        map = MapFactory.createUnorderedMap(
                                configuration,
                                partitionByKeyTypes,
                                columnTypes
                        );
                        mem = Vm.getCARWInstance(
                                configuration.getSqlWindowStorePageSize(),
                                configuration.getSqlWindowStoreMaxPages(),
                                MemoryTag.NATIVE_CIRCULAR_BUFFER
                        );

                        // moving sum over preceding N rows
                        return new SumOverPartitionRowsFrameFunction(
                                map,
                                partitionByRecord,
                                partitionBySink,
                                rowsLo,
                                rowsHi,
                                args.get(0),
                                mem
                        );
                    } catch (Throwable th) {
                        Misc.free(map);
                        Misc.free(mem);
                        throw th;
                    }
                }
            }
        } else { // no partition key
            if (framingMode == WindowColumn.FRAMING_RANGE) {
                // if there's no order by then all elements are equal in range mode, thus calculation is done on whole result set
                if (!windowContext.isOrdered() && windowContext.isDefaultFrame()) {
                    return new SumOverWholeResultSetFunction(args.get(0));
                } // between unbounded preceding and current row
                else if (rowsLo == Long.MIN_VALUE && rowsHi == 0) {
                    // same as for rows because calculation stops at current rows even if there are 'equal' following rows
                    return new SumOverUnboundedRowsFrameFunction(args.get(0));
                } // range between [unbounded | x] preceding and [x preceding | current row]
                else {
                    if (windowContext.isOrdered() && !windowContext.isOrderedByDesignatedTimestamp()) {
                        throw SqlException.$(windowContext.getOrderByPos(), "RANGE is supported only for queries ordered by designated timestamp");
                    }

                    int timestampIndex = windowContext.getTimestampIndex();

                    // moving sum over range between timestamp - rowsLo and timestamp + rowsHi (inclusive)
                    return new SumOverRangeFrameFunction(
                            rowsLo,
                            rowsHi,
                            args.get(0),
                            configuration,
                            timestampIndex
                    );
                }
            } else if (framingMode == WindowColumn.FRAMING_ROWS) {
                //between unbounded preceding and current row
                if (rowsLo == Long.MIN_VALUE && rowsHi == 0) {
                    return new SumOverUnboundedRowsFrameFunction(args.get(0));
                } // between current row and current row
                else if (rowsLo == 0 && rowsHi == 0) {
                    return new SumOverCurrentRowFunction(args.get(0));
                } // whole result set
                else if (rowsLo == Long.MIN_VALUE && rowsHi == Long.MAX_VALUE) {
                    return new SumOverWholeResultSetFunction(args.get(0));
                } // between [unbounded | x] preceding and [x preceding | current row]
                else {
                    MemoryARW mem = Vm.getCARWInstance(
                            configuration.getSqlWindowStorePageSize(),
                            configuration.getSqlWindowStoreMaxPages(),
                            MemoryTag.NATIVE_CIRCULAR_BUFFER
                    );

                    return new SumOverRowsFrameFunction(
                            args.get(0),
                            rowsLo,
                            rowsHi,
                            mem
                    );
                }
            }
        }

        throw SqlException.$(position, "function not implemented for given window parameters");
    }

    // (rows between current row and current row) processes 1-element-big set, so simply it returns expression value
    static class SumOverCurrentRowFunction extends AvgDoubleWindowFunctionFactory.AvgOverCurrentRowFunction {
        SumOverCurrentRowFunction(Function arg) {
            super(arg);
        }

        @Override
        public String getName() {
            return NAME;
        }
    }

    // handles sum() over (partition by x)
    // order by is absent so default frame mode includes all rows in partition
    static class SumOverPartitionFunction extends AvgDoubleWindowFunctionFactory.AvgOverPartitionFunction {

        public SumOverPartitionFunction(Map map, VirtualRecord partitionByRecord, RecordSink partitionBySink, Function arg) {
            super(map, partitionByRecord, partitionBySink, arg);
        }

        @Override
        public String getName() {
            return NAME;
        }

        @Override
        public void preparePass2() {
            RecordCursor cursor = map.getCursor();
            MapRecord record = map.getRecord();
            while (cursor.hasNext()) {
                MapValue value = record.getValue();
                long count = value.getLong(1);
                if (count > 0) {
                    double sum = value.getDouble(0);
                    value.putDouble(0, sum);
                }
            }
        }
    }

    // Handles sum() over (partition by x order by ts range between [unbounded | y] preceding and [z preceding | current row])
    // Removable cumulative aggregation with timestamp & value stored in resizable ring buffers
    // When lower bound is unbounded we add but immediately discard any values that enter the frame so buffer should only contain values
    // between upper bound and current row's value.
    public static class SumOverPartitionRangeFrameFunction extends AvgDoubleWindowFunctionFactory.AvgOverPartitionRangeFrameFunction {

        public SumOverPartitionRangeFrameFunction(
                Map map,
                VirtualRecord partitionByRecord,
                RecordSink partitionBySink,
                long rangeLo,
                long rangeHi,
                Function arg,
                MemoryARW memory,
                int initialBufferSize,
                int timestampIdx
        ) {
            super(map, partitionByRecord, partitionBySink, rangeLo, rangeHi, arg, memory, initialBufferSize, timestampIdx);
        }

        @Override
        public double getDouble(Record rec) {
            return sum;
        }

        @Override
        public String getName() {
            return NAME;
        }
    }

    // handles sum() over (partition by x [order by o] rows between y and z)
    // removable cumulative aggregation
    public static class SumOverPartitionRowsFrameFunction extends AvgDoubleWindowFunctionFactory.AvgOverPartitionRowsFrameFunction {
        public SumOverPartitionRowsFrameFunction(
                Map map,
                VirtualRecord partitionByRecord,
                RecordSink partitionBySink,
                long rowsLo,
                long rowsHi,
                Function arg,
                MemoryARW memory
        ) {
            super(map, partitionByRecord, partitionBySink, rowsLo, rowsHi, arg, memory);
        }

        @Override
        public double getDouble(Record rec) {
            return sum;
        }

        @Override
        public String getName() {
            return NAME;
        }

        @Override
        public void pass1(Record record, long recordOffset, WindowSPI spi) {
            computeNext(record);
            Unsafe.putDouble(spi.getAddress(recordOffset, columnIndex), sum);
        }
    }

    // Handles sum() over ([order by ts] range between [unbounded | x] preceding and [ x preceding | current row ] ); no partition by key
    // When lower bound is unbounded we add but immediately discard any values that enter the frame so buffer should only contain values
    // between upper bound and current row's value .
    public static class SumOverRangeFrameFunction extends AvgDoubleWindowFunctionFactory.AvgOverRangeFrameFunction {
        public SumOverRangeFrameFunction(
                long rangeLo,
                long rangeHi,
                Function arg,
                CairoConfiguration configuration,
                int timestampIdx
        ) {
            super(rangeLo, rangeHi, arg, configuration, timestampIdx);
        }

        public SumOverRangeFrameFunction(
                long rangeLo,
                long rangeHi,
                Function arg,
                long initialCapacity,
                MemoryARW memory,
                int timestampIdx
        ) {
            super(rangeLo, rangeHi, arg, initialCapacity, memory, timestampIdx);
        }


        @Override
        public double getDouble(Record rec) {
            return externalSum;
        }

        @Override
        public String getName() {
            return NAME;
        }
    }

    // Handles sum() over ([order by o] rows between y and z); there's no partition by.
    // Removable cumulative aggregation.
    public static class SumOverRowsFrameFunction extends AvgDoubleWindowFunctionFactory.AvgOverRowsFrameFunction {

        public SumOverRowsFrameFunction(Function arg, long rowsLo, long rowsHi, MemoryARW memory) {
            super(arg, rowsLo, rowsHi, memory);
        }

        @Override
        public double getDouble(Record rec) {
            return externalSum;
        }

        @Override
        public String getName() {
            return NAME;
        }

        @Override
        public void pass1(Record record, long recordOffset, WindowSPI spi) {
            computeNext(record);
            Unsafe.putDouble(spi.getAddress(recordOffset, columnIndex), externalSum);
        }

        @Override
        public void toTop() {
            super.toTop();
            externalSum = 0;
        }
    }

    // Handles:
    // - sum(a) over (partition by x rows between unbounded preceding and current row)
    // - sum(a) over (partition by x order by ts range between unbounded preceding and current row)
    // Doesn't require value buffering.
    static class SumOverUnboundedPartitionRowsFrameFunction extends BasePartitionedWindowFunction implements WindowDoubleFunction {

        private double sum;

        public SumOverUnboundedPartitionRowsFrameFunction(Map map, VirtualRecord partitionByRecord, RecordSink partitionBySink, Function arg) {
            super(map, partitionByRecord, partitionBySink, arg);
        }

        @Override
        public void computeNext(Record record) {
            partitionByRecord.of(record);
            MapKey key = map.withKey();
            key.put(partitionByRecord, partitionBySink);
            MapValue value = key.createValue();

            double sum;
            long count;

            if (value.isNew()) {
                sum = 0;
                count = 0;
            } else {
                sum = value.getDouble(0);
                count = value.getLong(1);
            }

            double d = arg.getDouble(record);
            if (Numbers.isFinite(d)) {
                sum += d;
                count++;
            }

            value.putDouble(0, sum);
            value.putLong(1, count);
            this.sum = count != 0 ? sum : Double.NaN;
        }

        @Override
        public double getDouble(Record rec) {
            return sum;
        }

        @Override
        public String getName() {
            return NAME;
        }

        @Override
        public int getPassCount() {
            return WindowFunction.ZERO_PASS;
        }


        @Override
        public void pass1(Record record, long recordOffset, WindowSPI spi) {
            computeNext(record);
            Unsafe.putDouble(spi.getAddress(recordOffset, columnIndex), sum);
        }

        @Override
        public void toPlan(PlanSink sink) {
            sink.val(NAME);
            sink.val('(').val(arg).val(')');
            sink.val(" over (");
            sink.val("partition by ");
            sink.val(partitionByRecord.getFunctions());
            sink.val(" rows between unbounded preceding and current row)");
        }
    }

    // Handles sum() over (rows between unbounded preceding and current row); there's no partition by.
    public static class SumOverUnboundedRowsFrameFunction extends BaseWindowFunction implements WindowDoubleFunction {

        private long count = 0;
        private double externalSum;
        private double sum = 0.0;

        public SumOverUnboundedRowsFrameFunction(Function arg) {
            super(arg);
        }

        @Override
        public void computeNext(Record record) {
            double d = arg.getDouble(record);
            if (Numbers.isFinite(d)) {
                sum += d;
                count++;
            }

            externalSum = count != 0 ? sum : Double.NaN;
        }

        @Override
        public double getDouble(Record rec) {
            return externalSum;
        }

        @Override
        public String getName() {
            return NAME;
        }

        @Override
        public int getPassCount() {
            return WindowFunction.ZERO_PASS;
        }


        @Override
        public void pass1(Record record, long recordOffset, WindowSPI spi) {
            computeNext(record);
<<<<<<< HEAD

            Unsafe.putDouble(spi.getAddress(recordOffset, columnIndex), externalSum);
=======
            Unsafe.getUnsafe().putDouble(spi.getAddress(recordOffset, columnIndex), externalSum);
>>>>>>> cc803cb9
        }

        @Override
        public void reset() {
            super.reset();
            externalSum = Double.NaN;
            count = 0;
            sum = 0.0;
        }

        @Override
        public void toPlan(PlanSink sink) {
            sink.val(NAME);
            sink.val('(').val(arg).val(')');
            sink.val(" over (rows between unbounded preceding and current row)");
        }

        @Override
        public void toTop() {
            super.toTop();

            externalSum = Double.NaN;
            count = 0;
            sum = 0.0;
        }
    }

    // sum() over () - empty clause, no partition by no order by, no frame == default frame
    static class SumOverWholeResultSetFunction extends BaseWindowFunction implements WindowDoubleFunction {
        private long count;
        private double externalSum;
        private double sum;

        public SumOverWholeResultSetFunction(Function arg) {
            super(arg);
        }

        @Override
        public String getName() {
            return NAME;
        }

        @Override
        public int getPassCount() {
            return WindowFunction.TWO_PASS;
        }


        @Override
        public void pass1(Record record, long recordOffset, WindowSPI spi) {
            double d = arg.getDouble(record);
            if (Numbers.isFinite(d)) {
                sum += d;
                count++;
            }
        }

        @Override
        public void pass2(Record record, long recordOffset, WindowSPI spi) {
            Unsafe.putDouble(spi.getAddress(recordOffset, columnIndex), externalSum);
        }

        @Override
        public void preparePass2() {
            externalSum = count > 0 ? sum : Double.NaN;
        }

        @Override
        public void reset() {
            super.reset();
            externalSum = Double.NaN;
            count = 0;
            sum = 0.0;
        }

        @Override
        public void toTop() {
            super.toTop();

            externalSum = Double.NaN;
            count = 0;
            sum = 0.0;
        }
    }

    static {
        SUM_COLUMN_TYPES = new ArrayColumnTypes();
        SUM_COLUMN_TYPES.add(ColumnType.DOUBLE);
        SUM_COLUMN_TYPES.add(ColumnType.LONG);
    }
}<|MERGE_RESOLUTION|>--- conflicted
+++ resolved
@@ -584,12 +584,7 @@
         @Override
         public void pass1(Record record, long recordOffset, WindowSPI spi) {
             computeNext(record);
-<<<<<<< HEAD
-
             Unsafe.putDouble(spi.getAddress(recordOffset, columnIndex), externalSum);
-=======
-            Unsafe.getUnsafe().putDouble(spi.getAddress(recordOffset, columnIndex), externalSum);
->>>>>>> cc803cb9
         }
 
         @Override
