--- conflicted
+++ resolved
@@ -108,11 +108,10 @@
         }
     }
 
-<<<<<<< HEAD
     public static native long finishStreamingParquetWrite(
             long writerPtr
     ) throws CairoException;
-=======
+
     public static void populateEmptyPartition(TableReader tableReader, PartitionDescriptor descriptor, int partitionIndex) throws CairoException {
         final int timestampIndex = tableReader.getMetadata().getTimestampIndex();
         descriptor.of(tableReader.getTableToken().getTableName(), 0, timestampIndex);
@@ -135,7 +134,6 @@
             }
         }
     }
->>>>>>> 25d10597
 
     public static void populateFromTableReader(TableReader tableReader, PartitionDescriptor descriptor, int partitionIndex) throws CairoException {
         final long partitionSize = tableReader.openPartition(partitionIndex);
