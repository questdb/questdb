/*******************************************************************************
 *     ___                  _   ____  ____
 *    / _ \ _   _  ___  ___| |_|  _ \| __ )
 *   | | | | | | |/ _ \/ __| __| | | |  _ \
 *   | |_| | |_| |  __/\__ \ |_| |_| | |_) |
 *    \__\_\\__,_|\___||___/\__|____/|____/
 *
 *  Copyright (c) 2014-2019 Appsicle
 *  Copyright (c) 2019-2024 QuestDB
 *
 *  Licensed under the Apache License, Version 2.0 (the "License");
 *  you may not use this file except in compliance with the License.
 *  You may obtain a copy of the License at
 *
 *  http://www.apache.org/licenses/LICENSE-2.0
 *
 *  Unless required by applicable law or agreed to in writing, software
 *  distributed under the License is distributed on an "AS IS" BASIS,
 *  WITHOUT WARRANTIES OR CONDITIONS OF ANY KIND, either express or implied.
 *  See the License for the specific language governing permissions and
 *  limitations under the License.
 *
 ******************************************************************************/

package io.questdb.griffin.engine.groupby;

import io.questdb.cairo.map.MapValue;
import io.questdb.cairo.sql.Record;
import io.questdb.std.Decimal128;
import io.questdb.std.Decimal256;
import io.questdb.std.Decimals;
import io.questdb.std.Long256;
import io.questdb.std.Long256Impl;
import io.questdb.std.Long256Util;
import io.questdb.std.Numbers;

public class SimpleMapValue implements MapValue {
    private final Decimal128 decimal128 = new Decimal128();
    private final Decimal256 decimal256 = new Decimal256();
    private final Long256Impl long256 = new Long256Impl();
    private final long[] values;
    private boolean isNew;

    public SimpleMapValue(int columnCount) {
        this.values = new long[4 * columnCount];
    }

    @Override
    public void addByte(int index, byte value) {
        values[4 * index] += value;
    }

    @Override
    public void addDouble(int index, double value) {
        final double d = Double.longBitsToDouble(values[4 * index]);
        values[4 * index] = Double.doubleToLongBits(value + d);
    }

    @Override
    public void addFloat(int index, float value) {
        final float d = Float.intBitsToFloat((int) values[4 * index]);
        values[4 * index] = Float.floatToIntBits(value + d);
    }

    @Override
    public void addInt(int index, int value) {
        values[4 * index] += value;
    }

    @Override
    public void addLong(int index, long value) {
        values[4 * index] += value;
    }

    @Override
    public void addLong256(int index, Long256 value) {
        Long256 acc = getLong256A(index);
        Long256Util.add(acc, value);
        final int idx = 4 * index;
        values[idx] = acc.getLong0();
        values[idx + 1] = acc.getLong1();
        values[idx + 2] = acc.getLong2();
        values[idx + 3] = acc.getLong3();
    }

    @Override
    public void addShort(int index, short value) {
        values[4 * index] += value;
    }

    public void clear() {
        for (int i = 0, n = values.length; i < n; i++) {
            values[i] = 0;
        }
    }

    public void copy(SimpleMapValue srcValue) {
        assert values.length >= srcValue.values.length;
        System.arraycopy(srcValue.values, 0, values, 0, srcValue.values.length);
    }

    @Override
    public void copyFrom(MapValue value) {
        copy((SimpleMapValue) value);
    }

    @Override
    public boolean getBool(int index) {
        return values[4 * index] == 0;
    }

    @Override
    public byte getByte(int index) {
        return (byte) values[4 * index];
    }

    @Override
    public char getChar(int index) {
        return (char) values[4 * index];
    }

    @Override
    public long getDate(int index) {
        return values[4 * index];
    }

    @Override
    public void getDecimal128(int col, Decimal128 sink) {
        int index = 4 * col;
        sink.ofRaw(
                values[index],
                values[index + 1]
        );
    }

    @Override
    public short getDecimal16(int col) {
        return (short) values[4 * col];
    }

    @Override
<<<<<<< HEAD
=======
    public long getDecimal256HH(int col) {
        return values[4 * col];
    }

    @Override
    public void getDecimal128(int col, Decimal128 sink) {
        int index = 4 * col;
        sink.ofRaw(
                values[index],
                values[index+1]
        );
    }

    @Override
>>>>>>> b4112bff
    public void getDecimal256(int col, Decimal256 sink) {
        int index = 4 * col;
        sink.ofRaw(
                values[index],
                values[index + 1],
                values[index + 2],
                values[index + 3]
        );
    }

    @Override
    public int getDecimal32(int col) {
        return (int) values[4 * col];
    }

    @Override
    public long getDecimal64(int col) {
        return values[4 * col];
    }

    @Override
    public byte getDecimal8(int col) {
        return (byte) values[4 * col];
    }

    @Override
    public double getDouble(int index) {
        return Double.longBitsToDouble(values[4 * index]);
    }

    @Override
    public float getFloat(int index) {
        return Float.intBitsToFloat((int) values[4 * index]);
    }

    @Override
    public byte getGeoByte(int col) {
        return (byte) values[4 * col];
    }

    @Override
    public int getGeoInt(int col) {
        return (int) values[4 * col];
    }

    @Override
    public long getGeoLong(int col) {
        return values[4 * col];
    }

    @Override
    public short getGeoShort(int col) {
        return (short) values[4 * col];
    }

    @Override
    public int getIPv4(int index) {
        return (int) values[4 * index];
    }

    @Override
    public int getInt(int index) {
        return (int) values[4 * index];
    }

    @Override
    public long getLong(int index) {
        return values[4 * index];
    }

    @Override
    public long getLong128Hi(int col) {
        return values[4 * col + 1];
    }

    @Override
    public long getLong128Lo(int col) {
        return values[4 * col];
    }

    @Override
    public Long256 getLong256A(int index) {
        final int idx = 4 * index;
        long256.setAll(values[idx], values[idx + 1], values[idx + 2], values[idx + 3]);
        return long256;
    }

    @Override
    public short getShort(int index) {
        return (short) values[4 * index];
    }

    @Override
    public long getStartAddress() {
        throw new UnsupportedOperationException();
    }

    @Override
    public long getTimestamp(int index) {
        return values[4 * index];
    }

    @Override
    public boolean isNew() {
        return isNew;
    }

    @Override
    public void maxInt(int index, int value) {
        values[4 * index] = Math.max(value, values[4 * index]);
    }

    @Override
    public void maxLong(int index, long value) {
        values[4 * index] = Math.max(value, values[4 * index]);
    }

    @Override
    public void minInt(int index, int value) {
        if (value != Numbers.INT_NULL) {
            final int current = (int) values[4 * index];
            values[4 * index] = (current != Numbers.INT_NULL) ? Math.min(value, current) : value;
        }
    }

    @Override
    public void minLong(int index, long value) {
        if (value != Numbers.LONG_NULL) {
            final long current = values[4 * index];
            values[4 * index] = (current != Numbers.LONG_NULL) ? Math.min(value, current) : value;
        }
    }

    @Override
    public void putBool(int index, boolean value) {
        values[4 * index] = value ? 0 : 1;
    }

    @Override
    public void putByte(int index, byte value) {
        values[4 * index] = value;
    }

    @Override
    public void putChar(int index, char value) {
        values[4 * index] = value;
    }

    @Override
    public void putDate(int index, long value) {
        values[4 * index] = value;
    }

    @Override
    public void putDecimal128(int index, Record record, int colIndex) {
        final int idx = 4 * index;
        record.getDecimal128(colIndex, decimal128);
        values[idx] = decimal128.getHigh();
        values[idx + 1] = decimal128.getLow();
    }

    @Override
    public void putDecimal128(int index, Decimal128 decimal128) {
        final int idx = 4 * index;
        values[idx] = decimal128.getHigh();
        values[idx + 1] = decimal128.getLow();
    }

    @Override
    public void putDecimal128Null(int index) {
        final int idx = 4 * index;
        values[idx] = Decimals.DECIMAL128_HI_NULL;
        values[idx + 1] = Decimals.DECIMAL128_LO_NULL;
    }

    @Override
    public void putDecimal256(int index, Record record, int colIndex) {
        final int idx = 4 * index;
        record.getDecimal256(colIndex, decimal256);
        values[idx] = decimal256.getHh();
        values[idx + 1] = decimal256.getHl();
        values[idx + 2] = decimal256.getLh();
        values[idx + 3] = decimal256.getLl();
    }

    @Override
    public void putDecimal256(int index, Decimal256 decimal256) {
        final int idx = 4 * index;
        values[idx] = decimal256.getHh();
        values[idx + 1] = decimal256.getHl();
        values[idx + 2] = decimal256.getLh();
        values[idx + 3] = decimal256.getLl();
    }

    @Override
    public void putDecimal256Null(int index) {
        final int idx = 4 * index;
        values[idx] = Decimals.DECIMAL256_HH_NULL;
        values[idx + 1] = Decimals.DECIMAL256_HL_NULL;
        values[idx + 2] = Decimals.DECIMAL256_LH_NULL;
        values[idx + 3] = Decimals.DECIMAL256_LL_NULL;
    }

    @Override
    public void putDouble(int index, double value) {
        values[4 * index] = Double.doubleToLongBits(value);
    }

    @Override
    public void putFloat(int index, float value) {
        values[4 * index] = Float.floatToIntBits(value);
    }

    @Override
    public void putInt(int index, int value) {
        values[4 * index] = value;
    }

    @Override
    public void putLong(int index, long value) {
        values[4 * index] = value;
    }

    @Override
    public void putLong128(int index, long lo, long hi) {
        final int idx = 4 * index;
        values[idx] = lo;
        values[idx + 1] = hi;
    }

    @Override
    public void putLong256(int index, Long256 value) {
        final int idx = 4 * index;
        values[idx] = value.getLong0();
        values[idx + 1] = value.getLong1();
        values[idx + 2] = value.getLong2();
        values[idx + 3] = value.getLong3();
    }

    @Override
    public void putShort(int index, short value) {
        values[4 * index] = value;
    }

    @Override
    public void putTimestamp(int index, long value) {
        values[4 * index] = value;
    }

    @Override
    public void setMapRecordHere() {
        throw new UnsupportedOperationException();
    }

    public void setNew(boolean isNew) {
        this.isNew = isNew;
    }
}<|MERGE_RESOLUTION|>--- conflicted
+++ resolved
@@ -139,8 +139,6 @@
     }
 
     @Override
-<<<<<<< HEAD
-=======
     public long getDecimal256HH(int col) {
         return values[4 * col];
     }
@@ -155,7 +153,6 @@
     }
 
     @Override
->>>>>>> b4112bff
     public void getDecimal256(int col, Decimal256 sink) {
         int index = 4 * col;
         sink.ofRaw(
