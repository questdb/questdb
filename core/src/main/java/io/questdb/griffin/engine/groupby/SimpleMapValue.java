--- conflicted
+++ resolved
@@ -35,11 +35,8 @@
 import io.questdb.std.Numbers;
 
 public class SimpleMapValue implements MapValue {
-<<<<<<< HEAD
-=======
     private final Decimal128 decimal128 = new Decimal128();
     private final Decimal256 decimal256 = new Decimal256();
->>>>>>> 020ec804
     private final Long256Impl long256 = new Long256Impl();
     private final long[] values;
     private boolean isNew;
