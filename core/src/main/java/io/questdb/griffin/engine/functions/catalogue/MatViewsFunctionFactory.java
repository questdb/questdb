/*******************************************************************************
 *     ___                  _   ____  ____
 *    / _ \ _   _  ___  ___| |_|  _ \| __ )
 *   | | | | | | |/ _ \/ __| __| | | |  _ \
 *   | |_| | |_| |  __/\__ \ |_| |_| | |_) |
 *    \__\_\\__,_|\___||___/\__|____/|____/
 *
 *  Copyright (c) 2014-2019 Appsicle
 *  Copyright (c) 2019-2024 QuestDB
 *
 *  Licensed under the Apache License, Version 2.0 (the "License");
 *  you may not use this file except in compliance with the License.
 *  You may obtain a copy of the License at
 *
 *  http://www.apache.org/licenses/LICENSE-2.0
 *
 *  Unless required by applicable law or agreed to in writing, software
 *  distributed under the License is distributed on an "AS IS" BASIS,
 *  WITHOUT WARRANTIES OR CONDITIONS OF ANY KIND, either express or implied.
 *  See the License for the specific language governing permissions and
 *  limitations under the License.
 *
 ******************************************************************************/

package io.questdb.griffin.engine.functions.catalogue;

import io.questdb.cairo.CairoConfiguration;
import io.questdb.cairo.CairoEngine;
import io.questdb.cairo.CairoException;
import io.questdb.cairo.ColumnType;
import io.questdb.cairo.DataUnavailableException;
import io.questdb.cairo.GenericRecordMetadata;
import io.questdb.cairo.TableColumnMetadata;
import io.questdb.cairo.TableToken;
import io.questdb.cairo.TableUtils;
import io.questdb.cairo.file.BlockFileReader;
import io.questdb.cairo.mv.MatViewDefinition;
import io.questdb.cairo.mv.MatViewState;
import io.questdb.cairo.mv.MatViewStateReader;
import io.questdb.cairo.sql.Function;
import io.questdb.cairo.sql.NoRandomAccessRecordCursor;
import io.questdb.cairo.sql.Record;
import io.questdb.cairo.sql.RecordCursor;
import io.questdb.cairo.sql.RecordCursorFactory;
import io.questdb.cairo.sql.RecordMetadata;
import io.questdb.cairo.sql.TableMetadata;
import io.questdb.griffin.FunctionFactory;
import io.questdb.griffin.PlanSink;
import io.questdb.griffin.SqlException;
import io.questdb.griffin.SqlExecutionContext;
import io.questdb.griffin.engine.functions.CursorFunction;
import io.questdb.log.Log;
import io.questdb.log.LogFactory;
import io.questdb.std.IntList;
import io.questdb.std.Misc;
import io.questdb.std.Numbers;
import io.questdb.std.ObjList;
import io.questdb.std.str.Path;
import io.questdb.std.str.StringSink;

public class MatViewsFunctionFactory implements FunctionFactory {
    private static final Log LOG = LogFactory.getLog(MatViewsFunctionFactory.class);

    public static String getIntervalUnit(char unit) {
        switch (unit) {
            case 'm':
                return "MINUTE";
            case 'h':
                return "HOUR";
            case 'd':
                return "DAY";
            case 'w':
                return "WEEK";
            case 'y':
                return "YEAR";
            case 'M':
                return "MONTH";
            default:
                return null;
        }
    }

    @Override
    public String getSignature() {
        return "materialized_views()";
    }

    @Override
    public Function newInstance(
            int position,
            ObjList<Function> args,
            IntList argPositions,
            CairoConfiguration configuration,
            SqlExecutionContext sqlExecutionContext
    ) throws SqlException {
        return new CursorFunction(new MatViewsCursorFactory(sqlExecutionContext.getCairoEngine())) {
            @Override
            public boolean isRuntimeConstant() {
                return true;
            }
        };
    }

    private static class MatViewsCursorFactory implements RecordCursorFactory {
        private static final int COLUMN_VIEW_NAME = 0;
        private static final int COLUMN_REFRESH_TYPE = COLUMN_VIEW_NAME + 1;
        private static final int COLUMN_BASE_TABLE_NAME = COLUMN_REFRESH_TYPE + 1;
        private static final int COLUMN_LAST_REFRESH_START_TIMESTAMP = COLUMN_BASE_TABLE_NAME + 1;
        private static final int COLUMN_LAST_REFRESH_FINISH_TIMESTAMP = COLUMN_LAST_REFRESH_START_TIMESTAMP + 1;
        private static final int COLUMN_VIEW_SQL = COLUMN_LAST_REFRESH_FINISH_TIMESTAMP + 1;
        private static final int COLUMN_TABLE_DIR_NAME = COLUMN_VIEW_SQL + 1;
        private static final int COLUMN_INVALIDATION_REASON = COLUMN_TABLE_DIR_NAME + 1;
        private static final int COLUMN_VIEW_STATUS = COLUMN_INVALIDATION_REASON + 1;
        private static final int COLUMN_REFRESH_PERIOD_HI = COLUMN_VIEW_STATUS + 1;
        private static final int COLUMN_REFRESH_BASE_TABLE_TXN = COLUMN_REFRESH_PERIOD_HI + 1;
        private static final int COLUMN_APPLIED_BASE_TABLE_TXN = COLUMN_REFRESH_BASE_TABLE_TXN + 1;
        private static final int COLUMN_REFRESH_LIMIT = COLUMN_APPLIED_BASE_TABLE_TXN + 1;
        private static final int COLUMN_REFRESH_LIMIT_UNIT = COLUMN_REFRESH_LIMIT + 1;
        private static final int COLUMN_TIMER_TIME_ZONE = COLUMN_REFRESH_LIMIT_UNIT + 1;
        private static final int COLUMN_TIMER_START = COLUMN_TIMER_TIME_ZONE + 1;
        private static final int COLUMN_TIMER_INTERVAL = COLUMN_TIMER_START + 1;
        private static final int COLUMN_TIMER_INTERVAL_UNIT = COLUMN_TIMER_INTERVAL + 1;
        private static final int COLUMN_PERIOD_LENGTH = COLUMN_TIMER_INTERVAL_UNIT + 1;
        private static final int COLUMN_PERIOD_LENGTH_UNIT = COLUMN_PERIOD_LENGTH + 1;
        private static final int COLUMN_PERIOD_DELAY = COLUMN_PERIOD_LENGTH_UNIT + 1;
        private static final int COLUMN_PERIOD_DELAY_UNIT = COLUMN_PERIOD_DELAY + 1;
        private static final RecordMetadata METADATA;
        private final ViewsListCursor cursor;

        public MatViewsCursorFactory(CairoEngine engine) {
            this.cursor = new ViewsListCursor(engine);
        }

        @Override
        public void close() {
            Misc.free(cursor);
        }

        @Override
        public RecordCursor getCursor(SqlExecutionContext executionContext) {
            cursor.toTop();
            return cursor;
        }

        @Override
        public RecordMetadata getMetadata() {
            return METADATA;
        }

        @Override
        public boolean recordCursorSupportsRandomAccess() {
            return false;
        }

        @Override
        public void toPlan(PlanSink sink) {
            sink.val("materialized_views()");
        }

        private static class ViewsListCursor implements NoRandomAccessRecordCursor {
            private final CairoEngine engine;
            private final Path path;
            private final MatViewsRecord record = new MatViewsRecord();
            private final BlockFileReader viewStateFileReader;
            private final MatViewStateReader viewStateReader = new MatViewStateReader();
            private final ObjList<TableToken> viewTokens = new ObjList<>();
            private int viewIndex = 0;

            public ViewsListCursor(CairoEngine engine) {
                this.engine = engine;
                this.viewStateFileReader = new BlockFileReader(engine.getConfiguration());
                this.path = new Path();
            }

            @Override
            public void close() {
                Misc.free(path);
                Misc.free(viewStateFileReader);
            }

            @Override
            public Record getRecord() {
                return record;
            }

            @Override
            public boolean hasNext() throws DataUnavailableException {
                final CairoConfiguration configuration = engine.getConfiguration();
                path.of(configuration.getDbRoot());
                final int pathLen = path.size();

                final int n = viewTokens.size();
                for (; viewIndex < n; viewIndex++) {
                    final TableToken viewToken = viewTokens.get(viewIndex);
                    if (engine.getTableTokenIfExists(viewToken.getTableName()) != null) {
                        final MatViewDefinition matViewDefinition = engine.getMatViewGraph().getViewDefinition(viewToken);
                        if (matViewDefinition == null) {
                            continue; // mat view was dropped concurrently
                        }

<<<<<<< HEAD
                        viewStateReader.clear();
                        final boolean isMatViewStateExists = TableUtils.isMatViewStateFileExists(configuration, path, viewToken.getDirName());
                        if (isMatViewStateExists) {
                            try {
                                viewStateFileReader.of(path.trimTo(pathLen).concat(viewToken.getDirName()).concat(MatViewState.MAT_VIEW_STATE_FILE_NAME).$());
                                viewStateReader.of(viewStateFileReader, viewToken);
                            } catch (CairoException e) {
                                LOG.info().$("could not read materialized view state file [view=").utf8(viewToken.getTableName())
                                        .$(", msg=").$(e.getFlyweightMessage())
                                        .$(", errno=").$(e.getErrno())
                                        .I$();
                                continue;
=======
                            viewStateReader.clear();
                            final boolean isMatViewStateExists = TableUtils.isMatViewStateFileExists(configuration, path, viewToken.getDirName());
                            if (isMatViewStateExists) {
                                try {
                                    reader.of(path.trimTo(pathLen).concat(viewToken.getDirName()).concat(MatViewState.MAT_VIEW_STATE_FILE_NAME).$());
                                    viewStateReader.of(reader, viewToken);
                                } catch (CairoException e) {
                                    LOG.info().$("could not read materialized view state file [view=").utf8(viewToken.getTableName())
                                            .$(", msg=").utf8(e.getFlyweightMessage())
                                            .$(", errno=").$(e.getErrno())
                                            .I$();
                                    continue;
                                }
>>>>>>> 8118d857
                            }
                        }

                        final long lastPeriodHi = viewStateReader.getLastPeriodHi();
                        final long lastRefreshedBaseTxn = viewStateReader.getLastRefreshBaseTxn();
                        final long lastRefreshTimestamp = viewStateReader.getLastRefreshTimestamp();

                        final TableToken baseTableToken = engine.getTableTokenIfExists(matViewDefinition.getBaseTableName());
                        // Read base table txn after mat view's last refreshed txn to avoid
                        // showing obsolete base table txn.
                        final long lastAppliedBaseTxn = baseTableToken != null
                                ? engine.getTableSequencerAPI().getTxnTracker(baseTableToken).getWriterTxn() : -1;

                        final int refreshLimitHoursOrMonths;
                        final int periodLength;
                        final char periodLengthUnit;
                        final int periodDelay;
                        final char periodDelayUnit;
                        long timerStart = Numbers.LONG_NULL;
                        int timerInterval = 0;
                        char timerIntervalUnit = 0;
                        try (TableMetadata matViewMeta = engine.getTableMetadata(viewToken)) {
                            refreshLimitHoursOrMonths = matViewMeta.getMatViewRefreshLimitHoursOrMonths();
                            periodLength = matViewMeta.getMatViewPeriodLength();
                            periodLengthUnit = matViewMeta.getMatViewPeriodLengthUnit();
                            periodDelay = matViewMeta.getMatViewPeriodDelay();
                            periodDelayUnit = matViewMeta.getMatViewPeriodDelayUnit();
                            if (matViewDefinition.getRefreshType() == MatViewDefinition.TIMER_REFRESH_TYPE || periodLength > 0) {
                                timerStart = matViewMeta.getMatViewTimerStart();
                                timerInterval = matViewMeta.getMatViewTimerInterval();
                                timerIntervalUnit = matViewMeta.getMatViewTimerUnit();
                            }
                        }

                        final MatViewState state = engine.getMatViewStateStore().getViewState(viewToken);
                        // start timestamp is not persisted
                        final long lastRefreshStartTimestamp = state != null ? state.getLastRefreshStartTimestamp() : Numbers.LONG_NULL;

                        record.of(
                                matViewDefinition,
                                lastRefreshStartTimestamp,
                                lastRefreshTimestamp,
                                lastPeriodHi,
                                lastRefreshedBaseTxn,
                                lastAppliedBaseTxn,
                                viewStateReader.getInvalidationReason(),
                                viewStateReader.isInvalid(),
                                refreshLimitHoursOrMonths,
                                timerStart,
                                timerInterval,
                                timerIntervalUnit,
                                periodLength,
                                periodLengthUnit,
                                periodDelay,
                                periodDelayUnit
                        );
                        viewIndex++;
                        return true;
                    }
                }
                return false;
            }

            @Override
            public long size() throws DataUnavailableException {
                return -1;
            }

            @Override
            public void toTop() {
                viewTokens.clear();
                engine.getMatViewGraph().getViews(viewTokens);
                viewIndex = 0;
            }

            private static class MatViewsRecord implements Record {
                private final StringSink invalidationReason = new StringSink();
                private boolean invalid;
                private long lastAppliedBaseTxn;
                private long lastPeriodHi;
                private long lastRefreshFinishTimestamp;
                private long lastRefreshStartTimestamp;
                private long lastRefreshTxn;
                private int periodDelay;
                private char periodDelayUnit;
                private int periodLength;
                private char periodLengthUnit;
                private int refreshLimitHoursOrMonths;
                private int timerInterval;
                private char timerIntervalUnit;
                private long timerStart;
                private MatViewDefinition viewDefinition;

                @Override
                public int getInt(int col) {
                    switch (col) {
                        case COLUMN_REFRESH_LIMIT:
                            return TablesFunctionFactory.getTtlValue(refreshLimitHoursOrMonths);
                        case COLUMN_TIMER_INTERVAL:
                            return timerInterval;
                        case COLUMN_PERIOD_LENGTH:
                            return periodLength;
                        case COLUMN_PERIOD_DELAY:
                            return periodDelay;
                        default:
                            return 0;
                    }
                }

                @Override
                public long getLong(int col) {
                    switch (col) {
                        case COLUMN_LAST_REFRESH_START_TIMESTAMP:
                            return lastRefreshStartTimestamp;
                        case COLUMN_LAST_REFRESH_FINISH_TIMESTAMP:
                            return lastRefreshFinishTimestamp;
                        case COLUMN_REFRESH_PERIOD_HI:
                            return lastPeriodHi;
                        case COLUMN_REFRESH_BASE_TABLE_TXN:
                            return lastRefreshTxn;
                        case COLUMN_APPLIED_BASE_TABLE_TXN:
                            return lastAppliedBaseTxn;
                        case COLUMN_TIMER_START:
                            return timerStart;
                        default:
                            return 0;
                    }
                }

                @Override
                public CharSequence getStrA(int col) {
                    switch (col) {
                        case COLUMN_VIEW_NAME:
                            return viewDefinition.getMatViewToken().getTableName();
                        case COLUMN_REFRESH_TYPE:
                            switch (viewDefinition.getRefreshType()) {
                                case MatViewDefinition.IMMEDIATE_REFRESH_TYPE:
                                    return "immediate";
                                case MatViewDefinition.TIMER_REFRESH_TYPE:
                                    return "timer";
                                case MatViewDefinition.MANUAL_REFRESH_TYPE:
                                    return "manual";
                                default:
                                    return "unknown";
                            }
                        case COLUMN_BASE_TABLE_NAME:
                            return viewDefinition.getBaseTableName();
                        case COLUMN_VIEW_SQL:
                            return viewDefinition.getMatViewSql();
                        case COLUMN_TABLE_DIR_NAME:
                            return viewDefinition.getMatViewToken().getDirName();
                        case COLUMN_VIEW_STATUS:
                            return getViewStatus();
                        case COLUMN_INVALIDATION_REASON:
                            return invalidationReason.length() > 0 ? invalidationReason : null;
                        case COLUMN_REFRESH_LIMIT_UNIT:
                            if (refreshLimitHoursOrMonths == 0) {
                                return null;
                            }
                            return TablesFunctionFactory.getTtlUnit(refreshLimitHoursOrMonths);
                        case COLUMN_TIMER_INTERVAL_UNIT:
                            return getIntervalUnit(timerIntervalUnit);
                        case COLUMN_TIMER_TIME_ZONE:
                            return viewDefinition.getTimerTimeZone();
                        case COLUMN_PERIOD_LENGTH_UNIT:
                            return getIntervalUnit(periodLengthUnit);
                        case COLUMN_PERIOD_DELAY_UNIT:
                            return getIntervalUnit(periodDelayUnit);
                        default:
                            return null;
                    }
                }

                @Override
                public CharSequence getStrB(int col) {
                    return getStrA(col);
                }

                @Override
                public int getStrLen(int col) {
                    return TableUtils.lengthOf(getStrA(col));
                }

                public void of(
                        MatViewDefinition viewDefinition,
                        long lastRefreshStartTimestamp,
                        long lastRefreshFinishTimestamp,
                        long lastPeriodHi,
                        long lastRefreshTxn,
                        long lastAppliedBaseTxn,
                        CharSequence invalidationReason,
                        boolean invalid,
                        int refreshLimitHoursOrMonths,
                        long timerStart,
                        int timerInterval,
                        char timerIntervalUnit,
                        int periodLength,
                        char periodLengthUnit,
                        int periodDelay,
                        char periodDelayUnit
                ) {
                    this.viewDefinition = viewDefinition;
                    this.lastRefreshStartTimestamp = lastRefreshStartTimestamp;
                    this.lastRefreshFinishTimestamp = lastRefreshFinishTimestamp;
                    this.lastPeriodHi = lastPeriodHi;
                    this.lastRefreshTxn = lastRefreshTxn;
                    this.lastAppliedBaseTxn = lastAppliedBaseTxn;
                    this.invalidationReason.clear();
                    this.invalidationReason.put(invalidationReason);
                    this.invalid = invalid;
                    this.refreshLimitHoursOrMonths = refreshLimitHoursOrMonths;
                    this.timerStart = timerStart;
                    this.timerInterval = timerInterval;
                    this.timerIntervalUnit = timerIntervalUnit;
                    this.periodLength = periodLength;
                    this.periodLengthUnit = periodLengthUnit;
                    this.periodDelay = periodDelay;
                    this.periodDelayUnit = periodDelayUnit;
                }

                private CharSequence getViewStatus() {
                    if (invalid) {
                        return "invalid";
                    }
                    return (lastRefreshStartTimestamp != Numbers.LONG_NULL && lastRefreshStartTimestamp > lastRefreshFinishTimestamp)
                            ? "refreshing"
                            : "valid";
                }
            }
        }

        static {
            final GenericRecordMetadata metadata = new GenericRecordMetadata();
            metadata.add(new TableColumnMetadata("view_name", ColumnType.STRING));
            metadata.add(new TableColumnMetadata("refresh_type", ColumnType.STRING));
            metadata.add(new TableColumnMetadata("base_table_name", ColumnType.STRING));
            metadata.add(new TableColumnMetadata("last_refresh_start_timestamp", ColumnType.TIMESTAMP));
            metadata.add(new TableColumnMetadata("last_refresh_finish_timestamp", ColumnType.TIMESTAMP));
            metadata.add(new TableColumnMetadata("view_sql", ColumnType.STRING));
            metadata.add(new TableColumnMetadata("view_table_dir_name", ColumnType.STRING));
            metadata.add(new TableColumnMetadata("invalidation_reason", ColumnType.STRING));
            metadata.add(new TableColumnMetadata("view_status", ColumnType.STRING));
            metadata.add(new TableColumnMetadata("refresh_period_hi", ColumnType.TIMESTAMP));
            metadata.add(new TableColumnMetadata("refresh_base_table_txn", ColumnType.LONG));
            metadata.add(new TableColumnMetadata("base_table_txn", ColumnType.LONG));
            metadata.add(new TableColumnMetadata("refresh_limit", ColumnType.INT));
            metadata.add(new TableColumnMetadata("refresh_limit_unit", ColumnType.STRING));
            metadata.add(new TableColumnMetadata("timer_time_zone", ColumnType.STRING));
            metadata.add(new TableColumnMetadata("timer_start", ColumnType.TIMESTAMP));
            metadata.add(new TableColumnMetadata("timer_interval", ColumnType.INT));
            metadata.add(new TableColumnMetadata("timer_interval_unit", ColumnType.STRING));
            metadata.add(new TableColumnMetadata("period_length", ColumnType.INT));
            metadata.add(new TableColumnMetadata("period_length_unit", ColumnType.STRING));
            metadata.add(new TableColumnMetadata("period_delay", ColumnType.INT));
            metadata.add(new TableColumnMetadata("period_delay_unit", ColumnType.STRING));
            METADATA = metadata;
        }
    }
}<|MERGE_RESOLUTION|>--- conflicted
+++ resolved
@@ -198,7 +198,6 @@
                             continue; // mat view was dropped concurrently
                         }
 
-<<<<<<< HEAD
                         viewStateReader.clear();
                         final boolean isMatViewStateExists = TableUtils.isMatViewStateFileExists(configuration, path, viewToken.getDirName());
                         if (isMatViewStateExists) {
@@ -207,25 +206,10 @@
                                 viewStateReader.of(viewStateFileReader, viewToken);
                             } catch (CairoException e) {
                                 LOG.info().$("could not read materialized view state file [view=").utf8(viewToken.getTableName())
-                                        .$(", msg=").$(e.getFlyweightMessage())
+                                        .$(", msg=").utf8(e.getFlyweightMessage())
                                         .$(", errno=").$(e.getErrno())
                                         .I$();
                                 continue;
-=======
-                            viewStateReader.clear();
-                            final boolean isMatViewStateExists = TableUtils.isMatViewStateFileExists(configuration, path, viewToken.getDirName());
-                            if (isMatViewStateExists) {
-                                try {
-                                    reader.of(path.trimTo(pathLen).concat(viewToken.getDirName()).concat(MatViewState.MAT_VIEW_STATE_FILE_NAME).$());
-                                    viewStateReader.of(reader, viewToken);
-                                } catch (CairoException e) {
-                                    LOG.info().$("could not read materialized view state file [view=").utf8(viewToken.getTableName())
-                                            .$(", msg=").utf8(e.getFlyweightMessage())
-                                            .$(", errno=").$(e.getErrno())
-                                            .I$();
-                                    continue;
-                                }
->>>>>>> 8118d857
                             }
                         }
 
