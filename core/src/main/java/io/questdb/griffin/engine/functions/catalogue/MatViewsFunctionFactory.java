/*******************************************************************************
 *     ___                  _   ____  ____
 *    / _ \ _   _  ___  ___| |_|  _ \| __ )
 *   | | | | | | |/ _ \/ __| __| | | |  _ \
 *   | |_| | |_| |  __/\__ \ |_| |_| | |_) |
 *    \__\_\\__,_|\___||___/\__|____/|____/
 *
 *  Copyright (c) 2014-2019 Appsicle
 *  Copyright (c) 2019-2024 QuestDB
 *
 *  Licensed under the Apache License, Version 2.0 (the "License");
 *  you may not use this file except in compliance with the License.
 *  You may obtain a copy of the License at
 *
 *  http://www.apache.org/licenses/LICENSE-2.0
 *
 *  Unless required by applicable law or agreed to in writing, software
 *  distributed under the License is distributed on an "AS IS" BASIS,
 *  WITHOUT WARRANTIES OR CONDITIONS OF ANY KIND, either express or implied.
 *  See the License for the specific language governing permissions and
 *  limitations under the License.
 *
 ******************************************************************************/

package io.questdb.griffin.engine.functions.catalogue;

import io.questdb.cairo.CairoConfiguration;
import io.questdb.cairo.CairoEngine;
import io.questdb.cairo.CairoException;
import io.questdb.cairo.ColumnType;
import io.questdb.cairo.DataUnavailableException;
import io.questdb.cairo.GenericRecordMetadata;
import io.questdb.cairo.TableColumnMetadata;
import io.questdb.cairo.TableToken;
import io.questdb.cairo.TableUtils;
import io.questdb.cairo.file.BlockFileReader;
import io.questdb.cairo.mv.MatViewDefinition;
import io.questdb.cairo.mv.MatViewState;
import io.questdb.cairo.mv.MatViewStateReader;
import io.questdb.cairo.sql.Function;
import io.questdb.cairo.sql.NoRandomAccessRecordCursor;
import io.questdb.cairo.sql.Record;
import io.questdb.cairo.sql.RecordCursor;
import io.questdb.cairo.sql.RecordCursorFactory;
import io.questdb.cairo.sql.RecordMetadata;
import io.questdb.griffin.FunctionFactory;
import io.questdb.griffin.PlanSink;
import io.questdb.griffin.SqlException;
import io.questdb.griffin.SqlExecutionContext;
import io.questdb.griffin.engine.functions.CursorFunction;
import io.questdb.log.Log;
import io.questdb.log.LogFactory;
import io.questdb.std.IntList;
import io.questdb.std.Misc;
import io.questdb.std.Numbers;
import io.questdb.std.ObjList;
import io.questdb.std.str.Path;
import io.questdb.std.str.StringSink;

public class MatViewsFunctionFactory implements FunctionFactory {
    private static final Log LOG = LogFactory.getLog(MatViewsFunctionFactory.class);

    public static String getIntervalUnit(char unit) {
        switch (unit) {
            case 'm':
                return "MINUTE";
            case 'h':
                return "HOUR";
            case 'd':
                return "DAY";
            case 'w':
                return "WEEK";
            case 'y':
                return "YEAR";
            case 'M':
                return "MONTH";
            default:
                return null;
        }
    }

    @Override
    public String getSignature() {
        return "materialized_views()";
    }

    @Override
    public Function newInstance(
            int position,
            ObjList<Function> args,
            IntList argPositions,
            CairoConfiguration configuration,
            SqlExecutionContext sqlExecutionContext
    ) throws SqlException {
        return new CursorFunction(new MatViewsCursorFactory(sqlExecutionContext.getCairoEngine())) {
            @Override
            public boolean isRuntimeConstant() {
                return true;
            }
        };
    }

    private static class MatViewsCursorFactory implements RecordCursorFactory {
        private static final int COLUMN_VIEW_NAME = 0;
        private static final int COLUMN_REFRESH_TYPE = COLUMN_VIEW_NAME + 1;
        private static final int COLUMN_BASE_TABLE_NAME = COLUMN_REFRESH_TYPE + 1;
        private static final int COLUMN_LAST_REFRESH_START_TIMESTAMP = COLUMN_BASE_TABLE_NAME + 1;
        private static final int COLUMN_LAST_REFRESH_FINISH_TIMESTAMP = COLUMN_LAST_REFRESH_START_TIMESTAMP + 1;
        private static final int COLUMN_VIEW_SQL = COLUMN_LAST_REFRESH_FINISH_TIMESTAMP + 1;
        private static final int COLUMN_TABLE_DIR_NAME = COLUMN_VIEW_SQL + 1;
        private static final int COLUMN_INVALIDATION_REASON = COLUMN_TABLE_DIR_NAME + 1;
        private static final int COLUMN_VIEW_STATUS = COLUMN_INVALIDATION_REASON + 1;
        private static final int COLUMN_REFRESH_PERIOD_HI = COLUMN_VIEW_STATUS + 1;
        private static final int COLUMN_REFRESH_BASE_TABLE_TXN = COLUMN_REFRESH_PERIOD_HI + 1;
        private static final int COLUMN_APPLIED_BASE_TABLE_TXN = COLUMN_REFRESH_BASE_TABLE_TXN + 1;
        private static final int COLUMN_REFRESH_LIMIT = COLUMN_APPLIED_BASE_TABLE_TXN + 1;
        private static final int COLUMN_REFRESH_LIMIT_UNIT = COLUMN_REFRESH_LIMIT + 1;
        private static final int COLUMN_TIMER_TIME_ZONE = COLUMN_REFRESH_LIMIT_UNIT + 1;
        private static final int COLUMN_TIMER_START = COLUMN_TIMER_TIME_ZONE + 1;
        private static final int COLUMN_TIMER_INTERVAL = COLUMN_TIMER_START + 1;
        private static final int COLUMN_TIMER_INTERVAL_UNIT = COLUMN_TIMER_INTERVAL + 1;
        private static final int COLUMN_PERIOD_LENGTH = COLUMN_TIMER_INTERVAL_UNIT + 1;
        private static final int COLUMN_PERIOD_LENGTH_UNIT = COLUMN_PERIOD_LENGTH + 1;
        private static final int COLUMN_PERIOD_DELAY = COLUMN_PERIOD_LENGTH_UNIT + 1;
        private static final int COLUMN_PERIOD_DELAY_UNIT = COLUMN_PERIOD_DELAY + 1;
        private static final RecordMetadata METADATA;
<<<<<<< HEAD
        private final CairoConfiguration configuration;
        private final ViewsListCursor cursor = new ViewsListCursor();
        private final CairoEngine engine;
        private final Path path = new Path();
        private final BlockFileReader reader;

        public MatViewsCursorFactory(CairoEngine engine) {
            this.engine = engine;
            this.configuration = engine.getConfiguration();
            this.reader = new BlockFileReader(this.configuration);
            System.out.println("MatViewsFunctionFactory: Creating cursor factory for materialized views");
=======
        private final ViewsListCursor cursor;

        public MatViewsCursorFactory(CairoEngine engine) {
            this.cursor = new ViewsListCursor(engine);
>>>>>>> 633a2d27
        }

        @Override
        public void close() {
<<<<<<< HEAD
            Misc.free(path);
            Misc.free(reader);
            System.out.println("MatViewsFunctionFactory: Closing cursor factory for materialized views");
=======
            Misc.free(cursor);
>>>>>>> 633a2d27
        }

        @Override
        public RecordCursor getCursor(SqlExecutionContext executionContext) {
<<<<<<< HEAD
            cursor.init();
=======
            cursor.toTop();
>>>>>>> 633a2d27
            return cursor;
        }

        @Override
        public RecordMetadata getMetadata() {
            return METADATA;
        }

        @Override
        public boolean recordCursorSupportsRandomAccess() {
            return false;
        }

        @Override
        public void toPlan(PlanSink sink) {
            sink.val("materialized_views()");
        }

<<<<<<< HEAD
        private static class MatViewsRecord implements Record {
            private final StringSink invalidationReason = new StringSink();
            private boolean invalid;
            private long lastAppliedBaseTxn;
            private long lastRefreshFinishTimestamp;
            private long lastRefreshStartTimestamp;
            private long lastRefreshTxn;
            private int refreshLimitHoursOrMonths;
            private int timerInterval;
            private char timerIntervalUnit;
            private long timerStart;
            private MatViewDefinition viewDefinition;

            @Override
            public int getInt(int col) {
                switch (col) {
                    case COLUMN_REFRESH_LIMIT_VALUE:
                        return TablesFunctionFactory.getTtlValue(refreshLimitHoursOrMonths);
                    case COLUMN_TIMER_INTERVAL_VALUE:
                        return timerInterval;
                    default:
                        return 0;
                }
            }

            @Override
            public long getLong(int col) {
                switch (col) {
                    case COLUMN_LAST_REFRESH_START_TIMESTAMP:
                        return lastRefreshStartTimestamp;
                    case COLUMN_LAST_REFRESH_FINISH_TIMESTAMP:
                        return lastRefreshFinishTimestamp;
                    case COLUMN_LAST_REFRESH_BASE_TABLE_TXN:
                        return lastRefreshTxn;
                    case COLUMN_LAST_APPLIED_BASE_TABLE_TXN:
                        return lastAppliedBaseTxn;
                    case COLUMN_TIMER_START:
                        return timerStart;
                    default:
                        return 0;
                }
            }

            @Override
            public CharSequence getStrA(int col) {
                switch (col) {
                    case COLUMN_VIEW_NAME:
                        return viewDefinition.getMatViewToken().getTableName();
                    case COLUMN_REFRESH_TYPE:
                        switch (viewDefinition.getRefreshType()) {
                            case MatViewDefinition.INCREMENTAL_REFRESH_TYPE:
                                return "incremental";
                            case MatViewDefinition.INCREMENTAL_TIMER_REFRESH_TYPE:
                                return "incremental_timer";
                            default:
                                return "unknown";
                        }
                    case COLUMN_BASE_TABLE_NAME:
                        return viewDefinition.getBaseTableName();
                    case COLUMN_VIEW_SQL:
                        return viewDefinition.getMatViewSql();
                    case COLUMN_TABLE_DIR_NAME:
                        return viewDefinition.getMatViewToken().getDirName();
                    case COLUMN_VIEW_STATUS:
                        return getViewStatus();
                    case COLUMN_INVALIDATION_REASON:
                        return invalidationReason.length() > 0 ? invalidationReason : null;
                    case COLUMN_REFRESH_LIMIT_UNIT:
                        if (refreshLimitHoursOrMonths == 0) {
                            return null;
                        }
                        return TablesFunctionFactory.getTtlUnit(refreshLimitHoursOrMonths);
                    case COLUMN_TIMER_INTERVAL_UNIT:
                        return getTimerIntervalUnit(timerIntervalUnit);
                    default:
                        return null;
                }
            }

            @Override
            public CharSequence getStrB(int col) {
                return getStrA(col);
            }

            @Override
            public int getStrLen(int col) {
                return TableUtils.lengthOf(getStrA(col));
            }

            public void of(
                    MatViewDefinition viewDefinition,
                    long lastRefreshStartTimestamp,
                    long lastRefreshFinishTimestamp,
                    long lastRefreshTxn,
                    long lastAppliedBaseTxn,
                    CharSequence invalidationReason,
                    boolean invalid,
                    int refreshLimitHoursOrMonths,
                    long timerStart,
                    int timerInterval,
                    char timerIntervalUnit
            ) {
                this.viewDefinition = viewDefinition;
                this.lastRefreshStartTimestamp = lastRefreshStartTimestamp;
                this.lastRefreshFinishTimestamp = lastRefreshFinishTimestamp;
                this.lastRefreshTxn = lastRefreshTxn;
                this.lastAppliedBaseTxn = lastAppliedBaseTxn;
                this.invalidationReason.clear();
                this.invalidationReason.put(invalidationReason);
                this.invalid = invalid;
                this.refreshLimitHoursOrMonths = refreshLimitHoursOrMonths;
                this.timerStart = timerStart;
                this.timerInterval = timerInterval;
                this.timerIntervalUnit = timerIntervalUnit;
            }

            private CharSequence getViewStatus() {
                if (invalid) {
                    return "invalid";
                }
                return (lastRefreshStartTimestamp != Numbers.LONG_NULL && lastRefreshStartTimestamp > lastRefreshFinishTimestamp)
                        ? "refreshing"
                        : "valid";
            }
        }

        private class ViewsListCursor implements NoRandomAccessRecordCursor {
=======
        private static class ViewsListCursor implements NoRandomAccessRecordCursor {
            private final CairoEngine engine;
            private final Path path;
>>>>>>> 633a2d27
            private final MatViewsRecord record = new MatViewsRecord();
            private final BlockFileReader viewStateFileReader;
            private final MatViewStateReader viewStateReader = new MatViewStateReader();
            private final ObjList<TableToken> viewTokens = new ObjList<>();
            private int viewIndex = 0;

            public ViewsListCursor(CairoEngine engine) {
                this.engine = engine;
                this.viewStateFileReader = new BlockFileReader(engine.getConfiguration());
                this.path = new Path();
            }

            @Override
            public void close() {
<<<<<<< HEAD
                viewTokens.clear();
                // close the reader to release mmap memory, but keep the object for reuse
                reader.close();
                path.resetCapacity();
=======
                Misc.free(path);
                Misc.free(viewStateFileReader);
>>>>>>> 633a2d27
            }

            @Override
            public Record getRecord() {
                return record;
            }

            private void init() {
                viewTokens.clear();
                engine.getMatViewGraph().getViews(viewTokens);
                viewIndex = 0;
            }

            @Override
            public boolean hasNext() throws DataUnavailableException {
<<<<<<< HEAD
=======
                final CairoConfiguration configuration = engine.getConfiguration();
>>>>>>> 633a2d27
                path.of(configuration.getDbRoot());
                final int pathLen = path.size();

                final int n = viewTokens.size();
                for (; viewIndex < n; viewIndex++) {
                    final TableToken viewToken = viewTokens.get(viewIndex);
<<<<<<< HEAD
                    if (!engine.isTableDropped(viewToken)) {
                        final MatViewDefinition matViewDefinition = engine.getMatViewGraph().getViewDefinition(viewToken);
                        if (matViewDefinition == null) {
                            continue; // mat view was dropped concurrently
                        }

                        viewStateReader.clear();
                        final boolean isMatViewStateExists = TableUtils.isMatViewStateFileExists(configuration, path, viewToken.getDirName());
                        if (isMatViewStateExists) {
                            try {
                                reader.of(path.trimTo(pathLen).concat(viewToken.getDirName()).concat(MatViewState.MAT_VIEW_STATE_FILE_NAME).$());
                                viewStateReader.of(reader, viewToken);
                            } catch (CairoException e) {
                                LOG.info().$("could not read materialized view state file [view=").$safe(viewToken.getTableName())
                                        .$(", msg=").$safe(e.getFlyweightMessage())
                                        .$(", errno=").$(e.getErrno())
                                        .I$();
                                continue;
                            }
                        }

                        final long lastRefreshedBaseTxn = viewStateReader.getLastRefreshBaseTxn();
                        final long lastRefreshTimestamp = viewStateReader.getLastRefreshTimestamp();

                        final TableToken baseTableToken = engine.getTableTokenIfExists(matViewDefinition.getBaseTableName());
                        // Read base table txn after mat view's last refreshed txn to avoid
                        // showing obsolete base table txn.
                        final long lastAppliedBaseTxn = baseTableToken != null
                                ? engine.getTableSequencerAPI().getTxnTracker(baseTableToken).getWriterTxn() : -1;

                        final int refreshLimitHoursOrMonths;
                        long timerStart = Numbers.LONG_NULL;
                        int timerInterval = 0;
                        char timerIntervalUnit = 0;
                        try (TableMetadata matViewMeta = engine.getTableMetadata(viewToken)) {
                            refreshLimitHoursOrMonths = matViewMeta.getMatViewRefreshLimitHoursOrMonths();
                            if (matViewDefinition.getRefreshType() == MatViewDefinition.INCREMENTAL_TIMER_REFRESH_TYPE) {
                                timerStart = matViewMeta.getMatViewTimerStart();
                                timerInterval = matViewMeta.getMatViewTimerInterval();
                                timerIntervalUnit = matViewMeta.getMatViewTimerIntervalUnit();
                            }
                        }

                        final MatViewState state = engine.getMatViewStateStore().getViewState(viewToken);
                        final long lastRefreshStartTimestamp = state != null ? state.getLastRefreshStartTimestamp() : Numbers.LONG_NULL;

                        record.of(
                                matViewDefinition,
                                lastRefreshStartTimestamp,
                                lastRefreshTimestamp,
=======
                    if (engine.getTableTokenIfExists(viewToken.getTableName()) != null) {
                        final MatViewDefinition viewDefinition = engine.getMatViewGraph().getViewDefinition(viewToken);
                        if (viewDefinition == null) {
                            continue; // mat view was dropped concurrently
                        }

                        viewStateReader.clear();
                        final boolean isMatViewStateExists = TableUtils.isMatViewStateFileExists(configuration, path, viewToken.getDirName());
                        if (isMatViewStateExists) {
                            try {
                                viewStateFileReader.of(path.trimTo(pathLen).concat(viewToken.getDirName()).concat(MatViewState.MAT_VIEW_STATE_FILE_NAME).$());
                                viewStateReader.of(viewStateFileReader, viewToken);
                            } catch (CairoException e) {
                                LOG.info().$("could not read materialized view state file [view=").$safe(viewToken.getTableName())
                                        .$(", msg=").$safe(e.getFlyweightMessage())
                                        .$(", errno=").$(e.getErrno())
                                        .I$();
                                continue;
                            }
                        }

                        final long lastPeriodHi = viewStateReader.getLastPeriodHi();
                        final long lastRefreshedBaseTxn = viewStateReader.getLastRefreshBaseTxn();
                        final long lastRefreshTimestamp = viewStateReader.getLastRefreshTimestamp();

                        final TableToken baseTableToken = engine.getTableTokenIfExists(viewDefinition.getBaseTableName());
                        // Read base table txn after mat view's last refreshed txn to avoid
                        // showing obsolete base table txn.
                        final long lastAppliedBaseTxn = baseTableToken != null
                                ? engine.getTableSequencerAPI().getTxnTracker(baseTableToken).getWriterTxn() : -1;

                        final int refreshLimitHoursOrMonths = viewDefinition.getRefreshLimitHoursOrMonths();
                        final int periodLength = viewDefinition.getPeriodLength();
                        final char periodLengthUnit = viewDefinition.getPeriodLengthUnit();
                        final int periodDelay = viewDefinition.getPeriodDelay();
                        final char periodDelayUnit = viewDefinition.getPeriodDelayUnit();
                        long timerStart = Numbers.LONG_NULL;
                        int timerInterval = 0;
                        char timerIntervalUnit = 0;
                        if (viewDefinition.getRefreshType() == MatViewDefinition.REFRESH_TYPE_TIMER || periodLength > 0) {
                            timerStart = viewDefinition.getTimerStart();
                            timerInterval = viewDefinition.getTimerInterval();
                            timerIntervalUnit = viewDefinition.getTimerUnit();
                        }

                        final MatViewState state = engine.getMatViewStateStore().getViewState(viewToken);
                        // start timestamp is not persisted
                        final long lastRefreshStartTimestamp = state != null ? state.getLastRefreshStartTimestamp() : Numbers.LONG_NULL;

                        record.of(
                                viewDefinition,
                                lastRefreshStartTimestamp,
                                lastRefreshTimestamp,
                                lastPeriodHi,
>>>>>>> 633a2d27
                                lastRefreshedBaseTxn,
                                lastAppliedBaseTxn,
                                viewStateReader.getInvalidationReason(),
                                viewStateReader.isInvalid(),
                                refreshLimitHoursOrMonths,
                                timerStart,
                                timerInterval,
<<<<<<< HEAD
                                timerIntervalUnit
=======
                                timerIntervalUnit,
                                periodLength,
                                periodLengthUnit,
                                periodDelay,
                                periodDelayUnit
>>>>>>> 633a2d27
                        );
                        viewIndex++;
                        return true;
                    }
                }
                return false;
<<<<<<< HEAD
            }

            @Override
            public long preComputedStateSize() {
                return viewTokens.size();
=======
>>>>>>> 633a2d27
            }

            @Override
            public long size() throws DataUnavailableException {
                return -1;
            }

            @Override
            public void toTop() {
                viewIndex = 0;
            }
<<<<<<< HEAD
=======

            private static class MatViewsRecord implements Record {
                private final StringSink invalidationReason = new StringSink();
                private boolean invalid;
                private long lastAppliedBaseTxn;
                private long lastPeriodHi;
                private long lastRefreshFinishTimestamp;
                private long lastRefreshStartTimestamp;
                private long lastRefreshTxn;
                private int periodDelay;
                private char periodDelayUnit;
                private int periodLength;
                private char periodLengthUnit;
                private int refreshLimitHoursOrMonths;
                private int timerInterval;
                private char timerIntervalUnit;
                private long timerStart;
                private MatViewDefinition viewDefinition;

                @Override
                public int getInt(int col) {
                    switch (col) {
                        case COLUMN_REFRESH_LIMIT:
                            return TablesFunctionFactory.getTtlValue(refreshLimitHoursOrMonths);
                        case COLUMN_TIMER_INTERVAL:
                            return timerInterval;
                        case COLUMN_PERIOD_LENGTH:
                            return periodLength;
                        case COLUMN_PERIOD_DELAY:
                            return periodDelay;
                        default:
                            return 0;
                    }
                }

                @Override
                public long getLong(int col) {
                    switch (col) {
                        case COLUMN_LAST_REFRESH_START_TIMESTAMP:
                            return lastRefreshStartTimestamp;
                        case COLUMN_LAST_REFRESH_FINISH_TIMESTAMP:
                            return lastRefreshFinishTimestamp;
                        case COLUMN_REFRESH_PERIOD_HI:
                            return lastPeriodHi;
                        case COLUMN_REFRESH_BASE_TABLE_TXN:
                            return lastRefreshTxn;
                        case COLUMN_APPLIED_BASE_TABLE_TXN:
                            return lastAppliedBaseTxn;
                        case COLUMN_TIMER_START:
                            return timerStart;
                        default:
                            return 0;
                    }
                }

                @Override
                public CharSequence getStrA(int col) {
                    switch (col) {
                        case COLUMN_VIEW_NAME:
                            return viewDefinition.getMatViewToken().getTableName();
                        case COLUMN_REFRESH_TYPE:
                            switch (viewDefinition.getRefreshType()) {
                                case MatViewDefinition.REFRESH_TYPE_IMMEDIATE:
                                    return "immediate";
                                case MatViewDefinition.REFRESH_TYPE_TIMER:
                                    return "timer";
                                case MatViewDefinition.REFRESH_TYPE_MANUAL:
                                    return "manual";
                                default:
                                    return "unknown";
                            }
                        case COLUMN_BASE_TABLE_NAME:
                            return viewDefinition.getBaseTableName();
                        case COLUMN_VIEW_SQL:
                            return viewDefinition.getMatViewSql();
                        case COLUMN_TABLE_DIR_NAME:
                            return viewDefinition.getMatViewToken().getDirName();
                        case COLUMN_VIEW_STATUS:
                            return getViewStatus();
                        case COLUMN_INVALIDATION_REASON:
                            return invalidationReason.length() > 0 ? invalidationReason : null;
                        case COLUMN_REFRESH_LIMIT_UNIT:
                            if (refreshLimitHoursOrMonths == 0) {
                                return null;
                            }
                            return TablesFunctionFactory.getTtlUnit(refreshLimitHoursOrMonths);
                        case COLUMN_TIMER_INTERVAL_UNIT:
                            return getIntervalUnit(timerIntervalUnit);
                        case COLUMN_TIMER_TIME_ZONE:
                            return viewDefinition.getTimerTimeZone();
                        case COLUMN_PERIOD_LENGTH_UNIT:
                            return getIntervalUnit(periodLengthUnit);
                        case COLUMN_PERIOD_DELAY_UNIT:
                            return getIntervalUnit(periodDelayUnit);
                        default:
                            return null;
                    }
                }

                @Override
                public CharSequence getStrB(int col) {
                    return getStrA(col);
                }

                @Override
                public int getStrLen(int col) {
                    return TableUtils.lengthOf(getStrA(col));
                }

                public void of(
                        MatViewDefinition viewDefinition,
                        long lastRefreshStartTimestamp,
                        long lastRefreshFinishTimestamp,
                        long lastPeriodHi,
                        long lastRefreshTxn,
                        long lastAppliedBaseTxn,
                        CharSequence invalidationReason,
                        boolean invalid,
                        int refreshLimitHoursOrMonths,
                        long timerStart,
                        int timerInterval,
                        char timerIntervalUnit,
                        int periodLength,
                        char periodLengthUnit,
                        int periodDelay,
                        char periodDelayUnit
                ) {
                    this.viewDefinition = viewDefinition;
                    this.lastRefreshStartTimestamp = lastRefreshStartTimestamp;
                    this.lastRefreshFinishTimestamp = lastRefreshFinishTimestamp;
                    this.lastPeriodHi = lastPeriodHi;
                    this.lastRefreshTxn = lastRefreshTxn;
                    this.lastAppliedBaseTxn = lastAppliedBaseTxn;
                    this.invalidationReason.clear();
                    this.invalidationReason.put(invalidationReason);
                    this.invalid = invalid;
                    this.refreshLimitHoursOrMonths = refreshLimitHoursOrMonths;
                    this.timerStart = timerStart;
                    this.timerInterval = timerInterval;
                    this.timerIntervalUnit = timerIntervalUnit;
                    this.periodLength = periodLength;
                    this.periodLengthUnit = periodLengthUnit;
                    this.periodDelay = periodDelay;
                    this.periodDelayUnit = periodDelayUnit;
                }

                private CharSequence getViewStatus() {
                    if (invalid) {
                        return "invalid";
                    }
                    return (lastRefreshStartTimestamp != Numbers.LONG_NULL && lastRefreshStartTimestamp > lastRefreshFinishTimestamp)
                            ? "refreshing"
                            : "valid";
                }
            }
>>>>>>> 633a2d27
        }

        static {
            final GenericRecordMetadata metadata = new GenericRecordMetadata();
            metadata.add(new TableColumnMetadata("view_name", ColumnType.STRING));
            metadata.add(new TableColumnMetadata("refresh_type", ColumnType.STRING));
            metadata.add(new TableColumnMetadata("base_table_name", ColumnType.STRING));
            metadata.add(new TableColumnMetadata("last_refresh_start_timestamp", ColumnType.TIMESTAMP));
            metadata.add(new TableColumnMetadata("last_refresh_finish_timestamp", ColumnType.TIMESTAMP));
            metadata.add(new TableColumnMetadata("view_sql", ColumnType.STRING));
            metadata.add(new TableColumnMetadata("view_table_dir_name", ColumnType.STRING));
            metadata.add(new TableColumnMetadata("invalidation_reason", ColumnType.STRING));
            metadata.add(new TableColumnMetadata("view_status", ColumnType.STRING));
            metadata.add(new TableColumnMetadata("refresh_period_hi", ColumnType.TIMESTAMP));
            metadata.add(new TableColumnMetadata("refresh_base_table_txn", ColumnType.LONG));
            metadata.add(new TableColumnMetadata("base_table_txn", ColumnType.LONG));
            metadata.add(new TableColumnMetadata("refresh_limit", ColumnType.INT));
            metadata.add(new TableColumnMetadata("refresh_limit_unit", ColumnType.STRING));
            metadata.add(new TableColumnMetadata("timer_time_zone", ColumnType.STRING));
            metadata.add(new TableColumnMetadata("timer_start", ColumnType.TIMESTAMP));
            metadata.add(new TableColumnMetadata("timer_interval", ColumnType.INT));
            metadata.add(new TableColumnMetadata("timer_interval_unit", ColumnType.STRING));
            metadata.add(new TableColumnMetadata("period_length", ColumnType.INT));
            metadata.add(new TableColumnMetadata("period_length_unit", ColumnType.STRING));
            metadata.add(new TableColumnMetadata("period_delay", ColumnType.INT));
            metadata.add(new TableColumnMetadata("period_delay_unit", ColumnType.STRING));
            METADATA = metadata;
        }
    }
}<|MERGE_RESOLUTION|>--- conflicted
+++ resolved
@@ -124,44 +124,20 @@
         private static final int COLUMN_PERIOD_DELAY = COLUMN_PERIOD_LENGTH_UNIT + 1;
         private static final int COLUMN_PERIOD_DELAY_UNIT = COLUMN_PERIOD_DELAY + 1;
         private static final RecordMetadata METADATA;
-<<<<<<< HEAD
-        private final CairoConfiguration configuration;
-        private final ViewsListCursor cursor = new ViewsListCursor();
-        private final CairoEngine engine;
-        private final Path path = new Path();
-        private final BlockFileReader reader;
-
-        public MatViewsCursorFactory(CairoEngine engine) {
-            this.engine = engine;
-            this.configuration = engine.getConfiguration();
-            this.reader = new BlockFileReader(this.configuration);
-            System.out.println("MatViewsFunctionFactory: Creating cursor factory for materialized views");
-=======
         private final ViewsListCursor cursor;
 
         public MatViewsCursorFactory(CairoEngine engine) {
             this.cursor = new ViewsListCursor(engine);
->>>>>>> 633a2d27
         }
 
         @Override
         public void close() {
-<<<<<<< HEAD
-            Misc.free(path);
-            Misc.free(reader);
-            System.out.println("MatViewsFunctionFactory: Closing cursor factory for materialized views");
-=======
             Misc.free(cursor);
->>>>>>> 633a2d27
         }
 
         @Override
         public RecordCursor getCursor(SqlExecutionContext executionContext) {
-<<<<<<< HEAD
-            cursor.init();
-=======
             cursor.toTop();
->>>>>>> 633a2d27
             return cursor;
         }
 
@@ -180,139 +156,9 @@
             sink.val("materialized_views()");
         }
 
-<<<<<<< HEAD
-        private static class MatViewsRecord implements Record {
-            private final StringSink invalidationReason = new StringSink();
-            private boolean invalid;
-            private long lastAppliedBaseTxn;
-            private long lastRefreshFinishTimestamp;
-            private long lastRefreshStartTimestamp;
-            private long lastRefreshTxn;
-            private int refreshLimitHoursOrMonths;
-            private int timerInterval;
-            private char timerIntervalUnit;
-            private long timerStart;
-            private MatViewDefinition viewDefinition;
-
-            @Override
-            public int getInt(int col) {
-                switch (col) {
-                    case COLUMN_REFRESH_LIMIT_VALUE:
-                        return TablesFunctionFactory.getTtlValue(refreshLimitHoursOrMonths);
-                    case COLUMN_TIMER_INTERVAL_VALUE:
-                        return timerInterval;
-                    default:
-                        return 0;
-                }
-            }
-
-            @Override
-            public long getLong(int col) {
-                switch (col) {
-                    case COLUMN_LAST_REFRESH_START_TIMESTAMP:
-                        return lastRefreshStartTimestamp;
-                    case COLUMN_LAST_REFRESH_FINISH_TIMESTAMP:
-                        return lastRefreshFinishTimestamp;
-                    case COLUMN_LAST_REFRESH_BASE_TABLE_TXN:
-                        return lastRefreshTxn;
-                    case COLUMN_LAST_APPLIED_BASE_TABLE_TXN:
-                        return lastAppliedBaseTxn;
-                    case COLUMN_TIMER_START:
-                        return timerStart;
-                    default:
-                        return 0;
-                }
-            }
-
-            @Override
-            public CharSequence getStrA(int col) {
-                switch (col) {
-                    case COLUMN_VIEW_NAME:
-                        return viewDefinition.getMatViewToken().getTableName();
-                    case COLUMN_REFRESH_TYPE:
-                        switch (viewDefinition.getRefreshType()) {
-                            case MatViewDefinition.INCREMENTAL_REFRESH_TYPE:
-                                return "incremental";
-                            case MatViewDefinition.INCREMENTAL_TIMER_REFRESH_TYPE:
-                                return "incremental_timer";
-                            default:
-                                return "unknown";
-                        }
-                    case COLUMN_BASE_TABLE_NAME:
-                        return viewDefinition.getBaseTableName();
-                    case COLUMN_VIEW_SQL:
-                        return viewDefinition.getMatViewSql();
-                    case COLUMN_TABLE_DIR_NAME:
-                        return viewDefinition.getMatViewToken().getDirName();
-                    case COLUMN_VIEW_STATUS:
-                        return getViewStatus();
-                    case COLUMN_INVALIDATION_REASON:
-                        return invalidationReason.length() > 0 ? invalidationReason : null;
-                    case COLUMN_REFRESH_LIMIT_UNIT:
-                        if (refreshLimitHoursOrMonths == 0) {
-                            return null;
-                        }
-                        return TablesFunctionFactory.getTtlUnit(refreshLimitHoursOrMonths);
-                    case COLUMN_TIMER_INTERVAL_UNIT:
-                        return getTimerIntervalUnit(timerIntervalUnit);
-                    default:
-                        return null;
-                }
-            }
-
-            @Override
-            public CharSequence getStrB(int col) {
-                return getStrA(col);
-            }
-
-            @Override
-            public int getStrLen(int col) {
-                return TableUtils.lengthOf(getStrA(col));
-            }
-
-            public void of(
-                    MatViewDefinition viewDefinition,
-                    long lastRefreshStartTimestamp,
-                    long lastRefreshFinishTimestamp,
-                    long lastRefreshTxn,
-                    long lastAppliedBaseTxn,
-                    CharSequence invalidationReason,
-                    boolean invalid,
-                    int refreshLimitHoursOrMonths,
-                    long timerStart,
-                    int timerInterval,
-                    char timerIntervalUnit
-            ) {
-                this.viewDefinition = viewDefinition;
-                this.lastRefreshStartTimestamp = lastRefreshStartTimestamp;
-                this.lastRefreshFinishTimestamp = lastRefreshFinishTimestamp;
-                this.lastRefreshTxn = lastRefreshTxn;
-                this.lastAppliedBaseTxn = lastAppliedBaseTxn;
-                this.invalidationReason.clear();
-                this.invalidationReason.put(invalidationReason);
-                this.invalid = invalid;
-                this.refreshLimitHoursOrMonths = refreshLimitHoursOrMonths;
-                this.timerStart = timerStart;
-                this.timerInterval = timerInterval;
-                this.timerIntervalUnit = timerIntervalUnit;
-            }
-
-            private CharSequence getViewStatus() {
-                if (invalid) {
-                    return "invalid";
-                }
-                return (lastRefreshStartTimestamp != Numbers.LONG_NULL && lastRefreshStartTimestamp > lastRefreshFinishTimestamp)
-                        ? "refreshing"
-                        : "valid";
-            }
-        }
-
-        private class ViewsListCursor implements NoRandomAccessRecordCursor {
-=======
         private static class ViewsListCursor implements NoRandomAccessRecordCursor {
             private final CairoEngine engine;
             private final Path path;
->>>>>>> 633a2d27
             private final MatViewsRecord record = new MatViewsRecord();
             private final BlockFileReader viewStateFileReader;
             private final MatViewStateReader viewStateReader = new MatViewStateReader();
@@ -327,15 +173,8 @@
 
             @Override
             public void close() {
-<<<<<<< HEAD
-                viewTokens.clear();
-                // close the reader to release mmap memory, but keep the object for reuse
-                reader.close();
-                path.resetCapacity();
-=======
                 Misc.free(path);
                 Misc.free(viewStateFileReader);
->>>>>>> 633a2d27
             }
 
             @Override
@@ -343,76 +182,15 @@
                 return record;
             }
 
-            private void init() {
-                viewTokens.clear();
-                engine.getMatViewGraph().getViews(viewTokens);
-                viewIndex = 0;
-            }
-
             @Override
             public boolean hasNext() throws DataUnavailableException {
-<<<<<<< HEAD
-=======
                 final CairoConfiguration configuration = engine.getConfiguration();
->>>>>>> 633a2d27
                 path.of(configuration.getDbRoot());
                 final int pathLen = path.size();
 
                 final int n = viewTokens.size();
                 for (; viewIndex < n; viewIndex++) {
                     final TableToken viewToken = viewTokens.get(viewIndex);
-<<<<<<< HEAD
-                    if (!engine.isTableDropped(viewToken)) {
-                        final MatViewDefinition matViewDefinition = engine.getMatViewGraph().getViewDefinition(viewToken);
-                        if (matViewDefinition == null) {
-                            continue; // mat view was dropped concurrently
-                        }
-
-                        viewStateReader.clear();
-                        final boolean isMatViewStateExists = TableUtils.isMatViewStateFileExists(configuration, path, viewToken.getDirName());
-                        if (isMatViewStateExists) {
-                            try {
-                                reader.of(path.trimTo(pathLen).concat(viewToken.getDirName()).concat(MatViewState.MAT_VIEW_STATE_FILE_NAME).$());
-                                viewStateReader.of(reader, viewToken);
-                            } catch (CairoException e) {
-                                LOG.info().$("could not read materialized view state file [view=").$safe(viewToken.getTableName())
-                                        .$(", msg=").$safe(e.getFlyweightMessage())
-                                        .$(", errno=").$(e.getErrno())
-                                        .I$();
-                                continue;
-                            }
-                        }
-
-                        final long lastRefreshedBaseTxn = viewStateReader.getLastRefreshBaseTxn();
-                        final long lastRefreshTimestamp = viewStateReader.getLastRefreshTimestamp();
-
-                        final TableToken baseTableToken = engine.getTableTokenIfExists(matViewDefinition.getBaseTableName());
-                        // Read base table txn after mat view's last refreshed txn to avoid
-                        // showing obsolete base table txn.
-                        final long lastAppliedBaseTxn = baseTableToken != null
-                                ? engine.getTableSequencerAPI().getTxnTracker(baseTableToken).getWriterTxn() : -1;
-
-                        final int refreshLimitHoursOrMonths;
-                        long timerStart = Numbers.LONG_NULL;
-                        int timerInterval = 0;
-                        char timerIntervalUnit = 0;
-                        try (TableMetadata matViewMeta = engine.getTableMetadata(viewToken)) {
-                            refreshLimitHoursOrMonths = matViewMeta.getMatViewRefreshLimitHoursOrMonths();
-                            if (matViewDefinition.getRefreshType() == MatViewDefinition.INCREMENTAL_TIMER_REFRESH_TYPE) {
-                                timerStart = matViewMeta.getMatViewTimerStart();
-                                timerInterval = matViewMeta.getMatViewTimerInterval();
-                                timerIntervalUnit = matViewMeta.getMatViewTimerIntervalUnit();
-                            }
-                        }
-
-                        final MatViewState state = engine.getMatViewStateStore().getViewState(viewToken);
-                        final long lastRefreshStartTimestamp = state != null ? state.getLastRefreshStartTimestamp() : Numbers.LONG_NULL;
-
-                        record.of(
-                                matViewDefinition,
-                                lastRefreshStartTimestamp,
-                                lastRefreshTimestamp,
-=======
                     if (engine.getTableTokenIfExists(viewToken.getTableName()) != null) {
                         final MatViewDefinition viewDefinition = engine.getMatViewGraph().getViewDefinition(viewToken);
                         if (viewDefinition == null) {
@@ -467,7 +245,6 @@
                                 lastRefreshStartTimestamp,
                                 lastRefreshTimestamp,
                                 lastPeriodHi,
->>>>>>> 633a2d27
                                 lastRefreshedBaseTxn,
                                 lastAppliedBaseTxn,
                                 viewStateReader.getInvalidationReason(),
@@ -475,29 +252,17 @@
                                 refreshLimitHoursOrMonths,
                                 timerStart,
                                 timerInterval,
-<<<<<<< HEAD
-                                timerIntervalUnit
-=======
                                 timerIntervalUnit,
                                 periodLength,
                                 periodLengthUnit,
                                 periodDelay,
                                 periodDelayUnit
->>>>>>> 633a2d27
                         );
                         viewIndex++;
                         return true;
                     }
                 }
                 return false;
-<<<<<<< HEAD
-            }
-
-            @Override
-            public long preComputedStateSize() {
-                return viewTokens.size();
-=======
->>>>>>> 633a2d27
             }
 
             @Override
@@ -507,10 +272,10 @@
 
             @Override
             public void toTop() {
+                viewTokens.clear();
+                engine.getMatViewGraph().getViews(viewTokens);
                 viewIndex = 0;
             }
-<<<<<<< HEAD
-=======
 
             private static class MatViewsRecord implements Record {
                 private final StringSink invalidationReason = new StringSink();
@@ -666,7 +431,6 @@
                             : "valid";
                 }
             }
->>>>>>> 633a2d27
         }
 
         static {
