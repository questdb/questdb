/*******************************************************************************
 *     ___                  _   ____  ____
 *    / _ \ _   _  ___  ___| |_|  _ \| __ )
 *   | | | | | | |/ _ \/ __| __| | | |  _ \
 *   | |_| | |_| |  __/\__ \ |_| |_| | |_) |
 *    \__\_\\__,_|\___||___/\__|____/|____/
 *
 *  Copyright (c) 2014-2019 Appsicle
 *  Copyright (c) 2019-2022 QuestDB
 *
 *  Licensed under the Apache License, Version 2.0 (the "License");
 *  you may not use this file except in compliance with the License.
 *  You may obtain a copy of the License at
 *
 *  http://www.apache.org/licenses/LICENSE-2.0
 *
 *  Unless required by applicable law or agreed to in writing, software
 *  distributed under the License is distributed on an "AS IS" BASIS,
 *  WITHOUT WARRANTIES OR CONDITIONS OF ANY KIND, either express or implied.
 *  See the License for the specific language governing permissions and
 *  limitations under the License.
 *
 ******************************************************************************/

package io.questdb.griffin.engine.table;

import io.questdb.cairo.sql.*;
import io.questdb.griffin.SqlException;
import io.questdb.griffin.SqlExecutionContext;
import io.questdb.std.IntList;
import org.jetbrains.annotations.NotNull;
import org.jetbrains.annotations.Nullable;

import java.util.function.BooleanSupplier;

class DataFrameRecordCursor extends AbstractDataFrameRecordCursor {
    private final boolean entityCursor;
    private final Function filter;
    private final RowCursorFactory rowCursorFactory;
    private BooleanSupplier next;
<<<<<<< HEAD
    private RowCursor rowCursor;    private final BooleanSupplier nextRow = this::nextRow;
=======
    private RowCursor rowCursor;
    private final BooleanSupplier nextRow = this::nextRow;
    private final BooleanSupplier nextFrame = this::nextFrame;

>>>>>>> ecd519c0
    public DataFrameRecordCursor(
            RowCursorFactory rowCursorFactory,
            boolean entityCursor,
            // this cursor owns "toTop()" lifecycle of filter
            @Nullable Function filter,
            @NotNull IntList columnIndexes
    ) {
        super(columnIndexes);
        this.rowCursorFactory = rowCursorFactory;
        this.entityCursor = entityCursor;
        this.filter = filter;
    }    private final BooleanSupplier nextFrame = this::nextFrame;

    @Override
    public boolean hasNext() {
        try {
            return next.getAsBoolean();
        } catch (NoMoreFramesException ignore) {
            return false;
        }
    }

    @Override
    public boolean isUsingIndex() {
        return rowCursorFactory.isUsingIndex();
    }

    @Override
    public void of(DataFrameCursor dataFrameCursor, SqlExecutionContext sqlExecutionContext) throws SqlException {
        if (this.dataFrameCursor != dataFrameCursor) {
            close();
            this.dataFrameCursor = dataFrameCursor;
        }
        this.recordA.of(dataFrameCursor.getTableReader());
        this.recordB.of(dataFrameCursor.getTableReader());
        this.rowCursorFactory.prepareCursor(dataFrameCursor.getTableReader(), sqlExecutionContext);
        this.next = nextFrame;
    }

    @Override
    public long size() {
        return entityCursor ? dataFrameCursor.size() : -1;
    }

    @Override
    public void skipTo(long rowCount) {
        if (!dataFrameCursor.supportsRandomAccess() || filter != null || rowCursorFactory.isUsingIndex()) {
            super.skipTo(rowCount);
            return;
        }

        DataFrame dataFrame = dataFrameCursor.skipTo(rowCount);
        if (dataFrame != null) {
            rowCursor = rowCursorFactory.getCursor(dataFrame);
            recordA.jumpTo(dataFrame.getPartitionIndex(), dataFrame.getRowLo()); // move to partition, rowlo doesn't matter
            next = nextRow;
        }
    }

    @Override
    public void toTop() {
        if (filter != null) {
            filter.toTop();
        }
        dataFrameCursor.toTop();
        next = nextFrame;
    }

    private boolean nextFrame() {
        DataFrame dataFrame;
        while ((dataFrame = dataFrameCursor.next()) != null) {
            rowCursor = rowCursorFactory.getCursor(dataFrame);
            if (rowCursor.hasNext()) {
                recordA.jumpTo(dataFrame.getPartitionIndex(), rowCursor.next());
                next = nextRow;
                return true;
            }
        }
        return false;
<<<<<<< HEAD
=======
    }

    private boolean nextRow() {
        if (rowCursor.hasNext()) {
            recordA.setRecordIndex(rowCursor.next());
            return true;
        }
        return nextFrame();
>>>>>>> ecd519c0
    }

    private boolean nextRow() {
        if (rowCursor.hasNext()) {
            recordA.setRecordIndex(rowCursor.next());
            return true;
        }
        return nextFrame();
    }




}<|MERGE_RESOLUTION|>--- conflicted
+++ resolved
@@ -38,14 +38,10 @@
     private final Function filter;
     private final RowCursorFactory rowCursorFactory;
     private BooleanSupplier next;
-<<<<<<< HEAD
-    private RowCursor rowCursor;    private final BooleanSupplier nextRow = this::nextRow;
-=======
     private RowCursor rowCursor;
     private final BooleanSupplier nextRow = this::nextRow;
     private final BooleanSupplier nextFrame = this::nextFrame;
 
->>>>>>> ecd519c0
     public DataFrameRecordCursor(
             RowCursorFactory rowCursorFactory,
             boolean entityCursor,
@@ -57,7 +53,7 @@
         this.rowCursorFactory = rowCursorFactory;
         this.entityCursor = entityCursor;
         this.filter = filter;
-    }    private final BooleanSupplier nextFrame = this::nextFrame;
+    }
 
     @Override
     public boolean hasNext() {
@@ -125,17 +121,6 @@
             }
         }
         return false;
-<<<<<<< HEAD
-=======
-    }
-
-    private boolean nextRow() {
-        if (rowCursor.hasNext()) {
-            recordA.setRecordIndex(rowCursor.next());
-            return true;
-        }
-        return nextFrame();
->>>>>>> ecd519c0
     }
 
     private boolean nextRow() {
@@ -145,8 +130,4 @@
         }
         return nextFrame();
     }
-
-
-
-
 }