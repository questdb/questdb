/*******************************************************************************
 *     ___                  _   ____  ____
 *    / _ \ _   _  ___  ___| |_|  _ \| __ )
 *   | | | | | | |/ _ \/ __| __| | | |  _ \
 *   | |_| | |_| |  __/\__ \ |_| |_| | |_) |
 *    \__\_\\__,_|\___||___/\__|____/|____/
 *
 *  Copyright (c) 2014-2019 Appsicle
 *  Copyright (c) 2019-2024 QuestDB
 *
 *  Licensed under the Apache License, Version 2.0 (the "License");
 *  you may not use this file except in compliance with the License.
 *  You may obtain a copy of the License at
 *
 *  http://www.apache.org/licenses/LICENSE-2.0
 *
 *  Unless required by applicable law or agreed to in writing, software
 *  distributed under the License is distributed on an "AS IS" BASIS,
 *  WITHOUT WARRANTIES OR CONDITIONS OF ANY KIND, either express or implied.
 *  See the License for the specific language governing permissions and
 *  limitations under the License.
 *
 ******************************************************************************/

package io.questdb.griffin.engine.functions.array;

import io.questdb.cairo.CairoConfiguration;
import io.questdb.cairo.arr.ArrayView;
import io.questdb.cairo.arr.DirectArray;
import io.questdb.cairo.arr.FlatArrayView;
import io.questdb.cairo.sql.ArrayFunction;
import io.questdb.cairo.sql.Function;
import io.questdb.cairo.sql.Record;
import io.questdb.cairo.vm.api.MemoryA;
import io.questdb.griffin.FunctionFactory;
import io.questdb.griffin.SqlException;
import io.questdb.griffin.SqlExecutionContext;
import io.questdb.griffin.engine.functions.BinaryFunction;
import io.questdb.std.IntList;
import io.questdb.std.Misc;
import io.questdb.std.ObjList;

public class DoubleScalarSubtractArrayFunctionFactory implements FunctionFactory {
    private static final String OPERATOR_NAME = "-";

    @Override
    public String getSignature() {
        return OPERATOR_NAME + "(DD[])";
    }

    @Override
    public Function newInstance(int position, ObjList<Function> args, IntList argPositions, CairoConfiguration configuration, SqlExecutionContext sqlExecutionContext) throws SqlException {
        return new Func(args.getQuick(0), args.getQuick(1), configuration);
    }

    private static class Func extends ArrayFunction implements BinaryFunction {

        private final Function arrayArg;
        private final Function scalarArg;
        private final DirectArray array;
        private final String name;

        public Func(Function scalarArg, Function arrayArg, CairoConfiguration configuration) {
            this.name = OPERATOR_NAME;
            this.arrayArg = arrayArg;
            this.scalarArg = scalarArg;
            this.type = arrayArg.getType();
            this.array = new DirectArray(configuration);
        }

        @Override
        public void close() {
            BinaryFunction.super.close();
            Misc.free(array);
        }

        @Override
        public ArrayView getArray(Record rec) {
            ArrayView arr = arrayArg.getArray(rec);
            if (arr.isNull()) {
                array.ofNull();
                return array;
            }

<<<<<<< HEAD
            final var scalarValue = scalarArg.getDouble(rec);
            final var memory = array.prepare(getType(), arr);
=======
            scalarValue = scalarArg.getDouble(rec);
            memory = array.copyShapeAndStartMemoryA(arr);
>>>>>>> 76b60911
            if (arr.isVanilla()) {
                FlatArrayView flatView = arr.flatView();
                for (int i = arr.getLo(), n = arr.getHi(); i < n; i++) {
                    memory.putDouble(scalarValue - flatView.getDoubleAtAbsIndex(i));
                }
            } else {
                calculateRecursive(arr, 0, 0, scalarValue, memory);
            }
            return array;
        }

        @Override
        public Function getLeft() {
            return scalarArg;
        }

        @Override
        public String getName() {
            return name;
        }

        @Override
        public Function getRight() {
            return arrayArg;
        }

        @Override
        public boolean isOperator() {
            return true;
        }

        @Override
        public boolean isThreadSafe() {
            return false;
        }

        private static void calculateRecursive(ArrayView view, int dim, int flatIndex, double scalarValue, MemoryA memOut) {
            final int count = view.getDimLen(dim);
            final int stride = view.getStride(dim);
            final boolean atDeepestDim = dim == view.getDimCount() - 1;
            if (atDeepestDim) {
                for (int i = 0; i < count; i++) {
                    memOut.putDouble(scalarValue - view.getDouble(flatIndex));
                    flatIndex += stride;
                }
            } else {
                for (int i = 0; i < count; i++) {
                    calculateRecursive(view, dim + 1, flatIndex, scalarValue, memOut);
                    flatIndex += stride;
                }
            }
        }
    }
}<|MERGE_RESOLUTION|>--- conflicted
+++ resolved
@@ -82,13 +82,8 @@
                 return array;
             }
 
-<<<<<<< HEAD
             final var scalarValue = scalarArg.getDouble(rec);
-            final var memory = array.prepare(getType(), arr);
-=======
-            scalarValue = scalarArg.getDouble(rec);
-            memory = array.copyShapeAndStartMemoryA(arr);
->>>>>>> 76b60911
+            final var memory = array.copyShapeAndStartMemoryA(arr);
             if (arr.isVanilla()) {
                 FlatArrayView flatView = arr.flatView();
                 for (int i = arr.getLo(), n = arr.getHi(); i < n; i++) {
