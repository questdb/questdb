/*******************************************************************************
 *     ___                  _   ____  ____
 *    / _ \ _   _  ___  ___| |_|  _ \| __ )
 *   | | | | | | |/ _ \/ __| __| | | |  _ \
 *   | |_| | |_| |  __/\__ \ |_| |_| | |_) |
 *    \__\_\\__,_|\___||___/\__|____/|____/
 *
 *  Copyright (c) 2014-2019 Appsicle
 *  Copyright (c) 2019-2020 QuestDB
 *
 *  Licensed under the Apache License, Version 2.0 (the "License");
 *  you may not use this file except in compliance with the License.
 *  You may obtain a copy of the License at
 *
 *  http://www.apache.org/licenses/LICENSE-2.0
 *
 *  Unless required by applicable law or agreed to in writing, software
 *  distributed under the License is distributed on an "AS IS" BASIS,
 *  WITHOUT WARRANTIES OR CONDITIONS OF ANY KIND, either express or implied.
 *  See the License for the specific language governing permissions and
 *  limitations under the License.
 *
 ******************************************************************************/

package io.questdb.griffin.engine.functions.catalogue;

import io.questdb.cairo.*;
import io.questdb.cairo.sql.*;
import io.questdb.griffin.FunctionFactory;
import io.questdb.griffin.SqlException;
import io.questdb.griffin.SqlExecutionContext;
import io.questdb.griffin.engine.functions.CursorFunction;
import io.questdb.log.Log;
import io.questdb.log.LogFactory;
import io.questdb.std.*;
import io.questdb.std.str.NativeLPSZ;
import io.questdb.std.str.Path;

import static io.questdb.cairo.TableUtils.META_FILE_NAME;

public class TableMetadataCursorFactory implements FunctionFactory {
    private static final RecordMetadata METADATA;
    private static final int idColumn;
    private static final int nameColumn;
    private static final int partitionByColumn;
    private static final int maxUncommittedRowsColumn;
    private static final int commitLagColumn;
    private static final int designatedTimestampColumn;
    private static final Log LOG = LogFactory.getLog(TableMetadataCursorFactory.class);

    static {
        final GenericRecordMetadata metadata = new GenericRecordMetadata();
        metadata.add(new TableColumnMetadata("id", ColumnType.INT, null));
        idColumn = metadata.getColumnCount() - 1;
        metadata.add(new TableColumnMetadata("name", ColumnType.STRING, null));
        nameColumn = metadata.getColumnCount() - 1;
        metadata.add(new TableColumnMetadata("designatedTimestamp", ColumnType.STRING, null));
        designatedTimestampColumn = metadata.getColumnCount() - 1;
        metadata.add(new TableColumnMetadata("partitionBy", ColumnType.STRING, null));
        partitionByColumn = metadata.getColumnCount() - 1;
        metadata.add(new TableColumnMetadata("maxUncommittedRows", ColumnType.INT, null));
        maxUncommittedRowsColumn = metadata.getColumnCount() - 1;
        metadata.add(new TableColumnMetadata("commitLag", ColumnType.LONG, null));
        commitLagColumn = metadata.getColumnCount() - 1;
        METADATA = metadata;
    }

    @Override
    public String getSignature() {
        return "tables()";
    }

    @Override
<<<<<<< HEAD
    public boolean isRuntimeConstant() {
        return true;
    }

    @Override
    public Function newInstance(ObjList<Function> args, int position, CairoConfiguration configuration, SqlExecutionContext sqlExecutionContext) throws SqlException {
=======
    public Function newInstance(int position, ObjList<Function> args, IntList argPositions, CairoConfiguration configuration, SqlExecutionContext sqlExecutionContext) throws SqlException {
>>>>>>> f51d9ca1
        return new CursorFunction(
                new TableMetadataCursor(configuration.getFilesFacade(), configuration.getRoot())
        );
    }

    private static class TableMetadataCursor implements RecordCursorFactory {
        private final FilesFacade ff;
        private Path path;
        private final TableListRecordCursor cursor;

        public TableMetadataCursor(FilesFacade ff, CharSequence dbRoot) {
            this.ff = ff;
            path = new Path().of(dbRoot).$();
            cursor = new TableListRecordCursor();
        }

        @Override
        public RecordCursor getCursor(SqlExecutionContext executionContext) {
            return cursor.of(executionContext);
        }

        @Override
        public RecordMetadata getMetadata() {
            return METADATA;
        }

        @Override
        public boolean recordCursorSupportsRandomAccess() {
            return false;
        }

        @Override
        public void close() {
            if (null != path) {
                path.close();
                path = null;
            }
        }

        private class TableListRecordCursor implements RecordCursor {
            private final NativeLPSZ nativeLPSZ = new NativeLPSZ();
            private final TableListRecord record = new TableListRecord();
            private long findPtr = 0;
            private TableReaderMetadata metaReader;

            @Override
            public void close() {
                if (findPtr > 0) {
                    ff.findClose(findPtr);
                    findPtr = 0;
                }
                if (metaReader != null) {
                    metaReader.close();
                }
            }

            @Override
            public Record getRecord() {
                return record;
            }

            @Override
            public boolean hasNext() {
                while (true) {
                    if (findPtr == 0) {
                        findPtr = ff.findFirst(path);
                        if (findPtr <= 0) {
                            return false;
                        }
                    } else {
                        if (ff.findNext(findPtr) <= 0) {
                            return false;
                        }
                    }
                    nativeLPSZ.of(ff.findName(findPtr));
                    int type = ff.findType(findPtr);
                    if (type == Files.DT_DIR && nativeLPSZ.charAt(0) != '.') {
                        if (record.open(nativeLPSZ)) {
                            return true;
                        }
                    }
                }
            }

            public TableListRecordCursor of(SqlExecutionContext executionContext) {
                toTop();
                if (metaReader == null) {
                    // Assuming FilesFacade does not chang in real execution
                    metaReader = new TableReaderMetadata(executionContext.getCairoEngine().getConfiguration().getFilesFacade());
                }
                return this;
            }

            @Override
            public Record getRecordB() {
                throw new UnsupportedOperationException();
            }

            @Override
            public void recordAt(Record record, long atRowId) {
                throw new UnsupportedOperationException();
            }

            @Override
            public void toTop() {
                close();
            }

            @Override
            public long size() {
                return -1;
            }

            public class TableListRecord implements Record {
                private int tableId;
                private int maxUncommittedRows;
                private long commitLag;
                private int partitionBy;

                @Override
                public CharSequence getStr(int col) {
                    if (col == nameColumn) {
                        return nativeLPSZ;
                    }
                    if (col == partitionByColumn) {
                        return PartitionBy.toString(partitionBy);
                    }
                    if (col == designatedTimestampColumn) {
                        if (metaReader.getTimestampIndex() > -1) {
                            return metaReader.getColumnName(metaReader.getTimestampIndex());
                        }
                    }
                    return null;
                }

                @Override
                public CharSequence getStrB(int col) {
                    return getStr(col);
                }

                @Override
                public int getInt(int col) {
                    if (col == idColumn) {
                        return tableId;
                    }
                    if (col == maxUncommittedRowsColumn) {
                        return maxUncommittedRows;
                    }
                    return Numbers.INT_NaN;
                }

                @Override
                public long getLong(int col) {
                    if (col == commitLagColumn) {
                        return commitLag;
                    }
                    return Numbers.LONG_NaN;
                }

                @Override
                public int getStrLen(int col) {
                    return getStr(col).length();
                }

                public boolean open(NativeLPSZ tableName) {
                    int pathLen = path.length();
                    try {
                        path.chop$().concat(tableName).concat(META_FILE_NAME).$();
                        metaReader.of(path.$());

                        // Pre-read as much as possible to skip record instead of failing on column fetch
                        tableId = metaReader.getId();
                        maxUncommittedRows = metaReader.getMaxUncommittedRows();
                        commitLag = metaReader.getCommitLag();
                        partitionBy = metaReader.getPartitionBy();
                    } catch (CairoException e) {
                        // perhaps this folder is not a table
                        // remove it from the result set
                        LOG.info()
                                .$("cannot query table metadata [table=").$(tableName)
                                .$(", error=").$(e.getFlyweightMessage())
                                .$(", errno=").$(e.getErrno())
                                .I$();
                        return false;
                    } finally {
                        path.trimTo(pathLen).$();
                    }

                    return true;
                }
            }
        }
    }
}<|MERGE_RESOLUTION|>--- conflicted
+++ resolved
@@ -71,16 +71,12 @@
     }
 
     @Override
-<<<<<<< HEAD
     public boolean isRuntimeConstant() {
         return true;
     }
 
     @Override
-    public Function newInstance(ObjList<Function> args, int position, CairoConfiguration configuration, SqlExecutionContext sqlExecutionContext) throws SqlException {
-=======
     public Function newInstance(int position, ObjList<Function> args, IntList argPositions, CairoConfiguration configuration, SqlExecutionContext sqlExecutionContext) throws SqlException {
->>>>>>> f51d9ca1
         return new CursorFunction(
                 new TableMetadataCursor(configuration.getFilesFacade(), configuration.getRoot())
         );
