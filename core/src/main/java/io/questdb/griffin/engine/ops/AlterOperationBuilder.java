/*******************************************************************************
 *     ___                  _   ____  ____
 *    / _ \ _   _  ___  ___| |_|  _ \| __ )
 *   | | | | | | |/ _ \/ __| __| | | |  _ \
 *   | |_| | |_| |  __/\__ \ |_| |_| | |_) |
 *    \__\_\\__,_|\___||___/\__|____/|____/
 *
 *  Copyright (c) 2014-2019 Appsicle
 *  Copyright (c) 2019-2023 QuestDB
 *
 *  Licensed under the Apache License, Version 2.0 (the "License");
 *  you may not use this file except in compliance with the License.
 *  You may obtain a copy of the License at
 *
 *  http://www.apache.org/licenses/LICENSE-2.0
 *
 *  Unless required by applicable law or agreed to in writing, software
 *  distributed under the License is distributed on an "AS IS" BASIS,
 *  WITHOUT WARRANTIES OR CONDITIONS OF ANY KIND, either express or implied.
 *  See the License for the specific language governing permissions and
 *  limitations under the License.
 *
 ******************************************************************************/

package io.questdb.griffin.engine.ops;

import io.questdb.cairo.TableToken;
import io.questdb.std.Chars;
import io.questdb.std.LongList;
import io.questdb.std.ObjList;
import io.questdb.std.Transient;

import static io.questdb.griffin.engine.ops.AlterOperation.*;

public class AlterOperationBuilder {
    private final LongList extraInfo = new LongList();
    private final ObjList<CharSequence> extraStrInfo = new ObjList<>();
    private final AlterOperation op;
    private short command;
    private int tableId = -1;
    private int tableNamePosition = -1;
    private TableToken tableToken;

    // builder and the operation it is building share two lists.
    public AlterOperationBuilder() {
        this.op = new AlterOperation(extraInfo, extraStrInfo);
    }

    public void addColumnToList(
            @Transient CharSequence columnName,
            int columnNamePosition,
            int type,
            int symbolCapacity,
            boolean cache,
            boolean indexed,
            int indexValueBlockCapacity,
            boolean dedupKey
    ) {
        assert columnName != null && columnName.length() > 0;
        extraStrInfo.add(Chars.toString(columnName));
        extraInfo.add(type);
        extraInfo.add(symbolCapacity);
        extraInfo.add(cache ? 1 : -1);
        extraInfo.add(getFlags(indexed, dedupKey));
        extraInfo.add(indexValueBlockCapacity);
        extraInfo.add(columnNamePosition);
    }

    public void addPartitionToList(long timestamp, int timestampPosition) {
        extraInfo.add(timestamp);
        extraInfo.add(timestampPosition);
    }

    public AlterOperation build() {
        return op.of(command, tableToken, tableId, tableNamePosition);
    }

    public void clear() {
        op.clear();
        extraStrInfo.clear();
        extraInfo.clear();
        command = DO_NOTHING;
        tableToken = null;
        tableId = -1;
        tableNamePosition = -1;
    }

    public ObjList<CharSequence> getExtraStrInfo() {
        return extraStrInfo;
    }

    public AlterOperationBuilder ofAddColumn(int tableNamePosition, TableToken tableToken, int tableId) {
        this.command = ADD_COLUMN;
        this.tableNamePosition = tableNamePosition;
        this.tableToken = tableToken;
        this.tableId = tableId;
        return this;
    }

    public void ofAddColumn(
            @Transient CharSequence columnName,
            int columnNamePosition,
            int type,
            int symbolCapacity,
            boolean cache,
            boolean indexed,
            int indexValueBlockCapacity
    ) {
        assert columnName != null && columnName.length() > 0;
        extraStrInfo.add(Chars.toString(columnName));
        extraInfo.add(type);
        extraInfo.add(symbolCapacity);
        extraInfo.add(cache ? 1 : -1);
        extraInfo.add(getFlags(indexed, false));
        extraInfo.add(indexValueBlockCapacity);
        extraInfo.add(columnNamePosition);
    }

    public void ofAddIndex(
            int tableNamePosition,
            TableToken tableToken,
            int tableId,
            @Transient CharSequence columnName,
            int indexValueBlockSize
    ) {
        this.command = ADD_INDEX;
        this.tableNamePosition = tableNamePosition;
        this.tableToken = tableToken;
        this.tableId = tableId;
        this.extraStrInfo.add(Chars.toString(columnName));
        this.extraInfo.add(indexValueBlockSize);
    }

    public AlterOperationBuilder ofAttachPartition(int tableNamePosition, TableToken tableToken, int tableId) {
        this.command = ATTACH_PARTITION;
        this.tableNamePosition = tableNamePosition;
        this.tableToken = tableToken;
        this.tableId = tableId;
        return this;
    }

<<<<<<< HEAD
    public AlterOperationBuilder ofCacheSymbol(int tableNamePosition, TableToken tableToken, int tableId, @Transient CharSequence columnName) {
=======
    public void ofCacheSymbol(int tableNamePosition, TableToken tableToken, int tableId, CharSequence columnName) {
>>>>>>> 997f0a8a
        this.command = ADD_SYMBOL_CACHE;
        this.tableNamePosition = tableNamePosition;
        this.tableToken = tableToken;
        this.tableId = tableId;
<<<<<<< HEAD
        this.extraStrInfo.add(Chars.toString(columnName));
        return this;
=======
        this.extraStrInfo.add(columnName);
>>>>>>> 997f0a8a
    }

    public AlterOperationBuilder ofDedupDisable(int tableNamePosition, TableToken tableToken) {
        this.command = SET_DEDUP_DISABLE;
        this.tableNamePosition = tableNamePosition;
        this.tableToken = tableToken;
        this.tableId = tableToken.getTableId();
        return this;
    }

    public AlterOperationBuilder ofDedupEnable(int tableNamePosition, TableToken tableToken) {
        this.command = SET_DEDUP_ENABLE;
        this.tableNamePosition = tableNamePosition;
        this.tableToken = tableToken;
        this.tableId = tableToken.getTableId();
        return this;
    }

    public AlterOperationBuilder ofDetachPartition(int tableNamePosition, TableToken tableToken, int tableId) {
        this.command = DETACH_PARTITION;
        this.tableNamePosition = tableNamePosition;
        this.tableToken = tableToken;
        this.tableId = tableId;
        return this;
    }

    public AlterOperationBuilder ofDropColumn(@Transient CharSequence columnName) {
        assert columnName != null && columnName.length() > 0;
        this.extraStrInfo.add(Chars.toString(columnName));
        return this;
    }

    public AlterOperationBuilder ofDropColumn(int tableNamePosition, TableToken tableToken, int tableId) {
        this.command = DROP_COLUMN;
        this.tableNamePosition = tableNamePosition;
        this.tableToken = tableToken;
        this.tableId = tableId;
        return this;
    }

<<<<<<< HEAD
    public AlterOperationBuilder ofDropIndex(int tableNamePosition, TableToken tableToken, int tableId, @Transient CharSequence columnName, int columnNamePosition) {
=======
    public void ofDropIndex(int tableNamePosition, TableToken tableToken, int tableId, CharSequence columnName, int columnNamePosition) {
>>>>>>> 997f0a8a
        this.command = DROP_INDEX;
        this.tableNamePosition = tableNamePosition;
        this.tableToken = tableToken;
        this.tableId = tableId;
        this.extraStrInfo.add(Chars.toString(columnName));
        this.extraInfo.add(columnNamePosition);
    }

    public AlterOperationBuilder ofDropPartition(int tableNamePosition, TableToken tableToken, int tableId) {
        this.command = DROP_PARTITION;
        this.tableNamePosition = tableNamePosition;
        this.tableToken = tableToken;
        this.tableId = tableId;
        return this;
    }

<<<<<<< HEAD
    public AlterOperationBuilder ofRemoveCacheSymbol(int tableNamePosition, TableToken tableToken, int tableId, @Transient CharSequence columnName) {
=======
    public void ofRemoveCacheSymbol(int tableNamePosition, TableToken tableToken, int tableId, CharSequence columnName) {
>>>>>>> 997f0a8a
        assert columnName != null && columnName.length() > 0;
        this.command = REMOVE_SYMBOL_CACHE;
        this.tableNamePosition = tableNamePosition;
        this.tableToken = tableToken;
        this.tableId = tableId;
<<<<<<< HEAD
        this.extraStrInfo.add(Chars.toString(columnName));
        return this;
=======
        this.extraStrInfo.add(columnName);
>>>>>>> 997f0a8a
    }

    public AlterOperationBuilder ofRenameColumn(int tableNamePosition, TableToken tableToken, int tableId) {
        this.command = RENAME_COLUMN;
        this.tableNamePosition = tableNamePosition;
        this.tableToken = tableToken;
        this.tableId = tableId;
        return this;
    }

    public void ofRenameColumn(@Transient CharSequence columnName, @Transient CharSequence newName) {
        extraStrInfo.add(Chars.toString(columnName));
        extraStrInfo.add(Chars.toString(newName));
    }

    public AlterOperationBuilder ofSetO3MaxLag(int tableNamePosition, TableToken tableToken, int tableId, long o3MaxLag) {
        this.command = SET_PARAM_COMMIT_LAG;
        this.tableNamePosition = tableNamePosition;
        this.tableToken = tableToken;
        this.extraInfo.add(o3MaxLag);
        this.tableId = tableId;
        return this;
    }

    public AlterOperationBuilder ofSetParamUncommittedRows(int tableNamePosition, TableToken tableToken, int tableId, int maxUncommittedRows) {
        this.command = SET_PARAM_MAX_UNCOMMITTED_ROWS;
        this.tableNamePosition = tableNamePosition;
        this.tableToken = tableToken;
        this.extraInfo.add(maxUncommittedRows);
        this.tableId = tableId;
        return this;
    }

    public AlterOperationBuilder ofSquashPartitions(int tableNamePosition, TableToken tableToken) {
        this.command = SQUASH_PARTITIONS;
        this.tableNamePosition = tableNamePosition;
        this.tableToken = tableToken;
        this.tableId = tableToken.getTableId();
        return this;
    }

    public void setDedupKeyFlag(int writerColumnIndex) {
        extraInfo.add(writerColumnIndex);
    }
}<|MERGE_RESOLUTION|>--- conflicted
+++ resolved
@@ -139,21 +139,12 @@
         return this;
     }
 
-<<<<<<< HEAD
-    public AlterOperationBuilder ofCacheSymbol(int tableNamePosition, TableToken tableToken, int tableId, @Transient CharSequence columnName) {
-=======
-    public void ofCacheSymbol(int tableNamePosition, TableToken tableToken, int tableId, CharSequence columnName) {
->>>>>>> 997f0a8a
+    public void ofCacheSymbol(int tableNamePosition, TableToken tableToken, int tableId, @Transient CharSequence columnName) {
         this.command = ADD_SYMBOL_CACHE;
         this.tableNamePosition = tableNamePosition;
         this.tableToken = tableToken;
         this.tableId = tableId;
-<<<<<<< HEAD
-        this.extraStrInfo.add(Chars.toString(columnName));
-        return this;
-=======
-        this.extraStrInfo.add(columnName);
->>>>>>> 997f0a8a
+        this.extraStrInfo.add(Chars.toString(columnName));
     }
 
     public AlterOperationBuilder ofDedupDisable(int tableNamePosition, TableToken tableToken) {
@@ -194,11 +185,7 @@
         return this;
     }
 
-<<<<<<< HEAD
-    public AlterOperationBuilder ofDropIndex(int tableNamePosition, TableToken tableToken, int tableId, @Transient CharSequence columnName, int columnNamePosition) {
-=======
-    public void ofDropIndex(int tableNamePosition, TableToken tableToken, int tableId, CharSequence columnName, int columnNamePosition) {
->>>>>>> 997f0a8a
+    public void ofDropIndex(int tableNamePosition, TableToken tableToken, int tableId, @Transient CharSequence columnName, int columnNamePosition) {
         this.command = DROP_INDEX;
         this.tableNamePosition = tableNamePosition;
         this.tableToken = tableToken;
@@ -215,22 +202,13 @@
         return this;
     }
 
-<<<<<<< HEAD
-    public AlterOperationBuilder ofRemoveCacheSymbol(int tableNamePosition, TableToken tableToken, int tableId, @Transient CharSequence columnName) {
-=======
-    public void ofRemoveCacheSymbol(int tableNamePosition, TableToken tableToken, int tableId, CharSequence columnName) {
->>>>>>> 997f0a8a
+    public void ofRemoveCacheSymbol(int tableNamePosition, TableToken tableToken, int tableId, @Transient CharSequence columnName) {
         assert columnName != null && columnName.length() > 0;
         this.command = REMOVE_SYMBOL_CACHE;
         this.tableNamePosition = tableNamePosition;
         this.tableToken = tableToken;
         this.tableId = tableId;
-<<<<<<< HEAD
-        this.extraStrInfo.add(Chars.toString(columnName));
-        return this;
-=======
-        this.extraStrInfo.add(columnName);
->>>>>>> 997f0a8a
+        this.extraStrInfo.add(Chars.toString(columnName));
     }
 
     public AlterOperationBuilder ofRenameColumn(int tableNamePosition, TableToken tableToken, int tableId) {
