/*******************************************************************************
 *     ___                  _   ____  ____
 *    / _ \ _   _  ___  ___| |_|  _ \| __ )
 *   | | | | | | |/ _ \/ __| __| | | |  _ \
 *   | |_| | |_| |  __/\__ \ |_| |_| | |_) |
 *    \__\_\\__,_|\___||___/\__|____/|____/
 *
 *  Copyright (c) 2014-2019 Appsicle
 *  Copyright (c) 2019-2024 QuestDB
 *
 *  Licensed under the Apache License, Version 2.0 (the "License");
 *  you may not use this file except in compliance with the License.
 *  You may obtain a copy of the License at
 *
 *  http://www.apache.org/licenses/LICENSE-2.0
 *
 *  Unless required by applicable law or agreed to in writing, software
 *  distributed under the License is distributed on an "AS IS" BASIS,
 *  WITHOUT WARRANTIES OR CONDITIONS OF ANY KIND, either express or implied.
 *  See the License for the specific language governing permissions and
 *  limitations under the License.
 *
 ******************************************************************************/

package io.questdb.griffin.engine.ops;

import io.questdb.cairo.TableToken;
import io.questdb.std.LongList;
import io.questdb.std.Mutable;
import io.questdb.std.ObjList;

import static io.questdb.griffin.engine.ops.AlterOperation.*;

public class AlterOperationBuilder implements Mutable {
    private final LongList extraInfo = new LongList();
    private final ObjList<CharSequence> extraStrInfo = new ObjList<>();
    private final AlterOperation op;
    private short command;
    private int tableId = -1;
    private int tableNamePosition = -1;
    private TableToken tableToken;

    // builder and the operation it is building share two lists.
    public AlterOperationBuilder() {
        this.op = new AlterOperation(extraInfo, extraStrInfo);
    }

    public void addColumnToList(CharSequence columnName, int columnNamePosition, int type, int symbolCapacity, boolean cache, boolean indexed, int indexValueBlockCapacity, boolean dedupKey) {
        assert columnName != null && columnName.length() > 0;
        extraStrInfo.add(columnName);
        extraInfo.add(type);
        extraInfo.add(symbolCapacity);
        extraInfo.add(cache ? 1 : -1);
        extraInfo.add(getFlags(indexed, dedupKey));
        extraInfo.add(indexValueBlockCapacity);
        extraInfo.add(columnNamePosition);
    }

    public void addPartitionToList(long timestamp, int timestampPosition) {
        extraInfo.add(timestamp);
        if (command != FORCE_DROP_PARTITION) {
            extraInfo.add(timestampPosition);
        }
    }

    public AlterOperation build() {
        return op.of(command, tableToken, tableId, tableNamePosition);
    }

    @Override
    public void clear() {
        op.clear();
        extraStrInfo.clear();
        extraInfo.clear();
        command = DO_NOTHING;
        tableToken = null;
        tableId = -1;
        tableNamePosition = -1;
    }

    public ObjList<CharSequence> getExtraStrInfo() {
        return extraStrInfo;
    }

    public AlterOperationBuilder ofAddColumn(int tableNamePosition, TableToken tableToken, int tableId) {
        this.command = ADD_COLUMN;
        this.tableNamePosition = tableNamePosition;
        this.tableToken = tableToken;
        this.tableId = tableId;
        return this;
    }

    public void ofAddColumn(CharSequence columnName, int columnNamePosition, int type, int symbolCapacity, boolean cache, boolean indexed, int indexValueBlockCapacity) {
        assert columnName != null && columnName.length() > 0;
        extraStrInfo.add(columnName);
        extraInfo.add(type);
        extraInfo.add(symbolCapacity);
        extraInfo.add(cache ? 1 : -1);
        extraInfo.add(getFlags(indexed, false));
        extraInfo.add(indexValueBlockCapacity);
        extraInfo.add(columnNamePosition);
    }

    public void ofAddIndex(int tableNamePosition, TableToken tableToken, int tableId, CharSequence columnName, int indexValueBlockSize) {
        this.command = ADD_INDEX;
        this.tableNamePosition = tableNamePosition;
        this.tableToken = tableToken;
        this.tableId = tableId;
        this.extraStrInfo.add(columnName);
        this.extraInfo.add(indexValueBlockSize);
    }

    public AlterOperationBuilder ofAttachPartition(int tableNamePosition, TableToken tableToken, int tableId) {
        this.command = ATTACH_PARTITION;
        this.tableNamePosition = tableNamePosition;
        this.tableToken = tableToken;
        this.tableId = tableId;
        return this;
    }

    public void ofCacheSymbol(int tableNamePosition, TableToken tableToken, int tableId, CharSequence columnName) {
        this.command = ADD_SYMBOL_CACHE;
        this.tableNamePosition = tableNamePosition;
        this.tableToken = tableToken;
        this.tableId = tableId;
        this.extraStrInfo.add(columnName);
    }

    public AlterOperationBuilder ofColumnChangeType(int tableNamePosition, TableToken tableToken, int tableId) {
        this.command = CHANGE_COLUMN_TYPE;
        this.tableNamePosition = tableNamePosition;
        this.tableToken = tableToken;
        this.tableId = tableId;
        return this;
    }

<<<<<<< HEAD
    public AlterOperationBuilder ofConvertPartition(int tableNamePosition, TableToken tableToken, int tableId) {
        this.command = CONVERT_PARTITION;
=======
    public AlterOperationBuilder ofConvertPartition(int tableNamePosition, TableToken tableToken, int tableId, boolean toParquet) {
        this.command = toParquet ? CONVERT_PARTITION_TO_PARQUET : CONVERT_PARTITION_TO_NATIVE;
>>>>>>> 5dd7e3dc
        this.tableNamePosition = tableNamePosition;
        this.tableToken = tableToken;
        this.tableId = tableId;
        return this;
    }

    public AlterOperationBuilder ofDedupDisable(int tableNamePosition, TableToken tableToken) {
        this.command = SET_DEDUP_DISABLE;
        this.tableNamePosition = tableNamePosition;
        this.tableToken = tableToken;
        this.tableId = tableToken.getTableId();
        return this;
    }

    public AlterOperationBuilder ofDedupEnable(int tableNamePosition, TableToken tableToken) {
        this.command = SET_DEDUP_ENABLE;
        this.tableNamePosition = tableNamePosition;
        this.tableToken = tableToken;
        this.tableId = tableToken.getTableId();
        return this;
    }

    public AlterOperationBuilder ofDetachPartition(int tableNamePosition, TableToken tableToken, int tableId) {
        this.command = DETACH_PARTITION;
        this.tableNamePosition = tableNamePosition;
        this.tableToken = tableToken;
        this.tableId = tableId;
        return this;
    }

    public AlterOperationBuilder ofDropColumn(CharSequence columnName) {
        assert columnName != null && columnName.length() > 0;
        this.extraStrInfo.add(columnName);
        return this;
    }

    public AlterOperationBuilder ofDropColumn(int tableNamePosition, TableToken tableToken, int tableId) {
        this.command = DROP_COLUMN;
        this.tableNamePosition = tableNamePosition;
        this.tableToken = tableToken;
        this.tableId = tableId;
        return this;
    }

    public void ofDropIndex(int tableNamePosition, TableToken tableToken, int tableId, CharSequence columnName, int columnNamePosition) {
        this.command = DROP_INDEX;
        this.tableNamePosition = tableNamePosition;
        this.tableToken = tableToken;
        this.tableId = tableId;
        this.extraStrInfo.add(columnName);
        this.extraInfo.add(columnNamePosition);
    }

    public AlterOperationBuilder ofDropPartition(int tableNamePosition, TableToken tableToken, int tableId) {
        this.command = DROP_PARTITION;
        this.tableNamePosition = tableNamePosition;
        this.tableToken = tableToken;
        this.tableId = tableId;
        return this;
    }

    public AlterOperationBuilder ofForceDropPartition(int tableNamePosition, TableToken tableToken, int tableId) {
        this.command = FORCE_DROP_PARTITION;
        this.tableNamePosition = tableNamePosition;
        this.tableToken = tableToken;
        this.tableId = tableId;
        return this;
    }

    public void ofRemoveCacheSymbol(int tableNamePosition, TableToken tableToken, int tableId, CharSequence columnName) {
        assert columnName != null && columnName.length() > 0;
        this.command = REMOVE_SYMBOL_CACHE;
        this.tableNamePosition = tableNamePosition;
        this.tableToken = tableToken;
        this.tableId = tableId;
        this.extraStrInfo.add(columnName);
    }

    public AlterOperationBuilder ofRenameColumn(int tableNamePosition, TableToken tableToken, int tableId) {
        this.command = RENAME_COLUMN;
        this.tableNamePosition = tableNamePosition;
        this.tableToken = tableToken;
        this.tableId = tableId;
        return this;
    }

    public void ofRenameColumn(CharSequence columnName, CharSequence newName) {
        extraStrInfo.add(columnName);
        extraStrInfo.add(newName);
    }

    public AlterOperationBuilder ofSetO3MaxLag(int tableNamePosition, TableToken tableToken, int tableId, long o3MaxLag) {
        this.command = SET_PARAM_COMMIT_LAG;
        this.tableNamePosition = tableNamePosition;
        this.tableToken = tableToken;
        this.extraInfo.add(o3MaxLag);
        this.tableId = tableId;
        return this;
    }

    public AlterOperationBuilder ofSetParamUncommittedRows(int tableNamePosition, TableToken tableToken, int tableId, int maxUncommittedRows) {
        this.command = SET_PARAM_MAX_UNCOMMITTED_ROWS;
        this.tableNamePosition = tableNamePosition;
        this.tableToken = tableToken;
        this.extraInfo.add(maxUncommittedRows);
        this.tableId = tableId;
        return this;
    }

    public AlterOperationBuilder ofSquashPartitions(int tableNamePosition, TableToken tableToken) {
        this.command = SQUASH_PARTITIONS;
        this.tableNamePosition = tableNamePosition;
        this.tableToken = tableToken;
        this.tableId = tableToken.getTableId();
        return this;
    }

    public void setDedupKeyFlag(int writerColumnIndex) {
        extraInfo.add(writerColumnIndex);
    }
}<|MERGE_RESOLUTION|>--- conflicted
+++ resolved
@@ -134,13 +134,8 @@
         return this;
     }
 
-<<<<<<< HEAD
-    public AlterOperationBuilder ofConvertPartition(int tableNamePosition, TableToken tableToken, int tableId) {
-        this.command = CONVERT_PARTITION;
-=======
     public AlterOperationBuilder ofConvertPartition(int tableNamePosition, TableToken tableToken, int tableId, boolean toParquet) {
         this.command = toParquet ? CONVERT_PARTITION_TO_PARQUET : CONVERT_PARTITION_TO_NATIVE;
->>>>>>> 5dd7e3dc
         this.tableNamePosition = tableNamePosition;
         this.tableToken = tableToken;
         this.tableId = tableId;
