/*******************************************************************************
 *     ___                  _   ____  ____
 *    / _ \ _   _  ___  ___| |_|  _ \| __ )
 *   | | | | | | |/ _ \/ __| __| | | |  _ \
 *   | |_| | |_| |  __/\__ \ |_| |_| | |_) |
 *    \__\_\\__,_|\___||___/\__|____/|____/
 *
 *  Copyright (c) 2014-2019 Appsicle
 *  Copyright (c) 2019-2023 QuestDB
 *
 *  Licensed under the Apache License, Version 2.0 (the "License");
 *  you may not use this file except in compliance with the License.
 *  You may obtain a copy of the License at
 *
 *  http://www.apache.org/licenses/LICENSE-2.0
 *
 *  Unless required by applicable law or agreed to in writing, software
 *  distributed under the License is distributed on an "AS IS" BASIS,
 *  WITHOUT WARRANTIES OR CONDITIONS OF ANY KIND, either express or implied.
 *  See the License for the specific language governing permissions and
 *  limitations under the License.
 *
 ******************************************************************************/

package io.questdb.griffin.engine.functions.constants;

import io.questdb.cairo.sql.Record;
import io.questdb.cairo.sql.SymbolTable;
import io.questdb.griffin.PlanSink;
import io.questdb.griffin.SqlKeywords;
import io.questdb.griffin.engine.functions.SymbolFunction;
import io.questdb.std.Chars;
import io.questdb.std.str.Utf16Sink;
import io.questdb.std.str.Utf8Sequence;
import io.questdb.std.str.Utf8Sink;
import io.questdb.std.str.Utf8String;
import org.jetbrains.annotations.Nullable;

public class SymbolConstant extends SymbolFunction implements ConstantFunction {
    public static final SymbolConstant FALSE = new SymbolConstant("false", 0);
    public static final SymbolConstant NULL = new SymbolConstant(null, VALUE_IS_NULL);
    public static final SymbolConstant TRUE = new SymbolConstant("true", 0);
    private final int index;
    private final Utf8String utf8Value;
    private final String value;

    public SymbolConstant(CharSequence value, int index) {
        if (value == null) {
            this.value = null;
            this.utf8Value = null;
            this.index = SymbolTable.VALUE_IS_NULL;
        } else {
            if (Chars.startsWith(value, '\'')) {
                this.value = Chars.toString(value, 1, value.length() - 1);
            } else {
                this.value = Chars.toString(value);
            }
            this.utf8Value = new Utf8String(this.value);
            this.index = index;
        }
    }

    public static SymbolConstant newInstance(CharSequence value) {
        if (value == null) {
            return NULL;
        }
        if (SqlKeywords.isTrueKeyword(value)) {
            return TRUE;
        }
        if (SqlKeywords.isFalseKeyword(value)) {
            return FALSE;
        }
        return new SymbolConstant(Chars.toString(value), 0);
    }

    @Override
    public int getInt(Record rec) {
        return index;
    }

    @Override
    public CharSequence getSymbol(Record rec) {
        return value;
    }

    @Override
    public CharSequence getSymbolB(Record rec) {
        return value;
    }

    @Override
<<<<<<< HEAD
    public void getVarchar(Record rec, Utf8Sink utf8Sink) {
        utf8Sink.put(utf8Value);
    }

    @Override
    public Utf8Sequence getVarcharA(Record rec) {
        return utf8Value;
    }

    @Override
    public Utf8Sequence getVarcharB(Record rec) {
        return utf8Value;
    }

    @Override
    public boolean isParallelismSupported() {
        return true;
    }

    @Override
=======
>>>>>>> 939bad1c
    public boolean isSymbolTableStatic() {
        return false;
    }

    @Override
    public @Nullable SymbolTable newSymbolTable() {
        return this;
    }

    @Override
    public boolean supportsParallelism() {
        return true;
    }

    @Override
    public void toPlan(PlanSink sink) {
        if (value == null) {
            sink.val("null::symbol");
        } else {
            sink.val('\'').val(value).val('\'');
        }
    }

    @Override
    public CharSequence valueBOf(int key) {
        return value;
    }

    @Override
    public CharSequence valueOf(int symbolKey) {
        return value;
    }
}<|MERGE_RESOLUTION|>--- conflicted
+++ resolved
@@ -89,7 +89,6 @@
     }
 
     @Override
-<<<<<<< HEAD
     public void getVarchar(Record rec, Utf8Sink utf8Sink) {
         utf8Sink.put(utf8Value);
     }
@@ -110,8 +109,6 @@
     }
 
     @Override
-=======
->>>>>>> 939bad1c
     public boolean isSymbolTableStatic() {
         return false;
     }
