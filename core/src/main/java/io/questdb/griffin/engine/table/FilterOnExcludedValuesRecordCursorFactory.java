--- conflicted
+++ resolved
@@ -78,10 +78,7 @@
         this.keyExcludedValueFunctions.addAll(keyValues);
         this.columnIndex = columnIndex;
         this.filter = filter;
-<<<<<<< HEAD
-=======
         this.cursorFactoriesIdx = new int[]{0};
->>>>>>> ee9e7852
         this.cursorFactories = new ObjList<>(nKeyValues);
         if (orderByMnemonic == OrderByMnemonic.ORDER_BY_INVARIANT) {
             this.cursor = new DataFrameRecordCursor(new SequentialRowCursorFactory(cursorFactories, cursorFactoriesIdx), false, filter, columnIndexes);
