/*******************************************************************************
 *     ___                  _   ____  ____
 *    / _ \ _   _  ___  ___| |_|  _ \| __ )
 *   | | | | | | |/ _ \/ __| __| | | |  _ \
 *   | |_| | |_| |  __/\__ \ |_| |_| | |_) |
 *    \__\_\\__,_|\___||___/\__|____/|____/
 *
 *  Copyright (c) 2014-2019 Appsicle
 *  Copyright (c) 2019-2022 QuestDB
 *
 *  Licensed under the Apache License, Version 2.0 (the "License");
 *  you may not use this file except in compliance with the License.
 *  You may obtain a copy of the License at
 *
 *  http://www.apache.org/licenses/LICENSE-2.0
 *
 *  Unless required by applicable law or agreed to in writing, software
 *  distributed under the License is distributed on an "AS IS" BASIS,
 *  WITHOUT WARRANTIES OR CONDITIONS OF ANY KIND, either express or implied.
 *  See the License for the specific language governing permissions and
 *  limitations under the License.
 *
 ******************************************************************************/

package io.questdb.griffin.engine.union;

import io.questdb.cairo.ColumnType;
import io.questdb.cairo.sql.*;
import io.questdb.cairo.sql.Record;
import io.questdb.std.Misc;

class UnionAllRecordCursor implements NoRandomAccessRecordCursor {
    private final DelegatingRecordImpl record;
    private RecordCursor masterCursor;
    private RecordCursor slaveCursor;
    private final NextMethod nextSlave = this::nextSlave;
    private Record masterRecord;
    private Record slaveRecord;
    private NextMethod nextMethod;
    private final NextMethod nextMaster = this::nextMaster;

    public UnionAllRecordCursor(RecordMetadata metadata) {
        if (metadata.hasType(ColumnType.SYMBOL)) {
            this.record = new DelegatingSymbolRecordImpl(metadata);
        } else {
            this.record = new DelegatingRecordImpl();
        }
    }

    @Override
    public void close() {
        Misc.free(this.masterCursor);
        Misc.free(this.slaveCursor);
    }

    @Override
    public Record getRecord() {
        return record;
    }

    @Override
    public SymbolTable getSymbolTable(int columnIndex) {
        return record.getSymbolTable(columnIndex);
    }

    @Override
    public boolean hasNext() {
        return nextMethod.next();
    }

    @Override
    public void toTop() {
        toTop(false);
    }

    @Override
    public long size() {
        final long masterSize = masterCursor.size();
        final long slaveSize = slaveCursor.size();
        if (masterSize == -1 || slaveSize == -1) {
            return -1;
        }
        return masterSize + slaveSize;
    }

<<<<<<< HEAD
=======
    @Override
    public SymbolTable getSymbolTable(int columnIndex) {
        return symbolCursor.getSymbolTable(columnIndex);
    }

    @Override
    public SymbolTable newSymbolTable(int columnIndex) {
        return symbolCursor.newSymbolTable(columnIndex);
    }

>>>>>>> e6ab8678
    private boolean nextMaster() {
        return masterCursor.hasNext() || switchToSlaveCursor();
    }

    private boolean nextSlave() {
        return slaveCursor.hasNext();
    }

    void of(RecordCursor masterCursor, RecordCursor slaveCursor) {
        this.record.of(masterCursor, slaveCursor);
        this.masterCursor = masterCursor;
        this.slaveCursor = slaveCursor;
        this.masterRecord = masterCursor.getRecord();
        this.slaveRecord = slaveCursor.getRecord();
        toTop(true);
    }

    private boolean switchToSlaveCursor() {
        record.ofSlave(slaveRecord);
        nextMethod = nextSlave;
        return nextMethod.next();
    }

    private void toTop(boolean initial) {
        if (!initial) {
            record.toTop();
        }
        record.ofMaster(masterRecord);
        nextMethod = nextMaster;
        masterCursor.toTop();
        slaveCursor.toTop();
    }

    interface NextMethod {
        boolean next();
    }
}<|MERGE_RESOLUTION|>--- conflicted
+++ resolved
@@ -83,19 +83,11 @@
         return masterSize + slaveSize;
     }
 
-<<<<<<< HEAD
-=======
     @Override
-    public SymbolTable getSymbolTable(int columnIndex) {
-        return symbolCursor.getSymbolTable(columnIndex);
+    public SymbolTable newSymbolTable(int columnIndex) {
+        return record.newSymbolTable(columnIndex);
     }
 
-    @Override
-    public SymbolTable newSymbolTable(int columnIndex) {
-        return symbolCursor.newSymbolTable(columnIndex);
-    }
-
->>>>>>> e6ab8678
     private boolean nextMaster() {
         return masterCursor.hasNext() || switchToSlaveCursor();
     }
