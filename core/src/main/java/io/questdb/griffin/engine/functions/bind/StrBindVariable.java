/*******************************************************************************
 *     ___                  _   ____  ____
 *    / _ \ _   _  ___  ___| |_|  _ \| __ )
 *   | | | | | | |/ _ \/ __| __| | | |  _ \
 *   | |_| | |_| |  __/\__ \ |_| |_| | |_) |
 *    \__\_\\__,_|\___||___/\__|____/|____/
 *
 *  Copyright (c) 2014-2019 Appsicle
 *  Copyright (c) 2019-2024 QuestDB
 *
 *  Licensed under the Apache License, Version 2.0 (the "License");
 *  you may not use this file except in compliance with the License.
 *  You may obtain a copy of the License at
 *
 *  http://www.apache.org/licenses/LICENSE-2.0
 *
 *  Unless required by applicable law or agreed to in writing, software
 *  distributed under the License is distributed on an "AS IS" BASIS,
 *  WITHOUT WARRANTIES OR CONDITIONS OF ANY KIND, either express or implied.
 *  See the License for the specific language governing permissions and
 *  limitations under the License.
 *
 ******************************************************************************/

package io.questdb.griffin.engine.functions.bind;

import io.questdb.cairo.sql.Record;
import io.questdb.griffin.PlanSink;
import io.questdb.griffin.SqlUtil;
import io.questdb.griffin.engine.functions.StrFunction;
import io.questdb.std.Mutable;
import io.questdb.std.Numbers;
import io.questdb.std.datetime.microtime.TimestampFormatUtils;
import io.questdb.std.str.StringSink;
import io.questdb.std.str.Utf8Sequence;
import io.questdb.std.str.Utf8StringSink;

public class StrBindVariable extends StrFunction implements Mutable {
    private final StringSink utf16Sink = new StringSink();
    private final Utf8StringSink utf8Sink = new Utf8StringSink();
    private boolean isNull = true;

    @Override
    public void clear() {
        isNull = true;
        utf16Sink.clear();
        utf8Sink.clear();
    }

    @Override
    public CharSequence getStrA(Record rec) {
        return isNull ? null : utf16Sink;
    }

    @Override
    public CharSequence getStrB(Record rec) {
        return isNull ? null : utf16Sink;
    }

    @Override
    public int getStrLen(Record rec) {
        if (isNull) {
            return -1;
        }
        return utf16Sink.length();
    }

    @Override
    public Utf8Sequence getVarcharA(Record rec) {
        return isNull ? null : utf8Sink;
    }

    @Override
    public Utf8Sequence getVarcharB(Record rec) {
        return isNull ? null : utf8Sink;
    }

    @Override
    public int getVarcharSize(Record rec) {
        if (isNull) {
            return -1;
        }
        return utf8Sink.size();
    }

    @Override
<<<<<<< HEAD
    public boolean isRuntimeConstant() {
=======
    public boolean isNonDeterministic() {
>>>>>>> 2d5aedf0
        return true;
    }

    @Override
    public boolean isThreadSafe() {
        return true;
    }

    @Override
    public boolean isThreadSafe() {
        return true;
    }

    public void setTimestamp(long value) {
        isNull = value == Numbers.LONG_NULL;
        if (!isNull) {
            utf16Sink.clear();
            TimestampFormatUtils.appendDateTimeUSec(utf16Sink, value);
            utf8Sink.clear();
            TimestampFormatUtils.appendDateTimeUSec(utf8Sink, value);
        }
    }

    public void setUuidValue(long lo, long hi) {
        utf16Sink.clear();
        if (SqlUtil.implicitCastUuidAsStr(lo, hi, utf16Sink)) {
            utf8Sink.clear();
            Numbers.appendUuid(lo, hi, utf8Sink);
            isNull = false;
        }
    }

    public void setValue(boolean value) {
        isNull = false;
        utf16Sink.clear();
        utf16Sink.put(value);
        utf8Sink.clear();
        utf8Sink.put(value);
    }

    public void setValue(char value) {
        isNull = false;
        utf16Sink.clear();
        utf16Sink.put(value);
        utf8Sink.clear();
        utf8Sink.put(value);
    }

    public void setValue(long l0, long l1, long l2, long l3) {
        isNull = false;
        utf16Sink.clear();
        Numbers.appendLong256(l0, l1, l2, l3, utf16Sink);
        utf8Sink.clear();
        Numbers.appendLong256(l0, l1, l2, l3, utf8Sink);
    }

    public void setValue(short value) {
        isNull = false;
        utf16Sink.clear();
        utf16Sink.put(value);
        utf8Sink.clear();
        utf8Sink.put(value);
    }

    public void setValue(byte value) {
        isNull = false;
        utf16Sink.clear();
        utf16Sink.put(value);
        utf8Sink.clear();
        utf8Sink.put((int) value);
    }

    public void setValue(long value) {
        isNull = value == Numbers.LONG_NULL;
        if (!isNull) {
            utf16Sink.clear();
            utf16Sink.put(value);
            utf8Sink.clear();
            utf8Sink.put(value);
        }
    }

    public void setValue(int value) {
        isNull = value == Numbers.INT_NULL;
        if (!isNull) {
            utf16Sink.clear();
            utf16Sink.put(value);
            utf8Sink.clear();
            utf8Sink.put(value);
        }
    }

    public void setValue(double value) {
        isNull = Numbers.isNull(value);
        if (!isNull) {
            utf16Sink.clear();
            utf16Sink.put(value);
            utf8Sink.clear();
            utf8Sink.put(value);
        }
    }

    public void setValue(float value) {
        isNull = Numbers.isNull(value);
        if (!isNull) {
            utf16Sink.clear();
            utf16Sink.put(value);
            utf8Sink.clear();
            utf8Sink.put(value);
        }
    }

    public void setValue(CharSequence value) {
        if (value == null) {
            isNull = true;
        } else {
            isNull = false;
            utf16Sink.clear();
            utf16Sink.put(value);
            utf8Sink.clear();
            utf8Sink.put(value);
        }
    }

    public void setValue(Utf8Sequence value) {
        if (value == null) {
            isNull = true;
        } else {
            isNull = false;
            utf16Sink.clear();
            utf16Sink.put(value);
            utf8Sink.clear();
            utf8Sink.put(value);
        }
    }

    @Override
    public void toPlan(PlanSink sink) {
        sink.val("?::string");
    }
}<|MERGE_RESOLUTION|>--- conflicted
+++ resolved
@@ -84,16 +84,12 @@
     }
 
     @Override
-<<<<<<< HEAD
+    public boolean isNonDeterministic() {
+        return true;
+    }
+
+    @Override
     public boolean isRuntimeConstant() {
-=======
-    public boolean isNonDeterministic() {
->>>>>>> 2d5aedf0
-        return true;
-    }
-
-    @Override
-    public boolean isThreadSafe() {
         return true;
     }
 
