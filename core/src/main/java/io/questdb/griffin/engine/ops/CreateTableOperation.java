--- conflicted
+++ resolved
@@ -103,14 +103,8 @@
         this.likeTableName = likeTableName;
         this.likeTableNamePosition = likeTableNamePosition;
         this.ignoreIfExists = ignoreIfExists;
-<<<<<<< HEAD
         this.timestampColumnName = null;
         this.timestampColumnNamePosition = 0;
-        this.timestampIndex = -1;
-=======
-
-        this.timestampExpr = null;
->>>>>>> 56dafff9
         this.batchSize = 0;
         this.batchO3MaxLag = 0;
         // we are not creating table from select
@@ -126,10 +120,6 @@
             ObjList<String> columnNames,
             LongList columnBits,
             int timestampIndex,
-<<<<<<< HEAD
-=======
-            int partitionBy,
->>>>>>> 56dafff9
             long o3MaxLag,
             int maxUncommittedRows,
             boolean walEnabled
@@ -141,30 +131,21 @@
         this.ignoreIfExists = ignoreIfExists;
         this.columnNames.addAll(columnNames);
         this.columnBits.add(columnBits);
-<<<<<<< HEAD
         // this is a vanilla "create table" with fixed columns and fixed timestamp index
         this.timestampColumnName = null;
         this.timestampColumnNamePosition = 0;
         this.timestampIndex = timestampIndex;
-=======
-        this.timestampIndex = timestampIndex;
-        this.partitionBy = partitionBy;
->>>>>>> 56dafff9
         this.o3MaxLag = o3MaxLag;
         this.maxUncommittedRows = maxUncommittedRows;
         this.walEnabled = walEnabled;
 
         this.recordCursorFactory = null;
-        this.timestampExpr = null;
         this.likeTableName = null;
         this.likeTableNamePosition = -1;
-<<<<<<< HEAD
+        this.batchSize = 0;
+        this.batchO3MaxLag = 0;
         // we are not creating table from select
         this.sqlText = null;
-=======
-        this.batchSize = 0;
-        this.batchO3MaxLag = 0;
->>>>>>> 56dafff9
     }
 
     public CreateTableOperation(
