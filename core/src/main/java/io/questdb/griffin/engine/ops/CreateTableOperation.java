package io.questdb.griffin.engine.ops;

import io.questdb.cairo.TableStructure;
import io.questdb.cairo.TableToken;
import io.questdb.cairo.sql.RecordCursorFactory;
import io.questdb.cairo.sql.RecordMetadata;
import io.questdb.cairo.sql.TableMetadata;
import io.questdb.griffin.SqlException;
<<<<<<< HEAD
=======
import org.jetbrains.annotations.Nullable;
>>>>>>> 1bf71ba0

public interface CreateTableOperation extends TableStructure, Operation {
    long getBatchO3MaxLag();

    long getBatchSize();

<<<<<<< HEAD
    CharSequence getLikeTableName();
=======
    @Nullable CharSequence getLikeTableName();
>>>>>>> 1bf71ba0

    int getLikeTableNamePosition();

    RecordCursorFactory getRecordCursorFactory();

    CharSequence getSelectText();

    CharSequence getSqlText();

    int getTableNamePosition();

    CharSequence getVolumeAlias();

    boolean ignoreIfExists();

    void updateFromLikeTableMetadata(TableMetadata likeTableMetadata);

<<<<<<< HEAD
    void updateOperationFutureAffectedRowsCount(long affectedRowsCount);
=======
    void updateOperationFutureAffectedRowsCount(long insertCount);
>>>>>>> 1bf71ba0

    void updateOperationFutureTableToken(TableToken tableToken);

    void validateAndUpdateMetadataFromSelect(RecordMetadata metadata) throws SqlException;
}<|MERGE_RESOLUTION|>--- conflicted
+++ resolved
@@ -1,3 +1,27 @@
+/*******************************************************************************
+ *     ___                  _   ____  ____
+ *    / _ \ _   _  ___  ___| |_|  _ \| __ )
+ *   | | | | | | |/ _ \/ __| __| | | |  _ \
+ *   | |_| | |_| |  __/\__ \ |_| |_| | |_) |
+ *    \__\_\\__,_|\___||___/\__|____/|____/
+ *
+ *  Copyright (c) 2014-2019 Appsicle
+ *  Copyright (c) 2019-2024 QuestDB
+ *
+ *  Licensed under the Apache License, Version 2.0 (the "License");
+ *  you may not use this file except in compliance with the License.
+ *  You may obtain a copy of the License at
+ *
+ *  http://www.apache.org/licenses/LICENSE-2.0
+ *
+ *  Unless required by applicable law or agreed to in writing, software
+ *  distributed under the License is distributed on an "AS IS" BASIS,
+ *  WITHOUT WARRANTIES OR CONDITIONS OF ANY KIND, either express or implied.
+ *  See the License for the specific language governing permissions and
+ *  limitations under the License.
+ *
+ ******************************************************************************/
+
 package io.questdb.griffin.engine.ops;
 
 import io.questdb.cairo.TableStructure;
@@ -6,21 +30,14 @@
 import io.questdb.cairo.sql.RecordMetadata;
 import io.questdb.cairo.sql.TableMetadata;
 import io.questdb.griffin.SqlException;
-<<<<<<< HEAD
-=======
 import org.jetbrains.annotations.Nullable;
->>>>>>> 1bf71ba0
 
 public interface CreateTableOperation extends TableStructure, Operation {
     long getBatchO3MaxLag();
 
     long getBatchSize();
 
-<<<<<<< HEAD
-    CharSequence getLikeTableName();
-=======
     @Nullable CharSequence getLikeTableName();
->>>>>>> 1bf71ba0
 
     int getLikeTableNamePosition();
 
@@ -38,11 +55,7 @@
 
     void updateFromLikeTableMetadata(TableMetadata likeTableMetadata);
 
-<<<<<<< HEAD
-    void updateOperationFutureAffectedRowsCount(long affectedRowsCount);
-=======
     void updateOperationFutureAffectedRowsCount(long insertCount);
->>>>>>> 1bf71ba0
 
     void updateOperationFutureTableToken(TableToken tableToken);
 
