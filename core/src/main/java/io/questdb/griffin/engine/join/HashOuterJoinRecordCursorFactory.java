/*******************************************************************************
 *     ___                  _   ____  ____
 *    / _ \ _   _  ___  ___| |_|  _ \| __ )
 *   | | | | | | |/ _ \/ __| __| | | |  _ \
 *   | |_| | |_| |  __/\__ \ |_| |_| | |_) |
 *    \__\_\\__,_|\___||___/\__|____/|____/
 *
 *  Copyright (c) 2014-2019 Appsicle
 *  Copyright (c) 2019-2022 QuestDB
 *
 *  Licensed under the Apache License, Version 2.0 (the "License");
 *  you may not use this file except in compliance with the License.
 *  You may obtain a copy of the License at
 *
 *  http://www.apache.org/licenses/LICENSE-2.0
 *
 *  Unless required by applicable law or agreed to in writing, software
 *  distributed under the License is distributed on an "AS IS" BASIS,
 *  WITHOUT WARRANTIES OR CONDITIONS OF ANY KIND, either express or implied.
 *  See the License for the specific language governing permissions and
 *  limitations under the License.
 *
 ******************************************************************************/

package io.questdb.griffin.engine.join;

import io.questdb.cairo.*;
import io.questdb.cairo.map.Map;
import io.questdb.cairo.map.MapFactory;
import io.questdb.cairo.map.MapKey;
import io.questdb.cairo.map.MapValue;
import io.questdb.cairo.sql.Record;
import io.questdb.cairo.sql.*;
import io.questdb.griffin.PlanSink;
import io.questdb.griffin.SqlException;
import io.questdb.griffin.SqlExecutionContext;
import io.questdb.griffin.model.JoinContext;
import io.questdb.std.Misc;
import io.questdb.std.Transient;

public class HashOuterJoinRecordCursorFactory extends AbstractRecordCursorFactory {
    private final HashOuterJoinRecordCursor cursor;
    private final JoinContext joinContext;
    private final RecordCursorFactory masterFactory;
    private final RecordSink masterSink;
    private final RecordCursorFactory slaveFactory;
    private final RecordSink slaveKeySink;

    public HashOuterJoinRecordCursorFactory(
            CairoConfiguration configuration,
            RecordMetadata metadata,
            RecordCursorFactory masterFactory,
            RecordCursorFactory slaveFactory,
            @Transient ColumnTypes joinColumnTypes,
            @Transient ColumnTypes valueTypes, // this expected to be just LONG, we store chain references in map
            RecordSink masterSink,
            RecordSink slaveKeySink,
            RecordSink slaveChainSink,
            int columnSplit,
            JoinContext joinContext

    ) {
        super(metadata);
        this.masterFactory = masterFactory;
        this.slaveFactory = slaveFactory;
        RecordChain slaveChain = new RecordChain(slaveFactory.getMetadata(), slaveChainSink, configuration.getSqlHashJoinValuePageSize(), configuration.getSqlHashJoinValueMaxPages());
        this.masterSink = masterSink;
        this.slaveKeySink = slaveKeySink;

        Map joinKeyMap = MapFactory.createMap(configuration, joinColumnTypes, valueTypes);
        this.cursor = new HashOuterJoinRecordCursor(
                columnSplit,
                joinKeyMap,
                slaveChain,
                NullRecordFactory.getInstance(slaveFactory.getMetadata())
        );

        this.joinContext = joinContext;
    }

    @Override
    public RecordCursor getCursor(SqlExecutionContext executionContext) throws SqlException {
        RecordCursor slaveCursor = slaveFactory.getCursor(executionContext);
        RecordCursor masterCursor = null;
        try {
            masterCursor = masterFactory.getCursor(executionContext);
            cursor.of(masterCursor, slaveCursor, executionContext.getCircuitBreaker());
            return cursor;
        } catch (Throwable e) {
            Misc.free(slaveCursor);
            Misc.free(masterCursor);
            throw e;
        }
    }

    @Override
    public boolean hasDescendingOrder() {
        return masterFactory.hasDescendingOrder();
    }

    @Override
    public boolean recordCursorSupportsRandomAccess() {
        return false;
    }

<<<<<<< HEAD
=======
    @Override
    public void toPlan(PlanSink sink) {
        sink.type("Hash Outer Join");
        sink.optAttr("condition", joinContext);
        sink.child(masterFactory);
        sink.child("Hash", slaveFactory);
    }

    static void buildMap(
            RecordCursor slaveCursor,
            Record record,
            Map joinKeyMap,
            RecordSink slaveKeySink,
            RecordChain slaveChain,
            SqlExecutionCircuitBreaker circuitBreaker
    ) {
        joinKeyMap.clear();
        slaveChain.clear();
        while (slaveCursor.hasNext()) {
            circuitBreaker.statefulThrowExceptionIfTripped();
            MapKey key = joinKeyMap.withKey();
            key.put(record, slaveKeySink);
            MapValue value = key.createValue();
            if (value.isNew()) {
                long offset = slaveChain.put(record, -1);
                value.putLong(0, offset);
                value.putLong(1, offset);
            } else {
                value.putLong(1, slaveChain.put(record, value.getLong(1)));
            }
        }
    }

>>>>>>> cb367bc7
    @Override
    protected void _close() {
        ((JoinRecordMetadata) getMetadata()).close();
        masterFactory.close();
        slaveFactory.close();
        cursor.close();
    }

    private class HashOuterJoinRecordCursor extends AbstractJoinCursor {
        private final Map joinKeyMap;
        private final OuterJoinRecord record;
        private final RecordChain slaveChain;
        private SqlExecutionCircuitBreaker circuitBreaker;
        private boolean isMapBuilt;
        private boolean isOpen;
        private Record masterRecord;
        private boolean useSlaveCursor;

        public HashOuterJoinRecordCursor(int columnSplit, Map joinKeyMap, RecordChain slaveChain, Record nullRecord) {
            super(columnSplit);
            record = new OuterJoinRecord(columnSplit, nullRecord);
            this.joinKeyMap = joinKeyMap;
            this.slaveChain = slaveChain;
            isOpen = true;
        }

        @Override
        public void close() {
            if (isOpen) {
                isOpen = false;
                joinKeyMap.close();
                slaveChain.close();
                super.close();
            }
        }

        @Override
        public Record getRecord() {
            return record;
        }

        @Override
        public boolean hasNext() {
            if (!isMapBuilt) {
                buildMapOfSlaveRecords();
                isMapBuilt = true;
            }

            if (useSlaveCursor && slaveChain.hasNext()) {
                return true;
            }

            if (masterCursor.hasNext()) {
                MapKey key = joinKeyMap.withKey();
                key.put(masterRecord, masterSink);
                MapValue value = key.findValue();
                if (value != null) {
                    slaveChain.of(value.getLong(0));
                    // we know cursor has values
                    // advance to get first value
                    slaveChain.hasNext();
                    useSlaveCursor = true;
                    record.hasSlave(true);
                } else {
                    useSlaveCursor = false;
                    record.hasSlave(false);
                }
                return true;
            }
            return false;
        }

        @Override
        public long size() {
            return -1;
        }

        @Override
        public void toTop() {
            masterCursor.toTop();
            useSlaveCursor = false;
            if (!isMapBuilt) {
                slaveCursor.toTop();
                joinKeyMap.clear();
                slaveChain.clear();
            }
        }

        private void buildMapOfSlaveRecords() {
            final Record record = slaveCursor.getRecord();
            while (slaveCursor.hasNext()) {
                circuitBreaker.statefulThrowExceptionIfTripped();

                MapKey key = joinKeyMap.withKey();
                key.put(record, slaveKeySink);
                MapValue value = key.createValue();
                if (value.isNew()) {
                    long offset = slaveChain.put(record, -1);
                    value.putLong(0, offset);
                    value.putLong(1, offset);
                } else {
                    value.putLong(1, slaveChain.put(record, value.getLong(1)));
                }
            }
        }

        private void of(RecordCursor masterCursor, RecordCursor slaveCursor, SqlExecutionCircuitBreaker circuitBreaker) {
            if (!isOpen) {
                isOpen = true;
                joinKeyMap.reopen();
                slaveChain.reopen();
            }
            this.masterCursor = masterCursor;
            this.slaveCursor = slaveCursor;
            this.circuitBreaker = circuitBreaker;
            masterRecord = masterCursor.getRecord();
            Record slaveRecord = slaveChain.getRecord();
            record.of(masterRecord, slaveRecord);
            slaveChain.setSymbolTableResolver(slaveCursor);
            useSlaveCursor = false;
            isMapBuilt = false;
        }
    }
}<|MERGE_RESOLUTION|>--- conflicted
+++ resolved
@@ -103,8 +103,6 @@
         return false;
     }
 
-<<<<<<< HEAD
-=======
     @Override
     public void toPlan(PlanSink sink) {
         sink.type("Hash Outer Join");
@@ -113,32 +111,6 @@
         sink.child("Hash", slaveFactory);
     }
 
-    static void buildMap(
-            RecordCursor slaveCursor,
-            Record record,
-            Map joinKeyMap,
-            RecordSink slaveKeySink,
-            RecordChain slaveChain,
-            SqlExecutionCircuitBreaker circuitBreaker
-    ) {
-        joinKeyMap.clear();
-        slaveChain.clear();
-        while (slaveCursor.hasNext()) {
-            circuitBreaker.statefulThrowExceptionIfTripped();
-            MapKey key = joinKeyMap.withKey();
-            key.put(record, slaveKeySink);
-            MapValue value = key.createValue();
-            if (value.isNew()) {
-                long offset = slaveChain.put(record, -1);
-                value.putLong(0, offset);
-                value.putLong(1, offset);
-            } else {
-                value.putLong(1, slaveChain.put(record, value.getLong(1)));
-            }
-        }
-    }
-
->>>>>>> cb367bc7
     @Override
     protected void _close() {
         ((JoinRecordMetadata) getMetadata()).close();
