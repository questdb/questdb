/*******************************************************************************
 *     ___                  _   ____  ____
 *    / _ \ _   _  ___  ___| |_|  _ \| __ )
 *   | | | | | | |/ _ \/ __| __| | | |  _ \
 *   | |_| | |_| |  __/\__ \ |_| |_| | |_) |
 *    \__\_\\__,_|\___||___/\__|____/|____/
 *
 *  Copyright (c) 2014-2019 Appsicle
 *  Copyright (c) 2019-2022 QuestDB
 *
 *  Licensed under the Apache License, Version 2.0 (the "License");
 *  you may not use this file except in compliance with the License.
 *  You may obtain a copy of the License at
 *
 *  http://www.apache.org/licenses/LICENSE-2.0
 *
 *  Unless required by applicable law or agreed to in writing, software
 *  distributed under the License is distributed on an "AS IS" BASIS,
 *  WITHOUT WARRANTIES OR CONDITIONS OF ANY KIND, either express or implied.
 *  See the License for the specific language governing permissions and
 *  limitations under the License.
 *
 ******************************************************************************/

package io.questdb.griffin.engine.functions.date;

import io.questdb.cairo.CairoConfiguration;
import io.questdb.cairo.sql.Function;
import io.questdb.cairo.sql.Record;
import io.questdb.griffin.FunctionFactory;
import io.questdb.griffin.SqlExecutionContext;
import io.questdb.griffin.engine.functions.IntFunction;
import io.questdb.griffin.engine.functions.UnaryFunction;
import io.questdb.std.IntList;
import io.questdb.std.Numbers;
import io.questdb.std.ObjList;
import io.questdb.std.datetime.microtime.Timestamps;

public class SecondOfMinuteFunctionFactory implements FunctionFactory {

    @Override
    public String getSignature() {
        return "second(N)";
    }

    @Override
    public Function newInstance(int position, ObjList<Function> args, IntList argPositions, CairoConfiguration configuration, SqlExecutionContext sqlExecutionContext) {
        final Function arg = args.getQuick(0);
<<<<<<< HEAD
        return new Func(arg);
=======
        return new SecondOfMinuteFunc(arg);
>>>>>>> 30e7c632
    }

    public static final class SecondOfMinuteFunc extends IntFunction implements UnaryFunction {

        private final Function arg;

<<<<<<< HEAD
        public Func(Function arg) {
=======
        public SecondOfMinuteFunc(Function arg) {
>>>>>>> 30e7c632
            super();
            this.arg = arg;
        }

        @Override
        public Function getArg() {
            return arg;
        }

        @Override
        public int getInt(Record rec) {
            final long value = arg.getTimestamp(rec);
            if (value != Numbers.LONG_NaN) {
                return Timestamps.getSecondOfMinute(value);
            }
            return Numbers.INT_NaN;
        }
    }
}<|MERGE_RESOLUTION|>--- conflicted
+++ resolved
@@ -46,22 +46,14 @@
     @Override
     public Function newInstance(int position, ObjList<Function> args, IntList argPositions, CairoConfiguration configuration, SqlExecutionContext sqlExecutionContext) {
         final Function arg = args.getQuick(0);
-<<<<<<< HEAD
-        return new Func(arg);
-=======
         return new SecondOfMinuteFunc(arg);
->>>>>>> 30e7c632
     }
 
     public static final class SecondOfMinuteFunc extends IntFunction implements UnaryFunction {
 
         private final Function arg;
 
-<<<<<<< HEAD
-        public Func(Function arg) {
-=======
         public SecondOfMinuteFunc(Function arg) {
->>>>>>> 30e7c632
             super();
             this.arg = arg;
         }
